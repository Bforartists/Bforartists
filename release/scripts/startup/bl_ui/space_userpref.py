# ##### BEGIN GPL LICENSE BLOCK #####
#
#  This program is free software; you can redistribute it and/or
#  modify it under the terms of the GNU General Public License
#  as published by the Free Software Foundation; either version 2
#  of the License, or (at your option) any later version.
#
#  This program is distributed in the hope that it will be useful,
#  but WITHOUT ANY WARRANTY; without even the implied warranty of
#  MERCHANTABILITY or FITNESS FOR A PARTICULAR PURPOSE.  See the
#  GNU General Public License for more details.
#
#  You should have received a copy of the GNU General Public License
#  along with this program; if not, write to the Free Software Foundation,
#  Inc., 51 Franklin Street, Fifth Floor, Boston, MA 02110-1301, USA.
#
# ##### END GPL LICENSE BLOCK #####

# <pep8 compliant>
import bpy

#work
import os 
from pathlib import Path

<<<<<<< HEAD
user_path = Path(bpy.utils.resource_path('USER')).parent
local_path = Path(bpy.utils.resource_path('LOCAL')).parent
=======
if os.path.isdir(Path(bpy.utils.resource_path('USER'))): 
    user_path = Path(bpy.utils.resource_path('USER')).parent
else:
    user_path = Path(bpy.utils.resource_path('LOCAL'))
>>>>>>> f3307982




from bpy.types import (
    Header,
    Menu,
    Panel,
)
from bpy.app.translations import pgettext_iface as iface_
from bpy.app.translations import contexts as i18n_contexts


# -----------------------------------------------------------------------------
# Main Header

class USERPREF_HT_header(Header):
    bl_space_type = 'PREFERENCES'

    @staticmethod
    def draw_buttons(layout, context):
        prefs = context.preferences

        layout.operator_context = 'EXEC_AREA'

        if prefs.use_preferences_save and (not bpy.app.use_userpref_skip_save_on_exit):
            pass
        else:
            # Show '*' to let users know the preferences have been modified.
            layout.operator(
                "wm.save_userpref",
                text="Save Preferences{:s}".format(" *" if prefs.is_dirty else ""),
            )

    def draw(self, context):
        layout = self.layout
        layout.operator_context = 'EXEC_AREA'

        layout.template_header()

        USERPREF_MT_editor_menus.draw_collapsible(context, layout)

        layout.separator_spacer()

        self.draw_buttons(layout, context)


# -----------------------------------------------------------------------------
# Main Navigation Bar

class USERPREF_PT_navigation_bar(Panel):
    bl_label = "Preferences Navigation"
    bl_space_type = 'PREFERENCES'
    bl_region_type = 'NAVIGATION_BAR'
    bl_options = {'HIDE_HEADER'}

    def draw(self, context):
        layout = self.layout

        prefs = context.preferences

        col = layout.column()

        col.scale_x = 1.3
        col.scale_y = 1.3
        col.prop(prefs, "active_section", expand=True)


class USERPREF_MT_editor_menus(Menu):
    bl_idname = "USERPREF_MT_editor_menus"
    bl_label = ""

    def draw(self, _context):
        layout = self.layout
        layout.menu("USERPREF_MT_view")
        layout.menu("USERPREF_MT_save_load", text="Preferences")


class USERPREF_MT_view(Menu):
    bl_label = "View"

    def draw(self, context):
        layout = self.layout

        layout.menu("INFO_MT_area")


class USERPREF_MT_save_load(Menu):
    bl_label = "Save & Load"

    def draw(self, context):
        layout = self.layout
#work
        prefs = context.preferences

        row = layout.row()
        row.active = not bpy.app.use_userpref_skip_save_on_exit
        row.prop(prefs, "use_preferences_save", text="Auto-Save Preferences")

        layout.separator()

        layout.operator_context = 'EXEC_AREA'
        if prefs.use_preferences_save:
            layout.operator("wm.save_userpref", text="Save Preferences")
        sub_revert = layout.column(align=True)
        sub_revert.active = prefs.is_dirty
        sub_revert.operator("wm.read_userpref", text="Revert to Saved Preferences")

        layout.operator_context = 'INVOKE_AREA'
        layout.operator("wm.read_factory_userpref", text="Load Factory Preferences")
<<<<<<< HEAD

#work        
        layout.separator()

        if os.path.isdir(Path(bpy.utils.resource_path('USER'))): 
            layout.operator("wm.path_open", text="Open Appdata Folder", icon = "FOLDER_REDIRECT").filepath = str(user_path)
        else:
            layout.operator("wm.path_open", text="Open Appdata Folder", icon = "FOLDER_REDIRECT").filepath = str(local_path)
        
        
=======
        
        layout.separator()
        layout.operator("wm.path_open", text="Open Appdata Folder", icon = "FOLDER_REDIRECT").filepath = str(user_path)
>>>>>>> f3307982

class USERPREF_PT_save_preferences(Panel):
    bl_label = "Save Preferences"
    bl_space_type = 'PREFERENCES'
    bl_region_type = 'EXECUTE'
    bl_options = {'HIDE_HEADER'}

    @classmethod
    def poll(cls, context):
        # Hide when header is visible
        for region in context.area.regions:
            if region.type == 'HEADER' and region.height <= 1:
                return True

        return False

    def draw(self, context):
        layout = self.layout.row()
        layout.operator_context = 'EXEC_AREA'

        layout.menu("USERPREF_MT_save_load", text="", icon='COLLAPSEMENU')

        USERPREF_HT_header.draw_buttons(layout, context)


# -----------------------------------------------------------------------------
# Min-In Helpers

# Panel mix-in.
class CenterAlignMixIn:
    """
    Base class for panels to center align contents with some horizontal margin.
    Deriving classes need to implement a ``draw_centered(context, layout)`` function.
    """

    def draw(self, context):
        layout = self.layout
        width = context.region.width
        ui_scale = context.preferences.system.ui_scale
        # No horizontal margin if region is rather small.
        is_wide = width > (350 * ui_scale)

        layout.use_property_split = True
        layout.use_property_decorate = False  # No animation.

        row = layout.row()
        if is_wide:
            row.label()  # Needed so col below is centered.

        col = row.column()
        col.ui_units_x = 50

        # Implemented by sub-classes.
        self.draw_centered(context, col)

        if is_wide:
            row.label()  # Needed so col above is centered.


# -----------------------------------------------------------------------------
# Interface Panels

class InterfacePanel:
    bl_space_type = 'PREFERENCES'
    bl_region_type = 'WINDOW'
    bl_context = "interface"


class USERPREF_PT_interface_display(InterfacePanel, CenterAlignMixIn, Panel):
    bl_label = "Display"

    def draw_centered(self, context, layout):
        prefs = context.preferences
        view = prefs.view

        flow = layout.grid_flow(row_major=False, columns=0, even_columns=True, even_rows=False, align=False)

        flow.prop(view, "ui_scale", text="Resolution Scale")
        flow.prop(view, "ui_line_width", text="Line Width")

        layout.separator()

        flow = layout.grid_flow(row_major=False, columns=0, even_columns=True, even_rows=False, align=False)

        flow.use_property_split = False
        flow.prop(view, "show_splash", text="Splash Screen")
        flow.prop(view, "show_tooltips")
        flow.prop(view, "show_tooltips_python")
        flow.prop(view, "show_developer_ui")


class USERPREF_PT_interface_text(InterfacePanel, CenterAlignMixIn, Panel):
    bl_label = "Text Rendering"
    bl_options = {'DEFAULT_CLOSED'}

    def draw_centered(self, context, layout):
        prefs = context.preferences
        view = prefs.view

        flow = layout.grid_flow(row_major=False, columns=0, even_columns=True, even_rows=False, align=False)

        flow.use_property_split = False
        flow.prop(view, "use_text_antialiasing", text="Anti-aliasing")
        flow.use_property_split = True
        sub = flow.column()
        sub.active = view.use_text_antialiasing
        sub.prop(view, "text_hinting", text="Hinting")

        flow.prop(view, "font_path_ui")
        flow.prop(view, "font_path_ui_mono")


class USERPREF_PT_interface_translation(InterfacePanel, CenterAlignMixIn, Panel):
    bl_label = "Translation"
    bl_translation_context = i18n_contexts.id_windowmanager

    @classmethod
    def poll(cls, context):
        return bpy.app.build_options.international

    def draw_centered(self, context, layout):
        prefs = context.preferences
        view = prefs.view

        layout.prop(view, "language")

        flow = layout.grid_flow(row_major=False, columns=0, even_columns=True, even_rows=False, align=False)
        flow.active = (bpy.app.translations.locale != 'en_US')

        flow.use_property_split = False
        flow.prop(view, "use_translate_tooltips", text="Tooltips")
        flow.prop(view, "use_translate_interface", text="Interface")
        flow.prop(view, "use_translate_new_dataname", text="New Data")


class USERPREF_PT_interface_editors(InterfacePanel, CenterAlignMixIn, Panel):
    bl_label = "Editors"

    def draw_centered(self, context, layout):
        prefs = context.preferences
        view = prefs.view
        system = prefs.system

        flow = layout.grid_flow(row_major=False, columns=0, even_columns=True, even_rows=False, align=False)

        flow.use_property_split = False
        flow.prop(system, "use_region_overlap")
        flow.prop(view, "show_layout_ui", text="Corner Splitting")
        flow.prop(view, "show_navigate_ui")
        
        flow.use_property_split = True      
        flow.prop(view, "color_picker_type")
        flow.row().prop(view, "header_align")
        flow.prop(view, "factor_display_type")


class USERPREF_PT_interface_temporary_windows(InterfacePanel, CenterAlignMixIn, Panel):
    bl_label = "Temporary Windows"
    bl_parent_id = "USERPREF_PT_interface_editors"
    bl_options = {'DEFAULT_CLOSED'}

    def draw_centered(self, context, layout):
        prefs = context.preferences
        view = prefs.view

        flow = layout.grid_flow(row_major=False, columns=0, even_columns=True, even_rows=False, align=False)

        flow.prop(view, "render_display_type", text="Render in")
        flow.prop(view, "filebrowser_display_type", text="File Browser")


class USERPREF_PT_interface_menus(InterfacePanel, Panel):
    bl_label = "Menus"
    bl_options = {'DEFAULT_CLOSED'}

    def draw(self, context):
        pass


class USERPREF_PT_interface_menus_mouse_over(InterfacePanel, CenterAlignMixIn, Panel):
    bl_label = "Open on Mouse Over"
    bl_parent_id = "USERPREF_PT_interface_menus"

    def draw_header(self, context):
        prefs = context.preferences
        view = prefs.view

        self.layout.prop(view, "use_mouse_over_open", text="")

    def draw_centered(self, context, layout):
        prefs = context.preferences
        view = prefs.view

        layout.active = view.use_mouse_over_open

        flow = layout.grid_flow(row_major=False, columns=0, even_columns=True, even_rows=False, align=False)

        flow.prop(view, "open_toplevel_delay", text="Top Level")
        flow.prop(view, "open_sublevel_delay", text="Sub Level")


class USERPREF_PT_interface_menus_pie(InterfacePanel, CenterAlignMixIn, Panel):
    bl_label = "Pie Menus"
    bl_parent_id = "USERPREF_PT_interface_menus"

    def draw_centered(self, context, layout):
        prefs = context.preferences
        view = prefs.view

        flow = layout.grid_flow(row_major=False, columns=0, even_columns=True, even_rows=False, align=False)

        flow.prop(view, "pie_animation_timeout")
        flow.prop(view, "pie_tap_timeout")
        flow.prop(view, "pie_initial_timeout")
        flow.prop(view, "pie_menu_radius")
        flow.prop(view, "pie_menu_threshold")
        flow.prop(view, "pie_menu_confirm")


# -----------------------------------------------------------------------------
# Editing Panels

class EditingPanel:
    bl_space_type = 'PREFERENCES'
    bl_region_type = 'WINDOW'
    bl_context = "editing"


class USERPREF_PT_edit_objects(EditingPanel, Panel):
    bl_label = "Objects"

    def draw(self, context):
        pass


class USERPREF_PT_edit_objects_new(EditingPanel, CenterAlignMixIn, Panel):
    bl_label = "New Objects"
    bl_parent_id = "USERPREF_PT_edit_objects"

    def draw_centered(self, context, layout):
        prefs = context.preferences
        edit = prefs.edit

        flow = layout.grid_flow(row_major=False, columns=0, even_columns=True, even_rows=False, align=False)

        flow.prop(edit, "material_link", text="Link Materials to")
        flow.prop(edit, "object_align", text="Align to")

        flow.use_property_split = False
        flow.prop(edit, "use_enter_edit_mode", text="Enter Edit Mode")


class USERPREF_PT_edit_objects_duplicate_data(EditingPanel, CenterAlignMixIn, Panel):
    bl_label = "Duplicate Data"
    bl_parent_id = "USERPREF_PT_edit_objects"

    def draw_centered(self, context, layout):
        prefs = context.preferences
        edit = prefs.edit
        layout.use_property_split = False

        flow = layout.grid_flow(row_major=False, columns=0, even_columns=True, even_rows=False, align=True)

        col = flow.column()
        col.prop(edit, "use_duplicate_action", text="Action")
        col.prop(edit, "use_duplicate_armature", text="Armature")
        col.prop(edit, "use_duplicate_curve", text="Curve")
        # col.prop(edit, "use_duplicate_fcurve", text="F-Curve")  # Not implemented.
        col.prop(edit, "use_duplicate_grease_pencil", text="Grease Pencil")
        if hasattr(edit, "use_duplicate_hair"):
            col.prop(edit, "use_duplicate_hair", text="Hair")
        col.prop(edit, "use_duplicate_light", text="Light")
        col = flow.column()
        col.prop(edit, "use_duplicate_lightprobe", text="Light Probe")
        col.prop(edit, "use_duplicate_material", text="Material")
        col.prop(edit, "use_duplicate_mesh", text="Mesh")
        col.prop(edit, "use_duplicate_metaball", text="Metaball")
        col.prop(edit, "use_duplicate_particle", text="Particle")
        col = flow.column()
        if hasattr(edit, "use_duplicate_pointcloud"):
            col.prop(edit, "use_duplicate_pointcloud", text="Point Cloud")
        col.prop(edit, "use_duplicate_surface", text="Surface")
        col.prop(edit, "use_duplicate_text", text="Text")
        # col.prop(edit, "use_duplicate_texture", text="Texture")  # Not implemented.
        col.prop(edit, "use_duplicate_volume", text="Volume")


class USERPREF_PT_edit_cursor(EditingPanel, CenterAlignMixIn, Panel):
    bl_label = "3D Cursor"

    def draw_centered(self, context, layout):
        prefs = context.preferences
        edit = prefs.edit

        flow = layout.grid_flow(row_major=False, columns=0, even_columns=True, even_rows=False, align=False)

        flow.use_property_split = False
        flow.prop(edit, "use_mouse_depth_cursor")
        flow.prop(edit, "use_cursor_lock_adjust")


class USERPREF_PT_edit_gpencil(EditingPanel, CenterAlignMixIn, Panel):
    bl_label = "Grease Pencil"
    bl_options = {'DEFAULT_CLOSED'}

    def draw_centered(self, context, layout):
        prefs = context.preferences
        edit = prefs.edit

        flow = layout.grid_flow(row_major=False, columns=0, even_columns=True, even_rows=False, align=False)

        flow.prop(edit, "grease_pencil_manhattan_distance", text="Manhattan Distance")
        flow.prop(edit, "grease_pencil_euclidean_distance", text="Euclidean Distance")


class USERPREF_PT_edit_annotations(EditingPanel, CenterAlignMixIn, Panel):
    bl_label = "Annotations"

    def draw_centered(self, context, layout):
        prefs = context.preferences
        edit = prefs.edit

        flow = layout.grid_flow(row_major=False, columns=0, even_columns=True, even_rows=False, align=False)

        flow.prop(edit, "grease_pencil_default_color", text="Default Color")
        flow.prop(edit, "grease_pencil_eraser_radius", text="Eraser Radius")


class USERPREF_PT_edit_weight_paint(EditingPanel, CenterAlignMixIn, Panel):
    bl_label = "Weight Paint"
    bl_options = {'DEFAULT_CLOSED'}

    def draw_centered(self, context, layout):
        prefs = context.preferences
        view = prefs.view

        layout.use_property_split = False
        layout.prop(view, "use_weight_color_range", text="Use Custom Colors")
        layout.use_property_split = True

        col = layout.column()
        col.active = view.use_weight_color_range
        col.template_color_ramp(view, "weight_color_range", expand=True)


class USERPREF_PT_edit_misc(EditingPanel, CenterAlignMixIn, Panel):
    bl_label = "Miscellaneous"
    bl_options = {'DEFAULT_CLOSED'}

    def draw_centered(self, context, layout):
        prefs = context.preferences
        edit = prefs.edit

        flow = layout.grid_flow(row_major=False, columns=0, even_columns=True, even_rows=False, align=False)

        flow.prop(edit, "sculpt_paint_overlay_color", text="Sculpt Overlay Color")
        flow.prop(edit, "node_margin", text="Node Auto-offset Margin")


# -----------------------------------------------------------------------------
# Animation Panels

class AnimationPanel:
    bl_space_type = 'PREFERENCES'
    bl_region_type = 'WINDOW'
    bl_context = "animation"


class USERPREF_PT_animation_timeline(AnimationPanel, CenterAlignMixIn, Panel):
    bl_label = "Timeline"

    def draw_centered(self, context, layout):
        prefs = context.preferences
        view = prefs.view
        edit = prefs.edit

        flow = layout.grid_flow(row_major=False, columns=0, even_columns=True, even_rows=False, align=False)
        flow.use_property_split = False
        flow.prop(edit, "use_negative_frames")
        flow.use_property_split = True

        layout.separator()

        flow = layout.grid_flow(row_major=False, columns=0, even_columns=True, even_rows=False, align=False)

        flow.prop(view, "view2d_grid_spacing_min", text="Minimum Grid Spacing")
        flow.prop(view, "timecode_style")
        flow.prop(view, "view_frame_type")
        if view.view_frame_type == 'SECONDS':
            flow.prop(view, "view_frame_seconds")
        elif view.view_frame_type == 'KEYFRAMES':
            flow.prop(view, "view_frame_keyframes")


class USERPREF_PT_animation_keyframes(AnimationPanel, CenterAlignMixIn, Panel):
    bl_label = "Keyframes"

    def draw_centered(self, context, layout):
        prefs = context.preferences
        edit = prefs.edit

        flow = layout.grid_flow(row_major=False, columns=0, even_columns=True, even_rows=False, align=False)

        flow.use_property_split = False
        flow.prop(edit, "use_visual_keying")
        flow.prop(edit, "use_keyframe_insert_needed", text="Only Insert Needed")


class USERPREF_PT_animation_autokey(AnimationPanel, CenterAlignMixIn, Panel):
    bl_label = "Auto-Keyframing"
    bl_parent_id = "USERPREF_PT_animation_keyframes"

    def draw_centered(self, context, layout):
        prefs = context.preferences
        edit = prefs.edit

        flow = layout.grid_flow(row_major=False, columns=0, even_columns=True, even_rows=False, align=False)

        flow.use_property_split = False
        flow.prop(edit, "use_auto_keying_warning", text="Show Warning")
        flow.prop(edit, "use_keyframe_insert_available", text="Only Insert Available")
        flow.prop(edit, "use_auto_keying", text="Enable in New Scenes")


class USERPREF_PT_animation_fcurves(AnimationPanel, CenterAlignMixIn, Panel):
    bl_label = "F-Curves"

    def draw_centered(self, context, layout):
        prefs = context.preferences
        edit = prefs.edit

        flow = layout.grid_flow(row_major=False, columns=0, even_columns=True, even_rows=False, align=False)

        flow.prop(edit, "fcurve_unselected_alpha", text="F-Curve Visibility")
        flow.prop(edit, "fcurve_new_auto_smoothing", text="Default Smoothing Mode")
        flow.prop(edit, "keyframe_new_interpolation_type", text="Default Interpolation")
        flow.prop(edit, "keyframe_new_handle_type", text="Default Handles")
        flow.use_property_split = False
        flow.prop(edit, "use_insertkey_xyz_to_rgb", text="XYZ to RGB")


# -----------------------------------------------------------------------------
# System Panels

class SystemPanel:
    bl_space_type = 'PREFERENCES'
    bl_region_type = 'WINDOW'
    bl_context = "system"


class USERPREF_PT_system_sound(SystemPanel, CenterAlignMixIn, Panel):
    bl_label = "Sound"

    def draw_centered(self, context, layout):
        prefs = context.preferences
        system = prefs.system

        layout.prop(system, "audio_device", expand=False)

        sub = layout.grid_flow(row_major=False, columns=0, even_columns=False, even_rows=False, align=False)
        sub.active = system.audio_device not in {'NONE', 'Null'}
        sub.prop(system, "audio_channels", text="Channels")
        sub.prop(system, "audio_mixing_buffer", text="Mixing Buffer")
        sub.prop(system, "audio_sample_rate", text="Sample Rate")
        sub.prop(system, "audio_sample_format", text="Sample Format")


class USERPREF_PT_system_cycles_devices(SystemPanel, CenterAlignMixIn, Panel):
    bl_label = "Cycles Render Devices"

    def draw_centered(self, context, layout):
        prefs = context.preferences

        col = layout.column()
        col.use_property_split = False

        if bpy.app.build_options.cycles:
            addon = prefs.addons.get("cycles")
            if addon is not None:
                addon.preferences.draw_impl(col, context)
            del addon

        # NOTE: Disabled for until GPU side of OpenSubdiv is brought back.
        # system = prefs.system
        # if hasattr(system, "opensubdiv_compute_type"):
        #     col.label(text="OpenSubdiv compute:")
        #     col.row().prop(system, "opensubdiv_compute_type", text="")


class USERPREF_PT_system_memory(SystemPanel, CenterAlignMixIn, Panel):
    bl_label = "Memory & Limits"

    def draw_centered(self, context, layout):
        prefs = context.preferences
        system = prefs.system
        edit = prefs.edit

        flow = layout.grid_flow(row_major=False, columns=0, even_columns=True, even_rows=False, align=False)

        flow.prop(edit, "undo_steps", text="Undo Steps")
        flow.prop(edit, "undo_memory_limit", text="Undo Memory Limit")

        flow.use_property_split = False
        flow.prop(edit, "use_global_undo")

        layout.separator()

        flow = layout.grid_flow(row_major=False, columns=0, even_columns=True, even_rows=False, align=False)

        flow.prop(system, "memory_cache_limit", text="Sequencer Cache Limit")
        flow.prop(system, "scrollback", text="Console Scrollback Lines")

        layout.separator()

        flow = layout.grid_flow(row_major=False, columns=0, even_columns=True, even_rows=False, align=False)

        flow.prop(system, "use_sequencer_disk_cache")
        flow.prop(system, "sequencer_disk_cache_dir")
        flow.prop(system, "sequencer_disk_cache_size_limit")
        flow.prop(system, "sequencer_disk_cache_compression")

        layout.separator()

        flow = layout.grid_flow(row_major=False, columns=0, even_columns=True, even_rows=False, align=False)

        flow.prop(system, "texture_time_out", text="Texture Time Out")
        flow.prop(system, "texture_collection_rate", text="Garbage Collection Rate")

        layout.separator()

        flow = layout.grid_flow(row_major=False, columns=0, even_columns=True, even_rows=False, align=False)

        flow.prop(system, "vbo_time_out", text="Vbo Time Out")
        flow.prop(system, "vbo_collection_rate", text="Garbage Collection Rate")


# -----------------------------------------------------------------------------
# Viewport Panels

class ViewportPanel:
    bl_space_type = 'PREFERENCES'
    bl_region_type = 'WINDOW'
    bl_context = "viewport"


class USERPREF_PT_viewport_display(ViewportPanel, CenterAlignMixIn, Panel):
    bl_label = "Display"

    def draw_centered(self, context, layout):
        prefs = context.preferences
        view = prefs.view

        flow = layout.grid_flow(row_major=False, columns=0, even_columns=True, even_rows=False, align=False)

        flow.use_property_split = False
        flow.prop(view, "show_object_info", text="Object Info")
        flow.prop(view, "show_view_name", text="View Name")
        flow.prop(view, "show_playback_fps", text="Playback FPS")

        layout.separator()

        flow = layout.grid_flow(row_major=False, columns=0, even_columns=True, even_rows=False, align=False)

        col = flow.column()
        col.prop(view, "gizmo_size")
        col.prop(view, "lookdev_sphere_size")

        flow.separator()

        col = flow.column()
        col.prop(view, "mini_axis_type", text="3D Viewport Axis")

        if view.mini_axis_type == 'MINIMAL':
            col.prop(view, "mini_axis_size", text="Size")
            col.prop(view, "mini_axis_brightness", text="Brightness")


class USERPREF_PT_viewport_quality(ViewportPanel, CenterAlignMixIn, Panel):
    bl_label = "Quality"

    def draw_centered(self, context, layout):
        prefs = context.preferences
        system = prefs.system

        flow = layout.grid_flow(row_major=False, columns=0, even_columns=True, even_rows=False, align=False)

        flow.prop(system, "viewport_aa")

        flow.use_property_split = False
        flow.prop(system, "use_overlay_smooth_wire")
        flow.prop(system, "use_edit_mode_smooth_wire")


class USERPREF_PT_viewport_textures(ViewportPanel, CenterAlignMixIn, Panel):
    bl_label = "Textures"

    def draw_centered(self, context, layout):
        prefs = context.preferences
        system = prefs.system

        flow = layout.grid_flow(row_major=False, columns=0, even_columns=True, even_rows=False, align=False)

        flow.prop(system, "gl_texture_limit", text="Limit Size")
        flow.prop(system, "anisotropic_filter")
        flow.prop(system, "gl_clip_alpha", slider=True)
        flow.prop(system, "image_draw_method", text="Image Display Method")


class USERPREF_PT_viewport_selection(ViewportPanel, CenterAlignMixIn, Panel):
    bl_label = "Selection"
    bl_options = {'DEFAULT_CLOSED'}

    def draw_centered(self, context, layout):
        prefs = context.preferences
        system = prefs.system

        flow = layout.grid_flow(row_major=False, columns=0, even_columns=True, even_rows=False, align=False)

        flow.use_property_split = False
        flow.prop(system, "use_select_pick_depth")


# -----------------------------------------------------------------------------
# Theme Panels

class ThemePanel:
    bl_space_type = 'PREFERENCES'
    bl_region_type = 'WINDOW'
    bl_context = "themes"


class USERPREF_MT_interface_theme_presets(Menu):
    bl_label = "Presets"
    preset_subdir = "interface_theme"
    preset_operator = "script.execute_preset"
    preset_type = 'XML'
    preset_xml_map = (
        ("preferences.themes[0]", "Theme"),
        ("preferences.ui_styles[0]", "ThemeStyle"),
    )
    draw = Menu.draw_preset

    @staticmethod
    def reset_cb(context):
        bpy.ops.preferences.reset_default_theme()


class USERPREF_PT_theme(ThemePanel, Panel):
    bl_label = "Themes"
    bl_options = {'HIDE_HEADER'}

    def draw(self, _context):
        layout = self.layout

        split = layout.split(factor=0.6)

        row = split.row(align=True)
        row.menu("USERPREF_MT_interface_theme_presets", text=USERPREF_MT_interface_theme_presets.bl_label)
        row.operator("wm.interface_theme_preset_add", text="", icon='ADD')
        row.operator("wm.interface_theme_preset_add", text="", icon='REMOVE').remove_active = True

        row = split.row(align=True)
        row.operator("preferences.theme_install", text="Install...", icon='IMPORT')
        row.operator("preferences.reset_default_theme", text="Reset", icon='LOOP_BACK')


class USERPREF_PT_theme_user_interface(ThemePanel, CenterAlignMixIn, Panel):
    bl_label = "User Interface"
    bl_options = {'DEFAULT_CLOSED'}

    def draw_header(self, _context):
        layout = self.layout

        layout.label(icon='WORKSPACE')

    def draw(self, context):
        pass


# Base class for dynamically defined widget color panels.
# This is not registered.
class PreferenceThemeWidgetColorPanel:
    bl_parent_id = "USERPREF_PT_theme_user_interface"

    def draw(self, context):
        theme = context.preferences.themes[0]
        ui = theme.user_interface
        widget_style = getattr(ui, self.wcol)
        layout = self.layout

        layout.use_property_split = True

        flow = layout.grid_flow(row_major=False, columns=2, even_columns=True, even_rows=False, align=False)

        col = flow.column(align=True)
        col.prop(widget_style, "text")
        col.prop(widget_style, "text_sel", text="Selected")
        col.prop(widget_style, "item", slider=True)

        col = flow.column(align=True)
        col.prop(widget_style, "inner", slider=True)
        col.prop(widget_style, "inner_sel", text="Selected", slider=True)
        col.prop(widget_style, "outline")

        col.separator()

        col.prop(widget_style, "roundness")


# Base class for dynamically defined widget color panels.
# This is not registered.
class PreferenceThemeWidgetShadePanel:

    def draw(self, context):
        theme = context.preferences.themes[0]
        ui = theme.user_interface
        widget_style = getattr(ui, self.wcol)
        layout = self.layout

        layout.use_property_split = True

        col = layout.column(align=True)
        col.active = widget_style.show_shaded
        col.prop(widget_style, "shadetop", text="Shade Top")
        col.prop(widget_style, "shadedown", text="Down")

    def draw_header(self, context):
        theme = context.preferences.themes[0]
        ui = theme.user_interface
        widget_style = getattr(ui, self.wcol)

        self.layout.prop(widget_style, "show_shaded", text="")


class USERPREF_PT_theme_interface_state(ThemePanel, CenterAlignMixIn, Panel):
    bl_label = "State"
    bl_options = {'DEFAULT_CLOSED'}
    bl_parent_id = "USERPREF_PT_theme_user_interface"

    def draw_centered(self, context, layout):
        theme = context.preferences.themes[0]
        ui_state = theme.user_interface.wcol_state

        flow = layout.grid_flow(row_major=False, columns=0, even_columns=True, even_rows=False, align=False)

        col = flow.column(align=True)
        col.prop(ui_state, "inner_anim")
        col.prop(ui_state, "inner_anim_sel")

        col = flow.column(align=True)
        col.prop(ui_state, "inner_driven")
        col.prop(ui_state, "inner_driven_sel")

        col = flow.column(align=True)
        col.prop(ui_state, "inner_key")
        col.prop(ui_state, "inner_key_sel")

        col = flow.column(align=True)
        col.prop(ui_state, "inner_overridden")
        col.prop(ui_state, "inner_overridden_sel")

        col = flow.column(align=True)
        col.prop(ui_state, "inner_changed")
        col.prop(ui_state, "inner_changed_sel")

        col = flow.column(align=True)
        col.prop(ui_state, "blend")


class USERPREF_PT_theme_interface_styles(ThemePanel, CenterAlignMixIn, Panel):
    bl_label = "Styles"
    bl_options = {'DEFAULT_CLOSED'}
    bl_parent_id = "USERPREF_PT_theme_user_interface"

    def draw_centered(self, context, layout):
        theme = context.preferences.themes[0]
        ui = theme.user_interface

        flow = layout.grid_flow(row_major=False, columns=0, even_columns=True, even_rows=False, align=False)

        flow.prop(ui, "menu_shadow_fac")
        flow.prop(ui, "menu_shadow_width")
        flow.prop(ui, "icon_alpha")
        flow.prop(ui, "icon_saturation")
        flow.prop(ui, "editor_outline")
        flow.prop(ui, "widget_text_cursor")
        flow.prop(ui, "widget_emboss")


class USERPREF_PT_theme_interface_transparent_checker(ThemePanel, CenterAlignMixIn, Panel):
    bl_label = "Transparent Checkerboard"
    bl_options = {'DEFAULT_CLOSED'}
    bl_parent_id = "USERPREF_PT_theme_user_interface"

    def draw_centered(self, context, layout):
        theme = context.preferences.themes[0]
        ui = theme.user_interface

        flow = layout.grid_flow(
            row_major=False, columns=0, even_columns=True, even_rows=False, align=False)

        flow.prop(ui, "transparent_checker_primary")
        flow.prop(ui, "transparent_checker_secondary")
        flow.prop(ui, "transparent_checker_size")


class USERPREF_PT_theme_interface_gizmos(ThemePanel, CenterAlignMixIn, Panel):
    bl_label = "Axis & Gizmo Colors"
    bl_options = {'DEFAULT_CLOSED'}
    bl_parent_id = "USERPREF_PT_theme_user_interface"

    def draw_centered(self, context, layout):
        theme = context.preferences.themes[0]
        ui = theme.user_interface

        flow = layout.grid_flow(row_major=False, columns=0, even_columns=True, even_rows=True, align=False)

        col = flow.column(align=True)
        col.prop(ui, "axis_x", text="Axis X")
        col.prop(ui, "axis_y", text="Y")
        col.prop(ui, "axis_z", text="Z")

        col = flow.column()
        col.prop(ui, "gizmo_primary")
        col.prop(ui, "gizmo_secondary")
        col.prop(ui, "gizmo_view_align")

        col = flow.column()
        col.prop(ui, "gizmo_a")
        col.prop(ui, "gizmo_b")


class USERPREF_PT_theme_interface_icons(ThemePanel, CenterAlignMixIn, Panel):
    bl_label = "Icon Colors"
    bl_options = {'DEFAULT_CLOSED'}
    bl_parent_id = "USERPREF_PT_theme_user_interface"

    def draw_centered(self, context, layout):
        theme = context.preferences.themes[0]
        ui = theme.user_interface

        flow = layout.grid_flow(row_major=False, columns=0, even_columns=True, even_rows=False, align=False)

        flow.prop(ui, "icon_scene")
        flow.prop(ui, "icon_collection")
        flow.prop(ui, "icon_object")
        flow.prop(ui, "icon_object_data")
        flow.prop(ui, "icon_modifier")
        flow.prop(ui, "icon_shading")
        flow.prop(ui, "icon_folder")
        flow.prop(ui, "icon_border_intensity")


class USERPREF_PT_theme_text_style(ThemePanel, CenterAlignMixIn, Panel):
    bl_label = "Text Style"
    bl_options = {'DEFAULT_CLOSED'}

    @staticmethod
    def _ui_font_style(layout, font_style):
        layout.use_property_split = True
        flow = layout.grid_flow(row_major=False, columns=0, even_columns=True, even_rows=False, align=True)

        col = flow.column()
        col.row().prop(font_style, "font_kerning_style", expand=True)
        col.prop(font_style, "points")

        col = flow.column(align=True)
        col.prop(font_style, "shadow_offset_x", text="Shadow Offset X")
        col.prop(font_style, "shadow_offset_y", text="Y")

        col = flow.column()
        col.prop(font_style, "shadow")
        col.prop(font_style, "shadow_alpha")
        col.prop(font_style, "shadow_value")

    def draw_header(self, _context):
        layout = self.layout

        layout.label(icon='FONTPREVIEW')

    def draw_centered(self, context, layout):
        style = context.preferences.ui_styles[0]

        layout.label(text="Panel Title")
        self._ui_font_style(layout, style.panel_title)

        layout.separator()

        layout.label(text="Widget")
        self._ui_font_style(layout, style.widget)

        layout.separator()

        layout.label(text="Widget Label")
        self._ui_font_style(layout, style.widget_label)


class USERPREF_PT_theme_bone_color_sets(ThemePanel, CenterAlignMixIn, Panel):
    bl_label = "Bone Color Sets"
    bl_options = {'DEFAULT_CLOSED'}

    def draw_header(self, _context):
        layout = self.layout

        layout.label(icon='COLOR')

    def draw_centered(self, context, layout):
        theme = context.preferences.themes[0]

        layout.use_property_split = True

        for i, ui in enumerate(theme.bone_color_sets, 1):
            layout.label(text=iface_(f"Color Set {i:d}"), translate=False)

            flow = layout.grid_flow(row_major=False, columns=0, even_columns=True, even_rows=False, align=False)

            flow.prop(ui, "normal")
            flow.prop(ui, "select")
            flow.prop(ui, "active")
            flow.prop(ui, "show_colored_constraints")


# Base class for dynamically defined theme-space panels.
# This is not registered.
class PreferenceThemeSpacePanel:

    # not essential, hard-coded UI delimiters for the theme layout
    ui_delimiters = {
        'VIEW_3D': {
            "text_grease_pencil",
            "text_keyframe",
            "speaker",
            "freestyle_face_mark",
            "split_normal",
            "bone_solid",
            "bone_locked_weight",
            "paint_curve_pivot",
        },
        'GRAPH_EDITOR': {
            "handle_vertex_select",
        },
        'IMAGE_EDITOR': {
            "paint_curve_pivot",
        },
        'NODE_EDITOR': {
            "layout_node",
        },
        'CLIP_EDITOR': {
            "handle_vertex_select",
        }
    }

    # TODO theme_area should be deprecated
    @staticmethod
    def _theme_generic(layout, themedata, theme_area):

        layout.use_property_split = True

        flow = layout.grid_flow(row_major=False, columns=0, even_columns=True, even_rows=False, align=False)

        props_type = {}

        for prop in themedata.rna_type.properties:
            if prop.identifier == "rna_type":
                continue

            props_type.setdefault((prop.type, prop.subtype), []).append(prop)

        th_delimiters = PreferenceThemeSpacePanel.ui_delimiters.get(theme_area)
        for props_type, props_ls in sorted(props_type.items()):
            if props_type[0] == 'POINTER':
                continue

            if th_delimiters is None:
                # simple, no delimiters
                for prop in props_ls:
                    flow.prop(themedata, prop.identifier)
            else:

                for prop in props_ls:
                    flow.prop(themedata, prop.identifier)

    def draw_header(self, _context):
        if hasattr(self, "icon") and self.icon != 'NONE':
            layout = self.layout
            layout.label(icon=self.icon)

    def draw(self, context):
        layout = self.layout
        theme = context.preferences.themes[0]

        datapath_list = self.datapath.split(".")
        data = theme
        for datapath_item in datapath_list:
            data = getattr(data, datapath_item)
        PreferenceThemeSpacePanel._theme_generic(layout, data, self.theme_area)


class ThemeGenericClassGenerator():

    @staticmethod
    def generate_panel_classes_for_wcols():
        wcols = [
            ("Regular", "wcol_regular"),
            ("Tool", "wcol_tool"),
            ("Toolbar Item", "wcol_toolbar_item"),
            ("Radio Buttons", "wcol_radio"),
            ("Text", "wcol_text"),
            ("Option", "wcol_option"),
            ("Toggle", "wcol_toggle"),
            ("Number Field", "wcol_num"),
            ("Value Slider", "wcol_numslider"),
            ("Box", "wcol_box"),
            ("Menu", "wcol_menu"),
            ("Pie Menu", "wcol_pie_menu"),
            ("Pulldown", "wcol_pulldown"),
            ("Menu Back", "wcol_menu_back"),
            ("Tooltip", "wcol_tooltip"),
            ("Menu Item", "wcol_menu_item"),
            ("Scroll Bar", "wcol_scroll"),
            ("Progress Bar", "wcol_progress"),
            ("List Item", "wcol_list_item"),
            ("Tab", "wcol_tab"),
        ]

        for (name, wcol) in wcols:
            panel_id = "USERPREF_PT_theme_interface_" + wcol
            yield type(panel_id, (PreferenceThemeWidgetColorPanel, ThemePanel, Panel), {
                "bl_label": name,
                "bl_options": {'DEFAULT_CLOSED'},
                "draw": PreferenceThemeWidgetColorPanel.draw,
                "wcol": wcol,
            })

            panel_shade_id = "USERPREF_PT_theme_interface_shade_" + wcol
            yield type(panel_shade_id, (PreferenceThemeWidgetShadePanel, ThemePanel, Panel), {
                "bl_label": "Shaded",
                "bl_options": {'DEFAULT_CLOSED'},
                "bl_parent_id": panel_id,
                "draw": PreferenceThemeWidgetShadePanel.draw,
                "wcol": wcol,
            })


    @staticmethod
    def generate_theme_area_child_panel_classes(parent_id, rna_type, theme_area, datapath):
        def generate_child_panel_classes_recurse(parent_id, rna_type, theme_area, datapath):
            props_type = {}

            for prop in rna_type.properties:
                if prop.identifier == "rna_type":
                    continue

                props_type.setdefault((prop.type, prop.subtype), []).append(prop)

            for props_type, props_ls in sorted(props_type.items()):
                if props_type[0] == 'POINTER':
                    for prop in props_ls:
                        new_datapath = datapath + "." + prop.identifier if datapath else prop.identifier
                        panel_id = parent_id + "_" + prop.identifier
                        yield type(panel_id, (PreferenceThemeSpacePanel, ThemePanel, Panel), {
                            "bl_label": rna_type.properties[prop.identifier].name,
                            "bl_parent_id": parent_id,
                            "bl_options": {'DEFAULT_CLOSED'},
                            "draw": PreferenceThemeSpacePanel.draw,
                            "theme_area": theme_area.identifier,
                            "datapath": new_datapath,
                        })

                        yield from generate_child_panel_classes_recurse(panel_id, prop.fixed_type, theme_area, new_datapath,)

        yield from generate_child_panel_classes_recurse(parent_id, rna_type, theme_area, datapath)

    @staticmethod
    def generate_panel_classes_from_theme_areas():
        from bpy.types import Theme

        for theme_area in Theme.bl_rna.properties['theme_area'].enum_items_static:
            if theme_area.identifier in {'USER_INTERFACE', 'STYLE', 'BONE_COLOR_SETS'}:
                continue

            panel_id = "USERPREF_PT_theme_" + theme_area.identifier.lower()
            # Generate panel-class from theme_area
            yield type(panel_id, (PreferenceThemeSpacePanel, ThemePanel, Panel), {
                "bl_label": theme_area.name,
                "bl_options": {'DEFAULT_CLOSED'},
                "draw_header": PreferenceThemeSpacePanel.draw_header,
                "draw": PreferenceThemeSpacePanel.draw,
                "theme_area": theme_area.identifier,
                "icon": theme_area.icon,
                "datapath": theme_area.identifier.lower(),
            })

            yield from ThemeGenericClassGenerator.generate_theme_area_child_panel_classes(
                panel_id, Theme.bl_rna.properties[theme_area.identifier.lower()].fixed_type,
                theme_area, theme_area.identifier.lower())


# -----------------------------------------------------------------------------
# File Paths Panels

# Panel mix-in.
class FilePathsPanel:
    bl_space_type = 'PREFERENCES'
    bl_region_type = 'WINDOW'
    bl_context = "file_paths"


class USERPREF_PT_file_paths_data(FilePathsPanel, Panel):
    bl_label = "Data"

    def draw(self, context):
        layout = self.layout
        layout.use_property_split = True
        layout.use_property_decorate = False

        paths = context.preferences.filepaths

        col = self.layout.column()
        col.prop(paths, "font_directory", text="Fonts")
        col.prop(paths, "texture_directory", text="Textures")
        col.prop(paths, "script_directory", text="Scripts")
        col.prop(paths, "sound_directory", text="Sounds")
        col.prop(paths, "temporary_directory", text="Temporary Files")


class USERPREF_PT_file_paths_render(FilePathsPanel, Panel):
    bl_label = "Render"

    def draw(self, context):
        layout = self.layout
        layout.use_property_split = True
        layout.use_property_decorate = False

        paths = context.preferences.filepaths

        col = self.layout.column()
        col.prop(paths, "render_output_directory", text="Render Output")
        col.prop(paths, "render_cache_directory", text="Render Cache")


class USERPREF_PT_file_paths_applications(FilePathsPanel, Panel):
    bl_label = "Applications"

    def draw(self, context):
        layout = self.layout
        layout.use_property_split = True
        layout.use_property_decorate = False

        paths = context.preferences.filepaths

        col = layout.column()
        col.prop(paths, "image_editor", text="Image Editor")
        col.prop(paths, "animation_player_preset", text="Animation Player")
        if paths.animation_player_preset == 'CUSTOM':
            col.prop(paths, "animation_player", text="Player")


class USERPREF_PT_file_paths_development(FilePathsPanel, Panel):
    bl_label = "Development"

    @classmethod
    def poll(cls, context):
        prefs = context.preferences
        return prefs.view.show_developer_ui

    def draw(self, context):
        layout = self.layout
        layout.use_property_split = True
        layout.use_property_decorate = False

        paths = context.preferences.filepaths
        layout.prop(paths, "i18n_branches_directory", text="I18n Branches")


class USERPREF_PT_saveload_autorun(FilePathsPanel, Panel):
    bl_label = "Auto Run Python Scripts"
    bl_parent_id = "USERPREF_PT_saveload_blend"

    def draw_header(self, context):
        prefs = context.preferences
        paths = prefs.filepaths

        self.layout.prop(paths, "use_scripts_auto_execute", text="")

    def draw(self, context):
        layout = self.layout
        prefs = context.preferences
        paths = prefs.filepaths

        layout.use_property_split = True
        layout.use_property_decorate = False  # No animation.

        layout.active = paths.use_scripts_auto_execute

        box = layout.box()
        row = box.row()
        row.label(text="Excluded Paths:")
        row.operator("wm.userpref_autoexec_path_add", text="", icon='ADD', emboss=False)
        for i, path_cmp in enumerate(prefs.autoexec_paths):
            row = box.row()
            row.prop(path_cmp, "path", text="")
            row.prop(path_cmp, "use_glob", text="", icon='FILTER')
            row.operator("wm.userpref_autoexec_path_remove", text="", icon='X', emboss=False).index = i


# -----------------------------------------------------------------------------
# Save/Load Panels

class SaveLoadPanel:
    bl_space_type = 'PREFERENCES'
    bl_region_type = 'WINDOW'
    bl_context = "save_load"


class USERPREF_PT_saveload_blend(SaveLoadPanel, CenterAlignMixIn, Panel):
    bl_label = "Blend Files"

    def draw_centered(self, context, layout):
        prefs = context.preferences
        paths = prefs.filepaths
        view = prefs.view

        flow = layout.grid_flow(row_major=False, columns=0, even_columns=True, even_rows=False, align=False)

        flow.use_property_split = False
        flow.prop(paths, "use_relative_paths")
        flow.prop(paths, "use_file_compression")
        flow.prop(paths, "use_load_ui")
        flow.prop(paths, "use_save_preview_images")
        flow.prop(paths, "use_tabs_as_spaces")
        flow.prop(view, "use_save_prompt")

        layout.separator()

        flow = layout.grid_flow(row_major=False, columns=0, even_columns=True, even_rows=False, align=False)

        flow.use_property_split = True
        flow.prop(paths, "save_version")
        flow.prop(paths, "recent_files")


class USERPREF_PT_saveload_blend_autosave(SaveLoadPanel, CenterAlignMixIn, Panel):
    bl_label = "Auto Save"
    bl_parent_id = "USERPREF_PT_saveload_blend"

    def draw_centered(self, context, layout):
        prefs = context.preferences
        paths = prefs.filepaths

        flow = layout.grid_flow(row_major=False, columns=0, even_columns=True, even_rows=False, align=False)

        flow.use_property_split = False
        flow.prop(paths, "use_auto_save_temporary_files")
        sub = flow.column()
        sub.active = paths.use_auto_save_temporary_files
        sub.prop(paths, "auto_save_time", text="Timer (mins)")


class USERPREF_PT_saveload_file_browser(SaveLoadPanel, CenterAlignMixIn, Panel):
    bl_label = "File Browser"

    def draw_centered(self, context, layout):
        prefs = context.preferences
        paths = prefs.filepaths

        flow = layout.grid_flow(row_major=False, columns=0, even_columns=True, even_rows=False, align=False)

        flow.use_property_split = False
        flow.prop(paths, "use_filter_files")
        flow.prop(paths, "show_hidden_files_datablocks")
        flow.prop(paths, "hide_recent_locations")
        flow.prop(paths, "hide_system_bookmarks")


# -----------------------------------------------------------------------------
# Input Panels

class InputPanel:
    bl_space_type = 'PREFERENCES'
    bl_region_type = 'WINDOW'
    bl_context = "input"


class USERPREF_PT_input_keyboard(InputPanel, CenterAlignMixIn, Panel):
    bl_label = "Keyboard"

    def draw_centered(self, context, layout):
        prefs = context.preferences
        inputs = prefs.inputs
        
        layout.use_property_split = False
        layout.prop(inputs, "use_emulate_numpad")
        layout.prop(inputs, "use_numeric_input_advanced")


class USERPREF_PT_input_mouse(InputPanel, CenterAlignMixIn, Panel):
    bl_label = "Mouse"

    def draw_centered(self, context, layout):
        import sys
        prefs = context.preferences
        inputs = prefs.inputs

        flow = layout.grid_flow(row_major=False, columns=0, even_columns=True, even_rows=False, align=False)
        
        flow.use_property_split = False
        flow.prop(inputs, "use_mouse_emulate_3_button")
        if sys.platform[:3] != "win":
            rowsub = flow.row()
            rowsub.active = inputs.use_mouse_emulate_3_button
            rowsub.prop(inputs, "mouse_emulate_3_button_modifier")
        flow.prop(inputs, "use_mouse_continuous")
        flow.prop(inputs, "use_drag_immediately")
        
        flow.use_property_split = True
        flow.prop(inputs, "mouse_double_click_time", text="Double Click Speed")
        flow.prop(inputs, "drag_threshold_mouse")
        flow.prop(inputs, "drag_threshold_tablet")
        flow.prop(inputs, "drag_threshold")
        flow.prop(inputs, "move_threshold")


class USERPREF_PT_input_tablet(InputPanel, CenterAlignMixIn, Panel):
    bl_label = "Tablet"

    def draw_centered(self, context, layout):
        prefs = context.preferences
        inputs = prefs.inputs

        import sys
        if sys.platform[:3] == "win":
            layout.prop(inputs, "tablet_api")
            layout.separator()

        flow = layout.grid_flow(row_major=False, columns=0, even_columns=True, even_rows=False, align=False)

        flow.prop(inputs, "pressure_threshold_max")
        flow.prop(inputs, "pressure_softness")


class USERPREF_PT_input_ndof(InputPanel, CenterAlignMixIn, Panel):
    bl_label = "NDOF"
    bl_options = {'DEFAULT_CLOSED'}

    @classmethod
    def poll(cls, context):
        prefs = context.preferences
        inputs = prefs.inputs
        return inputs.use_ndof

    def draw_centered(self, context, layout):
        prefs = context.preferences
        inputs = prefs.inputs

        flow = layout.grid_flow(row_major=False, columns=0, even_columns=True, even_rows=False, align=False)

        flow.prop(inputs, "ndof_sensitivity", text="Pan Sensitivity")
        flow.prop(inputs, "ndof_orbit_sensitivity", text="Orbit Sensitivity")
        flow.prop(inputs, "ndof_deadzone", text="Deadzone")

        layout.separator()

        flow.row().prop(inputs, "ndof_view_navigate_method", expand=True)
        flow.row().prop(inputs, "ndof_view_rotate_method", expand=True)


# -----------------------------------------------------------------------------
# Navigation Panels

class NavigationPanel:
    bl_space_type = 'PREFERENCES'
    bl_region_type = 'WINDOW'
    bl_context = "navigation"


class USERPREF_PT_navigation_orbit(NavigationPanel, CenterAlignMixIn, Panel):
    bl_label = "Orbit & Pan"

    def draw_centered(self, context, layout):
        import sys
        prefs = context.preferences
        inputs = prefs.inputs
        view = prefs.view

        flow = layout.grid_flow(row_major=False, columns=0, even_columns=True, even_rows=False, align=False)

        flow.row().prop(inputs, "view_rotate_method", expand=True)
        if inputs.view_rotate_method == 'TURNTABLE':
            flow.prop(inputs, "view_rotate_sensitivity_turntable")
        else:
            flow.prop(inputs, "view_rotate_sensitivity_trackball")

        flow.use_property_split = False
        flow.prop(inputs, "use_rotate_around_active")
        flow.prop(inputs, "use_auto_perspective")
        flow.prop(inputs, "use_mouse_depth_navigate")
        if sys.platform == "darwin":
            flow.prop(inputs, "use_trackpad_natural", text="Natural Trackpad Direction")

        flow.separator()

        flow.use_property_split = True
        flow.prop(view, "smooth_view")
        flow.prop(view, "rotation_angle")


class USERPREF_PT_navigation_zoom(NavigationPanel, CenterAlignMixIn, Panel):
    bl_label = "Zoom"

    def draw_centered(self, context, layout):
        prefs = context.preferences
        inputs = prefs.inputs

        flow = layout.grid_flow(row_major=False, columns=0, even_columns=True, even_rows=False, align=False)

        flow.row().prop(inputs, "view_zoom_method", text="Zoom Method")
        if inputs.view_zoom_method in {'DOLLY', 'CONTINUE'}:
            flow.row().prop(inputs, "view_zoom_axis")
            flow.use_property_split = False
            flow.prop(inputs, "invert_mouse_zoom", text="Invert Mouse Zoom Direction")

        flow.use_property_split = False
        flow.prop(inputs, "invert_zoom_wheel", text="Invert Wheel Zoom Direction")
        # sub.prop(view, "wheel_scroll_lines", text="Scroll Lines")
        flow.prop(inputs, "use_zoom_to_mouse")


class USERPREF_PT_navigation_fly_walk(NavigationPanel, CenterAlignMixIn, Panel):
    bl_label = "Fly & Walk"

    def draw_centered(self, context, layout):
        prefs = context.preferences
        inputs = prefs.inputs

        layout.row().prop(inputs, "navigation_mode", expand=True)

        flow = layout.grid_flow(row_major=False, columns=0, even_columns=True, even_rows=False, align=False)
        flow.use_property_split = False
        flow.prop(inputs, "use_camera_lock_parent")


class USERPREF_PT_navigation_fly_walk_navigation(NavigationPanel, CenterAlignMixIn, Panel):
    bl_label = "Walk"
    bl_parent_id = "USERPREF_PT_navigation_fly_walk"
    bl_options = {'DEFAULT_CLOSED'}

    @classmethod
    def poll(cls, context):
        prefs = context.preferences
        return prefs.inputs.navigation_mode == 'WALK'

    def draw_centered(self, context, layout):
        prefs = context.preferences
        inputs = prefs.inputs
        walk = inputs.walk_navigation

        flow = layout.grid_flow(row_major=False, columns=0, even_columns=True, even_rows=False, align=False)

        flow.use_property_split = False
        flow.prop(walk, "use_mouse_reverse")
        flow.use_property_split = True
        flow.prop(walk, "mouse_speed")
        flow.prop(walk, "teleport_time")

        sub = flow.column(align=True)
        sub.prop(walk, "walk_speed")
        sub.prop(walk, "walk_speed_factor")


class USERPREF_PT_navigation_fly_walk_gravity(NavigationPanel, CenterAlignMixIn, Panel):
    bl_label = "Gravity"
    bl_parent_id = "USERPREF_PT_navigation_fly_walk"
    bl_options = {'DEFAULT_CLOSED'}

    @classmethod
    def poll(cls, context):
        prefs = context.preferences
        return prefs.inputs.navigation_mode == 'WALK'

    def draw_header(self, context):
        prefs = context.preferences
        inputs = prefs.inputs
        walk = inputs.walk_navigation

        self.layout.prop(walk, "use_gravity", text="")

    def draw_centered(self, context, layout):
        prefs = context.preferences
        inputs = prefs.inputs
        walk = inputs.walk_navigation

        layout.active = walk.use_gravity

        flow = layout.grid_flow(row_major=False, columns=0, even_columns=True, even_rows=False, align=False)

        flow.prop(walk, "view_height")
        flow.prop(walk, "jump_height")


# Special case, this is only exposed as a popover.
class USERPREF_PT_ndof_settings(Panel):
    bl_label = "3D Mouse Settings"
    bl_space_type = 'TOPBAR'  # dummy.
    bl_region_type = 'HEADER'

    def draw(self, context):
        layout = self.layout
        layout.use_property_split = True
        layout.use_property_decorate = False  # No animation.

        input_prefs = context.preferences.inputs

        is_view3d = context.space_data.type == 'VIEW_3D'

        col = layout.column(align=True)
        col.prop(input_prefs, "ndof_sensitivity")
        col.prop(input_prefs, "ndof_orbit_sensitivity")
        col.prop(input_prefs, "ndof_deadzone")

        if is_view3d:
            layout.separator()
            layout.prop(input_prefs, "ndof_show_guide")

            layout.separator()
            layout.label(text="Orbit Style")
            layout.row().prop(input_prefs, "ndof_view_navigate_method", text="Navigate")
            layout.row().prop(input_prefs, "ndof_view_rotate_method", text="Orbit")
            layout.separator()

            layout.label(text="Orbit Options")
            split = layout.split(factor=0.6)
            row = split.row()
            row.alignment = 'RIGHT'
            row.label(text="Invert Axis")
            row = split.row(align=True)
            for text, attr in (
                    ("X", "ndof_rotx_invert_axis"),
                    ("Y", "ndof_roty_invert_axis"),
                    ("Z", "ndof_rotz_invert_axis"),
            ):
                row.prop(input_prefs, attr, text=text, toggle=True)

        # view2d use pan/zoom
        layout.separator()
        layout.label(text="Pan Options")

        split = layout.split(factor=0.6)
        row = split.row()
        row.alignment = 'RIGHT'
        row.label(text="Invert Axis")
        row = split.row(align=True)
        for text, attr in (
                ("X", "ndof_panx_invert_axis"),
                ("Y", "ndof_pany_invert_axis"),
                ("Z", "ndof_panz_invert_axis"),
        ):
            row.prop(input_prefs, attr, text=text, toggle=True)

        layout.prop(input_prefs, "ndof_pan_yz_swap_axis")

        layout.label(text="Zoom Options")
        layout.prop(input_prefs, "ndof_zoom_invert")

        if is_view3d:
            layout.separator()
            layout.label(text="Fly/Walk Options")
            layout.prop(input_prefs, "ndof_fly_helicopter")
            layout.prop(input_prefs, "ndof_lock_horizon")


# -----------------------------------------------------------------------------
# Key-Map Editor Panels

class KeymapPanel:
    bl_space_type = 'PREFERENCES'
    bl_region_type = 'WINDOW'
    bl_context = "keymap"


class USERPREF_MT_keyconfigs(Menu):
    bl_label = "KeyPresets"
    preset_subdir = "keyconfig"
    preset_operator = "preferences.keyconfig_activate"

    def draw(self, context):
        Menu.draw_preset(self, context)


class USERPREF_PT_keymap(KeymapPanel, Panel):
    bl_label = "Keymap"
    bl_options = {'HIDE_HEADER'}

    def draw(self, context):
        from rna_keymap_ui import draw_keymaps

        layout = self.layout

        # import time

        # start = time.time()

        # Keymap Settings
        draw_keymaps(context, layout)

        # print("runtime", time.time() - start)


# -----------------------------------------------------------------------------
# Add-On Panels

class AddOnPanel:
    bl_space_type = 'PREFERENCES'
    bl_region_type = 'WINDOW'
    bl_context = "addons"


class USERPREF_PT_addons(AddOnPanel, Panel):
    bl_label = "Add-ons"
    bl_options = {'HIDE_HEADER'}

    _support_icon_mapping = {
        'OFFICIAL': 'FILE_BLEND',
        'COMMUNITY': 'COMMUNITY',
        'TESTING': 'EXPERIMENTAL',
    }

    @staticmethod
    def is_user_addon(mod, user_addon_paths):
        import os

        if not user_addon_paths:
            for path in (
                    bpy.utils.script_path_user(),
                    bpy.utils.script_path_pref(),
            ):
                if path is not None:
                    user_addon_paths.append(os.path.join(path, "addons"))

        for path in user_addon_paths:
            if bpy.path.is_subdir(mod.__file__, path):
                return True
        return False

    @staticmethod
    def draw_error(layout, message):
        lines = message.split("\n")
        box = layout.box()
        sub = box.row()
        sub.label(text=lines[0])
        sub.label(icon='ERROR')
        for l in lines[1:]:
            box.label(text=l)

    def draw(self, context):
        import os
        import addon_utils

        layout = self.layout

        prefs = context.preferences
        used_ext = {ext.module for ext in prefs.addons}

        addon_user_dirs = tuple(
            p for p in (
                os.path.join(prefs.filepaths.script_directory, "addons"),
                bpy.utils.user_resource('SCRIPTS', "addons"),
            )
            if p
        )

        # Development option for 2.8x, don't show users bundled addons
        # unless they have been updated for 2.8x.
        # Developers can turn them on with '--debug'
        show_official_27x_addons = bpy.app.debug

        # collect the categories that can be filtered on
        addons = [
            (mod, addon_utils.module_bl_info(mod))
            for mod in addon_utils.modules(refresh=False)
        ]

        split = layout.split(factor=0.6)

        row = split.row()
        row.prop(context.window_manager, "addon_support", expand=True)

        row = split.row(align=True)
        row.operator("preferences.addon_install", icon='IMPORT', text="Install...")
        row.operator("preferences.addon_refresh", icon='FILE_REFRESH', text="Refresh")

        row = layout.row()
        row.prop(context.preferences.view, "show_addons_enabled_only")
        row.prop(context.window_manager, "addon_filter", text="")
        row.prop(context.window_manager, "addon_search", text="", icon='VIEWZOOM')

        col = layout.column()

        # set in addon_utils.modules_refresh()
        if addon_utils.error_duplicates:
            box = col.box()
            row = box.row()
            row.label(text="Multiple add-ons with the same name found!")
            row.label(icon='ERROR')
            box.label(text="Delete one of each pair to resolve:")
            for (addon_name, addon_file, addon_path) in addon_utils.error_duplicates:
                box.separator()
                sub_col = box.column(align=True)
                sub_col.label(text=addon_name + ":")
                sub_col.label(text="    " + addon_file)
                sub_col.label(text="    " + addon_path)

        if addon_utils.error_encoding:
            self.draw_error(
                col,
                "One or more addons do not have UTF-8 encoding\n"
                "(see console for details)",
            )

        show_enabled_only = context.preferences.view.show_addons_enabled_only
        filter = context.window_manager.addon_filter
        search = context.window_manager.addon_search.lower()
        support = context.window_manager.addon_support

        # initialized on demand
        user_addon_paths = []

        for mod, info in addons:
            module_name = mod.__name__

            is_enabled = module_name in used_ext

            if info["support"] not in support:
                continue

            # check if addon should be visible with current filters
            is_visible = (
                (filter == "All") or
                (filter == info["category"]) or
                (filter == "User" and (mod.__file__.startswith(addon_user_dirs)))
            )
            if show_enabled_only:
                is_visible = is_visible and is_enabled

            if is_visible:
                if search and search not in info["name"].lower():
                    if info["author"]:
                        if search not in info["author"].lower():
                            continue
                    else:
                        continue

                # Skip 2.7x add-ons included with Blender, unless in debug mode.
                is_addon_27x = info.get("blender", (0,)) < (2, 80)
                if (
                        is_addon_27x and
                        (not show_official_27x_addons) and
                        (not mod.__file__.startswith(addon_user_dirs))
                ):
                    continue

                # Addon UI Code
                col_box = col.column()
                box = col_box.box()
                colsub = box.column()
                row = colsub.row(align=True)

                row.operator(
                    "preferences.addon_expand",
                    icon='DISCLOSURE_TRI_DOWN' if info["show_expanded"] else 'DISCLOSURE_TRI_RIGHT',
                    emboss=False,
                ).module = module_name

                row.operator(
                    "preferences.addon_disable" if is_enabled else "preferences.addon_enable",
                    icon='CHECKBOX_HLT' if is_enabled else 'CHECKBOX_DEHLT', text="",
                    emboss=False,
                ).module = module_name

                sub = row.row()
                sub.active = is_enabled
                sub.label(text="%s: %s" % (info["category"], info["name"]))

                # WARNING: 2.8x exception, may be removed
                # use disabled state for old add-ons, chances are they are broken.
                if is_addon_27x:
                    sub.label(text="Upgrade to 2.8x required")
                    sub.label(icon='ERROR')
                # Remove code above after 2.8x migration is complete.
                elif info["warning"]:
                    sub.label(icon='ERROR')

                # icon showing support level.
                sub.label(icon=self._support_icon_mapping.get(info["support"], 'QUESTION'))

                # Expanded UI (only if additional info is available)
                if info["show_expanded"]:
                    if info["description"]:
                        split = colsub.row().split(factor=0.15)
                        split.label(text="Description:")
                        split.label(text=info["description"])
                    if info["location"]:
                        split = colsub.row().split(factor=0.15)
                        split.label(text="Location:")
                        split.label(text=info["location"])
                    if mod:
                        split = colsub.row().split(factor=0.15)
                        split.label(text="File:")
                        split.label(text=mod.__file__, translate=False)
                    if info["author"]:
                        split = colsub.row().split(factor=0.15)
                        split.label(text="Author:")
                        split.label(text=info["author"], translate=False)
                    if info["version"]:
                        split = colsub.row().split(factor=0.15)
                        split.label(text="Version:")
                        split.label(text=".".join(str(x) for x in info["version"]), translate=False)
                    if info["warning"]:
                        split = colsub.row().split(factor=0.15)
                        split.label(text="Warning:")
                        split.label(text="  " + info["warning"], icon='ERROR')

                    user_addon = USERPREF_PT_addons.is_user_addon(mod, user_addon_paths)
                    tot_row = bool(info["doc_url"]) + bool(user_addon)

                    if tot_row:
                        split = colsub.row().split(factor=0.15)
                        split.label(text="Internet:")
                        sub = split.row()
                        if info["doc_url"]:
                            sub.operator(
                                "wm.url_open", text="Documentation", icon='HELP',
                            ).url = info["doc_url"]
                        # Only add "Report a Bug" button if tracker_url is set
                        # or the add-on is bundled (use official tracker then).
                        if info.get("tracker_url"):
                            sub.operator(
                                "wm.url_open", text="Report a Bug", icon='URL',
                            ).url = info["tracker_url"]
                        elif not user_addon:
                            addon_info = ("Name: {} {}\nAuthor: {}\n").format(
                                info["name"], info["version"], info["author"])
                            props = sub.operator(
                                "wm.url_open_preset", text="Report a Bug", icon='URL',
                            )
                            props.type = 'BUG_ADDON'
                            props.id = addon_info
                        if user_addon:
                            sub.operator(
                                "preferences.addon_remove", text="Remove", icon='CANCEL',
                            ).module = mod.__name__

                    # Show addon user preferences
                    if is_enabled:
                        addon_preferences = prefs.addons[module_name].preferences
                        if addon_preferences is not None:
                            draw = getattr(addon_preferences, "draw", None)
                            if draw is not None:
                                addon_preferences_class = type(addon_preferences)
                                box_prefs = col_box.box()
                                box_prefs.label(text="Preferences:")
                                addon_preferences_class.layout = box_prefs
                                try:
                                    draw(context)
                                except:
                                    import traceback
                                    traceback.print_exc()
                                    box_prefs.label(text="Error (see console)", icon='ERROR')
                                del addon_preferences_class.layout

        # Append missing scripts
        # First collect scripts that are used but have no script file.
        module_names = {mod.__name__ for mod, info in addons}
        missing_modules = {ext for ext in used_ext if ext not in module_names}

        if missing_modules and filter in {"All", "Enabled"}:
            col.column().separator()
            col.column().label(text="Missing script files")

            module_names = {mod.__name__ for mod, info in addons}
            for module_name in sorted(missing_modules):
                is_enabled = module_name in used_ext
                # Addon UI Code
                box = col.column().box()
                colsub = box.column()
                row = colsub.row(align=True)

                row.label(text="", icon='ERROR')

                if is_enabled:
                    row.operator(
                        "preferences.addon_disable", icon='CHECKBOX_HLT', text="", emboss=False,
                    ).module = module_name

                row.label(text=module_name, translate=False)


# -----------------------------------------------------------------------------
# Studio Light Panels

class StudioLightPanel:
    bl_space_type = 'PREFERENCES'
    bl_region_type = 'WINDOW'
    bl_context = "lights"


class StudioLightPanelMixin:

    def _get_lights(self, prefs):
        return [light for light in prefs.studio_lights if light.is_user_defined and light.type == self.sl_type]

    def draw(self, context):
        layout = self.layout
        prefs = context.preferences
        lights = self._get_lights(prefs)

        self.draw_light_list(layout, lights)

    def draw_light_list(self, layout, lights):
        if lights:
            flow = layout.grid_flow(row_major=False, columns=4, even_columns=True, even_rows=True, align=False)
            for studio_light in lights:
                self.draw_studio_light(flow, studio_light)
        else:
            layout.label(text="No custom {} configured".format(self.bl_label))

    def draw_studio_light(self, layout, studio_light):
        box = layout.box()
        row = box.row()

        row.template_icon(layout.icon(studio_light), scale=3.0)
        col = row.column()
        op = col.operator("preferences.studiolight_uninstall", text="", icon='REMOVE')
        op.index = studio_light.index

        if studio_light.type == 'STUDIO':
            op = col.operator("preferences.studiolight_copy_settings", text="", icon='IMPORT')
            op.index = studio_light.index

        box.label(text=studio_light.name)


class USERPREF_PT_studiolight_matcaps(StudioLightPanel, StudioLightPanelMixin, Panel):
    bl_label = "MatCaps"
    sl_type = 'MATCAP'

    def draw_header_preset(self, _context):
        layout = self.layout
        layout.operator("preferences.studiolight_install", icon='IMPORT', text="Install...").type = 'MATCAP'
        layout.separator()


class USERPREF_PT_studiolight_world(StudioLightPanel, StudioLightPanelMixin, Panel):
    bl_label = "HDRIs"
    sl_type = 'WORLD'

    def draw_header_preset(self, _context):
        layout = self.layout
        layout.operator("preferences.studiolight_install", icon='IMPORT', text="Install...").type = 'WORLD'
        layout.separator()


class USERPREF_PT_studiolight_lights(StudioLightPanel, StudioLightPanelMixin, Panel):
    bl_label = "Studio Lights"
    sl_type = 'STUDIO'

    def draw_header_preset(self, _context):
        layout = self.layout
        op = layout.operator("preferences.studiolight_install", icon='IMPORT', text="Install...")
        op.type = 'STUDIO'
        op.filter_glob = ".sl"
        layout.separator()


class USERPREF_PT_studiolight_light_editor(StudioLightPanel, Panel):
    bl_label = "Editor"
    bl_parent_id = "USERPREF_PT_studiolight_lights"
    bl_options = {'DEFAULT_CLOSED'}

    @staticmethod
    def opengl_light_buttons(layout, light):

        col = layout.column()
        col.active = light.use

        col.use_property_split = False
        col.prop(light, "use", text="Use Light")
        col.use_property_split = True
        col.prop(light, "diffuse_color", text="Diffuse")
        col.prop(light, "specular_color", text="Specular")
        col.prop(light, "smooth")
        col.prop(light, "direction")

    def draw(self, context):
        layout = self.layout

        prefs = context.preferences
        system = prefs.system

        row = layout.row()
        row.prop(system, "use_studio_light_edit", toggle=True)
        row.operator("preferences.studiolight_new", text="Save as Studio light", icon='FILE_TICK')

        layout.separator()

        layout.use_property_split = True
        column = layout.split()
        column.active = system.use_studio_light_edit

        light = system.solid_lights[0]
        colsplit = column.split(factor=0.85)
        self.opengl_light_buttons(colsplit, light)

        light = system.solid_lights[1]
        colsplit = column.split(factor=0.85)
        self.opengl_light_buttons(colsplit, light)

        light = system.solid_lights[2]
        colsplit = column.split(factor=0.85)
        self.opengl_light_buttons(colsplit, light)

        light = system.solid_lights[3]
        self.opengl_light_buttons(column, light)

        layout.separator()

        layout.prop(system, "light_ambient")


# -----------------------------------------------------------------------------
# Experimental Panels

class ExperimentalPanel:
    bl_space_type = 'PREFERENCES'
    bl_region_type = 'WINDOW'
    bl_context = "experimental"

    url_prefix = "https://developer.blender.org/"

    def _draw_items(self, context, items):
        prefs = context.preferences
        experimental = prefs.experimental

        layout = self.layout
        layout.use_property_split = True
        layout.use_property_decorate = False

        for prop_keywords, task in items:
            split = layout.split(factor=0.66)
            col = split.split()
            col.prop(experimental, **prop_keywords)
            col = split.split()
            col.operator("wm.url_open", text=task, icon='URL').url = self.url_prefix + task

"""
# Example panel, leave it here so we always have a template to follow even
# after the features are gone from the experimental panel.

class USERPREF_PT_experimental_virtual_reality(ExperimentalPanel, Panel):
    bl_label = "Virtual Reality"

    def draw(self, context):
        self._draw_items(
            context, (
                ({"property": "use_virtual_reality_scene_inspection"}, "T71347"),
                ({"property": "use_virtual_reality_immersive_drawing"}, "T71348"),
            )
        )
"""

class USERPREF_PT_experimental_ui(ExperimentalPanel, Panel):
    bl_label = "UI"

    def draw(self, context):
        self._draw_items(
            context, (
                ({"property": "use_menu_search"}, "T74157"),
            ),
        )


class USERPREF_PT_experimental_system(ExperimentalPanel, Panel):
    bl_label = "System"

    def draw(self, context):
        self._draw_items(
            context, (
                ({"property": "use_undo_speedup"}, "T60695"),
            ),
        )


# -----------------------------------------------------------------------------
# Class Registration

# Order of registration defines order in UI,
# so dynamically generated classes are 'injected' in the intended order.
classes = (
    USERPREF_PT_theme_user_interface,
    *ThemeGenericClassGenerator.generate_panel_classes_for_wcols(),
    USERPREF_HT_header,
    USERPREF_PT_navigation_bar,
    USERPREF_PT_save_preferences,
    USERPREF_MT_editor_menus,
    USERPREF_MT_view,
    USERPREF_MT_save_load,

    USERPREF_PT_interface_display,
    USERPREF_PT_interface_editors,
    USERPREF_PT_interface_temporary_windows,
    USERPREF_PT_interface_translation,
    USERPREF_PT_interface_text,
    USERPREF_PT_interface_menus,
    USERPREF_PT_interface_menus_mouse_over,
    USERPREF_PT_interface_menus_pie,

    USERPREF_PT_viewport_display,
    USERPREF_PT_viewport_quality,
    USERPREF_PT_viewport_textures,
    USERPREF_PT_viewport_selection,

    USERPREF_PT_edit_objects,
    USERPREF_PT_edit_objects_new,
    USERPREF_PT_edit_objects_duplicate_data,
    USERPREF_PT_edit_cursor,
    USERPREF_PT_edit_annotations,
    USERPREF_PT_edit_weight_paint,
    USERPREF_PT_edit_gpencil,
    USERPREF_PT_edit_misc,

    USERPREF_PT_animation_timeline,
    USERPREF_PT_animation_keyframes,
    USERPREF_PT_animation_autokey,
    USERPREF_PT_animation_fcurves,

    USERPREF_PT_system_cycles_devices,
    USERPREF_PT_system_memory,
    USERPREF_PT_system_sound,

    USERPREF_MT_interface_theme_presets,
    USERPREF_PT_theme,
    USERPREF_PT_theme_interface_state,
    USERPREF_PT_theme_interface_styles,
    USERPREF_PT_theme_interface_gizmos,
    USERPREF_PT_theme_interface_transparent_checker,
    USERPREF_PT_theme_interface_icons,
    USERPREF_PT_theme_text_style,
    USERPREF_PT_theme_bone_color_sets,

    USERPREF_PT_file_paths_data,
    USERPREF_PT_file_paths_render,
    USERPREF_PT_file_paths_applications,
    USERPREF_PT_file_paths_development,

    USERPREF_PT_saveload_blend,
    USERPREF_PT_saveload_blend_autosave,
    USERPREF_PT_saveload_autorun,
    USERPREF_PT_saveload_file_browser,

    USERPREF_MT_keyconfigs,

    USERPREF_PT_input_keyboard,
    USERPREF_PT_input_mouse,
    USERPREF_PT_input_tablet,
    USERPREF_PT_input_ndof,
    USERPREF_PT_navigation_orbit,
    USERPREF_PT_navigation_zoom,
    USERPREF_PT_navigation_fly_walk,
    USERPREF_PT_navigation_fly_walk_navigation,
    USERPREF_PT_navigation_fly_walk_gravity,

    USERPREF_PT_keymap,
    USERPREF_PT_addons,

    USERPREF_PT_studiolight_lights,
    USERPREF_PT_studiolight_light_editor,
    USERPREF_PT_studiolight_matcaps,
    USERPREF_PT_studiolight_world,

    # Popovers.
    USERPREF_PT_ndof_settings,

    USERPREF_PT_experimental_ui,
    USERPREF_PT_experimental_system,

    # Add dynamically generated editor theme panels last,
    # so they show up last in the theme section.
    *ThemeGenericClassGenerator.generate_panel_classes_from_theme_areas(),
)

if __name__ == "__main__":  # only for live edit.
    from bpy.utils import register_class
    for cls in classes:
        register_class(cls)<|MERGE_RESOLUTION|>--- conflicted
+++ resolved
@@ -20,21 +20,11 @@
 import bpy
 
 #work
-import os 
+import os
 from pathlib import Path
 
-<<<<<<< HEAD
 user_path = Path(bpy.utils.resource_path('USER')).parent
 local_path = Path(bpy.utils.resource_path('LOCAL')).parent
-=======
-if os.path.isdir(Path(bpy.utils.resource_path('USER'))): 
-    user_path = Path(bpy.utils.resource_path('USER')).parent
-else:
-    user_path = Path(bpy.utils.resource_path('LOCAL'))
->>>>>>> f3307982
-
-
-
 
 from bpy.types import (
     Header,
@@ -124,7 +114,7 @@
 
     def draw(self, context):
         layout = self.layout
-#work
+
         prefs = context.preferences
 
         row = layout.row()
@@ -142,22 +132,16 @@
 
         layout.operator_context = 'INVOKE_AREA'
         layout.operator("wm.read_factory_userpref", text="Load Factory Preferences")
-<<<<<<< HEAD
-
-#work        
+
+#work
         layout.separator()
 
-        if os.path.isdir(Path(bpy.utils.resource_path('USER'))): 
+        if os.path.isdir(Path(bpy.utils.resource_path('USER'))):
             layout.operator("wm.path_open", text="Open Appdata Folder", icon = "FOLDER_REDIRECT").filepath = str(user_path)
         else:
             layout.operator("wm.path_open", text="Open Appdata Folder", icon = "FOLDER_REDIRECT").filepath = str(local_path)
-        
-        
-=======
-        
-        layout.separator()
-        layout.operator("wm.path_open", text="Open Appdata Folder", icon = "FOLDER_REDIRECT").filepath = str(user_path)
->>>>>>> f3307982
+
+
 
 class USERPREF_PT_save_preferences(Panel):
     bl_label = "Save Preferences"
@@ -307,8 +291,8 @@
         flow.prop(system, "use_region_overlap")
         flow.prop(view, "show_layout_ui", text="Corner Splitting")
         flow.prop(view, "show_navigate_ui")
-        
-        flow.use_property_split = True      
+
+        flow.use_property_split = True
         flow.prop(view, "color_picker_type")
         flow.row().prop(view, "header_align")
         flow.prop(view, "factor_display_type")
@@ -1448,7 +1432,7 @@
     def draw_centered(self, context, layout):
         prefs = context.preferences
         inputs = prefs.inputs
-        
+
         layout.use_property_split = False
         layout.prop(inputs, "use_emulate_numpad")
         layout.prop(inputs, "use_numeric_input_advanced")
@@ -1463,7 +1447,7 @@
         inputs = prefs.inputs
 
         flow = layout.grid_flow(row_major=False, columns=0, even_columns=True, even_rows=False, align=False)
-        
+
         flow.use_property_split = False
         flow.prop(inputs, "use_mouse_emulate_3_button")
         if sys.platform[:3] != "win":
@@ -1472,7 +1456,7 @@
             rowsub.prop(inputs, "mouse_emulate_3_button_modifier")
         flow.prop(inputs, "use_mouse_continuous")
         flow.prop(inputs, "use_drag_immediately")
-        
+
         flow.use_property_split = True
         flow.prop(inputs, "mouse_double_click_time", text="Double Click Speed")
         flow.prop(inputs, "drag_threshold_mouse")
