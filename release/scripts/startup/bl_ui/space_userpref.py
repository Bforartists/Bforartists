--- conflicted
+++ resolved
@@ -694,11 +694,7 @@
 
         flow.prop(system, "viewport_aa")
         flow.prop(system, "gpencil_multi_sample", text="Grease Pencil Multisampling")
-<<<<<<< HEAD
-        flow.use_property_split = False
-=======
         flow.prop(system, "use_overlay_smooth_wire")
->>>>>>> d82d1990
         flow.prop(system, "use_edit_mode_smooth_wire")
 
 
@@ -2203,8 +2199,6 @@
     bl_space_type = 'PREFERENCES'
     bl_region_type = 'WINDOW'
 
-    url_prefix = "https://developer.blender.org/"
-
     @classmethod
     def poll(cls, context):
         prefs = context.preferences
@@ -2232,22 +2226,6 @@
 
         # For the other settings create new panels
         # and make sure they are disabled if use_experimental_all is True
-
-
-class USERPREF_PT_experimental_ui(ExperimentalPanel, Panel):
-    bl_label = "User Interface"
-
-    def draw_props(self, context, layout):
-        prefs = context.preferences
-        experimental = prefs.experimental
-        layout.active = not experimental.use_experimental_all
-
-        task = "T66304"
-        split = layout.split(factor=0.66)
-        col = split.column()
-        col.prop(experimental, "use_tool_fallback", text="Use Tool Fallback")
-        col = split.column()
-        col.operator("wm.url_open", text=task, icon='URL').url = self.url_prefix + task
 
 
 """
@@ -2267,14 +2245,14 @@
         col = split.split()
         col.prop(experimental, "use_virtual_reality_scene_inspection", text="Scene Inspection")
         col = split.split()
-        col.operator("wm.url_open", text=task, icon='URL').url = self.url_prefix + task
+        col.operator("wm.url_open", text=task, icon='URL').url = "https://developer.blender.org/" + task
 
         task = "T71348"
         split = layout.split(factor=0.66)
         col = split.column()
         col.prop(experimental, "use_virtual_reality_immersive_drawing", text="Continuous Immersive Drawing")
         col = split.column()
-        col.operator("wm.url_open", text=task, icon='URL').url = self.url_prefix + task
+        col.operator("wm.url_open", text=task, icon='URL').url = "https://developer.blender.org/" + task
 """
 
 
@@ -2360,7 +2338,6 @@
     USERPREF_PT_studiolight_world,
 
     USERPREF_PT_experimental_all,
-    USERPREF_PT_experimental_ui,
 
     # Popovers.
     USERPREF_PT_ndof_settings,
