# ##### BEGIN GPL LICENSE BLOCK #####
#
#  This program is free software; you can redistribute it and/or
#  modify it under the terms of the GNU General Public License
#  as published by the Free Software Foundation; either version 2
#  of the License, or (at your option) any later version.
#
#  This program is distributed in the hope that it will be useful,
#  but WITHOUT ANY WARRANTY; without even the implied warranty of
#  MERCHANTABILITY or FITNESS FOR A PARTICULAR PURPOSE.  See the
#  GNU General Public License for more details.
#
#  You should have received a copy of the GNU General Public License
#  along with this program; if not, write to the Free Software Foundation,
#  Inc., 51 Franklin Street, Fifth Floor, Boston, MA 02110-1301, USA.
#
# ##### END GPL LICENSE BLOCK #####

# <pep8 compliant>
from bpy.types import Panel


class CollectionButtonsPanel:
    bl_space_type = 'PROPERTIES'
    bl_region_type = 'WINDOW'
    bl_context = "collection"

    @classmethod
    def poll(cls, context):
        return context.collection != context.scene.collection


def lineart_make_line_type_entry(col, line_type, text_disp, expand, search_from):
    col.prop(line_type, "use", text=text_disp)
    if line_type.use and expand:
        col.prop_search(line_type, "layer", search_from,
                        "layers", icon='GREASEPENCIL')
        col.prop_search(line_type, "material",  search_from,
                        "materials", icon='SHADING_TEXTURE')


class COLLECTION_PT_collection_flags(CollectionButtonsPanel, Panel):
    bl_label = "Restrictions"

    def draw(self, context):
        layout = self.layout
        layout.use_property_split = False
        layout.use_property_decorate = False

        collection = context.collection
        vl = context.view_layer
        vlc = vl.active_layer_collection

        col = layout.column(align=True)
        col.prop(collection, "hide_select", text="Selectable", toggle=False, invert_checkbox=True)
        col.prop(collection, "hide_render", toggle=False)

        col = layout.column(align=True)
        col.prop(vlc, "holdout", toggle=False)
        col.prop(vlc, "indirect_only", toggle=False)


class COLLECTION_PT_instancing(CollectionButtonsPanel, Panel):
    bl_label = "Instancing"

    def draw(self, context):
        layout = self.layout
        layout.use_property_split = True
        layout.use_property_decorate = False
        collection = context.collection

        row = layout.row()
        row.prop(collection, "instance_offset")


class COLLECTION_PT_lineart_collection(CollectionButtonsPanel, Panel):
    bl_label = "Line Art"
    bl_order = 10

    def draw(self, context):
        layout = self.layout
        layout.use_property_split = True
        layout.use_property_decorate = False
        collection = context.collection

        row = layout.row()
        row.prop(collection, "lineart_usage")

<<<<<<< HEAD
        split = layout.split()
        col = split.column()
        col.use_property_split = False
        col.prop(collection, "lineart_use_intersection_mask")
        col = split.column()
        if collection.lineart_use_intersection_mask:
            col.label(icon='DISCLOSURE_TRI_DOWN')
        else:
            col.label(icon='DISCLOSURE_TRI_RIGHT')

        if collection.lineart_use_intersection_mask:
            split = layout.split(factor = 0.2)
            split.use_property_split = False
            col = split.column()
            row = col.row()
            row.separator()
            row.label(text = "Masks")

            col = split.column()
            row = col.row(align = True)
            for i in range(8):
                row.prop(collection, "lineart_intersection_mask", index=i, text=str(i), toggle=True)
=======
        layout.prop(collection, "lineart_use_intersection_mask", text="Collection Mask")

        col = layout.column(align=True)
        col.active = collection.lineart_use_intersection_mask
        row = col.row(align=True, heading="Masks")
        for i in range(8):
            row.prop(collection, "lineart_intersection_mask", index=i, text=" ", toggle=True)
            if i == 3:
                row = col.row(align=True)
>>>>>>> 6d64f544


classes = (
    COLLECTION_PT_collection_flags,
    COLLECTION_PT_instancing,
    COLLECTION_PT_lineart_collection,
)

if __name__ == "__main__":  # only for live edit.
    from bpy.utils import register_class
    for cls in classes:
        register_class(cls)<|MERGE_RESOLUTION|>--- conflicted
+++ resolved
@@ -86,11 +86,10 @@
         row = layout.row()
         row.prop(collection, "lineart_usage")
 
-<<<<<<< HEAD
         split = layout.split()
         col = split.column()
         col.use_property_split = False
-        col.prop(collection, "lineart_use_intersection_mask")
+        col.prop(collection, "lineart_use_intersection_mask", text="Collection Mask")
         col = split.column()
         if collection.lineart_use_intersection_mask:
             col.label(icon='DISCLOSURE_TRI_DOWN')
@@ -108,18 +107,7 @@
             col = split.column()
             row = col.row(align = True)
             for i in range(8):
-                row.prop(collection, "lineart_intersection_mask", index=i, text=str(i), toggle=True)
-=======
-        layout.prop(collection, "lineart_use_intersection_mask", text="Collection Mask")
-
-        col = layout.column(align=True)
-        col.active = collection.lineart_use_intersection_mask
-        row = col.row(align=True, heading="Masks")
-        for i in range(8):
-            row.prop(collection, "lineart_intersection_mask", index=i, text=" ", toggle=True)
-            if i == 3:
-                row = col.row(align=True)
->>>>>>> 6d64f544
+                row.prop(collection, "lineart_intersection_mask", index=i, text="", toggle=True)
 
 
 classes = (
