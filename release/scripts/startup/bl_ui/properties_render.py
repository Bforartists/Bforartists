--- conflicted
+++ resolved
@@ -758,17 +758,10 @@
         col.prop(props, "viewport_aa", text="Viewport")
 
 
-<<<<<<< HEAD
 #class RENDER_PT_opengl_film(RenderButtonsPanel, Panel):
 #    bl_label = "Film"
 #    bl_options = {'DEFAULT_CLOSED'}
-#    COMPAT_ENGINES = {'BLENDER_WORKBENCH'}
-=======
-class RENDER_PT_opengl_film(RenderButtonsPanel, Panel):
-    bl_label = "Film"
-    bl_options = {'DEFAULT_CLOSED'}
-    COMPAT_ENGINES = {'BLENDER_WORKBENCH', 'BLENDER_WORKBENCH_NEXT'}
->>>>>>> edc55740
+#    COMPAT_ENGINES = {'BLENDER_WORKBENCH', 'BLENDER_WORKBENCH_NEXT'}
 
 #    def draw(self, context):
 #        layout = self.layout
