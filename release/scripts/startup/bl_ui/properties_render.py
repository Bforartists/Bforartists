--- conflicted
+++ resolved
@@ -1,4 +1,4 @@
-﻿# ##### BEGIN GPL LICENSE BLOCK #####
+# ##### BEGIN GPL LICENSE BLOCK #####
 
 #
 #  This program is free software; you can redistribute it and/or
@@ -367,14 +367,11 @@
         rd = context.scene.render
 
         layout.prop(rd, "use_stamp")
-<<<<<<< HEAD
-=======
         col = layout.column()
         col.active = rd.use_stamp
         row = col.row()
         row.prop(rd, "stamp_font_size", text="Font Size")
         row.prop(rd, "use_stamp_labels", text="Draw Labels")
->>>>>>> e15fa7b9
 
         ############## Subtab #####################
         
