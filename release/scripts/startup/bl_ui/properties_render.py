# ##### BEGIN GPL LICENSE BLOCK #####

#
#  This program is free software; you can redistribute it and/or
#  modify it under the terms of the GNU General Public License
#  as published by the Free Software Foundation; either version 2
#  of the License, or (at your option) any later version.
#
#  This program is distributed in the hope that it will be useful,
#  but WITHOUT ANY WARRANTY; without even the implied warranty of
#  MERCHANTABILITY or FITNESS FOR A PARTICULAR PURPOSE.  See the
#  GNU General Public License for more details.
#
#  You should have received a copy of the GNU General Public License
#  along with this program; if not, write to the Free Software Foundation,
#  Inc., 51 Franklin Street, Fifth Floor, Boston, MA 02110-1301, USA.
#
# ##### END GPL LICENSE BLOCK #####

# <pep8 compliant>
import bpy
from bpy.types import Panel
from .space_view3d import (
    VIEW3D_PT_shading_lighting,
    VIEW3D_PT_shading_color,
    VIEW3D_PT_shading_options,
)


class RenderButtonsPanel:
    bl_space_type = 'PROPERTIES'
    bl_region_type = 'WINDOW'
    bl_context = "render"
    # COMPAT_ENGINES must be defined in each subclass, external engines can add themselves here

    @classmethod
    def poll(cls, context):
        return (context.engine in cls.COMPAT_ENGINES)


class RENDER_PT_context(Panel):
    bl_space_type = 'PROPERTIES'
    bl_region_type = 'WINDOW'
    bl_context = "render"
    bl_options = {'HIDE_HEADER'}
    bl_label = ""

    @classmethod
    def poll(cls, context):
        return context.scene

    def draw(self, context):
        layout = self.layout
        layout.use_property_split = True
        layout.use_property_decorate = False

        scene = context.scene
        rd = scene.render

        if rd.has_multiple_engines:
            layout.prop(rd, "engine", text="Render Engine")


class RENDER_PT_color_management(RenderButtonsPanel, Panel):
    bl_label = "Color Management"
    bl_options = {'DEFAULT_CLOSED'}
    bl_order = 100
    COMPAT_ENGINES = {'BLENDER_RENDER', 'BLENDER_EEVEE', 'BLENDER_WORKBENCH'}

    def draw(self, context):
        layout = self.layout
        layout.use_property_split = True
        layout.use_property_decorate = False  # No animation.

        scene = context.scene
        view = scene.view_settings

        flow = layout.grid_flow(row_major=True, columns=0, even_columns=False, even_rows=False, align=True)

        col = flow.column()
        col.prop(scene.display_settings, "display_device")

        col.separator()

        col.prop(view, "view_transform")
        col.prop(view, "look")

        col = flow.column()
        col.prop(view, "exposure")
        col.prop(view, "gamma")

        col.separator()

        col.prop(scene.sequencer_colorspace_settings, "name", text="Sequencer")


class RENDER_PT_color_management_curves(RenderButtonsPanel, Panel):
    bl_label = "Use Curves"
    bl_parent_id = "RENDER_PT_color_management"
    bl_options = {'DEFAULT_CLOSED'}
    COMPAT_ENGINES = {'BLENDER_RENDER', 'BLENDER_EEVEE', 'BLENDER_WORKBENCH'}

    def draw_header(self, context):

        scene = context.scene
        view = scene.view_settings

        self.layout.prop(view, "use_curve_mapping", text="")

    def draw(self, context):
        layout = self.layout

        scene = context.scene
        view = scene.view_settings

        layout.use_property_split = False
        layout.use_property_decorate = False  # No animation.

        layout.enabled = view.use_curve_mapping

        layout.template_curve_mapping(view, "curve_mapping", type='COLOR', levels=True)


class RENDER_PT_eevee_ambient_occlusion(RenderButtonsPanel, Panel):
    bl_label = "Ambient Occlusion"
    bl_options = {'DEFAULT_CLOSED'}
    COMPAT_ENGINES = {'BLENDER_EEVEE'}

    @classmethod
    def poll(cls, context):
        return (context.engine in cls.COMPAT_ENGINES)

    def draw_header(self, context):
        scene = context.scene
        props = scene.eevee
        self.layout.prop(props, "use_gtao", text="")

    def draw(self, context):
        layout = self.layout
        layout.use_property_split = True
        scene = context.scene
        props = scene.eevee

        layout.active = props.use_gtao
        col = layout.column()
        col.prop(props, "gtao_distance")
        col.prop(props, "gtao_factor")
        col.prop(props, "gtao_quality")
        
        col.use_property_split = False
        col.prop(props, "use_gtao_bent_normals")
        col.prop(props, "use_gtao_bounce")


class RENDER_PT_eevee_motion_blur(RenderButtonsPanel, Panel):
    bl_label = "Motion Blur"
    bl_options = {'DEFAULT_CLOSED'}
    COMPAT_ENGINES = {'BLENDER_EEVEE'}

    @classmethod
    def poll(cls, context):
        return (context.engine in cls.COMPAT_ENGINES)

    def draw_header(self, context):
        scene = context.scene
        props = scene.eevee
        self.layout.prop(props, "use_motion_blur", text="")

    def draw(self, context):
        layout = self.layout
        layout.use_property_split = True
        scene = context.scene
        props = scene.eevee

        layout.active = props.use_motion_blur
        col = layout.column()
        col.prop(props, "motion_blur_samples")
        col.prop(props, "motion_blur_shutter")


class RENDER_PT_eevee_depth_of_field(RenderButtonsPanel, Panel):
    bl_label = "Depth of Field"
    bl_options = {'DEFAULT_CLOSED'}
    COMPAT_ENGINES = {'BLENDER_EEVEE'}

    @classmethod
    def poll(cls, context):
        return (context.engine in cls.COMPAT_ENGINES)

    def draw(self, context):
        layout = self.layout
        layout.use_property_split = True
        scene = context.scene
        props = scene.eevee

        col = layout.column()
        col.prop(props, "bokeh_max_size")
        # Not supported yet
        # col.prop(props, "bokeh_threshold")


class RENDER_PT_eevee_bloom(RenderButtonsPanel, Panel):
    bl_label = "Bloom"
    bl_options = {'DEFAULT_CLOSED'}
    COMPAT_ENGINES = {'BLENDER_EEVEE'}

    @classmethod
    def poll(cls, context):
        return (context.engine in cls.COMPAT_ENGINES)

    def draw_header(self, context):
        scene = context.scene
        props = scene.eevee
        self.layout.prop(props, "use_bloom", text="")

    def draw(self, context):
        layout = self.layout
        layout.use_property_split = True

        scene = context.scene
        props = scene.eevee

        layout.active = props.use_bloom
        col = layout.column()
        col.prop(props, "bloom_threshold")
        col.prop(props, "bloom_knee")
        col.prop(props, "bloom_radius")
        col.prop(props, "bloom_color")
        col.prop(props, "bloom_intensity")
        col.prop(props, "bloom_clamp")


class RENDER_PT_eevee_volumetric(RenderButtonsPanel, Panel):
    bl_label = "Volumetric"
    bl_options = {'DEFAULT_CLOSED'}
    COMPAT_ENGINES = {'BLENDER_EEVEE'}

    @classmethod
    def poll(cls, context):
        return (context.engine in cls.COMPAT_ENGINES)

    def draw(self, context):
        layout = self.layout
        layout.use_property_split = True

        scene = context.scene
        props = scene.eevee

        col = layout.column(align=True)
        col.prop(props, "volumetric_start")
        col.prop(props, "volumetric_end")

        col = layout.column()
        col.prop(props, "volumetric_tile_size")
        col.prop(props, "volumetric_samples")
        col.prop(props, "volumetric_sample_distribution", text="Distribution")


class RENDER_PT_eevee_volumetric_lighting(RenderButtonsPanel, Panel):
    bl_label = "Volumetric Lighting"
    bl_parent_id = "RENDER_PT_eevee_volumetric"
    COMPAT_ENGINES = {'BLENDER_EEVEE'}

    def draw_header(self, context):
        scene = context.scene
        props = scene.eevee
        self.layout.prop(props, "use_volumetric_lights", text="")

    def draw(self, context):
        layout = self.layout
        layout.use_property_split = True

        scene = context.scene
        props = scene.eevee

        layout.active = props.use_volumetric_lights
        layout.prop(props, "volumetric_light_clamp", text="Light Clamping")


class RENDER_PT_eevee_volumetric_shadows(RenderButtonsPanel, Panel):
    bl_label = "Volumetric Shadows"
    bl_parent_id = "RENDER_PT_eevee_volumetric"
    COMPAT_ENGINES = {'BLENDER_EEVEE'}

    def draw_header(self, context):
        scene = context.scene
        props = scene.eevee
        self.layout.prop(props, "use_volumetric_shadows", text="")

    def draw(self, context):
        layout = self.layout
        layout.use_property_split = True

        scene = context.scene
        props = scene.eevee

        layout.active = props.use_volumetric_shadows
        layout.prop(props, "volumetric_shadow_samples", text="Shadow Samples")


class RENDER_PT_eevee_subsurface_scattering(RenderButtonsPanel, Panel):
    bl_label = "Subsurface Scattering"
    bl_options = {'DEFAULT_CLOSED'}
    COMPAT_ENGINES = {'BLENDER_EEVEE'}

    @classmethod
    def poll(cls, context):
        return (context.engine in cls.COMPAT_ENGINES)

    def draw(self, context):
        layout = self.layout
        layout.use_property_split = True

        scene = context.scene
        props = scene.eevee

        col = layout.column()
        col.prop(props, "sss_samples")
        col.prop(props, "sss_jitter_threshold")
        col.use_property_split = False
        col.prop(props, "use_sss_separate_albedo")


class RENDER_PT_eevee_screen_space_reflections(RenderButtonsPanel, Panel):
    bl_label = "Screen Space Reflections"
    bl_options = {'DEFAULT_CLOSED'}
    COMPAT_ENGINES = {'BLENDER_EEVEE'}

    @classmethod
    def poll(cls, context):
        return (context.engine in cls.COMPAT_ENGINES)

    def draw_header(self, context):
        scene = context.scene
        props = scene.eevee
        self.layout.prop(props, "use_ssr", text="")

    def draw(self, context):
        layout = self.layout
        layout.use_property_split = False

        scene = context.scene
        props = scene.eevee

        col = layout.column()
        col.active = props.use_ssr
        col.prop(props, "use_ssr_refraction", text="Refraction")
        col.prop(props, "use_ssr_halfres")
        col.use_property_split = True
        col.prop(props, "ssr_quality")
        col.prop(props, "ssr_max_roughness")
        col.prop(props, "ssr_thickness")
        col.prop(props, "ssr_border_fade")
        col.prop(props, "ssr_firefly_fac")


class RENDER_PT_eevee_shadows(RenderButtonsPanel, Panel):
    bl_label = "Shadows"
    bl_options = {'DEFAULT_CLOSED'}
    COMPAT_ENGINES = {'BLENDER_EEVEE'}

    @classmethod
    def poll(cls, context):
        return (context.engine in cls.COMPAT_ENGINES)

    def draw(self, context):
        layout = self.layout
        layout.use_property_split = True

        scene = context.scene
        props = scene.eevee

        col = layout.column()
        col.prop(props, "shadow_method")
        col.prop(props, "shadow_cube_size", text="Cube Size")
        col.prop(props, "shadow_cascade_size", text="Cascade Size")
        col.prop(props, "light_threshold")
        col.use_property_split = False
        col.prop(props, "use_shadow_high_bitdepth")
        col.prop(props, "use_soft_shadows")
        


class RENDER_PT_eevee_sampling(RenderButtonsPanel, Panel):
    bl_label = "Sampling"
    COMPAT_ENGINES = {'BLENDER_EEVEE'}

    @classmethod
    def poll(cls, context):
        return (context.engine in cls.COMPAT_ENGINES)

    def draw(self, context):
        layout = self.layout
        layout.use_property_split = True
        layout.use_property_decorate = False  # No animation.

        scene = context.scene
        props = scene.eevee

        col = layout.column(align=True)
        col.prop(props, "taa_render_samples", text="Render")
        col.prop(props, "taa_samples", text="Viewport")
<<<<<<< HEAD
        
        col = layout.column()
        col.use_property_split = False
=======

        col = layout.column()
>>>>>>> ae80944f
        col.prop(props, "use_taa_reprojection")


class RENDER_PT_eevee_indirect_lighting(RenderButtonsPanel, Panel):
    bl_label = "Indirect Lighting"
    bl_options = {'DEFAULT_CLOSED'}
    COMPAT_ENGINES = {'BLENDER_EEVEE'}

    @classmethod
    def poll(cls, context):
        return (context.engine in cls.COMPAT_ENGINES)

    def draw(self, context):
        layout = self.layout
        layout.use_property_split = True
        layout.use_property_decorate = False  # No animation.

        scene = context.scene
        props = scene.eevee

        col = layout.column()
        col.operator("scene.light_cache_bake", text="Bake Indirect Lighting", icon='RENDER_STILL')
        col.operator("scene.light_cache_bake", text="Bake Cubemap Only", icon='LIGHTPROBE_CUBEMAP').subset = 'CUBEMAPS'
        col.operator("scene.light_cache_free", text="Delete Lighting Cache")

        cache_info = scene.eevee.gi_cache_info
        if cache_info:
            col.label(text=cache_info)
            
        col.use_property_split = False
        col.prop(props, "gi_auto_bake")
        
        col.use_property_split = True
        col.prop(props, "gi_diffuse_bounces")
        col.prop(props, "gi_cubemap_resolution")
        col.prop(props, "gi_visibility_resolution", text="Diffuse Occlusion")
        col.prop(props, "gi_irradiance_smoothing")
        col.prop(props, "gi_glossy_clamp")
        col.prop(props, "gi_filter_quality")


class RENDER_PT_eevee_indirect_lighting_display(RenderButtonsPanel, Panel):
    bl_label = "Display"
    bl_parent_id = "RENDER_PT_eevee_indirect_lighting"
    COMPAT_ENGINES = {'BLENDER_EEVEE'}

    @classmethod
    def poll(cls, context):
        return (context.engine in cls.COMPAT_ENGINES)

    def draw(self, context):
        layout = self.layout
        layout.use_property_split = True
        layout.use_property_decorate = False  # No animation.

        scene = context.scene
        props = scene.eevee

        row = layout.row(align=True)
        row.prop(props, "gi_cubemap_display_size", text="Cubemap Size")
        row.prop(props, "gi_show_cubemaps", text="", toggle=True)

        row = layout.row(align=True)
        row.prop(props, "gi_irradiance_display_size", text="Irradiance Size")
        row.prop(props, "gi_show_irradiance", text="", toggle=True)


class RENDER_PT_eevee_film(RenderButtonsPanel, Panel):
    bl_label = "Film"
    bl_options = {'DEFAULT_CLOSED'}
    COMPAT_ENGINES = {'BLENDER_EEVEE'}

    @classmethod
    def poll(cls, context):
        return (context.engine in cls.COMPAT_ENGINES)

    def draw(self, context):
        layout = self.layout
        layout.use_property_split = True

        scene = context.scene
        rd = scene.render

        col = layout.column()
        col.prop(rd, "filter_size")
        col.prop(rd, "film_transparent", text="Transparent")


class RENDER_PT_eevee_film_overscan(RenderButtonsPanel, Panel):
    bl_label = "Overscan"
    bl_parent_id = "RENDER_PT_eevee_film"
    bl_options = {'DEFAULT_CLOSED'}
    COMPAT_ENGINES = {'BLENDER_EEVEE'}

    def draw_header(self, context):

        scene = context.scene
        props = scene.eevee

        self.layout.prop(props, "use_overscan", text="")

    def draw(self, context):
        layout = self.layout
        layout.use_property_split = True
        scene = context.scene
        props = scene.eevee

        layout.active = props.use_overscan
        layout.prop(props, "overscan_size", text="Size")


class RENDER_PT_eevee_hair(RenderButtonsPanel, Panel):
    bl_label = "Hair"
    bl_options = {'DEFAULT_CLOSED'}
    COMPAT_ENGINES = {'BLENDER_EEVEE'}

    @classmethod
    def poll(cls, context):
        return (context.engine in cls.COMPAT_ENGINES)

    def draw(self, context):
        layout = self.layout
        scene = context.scene
        rd = scene.render

        layout.use_property_split = True

        layout.prop(rd, "hair_type", expand=True)
        layout.prop(rd, "hair_subdiv")


class RENDER_PT_opengl_sampling(RenderButtonsPanel, Panel):
    bl_label = "Sampling"
    COMPAT_ENGINES = {'BLENDER_WORKBENCH'}

    @classmethod
    def poll(cls, context):
        return (context.engine in cls.COMPAT_ENGINES)

    def draw(self, context):
        layout = self.layout
        layout.use_property_split = True
        layout.use_property_decorate = False  # No animation.

        scene = context.scene
        props = scene.display

        col = layout.column()
        col.prop(props, "render_aa", text="Render")
        col.prop(props, "viewport_aa", text="Viewport Render")


class RENDER_PT_opengl_film(RenderButtonsPanel, Panel):
    bl_label = "Film"
    bl_options = {'DEFAULT_CLOSED'}
    COMPAT_ENGINES = {'BLENDER_WORKBENCH'}

    def draw(self, context):
        layout = self.layout
        layout.use_property_split = True
        layout.use_property_decorate = False  # No animation.

        rd = context.scene.render
        layout.prop(rd, "film_transparent", text="Transparent")


class RENDER_PT_opengl_lighting(RenderButtonsPanel, Panel):
    bl_label = "Lighting"
    COMPAT_ENGINES = {'BLENDER_WORKBENCH'}

    @classmethod
    def poll(cls, context):
        return (context.engine in cls.COMPAT_ENGINES)

    def draw(self, context):
        VIEW3D_PT_shading_lighting.draw(self, context)


class RENDER_PT_opengl_color(RenderButtonsPanel, Panel):
    bl_label = "Color"
    COMPAT_ENGINES = {'BLENDER_WORKBENCH'}

    @classmethod
    def poll(cls, context):
        return (context.engine in cls.COMPAT_ENGINES)

    def draw(self, context):
        VIEW3D_PT_shading_color._draw_color_type(self, context)


class RENDER_PT_opengl_options(RenderButtonsPanel, Panel):
    bl_label = "Options"
    COMPAT_ENGINES = {'BLENDER_WORKBENCH'}

    @classmethod
    def poll(cls, context):
        return (context.engine in cls.COMPAT_ENGINES)

    def draw(self, context):
        VIEW3D_PT_shading_options.draw(self, context)


class RENDER_PT_simplify(RenderButtonsPanel, Panel):
    bl_label = "Simplify"
    bl_options = {'DEFAULT_CLOSED'}
    COMPAT_ENGINES = {'BLENDER_RENDER', 'BLENDER_EEVEE', 'BLENDER_WORKBENCH'}

    def draw_header(self, context):
        rd = context.scene.render
        self.layout.prop(rd, "use_simplify", text="")

    def draw(self, context):
        pass


class RENDER_PT_simplify_viewport(RenderButtonsPanel, Panel):
    bl_label = "Viewport"
    bl_parent_id = "RENDER_PT_simplify"
    COMPAT_ENGINES = {'BLENDER_RENDER', 'BLENDER_EEVEE', 'BLENDER_WORKBENCH'}

    def draw(self, context):
        layout = self.layout
        layout.use_property_split = True

        rd = context.scene.render

        layout.active = rd.use_simplify

        flow = layout.grid_flow(row_major=True, columns=0, even_columns=False, even_rows=False, align=True)

        col = flow.column()
        col.prop(rd, "simplify_subdivision", text="Max Subdivision")

        col = flow.column()
        col.prop(rd, "simplify_child_particles", text="Max Child Particles")

        col = flow.column()
        col.prop(rd, "use_simplify_smoke_highres", text="High-resolution Smoke")


class RENDER_PT_simplify_render(RenderButtonsPanel, Panel):
    bl_label = "Render"
    bl_parent_id = "RENDER_PT_simplify"
    COMPAT_ENGINES = {'BLENDER_RENDER', 'BLENDER_EEVEE', 'BLENDER_WORKBENCH'}

    def draw(self, context):
        layout = self.layout
        layout.use_property_split = True

        rd = context.scene.render

        layout.active = rd.use_simplify

        flow = layout.grid_flow(row_major=True, columns=0, even_columns=False, even_rows=False, align=True)

        col = flow.column()
        col.prop(rd, "simplify_subdivision_render", text="Max Subdivision")

        col = flow.column()
        col.prop(rd, "simplify_child_particles_render", text="Max Child Particles")


class RENDER_PT_simplify_greasepencil(RenderButtonsPanel, Panel):
    bl_label = "Grease Pencil"
    bl_parent_id = "RENDER_PT_simplify"
    COMPAT_ENGINES = {'BLENDER_RENDER', 'BLENDER_GAME', 'BLENDER_CLAY', 'BLENDER_EEVEE'}
    bl_options = {'DEFAULT_CLOSED'}

    def draw_header(self, context):
        rd = context.scene.render
        self.layout.prop(rd, "simplify_gpencil", text="")

    def draw(self, context):
        layout = self.layout
        layout.use_property_split = False
        layout.use_property_decorate = False

        rd = context.scene.render

        layout.active = rd.simplify_gpencil

        col = layout.column()
        col.prop(rd, "simplify_gpencil_onplay", text="Playback Only")
        col.prop(rd, "simplify_gpencil_view_modifier", text="Modifiers")
        col.prop(rd, "simplify_gpencil_shader_fx", text="ShaderFX")
        col.prop(rd, "simplify_gpencil_blend", text="Layers Blending")

        col.prop(rd, "simplify_gpencil_view_fill")
        sub = col.column()
        sub.active = rd.simplify_gpencil_view_fill
        sub.prop(rd, "simplify_gpencil_remove_lines", text="Lines")


classes = (
    RENDER_PT_context,
    RENDER_PT_eevee_sampling,
    RENDER_PT_eevee_ambient_occlusion,
    RENDER_PT_eevee_bloom,
    RENDER_PT_eevee_depth_of_field,
    RENDER_PT_eevee_subsurface_scattering,
    RENDER_PT_eevee_screen_space_reflections,
    RENDER_PT_eevee_motion_blur,
    RENDER_PT_eevee_volumetric,
    RENDER_PT_eevee_volumetric_lighting,
    RENDER_PT_eevee_volumetric_shadows,
    RENDER_PT_eevee_hair,
    RENDER_PT_eevee_shadows,
    RENDER_PT_eevee_indirect_lighting,
    RENDER_PT_eevee_indirect_lighting_display,
    RENDER_PT_eevee_film,
    RENDER_PT_eevee_film_overscan,
    RENDER_PT_opengl_sampling,
    RENDER_PT_opengl_lighting,
    RENDER_PT_opengl_color,
    RENDER_PT_opengl_options,
    RENDER_PT_opengl_film,
    RENDER_PT_color_management,
    RENDER_PT_color_management_curves,
    RENDER_PT_simplify,
    RENDER_PT_simplify_viewport,
    RENDER_PT_simplify_render,
    RENDER_PT_simplify_greasepencil,
)

if __name__ == "__main__":  # only for live edit.
    from bpy.utils import register_class
    for cls in classes:
        register_class(cls)<|MERGE_RESOLUTION|>--- conflicted
+++ resolved
@@ -400,14 +400,8 @@
         col = layout.column(align=True)
         col.prop(props, "taa_render_samples", text="Render")
         col.prop(props, "taa_samples", text="Viewport")
-<<<<<<< HEAD
-        
-        col = layout.column()
-        col.use_property_split = False
-=======
-
-        col = layout.column()
->>>>>>> ae80944f
+
+        col = layout.column()
         col.prop(props, "use_taa_reprojection")
 
 
