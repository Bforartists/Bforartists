--- conflicted
+++ resolved
@@ -673,33 +673,6 @@
     COMPAT_ENGINES = {'BLENDER_RENDER', 'BLENDER_GAME', 'BLENDER_CLAY', 'BLENDER_EEVEE', 'BLENDER_WORKBENCH'}
     bl_options = {'DEFAULT_CLOSED'}
 
-<<<<<<< HEAD
-    def draw_header(self, context):
-        rd = context.scene.render
-        self.layout.prop(rd, "simplify_gpencil", text="")
-
-    def draw(self, context):
-        layout = self.layout
-        layout.use_property_split = False
-        layout.use_property_decorate = False
-
-        rd = context.scene.render
-
-        layout.active = rd.simplify_gpencil
-
-        col = layout.column()
-        col.prop(rd, "simplify_gpencil_onplay", text="Playback Only")
-        col.prop(rd, "simplify_gpencil_view_modifier", text="Modifiers")
-        col.prop(rd, "simplify_gpencil_shader_fx", text="ShaderFX")
-        col.prop(rd, "simplify_gpencil_blend", text="Layers Blending")
-
-        col.prop(rd, "simplify_gpencil_view_fill")
-        sub = col.column()
-        sub.active = rd.simplify_gpencil_view_fill
-        sub.prop(rd, "simplify_gpencil_remove_lines", text="Lines")
-
-=======
->>>>>>> c9048e8e
 
 classes = (
     RENDER_PT_context,
