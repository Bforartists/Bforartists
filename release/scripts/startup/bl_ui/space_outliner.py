# ##### BEGIN GPL LICENSE BLOCK #####
#
#  This program is free software; you can redistribute it and/or
#  modify it under the terms of the GNU General Public License
#  as published by the Free Software Foundation; either version 2
#  of the License, or (at your option) any later version.
#
#  This program is distributed in the hope that it will be useful,
#  but WITHOUT ANY WARRANTY; without even the implied warranty of
#  MERCHANTABILITY or FITNESS FOR A PARTICULAR PURPOSE.  See the
#  GNU General Public License for more details.
#
#  You should have received a copy of the GNU General Public License
#  along with this program; if not, write to the Free Software Foundation,
#  Inc., 51 Franklin Street, Fifth Floor, Boston, MA 02110-1301, USA.
#
# ##### END GPL LICENSE BLOCK #####

# <pep8 compliant>
import bpy
from bpy.types import Header, Menu, Panel


class OUTLINER_HT_header(Header):
    bl_space_type = 'OUTLINER'

    def draw(self, context):
        layout = self.layout

        space = context.space_data
        display_mode = space.display_mode
        scene = context.scene
        ks = context.scene.keying_sets.active

        # addon prefs for the show search prop
        preferences = context.preferences
        addon_prefs = preferences.addons["bforartists_toolbar_settings"].preferences

        ALL_MT_editormenu.draw_hidden(context, layout) # bfa - show hide the editormenu

        # bfa - The tab to switch to properties
        # Editor types:
        # ('VIEW_3D', 'TIMELINE', 'GRAPH_EDITOR', 'DOPESHEET_EDITOR', 'NLA_EDITOR', 'IMAGE_EDITOR',
        # 'CLIP_EDITOR', 'TEXT_EDITOR', 'NODE_EDITOR', 'PROPERTIES', 'OUTLINER', 'USER_PREFERENCES', 'INFO', 'FILE_BROWSE)
        row = layout.row(align=True)
        row.operator("screen.space_type_set_or_cycle", text="", icon='BUTS').space_type = 'PROPERTIES'

        layout.prop(space, "display_mode", icon_only=True)

        OUTLINER_MT_editor_menus.draw_collapsible(context, layout) # Collapsing everything in OUTLINER_MT_editor_menus when ticking collapse menus checkbox

        layout.separator_spacer()

        row = layout.row(align=True)

        row.prop(addon_prefs,"outliner_show_search", icon='VIEWZOOM', text = "") # show search text prop
        if addon_prefs.outliner_show_search:
            row.prop(space, "filter_text", text="")

        if display_mode == 'SEQUENCE':
            row = layout.row(align=True)
            row.prop(space, "use_sync_select", icon='UV_SYNC_SELECT', text="")

        row = layout.row(align=True)
        if display_mode in {'SCENES', 'VIEW_LAYER', 'LIBRARY_OVERRIDES'}:
            row.popover(
                panel="OUTLINER_PT_filter",
                text="",
                icon='FILTER',
            )
        if display_mode in {'LIBRARIES', 'LIBRARY_OVERRIDES', 'ORPHAN_DATA'}:
            row.prop(space, "use_filter_id_type", text="", icon='FILTER')
            sub = row.row(align=True)
            if space.use_filter_id_type:
                sub.prop(space, "filter_id_type", text="", icon_only=True)

        if space.display_mode == 'DATA_API':
            layout.separator()

            if ks:
                row = layout.row()
                row.prop_search(scene.keying_sets, "active", scene, "keying_sets", text="")

                row = layout.row(align=True)
                row.operator("anim.keyframe_insert", text="", icon='KEY_HLT')
                row.operator("anim.keyframe_delete", text="", icon='KEY_DEHLT')
            else:
                row = layout.row()
                row.label(text="No Keying Set Active")

class   OUTLINER_MT_object_collection(Menu):
    bl_label = "Collection"

    def draw(self, _context):
        layout = self.layout

        layout.operator("object.move_to_collection", icon='GROUP')
        layout.operator("object.link_to_collection", icon='GROUP')

        layout.separator()
        layout.operator("collection.objects_remove", icon = "DELETE")
        layout.operator("collection.objects_remove_all", icon = "DELETE")

        layout.separator()

        layout.operator("collection.objects_add_active", icon='GROUP')
        layout.operator("collection.objects_remove_active", icon = "DELETE")


# bfa - show hide the editormenu
class ALL_MT_editormenu(Menu):
    bl_label = ""

    def draw(self, context):
        self.draw_menus(self.layout, context)

    @staticmethod
    def draw_menus(layout, context):

        row = layout.row(align=True)
        row.template_header() # editor type menus


class OUTLINER_MT_editor_menus(Menu):
    bl_idname = "OUTLINER_MT_editor_menus"
    bl_label = ""

    def draw(self, context):
        layout = self.layout
        space = context.space_data

        space = context.space_data
        display_mode = space.display_mode

        layout.menu("OUTLINER_MT_view") # bfa - view menu

        if display_mode == 'DATA_API':
            layout.menu("OUTLINER_MT_edit_datablocks")

        elif display_mode in ('SCENES','VIEW_LAYER' ):

            layout.menu("OUTLINER_MT_object_collection", text = "Col")

            layout.separator()

            layout.operator("outliner.collection_new", text="", icon='COLLECTION_NEW')

        elif display_mode == 'ORPHAN_DATA':
            layout.separator()

            layout.operator("outliner.orphans_purge", text="Clean Up")
            layout.menu("TOPBAR_MT_file_cleanup", text = "", icon = "DOWNARROW_HLT")


class OUTLINER_MT_view(Menu):
    bl_label = "View"

    def draw(self, context):
        layout = self.layout

        space = context.space_data

        layout.operator("outliner.show_active", icon = "CENTER")

        layout.separator()

        layout.operator("outliner.show_one_level", text = "Show One Level", icon = "HIERARCHY_DOWN")
        layout.operator("outliner.show_one_level", text = "Hide One Level", icon = "HIERARCHY_UP").open = False

        layout.operator("outliner.expanded_toggle", icon = 'INVERSE')
        layout.operator("outliner.show_hierarchy", icon = "HIERARCHY")

        layout.separator()

        layout.operator("outliner.select_box", icon = 'BORDER_RECT')

        layout.separator()

        layout.operator("outliner.select_all", text = "Select All", icon='SELECT_ALL').action = 'SELECT'
        layout.operator("outliner.select_all", text="None", icon='SELECT_NONE').action = 'DESELECT'
        layout.operator("outliner.select_all", text="Invert", icon='INVERSE').action = 'INVERT'

        layout.separator()

        layout.menu("INFO_MT_area")


class OUTLINER_MT_context_menu(Menu):
    bl_label = "Outliner Context Menu"

    @staticmethod
    def draw_common_operators(layout):
        layout.menu_contents("OUTLINER_MT_asset")


    def draw(self, context):
        space = context.space_data

        layout = self.layout

        if space.display_mode == 'VIEW_LAYER':
            OUTLINER_MT_collection_new.draw_without_context_menu(context, layout)
            layout.separator()

        OUTLINER_MT_context_menu.draw_common_operators(layout)


class OUTLINER_MT_context_menu_view(Menu):
    bl_label = "View"

    def draw(self, _context):
        layout = self.layout

        layout.operator("outliner.show_active", icon = "CENTER")

        layout.separator()

        layout.operator("outliner.show_hierarchy", icon = "HIERARCHY")
        layout.operator("outliner.show_one_level", text = "Show One Level", icon = "HIERARCHY_DOWN")
        layout.operator("outliner.show_one_level", text = "Hide One Level", icon = "HIERARCHY_UP").open = False


class OUTLINER_MT_edit_datablocks(Menu):
    bl_label = "Edit"

    def draw(self, _context):
        layout = self.layout

        layout.operator("outliner.keyingset_add_selected", icon = "KEYINGSET")
        layout.operator("outliner.keyingset_remove_selected", icon = "DELETE")

        layout.separator()

        layout.operator("outliner.drivers_add_selected", icon = "DRIVER")
        layout.operator("outliner.drivers_delete_selected", icon = "DELETE")


class OUTLINER_MT_collection_visibility(Menu):
    bl_label = "Visibility"

    def draw(self, _context):
        layout = self.layout

        layout.operator("outliner.collection_isolate", text="Isolate", icon="HIDE_UNSELECTED")

        layout.separator()

        layout.operator("outliner.collection_show_inside", text="Show All Inside", icon="HIDE_OFF")
        layout.operator("outliner.collection_hide_inside", text="Hide All Inside", icon="HIDE_ON")


class OUTLINER_MT_collection(Menu):
    bl_label = "Collection"

    def draw(self, context):
        layout = self.layout

        space = context.space_data

        layout.operator("outliner.collection_new", text="New", icon='COLLECTION_NEW')
        layout.operator("outliner.collection_new", text="New Nested", icon='COLLECTION_NEW').nested = True
        layout.operator("outliner.collection_duplicate", text="Duplicate Collection", icon = "DUPLICATE")
        layout.operator("outliner.collection_duplicate_linked", text="Duplicate Linked", icon = "DUPLICATE")
        layout.operator("outliner.id_copy", text="Copy", icon='COPYDOWN')
        layout.operator("outliner.id_paste", text="Paste", icon='PASTEDOWN')

        layout.separator()

        layout.operator("outliner.delete", text="Delete", icon="DELETE")
        layout.operator("outliner.delete", text="Delete Hierarchy", icon="DELETE").hierarchy = True

        layout.separator()

        layout.operator("outliner.collection_objects_select", text="Select Objects", icon="RESTRICT_SELECT_OFF")
        layout.operator("outliner.collection_objects_deselect", text="Deselect Objects", icon = "SELECT_NONE")

        layout.separator()

        layout.operator("outliner.collection_instance", text="Instance to Scene", icon = "OUTLINER_OB_GROUP_INSTANCE")

        if space.display_mode != 'VIEW_LAYER':
            layout.operator("outliner.collection_link", text="Link to Scene", icon = "LINKED")

            layout.separator()

            row = layout.row(align=True)
            row.operator_enum("outliner.collection_color_tag_set", "color", icon_only=True)

        layout.operator("outliner.id_operation", text="Unlink", icon = "UNLINKED").type = 'UNLINK'

        layout.separator()

        layout.menu("OUTLINER_MT_collection_visibility")

        if space.display_mode == 'VIEW_LAYER':

            layout.separator()

            row = layout.row(align=True)
            row.operator_enum("outliner.collection_color_tag_set", "color", icon_only=True)

        layout.separator()

        layout.operator_menu_enum("outliner.id_operation", "type", text="ID Data")

        layout.separator()

        OUTLINER_MT_context_menu.draw_common_operators(layout)



class OUTLINER_MT_collection_new(Menu):
    bl_label = "Collection"

    @staticmethod
    def draw_without_context_menu(_context, layout):
        layout.operator("outliner.collection_new", text="New Collection", icon = "GROUP").nested = False
        layout.operator("outliner.id_paste", text="Paste Data-Blocks", icon='PASTEDOWN')

    def draw(self, context):
        layout = self.layout

        layout.operator("outliner.collection_new", text="New Nested", icon='COLLECTION_NEW').nested = True
        layout.operator("outliner.collection_new", text="New", icon='COLLECTION_NEW')
        layout.operator("outliner.id_paste", text="Paste", icon='PASTEDOWN')

        layout.separator()

        OUTLINER_MT_context_menu.draw_common_operators(layout)


class OUTLINER_MT_object(Menu):
    bl_label = "Object"

    def draw(self, context):
        layout = self.layout

        space = context.space_data

        layout.operator("outliner.object_operation", text="Select", icon="RESTRICT_SELECT_OFF").type = 'SELECT'
        layout.operator("outliner.object_operation", text="Select Hierarchy", icon="RESTRICT_SELECT_OFF").type = 'SELECT_HIERARCHY'
        layout.operator("outliner.object_operation", text="Deselect", icon = "SELECT_NONE").type = 'DESELECT'

        layout.separator()

        layout.operator("outliner.id_copy", text="Copy", icon='COPYDOWN')
        layout.operator("outliner.id_paste", text="Paste", icon='PASTEDOWN')

        layout.separator()

        layout.operator("outliner.delete", text="Delete", icon="DELETE")

        layout.operator("outliner.delete", text="Delete Hierarchy", icon="DELETE").hierarchy = True

        layout.separator()

        if not (space.display_mode == 'VIEW_LAYER' and not space.use_filter_collection):
            layout.operator("outliner.id_operation", text="Unlink", icon = "UNLINKED").type = 'UNLINK'
            layout.separator()

        layout.operator_menu_enum("outliner.id_operation", "type", text="ID Data")

        layout.separator()

        OUTLINER_MT_context_menu.draw_common_operators(layout)


class OUTLINER_MT_asset(Menu):
    bl_label = "Assets"

    @classmethod
    def poll(cls, context):
        return context.preferences.experimental.use_extended_asset_browser

    def draw(self, context):
        layout = self.layout

        space = context.space_data

<<<<<<< HEAD
        layout.operator("asset.mark", icon = "ASSIGN")
        layout.operator("asset.clear", icon = "CLEAR")
=======
        layout.operator("asset.mark")
        layout.operator("asset.clear", text="Clear Asset").set_fake_user = False
        layout.operator("asset.clear", text="Clear Asset (Set Fake User)").set_fake_user = True
>>>>>>> d3afe0c1


class OUTLINER_PT_filter(Panel):
    bl_space_type = 'OUTLINER'
    bl_region_type = 'HEADER'
    bl_label = "Filter"

    def draw(self, context):
        layout = self.layout

        space = context.space_data
        display_mode = space.display_mode

        if display_mode == 'VIEW_LAYER':
            layout.label(text="Restriction Toggles")
            row = layout.row(align=True)
            row.separator()
            row.prop(space, "show_restrict_column_enable", text="")
            row.prop(space, "show_restrict_column_select", text="")
            row.prop(space, "show_restrict_column_hide", text="")
            row.prop(space, "show_restrict_column_viewport", text="")
            row.prop(space, "show_restrict_column_render", text="")
            row.prop(space, "show_restrict_column_holdout", text="")
            row.prop(space, "show_restrict_column_indirect_only", text="")
            layout.separator()
        elif display_mode == 'SCENES':
            layout.label(text="Restriction Toggles")
            row = layout.row(align=True)
            row.separator()
            row.prop(space, "show_restrict_column_select", text="")
            row.prop(space, "show_restrict_column_hide", text="")
            row.prop(space, "show_restrict_column_viewport", text="")
            row.prop(space, "show_restrict_column_render", text="")
            layout.separator()


        col = layout.column(align=True)
        if display_mode != 'DATA_API':
            col.prop(space, "use_sort_alpha")
        if display_mode not in {'LIBRARY_OVERRIDES'}:
            col.prop(space, "use_sync_select", text="Sync Selection")
            col.prop(space, "show_mode_column", text="Show Mode Column")

        col = layout.column(align=True)
        col.label(text="Search")
        row = col.row()
        row.separator()
        row.prop(space, "use_filter_complete", text="Exact Match")
        row = col.row()
        row.separator()
        row.prop(space, "use_filter_case_sensitive", text="Case Sensitive")

        if display_mode in {'LIBRARY_OVERRIDES'} and bpy.data.libraries:
            col.separator()
            row = col.row()
            row.label(icon='LIBRARY_DATA_OVERRIDE')
            row.prop(space, "use_filter_lib_override_system", text="System Overrides")

        if display_mode not in {'VIEW_LAYER'}:
            return

        layout.label(text="Filter")

        col = layout.column(align=True)

        row = col.row()
        row.separator()
        row.label(icon='RENDERLAYERS')
        row.prop(space, "use_filter_view_layers", text="All View Layers")

        row = col.row()
        row.separator()
        row.label(icon='OUTLINER_COLLECTION')
        row.prop(space, "use_filter_collection", text="Collections")

        split = col.split(factor = 0.55)
        col = split.column()
        row = col.row()
        row.separator()
        row.label(icon='OBJECT_DATAMODE')
        row.prop(space, "use_filter_object", text="Objects")
        col = split.column()
        if space.use_filter_object:
            col.label(icon='DISCLOSURE_TRI_DOWN')
        else:
            col.label(icon='DISCLOSURE_TRI_RIGHT')

        if space.use_filter_object:
            col = layout.column(align=True)
            row = col.row(align=True)
            row.separator()
            row.label(icon='BLANK1')
            row.separator()
            row.prop(space, "filter_state", text="")
            sub = row.row(align=True)
            if space.filter_state != 'ALL':
                sub.prop(space, "filter_invert", text="", icon='ARROW_LEFTRIGHT')
            sub = col.column(align=True)

            row = sub.row()
            row.separator()
            row.separator()
            row.label(icon='OBJECT_DATAMODE')
            row.prop(space, "use_filter_object_content", text="Object Contents")
            row = sub.row()
            row.separator()
            row.separator()
            row.label(icon='CHILD')
            row.prop(space, "use_filter_children", text="Object Children")

            if bpy.data.meshes:
                row = sub.row()
                row.separator()
                row.separator()
                row.label(icon='MESH_DATA')
                row.prop(space, "use_filter_object_mesh", text="Meshes")
            if bpy.data.armatures:
                row = sub.row()
                row.separator()
                row.separator()
                row.label(icon='ARMATURE_DATA')
                row.prop(space, "use_filter_object_armature", text="Armatures")
            if bpy.data.lights:
                row = sub.row()
                row.separator()
                row.separator()
                row.label(icon='LIGHT_DATA')
                row.prop(space, "use_filter_object_light", text="Lights")
            if bpy.data.cameras:
                row = sub.row()
                row.separator()
                row.separator()
                row.label(icon='CAMERA_DATA')
                row.prop(space, "use_filter_object_camera", text="Cameras")
            row = sub.row()
            row.separator()
            row.separator()
            row.label(icon='EMPTY_DATA')
            row.prop(space, "use_filter_object_empty", text="Empties")

            if (
                    bpy.data.curves or
                    bpy.data.metaballs or
                    (hasattr(bpy.data, "hairs") and bpy.data.hairs) or
                    (hasattr(bpy.data, "pointclouds") and bpy.data.pointclouds) or
                    bpy.data.volumes or
                    bpy.data.lightprobes or
                    bpy.data.lattices or
                    bpy.data.fonts or
                    bpy.data.speakers
            ):
                row = sub.row()
                row.separator()
                row.separator()
                row.label(icon='OBJECT_DATAMODE')
                row.prop(space, "use_filter_object_others", text="Others")

            if bpy.data.libraries:
                col.separator()
                row = col.row()
                row.label(icon='LIBRARY_DATA_OVERRIDE')
                row.prop(space, "use_filter_lib_override", text="Library Overrides")
                row = col.row()
                row.label(icon='LIBRARY_DATA_OVERRIDE')
                row.prop(space, "use_filter_lib_override_system", text="System Overrides")

classes = (
    OUTLINER_HT_header,
    OUTLINER_MT_object_collection,
    ALL_MT_editormenu,
    OUTLINER_MT_editor_menus,
    OUTLINER_MT_view,
    OUTLINER_MT_edit_datablocks,
    OUTLINER_MT_collection,
    OUTLINER_MT_collection_new,
    OUTLINER_MT_collection_visibility,
    OUTLINER_MT_object,
    OUTLINER_MT_asset,
    OUTLINER_MT_context_menu,
    OUTLINER_MT_context_menu_view,
    OUTLINER_PT_filter,
)

if __name__ == "__main__":  # only for live edit.
    from bpy.utils import register_class
    for cls in classes:
        register_class(cls)<|MERGE_RESOLUTION|>--- conflicted
+++ resolved
@@ -377,14 +377,9 @@
 
         space = context.space_data
 
-<<<<<<< HEAD
         layout.operator("asset.mark", icon = "ASSIGN")
-        layout.operator("asset.clear", icon = "CLEAR")
-=======
-        layout.operator("asset.mark")
-        layout.operator("asset.clear", text="Clear Asset").set_fake_user = False
-        layout.operator("asset.clear", text="Clear Asset (Set Fake User)").set_fake_user = True
->>>>>>> d3afe0c1
+        layout.operator("asset.clear", text="Clear Asset", icon = "CLEAR").set_fake_user = False
+        layout.operator("asset.clear", text="Clear Asset (Set Fake User)", icon = "CLEAR").set_fake_user = True
 
 
 class OUTLINER_PT_filter(Panel):
