--- conflicted
+++ resolved
@@ -502,7 +502,6 @@
             row.label(icon='OBJECT_CONTENTS')
             row.prop(space, "use_filter_object_content", text="Object Contents")
             row = sub.row()
-<<<<<<< HEAD
             row.separator()
             row.separator()
             row.label(icon='CHILD')
@@ -532,25 +531,6 @@
                 row.separator()
                 row.label(icon='CAMERA_DATA')
                 row.prop(space, "use_filter_object_camera", text="Cameras")
-=======
-            row.label(icon='CAMERA_DATA')
-            row.prop(space, "use_filter_object_camera", text="Cameras")
-        row = sub.row()
-        row.label(icon='EMPTY_DATA')
-        row.prop(space, "use_filter_object_empty", text="Empties")
-
-        if (
-                bpy.data.curves or
-                bpy.data.metaballs or
-                (hasattr(bpy.data, "hair_curves") and bpy.data.hair_curves) or
-                (hasattr(bpy.data, "pointclouds") and bpy.data.pointclouds) or
-                bpy.data.volumes or
-                bpy.data.lightprobes or
-                bpy.data.lattices or
-                bpy.data.fonts or
-                bpy.data.speakers
-        ):
->>>>>>> f3990af3
             row = sub.row()
             row.separator()
             row.separator()
@@ -560,7 +540,7 @@
             if (
                     bpy.data.curves or
                     bpy.data.metaballs or
-                    (hasattr(bpy.data, "hairs") and bpy.data.hairs) or
+                    (hasattr(bpy.data, "hair_curves") and bpy.data.hair_curves) or
                     (hasattr(bpy.data, "pointclouds") and bpy.data.pointclouds) or
                     bpy.data.volumes or
                     bpy.data.lightprobes or
