# ##### BEGIN GPL LICENSE BLOCK #####
#
#  This program is free software; you can redistribute it and/or
#  modify it under the terms of the GNU General Public License
#  as published by the Free Software Foundation; either version 2
#  of the License, or (at your option) any later version.
#
#  This program is distributed in the hope that it will be useful,
#  but WITHOUT ANY WARRANTY; without even the implied warranty of
#  MERCHANTABILITY or FITNESS FOR A PARTICULAR PURPOSE.  See the
#  GNU General Public License for more details.
#
#  You should have received a copy of the GNU General Public License
#  along with this program; if not, write to the Free Software Foundation,
#  Inc., 51 Franklin Street, Fifth Floor, Boston, MA 02110-1301, USA.
#
# ##### END GPL LICENSE BLOCK #####

# <pep8 compliant>
import bpy
from bpy.types import Header, Menu, Panel
from bpy.app.translations import (
    contexts as i18n_contexts,
    pgettext_iface as iface_,
)


################################ Switch between the editors ##########################################

# Editor types: 
# ('VIEW_3D', 'TIMELINE', 'GRAPH_EDITOR', 'DOPESHEET_EDITOR', 'NLA_EDITOR', 'IMAGE_EDITOR', 
# 'CLIP_EDITOR', 'TEXT_EDITOR', 'NODE_EDITOR', 'PROPERTIES', 'OUTLINER', 'USER_PREFERENCES', 'INFO', 'FILE_BROWSE)

class OUTLINER_OT_switch_editors_to_properties(bpy.types.Operator):
    """Switch to Properties editor"""      # blender will use this as a tooltip for menu items and buttons.
    bl_idname = "wm.switch_editor_to_properties"        # unique identifier for buttons and menu items to reference.
    bl_label = "Switch to Properties Editor"         # display name in the interface.
    bl_options = {'REGISTER', 'UNDO'}  # enable undo for the operator.

    def execute(self, context):        # execute() is called by blender when running the operator.
        bpy.ops.wm.context_set_enum(data_path="area.type", value="PROPERTIES")
        return {'FINISHED'}

class OUTLINER_OT_switch_editors_to_outliner(bpy.types.Operator):
    """Switch to Outliner Editor"""      # blender will use this as a tooltip for menu items and buttons.
    bl_idname = "wm.switch_editor_to_outliner"        # unique identifier for buttons and menu items to reference.
    bl_label = "Switch to Outliner Editor"         # display name in the interface.
    bl_options = {'REGISTER', 'UNDO'}  # enable undo for the operator.

    def execute(self, context):        # execute() is called by blender when running the operator.
        bpy.ops.wm.context_set_enum(data_path="area.type", value="OUTLINER")
        return {'FINISHED'} 


class OUTLINER_HT_header(Header):
    bl_space_type = 'OUTLINER'

    def draw(self, context):
        layout = self.layout

        space = context.space_data
        display_mode = space.display_mode
        scene = context.scene
        ks = context.scene.keying_sets.active

        # addon prefs for the show search prop
        preferences = context.preferences
        addon_prefs = preferences.addons["bforartists_toolbar_settings"].preferences

        ALL_MT_editormenu.draw_hidden(context, layout) # bfa - show hide the editormenu

        row = layout.row(align=True)
        row.operator("wm.switch_editor_to_properties", text="", icon='BUTS')

        layout.prop(space, "display_mode", icon_only=True)

        OUTLINER_MT_editor_menus.draw_collapsible(context, layout) # Collapsing everything in OUTLINER_MT_editor_menus when ticking collapse menus checkbox
      
        layout.separator_spacer()

        row = layout.row(align=True)

        row.prop(addon_prefs,"outliner_show_search", icon='VIEWZOOM', text = "") # show search text prop
        if addon_prefs.outliner_show_search:
            row.prop(space, "filter_text", text="")     

        if display_mode == 'SEQUENCE':
            row = layout.row(align=True)
            row.prop(space, "use_sync_select", icon='UV_SYNC_SELECT', text="")

        row = layout.row(align=True)
        if display_mode in {'SCENES', 'VIEW_LAYER'}:
            row.popover(
                panel="OUTLINER_PT_filter",
                text="",
                icon='FILTER',
            )
        elif display_mode in {'LIBRARIES', 'ORPHAN_DATA'}:
            row.prop(space, "use_filter_id_type", text="", icon='FILTER')
            sub = row.row(align=True)
            if space.use_filter_id_type:
                sub.prop(space, "filter_id_type", text="", icon_only=True)

        if space.display_mode == 'DATA_API':
            layout.separator()

            if ks:
                row = layout.row()
                row.prop_search(scene.keying_sets, "active", scene, "keying_sets", text="")

                row = layout.row(align=True)
                row.operator("anim.keyframe_insert", text="", icon='KEY_HLT')
                row.operator("anim.keyframe_delete", text="", icon='KEY_DEHLT')
            else:
                row = layout.row()
                row.label(text="No Keying Set Active")

class   OUTLINER_MT_object_collection(Menu):
    bl_label = "Collection"

    def draw(self, _context):
        layout = self.layout

        layout.operator("object.move_to_collection", icon='GROUP')
        layout.operator("object.link_to_collection", icon='GROUP')

        layout.separator()
        layout.operator("collection.objects_remove", icon = "DELETE")
        layout.operator("collection.objects_remove_all", icon = "DELETE")

        layout.separator()

        layout.operator("collection.objects_add_active", icon='GROUP')
        layout.operator("collection.objects_remove_active", icon = "DELETE")

# bfa - show hide the editormenu
class ALL_MT_editormenu(Menu):
    bl_label = ""

    def draw(self, context):
        self.draw_menus(self.layout, context)

    @staticmethod
    def draw_menus(layout, context):

        row = layout.row(align=True)
        row.template_header() # editor type menus

class OUTLINER_MT_editor_menus(Menu):
    bl_idname = "OUTLINER_MT_editor_menus"
    bl_label = ""

    def draw(self, context):
        layout = self.layout
        space = context.space_data
        
        space = context.space_data
        display_mode = space.display_mode

        layout.menu("OUTLINER_MT_view") # bfa - view menu

        if display_mode == 'DATA_API':
            layout.menu("OUTLINER_MT_edit_datablocks")
            
        elif display_mode == 'VIEW_LAYER':                  
            layout.menu("OUTLINER_MT_object_collection", text = "Col")
            
            layout.separator()
            
            layout.operator("outliner.collection_new", text="", icon='COLLECTION_NEW')
            
        elif display_mode == 'ORPHAN_DATA':
            layout.separator()
            
            layout.operator("outliner.orphans_purge", text="Purge")
            

# Workaround to separate the tooltips for Hide one level
class OUTLINER_MT_view_hide_one_level(bpy.types.Operator):
    """Collapse all entries by one level """      # blender will use this as a tooltip for menu items and buttons.
    bl_idname = "outliner.hide_one_level"        # unique identifier for buttons and menu items to reference.
    bl_label = "Hide one level"         # display name in the interface.
    bl_options = {'REGISTER', 'UNDO'}  # enable undo for the operator.

<<<<<<< HEAD
    def execute(self, context):        # execute() is called by blender when running the operator.
        bpy.ops.outliner.show_one_level(open = False)
        return {'FINISHED'}


# Workaround to separate the tooltips
class OUTLINER_MT_view_select_inverse(bpy.types.Operator):
    """Inverts the current selection """      # blender will use this as a tooltip for menu items and buttons.
    bl_idname = "outliner.select_all_inverse"        # unique identifier for buttons and menu items to reference.
    bl_label = "Select Inverse"         # display name in the interface.
    bl_options = {'REGISTER', 'UNDO'}  # enable undo for the operator.
=======
class OUTLINER_MT_context_menu(Menu):
    bl_label = "Outliner Context Menu"

    def draw(self, context):
        space = context.space_data

        layout = self.layout

        if space.display_mode == 'VIEW_LAYER':
            OUTLINER_MT_collection_new.draw_without_context_menu(context, layout)
            layout.separator()

        layout.menu("OUTLINER_MT_context_menu_view")
>>>>>>> 1f1520a0

    def execute(self, context):        # execute() is called by blender when running the operator.
        bpy.ops.outliner.select_all(action = 'INVERT')
        return {'FINISHED'}

# Workaround to separate the tooltips
class OUTLINER_MT_view_select_none(bpy.types.Operator):
    """Deselects everything """      # blender will use this as a tooltip for menu items and buttons.
    bl_idname = "outliner.select_all_none"        # unique identifier for buttons and menu items to reference.
    bl_label = "Select None"         # display name in the interface.
    bl_options = {'REGISTER', 'UNDO'}  # enable undo for the operator.

    def execute(self, context):        # execute() is called by blender when running the operator.
        bpy.ops.outliner.select_all(action = 'DESELECT')
        return {'FINISHED'}

<<<<<<< HEAD

class OUTLINER_MT_view(Menu):
=======
class OUTLINER_MT_context_menu_view(Menu):
>>>>>>> 1f1520a0
    bl_label = "View"

    def draw(self, context):
        layout = self.layout
        
        space = context.space_data

        layout.operator("outliner.show_active", icon = "CENTER")

        layout.separator()

        layout.operator("outliner.show_one_level", text = "Show One Level", icon = "HIERARCHY_DOWN")
        layout.operator("outliner.hide_one_level", text = "Hide One Level", icon = "HIERARCHY_UP") # bfa - separated tooltip
        layout.operator("outliner.expanded_toggle", icon = 'INVERSE')
        layout.operator("outliner.show_hierarchy", icon = "HIERARCHY")

        layout.separator()

        layout.operator("outliner.select_box", icon = 'BORDER_RECT')
        
        layout.separator()

        layout.operator("outliner.select_all", text = "Select All", icon='SELECT_ALL').action = 'SELECT'
        layout.operator("outliner.select_all_none", text="None", icon='SELECT_NONE') # bfa - separated tooltip
        layout.operator("outliner.select_all_inverse", text="Inverse", icon='INVERSE') # bfa - separated tooltip

        layout.separator()

        layout.menu("INFO_MT_area")


class OUTLINER_MT_edit_datablocks(Menu):
    bl_label = "Edit"

    def draw(self, _context):
        layout = self.layout

        layout.operator("outliner.keyingset_add_selected", icon = "KEYINGSET")
        layout.operator("outliner.keyingset_remove_selected", icon = "DELETE")

        layout.separator()

        layout.operator("outliner.drivers_add_selected", icon = "DRIVER")
        layout.operator("outliner.drivers_delete_selected", icon = "DELETE")


class OUTLINER_MT_collection_visibility(Menu):
    bl_label = "Visibility"

    def draw(self, _context):
        layout = self.layout

        layout.operator("outliner.collection_isolate", text="Isolate", icon="HIDE_UNSELECTED")

        layout.separator()

        layout.operator("outliner.collection_show_inside", text="Show All Inside", icon="HIDE_OFF")
        layout.operator("outliner.collection_hide_inside", text="Hide All Inside", icon="HIDE_ON")


class OUTLINER_MT_collection(Menu):
    bl_label = "Collection"

    def draw(self, context):
        layout = self.layout

        space = context.space_data

        layout.operator("outliner.collection_new", text="New", icon='COLLECTION_NEW')
        layout.operator("outliner.collection_new", text="New Nested", icon='COLLECTION_NEW').nested = True
        layout.operator("outliner.collection_duplicate", text="Duplicate Collection", icon = "DUPLICATE")
        layout.operator("outliner.collection_duplicate_linked", text="Duplicate Linked", icon = "DUPLICATE")
        layout.operator("outliner.id_copy", text="Copy", icon='COPYDOWN')
        layout.operator("outliner.id_paste", text="Paste", icon='PASTEDOWN')

        layout.separator()

        layout.operator("outliner.collection_delete", text="Delete", icon="DELETE").hierarchy = False
        layout.operator("outliner.collection_delete", text="Delete Hierarchy", icon="DELETE").hierarchy = True

        layout.separator()

        layout.operator("outliner.collection_objects_select", text="Select Objects", icon="RESTRICT_SELECT_OFF")
        layout.operator("outliner.collection_objects_deselect", text="Deselect Objects", icon = "SELECT_NONE")

        layout.separator()

        layout.operator("outliner.collection_instance", text="Instance to Scene", icon = "OUTLINER_OB_GROUP_INSTANCE")

        if space.display_mode != 'VIEW_LAYER':
            layout.operator("outliner.collection_link", text="Link to Scene", icon = "LINKED")
        layout.operator("outliner.id_operation", text="Unlink", icon = "UNLINKED").type = 'UNLINK'

        layout.separator()

        layout.menu("OUTLINER_MT_collection_visibility")

        layout.separator()

        layout.operator_menu_enum("outliner.id_operation", "type", text="ID Data")

<<<<<<< HEAD
=======
        layout.separator()

        OUTLINER_MT_context_menu.draw(self, context)

>>>>>>> 1f1520a0

class OUTLINER_MT_collection_new(Menu):
    bl_label = "Collection"

    @staticmethod
    def draw_without_context_menu(context, layout):
        layout.operator("outliner.collection_new", text="New Collection").nested = False
        layout.operator("outliner.id_paste", text="Paste Data-Blocks", icon='PASTEDOWN')

    def draw(self, context):
        layout = self.layout

<<<<<<< HEAD
        layout.operator("outliner.collection_new", text="New", icon='COLLECTION_NEW')
        layout.operator("outliner.collection_new", text="New Nested", icon='COLLECTION_NEW').nested = True
        layout.operator("outliner.id_paste", text="Paste", icon='PASTEDOWN')

=======
        self.draw_without_context_menu(context, layout)

        layout.separator()

        OUTLINER_MT_context_menu.draw(self, context)

>>>>>>> 1f1520a0

class OUTLINER_MT_object(Menu):
    bl_label = "Object"

    def draw(self, context):
        layout = self.layout

        space = context.space_data
        obj = context.active_object
        object_mode = 'OBJECT' if obj is None else obj.mode

        layout.operator("outliner.object_operation", text="Select", icon="RESTRICT_SELECT_OFF").type = 'SELECT'
        layout.operator("outliner.object_operation", text="Select Hierarchy", icon="RESTRICT_SELECT_OFF").type = 'SELECT_HIERARCHY'
        layout.operator("outliner.object_operation", text="Deselect", icon = "SELECT_NONE").type = 'DESELECT'

        layout.separator()

        layout.operator("outliner.id_copy", text="Copy", icon='COPYDOWN')
        layout.operator("outliner.id_paste", text="Paste", icon='PASTEDOWN')

        layout.separator()

        layout.operator("outliner.object_operation", text="Delete", icon="DELETE").type = 'DELETE'

        if space.display_mode == 'VIEW_LAYER' and not space.use_filter_collection:
            layout.operator("outliner.object_operation", text="Delete Hierarchy", icon="DELETE").type = 'DELETE_HIERARCHY'

        layout.separator()

        if object_mode in {'EDIT', 'POSE'}:
            name = bpy.types.Object.bl_rna.properties["mode"].enum_items[object_mode].name
            layout.operator("outliner.object_operation",
                            text=iface_("%s Set", i18n_contexts.operator_default) % name).type = 'OBJECT_MODE_ENTER'
            layout.operator("outliner.object_operation",
                            text=iface_("%s Clear", i18n_contexts.operator_default) % name).type = 'OBJECT_MODE_EXIT'
            del name

            layout.separator()

        if not (space.display_mode == 'VIEW_LAYER' and not space.use_filter_collection):
            layout.operator("outliner.id_operation", text="Unlink", icon = "UNLINKED").type = 'UNLINK'
            layout.separator()

        layout.operator_menu_enum("outliner.id_operation", "type", text="ID Data")

<<<<<<< HEAD
=======
        layout.separator()

        OUTLINER_MT_context_menu.draw(self, context)

>>>>>>> 1f1520a0

class OUTLINER_PT_filter(Panel):
    bl_space_type = 'OUTLINER'
    bl_region_type = 'HEADER'
    bl_label = "Filter"

    def draw(self, context):
        layout = self.layout

        space = context.space_data
        display_mode = space.display_mode

        if display_mode == 'VIEW_LAYER':
            layout.label(text="Restriction Toggles:")
            row = layout.row(align=True)
            row.prop(space, "show_restrict_column_enable", text="")
            row.prop(space, "show_restrict_column_select", text="")
            row.prop(space, "show_restrict_column_hide", text="")
            row.prop(space, "show_restrict_column_viewport", text="")
            row.prop(space, "show_restrict_column_render", text="")
            row.prop(space, "show_restrict_column_holdout", text="")
            row.prop(space, "show_restrict_column_indirect_only", text="")
            layout.separator()
        elif display_mode == 'SCENES':
            layout.label(text="Restriction Toggles:")
            row = layout.row(align=True)
            row.prop(space, "show_restrict_column_select", text="")
            row.prop(space, "show_restrict_column_hide", text="")
            row.prop(space, "show_restrict_column_viewport", text="")
            row.prop(space, "show_restrict_column_render", text="")
            layout.separator()

        if display_mode != 'DATA_API':
            col = layout.column(align=True)
            col.prop(space, "use_sort_alpha")

        row = layout.row(align=True)
        row.prop(space, "use_sync_select", text="Sync Selection")

        col = layout.column(align=True)
        col.label(text="Search:")
        col.prop(space, "use_filter_complete", text="Exact Match")
        col.prop(space, "use_filter_case_sensitive", text="Case Sensitive")

        if display_mode != 'VIEW_LAYER':
            return

        layout.label(text="Filter:")

        col = layout.column(align=True)

        row = col.row()
        row.label(icon='GROUP')
        row.prop(space, "use_filter_collection", text="Collections")
        row = col.row()
        row.label(icon='OBJECT_DATAMODE')
        row.prop(space, "use_filter_object", text="Objects")
        row.prop(space, "filter_state", text="")

        sub = col.column(align=True)
        sub.active = space.use_filter_object

        row = sub.row()
        row.label(icon='OBJECT_DATAMODE')
        row.prop(space, "use_filter_object_content", text="Object Contents")
        row = sub.row()
        row.label(icon='CHILD')
        row.prop(space, "use_filter_children", text="Object Children")

        if bpy.data.meshes:
            row = sub.row()
            row.label(icon='MESH_DATA')
            row.prop(space, "use_filter_object_mesh", text="Meshes")
        if bpy.data.armatures:
            row = sub.row()
            row.label(icon='ARMATURE_DATA')
            row.prop(space, "use_filter_object_armature", text="Armatures")
        if bpy.data.lights:
            row = sub.row()
            row.label(icon='LIGHT_DATA')
            row.prop(space, "use_filter_object_light", text="Lights")
        if bpy.data.cameras:
            row = sub.row()
            row.label(icon='CAMERA_DATA')
            row.prop(space, "use_filter_object_camera", text="Cameras")
        row = sub.row()
        row.label(icon='EMPTY_DATA')
        row.prop(space, "use_filter_object_empty", text="Empties")

        if (
                bpy.data.curves or
                bpy.data.metaballs or
                (hasattr(bpy.data, "hairs") and bpy.data.hairs) or
                (hasattr(bpy.data, "pointclouds") and bpy.data.pointclouds) or
                bpy.data.volumes or
                bpy.data.lightprobes or
                bpy.data.lattices or
                bpy.data.fonts or
                bpy.data.speakers
        ):
            row = sub.row()
            row.label(icon='BLANK1')
            row.prop(space, "use_filter_object_others", text="Others")


classes = (
    OUTLINER_OT_switch_editors_to_properties,
    OUTLINER_OT_switch_editors_to_outliner,
    OUTLINER_HT_header,
    OUTLINER_MT_object_collection,
    ALL_MT_editormenu,
    OUTLINER_MT_editor_menus,
    OUTLINER_MT_view_hide_one_level,
    OUTLINER_MT_view_select_inverse,
    OUTLINER_MT_view_select_none,
    OUTLINER_MT_view,
    OUTLINER_MT_edit_datablocks,
    OUTLINER_MT_collection,
    OUTLINER_MT_collection_new,
    OUTLINER_MT_collection_visibility,
    OUTLINER_MT_object,
<<<<<<< HEAD
=======
    OUTLINER_MT_context_menu,
    OUTLINER_MT_context_menu_view,
>>>>>>> 1f1520a0
    OUTLINER_PT_filter,
)

if __name__ == "__main__":  # only for live edit.
    from bpy.utils import register_class
    for cls in classes:
        register_class(cls)<|MERGE_RESOLUTION|>--- conflicted
+++ resolved
@@ -182,7 +182,6 @@
     bl_label = "Hide one level"         # display name in the interface.
     bl_options = {'REGISTER', 'UNDO'}  # enable undo for the operator.
 
-<<<<<<< HEAD
     def execute(self, context):        # execute() is called by blender when running the operator.
         bpy.ops.outliner.show_one_level(open = False)
         return {'FINISHED'}
@@ -194,21 +193,6 @@
     bl_idname = "outliner.select_all_inverse"        # unique identifier for buttons and menu items to reference.
     bl_label = "Select Inverse"         # display name in the interface.
     bl_options = {'REGISTER', 'UNDO'}  # enable undo for the operator.
-=======
-class OUTLINER_MT_context_menu(Menu):
-    bl_label = "Outliner Context Menu"
-
-    def draw(self, context):
-        space = context.space_data
-
-        layout = self.layout
-
-        if space.display_mode == 'VIEW_LAYER':
-            OUTLINER_MT_collection_new.draw_without_context_menu(context, layout)
-            layout.separator()
-
-        layout.menu("OUTLINER_MT_context_menu_view")
->>>>>>> 1f1520a0
 
     def execute(self, context):        # execute() is called by blender when running the operator.
         bpy.ops.outliner.select_all(action = 'INVERT')
@@ -225,12 +209,8 @@
         bpy.ops.outliner.select_all(action = 'DESELECT')
         return {'FINISHED'}
 
-<<<<<<< HEAD
 
 class OUTLINER_MT_view(Menu):
-=======
-class OUTLINER_MT_context_menu_view(Menu):
->>>>>>> 1f1520a0
     bl_label = "View"
 
     def draw(self, context):
@@ -332,13 +312,6 @@
 
         layout.operator_menu_enum("outliner.id_operation", "type", text="ID Data")
 
-<<<<<<< HEAD
-=======
-        layout.separator()
-
-        OUTLINER_MT_context_menu.draw(self, context)
-
->>>>>>> 1f1520a0
 
 class OUTLINER_MT_collection_new(Menu):
     bl_label = "Collection"
@@ -351,19 +324,10 @@
     def draw(self, context):
         layout = self.layout
 
-<<<<<<< HEAD
+        layout.operator("outliner.collection_new", text="New Nested", icon='COLLECTION_NEW').nested = True
         layout.operator("outliner.collection_new", text="New", icon='COLLECTION_NEW')
-        layout.operator("outliner.collection_new", text="New Nested", icon='COLLECTION_NEW').nested = True
         layout.operator("outliner.id_paste", text="Paste", icon='PASTEDOWN')
 
-=======
-        self.draw_without_context_menu(context, layout)
-
-        layout.separator()
-
-        OUTLINER_MT_context_menu.draw(self, context)
-
->>>>>>> 1f1520a0
 
 class OUTLINER_MT_object(Menu):
     bl_label = "Object"
@@ -409,13 +373,6 @@
 
         layout.operator_menu_enum("outliner.id_operation", "type", text="ID Data")
 
-<<<<<<< HEAD
-=======
-        layout.separator()
-
-        OUTLINER_MT_context_menu.draw(self, context)
-
->>>>>>> 1f1520a0
 
 class OUTLINER_PT_filter(Panel):
     bl_space_type = 'OUTLINER'
@@ -537,11 +494,6 @@
     OUTLINER_MT_collection_new,
     OUTLINER_MT_collection_visibility,
     OUTLINER_MT_object,
-<<<<<<< HEAD
-=======
-    OUTLINER_MT_context_menu,
-    OUTLINER_MT_context_menu_view,
->>>>>>> 1f1520a0
     OUTLINER_PT_filter,
 )
 
