--- conflicted
+++ resolved
@@ -59,7 +59,6 @@
         scene = context.scene
         ks = context.scene.keying_sets.active
 
-<<<<<<< HEAD
         # addon prefs for the show search prop
         preferences = context.preferences
         addon_prefs = preferences.addons["bforartists_toolbar_settings"].preferences
@@ -68,9 +67,6 @@
 
         row = layout.row(align=True)
         row.operator("wm.switch_editor_to_properties", text="", icon='BUTS')
-=======
-        layout.template_header()
->>>>>>> 3ea04e77
 
         layout.prop(space, "display_mode", icon_only=True)
 
@@ -157,11 +153,6 @@
         bpy.ops.outliner.show_one_level(open = False)
         return {'FINISHED'}
 
-<<<<<<< HEAD
-=======
-    def draw(self, _context):
-        layout = self.layout
->>>>>>> 3ea04e77
 
 # Workaround to separate the tooltips
 class OUTLINER_MT_view_select_inverse(bpy.types.Operator):
@@ -189,7 +180,7 @@
 class OUTLINER_MT_view(Menu):
     bl_label = "View"
 
-    def draw(self, _context):
+    def draw(self, context):
         layout = self.layout
         
         space = context.space_data
