--- conflicted
+++ resolved
@@ -302,23 +302,18 @@
 
         if space.display_mode != 'VIEW_LAYER':
             layout.operator("outliner.collection_link", text="Link to Scene", icon = "LINKED")
-        layout.operator("outliner.id_operation", text="Unlink", icon = "UNLINKED").type = 'UNLINK'
-
-        layout.separator()
-
-        layout.menu("OUTLINER_MT_collection_visibility")
-
-<<<<<<< HEAD
-=======
-        if space.display_mode == 'VIEW_LAYER':
-            layout.separator()
-            layout.menu("OUTLINER_MT_collection_view_layer", icon='RENDERLAYERS')
+
             layout.separator()
 
             row = layout.row(align=True)
             row.operator_enum("outliner.collection_color_tag_set", "color", icon_only=True)
 
->>>>>>> 7065286d
+        layout.operator("outliner.id_operation", text="Unlink", icon = "UNLINKED").type = 'UNLINK'
+
+        layout.separator()
+
+        layout.menu("OUTLINER_MT_collection_visibility")
+
         layout.separator()
 
         layout.operator_menu_enum("outliner.id_operation", "type", text="ID Data")
