--- conflicted
+++ resolved
@@ -469,30 +469,18 @@
         col.prop(space, "show_mode_column", text="Show Mode Column")
 
         col = layout.column(align=True)
-<<<<<<< HEAD
-        col.label(text="Search:")
+        col.label(text="Search")
         row = col.row()
         row.separator()
         row.prop(space, "use_filter_complete", text="Exact Match")
         row = col.row()
         row.separator()
         row.prop(space, "use_filter_case_sensitive", text="Case Sensitive")
-=======
-        col.label(text="Search")
-        col.prop(space, "use_filter_complete", text="Exact Match")
-        col.prop(space, "use_filter_case_sensitive", text="Case Sensitive")
->>>>>>> e16b1807
 
         if display_mode != 'VIEW_LAYER':
             return
 
-<<<<<<< HEAD
-        layout.label(text="Filter:")
-=======
-        layout.separator()
-
         layout.label(text="Filter")
->>>>>>> e16b1807
 
         col = layout.column(align=True)
 
