# SPDX-License-Identifier: GPL-2.0-or-later
import bpy
from bpy.types import Header, Menu, Panel


class OUTLINER_HT_header(Header):
    bl_space_type = 'OUTLINER'

    def draw(self, context):
        layout = self.layout

        space = context.space_data
        display_mode = space.display_mode
        scene = context.scene
        ks = context.scene.keying_sets.active

        # addon prefs for the show search prop
        preferences = context.preferences
        addon_prefs = preferences.addons["bforartists_toolbar_settings"].preferences

        ALL_MT_editormenu.draw_hidden(context, layout) # bfa - show hide the editormenu

        # bfa - The tab to switch to properties
        # Editor types:
        # ('VIEW_3D', 'TIMELINE', 'GRAPH_EDITOR', 'DOPESHEET_EDITOR', 'NLA_EDITOR', 'IMAGE_EDITOR',
        # 'CLIP_EDITOR', 'TEXT_EDITOR', 'NODE_EDITOR', 'PROPERTIES', 'OUTLINER', 'USER_PREFERENCES', 'INFO', 'FILE_BROWSE)
        row = layout.row(align=True)
        row.operator("screen.space_type_set_or_cycle", text="", icon='BUTS').space_type = 'PROPERTIES'

        layout.prop(space, "display_mode", icon_only=True)

        OUTLINER_MT_editor_menus.draw_collapsible(context, layout) # Collapsing everything in OUTLINER_MT_editor_menus when ticking collapse menus checkbox

        layout.separator_spacer()

        row = layout.row(align=True)

        row.prop(addon_prefs,"outliner_show_search", icon='VIEWZOOM', text = "") # show search text prop
        if addon_prefs.outliner_show_search:
            row.prop(space, "filter_text", text="")

        if display_mode == 'SEQUENCE':
            row = layout.row(align=True)
            row.prop(space, "use_sync_select", icon='UV_SYNC_SELECT', text="")

        row = layout.row(align=True)
        if display_mode in {'SCENES', 'VIEW_LAYER', 'LIBRARY_OVERRIDES'}:
            row.popover(
                panel="OUTLINER_PT_filter",
                text="",
                icon='FILTER',
            )
        if display_mode == 'LIBRARY_OVERRIDES' and space.lib_override_view_mode == 'HIERARCHIES':
            # Don't add ID type filter for library overrides hierarchies mode. Point of it is to see a hierarchy that is
            # usually constructed out of different ID types.
            pass
        elif display_mode in {'LIBRARIES', 'LIBRARY_OVERRIDES', 'ORPHAN_DATA'}:
            row.prop(space, "use_filter_id_type", text="", icon='FILTER')
            sub = row.row(align=True)
            if space.use_filter_id_type:
                sub.prop(space, "filter_id_type", text="", icon_only=True)

        if space.display_mode == 'DATA_API':
            layout.separator()

            if ks:
                row = layout.row()
                row.prop_search(scene.keying_sets, "active", scene, "keying_sets", text="")

                row = layout.row(align=True)
                row.operator("anim.keyframe_insert", text="", icon='KEY_HLT')
                row.operator("anim.keyframe_delete", text="", icon='KEY_DEHLT')
            else:
                row = layout.row()
                row.label(text="No Keying Set Active")

class   OUTLINER_MT_object_collection(Menu):
    bl_label = "Collection"

    def draw(self, _context):
        layout = self.layout

        layout.operator("object.move_to_collection", icon='GROUP')
        layout.operator("object.link_to_collection", icon='GROUP')

        layout.separator()
        layout.operator("collection.objects_remove", icon = "DELETE")
        layout.operator("collection.objects_remove_all", icon = "DELETE")

        layout.separator()

        layout.operator("collection.objects_add_active", icon='GROUP')
        layout.operator("collection.objects_remove_active", icon = "DELETE")


# bfa - show hide the editormenu
class ALL_MT_editormenu(Menu):
    bl_label = ""

    def draw(self, context):
        self.draw_menus(self.layout, context)

    @staticmethod
    def draw_menus(layout, context):

        row = layout.row(align=True)
        row.template_header() # editor type menus


class BFA_OUTLINER_PT_scene_ops(Panel):
    bl_label = "New Scene"
    bl_space_type = "OUTLINER"
    bl_region_type = "HEADER"

    def draw(self, context):
        col = self.layout.column(align=True)
        col.label(text="New Scene")
        col.separator_spacer()
        col.operator_enum(operator="scene.new", property="type")

class OUTLINER_MT_editor_menus(Menu):
    bl_idname = "OUTLINER_MT_editor_menus"
    bl_label = ""

    def draw(self, context):
        layout = self.layout
        space = context.space_data

        space = context.space_data
        display_mode = space.display_mode

        layout.menu("OUTLINER_MT_view") # bfa - view menu

        if display_mode == 'DATA_API':
            layout.menu("OUTLINER_MT_edit_datablocks")

        if display_mode == 'LIBRARY_OVERRIDES':
            layout.prop(space, "lib_override_view_mode", text="")

        elif display_mode in ('SCENES','VIEW_LAYER' ):

            layout.menu("OUTLINER_MT_object_collection", text = "Col")

            layout.separator()

            layout.operator("outliner.collection_new", text="", icon='COLLECTION_NEW')

            if display_mode == 'SCENES':
                # BFA - Outliner - Scene View - Add Scene creation operator to header
                layout.separator()
                layout.popover("BFA_OUTLINER_PT_scene_ops", text="", icon="SCENE_DATA")

        elif display_mode == 'ORPHAN_DATA':
            layout.separator()

            layout.operator("outliner.orphans_purge", text="Clean Up")
            layout.menu("TOPBAR_MT_file_cleanup", text = "", icon = "DOWNARROW_HLT")

class OUTLINER_MT_pie_menus(Menu):
    bl_label = "Pie Menus"

    def draw(self, context):
        layout = self.layout

        space = context.space_data

        layout.operator("wm.call_menu_pie", text = "View", icon = "MENU_PANEL").name = 'OUTLINER_MT_view_pie'


class OUTLINER_MT_view(Menu):
    bl_label = "View"

    def draw(self, context):
        layout = self.layout

        space = context.space_data

        layout.operator("outliner.show_active", icon = "CENTER")

        layout.separator()

<<<<<<< HEAD
        layout.operator("outliner.show_one_level", text = "Show One Level", icon = "HIERARCHY_DOWN")
        layout.operator("outliner.show_one_level", text = "Hide One Level", icon = "HIERARCHY_UP").open = False

        layout.operator("outliner.expanded_toggle", icon = 'INVERSE')
        layout.operator("outliner.show_hierarchy", icon = "HIERARCHY")
=======
        layout.menu("OUTLINER_MT_liboverride")

        layout.separator()

        layout.menu("OUTLINER_MT_context_menu_view")
>>>>>>> 7e859e96

        layout.separator()

        layout.operator("outliner.select_box", icon = 'BORDER_RECT')

        layout.separator()

        layout.operator("outliner.select_all", text = "Select All", icon='SELECT_ALL').action = 'SELECT'
        layout.operator("outliner.select_all", text="None", icon='SELECT_NONE').action = 'DESELECT'
        layout.operator("outliner.select_all", text="Invert", icon='INVERSE').action = 'INVERT'

        layout.separator()
        layout.menu("OUTLINER_MT_pie_menus")
        layout.menu("INFO_MT_area")


class OUTLINER_MT_context_menu(Menu):
    bl_label = "Outliner Context Menu"

    @staticmethod
    def draw_common_operators(layout):
        layout.menu_contents("OUTLINER_MT_asset")


    def draw(self, context):
        space = context.space_data

        layout = self.layout

        if space.display_mode == 'VIEW_LAYER':
            OUTLINER_MT_collection_new.draw_without_context_menu(context, layout)
            layout.separator()

        OUTLINER_MT_context_menu.draw_common_operators(layout)


class OUTLINER_MT_context_menu_view(Menu):
    bl_label = "View"

    def draw(self, _context):
        layout = self.layout

        layout.operator("outliner.show_active", icon = "CENTER")

        layout.separator()

        layout.operator("outliner.show_hierarchy", icon = "HIERARCHY")
        layout.operator("outliner.show_one_level", text = "Show One Level", icon = "HIERARCHY_DOWN")
        layout.operator("outliner.show_one_level", text = "Hide One Level", icon = "HIERARCHY_UP").open = False


class OUTLINER_MT_view_pie(Menu):
    bl_label = "View"

    def draw(self, _context):
        layout = self.layout

        pie = layout.menu_pie()
        pie.operator("outliner.show_hierarchy")
        pie.operator("outliner.show_active", icon='ZOOM_SELECTED')


class OUTLINER_MT_edit_datablocks(Menu):
    bl_label = "Edit"

    def draw(self, _context):
        layout = self.layout

        layout.operator("outliner.keyingset_add_selected", icon = "KEYINGSET")
        layout.operator("outliner.keyingset_remove_selected", icon = "DELETE")

        layout.separator()

        layout.operator("outliner.drivers_add_selected", icon = "DRIVER")
        layout.operator("outliner.drivers_delete_selected", icon = "DELETE")


class OUTLINER_MT_collection_visibility(Menu):
    bl_label = "Visibility"

    def draw(self, _context):
        layout = self.layout

        layout.operator("outliner.collection_isolate", text="Isolate", icon="HIDE_UNSELECTED")

        layout.separator()

        layout.operator("outliner.collection_show_inside", text="Show All Inside", icon="HIDE_OFF")
        layout.operator("outliner.collection_hide_inside", text="Hide All Inside", icon="HIDE_ON")


class OUTLINER_MT_collection(Menu):
    bl_label = "Collection"

    def draw(self, context):
        layout = self.layout

        space = context.space_data

        layout.operator("outliner.collection_new", text="New", icon='COLLECTION_NEW')
        layout.operator("outliner.collection_new", text="New Nested", icon='COLLECTION_NEW').nested = True
        layout.operator("outliner.collection_duplicate", text="Duplicate Collection", icon = "DUPLICATE")
        layout.operator("outliner.collection_duplicate_linked", text="Duplicate Linked", icon = "DUPLICATE")
        layout.operator("outliner.id_copy", text="Copy", icon='COPYDOWN')
        layout.operator("outliner.id_paste", text="Paste", icon='PASTEDOWN')

        layout.separator()

        layout.operator("outliner.delete", text="Delete", icon="DELETE")
        layout.operator("outliner.delete", text="Delete Hierarchy", icon="DELETE").hierarchy = True

        layout.separator()

        layout.operator("outliner.collection_objects_select", text="Select Objects", icon="RESTRICT_SELECT_OFF")
        layout.operator("outliner.collection_objects_deselect", text="Deselect Objects", icon = "SELECT_NONE")

        layout.separator()

        layout.operator("outliner.collection_instance", text="Instance to Scene", icon = "OUTLINER_OB_GROUP_INSTANCE")

        if space.display_mode != 'VIEW_LAYER':
            layout.operator("outliner.collection_link", text="Link to Scene", icon = "LINKED")

            layout.separator()

            row = layout.row(align=True)
            row.operator_enum("outliner.collection_color_tag_set", "color", icon_only=True)

        layout.operator("outliner.id_operation", text="Unlink", icon = "UNLINKED").type = 'UNLINK'

        layout.separator()

        layout.menu("OUTLINER_MT_collection_visibility")

        if space.display_mode == 'VIEW_LAYER':

            layout.separator()

            row = layout.row(align=True)
            row.operator_enum("outliner.collection_color_tag_set", "color", icon_only=True)

        layout.separator()

        layout.operator_menu_enum("outliner.id_operation", "type", text="ID Data")

        layout.separator()

        OUTLINER_MT_context_menu.draw_common_operators(layout)



class OUTLINER_MT_collection_new(Menu):
    bl_label = "Collection"

    @staticmethod
    def draw_without_context_menu(_context, layout):
        layout.operator("outliner.collection_new", text="New Collection", icon = "GROUP").nested = False
        layout.operator("outliner.id_paste", text="Paste Data-Blocks", icon='PASTEDOWN')

    def draw(self, context):
        layout = self.layout

        layout.operator("outliner.collection_new", text="New Nested", icon='COLLECTION_NEW').nested = True
        layout.operator("outliner.collection_new", text="New", icon='COLLECTION_NEW')
        layout.operator("outliner.id_paste", text="Paste", icon='PASTEDOWN')

        layout.separator()

        OUTLINER_MT_context_menu.draw_common_operators(layout)


class OUTLINER_MT_object(Menu):
    bl_label = "Object"

    def draw(self, context):
        layout = self.layout

        space = context.space_data

        layout.operator("outliner.object_operation", text="Select", icon="RESTRICT_SELECT_OFF").type = 'SELECT'
        layout.operator("outliner.object_operation", text="Select Hierarchy", icon="RESTRICT_SELECT_OFF").type = 'SELECT_HIERARCHY'
        layout.operator("outliner.object_operation", text="Deselect", icon = "SELECT_NONE").type = 'DESELECT'

        layout.separator()

        layout.operator("outliner.id_copy", text="Copy", icon='COPYDOWN')
        layout.operator("outliner.id_paste", text="Paste", icon='PASTEDOWN')

        layout.separator()

        layout.operator("outliner.delete", text="Delete", icon="DELETE")

        layout.operator("outliner.delete", text="Delete Hierarchy", icon="DELETE").hierarchy = True

        layout.separator()

        if not (space.display_mode == 'VIEW_LAYER' and not space.use_filter_collection):
            layout.operator("outliner.id_operation", text="Unlink", icon = "UNLINKED").type = 'UNLINK'
            layout.separator()

        layout.operator_menu_enum("outliner.id_operation", "type", text="ID Data")

        layout.separator()

        OUTLINER_MT_context_menu.draw_common_operators(layout)


class OUTLINER_MT_asset(Menu):
    bl_label = "Assets"

    def draw(self, _context):
        layout = self.layout

        layout.operator("asset.mark", icon = "ASSIGN")
        layout.operator("asset.clear", text="Clear Asset", icon = "CLEAR").set_fake_user = False
        layout.operator("asset.clear", text="Clear Asset (Set Fake User)", icon = "CLEAR").set_fake_user = True


class OUTLINER_MT_liboverride(Menu):
    bl_label = "Library Override"

    def draw(self, _context):
        layout = self.layout

        layout.operator_menu_enum("outliner.liboverride_operation", "selection_set", text="Create").type = 'OVERRIDE_LIBRARY_CREATE_HIERARCHY'
        layout.operator_menu_enum("outliner.liboverride_operation", "selection_set", text="Reset").type = 'OVERRIDE_LIBRARY_RESET'
        layout.operator_menu_enum("outliner.liboverride_operation", "selection_set", text="Clear").type = 'OVERRIDE_LIBRARY_CLEAR_SINGLE'

        layout.operator_menu_enum("outliner.liboverride_troubleshoot_operation", "type", text="Troubleshoot Hierarchy").selection_set = 'SELECTED'


class OUTLINER_PT_filter(Panel):
    bl_space_type = 'OUTLINER'
    bl_region_type = 'HEADER'
    bl_label = "Filter"

    def draw(self, context):
        layout = self.layout

        space = context.space_data
        display_mode = space.display_mode

        if display_mode == 'VIEW_LAYER':
            layout.label(text="Restriction Toggles")
            row = layout.row(align=True)
            row.separator()
            row.prop(space, "show_restrict_column_enable", text="")
            row.prop(space, "show_restrict_column_select", text="")
            row.prop(space, "show_restrict_column_hide", text="")
            row.prop(space, "show_restrict_column_viewport", text="")
            row.prop(space, "show_restrict_column_render", text="")
            row.prop(space, "show_restrict_column_holdout", text="")
            row.prop(space, "show_restrict_column_indirect_only", text="")
            layout.separator()
        elif display_mode == 'SCENES':
            layout.label(text="Restriction Toggles")
            row = layout.row(align=True)
            row.separator()
            row.prop(space, "show_restrict_column_select", text="")
            row.prop(space, "show_restrict_column_hide", text="")
            row.prop(space, "show_restrict_column_viewport", text="")
            row.prop(space, "show_restrict_column_render", text="")
            layout.separator()


        col = layout.column(align=True)
        if display_mode != 'DATA_API':
            col.prop(space, "use_sort_alpha")
        if display_mode not in {'LIBRARY_OVERRIDES'}:
            col.prop(space, "use_sync_select", text="Sync Selection")
            col.prop(space, "show_mode_column", text="Show Mode Column")

        col = layout.column(align=True)
        col.label(text="Search")
        row = col.row()
        row.separator()
        row.prop(space, "use_filter_complete", text="Exact Match")
        row = col.row()
        row.separator()
        row.prop(space, "use_filter_case_sensitive", text="Case Sensitive")

        if display_mode == 'LIBRARY_OVERRIDES' and space.lib_override_view_mode == 'PROPERTIES' and bpy.data.libraries:
            col.separator()
            row = col.row()
            row.label(icon='LIBRARY_DATA_OVERRIDE')
            row.prop(space, "use_filter_lib_override_system", text="System Overrides")

        if display_mode not in {'VIEW_LAYER'}:
            return

        layout.label(text="Filter")

        col = layout.column(align=True)

        row = col.row()
        row.separator()
        row.label(icon='RENDERLAYERS')
        row.prop(space, "use_filter_view_layers", text="All View Layers")

        row = col.row()
        row.separator()
        row.label(icon='OUTLINER_COLLECTION')
        row.prop(space, "use_filter_collection", text="Collections")

        split = col.split(factor = 0.55)
        col = split.column()
        row = col.row()
        row.separator()
        row.label(icon='OBJECT_DATAMODE')
        row.prop(space, "use_filter_object", text="Objects")
        col = split.column()
        if space.use_filter_object:
            col.label(icon='DISCLOSURE_TRI_DOWN')
        else:
            col.label(icon='DISCLOSURE_TRI_RIGHT')

        if space.use_filter_object:
            col = layout.column(align=True)
            row = col.row(align=True)
            row.separator()
            row.label(icon='BLANK1')
            row.separator()
            row.prop(space, "filter_state", text="")
            sub = row.row(align=True)
            if space.filter_state != 'ALL':
                sub.prop(space, "filter_invert", text="", icon='ARROW_LEFTRIGHT')
            sub = col.column(align=True)

            row = sub.row()
            row.separator()
            row.separator()
            row.label(icon='OBJECT_CONTENTS')
            row.prop(space, "use_filter_object_content", text="Object Contents")
            row = sub.row()
            row.separator()
            row.separator()
            row.label(icon='CHILD')
            row.prop(space, "use_filter_children", text="Object Children")

            if bpy.data.meshes:
                row = sub.row()
                row.separator()
                row.separator()
                row.label(icon='MESH_DATA')
                row.prop(space, "use_filter_object_mesh", text="Meshes")
            if bpy.data.armatures:
                row = sub.row()
                row.separator()
                row.separator()
                row.label(icon='ARMATURE_DATA')
                row.prop(space, "use_filter_object_armature", text="Armatures")
            if bpy.data.lights:
                row = sub.row()
                row.separator()
                row.separator()
                row.label(icon='LIGHT_DATA')
                row.prop(space, "use_filter_object_light", text="Lights")
            if bpy.data.cameras:
                row = sub.row()
                row.separator()
                row.separator()
                row.label(icon='CAMERA_DATA')
                row.prop(space, "use_filter_object_camera", text="Cameras")
            row = sub.row()
            row.separator()
            row.separator()
            row.label(icon='EMPTY_DATA')
            row.prop(space, "use_filter_object_empty", text="Empties")

            if (
                    bpy.data.curves or
                    bpy.data.metaballs or
                    (hasattr(bpy.data, "hair_curves") and bpy.data.hair_curves) or
                    (hasattr(bpy.data, "pointclouds") and bpy.data.pointclouds) or
                    bpy.data.volumes or
                    bpy.data.lightprobes or
                    bpy.data.lattices or
                    bpy.data.fonts or
                    bpy.data.speakers
            ):
                row = sub.row()
                row.separator()
                row.separator()
                row.label(icon='OBJECT_DATAMODE')
                row.prop(space, "use_filter_object_others", text="Others")

classes = (
    OUTLINER_HT_header,
    OUTLINER_MT_object_collection,
    ALL_MT_editormenu,
    BFA_OUTLINER_PT_scene_ops,
    OUTLINER_MT_editor_menus,
    OUTLINER_MT_pie_menus,
    OUTLINER_MT_view,
    OUTLINER_MT_edit_datablocks,
    OUTLINER_MT_collection,
    OUTLINER_MT_collection_new,
    OUTLINER_MT_collection_visibility,
    OUTLINER_MT_object,
    OUTLINER_MT_asset,
    OUTLINER_MT_liboverride,
    OUTLINER_MT_context_menu,
    OUTLINER_MT_context_menu_view,
    OUTLINER_MT_view_pie,
    OUTLINER_PT_filter,
)

if __name__ == "__main__":  # only for live edit.
    from bpy.utils import register_class
    for cls in classes:
        register_class(cls)<|MERGE_RESOLUTION|>--- conflicted
+++ resolved
@@ -179,19 +179,15 @@
 
         layout.separator()
 
-<<<<<<< HEAD
         layout.operator("outliner.show_one_level", text = "Show One Level", icon = "HIERARCHY_DOWN")
         layout.operator("outliner.show_one_level", text = "Hide One Level", icon = "HIERARCHY_UP").open = False
 
         layout.operator("outliner.expanded_toggle", icon = 'INVERSE')
         layout.operator("outliner.show_hierarchy", icon = "HIERARCHY")
-=======
+
+        layout.separator()
+
         layout.menu("OUTLINER_MT_liboverride")
-
-        layout.separator()
-
-        layout.menu("OUTLINER_MT_context_menu_view")
->>>>>>> 7e859e96
 
         layout.separator()
 
