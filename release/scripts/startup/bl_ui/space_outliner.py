--- conflicted
+++ resolved
@@ -27,8 +27,8 @@
 
 ################################ Switch between the editors ##########################################
 
-# Editor types: 
-# ('VIEW_3D', 'TIMELINE', 'GRAPH_EDITOR', 'DOPESHEET_EDITOR', 'NLA_EDITOR', 'IMAGE_EDITOR', 
+# Editor types:
+# ('VIEW_3D', 'TIMELINE', 'GRAPH_EDITOR', 'DOPESHEET_EDITOR', 'NLA_EDITOR', 'IMAGE_EDITOR',
 # 'CLIP_EDITOR', 'TEXT_EDITOR', 'NODE_EDITOR', 'PROPERTIES', 'OUTLINER', 'USER_PREFERENCES', 'INFO', 'FILE_BROWSE)
 
 class OUTLINER_OT_switch_editors_to_properties(bpy.types.Operator):
@@ -49,7 +49,7 @@
 
     def execute(self, context):        # execute() is called by blender when running the operator.
         bpy.ops.wm.context_set_enum(data_path="area.type", value="OUTLINER")
-        return {'FINISHED'} 
+        return {'FINISHED'}
 
 
 class OUTLINER_HT_header(Header):
@@ -75,14 +75,14 @@
         layout.prop(space, "display_mode", icon_only=True)
 
         OUTLINER_MT_editor_menus.draw_collapsible(context, layout) # Collapsing everything in OUTLINER_MT_editor_menus when ticking collapse menus checkbox
-      
+
         layout.separator_spacer()
 
         row = layout.row(align=True)
 
         row.prop(addon_prefs,"outliner_show_search", icon='VIEWZOOM', text = "") # show search text prop
         if addon_prefs.outliner_show_search:
-            row.prop(space, "filter_text", text="")     
+            row.prop(space, "filter_text", text="")
 
         if display_mode == 'SEQUENCE':
             row = layout.row(align=True)
@@ -153,7 +153,7 @@
     def draw(self, context):
         layout = self.layout
         space = context.space_data
-        
+
         space = context.space_data
         display_mode = space.display_mode
 
@@ -161,19 +161,19 @@
 
         if display_mode == 'DATA_API':
             layout.menu("OUTLINER_MT_edit_datablocks")
-            
-        elif display_mode == 'VIEW_LAYER':                  
+
+        elif display_mode == 'VIEW_LAYER':
             layout.menu("OUTLINER_MT_object_collection", text = "Col")
-            
-            layout.separator()
-            
+
+            layout.separator()
+
             layout.operator("outliner.collection_new", text="", icon='COLLECTION_NEW')
-            
+
         elif display_mode == 'ORPHAN_DATA':
             layout.separator()
-            
+
             layout.operator("outliner.orphans_purge", text="Purge")
-            
+
 
 # Workaround to separate the tooltips for Hide one level
 class OUTLINER_MT_view_hide_one_level(bpy.types.Operator):
@@ -215,7 +215,7 @@
 
     def draw(self, context):
         layout = self.layout
-        
+
         space = context.space_data
 
         layout.operator("outliner.show_active", icon = "CENTER")
@@ -230,7 +230,7 @@
         layout.separator()
 
         layout.operator("outliner.select_box", icon = 'BORDER_RECT')
-        
+
         layout.separator()
 
         layout.operator("outliner.select_all", text = "Select All", icon='SELECT_ALL').action = 'SELECT'
@@ -288,13 +288,8 @@
 
         layout.separator()
 
-<<<<<<< HEAD
-        layout.operator("outliner.collection_delete", text="Delete", icon="DELETE").hierarchy = False
-        layout.operator("outliner.collection_delete", text="Delete Hierarchy", icon="DELETE").hierarchy = True
-=======
-        layout.operator("outliner.delete", text="Delete", icon='X')
-        layout.operator("outliner.collection_hierarchy_delete")
->>>>>>> 5366eb89
+        layout.operator("outliner.delete", text="Delete", icon="DELETE")
+        layout.operator("outliner.collection_delete", text="Delete Hierarchy", icon="DELETE")
 
         layout.separator()
 
@@ -355,11 +350,7 @@
 
         layout.separator()
 
-<<<<<<< HEAD
-        layout.operator("outliner.object_operation", text="Delete", icon="DELETE").type = 'DELETE'
-=======
-        layout.operator("outliner.delete", text="Delete", icon='X')
->>>>>>> 5366eb89
+        layout.operator("outliner.delete", text="Delete", icon="DELETE")
 
         if space.display_mode == 'VIEW_LAYER' and not space.use_filter_collection:
             layout.operator("outliner.object_operation", text="Delete Hierarchy", icon="DELETE").type = 'DELETE_HIERARCHY'
