--- conflicted
+++ resolved
@@ -38,23 +38,16 @@
 
         layout.separator_spacer()
 
-<<<<<<< HEAD
         row = layout.row(align=True)
-=======
-        filter_text_supported = True
-        # No text filtering for library override hierarchies. The tree is lazy built to avoid
-        # performance issues in complex files.
-        if display_mode == 'LIBRARY_OVERRIDES' and space.lib_override_view_mode == 'HIERARCHIES':
-            filter_text_supported = False
-
-        if filter_text_supported:
-            row = layout.row(align=True)
-            row.prop(space, "filter_text", icon='VIEWZOOM', text="")
->>>>>>> 550b5438
 
         row.prop(addon_prefs,"outliner_show_search", icon='VIEWZOOM', text = "") # show search text prop
         if addon_prefs.outliner_show_search:
-            row.prop(space, "filter_text", text="")
+            # No text filtering for library override hierarchies. The tree is lazy built to avoid
+            # performance issues in complex files.
+            if display_mode == 'LIBRARY_OVERRIDES' and space.lib_override_view_mode == 'HIERARCHIES':
+                pass
+            else:
+                row.prop(space, "filter_text", text="")
 
         if display_mode == 'SEQUENCE':
             row = layout.row(align=True)
@@ -227,7 +220,7 @@
 
         ## BFA - Moved the LIbrary Override menu up a level
         layout.operator_menu_enum(
-            "outliner.liboverride_operation", 
+            "outliner.liboverride_operation",
             "selection_set",
             text="Make Library Override").type = 'OVERRIDE_LIBRARY_CREATE_HIERARCHY'
         layout.operator_menu_enum(
@@ -235,14 +228,14 @@
             "selection_set",
             text="Reset Library Override").type = 'OVERRIDE_LIBRARY_RESET'
         layout.operator_menu_enum(
-            "outliner.liboverride_operation", 
+            "outliner.liboverride_operation",
             "selection_set",
             text="Clear Library Override").type = 'OVERRIDE_LIBRARY_CLEAR_SINGLE'
 
         layout.separator()
 
         layout.operator_menu_enum(
-            "outliner.liboverride_troubleshoot_operation", 
+            "outliner.liboverride_troubleshoot_operation",
             "type",
             text="Troubleshoot Library Override").selection_set = 'SELECTED'
 
@@ -533,27 +526,18 @@
             col.prop(space, "use_sync_select", text="Sync Selection")
             col.prop(space, "show_mode_column", text="Show Mode Column")
 
-<<<<<<< HEAD
-        col = layout.column(align=True)
-        col.label(text="Search")
-        row = col.row()
-        row.separator()
-        row.prop(space, "use_filter_complete", text="Exact Match")
-        row = col.row()
-        row.separator()
-        row.prop(space, "use_filter_case_sensitive", text="Case Sensitive")
-=======
-        filter_text_supported = True
         # Same exception for library overrides as in OUTLINER_HT_header.
         if display_mode == 'LIBRARY_OVERRIDES' and space.lib_override_view_mode == 'HIERARCHIES':
-            filter_text_supported = False
-
-        if filter_text_supported:
+            pass
+        else:
             col = layout.column(align=True)
             col.label(text="Search")
-            col.prop(space, "use_filter_complete", text="Exact Match")
-            col.prop(space, "use_filter_case_sensitive", text="Case Sensitive")
->>>>>>> 550b5438
+            row = col.row()
+            row.separator()
+            row.prop(space, "use_filter_complete", text="Exact Match")
+            row = col.row()
+            row.separator()
+            row.prop(space, "use_filter_case_sensitive", text="Case Sensitive")
 
         if display_mode == 'LIBRARY_OVERRIDES' and space.lib_override_view_mode == 'PROPERTIES' and bpy.data.libraries:
             row = layout.row()
