# SPDX-License-Identifier: GPL-2.0-or-later

# <pep8 compliant>
import bpy
from bpy.types import Header, Menu, Panel


class OUTLINER_HT_header(Header):
    bl_space_type = 'OUTLINER'

    def draw(self, context):
        layout = self.layout

        space = context.space_data
        display_mode = space.display_mode
        scene = context.scene
        ks = context.scene.keying_sets.active

        # addon prefs for the show search prop
        preferences = context.preferences
        addon_prefs = preferences.addons["bforartists_toolbar_settings"].preferences

        ALL_MT_editormenu.draw_hidden(context, layout) # bfa - show hide the editormenu

        # bfa - The tab to switch to properties
        # Editor types:
        # ('VIEW_3D', 'TIMELINE', 'GRAPH_EDITOR', 'DOPESHEET_EDITOR', 'NLA_EDITOR', 'IMAGE_EDITOR',
        # 'CLIP_EDITOR', 'TEXT_EDITOR', 'NODE_EDITOR', 'PROPERTIES', 'OUTLINER', 'USER_PREFERENCES', 'INFO', 'FILE_BROWSE)
        row = layout.row(align=True)
        row.operator("screen.space_type_set_or_cycle", text="", icon='BUTS').space_type = 'PROPERTIES'

        layout.prop(space, "display_mode", icon_only=True)

        OUTLINER_MT_editor_menus.draw_collapsible(context, layout) # Collapsing everything in OUTLINER_MT_editor_menus when ticking collapse menus checkbox

        layout.separator_spacer()

        row = layout.row(align=True)

        row.prop(addon_prefs,"outliner_show_search", icon='VIEWZOOM', text = "") # show search text prop
        if addon_prefs.outliner_show_search:
            row.prop(space, "filter_text", text="")

        if display_mode == 'SEQUENCE':
            row = layout.row(align=True)
            row.prop(space, "use_sync_select", icon='UV_SYNC_SELECT', text="")

        row = layout.row(align=True)
        if display_mode in {'SCENES', 'VIEW_LAYER', 'LIBRARY_OVERRIDES'}:
            row.popover(
                panel="OUTLINER_PT_filter",
                text="",
                icon='FILTER',
            )
        if display_mode in {'LIBRARIES', 'LIBRARY_OVERRIDES', 'ORPHAN_DATA'}:
            row.prop(space, "use_filter_id_type", text="", icon='FILTER')
            sub = row.row(align=True)
            if space.use_filter_id_type:
                sub.prop(space, "filter_id_type", text="", icon_only=True)

        if space.display_mode == 'DATA_API':
            layout.separator()

            if ks:
                row = layout.row()
                row.prop_search(scene.keying_sets, "active", scene, "keying_sets", text="")

                row = layout.row(align=True)
                row.operator("anim.keyframe_insert", text="", icon='KEY_HLT')
                row.operator("anim.keyframe_delete", text="", icon='KEY_DEHLT')
            else:
                row = layout.row()
                row.label(text="No Keying Set Active")

class   OUTLINER_MT_object_collection(Menu):
    bl_label = "Collection"

    def draw(self, _context):
        layout = self.layout

        layout.operator("object.move_to_collection", icon='GROUP')
        layout.operator("object.link_to_collection", icon='GROUP')

        layout.separator()
        layout.operator("collection.objects_remove", icon = "DELETE")
        layout.operator("collection.objects_remove_all", icon = "DELETE")

        layout.separator()

        layout.operator("collection.objects_add_active", icon='GROUP')
        layout.operator("collection.objects_remove_active", icon = "DELETE")


# bfa - show hide the editormenu
class ALL_MT_editormenu(Menu):
    bl_label = ""

    def draw(self, context):
        self.draw_menus(self.layout, context)

    @staticmethod
    def draw_menus(layout, context):

        row = layout.row(align=True)
        row.template_header() # editor type menus


class BFA_OUTLINER_PT_scene_ops(Panel):
    bl_label = "New Scene"
    bl_space_type = "OUTLINER"
    bl_region_type = "HEADER"

    def draw(self, context):
        col = self.layout.column(align=True)
        col.label(text="New Scene")
        col.separator_spacer()
        col.operator_enum(operator="scene.new", property="type")

class OUTLINER_MT_editor_menus(Menu):
    bl_idname = "OUTLINER_MT_editor_menus"
    bl_label = ""

    def draw(self, context):
        layout = self.layout
        space = context.space_data

        space = context.space_data
        display_mode = space.display_mode

        layout.menu("OUTLINER_MT_view") # bfa - view menu

        if display_mode == 'DATA_API':
            layout.menu("OUTLINER_MT_edit_datablocks")

        elif display_mode in ('SCENES','VIEW_LAYER' ):

            layout.menu("OUTLINER_MT_object_collection", text = "Col")

            layout.separator()

            layout.operator("outliner.collection_new", text="", icon='COLLECTION_NEW')

            if display_mode == 'SCENES':
                # BFA - Outliner - Scene View - Add Scene creation operator to header
                layout.separator()
                layout.popover("BFA_OUTLINER_PT_scene_ops", text="", icon="SCENE_DATA")

        elif display_mode == 'ORPHAN_DATA':
            layout.separator()

            layout.operator("outliner.orphans_purge", text="Clean Up")
            layout.menu("TOPBAR_MT_file_cleanup", text = "", icon = "DOWNARROW_HLT")

class OUTLINER_MT_pie_menus(Menu):
    bl_label = "Pie Menus"

    def draw(self, context):
        layout = self.layout

        space = context.space_data

        layout.operator("wm.call_menu_pie", text = "View", icon = "MENU_PANEL").name = 'OUTLINER_MT_view_pie'


class OUTLINER_MT_view(Menu):
    bl_label = "View"

    def draw(self, context):
        layout = self.layout

        space = context.space_data

        layout.operator("outliner.show_active", icon = "CENTER")

        layout.separator()

        layout.operator("outliner.show_one_level", text = "Show One Level", icon = "HIERARCHY_DOWN")
        layout.operator("outliner.show_one_level", text = "Hide One Level", icon = "HIERARCHY_UP").open = False

        layout.operator("outliner.expanded_toggle", icon = 'INVERSE')
        layout.operator("outliner.show_hierarchy", icon = "HIERARCHY")

        layout.separator()

        layout.operator("outliner.select_box", icon = 'BORDER_RECT')

        layout.separator()

        layout.operator("outliner.select_all", text = "Select All", icon='SELECT_ALL').action = 'SELECT'
        layout.operator("outliner.select_all", text="None", icon='SELECT_NONE').action = 'DESELECT'
        layout.operator("outliner.select_all", text="Invert", icon='INVERSE').action = 'INVERT'

        layout.separator()
        layout.menu("OUTLINER_MT_pie_menus")
        layout.menu("INFO_MT_area")


class OUTLINER_MT_context_menu(Menu):
    bl_label = "Outliner Context Menu"

    @staticmethod
    def draw_common_operators(layout):
        layout.menu_contents("OUTLINER_MT_asset")


    def draw(self, context):
        space = context.space_data

        layout = self.layout

        if space.display_mode == 'VIEW_LAYER':
            OUTLINER_MT_collection_new.draw_without_context_menu(context, layout)
            layout.separator()

        OUTLINER_MT_context_menu.draw_common_operators(layout)


class OUTLINER_MT_context_menu_view(Menu):
    bl_label = "View"

    def draw(self, _context):
        layout = self.layout

        layout.operator("outliner.show_active", icon = "CENTER")

        layout.separator()

        layout.operator("outliner.show_hierarchy", icon = "HIERARCHY")
        layout.operator("outliner.show_one_level", text = "Show One Level", icon = "HIERARCHY_DOWN")
        layout.operator("outliner.show_one_level", text = "Hide One Level", icon = "HIERARCHY_UP").open = False


class OUTLINER_MT_view_pie(Menu):
    bl_label = "View"

    def draw(self, context):
        layout = self.layout

        pie = layout.menu_pie()
        pie.operator("outliner.show_hierarchy")
        pie.operator("outliner.show_active", icon='ZOOM_SELECTED')


class OUTLINER_MT_edit_datablocks(Menu):
    bl_label = "Edit"

    def draw(self, _context):
        layout = self.layout

        layout.operator("outliner.keyingset_add_selected", icon = "KEYINGSET")
        layout.operator("outliner.keyingset_remove_selected", icon = "DELETE")

        layout.separator()

        layout.operator("outliner.drivers_add_selected", icon = "DRIVER")
        layout.operator("outliner.drivers_delete_selected", icon = "DELETE")


class OUTLINER_MT_collection_visibility(Menu):
    bl_label = "Visibility"

    def draw(self, _context):
        layout = self.layout

        layout.operator("outliner.collection_isolate", text="Isolate", icon="HIDE_UNSELECTED")

        layout.separator()

        layout.operator("outliner.collection_show_inside", text="Show All Inside", icon="HIDE_OFF")
        layout.operator("outliner.collection_hide_inside", text="Hide All Inside", icon="HIDE_ON")


class OUTLINER_MT_collection(Menu):
    bl_label = "Collection"

    def draw(self, context):
        layout = self.layout

        space = context.space_data

        layout.operator("outliner.collection_new", text="New", icon='COLLECTION_NEW')
        layout.operator("outliner.collection_new", text="New Nested", icon='COLLECTION_NEW').nested = True
        layout.operator("outliner.collection_duplicate", text="Duplicate Collection", icon = "DUPLICATE")
        layout.operator("outliner.collection_duplicate_linked", text="Duplicate Linked", icon = "DUPLICATE")
        layout.operator("outliner.id_copy", text="Copy", icon='COPYDOWN')
        layout.operator("outliner.id_paste", text="Paste", icon='PASTEDOWN')

        layout.separator()

        layout.operator("outliner.delete", text="Delete", icon="DELETE")
        layout.operator("outliner.delete", text="Delete Hierarchy", icon="DELETE").hierarchy = True

        layout.separator()

        layout.operator("outliner.collection_objects_select", text="Select Objects", icon="RESTRICT_SELECT_OFF")
        layout.operator("outliner.collection_objects_deselect", text="Deselect Objects", icon = "SELECT_NONE")

        layout.separator()

        layout.operator("outliner.collection_instance", text="Instance to Scene", icon = "OUTLINER_OB_GROUP_INSTANCE")

        if space.display_mode != 'VIEW_LAYER':
            layout.operator("outliner.collection_link", text="Link to Scene", icon = "LINKED")

            layout.separator()

            row = layout.row(align=True)
            row.operator_enum("outliner.collection_color_tag_set", "color", icon_only=True)

        layout.operator("outliner.id_operation", text="Unlink", icon = "UNLINKED").type = 'UNLINK'

        layout.separator()

        layout.menu("OUTLINER_MT_collection_visibility")

        if space.display_mode == 'VIEW_LAYER':

            layout.separator()

            row = layout.row(align=True)
            row.operator_enum("outliner.collection_color_tag_set", "color", icon_only=True)

        layout.separator()

        layout.operator_menu_enum("outliner.id_operation", "type", text="ID Data")

        layout.separator()

        OUTLINER_MT_context_menu.draw_common_operators(layout)



class OUTLINER_MT_collection_new(Menu):
    bl_label = "Collection"

    @staticmethod
    def draw_without_context_menu(_context, layout):
        layout.operator("outliner.collection_new", text="New Collection", icon = "GROUP").nested = False
        layout.operator("outliner.id_paste", text="Paste Data-Blocks", icon='PASTEDOWN')

    def draw(self, context):
        layout = self.layout

        layout.operator("outliner.collection_new", text="New Nested", icon='COLLECTION_NEW').nested = True
        layout.operator("outliner.collection_new", text="New", icon='COLLECTION_NEW')
        layout.operator("outliner.id_paste", text="Paste", icon='PASTEDOWN')

        layout.separator()

        OUTLINER_MT_context_menu.draw_common_operators(layout)


class OUTLINER_MT_object(Menu):
    bl_label = "Object"

    def draw(self, context):
        layout = self.layout

        space = context.space_data

        layout.operator("outliner.object_operation", text="Select", icon="RESTRICT_SELECT_OFF").type = 'SELECT'
        layout.operator("outliner.object_operation", text="Select Hierarchy", icon="RESTRICT_SELECT_OFF").type = 'SELECT_HIERARCHY'
        layout.operator("outliner.object_operation", text="Deselect", icon = "SELECT_NONE").type = 'DESELECT'

        layout.separator()

        layout.operator("outliner.id_copy", text="Copy", icon='COPYDOWN')
        layout.operator("outliner.id_paste", text="Paste", icon='PASTEDOWN')

        layout.separator()

        layout.operator("outliner.delete", text="Delete", icon="DELETE")

        layout.operator("outliner.delete", text="Delete Hierarchy", icon="DELETE").hierarchy = True

        layout.separator()

        if not (space.display_mode == 'VIEW_LAYER' and not space.use_filter_collection):
            layout.operator("outliner.id_operation", text="Unlink", icon = "UNLINKED").type = 'UNLINK'
            layout.separator()

        layout.operator_menu_enum("outliner.id_operation", "type", text="ID Data")

        layout.separator()

        OUTLINER_MT_context_menu.draw_common_operators(layout)


class OUTLINER_MT_asset(Menu):
    bl_label = "Assets"

    def draw(self, context):
        layout = self.layout

<<<<<<< HEAD
        space = context.space_data

        layout.operator("asset.mark", icon = "ASSIGN")
        layout.operator("asset.clear", text="Clear Asset", icon = "CLEAR").set_fake_user = False
        layout.operator("asset.clear", text="Clear Asset (Set Fake User)", icon = "CLEAR").set_fake_user = True
=======
        layout.operator("asset.mark")
        layout.operator("asset.clear", text="Clear Asset").set_fake_user = False
        layout.operator("asset.clear", text="Clear Asset (Set Fake User)").set_fake_user = True
>>>>>>> 887ccb85


class OUTLINER_PT_filter(Panel):
    bl_space_type = 'OUTLINER'
    bl_region_type = 'HEADER'
    bl_label = "Filter"

    def draw(self, context):
        layout = self.layout

        space = context.space_data
        display_mode = space.display_mode

        if display_mode == 'VIEW_LAYER':
            layout.label(text="Restriction Toggles")
            row = layout.row(align=True)
            row.separator()
            row.prop(space, "show_restrict_column_enable", text="")
            row.prop(space, "show_restrict_column_select", text="")
            row.prop(space, "show_restrict_column_hide", text="")
            row.prop(space, "show_restrict_column_viewport", text="")
            row.prop(space, "show_restrict_column_render", text="")
            row.prop(space, "show_restrict_column_holdout", text="")
            row.prop(space, "show_restrict_column_indirect_only", text="")
            layout.separator()
        elif display_mode == 'SCENES':
            layout.label(text="Restriction Toggles")
            row = layout.row(align=True)
            row.separator()
            row.prop(space, "show_restrict_column_select", text="")
            row.prop(space, "show_restrict_column_hide", text="")
            row.prop(space, "show_restrict_column_viewport", text="")
            row.prop(space, "show_restrict_column_render", text="")
            layout.separator()


        col = layout.column(align=True)
        if display_mode != 'DATA_API':
            col.prop(space, "use_sort_alpha")
        if display_mode not in {'LIBRARY_OVERRIDES'}:
            col.prop(space, "use_sync_select", text="Sync Selection")
            col.prop(space, "show_mode_column", text="Show Mode Column")

        col = layout.column(align=True)
        col.label(text="Search")
        row = col.row()
        row.separator()
        row.prop(space, "use_filter_complete", text="Exact Match")
        row = col.row()
        row.separator()
        row.prop(space, "use_filter_case_sensitive", text="Case Sensitive")

        if display_mode in {'LIBRARY_OVERRIDES'} and bpy.data.libraries:
            col.separator()
            row = col.row()
            row.label(icon='LIBRARY_DATA_OVERRIDE')
            row.prop(space, "use_filter_lib_override_system", text="System Overrides")

        if display_mode not in {'VIEW_LAYER'}:
            return

        layout.label(text="Filter")

        col = layout.column(align=True)

        row = col.row()
        row.separator()
        row.label(icon='RENDERLAYERS')
        row.prop(space, "use_filter_view_layers", text="All View Layers")

        row = col.row()
        row.separator()
        row.label(icon='OUTLINER_COLLECTION')
        row.prop(space, "use_filter_collection", text="Collections")

        split = col.split(factor = 0.55)
        col = split.column()
        row = col.row()
        row.separator()
        row.label(icon='OBJECT_DATAMODE')
        row.prop(space, "use_filter_object", text="Objects")
        col = split.column()
        if space.use_filter_object:
            col.label(icon='DISCLOSURE_TRI_DOWN')
        else:
            col.label(icon='DISCLOSURE_TRI_RIGHT')

        if space.use_filter_object:
            col = layout.column(align=True)
            row = col.row(align=True)
            row.separator()
            row.label(icon='BLANK1')
            row.separator()
            row.prop(space, "filter_state", text="")
            sub = row.row(align=True)
            if space.filter_state != 'ALL':
                sub.prop(space, "filter_invert", text="", icon='ARROW_LEFTRIGHT')
            sub = col.column(align=True)

            row = sub.row()
            row.separator()
            row.separator()
            row.label(icon='OBJECT_CONTENTS')
            row.prop(space, "use_filter_object_content", text="Object Contents")
            row = sub.row()
            row.separator()
            row.separator()
            row.label(icon='CHILD')
            row.prop(space, "use_filter_children", text="Object Children")

            if bpy.data.meshes:
                row = sub.row()
                row.separator()
                row.separator()
                row.label(icon='MESH_DATA')
                row.prop(space, "use_filter_object_mesh", text="Meshes")
            if bpy.data.armatures:
                row = sub.row()
                row.separator()
                row.separator()
                row.label(icon='ARMATURE_DATA')
                row.prop(space, "use_filter_object_armature", text="Armatures")
            if bpy.data.lights:
                row = sub.row()
                row.separator()
                row.separator()
                row.label(icon='LIGHT_DATA')
                row.prop(space, "use_filter_object_light", text="Lights")
            if bpy.data.cameras:
                row = sub.row()
                row.separator()
                row.separator()
                row.label(icon='CAMERA_DATA')
                row.prop(space, "use_filter_object_camera", text="Cameras")
            row = sub.row()
            row.separator()
            row.separator()
            row.label(icon='EMPTY_DATA')
            row.prop(space, "use_filter_object_empty", text="Empties")

            if (
                    bpy.data.curves or
                    bpy.data.metaballs or
                    (hasattr(bpy.data, "hair_curves") and bpy.data.hair_curves) or
                    (hasattr(bpy.data, "pointclouds") and bpy.data.pointclouds) or
                    bpy.data.volumes or
                    bpy.data.lightprobes or
                    bpy.data.lattices or
                    bpy.data.fonts or
                    bpy.data.speakers
            ):
                row = sub.row()
                row.separator()
                row.separator()
                row.label(icon='OBJECT_DATAMODE')
                row.prop(space, "use_filter_object_others", text="Others")

            if bpy.data.libraries:
                col.separator()
                row = col.row()
                row.label(icon='LIBRARY_DATA_OVERRIDE')
                row.prop(space, "use_filter_lib_override", text="Library Overrides")
                row = col.row()
                row.label(icon='LIBRARY_DATA_OVERRIDE')
                row.prop(space, "use_filter_lib_override_system", text="System Overrides")

classes = (
    OUTLINER_HT_header,
    OUTLINER_MT_object_collection,
    ALL_MT_editormenu,
    BFA_OUTLINER_PT_scene_ops,
    OUTLINER_MT_editor_menus,
    OUTLINER_MT_pie_menus,
    OUTLINER_MT_view,
    OUTLINER_MT_edit_datablocks,
    OUTLINER_MT_collection,
    OUTLINER_MT_collection_new,
    OUTLINER_MT_collection_visibility,
    OUTLINER_MT_object,
    OUTLINER_MT_asset,
    OUTLINER_MT_context_menu,
    OUTLINER_MT_context_menu_view,
    OUTLINER_MT_view_pie,
    OUTLINER_PT_filter,
)

if __name__ == "__main__":  # only for live edit.
    from bpy.utils import register_class
    for cls in classes:
        register_class(cls)<|MERGE_RESOLUTION|>--- conflicted
+++ resolved
@@ -392,17 +392,9 @@
     def draw(self, context):
         layout = self.layout
 
-<<<<<<< HEAD
-        space = context.space_data
-
         layout.operator("asset.mark", icon = "ASSIGN")
         layout.operator("asset.clear", text="Clear Asset", icon = "CLEAR").set_fake_user = False
         layout.operator("asset.clear", text="Clear Asset (Set Fake User)", icon = "CLEAR").set_fake_user = True
-=======
-        layout.operator("asset.mark")
-        layout.operator("asset.clear", text="Clear Asset").set_fake_user = False
-        layout.operator("asset.clear", text="Clear Asset (Set Fake User)").set_fake_user = True
->>>>>>> 887ccb85
 
 
 class OUTLINER_PT_filter(Panel):
