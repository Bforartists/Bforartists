# ##### BEGIN GPL LICENSE BLOCK #####
#
#  This program is free software; you can redistribute it and/or
#  modify it under the terms of the GNU General Public License
#  as published by the Free Software Foundation; either version 2
#  of the License, or (at your option) any later version.
#
#  This program is distributed in the hope that it will be useful,
#  but WITHOUT ANY WARRANTY; without even the implied warranty of
#  MERCHANTABILITY or FITNESS FOR A PARTICULAR PURPOSE.  See the
#  GNU General Public License for more details.
#
#  You should have received a copy of the GNU General Public License
#  along with this program; if not, write to the Free Software Foundation,
#  Inc., 51 Franklin Street, Fifth Floor, Boston, MA 02110-1301, USA.
#
# ##### END GPL LICENSE BLOCK #####

# <pep8 compliant>

import bpy
from bpy.types import (
    Header,
    Menu,
    Panel,
)

from bl_ui.properties_grease_pencil_common import (
    GreasePencilLayerMasksPanel,
    GreasePencilLayerTransformPanel,
    GreasePencilLayerAdjustmentsPanel,
    GreasePencilLayerRelationsPanel,
    GreasePencilLayerDisplayPanel,
)

#######################################
# DopeSheet Filtering - Header Buttons

# used for DopeSheet, NLA, and Graph Editors


def dopesheet_filter(layout, context):
    dopesheet = context.space_data.dopesheet
    is_nla = context.area.type == 'NLA_EDITOR'

    row = layout.row(align=True)
    row.prop(dopesheet, "show_only_selected", text="")
    row.prop(dopesheet, "show_hidden", text="")

    if is_nla:
        row.prop(dopesheet, "show_missing_nla", text="")
    else:  # graph and dopesheet editors - F-Curves and drivers only
        row.prop(dopesheet, "show_only_errors", text="")


#######################################
# Dopesheet Filtering Popovers

# Generic Layout - Used as base for filtering popovers used in all animation editors
# Used for DopeSheet, NLA, and Graph Editors


class DopesheetFilterPopoverBase:
    bl_region_type = 'HEADER'
    bl_label = "Filters"

    # Generic = Affects all datatypes
    # XXX: Perhaps we want these to stay in the header instead, for easy/fast access
    @classmethod
    def draw_generic_filters(cls, context, layout):
        dopesheet = context.space_data.dopesheet
        is_nla = context.area.type == 'NLA_EDITOR'

        col = layout.column(align=True)
        col.prop(dopesheet, "show_only_selected", icon='NONE')
        col.prop(dopesheet, "show_hidden", icon='NONE')

        if is_nla:
            col.prop(dopesheet, "show_missing_nla", icon='NONE')
        else:  # graph and dopesheet editors - F-Curves and drivers only
            col.prop(dopesheet, "show_only_errors", icon='NONE')

    # Name/Membership Filters
    # XXX: Perhaps these should just stay in the headers (exclusively)?
    @classmethod
    def draw_search_filters(cls, context, layout, generic_filters_only=False):
        dopesheet = context.space_data.dopesheet

        if (not generic_filters_only) and bpy.data.collections:
            col = layout.column(align=True)
            col.label(text="Filter by Collection:")
            # col.separator()
            row = col.row()
            row.separator()
            row.prop(dopesheet, "filter_collection", text="")

    # Standard = Present in all panels
    @classmethod
    def draw_standard_filters(cls, context, layout):
        dopesheet = context.space_data.dopesheet

        # datablock filters
        layout.label(text="Filter by Type:")
        flow = layout.grid_flow(row_major=True, columns=2,
                                even_rows=False, align=False)

        flow.prop(dopesheet, "show_scenes", text="Scenes")
        flow.prop(dopesheet, "show_nodes", text="Node Trees")

        # object types
        if bpy.data.armatures:
            flow.prop(dopesheet, "show_armatures", text="Armatures")
        if bpy.data.cameras:
            flow.prop(dopesheet, "show_cameras", text="Cameras")
        if bpy.data.grease_pencils:
            flow.prop(dopesheet, "show_gpencil", text="Grease Pencil Objects")
        if bpy.data.lights:
            flow.prop(dopesheet, "show_lights", text="Lights")
        if bpy.data.meshes:
            flow.prop(dopesheet, "show_meshes", text="Meshes")
        if bpy.data.curves:
            flow.prop(dopesheet, "show_curves", text="Curves")
        if bpy.data.lattices:
            flow.prop(dopesheet, "show_lattices", text="Lattices")
        if bpy.data.metaballs:
            flow.prop(dopesheet, "show_metaballs", text="Metaballs")
        if hasattr(bpy.data, "hairs") and bpy.data.hairs:
            flow.prop(dopesheet, "show_hairs", text="Hairs")
        if hasattr(bpy.data, "pointclouds") and bpy.data.pointclouds:
            flow.prop(dopesheet, "show_pointclouds", text="Point Clouds")
        if bpy.data.volumes:
            flow.prop(dopesheet, "show_volumes", text="Volumes")

        # data types
        flow.prop(dopesheet, "show_worlds", text="Worlds")
        if bpy.data.particles:
            flow.prop(dopesheet, "show_particles", text="Particles")
        if bpy.data.linestyles:
            flow.prop(dopesheet, "show_linestyles", text="Line Styles")
        if bpy.data.speakers:
            flow.prop(dopesheet, "show_speakers", text="Speakers")
        if bpy.data.materials:
            flow.prop(dopesheet, "show_materials", text="Materials")
        if bpy.data.textures:
            flow.prop(dopesheet, "show_textures", text="Textures")
        if bpy.data.shape_keys:
            flow.prop(dopesheet, "show_shapekeys", text="Shape Keys")
        if bpy.data.cache_files:
            flow.prop(dopesheet, "show_cache_files", text="Cache Files")
        if bpy.data.movieclips:
            flow.prop(dopesheet, "show_movieclips", text="Movie Clips")

        layout.separator()

        # Object Data Filters

        # TODO: Add per-channel/axis convenience toggles?
        split = layout.split()

        col = split.column()
        col.prop(dopesheet, "show_transforms", text="Transforms")

        col = split.column()
        col.prop(dopesheet, "show_modifiers", text="Modifiers")

        layout.separator()

        # performance-related options (users will mostly have these enabled)
        col = layout.column(align=True)
        col.label(text="Options:")
        row = col.row()
        row.separator()
        row.prop(dopesheet, "use_datablock_sort", icon='NONE')


# Popover for Dopesheet Editor(s) - Dopesheet, Action, Shapekey, GPencil, Mask, etc.
class DOPESHEET_PT_filters(DopesheetFilterPopoverBase, Panel):
    bl_space_type = 'DOPESHEET_EDITOR'
    bl_region_type = 'HEADER'
    bl_label = "Filters"

    def draw(self, context):
        layout = self.layout

        dopesheet = context.space_data.dopesheet
        ds_mode = context.space_data.mode
        st = context.space_data

        if ds_mode in {'DOPESHEET', 'ACTION', 'GPENCIL'}:
            layout.separator()
            generic_filters_only = ds_mode != 'DOPESHEET'
            DopesheetFilterPopoverBase.draw_search_filters(context, layout,
                                                           generic_filters_only=generic_filters_only)

        if ds_mode == 'DOPESHEET':
            layout.separator()
            DopesheetFilterPopoverBase.draw_standard_filters(context, layout)

            row = layout.row()
            row.separator()
            row.prop(st.dopesheet, "use_multi_word_filter",
                     text="Multi-Word Match Search")


################################ Switch between the editors ##########################################

class ANIM_OT_switch_editors_to_dopesheet(bpy.types.Operator):
    """Switch to Dopesheet Editor"""      # blender will use this as a tooltip for menu items and buttons.
    bl_idname = "wm.switch_editor_to_dopesheet"        # unique identifier for buttons and menu items to reference.
    # display name in the interface.
    bl_label = "Switch to Dopesheet Editor"
    bl_options = {'REGISTER', 'UNDO'}  # enable undo for the operator.

    # execute() is called by blender when running the operator.
    def execute(self, context):
        bpy.ops.wm.context_set_enum(
            data_path="area.ui_type", value="DOPESHEET")
        return {'FINISHED'}


class ANIM_OT_switch_editors_to_graph(bpy.types.Operator):
    """Switch to Graph editor"""      # blender will use this as a tooltip for menu items and buttons.
    bl_idname = "wm.switch_editor_to_graph"        # unique identifier for buttons and menu items to reference.
    # display name in the interface.
    bl_label = "Switch to Graph Editor"
    bl_options = {'REGISTER', 'UNDO'}  # enable undo for the operator.

    # execute() is called by blender when running the operator.
    def execute(self, context):
        # area.ui_type, not area.type. Subeditor ...
        bpy.ops.wm.context_set_enum(data_path="area.ui_type", value="FCURVES")
        return {'FINISHED'}


class ANIM_OT_switch_editors_to_driver(bpy.types.Operator):
    """Switch to Driver editor"""      # blender will use this as a tooltip for menu items and buttons.
    bl_idname = "wm.switch_editor_to_driver"        # unique identifier for buttons and menu items to reference.
    # display name in the interface.
    bl_label = "Switch to Driver Editor"
    bl_options = {'REGISTER', 'UNDO'}  # enable undo for the operator.

    # execute() is called by blender when running the operator.
    def execute(self, context):
        # area.ui_type, not area.type. Subeditor ...
        bpy.ops.wm.context_set_enum(data_path="area.ui_type", value="DRIVERS")
        return {'FINISHED'}


class ANIM_OT_switch_editors_to_nla(bpy.types.Operator):
    """Switch to NLA editor"""      # blender will use this as a tooltip for menu items and buttons.
    bl_idname = "wm.switch_editor_to_nla"        # unique identifier for buttons and menu items to reference.
    bl_label = "Switch to NLA Editor"         # display name in the interface.
    bl_options = {'REGISTER', 'UNDO'}  # enable undo for the operator.

    # execute() is called by blender when running the operator.
    def execute(self, context):
        bpy.ops.wm.context_set_enum(data_path="area.type", value="NLA_EDITOR")
        return {'FINISHED'}


# The blank button, we don't want to switch to the editor in which we are already.

class ANIM_OT_switch_editors_in_dopesheet(bpy.types.Operator):
    """You are in Dopesheet Editor"""      # blender will use this as a tooltip for menu items and buttons.
    bl_idname = "wm.switch_editor_in_dopesheet"        # unique identifier for buttons and menu items to reference.
    bl_label = "Dopesheet Editor"         # display name in the interface.
    bl_options = {'REGISTER', 'UNDO'}  # enable undo for the operator.

    # Blank button, we don't execute anything here.
    def execute(self, context):
        return {'FINISHED'}


#######################################
# DopeSheet Editor - General/Standard UI

class DOPESHEET_HT_header(Header):
    bl_space_type = 'DOPESHEET_EDITOR'

    def draw(self, context):
        layout = self.layout

        st = context.space_data

        # bfa - show hide the editormenu
        ALL_MT_editormenu.draw_hidden(context, layout)

        if st.mode == 'TIMELINE':
            from bl_ui.space_time import (
                TIME_MT_editor_menus,
                TIME_HT_editor_buttons,
            )
            TIME_MT_editor_menus.draw_collapsible(context, layout)
            TIME_HT_editor_buttons.draw_header(context, layout)
        else:

            # Switch between the editors

            # bfa - The tabs to switch between the four animation editors. The classes are in space_dopesheet.py
            row = layout.row(align=True)

            row.operator("wm.switch_editor_in_dopesheet",
                         text="", icon='DOPESHEET_ACTIVE')
            row.operator("wm.switch_editor_to_graph", text="", icon='GRAPH')
            row.operator("wm.switch_editor_to_driver", text="", icon='DRIVER')
            row.operator("wm.switch_editor_to_nla", text="", icon='NLA')

            ###########################

            layout.prop(st, "ui_mode", text="")

            DOPESHEET_MT_editor_menus.draw_collapsible(context, layout)
            DOPESHEET_HT_editor_buttons.draw_header(context, layout)

# bfa - show hide the editormenu


class ALL_MT_editormenu(Menu):
    bl_label = ""

    def draw(self, context):
        self.draw_menus(self.layout, context)

    @staticmethod
    def draw_menus(layout, context):

        row = layout.row(align=True)
        row.template_header()  # editor type menus

# Header for "normal" dopesheet editor modes (e.g. Dope Sheet, Action, Shape Keys, etc.)


class DOPESHEET_HT_editor_buttons:

    @staticmethod
    def draw_header(context, layout):
        st = context.space_data
        tool_settings = context.tool_settings

        dopesheet = context.space_data.dopesheet
        ds_mode = context.space_data.mode
        st = context.space_data

        if st.mode in {'ACTION', 'SHAPEKEY'}:
            # TODO: These buttons need some tidying up -
            # Probably by using a popover, and bypassing the template_id() here
            row = layout.row(align=True)
            row.operator("action.layer_prev", text="", icon='TRIA_DOWN')
            row.operator("action.layer_next", text="", icon='TRIA_UP')

            row = layout.row(align=True)
            row.operator("action.push_down", text="Push Down",
                         icon='NLA_PUSHDOWN')
            row.operator("action.stash", text="Stash", icon='FREEZE')

            layout.separator_spacer()

            layout.template_ID(st, "action", new="action.new", unlink="action.unlink")

        # Layer management
        if st.mode == 'GPENCIL':
            ob = context.active_object
            selected = st.dopesheet.show_only_selected
            enable_but = selected and ob is not None and ob.type == 'GPENCIL'

            row = layout.row(align=True)
            row.enabled = enable_but
            row.operator("gpencil.layer_add", icon='ADD', text="")
            row.operator("gpencil.layer_remove", icon='REMOVE', text="")
            row.menu("GPENCIL_MT_layer_context_menu",
                     icon='DOWNARROW_HLT', text="")

            row = layout.row(align=True)
            row.enabled = enable_but
            row.operator("gpencil.layer_move",
                         icon='TRIA_UP', text="").type = 'UP'
            row.operator("gpencil.layer_move", icon='TRIA_DOWN',
                         text="").type = 'DOWN'

            row = layout.row(align=True)
            row.enabled = enable_but
            row.operator("gpencil.layer_isolate", icon='RESTRICT_VIEW_ON',
                         text="").affect_visibility = True
            row.operator("gpencil.layer_isolate", icon='LOCKED',
                         text="").affect_visibility = False

        layout.separator_spacer()

        layout.prop(dopesheet, "show_summary", text="")

        dopesheet_filter(layout, context)

        if ds_mode in {'DOPESHEET'}:
            layout.popover(panel="DOPESHEET_PT_filters",
                           text="", icon='FILTER')

        # Grease Pencil mode doesn't need snapping, as it's frame-aligned only
        if st.mode != 'GPENCIL':
            layout.prop(st, "auto_snap", text="")

        row = layout.row(align=True)
        row.prop(tool_settings, "use_proportional_action",
                 text="", icon_only=True)
        if tool_settings.use_proportional_action:
            sub = row.row(align=True)
            sub.prop(tool_settings, "proportional_edit_falloff",
                     text="", icon_only=True)

        layout.operator_menu_enum(
            "action.handle_type", "type", text="", icon="HANDLE_AUTO")
        layout.operator_menu_enum(
            "action.interpolation_type", "type", text="", icon="INTERPOLATE")
        layout.operator_menu_enum(
            "action.keyframe_type", "type", text="", icon="SPACE2")


class DOPESHEET_MT_editor_menus(Menu):
    bl_idname = "DOPESHEET_MT_editor_menus"
    bl_label = ""

    def draw(self, context):
        layout = self.layout
        st = context.space_data
        # Quick favourites menu
        layout.menu("SCREEN_MT_user_menu", text="Quick")
        layout.menu("DOPESHEET_MT_view")
        layout.menu("DOPESHEET_MT_select")
        if st.show_markers:
            layout.menu("DOPESHEET_MT_marker")

        if st.mode == 'DOPESHEET' or (st.mode == 'ACTION' and st.action is not None):
            layout.menu("DOPESHEET_MT_channel")
        elif st.mode == 'GPENCIL':
            layout.menu("DOPESHEET_MT_gpencil_channel")

        if st.mode != 'GPENCIL':
            layout.menu("DOPESHEET_MT_key")
        else:
            layout.menu("DOPESHEET_MT_gpencil_key")


class DOPESHEET_MT_view(Menu):
    bl_label = "View"

    def draw(self, context):
        layout = self.layout

        st = context.space_data

        layout.prop(st, "show_region_ui")

        layout.separator()

        layout.operator("anim.previewrange_set", icon='BORDER_RECT')
        layout.operator("anim.previewrange_clear", icon="CLEAR")
        layout.operator("action.previewrange_set", icon='BORDER_RECT')

        layout.separator()

        layout.operator("view2d.zoom_in", text="Zoom In", icon="ZOOM_IN")
        layout.operator("view2d.zoom_out", text="Zoom Out", icon="ZOOM_OUT")
        layout.operator("view2d.zoom_border", icon="ZOOM_BORDER")

        layout.separator()

        layout.operator("action.view_all", icon="VIEWALL")
        layout.operator("action.view_selected", icon="VIEW_SELECTED")
        layout.operator("action.view_frame", icon="VIEW_FRAME")

        layout.separator()

        layout.menu("INFO_MT_area")
        layout.menu("DOPESHEET_MT_view_pie_menus")


class DOPESHEET_MT_view_pie_menus(Menu):
    bl_label = "Pie menus"

    def draw(self, _context):
        layout = self.layout

        layout.operator("wm.call_menu_pie", text="Snap",
                        icon="MENU_PANEL").name = 'DOPESHEET_MT_snap_pie'


# Workaround to separate the tooltips
class DOPESHEET_MT_select_before_current_frame(bpy.types.Operator):
    """Selects the keyframes before the current frame """      # blender will use this as a tooltip for menu items and buttons.
    bl_idname = "action.select_leftright_before"        # unique identifier for buttons and menu items to reference.
    bl_label = "Before Current Frame"         # display name in the interface.
    bl_options = {'REGISTER', 'UNDO'}  # enable undo for the operator.

    # execute() is called by blender when running the operator.
    def execute(self, context):
        bpy.ops.action.select_leftright(extend=False, mode='LEFT')
        return {'FINISHED'}


# Workaround to separate the tooltips
class DOPESHEET_MT_select_after_current_frame(bpy.types.Operator):
    """Selects the keyframes after the current frame """      # blender will use this as a tooltip for menu items and buttons.
    bl_idname = "action.select_leftright_after"        # unique identifier for buttons and menu items to reference.
    bl_label = "After Current Frame"         # display name in the interface.
    bl_options = {'REGISTER', 'UNDO'}  # enable undo for the operator.

    # execute() is called by blender when running the operator.
    def execute(self, context):
        bpy.ops.action.select_leftright(extend=False, mode='RIGHT')


# Workaround to separate the tooltips
class DOPESHEET_MT_select_inverse(bpy.types.Operator):
    """Inverts the current selection """      # blender will use this as a tooltip for menu items and buttons.
    bl_idname = "action.select_all_inverse"        # unique identifier for buttons and menu items to reference.
    bl_label = "Select Inverse"         # display name in the interface.
    bl_options = {'REGISTER', 'UNDO'}  # enable undo for the operator.

    # execute() is called by blender when running the operator.
    def execute(self, context):
        bpy.ops.action.select_all(action='INVERT')
        return {'FINISHED'}


# Workaround to separate the tooltips
class DOPESHEET_MT_select_none(bpy.types.Operator):
    """Deselects everything """      # blender will use this as a tooltip for menu items and buttons.
    bl_idname = "action.select_all_none"        # unique identifier for buttons and menu items to reference.
    bl_label = "Select None"         # display name in the interface.
    bl_options = {'REGISTER', 'UNDO'}  # enable undo for the operator.

    # execute() is called by blender when running the operator.
    def execute(self, context):
        bpy.ops.action.select_all(action='DESELECT')
        return {'FINISHED'}


class DOPESHEET_MT_select(Menu):
    bl_label = "Select"

    def draw(self, context):
        layout = self.layout

        layout.operator("action.select_all", text="All",
                        icon='SELECT_ALL').action = 'SELECT'
        layout.operator("action.select_all_none", text="None",
                        icon='SELECT_NONE')  # bfa - separated tooltip
        layout.operator("action.select_all_inverse", text="Inverse",
                        icon='INVERSE')  # bfa - separated tooltip

        layout.separator()
        layout.operator("action.select_box",
                        icon='BORDER_RECT').axis_range = False
        layout.operator("action.select_box", text="Box Select (Axis Range)",
                        icon='BORDER_RECT').axis_range = True

        layout.operator("action.select_circle", icon='CIRCLE_SELECT')

        layout.separator()
        layout.operator("action.select_column", text="Columns on Selected Keys",
                        icon="COLUMNS_KEYS").mode = 'KEYS'
        layout.operator("action.select_column", text="Column on Current Frame",
                        icon="COLUMN_CURRENT_FRAME").mode = 'CFRA'

        layout.operator("action.select_column", text="Columns on Selected Markers",
                        icon="COLUMNS_MARKERS").mode = 'MARKERS_COLUMN'
        layout.operator("action.select_column", text="Between Selected Markers",
                        icon="BETWEEN_MARKERS").mode = 'MARKERS_BETWEEN'

        layout.separator()

        if context.space_data.mode != 'GPENCIL':
            layout.operator("action.select_linked",
                            text="Linked", icon="CONNECTED")

            layout.separator()

        layout.operator("action.select_leftright_before", text="Before Current Frame",
                        icon="BEFORE_CURRENT_FRAME")  # bfa - the separated tooltip
        layout.operator("action.select_leftright_after", text="After Current Frame",
                        icon="AFTER_CURRENT_FRAME")  # bfa - the separated tooltip

        # FIXME: grease pencil mode isn't supported for these yet, so skip for that mode only
        if context.space_data.mode != 'GPENCIL':
            layout.separator()
            layout.operator("action.select_more",
                            text="More", icon="SELECTMORE")
            layout.operator("action.select_less",
                            text="Less", icon="SELECTLESS")


class DOPESHEET_MT_marker(Menu):
    bl_label = "Marker"

    def draw(self, context):
        layout = self.layout

        from bl_ui.space_time import marker_menu_generic
        marker_menu_generic(layout, context)

        st = context.space_data

        if st.mode in {'ACTION', 'SHAPEKEY'} and st.action:
            layout.separator()
            layout.prop(st, "show_pose_markers")

            if st.show_pose_markers is False:
                layout.operator("action.markers_make_local")


#######################################
# Keyframe Editing


class DOPESHEET_MT_channel(Menu):
    bl_label = "Channel"

    def draw(self, _context):
        layout = self.layout

        layout.operator_context = 'INVOKE_REGION_CHANNELS'

        layout.operator("anim.channels_delete", icon="DELETE")

        layout.separator()

        layout.operator("anim.channels_group", icon="NEW_GROUP")
        layout.operator("anim.channels_ungroup", icon="REMOVE_FROM_ALL_GROUPS")

        layout.separator()

        # bfa - menu comes from space_graph
        layout.menu("GRAPH_MT_channel_settings_toggle")

        layout.separator()

        layout.operator("anim.channels_editable_toggle", icon="LOCKED")
        layout.menu("DOPESHEET_MT_channel_extrapolation")

        layout.separator()

        layout.operator("anim.channels_expand", icon="EXPANDMENU")
        layout.operator("anim.channels_collapse", icon="COLLAPSEMENU")

        layout.separator()

        # bfa - menu comes from space_graph
        layout.menu("GRAPH_MT_channel_move")

        layout.separator()

        layout.operator("anim.channels_fcurves_enable", icon="UNLOCKED")


class DOPESHEET_MT_channel_extrapolation(Menu):
    bl_label = "Extrapolation Mode"

    def draw(self, context):
        layout = self.layout

        layout.operator("action.extrapolation_type", text="Constant Extrapolation",
                        icon="EXTRAPOLATION_CONSTANT").type = 'CONSTANT'
        layout.operator("action.extrapolation_type", text="Linear Extrapolation",
                        icon="EXTRAPOLATION_LINEAR").type = 'LINEAR'
        layout.operator("action.extrapolation_type", text="Make Cyclic (F-Modifier)",
                        icon="EXTRAPOLATION_CYCLIC").type = 'MAKE_CYCLIC'
        layout.operator("action.extrapolation_type", text="Clear Cyclic (F-Modifier)",
                        icon="EXTRAPOLATION_CYCLIC_CLEAR").type = 'CLEAR_CYCLIC'


# Workaround to separate the tooltips
class DOPESHEET_MT_key_clean_channels(bpy.types.Operator):
    """Simplify F-Curves by removing closely spaced keyframes in selected channels"""      # blender will use this as a tooltip for menu items and buttons.
    bl_idname = "action.clean_channels"        # unique identifier for buttons and menu items to reference.
    bl_label = "Clean Channels"         # display name in the interface.
    bl_options = {'REGISTER', 'UNDO'}  # enable undo for the operator.

    # execute() is called by blender when running the operator.
    def execute(self, context):
        bpy.ops.action.clean(channels=True)
        return {'FINISHED'}


class DOPESHEET_MT_key(Menu):
    bl_label = "Key"

    def draw(self, _context):
        layout = self.layout

        layout.menu("DOPESHEET_MT_key_transform", text="Transform")
        layout.menu("DOPESHEET_MT_key_snap")
        layout.menu("DOPESHEET_MT_key_mirror")

        layout.separator()

        layout.operator_menu_enum("action.keyframe_insert", "type")

        layout.separator()

        layout.operator("action.frame_jump", icon='JUMP_TO_KEYFRAMES')

        layout.separator()

        layout.operator("action.copy", text="Copy Keyframes", icon='COPYDOWN')
        layout.operator("action.paste", text="Paste Keyframes",
                        icon='PASTEDOWN')
        layout.operator("action.paste", text="Paste Flipped",
                        icon='PASTEFLIPDOWN').flipped = True

        layout.separator()

        layout.operator("action.duplicate_move", icon="DUPLICATE")
        layout.operator("action.delete", icon="DELETE")

        layout.separator()

        layout.operator_menu_enum(
            "action.easing_type", "type", text="Easing Mode")

        layout.separator()

        layout.operator("action.clean", icon="CLEAN_KEYS").channels = False
        layout.operator("action.clean_channels", text="Clean Channels",
                        icon="CLEAN_CHANNELS")  # bfa -  separated tooltips
        layout.operator("action.sample", icon="SAMPLE_KEYFRAMES")


class DOPESHEET_PT_view_marker_options(Panel):
    bl_label = "Marker Options"
    bl_space_type = 'DOPESHEET_EDITOR'
    bl_region_type = 'UI'
    bl_category = 'View'

    # dopesheet and timeline is a wild mix. We need to separate them by the following two defs
    @staticmethod
    def in_dopesheet(context):
        return context.space_data.mode != 'TIMELINE'  # dopesheet, not timeline

    @classmethod
    def poll(cls, context):
        # only for dopesheet editor
        return cls.in_dopesheet(context)

    def draw(self, context):
        layout = self.layout

        tool_settings = context.tool_settings
        st = context.space_data

        col = layout.column(align=True)
        col.prop(tool_settings, "lock_markers")
        col.prop(st, "use_marker_sync")


class DOPESHEET_PT_view_view_options(bpy.types.Panel):
    bl_label = "View Options"
    bl_category = "View"
    bl_space_type = 'DOPESHEET_EDITOR'
    bl_region_type = 'UI'

    # dopesheet and timeline is a wild mix. We need to separate them by the following two defs
    @staticmethod
    def in_dopesheet(context):
        return context.space_data.mode != 'TIMELINE'  # dopesheet, not timeline

    @classmethod
    def poll(cls, context):
        # only for dopesheet editor
        return cls.in_dopesheet(context)

    def draw(self, context):
        sc = context.scene
        layout = self.layout

        st = context.space_data

        col = layout.column(align=True)

        col.prop(st, "use_realtime_update")
        col.prop(st, "show_markers")

        col.separator()

        col.prop(st, "show_seconds")
        col.prop(st, "show_locked_time")

        col.separator()

       # Sliders are always shown in the Shape Key Editor regardless of this setting.
        col = col.column(align=True)
        col.active = context.space_data.mode != 'SHAPEKEY'
        col.prop(st, "show_sliders")
        col.prop(st, "show_interpolation")
        col.prop(st, "show_extremes")
        col.prop(st, "use_auto_merge_keyframes")


class DOPESHEET_MT_key_transform(Menu):
    bl_label = "Transform"

    def draw(self, _context):
        layout = self.layout

        layout.operator("transform.transform", text="Grab/Move",
                        icon="TRANSFORM_MOVE").mode = 'TIME_TRANSLATE'
        layout.operator("transform.transform", text="Extend",
                        icon="SHRINK_FATTEN").mode = 'TIME_EXTEND'
        layout.operator("transform.transform", text="Slide",
                        icon="PUSH_PULL").mode = 'TIME_SLIDE'
        layout.operator("transform.transform", text="Scale",
                        icon="TRANSFORM_SCALE").mode = 'TIME_SCALE'


class DOPESHEET_MT_key_mirror(Menu):
    bl_label = "Mirror"

    def draw(self, context):
        layout = self.layout

        layout.operator("action.mirror", text="By Times over Current Frame",
                        icon="MIRROR_TIME").type = 'CFRA'
        layout.operator("action.mirror", text="By Values over Value=0",
                        icon="MIRROR_CURSORVALUE").type = 'XAXIS'
        layout.operator("action.mirror", text="By Times over First Selected Marker",
                        icon="MIRROR_MARKER").type = 'MARKER'


class DOPESHEET_MT_key_snap(Menu):
    bl_label = "Snap"

    def draw(self, context):
        layout = self.layout

        layout.operator("action.snap", text="Current Frame",
                        icon="SNAP_CURRENTFRAME").type = 'CFRA'
        layout.operator("action.snap", text="Nearest Frame",
                        icon="SNAP_NEARESTFRAME").type = 'NEAREST_FRAME'
        layout.operator("action.snap", text="Nearest Second",
                        icon="SNAP_NEARESTSECOND").type = 'NEAREST_SECOND'
        layout.operator("action.snap", text="Nearest Marker",
                        icon="SNAP_NEARESTMARKER").type = 'NEAREST_MARKER'


#######################################
# Grease Pencil Editing

class DOPESHEET_MT_gpencil_channel(Menu):
    bl_label = "Channel"

    def draw(self, _context):
        layout = self.layout

        layout.operator_context = 'INVOKE_REGION_CHANNELS'

        layout.operator("anim.channels_delete", icon="DELETE")

        layout.separator()

        layout.operator("anim.channels_setting_toggle", icon="LOCKED")
        layout.operator("anim.channels_setting_enable", icon="UNLOCKED")
        layout.operator("anim.channels_setting_disable", icon="LOCKED")

        layout.separator()

        layout.operator("anim.channels_editable_toggle", icon="LOCKED")

        # XXX: to be enabled when these are ready for use!
        # layout.separator()
        # layout.operator("anim.channels_expand")
        # layout.operator("anim.channels_collapse")

        layout.separator()
        layout.operator_menu_enum(
            "anim.channels_move", "direction", text="Move...")


class DOPESHEET_MT_gpencil_key(Menu):
    bl_label = "Key"

    def draw(self, _context):
        layout = self.layout

        layout.menu("DOPESHEET_MT_key_transform", text="Transform")
        layout.menu("DOPESHEET_MT_key_snap")
        layout.menu("DOPESHEET_MT_key_mirror")

        layout.separator()
<<<<<<< HEAD

        layout.operator("action.duplicate", icon="DUPLICATE")
        layout.operator("action.delete", icon="DELETE")

        layout.separator()
=======
        layout.operator("action.keyframe_insert")

        layout.separator()
        layout.operator("action.delete")
        layout.operator("gpencil.interpolate_reverse")
>>>>>>> dbca4d44

        layout.separator()
        layout.operator("action.keyframe_type", text="Keyframe Type")


class DOPESHEET_MT_delete(Menu):
    bl_label = "Delete"

    def draw(self, _context):
        layout = self.layout

        layout.operator("action.delete")

        layout.separator()

        layout.operator("action.clean").channels = False
        layout.operator("action.clean", text="Clean Channels").channels = True


class DOPESHEET_MT_context_menu(Menu):
    bl_label = "Dope Sheet Context Menu"

    def draw(self, _context):
        layout = self.layout

        layout.operator_context = 'INVOKE_DEFAULT'

        layout.operator("action.copy", text="Copy", icon='COPYDOWN')
        layout.operator("action.paste", text="Paste", icon='PASTEDOWN')
        layout.operator("action.paste", text="Paste Flipped",
                        icon='PASTEFLIPDOWN').flipped = True

        layout.separator()

        layout.operator_menu_enum(
            "action.keyframe_type", "type", text="Keyframe Type")
        layout.operator_menu_enum(
            "action.handle_type", "type", text="Handle Type")
        layout.operator_menu_enum(
            "action.interpolation_type", "type", text="Interpolation Mode")

        layout.separator()

        layout.operator_menu_enum(
            "action.easing_type", "type", text="Easing Mode")

        layout.separator()

        layout.operator("action.keyframe_insert", icon='COPYDOWN').type = 'SEL'
        layout.operator("action.duplicate_move", icon='DUPLICATE')
        layout.operator_context = 'EXEC_REGION_WIN'
        layout.operator("action.delete", icon='DELETE')

        layout.separator()

        layout.operator_menu_enum("action.mirror", "type", text="Mirror")
        layout.operator_menu_enum("action.snap", "type", text="Snap")


class DOPESHEET_MT_channel_context_menu(Menu):
    bl_label = "Dope Sheet Channel Context Menu"

    def draw(self, context):
        layout = self.layout

        layout.operator("anim.channels_setting_enable",
                        text="Mute Channels", icon='MUTE_IPO_ON').type = 'MUTE'
        layout.operator("anim.channels_setting_disable",
                        text="Unmute Channels", icon='MUTE_IPO_OFF').type = 'MUTE'
        layout.separator()
        layout.operator("anim.channels_setting_enable",
                        text="Protect Channels", icon='LOCKED').type = 'PROTECT'
        layout.operator("anim.channels_setting_disable",
                        text="Unprotect Channels", icon='UNLOCKED').type = 'PROTECT'

        layout.separator()
        layout.operator("anim.channels_group", icon='NEW_GROUP')
        layout.operator("anim.channels_ungroup", icon='REMOVE_ALL_GROUPS')

        layout.separator()
        layout.operator("anim.channels_editable_toggle",
                        icon='RESTRICT_SELECT_ON')
        if bpy.ops.graph.extrapolation_type.poll(context.copy()):
            operator = "graph.extrapolation_type"
        else:
            operator = "action.extrapolation_type"
        layout.operator_menu_enum(operator, "type", text="Extrapolation Mode")

        layout.separator()
        layout.operator("anim.channels_expand", icon='EXPANDMENU')
        layout.operator("anim.channels_collapse", icon='COLLAPSEMENU')

        layout.separator()
        layout.operator_menu_enum(
            "anim.channels_move", "direction", text="Move...")

        layout.separator()

        layout.operator("anim.channels_delete", icon='DELETE')


class DOPESHEET_MT_snap_pie(Menu):
    bl_label = "Snap"

    def draw(self, _context):
        layout = self.layout
        pie = layout.menu_pie()

        pie.operator(
            "action.snap", text="Selection to Current Frame").type = 'CFRA'
        pie.operator(
            "action.snap", text="Selection to Nearest Frame").type = 'NEAREST_FRAME'
        pie.operator(
            "action.snap", text="Selection to Nearest Second").type = 'NEAREST_SECOND'
        pie.operator(
            "action.snap", text="Selection to Nearest Marker").type = 'NEAREST_MARKER'


class LayersDopeSheetPanel:
    bl_space_type = 'DOPESHEET_EDITOR'
    bl_region_type = 'UI'
    bl_category = "View"

    @classmethod
    def poll(cls, context):
        st = context.space_data
        ob = context.object
        if st.mode != 'GPENCIL' or ob is None or ob.type != 'GPENCIL':
            return False

        gpd = ob.data
        gpl = gpd.layers.active
        if gpl:
            return True

        return False


class DOPESHEET_PT_gpencil_mode(LayersDopeSheetPanel, Panel):
    # bl_space_type = 'DOPESHEET_EDITOR'
    # bl_region_type = 'UI'
    # bl_category = "View"
    bl_label = "Layer"

    def draw(self, context):
        layout = self.layout
        layout.use_property_split = True
        layout.use_property_decorate = False

        ob = context.object
        gpd = ob.data
        gpl = gpd.layers.active
        if gpl:
            row = layout.row(align=True)
            row.prop(gpl, "blend_mode", text="Blend")

            row = layout.row(align=True)
            row.prop(gpl, "opacity", text="Opacity", slider=True)

            col = layout.column(align=True)
            col.use_property_split = False
            col.prop(gpl, "use_lights")
            col.prop(gpd, "use_autolock_layers",
                     text="Autolock Inactive Layers")


class DOPESHEET_PT_gpencil_layer_masks(LayersDopeSheetPanel, GreasePencilLayerMasksPanel, Panel):
    bl_label = "Masks"
    bl_parent_id = 'DOPESHEET_PT_gpencil_mode'
    bl_options = {'DEFAULT_CLOSED'}


class DOPESHEET_PT_gpencil_layer_transform(LayersDopeSheetPanel, GreasePencilLayerTransformPanel, Panel):
    bl_label = "Transform"
    bl_parent_id = 'DOPESHEET_PT_gpencil_mode'
    bl_options = {'DEFAULT_CLOSED'}


class DOPESHEET_PT_gpencil_layer_adjustments(LayersDopeSheetPanel, GreasePencilLayerAdjustmentsPanel, Panel):
    bl_label = "Adjustments"
    bl_parent_id = 'DOPESHEET_PT_gpencil_mode'
    bl_options = {'DEFAULT_CLOSED'}


class DOPESHEET_PT_gpencil_layer_relations(LayersDopeSheetPanel, GreasePencilLayerRelationsPanel, Panel):
    bl_label = "Relations"
    bl_parent_id = 'DOPESHEET_PT_gpencil_mode'
    bl_options = {'DEFAULT_CLOSED'}


class DOPESHEET_PT_gpencil_layer_display(LayersDopeSheetPanel, GreasePencilLayerDisplayPanel, Panel):
    bl_label = "Display"
    bl_parent_id = 'DOPESHEET_PT_gpencil_mode'
    bl_options = {'DEFAULT_CLOSED'}


classes = (
    ALL_MT_editormenu,
    ANIM_OT_switch_editors_to_dopesheet,
    ANIM_OT_switch_editors_to_graph,
    ANIM_OT_switch_editors_to_driver,
    ANIM_OT_switch_editors_to_nla,
    ANIM_OT_switch_editors_in_dopesheet,
    DOPESHEET_HT_header,
    DOPESHEET_MT_editor_menus,
    DOPESHEET_MT_view,
    DOPESHEET_MT_view_pie_menus,
    DOPESHEET_MT_select_before_current_frame,
    DOPESHEET_MT_select_after_current_frame,
    DOPESHEET_MT_select_inverse,
    DOPESHEET_MT_select_none,
    DOPESHEET_MT_select,
    DOPESHEET_MT_marker,
    DOPESHEET_MT_channel,
    DOPESHEET_MT_channel_extrapolation,
    DOPESHEET_MT_key_clean_channels,
    DOPESHEET_MT_key,
    DOPESHEET_PT_view_marker_options,
    DOPESHEET_PT_view_view_options,
    DOPESHEET_MT_key_transform,
    DOPESHEET_MT_key_mirror,
    DOPESHEET_MT_key_snap,
    DOPESHEET_MT_gpencil_channel,
    DOPESHEET_MT_gpencil_key,
    DOPESHEET_MT_delete,
    DOPESHEET_MT_context_menu,
    DOPESHEET_MT_channel_context_menu,
    DOPESHEET_MT_snap_pie,
    DOPESHEET_PT_filters,
    DOPESHEET_PT_gpencil_mode,
    DOPESHEET_PT_gpencil_layer_masks,
    DOPESHEET_PT_gpencil_layer_transform,
    DOPESHEET_PT_gpencil_layer_adjustments,
    DOPESHEET_PT_gpencil_layer_relations,
    DOPESHEET_PT_gpencil_layer_display,
)

if __name__ == "__main__":  # only for live edit.
    from bpy.utils import register_class
    for cls in classes:
        register_class(cls)<|MERGE_RESOLUTION|>--- conflicted
+++ resolved
@@ -880,23 +880,15 @@
         layout = self.layout
 
         layout.menu("DOPESHEET_MT_key_transform", text="Transform")
-        layout.menu("DOPESHEET_MT_key_snap")
-        layout.menu("DOPESHEET_MT_key_mirror")
-
-        layout.separator()
-<<<<<<< HEAD
-
-        layout.operator("action.duplicate", icon="DUPLICATE")
+        layout.operator_menu_enum("action.snap", "type", text="Snap")
+        layout.operator_menu_enum("action.mirror", "type", text="Mirror")
+
+        layout.separator()
+        layout.operator("action.keyframe_insert")
+
+        layout.separator()
         layout.operator("action.delete", icon="DELETE")
-
-        layout.separator()
-=======
-        layout.operator("action.keyframe_insert")
-
-        layout.separator()
-        layout.operator("action.delete")
         layout.operator("gpencil.interpolate_reverse")
->>>>>>> dbca4d44
 
         layout.separator()
         layout.operator("action.keyframe_type", text="Keyframe Type")
