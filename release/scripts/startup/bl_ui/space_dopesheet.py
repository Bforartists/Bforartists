# ##### BEGIN GPL LICENSE BLOCK #####
#
#  This program is free software; you can redistribute it and/or
#  modify it under the terms of the GNU General Public License
#  as published by the Free Software Foundation; either version 2
#  of the License, or (at your option) any later version.
#
#  This program is distributed in the hope that it will be useful,
#  but WITHOUT ANY WARRANTY; without even the implied warranty of
#  MERCHANTABILITY or FITNESS FOR A PARTICULAR PURPOSE.  See the
#  GNU General Public License for more details.
#
#  You should have received a copy of the GNU General Public License
#  along with this program; if not, write to the Free Software Foundation,
#  Inc., 51 Franklin Street, Fifth Floor, Boston, MA 02110-1301, USA.
#
# ##### END GPL LICENSE BLOCK #####

# <pep8 compliant>

import bpy
from bpy.types import (
    Header,
    Menu,
    Panel,
)

from bl_ui.properties_grease_pencil_common import (
    GreasePencilLayerMasksPanel,
    GreasePencilLayerAdjustmentsPanel,
    GreasePencilLayerRelationsPanel,
    GreasePencilLayerDisplayPanel,
)

#######################################
# Dopesheet Filtering Popovers

# Generic Layout - Used as base for filtering popovers used in all animation editors
# Used for DopeSheet, NLA, and Graph Editors


class DopesheetFilterPopoverBase:
    bl_region_type = 'HEADER'
    bl_label = "Filters"

    # Generic = Affects all datatypes
    # XXX: Perhaps we want these to stay in the header instead, for easy/fast access
    @classmethod
    def draw_generic_filters(cls, context, layout):
        dopesheet = context.space_data.dopesheet
        is_nla = context.area.type == 'NLA_EDITOR'

        col = layout.column(align=True)
        col.prop(dopesheet, "show_only_selected", icon='NONE')
        col.prop(dopesheet, "show_hidden", icon='NONE')

        if is_nla:
            col.prop(dopesheet, "show_missing_nla", icon='NONE')
        else:  # graph and dopesheet editors - F-Curves and drivers only
            col.prop(dopesheet, "show_only_errors", icon='NONE')

    # Name/Membership Filters
    # XXX: Perhaps these should just stay in the headers (exclusively)?
    @classmethod
    def draw_search_filters(cls, context, layout, generic_filters_only=False):
        dopesheet = context.space_data.dopesheet

        if (not generic_filters_only) and bpy.data.collections:
            col = layout.column(align=True)
            col.prop(dopesheet, "filter_collection", text="")

    # Standard = Present in all panels
    @classmethod
    def draw_standard_filters(cls, context, layout):
        dopesheet = context.space_data.dopesheet

        # datablock filters
        layout.label(text="Filter by Type:")
        flow = layout.grid_flow(row_major=True, columns=2, even_rows=False, align=False)

        flow.prop(dopesheet, "show_scenes", text="Scenes")
        flow.prop(dopesheet, "show_nodes", text="Node Trees")

        # object types
        if bpy.data.armatures:
            flow.prop(dopesheet, "show_armatures", text="Armatures")
        if bpy.data.cameras:
            flow.prop(dopesheet, "show_cameras", text="Cameras")
        if bpy.data.grease_pencils:
            flow.prop(dopesheet, "show_gpencil", text="Grease Pencil Objects")
        if bpy.data.lights:
            flow.prop(dopesheet, "show_lights", text="Lights")
        if bpy.data.meshes:
            flow.prop(dopesheet, "show_meshes", text="Meshes")
        if bpy.data.curves:
            flow.prop(dopesheet, "show_curves", text="Curves")
        if bpy.data.lattices:
            flow.prop(dopesheet, "show_lattices", text="Lattices")
        if bpy.data.metaballs:
            flow.prop(dopesheet, "show_metaballs", text="Metaballs")
        if hasattr(bpy.data, "hairs") and bpy.data.hairs:
            flow.prop(dopesheet, "show_hairs", text="Hairs")
        if hasattr(bpy.data, "pointclouds") and bpy.data.pointclouds:
            flow.prop(dopesheet, "show_pointclouds", text="Point Clouds")
        if bpy.data.volumes:
            flow.prop(dopesheet, "show_volumes", text="Volumes")

        # data types
        flow.prop(dopesheet, "show_worlds", text="Worlds")
        if bpy.data.particles:
            flow.prop(dopesheet, "show_particles", text="Particles")
        if bpy.data.linestyles:
            flow.prop(dopesheet, "show_linestyles", text="Line Styles")
        if bpy.data.speakers:
            flow.prop(dopesheet, "show_speakers", text="Speakers")
        if bpy.data.materials:
            flow.prop(dopesheet, "show_materials", text="Materials")
        if bpy.data.textures:
            flow.prop(dopesheet, "show_textures", text="Textures")
        if bpy.data.shape_keys:
            flow.prop(dopesheet, "show_shapekeys", text="Shape Keys")
        if bpy.data.cache_files:
            flow.prop(dopesheet, "show_cache_files", text="Cache Files")
        if bpy.data.movieclips:
            flow.prop(dopesheet, "show_movieclips", text="Movie Clips")

        layout.separator()

        # Object Data Filters

        # TODO: Add per-channel/axis convenience toggles?
        split = layout.split()

        col = split.column()
        col.prop(dopesheet, "show_transforms", text="Transforms")

        col = split.column()
        col.prop(dopesheet, "show_modifiers", text="Modifiers")

        layout.separator()

        # performance-related options (users will mostly have these enabled)
        col = layout.column(align=True)
        col.label(text="Options:")
        col.prop(dopesheet, "use_datablock_sort", icon='NONE')


# Popover for Dopesheet Editor(s) - Dopesheet, Action, Shapekey, GPencil, Mask, etc.
class DOPESHEET_PT_filters(DopesheetFilterPopoverBase, Panel):
    bl_space_type = 'DOPESHEET_EDITOR'
    bl_region_type = 'HEADER'
    bl_label = "Filters"

    def draw(self, context):
        layout = self.layout

        dopesheet = context.space_data.dopesheet
        ds_mode = context.space_data.mode
        st = context.space_data

        layout.prop(dopesheet, "show_summary", text="Summary")

        DopesheetFilterPopoverBase.draw_generic_filters(context, layout)

        if ds_mode in {'DOPESHEET', 'ACTION', 'GPENCIL'}:
            layout.separator()
            generic_filters_only = ds_mode != 'DOPESHEET'
            DopesheetFilterPopoverBase.draw_search_filters(context, layout,
                                                           generic_filters_only=generic_filters_only)

        if ds_mode == 'DOPESHEET':
            layout.separator()
            DopesheetFilterPopoverBase.draw_standard_filters(context, layout)

            layout.prop(st.dopesheet, "use_multi_word_filter", text="Multi-word Match Search")

################################ Switch between the editors ##########################################

class ANIM_OT_switch_editors_to_dopesheet(bpy.types.Operator):
    """Switch to Dopesheet Editor"""      # blender will use this as a tooltip for menu items and buttons.
    bl_idname = "wm.switch_editor_to_dopesheet"        # unique identifier for buttons and menu items to reference.
    bl_label = "Switch to Dopesheet Editor"         # display name in the interface.
    bl_options = {'REGISTER', 'UNDO'}  # enable undo for the operator.

    def execute(self, context):        # execute() is called by blender when running the operator.
        bpy.ops.wm.context_set_enum(data_path="area.type", value="DOPESHEET_EDITOR")
        return {'FINISHED'}


class ANIM_OT_switch_editors_to_graph(bpy.types.Operator):
    """Switch to Graph editor"""      # blender will use this as a tooltip for menu items and buttons.
    bl_idname = "wm.switch_editor_to_graph"        # unique identifier for buttons and menu items to reference.
    bl_label = "Switch to Graph Editor"         # display name in the interface.
    bl_options = {'REGISTER', 'UNDO'}  # enable undo for the operator.

    def execute(self, context):        # execute() is called by blender when running the operator.
        bpy.ops.wm.context_set_enum(data_path="area.ui_type", value="FCURVES") # area.ui_type, not area.type. Subeditor ...
        return {'FINISHED'}


class ANIM_OT_switch_editors_to_driver(bpy.types.Operator):
    """Switch to Driver editor"""      # blender will use this as a tooltip for menu items and buttons.
    bl_idname = "wm.switch_editor_to_driver"        # unique identifier for buttons and menu items to reference.
    bl_label = "Switch to Driver Editor"         # display name in the interface.
    bl_options = {'REGISTER', 'UNDO'}  # enable undo for the operator.

    def execute(self, context):        # execute() is called by blender when running the operator.
        bpy.ops.wm.context_set_enum(data_path="area.ui_type", value="DRIVERS") # area.ui_type, not area.type. Subeditor ...
        return {'FINISHED'}


class ANIM_OT_switch_editors_to_nla(bpy.types.Operator):
    """Switch to NLA editor"""      # blender will use this as a tooltip for menu items and buttons.
    bl_idname = "wm.switch_editor_to_nla"        # unique identifier for buttons and menu items to reference.
    bl_label = "Switch to NLA Editor"         # display name in the interface.
    bl_options = {'REGISTER', 'UNDO'}  # enable undo for the operator.

    def execute(self, context):        # execute() is called by blender when running the operator.
        bpy.ops.wm.context_set_enum(data_path="area.type", value="NLA_EDITOR")
        return {'FINISHED'}


# The blank button, we don't want to switch to the editor in which we are already.

class ANIM_OT_switch_editors_in_dopesheet(bpy.types.Operator):
    """You are in Dopesheet Editor"""      # blender will use this as a tooltip for menu items and buttons.
    bl_idname = "wm.switch_editor_in_dopesheet"        # unique identifier for buttons and menu items to reference.
    bl_label = "Dopesheet Editor"         # display name in the interface.
    bl_options = {'REGISTER', 'UNDO'}  # enable undo for the operator.

    def execute(self, context):        # Blank button, we don't execute anything here.
        return {'FINISHED'}


#######################################
# DopeSheet Editor - General/Standard UI

class DOPESHEET_HT_header(Header):
    bl_space_type = 'DOPESHEET_EDITOR'

    def draw(self, context):
        layout = self.layout

        st = context.space_data

        ALL_MT_editormenu.draw_hidden(context, layout) # bfa - show hide the editormenu

        if st.mode == 'TIMELINE':
            from bl_ui.space_time import (
                TIME_MT_editor_menus,
                TIME_HT_editor_buttons,
            )
            TIME_MT_editor_menus.draw_collapsible(context, layout)
            TIME_HT_editor_buttons.draw_header(context, layout)
        else:

            ########################### Switch between the editors

            # bfa - The tabs to switch between the four animation editors. The classes are in space_dopesheet.py
            row = layout.row(align=True)

            row.operator("wm.switch_editor_in_dopesheet", text="", icon='DOPESHEET_ACTIVE')
            row.operator("wm.switch_editor_to_graph", text="", icon='GRAPH')
            row.operator("wm.switch_editor_to_driver", text="", icon='DRIVER')
            row.operator("wm.switch_editor_to_nla", text="", icon='NLA')

            ###########################

            layout.prop(st, "ui_mode", text="")

            DOPESHEET_MT_editor_menus.draw_collapsible(context, layout)
            DOPESHEET_HT_editor_buttons.draw_header(context, layout)

# bfa - show hide the editormenu
class ALL_MT_editormenu(Menu):
    bl_label = ""

    def draw(self, context):
        self.draw_menus(self.layout, context)

    @staticmethod
    def draw_menus(layout, context):

        row = layout.row(align=True)
        row.template_header() # editor type menus

# Header for "normal" dopesheet editor modes (e.g. Dope Sheet, Action, Shape Keys, etc.)
class DOPESHEET_HT_editor_buttons:

    @staticmethod
    def draw_header(context, layout):
        st = context.space_data
        tool_settings = context.tool_settings

        if st.mode in {'ACTION', 'SHAPEKEY'}:
            # TODO: These buttons need some tidying up -
            # Probably by using a popover, and bypassing the template_id() here
            row = layout.row(align=True)
            row.operator("action.layer_prev", text="", icon='TRIA_DOWN')
            row.operator("action.layer_next", text="", icon='TRIA_UP')

            row = layout.row(align=True)
            row.operator("action.push_down", text="Push Down", icon='NLA_PUSHDOWN')
            row.operator("action.stash", text="Stash", icon='FREEZE')

            layout.separator_spacer()

            layout.template_ID(st, "action", new="action.new", unlink="action.unlink")

        # Layer management
        if st.mode == 'GPENCIL':
            ob = context.active_object
            selected = st.dopesheet.show_only_selected
            enable_but = selected and ob is not None and ob.type == 'GPENCIL'

            row = layout.row(align=True)
            row.enabled = enable_but
            row.operator("gpencil.layer_add", icon='ADD', text="")
            row.operator("gpencil.layer_remove", icon='REMOVE', text="")
            row.menu("GPENCIL_MT_layer_context_menu", icon='DOWNARROW_HLT', text="")

            row = layout.row(align=True)
            row.enabled = enable_but
            row.operator("gpencil.layer_move", icon='TRIA_UP', text="").type = 'UP'
            row.operator("gpencil.layer_move", icon='TRIA_DOWN', text="").type = 'DOWN'

            row = layout.row(align=True)
            row.enabled = enable_but
            row.operator("gpencil.layer_isolate", icon='RESTRICT_VIEW_ON', text="").affect_visibility = True
            row.operator("gpencil.layer_isolate", icon='LOCKED', text="").affect_visibility = False

        layout.separator_spacer()

        layout.popover(
            panel="DOPESHEET_PT_filters",
            text="",
            icon='FILTER',
        )

        # Grease Pencil mode doesn't need snapping, as it's frame-aligned only
        if st.mode != 'GPENCIL':
            layout.prop(st, "auto_snap", text="")

        row = layout.row(align=True)
        row.prop(tool_settings, "use_proportional_action", text="", icon_only=True)
        if tool_settings.use_proportional_action:
            sub = row.row(align=True)
            sub.prop(tool_settings, "proportional_edit_falloff", text="", icon_only=True)

        layout.operator_menu_enum("action.handle_type", "type", text="", icon = "HANDLE_AUTO")
        layout.operator_menu_enum("action.interpolation_type", "type", text="", icon = "INTERPOLATE")
        layout.operator_menu_enum("action.keyframe_type", "type", text="", icon = "SPACE2")


class DOPESHEET_MT_editor_menus(Menu):
    bl_idname = "DOPESHEET_MT_editor_menus"
    bl_label = ""

    def draw(self, context):
        layout = self.layout
        st = context.space_data

        layout.menu("DOPESHEET_MT_view")
        layout.menu("DOPESHEET_MT_select")
        if st.show_markers:
            layout.menu("DOPESHEET_MT_marker")

        if st.mode == 'DOPESHEET' or (st.mode == 'ACTION' and st.action is not None):
            layout.menu("DOPESHEET_MT_channel")
        elif st.mode == 'GPENCIL':
            layout.menu("DOPESHEET_MT_gpencil_channel")

        if st.mode != 'GPENCIL':
            layout.menu("DOPESHEET_MT_key")
        else:
            layout.menu("DOPESHEET_MT_gpencil_frame")


class DOPESHEET_MT_view(Menu):
    bl_label = "View"

    def draw(self, context):
        layout = self.layout

        st = context.space_data

        layout.prop(st, "show_region_ui")

        layout.separator()

<<<<<<< HEAD
        layout.operator("anim.previewrange_set", icon='BORDER_RECT')
        layout.operator("anim.previewrange_clear", icon = "CLEAR")
        layout.operator("action.previewrange_set", icon='BORDER_RECT')
=======
        layout.prop(st.dopesheet, "use_multi_word_filter", text="Multi-Word Match Search")
>>>>>>> 8454d4c4

        layout.separator()

        layout.operator("view2d.zoom_in", text = "Zoom In", icon = "ZOOM_IN")
        layout.operator("view2d.zoom_out", text = "Zoom Out", icon = "ZOOM_OUT")
        layout.operator("view2d.zoom_border", icon = "ZOOM_BORDER")

        layout.separator()

        layout.operator("action.view_all", icon = "VIEWALL")
        layout.operator("action.view_selected", icon = "VIEW_SELECTED")
        layout.operator("action.view_frame", icon = "VIEW_FRAME" )

        layout.separator()

        layout.menu("INFO_MT_area")


# Workaround to separate the tooltips
class DOPESHEET_MT_select_before_current_frame(bpy.types.Operator):
    """Selects the keyframes before the current frame """      # blender will use this as a tooltip for menu items and buttons.
    bl_idname = "action.select_leftright_before"        # unique identifier for buttons and menu items to reference.
    bl_label = "Before Current Frame"         # display name in the interface.
    bl_options = {'REGISTER', 'UNDO'}  # enable undo for the operator.

    def execute(self, context):        # execute() is called by blender when running the operator.
        bpy.ops.action.select_leftright(extend = False, mode = 'LEFT')
        return {'FINISHED'}


# Workaround to separate the tooltips
class DOPESHEET_MT_select_after_current_frame(bpy.types.Operator):
    """Selects the keyframes after the current frame """      # blender will use this as a tooltip for menu items and buttons.
    bl_idname = "action.select_leftright_after"        # unique identifier for buttons and menu items to reference.
    bl_label = "After Current Frame"         # display name in the interface.
    bl_options = {'REGISTER', 'UNDO'}  # enable undo for the operator.

    def execute(self, context):        # execute() is called by blender when running the operator.
        bpy.ops.action.select_leftright(extend = False, mode = 'RIGHT')


# Workaround to separate the tooltips
class DOPESHEET_MT_select_inverse(bpy.types.Operator):
    """Inverts the current selection """      # blender will use this as a tooltip for menu items and buttons.
    bl_idname = "action.select_all_inverse"        # unique identifier for buttons and menu items to reference.
    bl_label = "Select Inverse"         # display name in the interface.
    bl_options = {'REGISTER', 'UNDO'}  # enable undo for the operator.

    def execute(self, context):        # execute() is called by blender when running the operator.
        bpy.ops.action.select_all(action = 'INVERT')
        return {'FINISHED'}


# Workaround to separate the tooltips
class DOPESHEET_MT_select_none(bpy.types.Operator):
    """Deselects everything """      # blender will use this as a tooltip for menu items and buttons.
    bl_idname = "action.select_all_none"        # unique identifier for buttons and menu items to reference.
    bl_label = "Select None"         # display name in the interface.
    bl_options = {'REGISTER', 'UNDO'}  # enable undo for the operator.

    def execute(self, context):        # execute() is called by blender when running the operator.
        bpy.ops.action.select_all(action = 'DESELECT')
        return {'FINISHED'}


class DOPESHEET_MT_select(Menu):
    bl_label = "Select"

    def draw(self, context):
        layout = self.layout

        layout.operator("action.select_all", text="All", icon='SELECT_ALL').action = 'SELECT'
        layout.operator("action.select_all_none", text="None", icon='SELECT_NONE') # bfa - separated tooltip
        layout.operator("action.select_all_inverse", text="Inverse", icon='INVERSE') # bfa - separated tooltip

        layout.separator()
        layout.operator("action.select_box", icon='BORDER_RECT').axis_range = False
        layout.operator("action.select_box", text="Box Select (Axis Range)", icon='BORDER_RECT').axis_range = True

        layout.operator("action.select_circle", icon = 'CIRCLE_SELECT')

        layout.separator()
        layout.operator("action.select_column", text="Columns on Selected Keys", icon = "COLUMNS_KEYS").mode = 'KEYS'
        layout.operator("action.select_column", text="Column on Current Frame", icon = "COLUMN_CURRENT_FRAME").mode = 'CFRA'

        layout.operator("action.select_column", text="Columns on Selected Markers", icon = "COLUMNS_MARKERS").mode = 'MARKERS_COLUMN'
        layout.operator("action.select_column", text="Between Selected Markers", icon = "BETWEEN_MARKERS").mode = 'MARKERS_BETWEEN'

        layout.separator()

        if context.space_data.mode != 'GPENCIL':
            layout.operator("action.select_linked", text = "Linked", icon = "CONNECTED")

            layout.separator()

        layout.operator("action.select_leftright_before", text="Before Current Frame", icon = "BEFORE_CURRENT_FRAME") # bfa - the separated tooltip
        layout.operator("action.select_leftright_after", text="After Current Frame", icon = "AFTER_CURRENT_FRAME") # bfa - the separated tooltip

        # FIXME: grease pencil mode isn't supported for these yet, so skip for that mode only
        if context.space_data.mode != 'GPENCIL':
            layout.separator()
            layout.operator("action.select_more",text = "More", icon = "SELECTMORE")
            layout.operator("action.select_less",text = "Less", icon = "SELECTLESS")



class DOPESHEET_MT_marker(Menu):
    bl_label = "Marker"

    def draw(self, context):
        layout = self.layout

        from bl_ui.space_time import marker_menu_generic
        marker_menu_generic(layout, context)

        st = context.space_data

        if st.mode in {'ACTION', 'SHAPEKEY'} and st.action:
            layout.separator()
            layout.prop(st, "show_pose_markers")

            if st.show_pose_markers is False:
                layout.operator("action.markers_make_local")


#######################################
# Keyframe Editing


class DOPESHEET_MT_channel(Menu):
    bl_label = "Channel"

    def draw(self, _context):
        layout = self.layout

        layout.operator_context = 'INVOKE_REGION_CHANNELS'

        layout.operator("anim.channels_delete", icon = "DELETE")

        layout.separator()

        layout.operator("anim.channels_group", icon = "NEW_GROUP")
        layout.operator("anim.channels_ungroup", icon = "REMOVE_FROM_ALL_GROUPS")

        layout.separator()

        layout.menu("GRAPH_MT_channel_settings_toggle")#bfa - menu comes from space_graph

        layout.separator()

        layout.operator("anim.channels_editable_toggle", icon = "LOCKED")
        layout.menu("DOPESHEET_MT_channel_extrapolation")

        layout.separator()

        layout.operator("anim.channels_expand", icon = "EXPANDMENU")
        layout.operator("anim.channels_collapse", icon = "COLLAPSEMENU")

        layout.separator()

        layout.menu("GRAPH_MT_channel_move") #bfa - menu comes from space_graph

        layout.separator()

        layout.operator("anim.channels_fcurves_enable", icon = "UNLOCKED")


class DOPESHEET_MT_channel_extrapolation(Menu):
    bl_label = "Extrapolation Mode"

    def draw(self, context):
        layout = self.layout

        layout.operator("action.extrapolation_type", text = "Constant Extrapolation", icon = "EXTRAPOLATION_CONSTANT").type = 'CONSTANT'
        layout.operator("action.extrapolation_type", text = "Linear Extrapolation", icon = "EXTRAPOLATION_LINEAR").type = 'LINEAR'
        layout.operator("action.extrapolation_type", text = "Make Cyclic (F-Modifier)", icon = "EXTRAPOLATION_CYCLIC").type = 'MAKE_CYCLIC'
        layout.operator("action.extrapolation_type", text = "Clear Cyclic (F-Modifier)", icon = "EXTRAPOLATION_CYCLIC_CLEAR").type = 'CLEAR_CYCLIC'


# Workaround to separate the tooltips
class DOPESHEET_MT_key_clean_channels(bpy.types.Operator):
    """Simplify F-Curves by removing closely spaced keyframes in selected channels"""      # blender will use this as a tooltip for menu items and buttons.
    bl_idname = "action.clean_channels"        # unique identifier for buttons and menu items to reference.
    bl_label = "Clean Channels"         # display name in the interface.
    bl_options = {'REGISTER', 'UNDO'}  # enable undo for the operator.

    def execute(self, context):        # execute() is called by blender when running the operator.
        bpy.ops.action.clean(channels = True)
        return {'FINISHED'}


class DOPESHEET_MT_key(Menu):
    bl_label = "Key"

    def draw(self, _context):
        layout = self.layout

        layout.menu("DOPESHEET_MT_key_transform", text="Transform")
        layout.menu("DOPESHEET_MT_key_snap")
        layout.menu("DOPESHEET_MT_key_mirror")

        layout.separator()

        layout.operator_menu_enum("action.keyframe_insert", "type")

        layout.separator()

        layout.operator("action.frame_jump", icon = 'JUMP_TO_KEYFRAMES')

        layout.separator()

        layout.operator("action.copy", text="Copy Keyframes", icon='COPYDOWN')
        layout.operator("action.paste", text="Paste Keyframes", icon='PASTEDOWN')
        layout.operator("action.paste", text="Paste Flipped", icon='PASTEFLIPDOWN').flipped = True

        layout.separator()

        layout.operator("action.duplicate_move", icon = "DUPLICATE")
        layout.operator("action.delete", icon = "DELETE")

        layout.separator()

        layout.operator_menu_enum("action.easing_type", "type", text="Easing Mode")

        layout.separator()

        layout.operator("action.clean", icon = "CLEAN_KEYS").channels = False
        layout.operator("action.clean_channels", text="Clean Channels", icon = "CLEAN_CHANNELS") # bfa -  separated tooltips
        layout.operator("action.sample", icon = "SAMPLE_KEYFRAMES")


class DOPESHEET_PT_view_marker_options(Panel):
    bl_label = "Marker Options"
    bl_space_type = 'DOPESHEET_EDITOR'
    bl_region_type = 'UI'
    bl_category = 'View'

    # dopesheet and timeline is a wild mix. We need to separate them by the following two defs
    @staticmethod
    def in_dopesheet(context):
        return context.space_data.mode != 'TIMELINE' # dopesheet, not timeline

    @classmethod
    def poll(cls, context):
        # only for dopesheet editor
        return cls.in_dopesheet(context)

    def draw(self, context):
        layout = self.layout

        tool_settings = context.tool_settings
        st = context.space_data

        layout.prop(tool_settings, "lock_markers")


        layout.prop(st, "use_marker_sync")


class DOPESHEET_PT_view_view_options(bpy.types.Panel):
    bl_label = "View Options"
    bl_category = "View"
    bl_space_type = 'DOPESHEET_EDITOR'
    bl_region_type = 'UI'

    # dopesheet and timeline is a wild mix. We need to separate them by the following two defs
    @staticmethod
    def in_dopesheet(context):
        return context.space_data.mode != 'TIMELINE' # dopesheet, not timeline

    @classmethod
    def poll(cls, context):
        # only for dopesheet editor
        return cls.in_dopesheet(context)

    def draw(self, context):
        sc = context.scene
        layout = self.layout

        st = context.space_data

        layout.prop(st, "use_realtime_update")
        layout.prop(st, "show_markers")

        layout.separator()

        layout.prop(st, "show_seconds")
        layout.prop(st, "show_locked_time")

        layout.separator()

       # Sliders are always shown in the Shape Key Editor regardless of this setting.
        col = layout.column()
        col.active = context.space_data.mode != 'SHAPEKEY'
        col.prop(st, "show_sliders")
        layout.prop(st, "show_group_colors")
        layout.prop(st, "show_interpolation")
        layout.prop(st, "show_extremes")
        layout.prop(st, "use_auto_merge_keyframes")


class DOPESHEET_MT_key_transform(Menu):
    bl_label = "Transform"

    def draw(self, _context):
        layout = self.layout

        layout.operator("transform.transform", text="Grab/Move", icon = "TRANSFORM_MOVE").mode = 'TIME_TRANSLATE'
        layout.operator("transform.transform", text="Extend", icon = "SHRINK_FATTEN").mode = 'TIME_EXTEND'
        layout.operator("transform.transform", text="Slide", icon = "PUSH_PULL").mode = 'TIME_SLIDE'
        layout.operator("transform.transform", text="Scale", icon = "TRANSFORM_SCALE").mode = 'TIME_SCALE'

class DOPESHEET_MT_key_mirror(Menu):
    bl_label = "Mirror"

    def draw(self, context):
        layout = self.layout

        layout.operator("action.mirror", text="By Times over Current Frame", icon = "MIRROR_TIME").type = 'CFRA'
        layout.operator("action.mirror", text="By Values over Value=0", icon = "MIRROR_CURSORVALUE").type = 'XAXIS'
        layout.operator("action.mirror", text="By Times over First Selected Marker", icon = "MIRROR_MARKER").type = 'MARKER'

class DOPESHEET_MT_key_snap(Menu):
    bl_label = "Snap"

    def draw(self, context):
        layout = self.layout

        layout.operator("action.snap", text="Current Frame", icon = "SNAP_CURRENTFRAME").type= 'CFRA'
        layout.operator("action.snap", text="Nearest Frame", icon = "SNAP_NEARESTFRAME").type= 'NEAREST_FRAME'
        layout.operator("action.snap", text="Nearest Second", icon = "SNAP_NEARESTSECOND").type= 'NEAREST_SECOND'
        layout.operator("action.snap", text="Nearest Marker", icon = "SNAP_NEARESTMARKER").type= 'NEAREST_MARKER'


#######################################
# Grease Pencil Editing

class DOPESHEET_MT_gpencil_channel(Menu):
    bl_label = "Channel"

    def draw(self, _context):
        layout = self.layout

        layout.operator_context = 'INVOKE_REGION_CHANNELS'

        layout.operator("anim.channels_delete", icon = "DELETE")

        layout.separator()

        layout.operator("anim.channels_setting_toggle", icon = "LOCKED")
        layout.operator("anim.channels_setting_enable", icon = "UNLOCKED")
        layout.operator("anim.channels_setting_disable", icon = "LOCKED")

        layout.separator()

        layout.operator("anim.channels_editable_toggle", icon = "LOCKED")

        # XXX: to be enabled when these are ready for use!
        # layout.separator()
        # layout.operator("anim.channels_expand")
        # layout.operator("anim.channels_collapse")

        layout.separator()
        layout.operator_menu_enum("anim.channels_move", "direction", text="Move...")


class DOPESHEET_MT_gpencil_frame(Menu):
    bl_label = "Frame"

    def draw(self, _context):
        layout = self.layout

        layout.menu("DOPESHEET_MT_key_transform", text="Transform")
        layout.menu("DOPESHEET_MT_key_snap")
        layout.menu("DOPESHEET_MT_key_mirror")

        layout.separator()

        layout.operator("action.duplicate", icon = "DUPLICATE")
        layout.operator("action.delete", icon = "DELETE")

        layout.separator()

        # layout.separator()
        # layout.operator("action.copy")
        # layout.operator("action.paste")


class DOPESHEET_MT_delete(Menu):
    bl_label = "Delete"

    def draw(self, _context):
        layout = self.layout

        layout.operator("action.delete")

        layout.separator()

        layout.operator("action.clean").channels = False
        layout.operator("action.clean", text="Clean Channels").channels = True


class DOPESHEET_MT_context_menu(Menu):
    bl_label = "Dope Sheet Context Menu"

    def draw(self, _context):
        layout = self.layout

        layout.operator_context = 'INVOKE_DEFAULT'

        layout.operator("action.copy", text="Copy", icon='COPYDOWN')
        layout.operator("action.paste", text="Paste", icon='PASTEDOWN')
        layout.operator("action.paste", text="Paste Flipped", icon='PASTEFLIPDOWN').flipped = True

        layout.separator()

        layout.operator_menu_enum("action.keyframe_type", "type", text="Keyframe Type")
        layout.operator_menu_enum("action.handle_type", "type", text="Handle Type")
        layout.operator_menu_enum("action.interpolation_type", "type", text="Interpolation Mode")

        layout.separator()

        layout.operator_menu_enum("action.easing_type", "type", text="Easing Mode")

        layout.separator()

        layout.operator("action.keyframe_insert", icon='COPYDOWN').type = 'SEL'
        layout.operator("action.duplicate_move", icon='DUPLICATE')
        layout.operator_context = 'EXEC_REGION_WIN'
        layout.operator("action.delete", icon='DELETE')

        layout.separator()

        layout.operator_menu_enum("action.mirror", "type", text="Mirror")
        layout.operator_menu_enum("action.snap", "type", text="Snap")


class DOPESHEET_MT_channel_context_menu(Menu):
    bl_label = "Dope Sheet Channel Context Menu"

    def draw(self, context):
        layout = self.layout

        layout.operator("anim.channels_setting_enable", text="Mute Channels", icon='MUTE_IPO_ON').type = 'MUTE'
        layout.operator("anim.channels_setting_disable", text="Unmute Channels", icon='MUTE_IPO_OFF').type = 'MUTE'
        layout.separator()
        layout.operator("anim.channels_setting_enable", text="Protect Channels", icon='LOCKED').type = 'PROTECT'
        layout.operator("anim.channels_setting_disable", text="Unprotect Channels", icon='UNLOCKED').type = 'PROTECT'

        layout.separator()
        layout.operator("anim.channels_group", icon='NEW_GROUP')
        layout.operator("anim.channels_ungroup", icon='REMOVE_ALL_GROUPS')

        layout.separator()
        layout.operator("anim.channels_editable_toggle", icon='RESTRICT_SELECT_ON')
        if bpy.ops.graph.extrapolation_type.poll(context.copy()):
            operator = "graph.extrapolation_type"
        else:
            operator = "action.extrapolation_type"
        layout.operator_menu_enum(operator, "type", text="Extrapolation Mode")

        layout.separator()
        layout.operator("anim.channels_expand", icon='EXPANDMENU')
        layout.operator("anim.channels_collapse", icon='COLLAPSEMENU')

        layout.separator()
        layout.operator_menu_enum("anim.channels_move", "direction", text="Move...")

        layout.separator()

        layout.operator("anim.channels_delete", icon='DELETE')


class DOPESHEET_MT_snap_pie(Menu):
    bl_label = "Snap"

    def draw(self, _context):
        layout = self.layout
        pie = layout.menu_pie()

        pie.operator("action.snap", text="Current Frame").type = 'CFRA'
        pie.operator("action.snap", text="Nearest Frame").type = 'NEAREST_FRAME'
        pie.operator("action.snap", text="Nearest Second").type = 'NEAREST_SECOND'
        pie.operator("action.snap", text="Nearest Marker").type = 'NEAREST_MARKER'


class LayersDopeSheetPanel:
    bl_space_type = 'DOPESHEET_EDITOR'
    bl_region_type = 'UI'
    bl_category = "View"

    @classmethod
    def poll(cls, context):
        st = context.space_data
        ob = context.object
        if st.mode != 'GPENCIL' or ob is None or ob.type != 'GPENCIL':
            return False

        gpd = ob.data
        gpl = gpd.layers.active
        if gpl:
            return True

        return False


class DOPESHEET_PT_gpencil_mode(LayersDopeSheetPanel, Panel):
    # bl_space_type = 'DOPESHEET_EDITOR'
    # bl_region_type = 'UI'
    # bl_category = "View"
    bl_label = "Layer"

    def draw(self, context):
        layout = self.layout
        layout.use_property_split = True
        layout.use_property_decorate = False

        ob = context.object
        gpd = ob.data
        gpl = gpd.layers.active
        if gpl:
            row = layout.row(align=True)
            row.prop(gpl, "blend_mode", text="Blend")

            row = layout.row(align=True)
            row.prop(gpl, "opacity", text="Opacity", slider=True)

            col = layout.column( align=True)
            col.use_property_split = False
            col.prop(gpl, "use_lights")
            col.prop(gpd, "use_autolock_layers", text="Autolock Inactive Layers")


class DOPESHEET_PT_gpencil_layer_masks(LayersDopeSheetPanel, GreasePencilLayerMasksPanel, Panel):
    bl_label = "Masks"
    bl_parent_id = 'DOPESHEET_PT_gpencil_mode'
    bl_options = {'DEFAULT_CLOSED'}


class DOPESHEET_PT_gpencil_layer_adjustments(LayersDopeSheetPanel, GreasePencilLayerAdjustmentsPanel, Panel):
    bl_label = "Adjustments"
    bl_parent_id = 'DOPESHEET_PT_gpencil_mode'
    bl_options = {'DEFAULT_CLOSED'}


class DOPESHEET_PT_gpencil_layer_relations(LayersDopeSheetPanel, GreasePencilLayerRelationsPanel, Panel):
    bl_label = "Relations"
    bl_parent_id = 'DOPESHEET_PT_gpencil_mode'
    bl_options = {'DEFAULT_CLOSED'}


class DOPESHEET_PT_gpencil_layer_display(LayersDopeSheetPanel, GreasePencilLayerDisplayPanel, Panel):
    bl_label = "Display"
    bl_parent_id = 'DOPESHEET_PT_gpencil_mode'
    bl_options = {'DEFAULT_CLOSED'}


classes = (
    ALL_MT_editormenu,
    ANIM_OT_switch_editors_to_dopesheet,
    ANIM_OT_switch_editors_to_graph,
    ANIM_OT_switch_editors_to_driver,
    ANIM_OT_switch_editors_to_nla,
    ANIM_OT_switch_editors_in_dopesheet,
    DOPESHEET_HT_header,
    DOPESHEET_MT_editor_menus,
    DOPESHEET_MT_view,
    DOPESHEET_MT_select_before_current_frame,
    DOPESHEET_MT_select_after_current_frame,
    DOPESHEET_MT_select_inverse,
    DOPESHEET_MT_select_none,
    DOPESHEET_MT_select,
    DOPESHEET_MT_marker,
    DOPESHEET_MT_channel,
    DOPESHEET_MT_channel_extrapolation,
    DOPESHEET_MT_key_clean_channels,
    DOPESHEET_MT_key,
    DOPESHEET_PT_view_marker_options,
    DOPESHEET_PT_view_view_options,
    DOPESHEET_MT_key_transform,
    DOPESHEET_MT_key_mirror,
    DOPESHEET_MT_key_snap,
    DOPESHEET_MT_gpencil_channel,
    DOPESHEET_MT_gpencil_frame,
    DOPESHEET_MT_delete,
    DOPESHEET_MT_context_menu,
    DOPESHEET_MT_channel_context_menu,
    DOPESHEET_MT_snap_pie,
    DOPESHEET_PT_filters,
    DOPESHEET_PT_gpencil_mode,
    DOPESHEET_PT_gpencil_layer_masks,
    DOPESHEET_PT_gpencil_layer_adjustments,
    DOPESHEET_PT_gpencil_layer_relations,
    DOPESHEET_PT_gpencil_layer_display,
)

if __name__ == "__main__":  # only for live edit.
    from bpy.utils import register_class
    for cls in classes:
        register_class(cls)<|MERGE_RESOLUTION|>--- conflicted
+++ resolved
@@ -172,7 +172,7 @@
             layout.separator()
             DopesheetFilterPopoverBase.draw_standard_filters(context, layout)
 
-            layout.prop(st.dopesheet, "use_multi_word_filter", text="Multi-word Match Search")
+            layout.prop(st.dopesheet, "use_multi_word_filter", text="Multi-Word Match Search")
 
 ################################ Switch between the editors ##########################################
 
@@ -388,13 +388,9 @@
 
         layout.separator()
 
-<<<<<<< HEAD
         layout.operator("anim.previewrange_set", icon='BORDER_RECT')
         layout.operator("anim.previewrange_clear", icon = "CLEAR")
         layout.operator("action.previewrange_set", icon='BORDER_RECT')
-=======
-        layout.prop(st.dopesheet, "use_multi_word_filter", text="Multi-Word Match Search")
->>>>>>> 8454d4c4
 
         layout.separator()
 
