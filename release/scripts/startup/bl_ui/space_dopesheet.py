# ##### BEGIN GPL LICENSE BLOCK #####
#
#  This program is free software; you can redistribute it and/or
#  modify it under the terms of the GNU General Public License
#  as published by the Free Software Foundation; either version 2
#  of the License, or (at your option) any later version.
#
#  This program is distributed in the hope that it will be useful,
#  but WITHOUT ANY WARRANTY; without even the implied warranty of
#  MERCHANTABILITY or FITNESS FOR A PARTICULAR PURPOSE.  See the
#  GNU General Public License for more details.
#
#  You should have received a copy of the GNU General Public License
#  along with this program; if not, write to the Free Software Foundation,
#  Inc., 51 Franklin Street, Fifth Floor, Boston, MA 02110-1301, USA.
#
# ##### END GPL LICENSE BLOCK #####

# <pep8 compliant>

import bpy
from bpy.types import (
    Header,
    Menu,
    Panel,
)

#######################################
# DopeSheet Filtering - Header Buttons

# used for DopeSheet, NLA, and Graph Editors


def dopesheet_filter(layout, context):
    dopesheet = context.space_data.dopesheet
    is_nla = context.area.type == 'NLA_EDITOR'

    row = layout.row(align=True)
    row.prop(dopesheet, "show_only_selected", text="")
    row.prop(dopesheet, "show_hidden", text="")

    if is_nla:
        row.prop(dopesheet, "show_missing_nla", text="")
    else:  # graph and dopesheet editors - F-Curves and drivers only
        row.prop(dopesheet, "show_only_errors", text="")

#######################################
# Dopesheet Filtering Popovers

# Generic Layout - Used as base for filtering popovers used in all animation editors
# Used for DopeSheet, NLA, and Graph Editors


class DopesheetFilterPopoverBase:
    bl_region_type = 'HEADER'
    bl_label = "Filters"

    # Generic = Affects all datatypes
    # XXX: Perhaps we want these to stay in the header instead, for easy/fast access
    @classmethod
    def draw_generic_filters(cls, context, layout):
        dopesheet = context.space_data.dopesheet
        is_nla = context.area.type == 'NLA_EDITOR'

        col = layout.column(align=True)
        col.prop(dopesheet, "show_only_selected", icon='NONE')
        col.prop(dopesheet, "show_hidden", icon='NONE')

        if is_nla:
            col.prop(dopesheet, "show_missing_nla", icon='NONE')
        else:  # graph and dopesheet editors - F-Curves and drivers only
            col.prop(dopesheet, "show_only_errors", icon='NONE')

    # Name/Membership Filters
    # XXX: Perhaps these should just stay in the headers (exclusively)?
    @classmethod
    def draw_search_filters(cls, context, layout, generic_filters_only=False):
        dopesheet = context.space_data.dopesheet
        is_nla = context.area.type == 'NLA_EDITOR'

        col = layout.column(align=True)
        if not is_nla:
            row = col.row(align=True)
            row.prop(dopesheet, "filter_fcurve_name", text="")
        else:
            row = col.row(align=True)
            row.prop(dopesheet, "filter_text", text="")

        if (not generic_filters_only) and bpy.data.collections:
            col = layout.column(align=True)
            col.prop(dopesheet, "filter_collection", text="")

    # Standard = Present in all panels
    @classmethod
    def draw_standard_filters(cls, context, layout):
        dopesheet = context.space_data.dopesheet

        # datablock filters
        layout.label(text="Filter by Type:")
        flow = layout.grid_flow(row_major=True, columns=2, even_rows=False, align=False)

        flow.prop(dopesheet, "show_scenes", text="Scenes")
        flow.prop(dopesheet, "show_nodes", text="Node Trees")

        # object types
        if bpy.data.armatures:
            flow.prop(dopesheet, "show_armatures", text="Armatures")
        if bpy.data.cameras:
            flow.prop(dopesheet, "show_cameras", text="Cameras")
        if bpy.data.grease_pencils:
            flow.prop(dopesheet, "show_gpencil", text="Grease Pencil Objects")
        if bpy.data.lights:
            flow.prop(dopesheet, "show_lights", text="Lights")
        if bpy.data.meshes:
            flow.prop(dopesheet, "show_meshes", text="Meshes")
        if bpy.data.curves:
            flow.prop(dopesheet, "show_curves", text="Curves")
        if bpy.data.lattices:
            flow.prop(dopesheet, "show_lattices", text="Lattices")
        if bpy.data.metaballs:
            flow.prop(dopesheet, "show_metaballs", text="Metaballs")

        # data types
        flow.prop(dopesheet, "show_worlds", text="Worlds")
        if bpy.data.particles:
            flow.prop(dopesheet, "show_particles", text="Particles")
        if bpy.data.linestyles:
            flow.prop(dopesheet, "show_linestyles", text="Line Styles")
        if bpy.data.speakers:
            flow.prop(dopesheet, "show_speakers", text="Speakers")
        if bpy.data.materials:
            flow.prop(dopesheet, "show_materials", text="Materials")
        if bpy.data.textures:
            flow.prop(dopesheet, "show_textures", text="Textures")
        if bpy.data.shape_keys:
            flow.prop(dopesheet, "show_shapekeys", text="Shape Keys")
        if bpy.data.cache_files:
            flow.prop(dopesheet, "show_cache_files", text="Cache Files")
        if bpy.data.movieclips:
            flow.prop(dopesheet, "show_movieclips", text="Movie Clips")

        layout.separator()

        # Object Data Filters

        # TODO: Add per-channel/axis convenience toggles?
        split = layout.split()

        col = split.column()
        col.prop(dopesheet, "show_transforms", text="Transforms")

        col = split.column()
        col.prop(dopesheet, "show_modifiers", text="Modifiers")

        layout.separator()

        # performance-related options (users will mostly have these enabled)
        col = layout.column(align=True)
        col.label(text="Options:")
        col.prop(dopesheet, "use_datablock_sort", icon='NONE')


# Popover for Dopesheet Editor(s) - Dopesheet, Action, Shapekey, GPencil, Mask, etc.
class DOPESHEET_PT_filters(DopesheetFilterPopoverBase, Panel):
    bl_space_type = 'DOPESHEET_EDITOR'
    bl_region_type = 'HEADER'
    bl_label = "Filters"

    def draw(self, context):
        layout = self.layout

        dopesheet = context.space_data.dopesheet
        ds_mode = context.space_data.mode
        st = context.space_data

        layout.prop(dopesheet, "show_summary", text="Summary")

        DopesheetFilterPopoverBase.draw_generic_filters(context, layout)

        if ds_mode in {'DOPESHEET', 'ACTION', 'GPENCIL'}:
            layout.separator()
            generic_filters_only = ds_mode != 'DOPESHEET'
            DopesheetFilterPopoverBase.draw_search_filters(context, layout,
                                                           generic_filters_only=generic_filters_only)

        if ds_mode == 'DOPESHEET':
            layout.separator()
            DopesheetFilterPopoverBase.draw_standard_filters(context, layout)

            layout.prop(st.dopesheet, "use_multi_word_filter", text="Multi-word Match Search")
            
################################ Switch between the editors ##########################################

class ANIM_OT_switch_editors_to_dopesheet(bpy.types.Operator):
    """Switch to Dopesheet Editor"""      # blender will use this as a tooltip for menu items and buttons.
    bl_idname = "wm.switch_editor_to_dopesheet"        # unique identifier for buttons and menu items to reference.
    bl_label = "Switch to Dopesheet Editor"         # display name in the interface.
    bl_options = {'REGISTER', 'UNDO'}  # enable undo for the operator.

    def execute(self, context):        # execute() is called by blender when running the operator.
        bpy.ops.wm.context_set_enum(data_path="area.type", value="DOPESHEET_EDITOR")
        return {'FINISHED'}


class ANIM_OT_switch_editors_to_graph(bpy.types.Operator):
    """Switch to Graph editor"""      # blender will use this as a tooltip for menu items and buttons.
    bl_idname = "wm.switch_editor_to_graph"        # unique identifier for buttons and menu items to reference.
    bl_label = "Switch to Graph Editor"         # display name in the interface.
    bl_options = {'REGISTER', 'UNDO'}  # enable undo for the operator.

    def execute(self, context):        # execute() is called by blender when running the operator.
        bpy.ops.wm.context_set_enum(data_path="area.ui_type", value="FCURVES") # area.ui_type, not area.type. Subeditor ...
        return {'FINISHED'}


class ANIM_OT_switch_editors_to_driver(bpy.types.Operator):
    """Switch to Driver editor"""      # blender will use this as a tooltip for menu items and buttons.
    bl_idname = "wm.switch_editor_to_driver"        # unique identifier for buttons and menu items to reference.
    bl_label = "Switch to Driver Editor"         # display name in the interface.
    bl_options = {'REGISTER', 'UNDO'}  # enable undo for the operator.

    def execute(self, context):        # execute() is called by blender when running the operator.
        bpy.ops.wm.context_set_enum(data_path="area.ui_type", value="DRIVERS") # area.ui_type, not area.type. Subeditor ...
        return {'FINISHED'}


class ANIM_OT_switch_editors_to_nla(bpy.types.Operator):
    """Switch to NLA editor"""      # blender will use this as a tooltip for menu items and buttons.
    bl_idname = "wm.switch_editor_to_nla"        # unique identifier for buttons and menu items to reference.
    bl_label = "Switch to NLA Editor"         # display name in the interface.
    bl_options = {'REGISTER', 'UNDO'}  # enable undo for the operator.

    def execute(self, context):        # execute() is called by blender when running the operator.
        bpy.ops.wm.context_set_enum(data_path="area.type", value="NLA_EDITOR")
        return {'FINISHED'}

			
# The blank button, we don't want to switch to the editor in which we are already.

class ANIM_OT_switch_editors_in_dopesheet(bpy.types.Operator):
    """You are in Dopesheet Editor"""      # blender will use this as a tooltip for menu items and buttons.
    bl_idname = "wm.switch_editor_in_dopesheet"        # unique identifier for buttons and menu items to reference.
    bl_label = "Dopesheet Editor"         # display name in the interface.
    bl_options = {'REGISTER', 'UNDO'}  # enable undo for the operator.


#######################################
# DopeSheet Editor - General/Standard UI

class DOPESHEET_HT_header(Header):
    bl_space_type = 'DOPESHEET_EDITOR'

    def draw(self, context):
        layout = self.layout

        st = context.space_data

        ALL_MT_editormenu.draw_hidden(context, layout) # bfa - show hide the editormenu

        if st.mode == 'TIMELINE':
            from bl_ui.space_time import (
                TIME_MT_editor_menus,
                TIME_HT_editor_buttons,
            )
            TIME_MT_editor_menus.draw_collapsible(context, layout)
            TIME_HT_editor_buttons.draw_header(context, layout)
        else:
                    
            ########################### Switch between the editors

            # bfa - The tabs to switch between the four animation editors. The classes are in space_dopesheet.py
            row = layout.row(align=True)
            
            row.operator("wm.switch_editor_in_dopesheet", text="", icon='DOPESHEET_ACTIVE')
            row.operator("wm.switch_editor_to_graph", text="", icon='GRAPH')
            row.operator("wm.switch_editor_to_driver", text="", icon='DRIVER')
            row.operator("wm.switch_editor_to_nla", text="", icon='NLA')  
            
            ###########################
            
            layout.prop(st, "ui_mode", text="")

            DOPESHEET_MT_editor_menus.draw_collapsible(context, layout)
            DOPESHEET_HT_editor_buttons.draw_header(context, layout)

# bfa - show hide the editormenu
class ALL_MT_editormenu(Menu):
    bl_label = ""

    def draw(self, context):
        self.draw_menus(self.layout, context)

    @staticmethod
    def draw_menus(layout, context):

        row = layout.row(align=True)
        row.template_header() # editor type menus

# Header for "normal" dopesheet editor modes (e.g. Dope Sheet, Action, Shape Keys, etc.)
class DOPESHEET_HT_editor_buttons(Header):
    bl_idname = "DOPESHEET_HT_editor_buttons"
    bl_space_type = 'DOPESHEET_EDITOR'
    bl_label = ""

    def draw(self, context):
        pass

    @staticmethod
    def draw_header(context, layout):
        st = context.space_data
        tool_settings = context.tool_settings

        if st.mode in {'ACTION', 'SHAPEKEY'}:
            # TODO: These buttons need some tidying up -
            # Probably by using a popover, and bypassing the template_id() here
            row = layout.row(align=True)
            row.operator("action.layer_prev", text="", icon='TRIA_DOWN')
            row.operator("action.layer_next", text="", icon='TRIA_UP')

            row = layout.row(align=True)
            row.operator("action.push_down", text="Push Down", icon='NLA_PUSHDOWN')
            row.operator("action.stash", text="Stash", icon='FREEZE')

            layout.separator_spacer()

            layout.template_ID(st, "action", new="action.new", unlink="action.unlink")

        layout.separator_spacer()


        if st.mode == 'GPENCIL':
            row = layout.row(align=True)
            row.prop(st.dopesheet, "show_gpencil_3d_only", text="Active Only")

            if st.dopesheet.show_gpencil_3d_only:
                row = layout.row(align=True)
                row.prop(st.dopesheet, "show_only_selected", text="")
                row.prop(st.dopesheet, "show_hidden", text="")

        layout.popover(panel="DOPESHEET_PT_filters", text="", icon='FILTER')

        # Grease Pencil mode doesn't need snapping, as it's frame-aligned only
        if st.mode != 'GPENCIL':
            layout.prop(st, "auto_snap", text="")

        row = layout.row(align=True)
        row.prop(tool_settings, "use_proportional_action", text="", icon_only=True)
        if tool_settings.use_proportional_action:
            sub = row.row(align=True)
            sub.prop(tool_settings, "proportional_edit_falloff", text="", icon_only=True)
            
        layout.operator_menu_enum("action.handle_type", "type", text="", icon = "HANDLE_AUTO")
        layout.operator_menu_enum("action.interpolation_type", "type", text="", icon = "INTERPOLATE")
        layout.prop(tool_settings, "keyframe_type", text="", icon_only=True)


class DOPESHEET_MT_editor_menus(Menu):
    bl_idname = "DOPESHEET_MT_editor_menus"
    bl_label = ""

    def draw(self, context):
        layout = self.layout
        st = context.space_data

        layout.menu("DOPESHEET_MT_view")
        layout.menu("DOPESHEET_MT_select")
        if st.show_markers:
            layout.menu("DOPESHEET_MT_marker")

        if st.mode == 'DOPESHEET' or (st.mode == 'ACTION' and st.action is not None):
            layout.menu("DOPESHEET_MT_channel")
        elif st.mode == 'GPENCIL':
            layout.menu("DOPESHEET_MT_gpencil_channel")

        if st.mode != 'GPENCIL':
            layout.menu("DOPESHEET_MT_key")
        else:
            layout.menu("DOPESHEET_MT_gpencil_frame")


class DOPESHEET_MT_view(Menu):
    bl_label = "View"

    def draw(self, context):
        layout = self.layout

        st = context.space_data

        layout.prop(st, "show_region_ui")

        layout.separator()

        layout.operator("anim.previewrange_set", icon='BORDER_RECT')
        layout.operator("anim.previewrange_clear", icon = "CLEAR")
        layout.operator("action.previewrange_set", icon='BORDER_RECT')

        layout.separator()

<<<<<<< HEAD
        layout.operator("view2d.zoom_in", text = "Zoom In", icon = "ZOOM_IN")
        layout.operator("view2d.zoom_out", text = "Zoom Out", icon = "ZOOM_OUT")
        layout.operator("view2d.zoom_border", icon = "ZOOM_BORDER")
=======
        layout.prop(st, "use_realtime_update")
        layout.prop(st, "show_sliders")
        layout.prop(st, "show_group_colors")
        layout.prop(st, "show_interpolation")
        layout.prop(st, "show_extremes")
        layout.prop(st, "use_auto_merge_keyframes")

        layout.separator()
        layout.prop(st, "show_markers")

        layout.separator()
        layout.prop(st, "show_seconds")
        layout.prop(st, "show_locked_time")
>>>>>>> 7ae9badc

        layout.separator()

        layout.operator("action.view_all", icon = "VIEWALL")
        layout.operator("action.view_selected", icon = "VIEW_SELECTED")
        layout.operator("action.view_frame", icon = "VIEW_FRAME" )

        layout.separator()

        layout.menu("INFO_MT_area")


# Workaround to separate the tooltips
class DOPESHEET_MT_select_before_current_frame(bpy.types.Operator):
    """Selects the keyframes before the current frame """      # blender will use this as a tooltip for menu items and buttons.
    bl_idname = "action.select_leftright_before"        # unique identifier for buttons and menu items to reference.
    bl_label = "Before Current Frame"         # display name in the interface.
    bl_options = {'REGISTER', 'UNDO'}  # enable undo for the operator.

    def execute(self, context):        # execute() is called by blender when running the operator.
        bpy.ops.action.select_leftright(extend = False, mode = 'LEFT')
        return {'FINISHED'}


# Workaround to separate the tooltips
class DOPESHEET_MT_select_after_current_frame(bpy.types.Operator):
    """Selects the keyframes after the current frame """      # blender will use this as a tooltip for menu items and buttons.
    bl_idname = "action.select_leftright_after"        # unique identifier for buttons and menu items to reference.
    bl_label = "After Current Frame"         # display name in the interface.
    bl_options = {'REGISTER', 'UNDO'}  # enable undo for the operator.

    def execute(self, context):        # execute() is called by blender when running the operator.
        bpy.ops.action.select_leftright(extend = False, mode = 'RIGHT')


# Workaround to separate the tooltips
class DOPESHEET_MT_select_inverse(bpy.types.Operator):
    """Inverts the current selection """      # blender will use this as a tooltip for menu items and buttons.
    bl_idname = "action.select_all_inverse"        # unique identifier for buttons and menu items to reference.
    bl_label = "Select Inverse"         # display name in the interface.
    bl_options = {'REGISTER', 'UNDO'}  # enable undo for the operator.

    def execute(self, context):        # execute() is called by blender when running the operator.
        bpy.ops.action.select_all(action = 'INVERT')
        return {'FINISHED'}


# Workaround to separate the tooltips
class DOPESHEET_MT_select_none(bpy.types.Operator):
    """Deselects everything """      # blender will use this as a tooltip for menu items and buttons.
    bl_idname = "action.select_all_none"        # unique identifier for buttons and menu items to reference.
    bl_label = "Select None"         # display name in the interface.
    bl_options = {'REGISTER', 'UNDO'}  # enable undo for the operator.

    def execute(self, context):        # execute() is called by blender when running the operator.
        bpy.ops.action.select_all(action = 'DESELECT')
        return {'FINISHED'}


class DOPESHEET_MT_select(Menu):
    bl_label = "Select"

    def draw(self, context):
        layout = self.layout

        layout.operator("action.select_all", text="All", icon='SELECT_ALL').action = 'SELECT'
        layout.operator("action.select_all_none", text="None", icon='SELECT_NONE') # bfa - separated tooltip
        layout.operator("action.select_all_inverse", text="Inverse", icon='INVERSE') # bfa - separated tooltip

        layout.separator()
        layout.operator("action.select_box", icon='BORDER_RECT').axis_range = False
        layout.operator("action.select_box", text="Box Select (Axis Range)", icon='BORDER_RECT').axis_range = True

        layout.operator("action.select_circle", icon = 'CIRCLE_SELECT')

        layout.separator()
        layout.operator("action.select_column", text="Columns on Selected Keys", icon = "COLUMNS_KEYS").mode = 'KEYS'
        layout.operator("action.select_column", text="Column on Current Frame", icon = "COLUMN_CURRENT_FRAME").mode = 'CFRA'

        layout.operator("action.select_column", text="Columns on Selected Markers", icon = "COLUMNS_MARKERS").mode = 'MARKERS_COLUMN'
        layout.operator("action.select_column", text="Between Selected Markers", icon = "BETWEEN_MARKERS").mode = 'MARKERS_BETWEEN'

        layout.separator()

        if context.space_data.mode != 'GPENCIL':
            layout.operator("action.select_linked", text = "Linked", icon = "CONNECTED")

            layout.separator()

        layout.operator("action.select_leftright_before", text="Before Current Frame", icon = "BEFORE_CURRENT_FRAME") # bfa - the separated tooltip
        layout.operator("action.select_leftright_after", text="After Current Frame", icon = "AFTER_CURRENT_FRAME") # bfa - the separated tooltip

        # FIXME: grease pencil mode isn't supported for these yet, so skip for that mode only
        if context.space_data.mode != 'GPENCIL':
            layout.separator()
            layout.operator("action.select_more",text = "More", icon = "SELECTMORE")
            layout.operator("action.select_less",text = "Less", icon = "SELECTLESS")



class DOPESHEET_MT_marker(Menu):
    bl_label = "Marker"

    def draw(self, context):
        layout = self.layout

        from bl_ui.space_time import marker_menu_generic
        marker_menu_generic(layout, context)

        st = context.space_data

        if st.mode in {'ACTION', 'SHAPEKEY'} and st.action:
            layout.separator()
            layout.prop(st, "show_pose_markers")

            if st.show_pose_markers is False:
                layout.operator("action.markers_make_local")


#######################################
# Keyframe Editing


class DOPESHEET_MT_channel(Menu):
    bl_label = "Channel"

    def draw(self, _context):
        layout = self.layout

        layout.operator_context = 'INVOKE_REGION_CHANNELS'

        layout.operator("anim.channels_delete", icon = "DELETE")

        layout.separator()

        layout.operator("anim.channels_group", icon = "NEW_GROUP")
        layout.operator("anim.channels_ungroup", icon = "REMOVE_FROM_ALL_GROUPS")

        layout.separator()

        layout.menu("GRAPH_MT_channel_settings_toggle")#bfa - menu comes from space_graph

        layout.separator()

        layout.operator("anim.channels_editable_toggle", icon = "LOCKED")
        layout.menu("DOPESHEET_MT_channel_extrapolation")

        layout.separator()

        layout.operator("anim.channels_expand", icon = "EXPANDMENU")
        layout.operator("anim.channels_collapse", icon = "COLLAPSEMENU")

        layout.separator()

        layout.menu("GRAPH_MT_channel_move") #bfa - menu comes from space_graph

        # bfa - the channels find menu item is already in the marker menu. But should be here.
        # The marker menu is a shared menu from the time line. And the time line editor and nla does not have a channel menu.
        #layout.separator()

        #layout.operator("anim.channels_find", icon = "VIEWZOOM") 

        layout.separator()

        layout.operator("anim.channels_fcurves_enable", icon = "UNLOCKED")


class DOPESHEET_MT_channel_extrapolation(Menu):
    bl_label = "Extrapolation Mode"

    def draw(self, context):
        layout = self.layout

        layout.operator("action.extrapolation_type", text = "Constant Extrapolation", icon = "EXTRAPOLATION_CONSTANT").type = 'CONSTANT'
        layout.operator("action.extrapolation_type", text = "Linear Extrapolation", icon = "EXTRAPOLATION_LINEAR").type = 'LINEAR'
        layout.operator("action.extrapolation_type", text = "Make Cyclic (F-Modifier)", icon = "EXTRAPOLATION_CYCLIC").type = 'MAKE_CYCLIC'
        layout.operator("action.extrapolation_type", text = "Clear Cyclic (F-Modifier)", icon = "EXTRAPOLATION_CYCLIC_CLEAR").type = 'CLEAR_CYCLIC'


# Workaround to separate the tooltips
class DOPESHEET_MT_key_clean_channels(bpy.types.Operator):
    """Simplify F-Curves by removing closely spaced keyframes in selected channels"""      # blender will use this as a tooltip for menu items and buttons.
    bl_idname = "action.clean_channels"        # unique identifier for buttons and menu items to reference.
    bl_label = "Clean Channels"         # display name in the interface.
    bl_options = {'REGISTER', 'UNDO'}  # enable undo for the operator.

    def execute(self, context):        # execute() is called by blender when running the operator.
        bpy.ops.action.clean(channels = True)
        return {'FINISHED'}  


class DOPESHEET_MT_key(Menu):
    bl_label = "Key"

    def draw(self, _context):
        layout = self.layout

        layout.menu("DOPESHEET_MT_key_transform", text="Transform")
        layout.menu("DOPESHEET_MT_key_snap")
        layout.menu("DOPESHEET_MT_key_mirror")

        layout.separator()

        layout.operator("action.keyframe_insert", icon = 'KEYFRAMES_INSERT')

        layout.separator()

        layout.operator("action.frame_jump", icon = 'JUMP_TO_KEYFRAMES')   

        layout.separator()

        layout.operator("action.copy", text="Copy Keyframes", icon='COPYDOWN')
        layout.operator("action.paste", text="Paste Keyframes", icon='PASTEDOWN')
        layout.operator("action.paste", text="Paste Flipped", icon='PASTEFLIPDOWN').flipped = True

        layout.separator()

        layout.operator("action.duplicate_move", icon = "DUPLICATE")
        layout.operator("action.delete", icon = "DELETE")

        layout.separator()

        layout.operator("action.clean", icon = "CLEAN_KEYS").channels = False
        layout.operator("action.clean_channels", text="Clean Channels", icon = "CLEAN_CHANNELS") # bfa -  separated tooltips
        layout.operator("action.sample", icon = "SAMPLE_KEYFRAMES")


class DOPESHEET_PT_view_marker_options(Panel):
    bl_label = "Marker Options"
    bl_space_type = 'DOPESHEET_EDITOR'
    bl_region_type = 'UI'
    bl_category = 'View'

    # dopesheet and timeline is a wild mix. We need to separate them by the following two defs
    @staticmethod
    def in_dopesheet(context):
        return context.space_data.mode != 'TIMELINE' # dopesheet, not timeline

    @classmethod
    def poll(cls, context):
        # only for dopesheet editor
        return cls.in_dopesheet(context)

    def draw(self, context):
        layout = self.layout

        tool_settings = context.tool_settings
        st = context.space_data

        layout.prop(tool_settings, "lock_markers")


        layout.prop(st, "use_marker_sync")


class DOPESHEET_PT_view_view_options(bpy.types.Panel):
    bl_label = "View Options"
    bl_category = "View"
    bl_space_type = 'DOPESHEET_EDITOR'
    bl_region_type = 'UI'

    # dopesheet and timeline is a wild mix. We need to separate them by the following two defs
    @staticmethod
    def in_dopesheet(context):
        return context.space_data.mode != 'TIMELINE' # dopesheet, not timeline

    @classmethod
    def poll(cls, context):
        # only for dopesheet editor
        return cls.in_dopesheet(context)
    
    def draw(self, context):
        sc = context.scene
        layout = self.layout
        
        st = context.space_data

        layout.prop(st, "use_realtime_update")
        layout.prop(st, "show_marker_lines")

        layout.separator()

        layout.prop(st, "show_seconds")
        layout.prop(st, "show_locked_time")

        layout.separator()

        layout.prop(st, "show_sliders")
        layout.prop(st, "show_group_colors")
        layout.prop(st, "show_interpolation")
        layout.prop(st, "show_extremes")       
        layout.prop(st, "use_auto_merge_keyframes")




class DOPESHEET_MT_key_transform(Menu):
    bl_label = "Transform"

    def draw(self, _context):
        layout = self.layout

        layout.operator("transform.transform", text="Grab/Move", icon = "TRANSFORM_MOVE").mode = 'TIME_TRANSLATE'
        layout.operator("transform.transform", text="Extend", icon = "SHRINK_FATTEN").mode = 'TIME_EXTEND'
        layout.operator("transform.transform", text="Slide", icon = "PUSH_PULL").mode = 'TIME_SLIDE'
        layout.operator("transform.transform", text="Scale", icon = "TRANSFORM_SCALE").mode = 'TIME_SCALE'

class DOPESHEET_MT_key_mirror(Menu):
    bl_label = "Mirror"

    def draw(self, context):
        layout = self.layout

        layout.operator("action.mirror", text="By Times over Current Frame", icon = "MIRROR_TIME").type = 'CFRA'
        layout.operator("action.mirror", text="By Values over Value=0", icon = "MIRROR_CURSORVALUE").type = 'XAXIS'
        layout.operator("action.mirror", text="By Times over First Selected Marker", icon = "MIRROR_MARKER").type = 'MARKER'

class DOPESHEET_MT_key_snap(Menu):
    bl_label = "Snap"

    def draw(self, context):
        layout = self.layout

        layout.operator("action.snap", text="Current Frame", icon = "SNAP_CURRENTFRAME").type= 'CFRA'
        layout.operator("action.snap", text="Nearest Frame", icon = "SNAP_NEARESTFRAME").type= 'NEAREST_FRAME'
        layout.operator("action.snap", text="Nearest Second", icon = "SNAP_NEARESTSECOND").type= 'NEAREST_SECOND'
        layout.operator("action.snap", text="Nearest Marker", icon = "SNAP_NEARESTMARKER").type= 'NEAREST_MARKER'


#######################################
# Grease Pencil Editing

class DOPESHEET_MT_gpencil_channel(Menu):
    bl_label = "Channel"

    def draw(self, _context):
        layout = self.layout

        layout.operator_context = 'INVOKE_REGION_CHANNELS'

        layout.operator("anim.channels_delete")

        layout.separator()

        layout.operator("anim.channels_setting_toggle", icon = "LOCKED")
        layout.operator("anim.channels_setting_enable", icon = "UNLOCKED")
        layout.operator("anim.channels_setting_disable", icon = "LOCKED")

        layout.separator()

        layout.operator("anim.channels_editable_toggle", icon = "LOCKED")

        layout.separator()

        layout.operator("anim.channels_editable_toggle")

        # XXX: to be enabled when these are ready for use!
        # layout.separator()
        # layout.operator("anim.channels_expand")
        # layout.operator("anim.channels_collapse")

        # layout.separator()
        #layout.operator_menu_enum("anim.channels_move", "direction", text="Move...")


class DOPESHEET_MT_gpencil_frame(Menu):
    bl_label = "Frame"

    def draw(self, _context):
        layout = self.layout

        layout.menu("DOPESHEET_MT_key_transform", text="Transform")
        layout.menu("DOPESHEET_MT_key_snap")
        layout.menu("DOPESHEET_MT_key_mirror")

        layout.separator()

        layout.operator("action.duplicate", icon = "DUPLICATE")
        layout.operator("action.delete", icon = "DELETE")

        layout.separator()

        layout.operator("action.keyframe_type", icon = "SPACE2")

        # layout.separator()
        # layout.operator("action.copy")
        # layout.operator("action.paste")


class DOPESHEET_MT_delete(Menu):
    bl_label = "Delete"

    def draw(self, _context):
        layout = self.layout

        layout.operator("action.delete")

        layout.separator()

        layout.operator("action.clean").channels = False
        layout.operator("action.clean", text="Clean Channels").channels = True


class DOPESHEET_MT_context_menu(Menu):
    bl_label = "Dope Sheet Context Menu"

    def draw(self, _context):
        layout = self.layout

        layout.operator_context = 'INVOKE_DEFAULT'

        layout.operator("action.copy", text="Copy", icon='COPYDOWN')
        layout.operator("action.paste", text="Paste", icon='PASTEDOWN')
        layout.operator("action.paste", text="Paste Flipped", icon='PASTEFLIPDOWN').flipped = True

        layout.separator()

        layout.operator_menu_enum("action.keyframe_type", "type", text="Keyframe Type")
        layout.operator_menu_enum("action.handle_type", "type", text="Handle Type")
        layout.operator_menu_enum("action.interpolation_type", "type", text="Interpolation Mode")

        layout.separator()

        layout.operator("action.keyframe_insert", icon='COPYDOWN').type = 'SEL'
        layout.operator("action.duplicate_move", icon='DUPLICATE')
        layout.operator_context = 'EXEC_REGION_WIN'
        layout.operator("action.delete", icon='DELETE')

        layout.separator()

        layout.operator_menu_enum("action.mirror", "type", text="Mirror")
        layout.operator_menu_enum("action.snap", "type", text="Snap")


class DOPESHEET_MT_channel_context_menu(Menu):
    bl_label = "Dope Sheet Channel Context Menu"

    def draw(self, _context):
        layout = self.layout

        layout.operator("anim.channels_setting_enable", text="Mute Channels", icon='MUTE_IPO_ON').type = 'MUTE'
        layout.operator("anim.channels_setting_disable", text="Unmute Channels", icon='MUTE_IPO_OFF').type = 'MUTE'
        layout.separator()
        layout.operator("anim.channels_setting_enable", text="Protect Channels", icon='LOCKED').type = 'PROTECT'
        layout.operator("anim.channels_setting_disable", text="Unprotect Channels", icon='UNLOCKED').type = 'PROTECT'

        layout.separator()
        layout.operator("anim.channels_group", icon='NEW_GROUP')
        layout.operator("anim.channels_ungroup", icon='REMOVE_ALL_GROUPS')

        layout.separator()
        layout.operator("anim.channels_editable_toggle", icon='RESTRICT_SELECT_ON')
        layout.operator_menu_enum("action.extrapolation_type", "type", text="Extrapolation Mode")

        layout.separator()
        layout.operator("anim.channels_expand", icon='EXPANDMENU')
        layout.operator("anim.channels_collapse", icon='COLLAPSEMENU')

        layout.separator()
        layout.operator_menu_enum("anim.channels_move", "direction", text="Move...")

        layout.separator()

        layout.operator("anim.channels_delete", icon='DELETE')


class DOPESHEET_MT_snap_pie(Menu):
    bl_label = "Snap"

    def draw(self, _context):
        layout = self.layout
        pie = layout.menu_pie()

        pie.operator("action.snap", text="Current Frame").type = 'CFRA'
        pie.operator("action.snap", text="Nearest Frame").type = 'NEAREST_FRAME'
        pie.operator("action.snap", text="Nearest Second").type = 'NEAREST_SECOND'
        pie.operator("action.snap", text="Nearest Marker").type = 'NEAREST_MARKER'


classes = (
    ALL_MT_editormenu,
    ANIM_OT_switch_editors_to_dopesheet,
    ANIM_OT_switch_editors_to_graph,  
    ANIM_OT_switch_editors_to_driver,
    ANIM_OT_switch_editors_to_nla,
    ANIM_OT_switch_editors_in_dopesheet,
    DOPESHEET_HT_header,
    DOPESHEET_HT_editor_buttons,
    DOPESHEET_MT_editor_menus,
    DOPESHEET_MT_view,
    DOPESHEET_MT_select_before_current_frame,
    DOPESHEET_MT_select_after_current_frame,
    DOPESHEET_MT_select_inverse,
    DOPESHEET_MT_select_none,
    DOPESHEET_MT_select,
    DOPESHEET_MT_marker,
    DOPESHEET_MT_channel,
    DOPESHEET_MT_channel_extrapolation,
    DOPESHEET_MT_key_clean_channels,
    DOPESHEET_MT_key,
    DOPESHEET_PT_view_marker_options,
    DOPESHEET_PT_view_view_options,
    DOPESHEET_MT_key_transform,
    DOPESHEET_MT_key_mirror,
    DOPESHEET_MT_key_snap,
    DOPESHEET_MT_gpencil_channel,
    DOPESHEET_MT_gpencil_frame,
    DOPESHEET_MT_delete,
    DOPESHEET_MT_context_menu,
    DOPESHEET_MT_channel_context_menu,
    DOPESHEET_MT_snap_pie,
    DOPESHEET_PT_filters,
)

if __name__ == "__main__":  # only for live edit.
    from bpy.utils import register_class
    for cls in classes:
        register_class(cls)<|MERGE_RESOLUTION|>--- conflicted
+++ resolved
@@ -396,25 +396,9 @@
 
         layout.separator()
 
-<<<<<<< HEAD
         layout.operator("view2d.zoom_in", text = "Zoom In", icon = "ZOOM_IN")
         layout.operator("view2d.zoom_out", text = "Zoom Out", icon = "ZOOM_OUT")
         layout.operator("view2d.zoom_border", icon = "ZOOM_BORDER")
-=======
-        layout.prop(st, "use_realtime_update")
-        layout.prop(st, "show_sliders")
-        layout.prop(st, "show_group_colors")
-        layout.prop(st, "show_interpolation")
-        layout.prop(st, "show_extremes")
-        layout.prop(st, "use_auto_merge_keyframes")
-
-        layout.separator()
-        layout.prop(st, "show_markers")
-
-        layout.separator()
-        layout.prop(st, "show_seconds")
-        layout.prop(st, "show_locked_time")
->>>>>>> 7ae9badc
 
         layout.separator()
 
@@ -693,7 +677,7 @@
         st = context.space_data
 
         layout.prop(st, "use_realtime_update")
-        layout.prop(st, "show_marker_lines")
+        layout.prop(st, "show_markers")
 
         layout.separator()
 
@@ -707,8 +691,6 @@
         layout.prop(st, "show_interpolation")
         layout.prop(st, "show_extremes")       
         layout.prop(st, "use_auto_merge_keyframes")
-
-
 
 
 class DOPESHEET_MT_key_transform(Menu):
