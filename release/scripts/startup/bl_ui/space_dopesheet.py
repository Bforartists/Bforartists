--- conflicted
+++ resolved
@@ -1,4 +1,4 @@
-﻿# ##### BEGIN GPL LICENSE BLOCK #####
+# ##### BEGIN GPL LICENSE BLOCK #####
 #
 #  This program is free software; you can redistribute it and/or
 #  modify it under the terms of the GNU General Public License
@@ -107,23 +107,6 @@
 #######################################
 # DopeSheet Editor - General/Standard UI
 
-# Editor types: 
-# ('VIEW_3D', 'TIMELINE', 'GRAPH_EDITOR', 'DOPESHEET_EDITOR', 'NLA_EDITOR', 'IMAGE_EDITOR', 
-# 'CLIP_EDITOR', 'TEXT_EDITOR', 'NODE_EDITOR', 'PROPERTIES', 'OUTLINER', 'USER_PREFERENCES', 'INFO', 'FILE_BROWSE)
-
-
-################################ Switch between the editors ##########################################
-
-
-class switch_editors_in_dopesheet(bpy.types.Operator):
-    """You are in Dopesheet Editor"""      # blender will use this as a tooltip for menu items and buttons.
-    bl_idname = "wm.switch_editor_in_dopesheet"        # unique identifier for buttons and menu items to reference.
-    bl_label = "Dopesheet Editor"         # display name in the interface.
-    bl_options = {'REGISTER', 'UNDO'}  # enable undo for the operator.
-
-
-##########################################################################
-
 class DOPESHEET_HT_header(Header):
     bl_space_type = 'DOPESHEET_EDITOR'
 
@@ -133,15 +116,9 @@
         st = context.space_data
         toolsettings = context.tool_settings
 
-        ALL_MT_editormenu.draw_hidden(context, layout) # bfa - show hide the editormenu
-
-        # bfa - The tabs to switch between the four animation editors. The classes are in space_time.py
-        row = layout.row(align=True)
-        row.operator("wm.switch_editor_to_timeline", text="", icon='TIME')
-        row.operator("wm.switch_editor_to_graph", text="", icon='IPO')
-        row.operator("wm.switch_editor_in_dopesheet", text="", icon='DOPESHEET_ACTIVE')
-        row.operator("wm.switch_editor_to_nla", text="", icon='NLA')
-        
+        row = layout.row(align=True)
+        row.template_header()
+
         DOPESHEET_MT_editor_menus.draw_collapsible(context, layout)
 
         layout.prop(st, "mode", text="")
@@ -154,10 +131,10 @@
             layout.template_ID(st, "action", new="action.new", unlink="action.unlink")
 
             row = layout.row(align=True)
-            row.operator("action.push_down", text="", icon='NLA_PUSHDOWN')
-            row.operator("action.stash", text="", icon='FREEZE')
-
-        layout.prop(st.dopesheet, "show_summary", text="")
+            row.operator("action.push_down", text="Push Down", icon='NLA_PUSHDOWN')
+            row.operator("action.stash", text="Stash", icon='FREEZE')
+
+        layout.prop(st.dopesheet, "show_summary", text="Summary")
 
         if st.mode == 'DOPESHEET':
             dopesheet_filter(layout, context)
@@ -191,26 +168,12 @@
         if st.mode != 'GPENCIL':
             layout.prop(st, "auto_snap", text="")
 
-<<<<<<< HEAD
-# bfa - show hide the editormenu
-class ALL_MT_editormenu(Menu):
-    bl_label = ""
-
-    def draw(self, context):
-        self.draw_menus(self.layout, context)
-=======
         row = layout.row(align=True)
         row.operator("action.copy", text="", icon='COPYDOWN')
         row.operator("action.paste", text="", icon='PASTEDOWN')
         if st.mode not in ('GPENCIL', 'MASK'):
             row.operator("action.paste", text="", icon='PASTEFLIPDOWN').flipped = True
->>>>>>> b76dbf5e
-
-    @staticmethod
-    def draw_menus(layout, context):
-
-        row = layout.row(align=True)
-        row.template_header() # editor type menus
+
 
 class DOPESHEET_MT_editor_menus(Menu):
     bl_idname = "DOPESHEET_MT_editor_menus"
@@ -271,36 +234,8 @@
 
         layout.separator()
         layout.operator("screen.area_dupli")
-<<<<<<< HEAD
-        layout.operator("screen.toggle_maximized_area", text="Toggle Maximize Area") # bfa - the separated tooltip. Class is in space_text.py
-        layout.operator("screen.screen_full_area").use_hide_panels = True
-=======
         layout.operator("screen.screen_full_area")
         layout.operator("screen.screen_full_area", text="Toggle Fullscreen Area").use_hide_panels = True
->>>>>>> b76dbf5e
-
-
-# Workaround to separate the tooltips
-class DOPESHEET_MT_select_before_current_frame(bpy.types.Operator):
-    """Select Before Current Frame\nSelects the keyframes before the current frame """      # blender will use this as a tooltip for menu items and buttons.
-    bl_idname = "action.select_leftright_before"        # unique identifier for buttons and menu items to reference.
-    bl_label = "Before Current Frame"         # display name in the interface.
-    bl_options = {'REGISTER', 'UNDO'}  # enable undo for the operator.
-
-    def execute(self, context):        # execute() is called by blender when running the operator.
-        bpy.ops.action.select_leftright(extend = False, mode = 'LEFT')
-        return {'FINISHED'}  
-
-# Workaround to separate the tooltips
-class DOPESHEET_MT_select_after_current_frame(bpy.types.Operator):
-    """Select After Current Frame\nSelects the keyframes after the current frame """      # blender will use this as a tooltip for menu items and buttons.
-    bl_idname = "action.select_leftright_after"        # unique identifier for buttons and menu items to reference.
-    bl_label = "After Current Frame"         # display name in the interface.
-    bl_options = {'REGISTER', 'UNDO'}  # enable undo for the operator.
-
-    def execute(self, context):        # execute() is called by blender when running the operator.
-        bpy.ops.action.select_leftright(extend = False, mode = 'RIGHT')
-        return {'FINISHED'}  
 
 
 class DOPESHEET_MT_select(Menu):
@@ -327,23 +262,21 @@
         layout.operator("action.select_column", text="Between Selected Markers").mode = 'MARKERS_BETWEEN'
 
         layout.separator()
-
-        layout.operator("action.select_leftright_before", text="Before Current Frame") # bfa - the separated tooltip
-        layout.operator("action.select_leftright_after", text="After Current Frame") # bfa - the separated tooltip
-        #props = layout.operator("action.select_leftright", text="After Current Frame")
-        #props.extend = False
-        #props.mode = 'RIGHT'
-
-        
+        props = layout.operator("action.select_leftright", text="Before Current Frame")
+        props.extend = False
+        props.mode = 'LEFT'
+        props = layout.operator("action.select_leftright", text="After Current Frame")
+        props.extend = False
+        props.mode = 'RIGHT'
 
         # FIXME: grease pencil mode isn't supported for these yet, so skip for that mode only
         if context.space_data.mode != 'GPENCIL':
             layout.separator()
-            layout.operator("action.select_more",text = "More")
-            layout.operator("action.select_less",text = "Less")
+            layout.operator("action.select_more")
+            layout.operator("action.select_less")
 
             layout.separator()
-            layout.operator("action.select_linked", text = "Linked")
+            layout.operator("action.select_linked")
 
 
 class DOPESHEET_MT_marker(Menu):
@@ -401,16 +334,6 @@
         layout.separator()
         layout.operator("anim.channels_fcurves_enable")
 
-# Workaround to separate the tooltips
-class DOPESHEET_MT_key_clean_channels(bpy.types.Operator):
-    """Clean Channels\nSimplify F-Curves by removing closely spaced keyframes in selected channels"""      # blender will use this as a tooltip for menu items and buttons.
-    bl_idname = "action.clean_channels"        # unique identifier for buttons and menu items to reference.
-    bl_label = "Clean Channels"         # display name in the interface.
-    bl_options = {'REGISTER', 'UNDO'}  # enable undo for the operator.
-
-    def execute(self, context):        # execute() is called by blender when running the operator.
-        bpy.ops.action.clean(channels = True)
-        return {'FINISHED'}  
 
 class DOPESHEET_MT_key(Menu):
     bl_label = "Key"
@@ -440,17 +363,12 @@
 
         layout.separator()
         layout.operator("action.clean").channels = False
-<<<<<<< HEAD
-        layout.operator("action.clean_channels", text="Clean Channels") # bfa -  separated tooltips
-=======
         layout.operator("action.clean", text="Clean Channels").channels = True
->>>>>>> b76dbf5e
         layout.operator("action.sample")
 
         layout.separator()
-        layout.operator("action.copy", text="Copy Keyframes", icon='COPYDOWN')
-        layout.operator("action.paste", text="Paste Keyframes", icon='PASTEDOWN')
-        layout.operator("action.paste", text="Paste Flipped", icon='PASTEFLIPDOWN').flipped = True
+        layout.operator("action.copy")
+        layout.operator("action.paste")
 
 
 class DOPESHEET_MT_key_transform(Menu):
@@ -517,8 +435,6 @@
         #layout.operator("action.paste")
 
 
-<<<<<<< HEAD
-=======
 class DOPESHEET_MT_delete(Menu):
     bl_label = "Delete"
 
@@ -533,6 +449,5 @@
         layout.operator("action.clean", text="Clean Channels").channels = True
 
 
->>>>>>> b76dbf5e
 if __name__ == "__main__":  # only for live edit.
     bpy.utils.register_module(__name__)