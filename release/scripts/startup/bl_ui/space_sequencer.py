# ##### BEGIN GPL LICENSE BLOCK #####
#
#  This program is free software; you can redistribute it and/or
#  modify it under the terms of the GNU General Public License
#  as published by the Free Software Foundation; either version 2
#  of the License, or (at your option) any later version.
#
#  This program is distributed in the hope that it will be useful,
#  but WITHOUT ANY WARRANTY; without even the implied warranty of
#  MERCHANTABILITY or FITNESS FOR A PARTICULAR PURPOSE.  See the
#  GNU General Public License for more details.
#
#  You should have received a copy of the GNU General Public License
#  along with this program; if not, write to the Free Software Foundation,
#  Inc., 51 Franklin Street, Fifth Floor, Boston, MA 02110-1301, USA.
#
# ##### END GPL LICENSE BLOCK #####

# <pep8 compliant>
import bpy
from bpy.types import (
    Header,
    Menu,
    Panel,
)
from bpy.app.translations import (
    contexts as i18n_contexts,
    pgettext_iface as iface_,
)
from bl_ui.properties_grease_pencil_common import (
    AnnotationDataPanel,
    AnnotationOnionSkin,
)
from bl_ui.space_toolsystem_common import (
    ToolActivePanelHelper,
)
from rna_prop_ui import PropertyPanel


def act_strip(context):
    try:
        return context.scene.sequence_editor.active_strip
    except AttributeError:
        return None


def selected_sequences_len(context):
    selected_sequences = getattr(context, "selected_sequences", None)
    if selected_sequences is None:
        return 0
    return len(selected_sequences)


def draw_color_balance(layout, color_balance):

    layout.use_property_split = False

    flow = layout.grid_flow(row_major=True, columns=0, even_columns=True, even_rows=False, align=False)
    col = flow.column()

    box = col.box()
    split = box.split(factor=0.35)
    col = split.column(align=True)
    col.label(text="Lift:")
    col.separator()
    col.separator()
    col.prop(color_balance, "lift", text="")
    col.prop(color_balance, "invert_lift", text="Invert", icon='ARROW_LEFTRIGHT')
    split.template_color_picker(color_balance, "lift", value_slider=True, cubic=True)

    col = flow.column()

    box = col.box()
    split = box.split(factor=0.35)
    col = split.column(align=True)
    col.label(text="Gamma:")
    col.separator()
    col.separator()
    col.prop(color_balance, "gamma", text="")
    col.prop(color_balance, "invert_gamma", text="Invert", icon='ARROW_LEFTRIGHT')
    split.template_color_picker(color_balance, "gamma", value_slider=True, lock_luminosity=True, cubic=True)

    col = flow.column()

    box = col.box()
    split = box.split(factor=0.35)
    col = split.column(align=True)
    col.label(text="Gain:")
    col.separator()
    col.separator()
    col.prop(color_balance, "gain", text="")
    col.prop(color_balance, "invert_gain", text="Invert", icon='ARROW_LEFTRIGHT')
    split.template_color_picker(color_balance, "gain", value_slider=True, lock_luminosity=True, cubic=True)


class SEQUENCER_PT_active_tool(ToolActivePanelHelper, Panel):
    bl_space_type = 'SEQUENCE_EDITOR'
    bl_region_type = 'UI'
    bl_category = "Tool"


class SEQUENCER_HT_tool_header(Header):
    bl_space_type = 'SEQUENCE_EDITOR'
    bl_region_type = 'TOOL_HEADER'

    def draw(self, context):
        layout = self.layout

        self.draw_tool_settings(context)

        # TODO: options popover.

    def draw_tool_settings(self, context):
        pass

        layout = self.layout

        # Active Tool
        # -----------
        from bl_ui.space_toolsystem_common import ToolSelectPanelHelper
        # Most callers assign the `tool` & `tool_mode`, currently the result is not used.
        """
        tool = ToolSelectPanelHelper.draw_active_tool_header(context, layout)
        tool_mode = context.mode if tool is None else tool.mode
        """
        # Only draw the header.
        ToolSelectPanelHelper.draw_active_tool_header(context, layout)


class SEQUENCER_HT_header(Header):
    bl_space_type = 'SEQUENCE_EDITOR'

    def draw(self, context):
        layout = self.layout

        st = context.space_data

        ALL_MT_editormenu.draw_hidden(context, layout) # bfa - show hide the editormenu
        layout.prop(st, "view_type", text="")
        SEQUENCER_MT_editor_menus.draw_collapsible(context, layout)

        layout.separator_spacer()

        if st.view_type in {'PREVIEW', 'SEQUENCER_PREVIEW'}:
            layout.prop(st, "display_mode", text="", icon_only=True)
            layout.prop(st, "preview_channels", text="", icon_only=True)

            gpd = context.gpencil_data
            tool_settings = context.tool_settings

            # Proportional editing
            if gpd and gpd.use_stroke_edit_mode:
                row = layout.row(align=True)
                row.prop(tool_settings, "use_proportional_edit", icon_only=True)
                if tool_settings.use_proportional_edit:
                    row.prop(tool_settings, "proportional_edit_falloff", icon_only=True)


        row = layout.row(align=True)
        row.prop(st, "show_strip_overlay", text="", icon='OVERLAY')
        sub = row.row(align=True)
        sub.popover(panel="SEQUENCER_PT_overlay", text="")
        sub.active = st.show_strip_overlay


class SEQUENCER_PT_overlay(Panel):
    bl_space_type = 'SEQUENCE_EDITOR'
    bl_region_type = 'HEADER'
    bl_label = "Overlays"
    bl_ui_units_x = 7

    def draw(self, _context):
        pass


class SEQUENCER_PT_preview_overlay(Panel):
    bl_space_type = 'SEQUENCE_EDITOR'
    bl_region_type = 'HEADER'
    bl_parent_id = 'SEQUENCER_PT_overlay'
    bl_label = "Preview Overlays"

    @classmethod
    def poll(cls, context):
        st = context.space_data
        return st.view_type in {'PREVIEW', 'SEQUENCER_PREVIEW'} and st.display_mode == 'IMAGE'

    def draw(self, context):
        ed = context.scene.sequence_editor
        st = context.space_data
        layout = self.layout

        layout.active = st.show_strip_overlay
        layout.prop(ed, "show_overlay", text="Frame Overlay")
        layout.prop(st, "show_safe_areas", text="Safe Areas")
        layout.prop(st, "show_metadata", text="Metadata")
        layout.prop(st, "show_annotation", text="Annotations")


class SEQUENCER_PT_sequencer_overlay(Panel):
    bl_space_type = 'SEQUENCE_EDITOR'
    bl_region_type = 'HEADER'
    bl_parent_id = 'SEQUENCER_PT_overlay'
    bl_label = "Sequencer Overlays"

    @classmethod
    def poll(cls, context):
        st = context.space_data
        return st.view_type in {'SEQUENCER', 'SEQUENCER_PREVIEW'}

    def draw(self, context):
        st = context.space_data
        layout = self.layout

        layout.active = st.show_strip_overlay

        layout.prop(st, "show_strip_name", text="Name")
        layout.prop(st, "show_strip_source", text="Source")
        layout.prop(st, "show_strip_duration", text="Duration")

        layout.separator()

        layout.prop(st, "show_strip_offset", text="Offsets")
        layout.prop(st, "show_fcurves", text="F-Curves")

        layout.separator()

        layout.prop_menu_enum(st, "waveform_display_type")


# bfa - show hide the editormenu
class ALL_MT_editormenu(Menu):
    bl_label = ""

    def draw(self, context):
        self.draw_menus(self.layout, context)

    @staticmethod
    def draw_menus(layout, context):

        row = layout.row(align=True)
        row.template_header() # editor type menus

class SEQUENCER_MT_editor_menus(Menu):
    bl_idname = "SEQUENCER_MT_editor_menus"
    bl_label = ""

    def draw(self, context):
        layout = self.layout
        st = context.space_data

        layout.menu("SCREEN_MT_user_menu", text = "Quick") # Quick favourites menu
        layout.menu("SEQUENCER_MT_view")
        layout.menu("SEQUENCER_MT_export")

        if st.view_type in {'SEQUENCER', 'SEQUENCER_PREVIEW'}:
            layout.menu("SEQUENCER_MT_navigation")
            layout.menu("SEQUENCER_MT_select")
            if st.show_markers:
                layout.menu("SEQUENCER_MT_marker")
            layout.menu("SEQUENCER_MT_add")
            layout.menu("SEQUENCER_MT_strip")


class SEQUENCER_MT_view_cache(Menu):
    bl_label = "Cache"

    def draw(self, context):
        layout = self.layout

        ed = context.scene.sequence_editor
        layout.prop(ed, "show_cache")
        layout.separator()

        col = layout.column()
        col.enabled = ed.show_cache

        col.prop(ed, "show_cache_final_out")
        col.prop(ed, "show_cache_raw")
        col.prop(ed, "show_cache_preprocessed")
        col.prop(ed, "show_cache_composite")


class SEQUENCER_MT_range(Menu):
    bl_label = "Range"

    def draw(self, _context):
        layout = self.layout

        layout.operator("anim.previewrange_set", text="Set Preview Range", icon = "PREVIEW_RANGE")
        layout.operator("sequencer.set_range_to_strips", text="Set Preview Range to Strips", icon = "PREVIEW_RANGE").preview = True
        layout.operator("anim.previewrange_clear", text="Clear Preview Range", icon = "CLEAR")

        layout.separator()

        layout.operator("anim.start_frame_set", text="Set Start Frame", icon = "AFTER_CURRENT_FRAME")
        layout.operator("anim.end_frame_set", text="Set End Frame", icon = "BEFORE_CURRENT_FRAME")
        layout.operator("sequencer.set_range_to_strips", text="Set Frame Range to Strips", icon = "PREVIEW_RANGE")

class SEQUENCER_MT_preview_zoom(Menu):
    bl_label = "Fractional Zoom"

    def draw(self, _context):
        layout = self.layout
        layout.operator_context = 'INVOKE_REGION_PREVIEW'

        ratios = ((1, 8), (1, 4), (1, 2), (1, 1), (2, 1), (4, 1), (8, 1))

        for i, (a, b) in enumerate(ratios):
            if i in {3, 4}:  # Draw separators around Zoom 1:1.
                layout.separator()

            layout.operator(
                "sequencer.view_zoom_ratio",
                text=iface_("Zoom %d:%d") % (a, b), icon = "ZOOM_SET",
                translate=False,
            ).ratio = a / b
        layout.operator_context = 'INVOKE_DEFAULT'


class SEQUENCER_MT_proxy(Menu):
    bl_label = "Proxy"

    def draw(self, context):
        layout = self.layout

        st = context.space_data
        col = layout.column()
        col.operator("sequencer.enable_proxies", text="Setup")
        col.operator("sequencer.rebuild_proxy", text="Rebuild")
        col.enabled = selected_sequences_len(context) >= 1
        layout.prop(st, "proxy_render_size", text="")


class SEQUENCER_MT_view(Menu):
    bl_label = "View"

    def draw(self, context):
        layout = self.layout

        st = context.space_data
        is_preview = st.view_type in {'PREVIEW', 'SEQUENCER_PREVIEW'}
        is_sequencer_view = st.view_type in {'SEQUENCER', 'SEQUENCER_PREVIEW'}

        if st.view_type == 'PREVIEW':
            # Specifying the REGION_PREVIEW context is needed in preview-only
            # mode, else the lookup for the shortcut will fail in
            # wm_keymap_item_find_props() (see T32595).
            layout.operator_context = 'INVOKE_REGION_PREVIEW'
        layout.prop(st, "show_region_ui")
        layout.prop(st, "show_region_toolbar")
        layout.operator_context = 'INVOKE_DEFAULT'

        if is_sequencer_view:
            layout.prop(st, "show_region_hud")

        layout.separator()

        layout.operator_context = 'INVOKE_REGION_WIN'
        layout.operator("view2d.zoom_in", icon = "ZOOM_IN")
        layout.operator("view2d.zoom_out", icon = "ZOOM_OUT")

        if is_sequencer_view:
            layout.operator_context = 'INVOKE_REGION_WIN'
            layout.operator("view2d.zoom_border", text = "Zoom Border", icon = "ZOOM_BORDER")

            layout.separator()

            layout.operator("sequencer.view_all", text="Frame All", icon = "VIEWALL" )
            layout.operator("sequencer.view_selected", text = "Frame Selected", icon='VIEW_SELECTED')

        if is_preview:
            layout.operator_context = 'INVOKE_REGION_PREVIEW'

            if is_sequencer_view:
                layout.menu("SEQUENCER_MT_preview_zoom", text="Fractional Preview Zoom")
            else:
                layout.operator("view2d.zoom_border", text="Zoom Border", icon = "ZOOM_BORDER")
                layout.menu("SEQUENCER_MT_preview_zoom")

            layout.separator()

            layout.operator("sequencer.view_all_preview", text="Fit Preview in window", icon = "VIEW_FIT")

            layout.separator()

            layout.menu("SEQUENCER_MT_proxy")

            layout.operator_context = 'INVOKE_DEFAULT'
        
        layout.separator()
        layout.operator_context = 'INVOKE_REGION_WIN'
        layout.operator("sequencer.refresh_all", icon='FILE_REFRESH', text="Refresh All")
        layout.operator_context = 'INVOKE_DEFAULT'

        if is_sequencer_view:
            layout.separator()

            layout.operator_context = 'INVOKE_DEFAULT'

            layout.separator()
<<<<<<< HEAD

            layout.operator_context = 'INVOKE_REGION_WIN'
            layout.operator("sequencer.refresh_all", icon='FILE_REFRESH', text="Refresh All")
=======
            layout.prop(st, "show_locked_time")

            layout.separator()
            layout.prop(st, "show_seconds")
            layout.prop(st, "show_markers")
            if context.preferences.view.show_developer_ui:
                layout.menu("SEQUENCER_MT_view_cache", text="Show Cache")
>>>>>>> 8e447b2d

        layout.separator()

        layout.operator("render.opengl", text="Sequence Render Image", icon='RENDER_STILL').sequencer = True
        props = layout.operator("render.opengl", text="Sequence Render Animation", icon='RENDER_ANIMATION')
        props.animation = True
        props.sequencer = True

        layout.separator()

        # Note that the context is needed for the shortcut to display properly.
        layout.operator_context = 'INVOKE_REGION_PREVIEW' if is_preview else 'INVOKE_REGION_WIN'
        props = layout.operator(
            "wm.context_toggle_enum",
            text="Toggle Sequencer/Preview",
            icon='SEQ_SEQUENCER' if is_preview else 'SEQ_PREVIEW',
        )
        props.data_path = "space_data.view_type"
        props.value_1 = 'SEQUENCER'
        props.value_2 = 'PREVIEW'
        layout.operator_context = 'INVOKE_DEFAULT'


class SEQUENCER_MT_export(Menu):
    bl_label = "Export"

    def draw(self, context):
        layout = self.layout

        layout.operator("sequencer.export_subtitles", text="Export Subtitles", icon='EXPORT')


class SEQUENCER_MT_select_handle(Menu):
    bl_label = "Select Handle"

    def draw(self, _context):
        layout = self.layout

        layout.operator("sequencer.select_handles", text="Both", icon = "SELECT_HANDLE_BOTH").side = 'BOTH'
        layout.operator("sequencer.select_handles", text="Left", icon = "SELECT_HANDLE_LEFT").side = 'LEFT'
        layout.operator("sequencer.select_handles", text="Right", icon = "SELECT_HANDLE_RIGHT").side = 'RIGHT'

        layout.separator()

        layout.operator("sequencer.select_handles", text="Both Neighbors", icon = "SELECT_HANDLE_BOTH").side = 'BOTH_NEIGHBORS'
        layout.operator("sequencer.select_handles", text="Left Neighbor", icon = "SELECT_HANDLE_LEFT").side = 'LEFT_NEIGHBOR'
        layout.operator("sequencer.select_handles", text="Right Neighbor", icon = "SELECT_HANDLE_RIGHT").side = 'RIGHT_NEIGHBOR'


class SEQUENCER_MT_select_channel(Menu):
    bl_label = "Select Channel"

    def draw(self, _context):
        layout = self.layout

        layout.operator("sequencer.select_side", text="Left", icon = "RESTRICT_SELECT_OFF").side = 'LEFT'
        layout.operator("sequencer.select_side", text="Right", icon = "RESTRICT_SELECT_OFF").side = 'RIGHT'
        layout.separator()
        layout.operator("sequencer.select_side", text="Both Sides", icon = "RESTRICT_SELECT_OFF").side = 'BOTH'


class SEQUENCER_MT_select_linked(Menu):
    bl_label = "Select Linked"

    def draw(self, _context):
        layout = self.layout

        layout.operator("sequencer.select_linked", text="All", icon='SELECT_ALL')
        layout.operator("sequencer.select_less", text="Less", icon = "SELECTLESS")
        layout.operator("sequencer.select_more", text="More", icon = "SELECTMORE")


class SEQUENCER_MT_select(Menu):
    bl_label = "Select"

    def draw(self, _context):
        layout = self.layout

        layout.operator("sequencer.select_all", text="All", icon='SELECT_ALL').action = 'SELECT'
        layout.operator("sequencer.select_all", text="None", icon='SELECT_NONE').action = 'DESELECT'
        layout.operator("sequencer.select_all", text="Invert", icon='INVERSE').action = 'INVERT'

        layout.separator()

        layout.operator("sequencer.select_box", text="Box Select", icon='BORDER_RECT')
        props = layout.operator("sequencer.select_box", text="Box Select (Include Handles)", icon='BORDER_RECT')
        props.include_handles = True

        layout.separator()

        layout.operator_menu_enum("sequencer.select_side_of_frame", "side", text="Side of Frame")
        layout.menu("SEQUENCER_MT_select_handle", text="Handle")
        layout.menu("SEQUENCER_MT_select_channel", text="Channel")
        layout.menu("SEQUENCER_MT_select_linked", text="Linked")

        layout.separator()
        layout.operator_menu_enum("sequencer.select_grouped", "type", text="Grouped")


class SEQUENCER_MT_marker(Menu):
    bl_label = "Marker"

    def draw(self, context):
        layout = self.layout

        st = context.space_data
        is_sequencer_view = st.view_type in {'SEQUENCER', 'SEQUENCER_PREVIEW'}

        from bl_ui.space_time import marker_menu_generic
        marker_menu_generic(layout, context)


class SEQUENCER_MT_change(Menu):
    bl_label = "Change"

    def draw(self, context):
        layout = self.layout
        strip = act_strip(context)

        layout.operator_context = 'INVOKE_REGION_WIN'

        layout.operator_menu_enum("sequencer.change_effect_input", "swap")
        layout.operator_menu_enum("sequencer.change_effect_type", "type")
        prop = layout.operator("sequencer.change_path", text="Path/Files")

        if strip:
            strip_type = strip.type

            if strip_type == 'IMAGE':
                prop.filter_image = True
            elif strip_type == 'MOVIE':
                prop.filter_movie = True
            elif strip_type == 'SOUND':
                prop.filter_sound = True


class SEQUENCER_MT_navigation(Menu):
    bl_label = "Navi"

    def draw(self, _context):
        layout = self.layout

        layout.operator("screen.animation_play", icon='PLAY')

        layout.separator()

        layout.operator("sequencer.view_frame", icon = "VIEW_FRAME" )

        layout.separator()

        props = layout.operator("sequencer.strip_jump", text="Jump to Previous Strip", icon='PREVIOUSACTIVE')
        props.next = False
        props.center = False
        props = layout.operator("sequencer.strip_jump", text="Jump to Next Strip", icon='NEXTACTIVE')
        props.next = True
        props.center = False

        layout.separator()

        props = layout.operator("sequencer.strip_jump", text="Jump to Previous Strip (Center)", icon='PREVIOUSACTIVE')
        props.next = False
        props.center = True
        props = layout.operator("sequencer.strip_jump", text="Jump to Next Strip (Center)", icon='NEXTACTIVE')
        props.next = True
        props.center = True

        layout.separator()

        layout.menu("SEQUENCER_MT_range")


class SEQUENCER_MT_add(Menu):
    bl_label = "Add"
    bl_translation_context = i18n_contexts.operator_default

    def draw(self, context):

        layout = self.layout
        layout.operator_context = 'INVOKE_REGION_WIN'

        bpy_data_scenes_len = len(bpy.data.scenes)
        if bpy_data_scenes_len > 10:
            layout.operator_context = 'INVOKE_DEFAULT'
            layout.operator("sequencer.scene_strip_add", text="Scene...", icon='SCENE_DATA')
        elif bpy_data_scenes_len > 1:
            layout.operator_menu_enum("sequencer.scene_strip_add", "scene", text="Scene", icon='SCENE_DATA')
        else:
            layout.menu("SEQUENCER_MT_add_empty", text="Scene", icon='SCENE_DATA')
        del bpy_data_scenes_len

        bpy_data_movieclips_len = len(bpy.data.movieclips)
        if bpy_data_movieclips_len > 10:
            layout.operator_context = 'INVOKE_DEFAULT'
            layout.operator("sequencer.movieclip_strip_add", text="Clip...", icon='TRACKER')
        elif bpy_data_movieclips_len > 0:
            layout.operator_menu_enum("sequencer.movieclip_strip_add", "clip", text="Clip", icon='TRACKER')
        else:
            layout.menu("SEQUENCER_MT_add_empty", text="Clip", icon='TRACKER')
        del bpy_data_movieclips_len

        bpy_data_masks_len = len(bpy.data.masks)
        if bpy_data_masks_len > 10:
            layout.operator_context = 'INVOKE_DEFAULT'
            layout.operator("sequencer.mask_strip_add", text="Mask...", icon='MOD_MASK')
        elif bpy_data_masks_len > 0:
            layout.operator_menu_enum("sequencer.mask_strip_add", "mask", text="Mask", icon='MOD_MASK')
        else:
            layout.menu("SEQUENCER_MT_add_empty", text="Mask", icon='MOD_MASK')
        del bpy_data_masks_len

        layout.separator()

        layout.operator("sequencer.movie_strip_add", text="Movie", icon='FILE_MOVIE')
        layout.operator("sequencer.sound_strip_add", text="Sound", icon='FILE_SOUND')
        layout.operator("sequencer.image_strip_add", text="Image/Sequence", icon='FILE_IMAGE')

        layout.separator()

        layout.operator_context = 'INVOKE_REGION_WIN'
        layout.operator("sequencer.effect_strip_add", text="Color", icon='COLOR').type = 'COLOR'
        layout.operator("sequencer.effect_strip_add", text="Text", icon='FONT_DATA').type = 'TEXT'

        layout.separator()

        layout.operator("sequencer.effect_strip_add", text="Adjustment Layer", icon='COLOR').type = 'ADJUSTMENT'

        layout.operator_context = 'INVOKE_DEFAULT'
        layout.menu("SEQUENCER_MT_add_effect", icon='SHADERFX')

        col = layout.column()
        col.menu("SEQUENCER_MT_add_transitions", icon='ARROW_LEFTRIGHT')
        col.enabled = selected_sequences_len(context) >= 2

        col = layout.column()
        col.operator_menu_enum("sequencer.fades_add", "type", text="Fade", icon='IPO_EASE_IN_OUT')
        col.enabled = selected_sequences_len(context) >= 1
        col.operator("sequencer.fades_clear", text="Clear Fade", icon="CLEAR")


class SEQUENCER_MT_add_empty(Menu):
    bl_label = "Empty"

    def draw(self, _context):
        layout = self.layout

        layout.label(text="No Items Available")


class SEQUENCER_MT_add_transitions(Menu):
    bl_label = "Transition"

    def draw(self, context):

        layout = self.layout

        col = layout.column()

        col.operator("sequencer.crossfade_sounds", text="Sound Crossfade", icon='SPEAKER')

        col.separator()

        col.operator("sequencer.effect_strip_add", text="Cross", icon='NODE_VECTOR').type = 'CROSS'
        col.operator("sequencer.effect_strip_add", text="Gamma Cross", icon='NODE_GAMMA').type = 'GAMMA_CROSS'

        col.separator()

        col.operator("sequencer.effect_strip_add", text="Wipe", icon='NODE_VECTOR_TRANSFORM').type = 'WIPE'
        col.enabled = selected_sequences_len(context) >= 2


class SEQUENCER_MT_add_effect(Menu):
    bl_label = "Effect Strip"

    def draw(self, context):

        layout = self.layout
        layout.operator_context = 'INVOKE_REGION_WIN'

        col = layout.column()
        col.operator("sequencer.effect_strip_add", text="Add", icon='SEQ_ADD').type = 'ADD'
        col.operator("sequencer.effect_strip_add", text="Subtract", icon='NODE_INVERT').type = 'SUBTRACT'
        col.operator("sequencer.effect_strip_add", text="Multiply", icon='SEQ_MULTIPLY').type = 'MULTIPLY'
        col.operator("sequencer.effect_strip_add", text="Over Drop", icon='SEQ_ALPHA_OVER').type = 'OVER_DROP'
        col.operator("sequencer.effect_strip_add", text="Alpha Over", icon='IMAGE_ALPHA').type = 'ALPHA_OVER'
        col.operator("sequencer.effect_strip_add", text="Alpha Under", icon='NODE_HOLDOUTSHADER').type = 'ALPHA_UNDER'
        col.operator("sequencer.effect_strip_add", text="Color Mix", icon='NODE_MIXRGB').type = 'COLORMIX'
        col.enabled = selected_sequences_len(context) >= 2

        layout.separator()

        layout.operator("sequencer.effect_strip_add", text="Multicam Selector", icon='SEQ_MULTICAM').type = 'MULTICAM'

        layout.separator()

        col = layout.column()
        col.operator("sequencer.effect_strip_add", text="Transform", icon='TRANSFORM_MOVE').type = 'TRANSFORM'
        col.operator("sequencer.effect_strip_add", text="Speed Control", icon='NODE_CURVE_TIME').type = 'SPEED'

        col.separator()

        col.operator("sequencer.effect_strip_add", text="Glow", icon='LIGHT_SUN').type = 'GLOW'
        col.operator("sequencer.effect_strip_add", text="Gaussian Blur", icon='NODE_BLUR').type = 'GAUSSIAN_BLUR'
        col.enabled = selected_sequences_len(context) != 0


class SEQUENCER_MT_strip_image_transform(Menu):
    bl_label = "Image Transform"

    def draw(self, _context):
        layout = self.layout

        layout.operator("sequencer.strip_transform_fit", text="Scale To Fit").fit_method = 'FIT'
        layout.operator("sequencer.strip_transform_fit", text="Scale to Fill").fit_method = 'FILL'
        layout.operator("sequencer.strip_transform_fit", text="Stretch To Fill").fit_method = 'STRETCH'
        layout.separator()

        layout.operator("sequencer.strip_transform_clear", text="Clear Position").property = 'POSITION'
        layout.operator("sequencer.strip_transform_clear", text="Clear Scale").property = 'SCALE'
        layout.operator("sequencer.strip_transform_clear", text="Clear Rotation").property = 'ROTATION'
        layout.operator("sequencer.strip_transform_clear", text="Clear All").property = 'ALL'


class SEQUENCER_MT_strip_transform(Menu):
    bl_label = "Transform"

    def draw(self, _context):
        layout = self.layout

        layout.operator("transform.seq_slide", text="Move", icon = "TRANSFORM_MOVE")
        layout.operator("transform.transform", text="Move/Extend from Current Frame", icon = "SEQ_MOVE_EXTEND").mode = 'TIME_EXTEND'
        layout.operator("sequencer.slip", text="Slip Strip Contents", icon = "SEQ_SLIP_CONTENTS")

        layout.separator()
        layout.operator("sequencer.swap", text="Swap Strip Left", icon = "SEQ_SWAP_LEFT").side = 'LEFT'
        layout.operator("sequencer.swap", text="Swap Strip Right", icon = "SEQ_SWAP_RIGHT").side = 'RIGHT'

        layout.separator()
        layout.operator("sequencer.gap_remove", icon = "SEQ_REMOVE_GAPS").all = False
        layout.operator("sequencer.gap_insert", icon = "SEQ_INSERT_GAPS")


class SEQUENCER_MT_strip_input(Menu):
    bl_label = "Inputs"

    def draw(self, context):
        layout = self.layout
        strip = act_strip(context)

        layout.operator("sequencer.reload", text="Reload Strips", icon = "FILE_REFRESH")
        layout.operator("sequencer.reload", text="Reload Strips and Adjust Length", icon = "FILE_REFRESH").adjust_length = True
        prop = layout.operator("sequencer.change_path", text="Change Path/Files", icon = "FILE_MOVIE")
        layout.operator("sequencer.swap_data", text="Swap Data", icon = "SWAP")

        if strip:
            strip_type = strip.type

            if strip_type == 'IMAGE':
                prop.filter_image = True
            elif strip_type == 'MOVIE':
                prop.filter_movie = True
            elif strip_type == 'SOUND':
                prop.filter_sound = True


class SEQUENCER_MT_strip_lock_mute(Menu):
    bl_label = "Lock/Mute"

    def draw(self, _context):
        layout = self.layout

        layout.operator("sequencer.lock", icon='LOCKED')
        layout.operator("sequencer.unlock", icon='UNLOCKED')

        layout.separator()

        layout.operator("sequencer.mute", icon='HIDE_ON').unselected = False
        layout.operator("sequencer.unmute", icon='HIDE_OFF').unselected = False
        layout.operator("sequencer.mute", text="Mute Unselected Strips", icon='HIDE_UNSELECTED').unselected = True
        layout.operator("sequencer.unmute", text="Unmute Deselected Strips", icon='SHOW_UNSELECTED').unselected = True


class SEQUENCER_MT_strip_effect(Menu):
    bl_label = "Effect Strip"

    def draw(self, _context):
        layout = self.layout

        layout.operator_menu_enum("sequencer.change_effect_input", "swap")
        layout.operator_menu_enum("sequencer.change_effect_type", "type")
        layout.operator("sequencer.reassign_inputs", icon='RANDOMIZE_TRANSFORM')
        layout.operator("sequencer.swap_inputs", icon='RANDOMIZE')


class SEQUENCER_MT_strip_movie(Menu):
    bl_label = "Movie Strip"

    def draw(self, _context):
        layout = self.layout

        layout.operator("sequencer.rendersize", icon='RENDER_REGION')
        layout.operator("sequencer.deinterlace_selected_movies", icon='SEQ_DEINTERLACE')


class SEQUENCER_MT_strip(Menu):
    bl_label = "Strip"

    def draw(self, context):
        layout = self.layout

        layout.operator_context = 'INVOKE_REGION_WIN'

        layout.separator()
        layout.menu("SEQUENCER_MT_strip_transform")
        layout.menu("SEQUENCER_MT_strip_image_transform")
        layout.operator("sequencer.snap", icon = "SEQ_SNAP_STRIP")
        layout.operator("sequencer.offset_clear", icon = "SEQ_CLEAR_OFFSET")

        layout.separator()
        layout.operator("sequencer.split", text="Split", icon='CUT').type = 'SOFT'
        layout.operator("sequencer.split", text="Hold Split", icon='CUT').type = 'HARD'

        layout.separator()
        layout.operator("sequencer.copy", text="Copy", icon='COPYDOWN')
        layout.operator("sequencer.paste", text="Paste", icon='PASTEDOWN')
        layout.operator("sequencer.duplicate_move", icon='DUPLICATE')
        layout.operator("sequencer.delete", text="Delete", icon='DELETE')

        strip = act_strip(context)

        if strip:
            strip_type = strip.type

            if strip_type != 'SOUND':
                layout.separator()
                layout.operator_menu_enum("sequencer.strip_modifier_add", "type", text="Add Strip Modifier")
                layout.operator("sequencer.strip_modifier_copy", text="Copy Modifiers to Selection", icon='COPYDOWN')

            if strip_type in {
                    'CROSS', 'ADD', 'SUBTRACT', 'ALPHA_OVER', 'ALPHA_UNDER',
                    'GAMMA_CROSS', 'MULTIPLY', 'OVER_DROP', 'WIPE', 'GLOW',
                    'TRANSFORM', 'COLOR', 'SPEED', 'MULTICAM', 'ADJUSTMENT',
                    'GAUSSIAN_BLUR',
            }:
                layout.separator()
                layout.menu("SEQUENCER_MT_strip_effect")
            elif strip_type == 'MOVIE':
                layout.separator()
                layout.menu("SEQUENCER_MT_strip_movie")
            elif strip_type == 'IMAGE':
                layout.separator()
                layout.operator("sequencer.rendersize", icon='RENDER_REGION')
                layout.operator("sequencer.images_separate", icon='SEPARATE')
            elif strip_type == 'TEXT':
                layout.separator()
                layout.menu("SEQUENCER_MT_strip_effect")
            elif strip_type == 'META':
                layout.separator()
                layout.operator("sequencer.meta_make", icon='ADD_METASTRIP')
                layout.operator("sequencer.meta_separate", icon='REMOVE_METASTRIP')
                layout.operator("sequencer.meta_toggle", text="Toggle Meta", icon='TOGGLE_META')
            if strip_type != 'META':
                layout.separator()
                layout.operator("sequencer.meta_make", icon='ADD_METASTRIP')
                layout.operator("sequencer.meta_toggle", text="Toggle Meta", icon='TOGGLE_META')

        layout.separator()
        layout.menu("SEQUENCER_MT_strip_lock_mute")

        layout.separator()
        layout.menu("SEQUENCER_MT_strip_input")


class SEQUENCER_MT_context_menu(Menu):
    bl_label = "Sequencer Context Menu"

    def draw(self, context):
        layout = self.layout

        layout.operator_context = 'INVOKE_REGION_WIN'

        layout.operator("sequencer.split", text="Split", icon='CUT').type = 'SOFT'

        layout.separator()

        layout.operator("sequencer.copy", text="Copy", icon='COPYDOWN')
        layout.operator("sequencer.paste", text="Paste", icon='PASTEDOWN')
        layout.operator("sequencer.duplicate_move", icon='DUPLICATE')
        props = layout.operator("wm.call_panel", text="Rename", icon = "RENAME")
        props.name = "TOPBAR_PT_name"
        props.keep_open = False
        layout.operator("sequencer.delete", text="Delete", icon='DELETE')

        layout.separator()

        layout.operator("sequencer.slip", text="Slip Strip Contents", icon = "SEQ_SLIP_CONTENTS")
        layout.operator("sequencer.snap", icon = "SEQ_SNAP_STRIP")

        layout.separator()

        layout.operator("sequencer.set_range_to_strips", text="Set Preview Range to Strips", icon = "PREVIEW_RANGE").preview = True

        layout.separator()

        layout.operator("sequencer.gap_remove", icon = "SEQ_REMOVE_GAPS").all = False
        layout.operator("sequencer.gap_insert", icon = "SEQ_INSERT_GAPS")

        layout.separator()

        strip = act_strip(context)

        if strip:
            strip_type = strip.type
            selected_sequences_count = selected_sequences_len(context)

            if strip_type != 'SOUND':
                layout.separator()
                layout.operator_menu_enum("sequencer.strip_modifier_add", "type", text="Add Modifier")
                layout.operator("sequencer.strip_modifier_copy", text="Copy Modifiers to Selection", icon='COPYDOWN')

                if selected_sequences_count >= 2:
                    layout.separator()
                    col = layout.column()
                    col.menu("SEQUENCER_MT_add_transitions", text="Add Transition")

            elif selected_sequences_count >= 2:
                layout.separator()
                layout.operator("sequencer.crossfade_sounds", text="Crossfade Sounds", icon='SPEAKER')

            if selected_sequences_count >= 1:
                col = layout.column()
                col.operator_menu_enum("sequencer.fades_add", "type", text="Fade")
                layout.operator("sequencer.fades_clear", text="Clear Fade", icon="CLEAR")

            if strip_type in {
                    'CROSS', 'ADD', 'SUBTRACT', 'ALPHA_OVER', 'ALPHA_UNDER',
                    'GAMMA_CROSS', 'MULTIPLY', 'OVER_DROP', 'WIPE', 'GLOW',
                    'TRANSFORM', 'COLOR', 'SPEED', 'MULTICAM', 'ADJUSTMENT',
                    'GAUSSIAN_BLUR',
            }:
                layout.separator()
                layout.menu("SEQUENCER_MT_strip_effect")
            elif strip_type == 'MOVIE':
                layout.separator()
                layout.menu("SEQUENCER_MT_strip_movie")
            elif strip_type == 'IMAGE':
                layout.separator()
                layout.operator("sequencer.rendersize", icon='RENDER_REGION')
                layout.operator("sequencer.images_separate", icon='SEPARATE')
            elif strip_type == 'TEXT':
                layout.separator()
                layout.menu("SEQUENCER_MT_strip_effect")
            elif strip_type == 'META':
                layout.separator()
                layout.operator("sequencer.meta_make", icon='ADD_METASTRIP')
                layout.operator("sequencer.meta_separate", icon='REMOVE_METASTRIP')
                layout.operator("sequencer.meta_toggle", text="Toggle Meta", icon='TOGGLE_META')
            if strip_type != 'META':
                layout.separator()
                layout.operator("sequencer.meta_make", icon='ADD_METASTRIP')
                layout.operator("sequencer.meta_toggle", text="Toggle Meta", icon='TOGGLE_META')

        layout.separator()

        layout.menu("SEQUENCER_MT_strip_lock_mute")


class SequencerButtonsPanel:
    bl_space_type = 'SEQUENCE_EDITOR'
    bl_region_type = 'UI'

    @staticmethod
    def has_sequencer(context):
        return (context.space_data.view_type in {'SEQUENCER', 'SEQUENCER_PREVIEW'})

    @classmethod
    def poll(cls, context):
        return cls.has_sequencer(context) and (act_strip(context) is not None)


class SequencerButtonsPanel_Output:
    bl_space_type = 'SEQUENCE_EDITOR'
    bl_region_type = 'UI'

    @staticmethod
    def has_preview(context):
        st = context.space_data
        return (st.view_type in {'PREVIEW', 'SEQUENCER_PREVIEW'}) or st.show_backdrop

    @classmethod
    def poll(cls, context):
        return cls.has_preview(context)


class SEQUENCER_PT_strip(SequencerButtonsPanel, Panel):
    bl_label = ""
    bl_options = {'HIDE_HEADER'}
    bl_category = "Strip"

    def draw(self, context):
        layout = self.layout
        strip = act_strip(context)
        strip_type = strip.type

        if strip_type in {
                'ADD', 'SUBTRACT', 'ALPHA_OVER', 'ALPHA_UNDER', 'MULTIPLY',
                'OVER_DROP', 'GLOW', 'TRANSFORM', 'SPEED', 'MULTICAM',
                'GAUSSIAN_BLUR', 'COLORMIX',
        }:
            icon_header = 'SHADERFX'
        elif strip_type in {
                'CROSS', 'GAMMA_CROSS', 'WIPE',
        }:
            icon_header = 'ARROW_LEFTRIGHT'
        elif strip_type == 'SCENE':
            icon_header = 'SCENE_DATA'
        elif strip_type == 'MOVIECLIP':
            icon_header = 'TRACKER'
        elif strip_type == 'MASK':
            icon_header = 'MOD_MASK'
        elif strip_type == 'MOVIE':
            icon_header = 'FILE_MOVIE'
        elif strip_type == 'SOUND':
            icon_header = 'FILE_SOUND'
        elif strip_type == 'IMAGE':
            icon_header = 'FILE_IMAGE'
        elif strip_type == 'COLOR':
            icon_header = 'COLOR'
        elif strip_type == 'TEXT':
            icon_header = 'FONT_DATA'
        elif strip_type == 'ADJUSTMENT':
            icon_header = 'COLOR'
        elif strip_type == 'META':
            icon_header = 'SEQ_STRIP_META'
        else:
            icon_header = 'SEQ_SEQUENCER'

        row = layout.row()
        row.label(text="", icon=icon_header)
        row.prop(strip, "name", text="")
        row.prop(strip, "mute", toggle=True, icon_only=True, emboss=False)


class SEQUENCER_PT_adjust_crop(SequencerButtonsPanel, Panel):
    bl_label = "Crop"
    bl_options = {'DEFAULT_CLOSED'}
    bl_category = "Strip"

    @classmethod
    def poll(cls, context):
        if not cls.has_sequencer(context):
            return False

        strip = act_strip(context)
        if not strip:
            return False

        strip = act_strip(context)
        return strip.type != 'SOUND'

    def draw(self, context):
        strip = act_strip(context)
        layout = self.layout
        layout.use_property_split = True
        layout.active = not strip.mute

        col = layout.column(align=True)
        col.prop(strip.crop, "min_x")
        col.prop(strip.crop, "max_x")
        col.prop(strip.crop, "max_y")
        col.prop(strip.crop, "min_y")


class SEQUENCER_PT_effect(SequencerButtonsPanel, Panel):
    bl_label = "Effect Strip"
    bl_category = "Strip"

    @classmethod
    def poll(cls, context):
        if not cls.has_sequencer(context):
            return False

        strip = act_strip(context)
        if not strip:
            return False

        return strip.type in {
            'ADD', 'SUBTRACT', 'ALPHA_OVER', 'ALPHA_UNDER',
            'CROSS', 'GAMMA_CROSS', 'MULTIPLY', 'OVER_DROP',
            'WIPE', 'GLOW', 'TRANSFORM', 'COLOR', 'SPEED',
            'MULTICAM', 'GAUSSIAN_BLUR', 'TEXT', 'COLORMIX'
        }

    def draw(self, context):
        layout = self.layout
        layout.use_property_split = True
        layout.use_property_decorate = False

        strip = act_strip(context)

        layout.active = not strip.mute

        if strip.input_count > 0:
            col = layout.column()
            row = col.row()
            row.prop(strip, "input_1")

            if strip.input_count > 1:
                row.operator("sequencer.swap_inputs", text="", icon='SORT_ASC')
                row = col.row()
                row.prop(strip, "input_2")
                row.operator("sequencer.swap_inputs", text="", icon='SORT_DESC')

        strip_type = strip.type

        if strip_type == 'COLOR':
            layout.template_color_picker(strip, "color", value_slider=True, cubic=True)
            layout.prop(strip, "color", text="")

        elif strip_type == 'WIPE':
            col = layout.column()
            col.prop(strip, "transition_type")
            col.alignment = 'RIGHT'
            col.row().prop(strip, "direction", expand=True)

            col = layout.column()
            col.prop(strip, "blur_width", slider=True)
            if strip.transition_type in {'SINGLE', 'DOUBLE'}:
                col.prop(strip, "angle")

        elif strip_type == 'GLOW':
            flow = layout.column_flow()
            flow.prop(strip, "threshold", slider=True)
            flow.prop(strip, "clamp", slider=True)
            flow.prop(strip, "boost_factor")
            flow.prop(strip, "blur_radius")
            flow.prop(strip, "quality", slider=True)
            flow.use_property_split = False
            flow.prop(strip, "use_only_boost")

        elif strip_type == 'SPEED':
            layout.use_property_split = False
            layout.prop(strip, "use_default_fade", text="Stretch to Input Strip Length")
            layout.use_property_split = True
            if not strip.use_default_fade:
                layout.use_property_split = False
                layout.prop(strip, "use_as_speed")
                layout.use_property_split = True
                if strip.use_as_speed:
                    layout.prop(strip, "speed_factor")
                else:
                    layout.prop(strip, "speed_factor", text="Frame Number")
                    layout.use_property_split = False
                    layout.prop(strip, "use_scale_to_length")

        elif strip_type == 'TRANSFORM':
            col = layout.column()

            col.prop(strip, "interpolation")
            col.prop(strip, "translation_unit")
            col = layout.column(align=True)
            col.prop(strip, "translate_start_x", text="Position X")
            col.prop(strip, "translate_start_y", text="Y")

            col.separator()

            colsub = col.column(align=True)
            colsub.use_property_split = False
            colsub.prop(strip, "use_uniform_scale")

            if strip.use_uniform_scale:
                colsub = col.column(align=True)
                colsub.prop(strip, "scale_start_x", text="Scale")
            else:
                col.prop(strip, "scale_start_x", text="Scale X")
                col.prop(strip, "scale_start_y", text="Y")

            col = layout.column(align=True)
            col.prop(strip, "rotation_start", text="Rotation")

        elif strip_type == 'MULTICAM':
            col = layout.column(align=True)
            strip_channel = strip.channel

            col.prop(strip, "multicam_source", text="Source Channel")

            # The multicam strip needs at least 2 strips to be useful
            if strip_channel > 2:
                BT_ROW = 4
                col.label(text="Cut to")
                row = col.row()

                for i in range(1, strip_channel):
                    if (i % BT_ROW) == 1:
                        row = col.row(align=True)

                    # Workaround - .enabled has to have a separate UI block to work
                    if i == strip.multicam_source:
                        sub = row.row(align=True)
                        sub.enabled = False
                        sub.operator("sequencer.split_multicam", text="%d" % i).camera = i
                    else:
                        sub_1 = row.row(align=True)
                        sub_1.enabled = True
                        sub_1.operator("sequencer.split_multicam", text="%d" % i).camera = i

                if strip.channel > BT_ROW and (strip_channel - 1) % BT_ROW:
                    for i in range(strip.channel, strip_channel + ((BT_ROW + 1 - strip_channel) % BT_ROW)):
                        row.label(text="")
            else:
                col.separator()
                col.label(text="Two or more channels are needed below this strip", icon='INFO')

        elif strip_type == 'TEXT':
            layout = self.layout
            col = layout.column()
            col.scale_x = 1.3
            col.scale_y = 1.3
            col.use_property_split = False
            col.prop(strip, "text", text="")
            col.use_property_split = True
            layout.prop(strip, "wrap_width", text="Wrap Width")

        col = layout.column(align=True)
        if strip_type == 'SPEED':
            col.use_property_split = True
            col.prop(strip, "multiply_speed")
            col.use_property_split = False
            col.prop(strip, "use_frame_interpolate")

        elif strip_type in {'CROSS', 'GAMMA_CROSS', 'WIPE', 'ALPHA_OVER', 'ALPHA_UNDER', 'OVER_DROP'}:
            col.use_property_split = False
            col.prop(strip, "use_default_fade", text="Default Fade")
            col.use_property_split = True
            if not strip.use_default_fade:
                col.prop(strip, "effect_fader", text="Effect Fader")
        elif strip_type == 'GAUSSIAN_BLUR':
            col = layout.column(align=True)
            col.prop(strip, "size_x", text="Size X")
            col.prop(strip, "size_y", text="Y")
        elif strip_type == 'COLORMIX':
            layout.prop(strip, "blend_effect", text="Blend Mode")
            row = layout.row(align=True)
            row.prop(strip, "factor", slider=True)


class SEQUENCER_PT_effect_text_layout(SequencerButtonsPanel, Panel):
    bl_label = "Layout"
    bl_parent_id = "SEQUENCER_PT_effect"
    bl_category = "Strip"

    @classmethod
    def poll(cls, context):
        strip = act_strip(context)
        return strip.type == 'TEXT'

    def draw(self, context):
        strip = act_strip(context)
        layout = self.layout
        layout.use_property_split = True
        col = layout.column()
        col.prop(strip, "location", text="Location")
        col.prop(strip, "align_x", text="Anchor X")
        col.prop(strip, "align_y", text="Y")


class SEQUENCER_PT_effect_text_style(SequencerButtonsPanel, Panel):
    bl_label = "Style"
    bl_parent_id = "SEQUENCER_PT_effect"
    bl_category = "Strip"

    @classmethod
    def poll(cls, context):
        strip = act_strip(context)
        return strip.type == 'TEXT'

    def draw(self, context):
        strip = act_strip(context)
        layout = self.layout
        layout.use_property_split = True
        col = layout.column()

        row = col.row(align=True)
        row.use_property_decorate = False
        row.template_ID(strip, "font", open="font.open", unlink="font.unlink")
        row.prop(strip, "use_bold", text="", icon="BOLD")
        row.prop(strip, "use_italic", text="", icon="ITALIC")

        col = layout.column()
        split = col.split(factor=.4, align=True)
        split.label(text="Size")
        split.prop(strip, "font_size", text="")

        split = col.split(factor=.4, align=True)
        split.label(text="Color")
        split.prop(strip, "color", text="")

        split = col.split(factor=.4, align=True)
        row = split.row()
        row.use_property_decorate = False
        row.use_property_split = False
        row = row.prop(strip, "use_shadow", text="Shadow")
        if (strip.use_shadow and (not strip.mute)):
            split.prop(strip, "shadow_color", text="")
        else:
            split.label(icon='DISCLOSURE_TRI_RIGHT')

        split = col.split(factor=.4, align=True)
        col = split.column(align=True)
        col.use_property_decorate = False
        col.use_property_split = False
        col.prop(strip, "use_box", text="Box")

        sub = split.column()
        if (strip.use_box and (not strip.mute)):
            sub.prop(strip, "box_color", text="")
            row = col.row()
            row.separator()
            row.label(text="Box Margin")
            sub.prop(strip, "box_margin", text="")
        else:
            sub.label(icon='DISCLOSURE_TRI_RIGHT')


class SEQUENCER_PT_source(SequencerButtonsPanel, Panel):
    bl_label = "Source"
    bl_options = {'DEFAULT_CLOSED'}
    bl_category = "Strip"

    @classmethod
    def poll(cls, context):
        if not cls.has_sequencer(context):
            return False

        strip = act_strip(context)
        if not strip:
            return False

        return strip.type in {'MOVIE', 'IMAGE', 'SOUND'}

    def draw(self, context):
        layout = self.layout
        layout.use_property_split = True
        layout.use_property_decorate = False

        scene = context.scene
        strip = act_strip(context)
        strip_type = strip.type

        layout.active = not strip.mute

        # Draw a filename if we have one.
        if strip_type == 'SOUND':
            sound = strip.sound
            layout.template_ID(strip, "sound", open="sound.open")
            if sound is not None:

                col = layout.column()
                col.prop(sound, "filepath", text="")

                col.alignment = 'RIGHT'
                sub = col.column(align=True)
                split = sub.split(factor=0.5, align=True)
                split.alignment = 'RIGHT'
                if sound.packed_file:
                    split.label(text="Unpack")
                    split.operator("sound.unpack", icon='PACKAGE', text="")
                else:
                    split.label(text="Pack")
                    split.operator("sound.pack", icon='UGLYPACKAGE', text="")

                layout.use_property_split = False
                layout.prop(sound, "use_memory_cache")
        else:
            if strip_type == 'IMAGE':
                col = layout.column()
                col.prop(strip, "directory", text="")

                # Current element for the filename.
                elem = strip.strip_elem_from_frame(scene.frame_current)
                if elem:
                    col.prop(elem, "filename", text="")  # strip.elements[0] could be a fallback

                col.prop(strip.colorspace_settings, "name", text="Color Space")

                col.prop(strip, "alpha_mode", text="Alpha")
                sub = col.column(align=True)
                sub.operator("sequencer.change_path", text="Change Data/Files", icon='FILEBROWSER').filter_image = True
            else:  # elif strip_type == 'MOVIE':
                elem = strip.elements[0]

                col = layout.column()
                col.prop(strip, "filepath", text="")
                col.prop(strip.colorspace_settings, "name", text="Color Space")
                col.prop(strip, "stream_index")

                col.use_property_split = False
                col.prop(strip, "use_deinterlace")
                col.use_property_split = True

            if scene.render.use_multiview:
                layout.prop(strip, "use_multiview")

                col = layout.column()
                col.active = strip.use_multiview

                col.row().prop(strip, "views_format", expand=True)

            box = col.box()
            box.active = strip.views_format == 'STEREO_3D'
            box.template_image_stereo_3d(strip.stereo_3d_format)

            # Resolution.
            col = layout.box()
            col = col.column(align=True)
            split = col.split(factor=0.5, align=False)
            split.alignment = 'RIGHT'
            split.label(text="Resolution")
            size = (elem.orig_width, elem.orig_height) if elem else (0, 0)
            if size[0] and size[1]:
                split.alignment = 'LEFT'
                split.label(text="%dx%d" % size, translate=False)
            else:
                split.label(text="None")
            #FPS
            if elem.orig_fps:
                split = col.split(factor=0.5, align=False)
                split.alignment = 'RIGHT'
                split.label(text="FPS")
                split.alignment = 'LEFT'
                split.label(text="%.2f" % elem.orig_fps, translate=False)



class SEQUENCER_PT_scene(SequencerButtonsPanel, Panel):
    bl_label = "Scene"
    bl_category = "Strip"

    @classmethod
    def poll(cls, context):
        if not cls.has_sequencer(context):
            return False

        strip = act_strip(context)
        if not strip:
            return False

        return (strip.type == 'SCENE')

    def draw(self, context):
        strip = act_strip(context)
        scene = strip.scene

        layout = self.layout
        layout.use_property_split = True
        layout.use_property_decorate = False
        layout.active = not strip.mute

        layout.template_ID(strip, "scene", text="Scene")
        layout.prop(strip, "scene_input", text="Input")

        if strip.scene_input == 'CAMERA':
            layout.template_ID(strip, "scene_camera", text="Camera")

        if scene:
            # Build a manual split layout as a hack to get proper alignment with the rest of the buttons.
            sub = layout.row(align=True)
            sub.use_property_decorate = True
            split = sub.split(factor=0.4, align=True)
            split.alignment = 'RIGHT'
            split.label(text="Volume")
            split.prop(scene, "audio_volume", text="")
            sub.use_property_decorate = False

        if strip.scene_input == 'CAMERA':
            layout = layout.column(align = True)
            layout.label(text = "Show")
            layout.use_property_split = False
            row = layout.row()
            row.separator()
            layout.prop(strip, "use_annotations", text="Annotations")
            if scene:
                # Warning, this is not a good convention to follow.
                # Expose here because setting the alpha from the 'Render' menu is very inconvenient.
                row = layout.row()
                row.separator()
                row.prop(scene.render, "film_transparent")


class SEQUENCER_PT_mask(SequencerButtonsPanel, Panel):
    bl_label = "Mask"
    bl_category = "Strip"

    @classmethod
    def poll(cls, context):
        if not cls.has_sequencer(context):
            return False

        strip = act_strip(context)
        if not strip:
            return False

        return (strip.type == 'MASK')

    def draw(self, context):
        layout = self.layout
        layout.use_property_split = True

        strip = act_strip(context)

        layout.active = not strip.mute

        layout.template_ID(strip, "mask")

        mask = strip.mask

        if mask:
            sta = mask.frame_start
            end = mask.frame_end
            layout.label(text=iface_("Original frame range: %d-%d (%d)") % (sta, end, end - sta + 1), translate=False)


class SEQUENCER_PT_time(SequencerButtonsPanel, Panel):
    bl_label = "Time"
    bl_options = {'DEFAULT_CLOSED'}
    bl_category = "Strip"

    @classmethod
    def poll(cls, context):
        if not cls.has_sequencer(context):
            return False

        strip = act_strip(context)
        if not strip:
            return False

        return strip.type

    def draw_header_preset(self, context):
        layout = self.layout
        layout.alignment = 'RIGHT'
        strip = act_strip(context)

        layout.prop(strip, "lock", text="", icon_only=True, emboss=False)

    def draw(self, context):
        from bpy.utils import smpte_from_frame

        layout = self.layout
        layout.use_property_split = False
        layout.use_property_decorate = False

        scene = context.scene
        frame_current = scene.frame_current
        strip = act_strip(context)

        is_effect = isinstance(strip, bpy.types.EffectSequence)

        # Get once.
        frame_start = strip.frame_start
        frame_final_start = strip.frame_final_start
        frame_final_end = strip.frame_final_end
        frame_final_duration = strip.frame_final_duration
        frame_offset_start = strip.frame_offset_start
        frame_offset_end = strip.frame_offset_end

        length_list = (
            str(frame_start),
            str(frame_final_end),
            str(frame_final_duration),
            str(frame_offset_start),
            str(frame_offset_end),
        )

        if not is_effect:
            length_list = length_list + (
                str(strip.animation_offset_start),
                str(strip.animation_offset_end),
            )

        max_length = max(len(x) for x in length_list)
        max_factor = (1.9 - max_length) / 30

        layout.enabled = not strip.lock
        layout.active = not strip.mute

        sub = layout.row(align=True)
        split = sub.split(factor=0.5 + max_factor)
        split.alignment = 'RIGHT'
        split.label(text="Channel")
        split.prop(strip, "channel", text="")

        sub = layout.column(align=True)
        split = sub.split(factor=0.5 + max_factor, align=True)
        split.alignment = 'RIGHT'
        split.label(text="Start")
        split.prop(strip, "frame_start", text=smpte_from_frame(frame_start))

        split = sub.split(factor=0.5 + max_factor, align=True)
        split.alignment = 'RIGHT'
        split.label(text="Duration")
        split.prop(strip, "frame_final_duration", text=smpte_from_frame(frame_final_duration))

        # Use label, editing this value from the UI allows negative values,
        # users can adjust duration.
        split = sub.split(factor=0.5 + max_factor, align=True)
        split.alignment = 'RIGHT'
        split.label(text="End")
        split = split.split(factor=0.8 + max_factor, align=True)
        split.label(text="%14s" % smpte_from_frame(frame_final_end))
        split.alignment = 'RIGHT'
        split.label(text=str(frame_final_end) + " ")

        if not is_effect:

            layout.alignment = 'RIGHT'
            sub = layout.column(align=True)

            split = sub.split(factor=0.5 + max_factor, align=True)
            split.alignment = 'RIGHT'
            split.label(text="Strip Offset Start")
            split.prop(strip, "frame_offset_start", text=smpte_from_frame(frame_offset_start))

            split = sub.split(factor=0.5 + max_factor, align=True)
            split.alignment = 'RIGHT'
            split.label(text="End")
            split.prop(strip, "frame_offset_end", text=smpte_from_frame(frame_offset_end))

            layout.alignment = 'RIGHT'
            sub = layout.column(align=True)

            split = sub.split(factor=0.5 + max_factor, align=True)
            split.alignment = 'RIGHT'
            split.label(text="Hold Offset Start")
            split.prop(strip, "animation_offset_start", text=smpte_from_frame(strip.animation_offset_start))

            split = sub.split(factor=0.5 + max_factor, align=True)
            split.alignment = 'RIGHT'
            split.label(text="End")
            split.prop(strip, "animation_offset_end", text=smpte_from_frame(strip.animation_offset_end))

        col = layout.column(align=True)
        col = col.box()
        col.active = (
            (frame_current >= frame_final_start) and
            (frame_current <= frame_final_start + frame_final_duration)
        )

        split = col.split(factor=0.5 + max_factor, align=True)
        split.alignment = 'RIGHT'
        split.label(text="Current Frame")
        split = split.split(factor=0.8 + max_factor, align=True)
        frame_display = frame_current - frame_final_start
        split.label(text="%14s" % smpte_from_frame(frame_display))
        split.alignment = 'RIGHT'
        split.label(text=str(frame_display) + " ")

        if strip.type == 'SCENE':
            scene = strip.scene

            if scene:
                sta = scene.frame_start
                end = scene.frame_end
                split = col.split(factor=0.5 + max_factor)
                split.alignment = 'RIGHT'
                split.label(text="Original Frame Range")
                split.alignment = 'LEFT'
                split.label(text="%d-%d (%d)" % (sta, end, end - sta + 1), translate=False)


class SEQUENCER_PT_adjust_sound(SequencerButtonsPanel, Panel):
    bl_label = "Sound"
    bl_category = "Strip"

    @classmethod
    def poll(cls, context):
        if not cls.has_sequencer(context):
            return False

        strip = act_strip(context)
        if not strip:
            return False

        strip = act_strip(context)
        return strip.type == 'SOUND'

    def draw(self, context):
        layout = self.layout
        layout.use_property_split = True

        st = context.space_data
        strip = act_strip(context)
        sound = strip.sound

        layout.active = not strip.mute

        col = layout.column()

        col.prop(strip, "volume", text="Volume")
        col.prop(strip, "pitch")

        col = layout.column()
        col.prop(strip, "pan")
        col.enabled = sound is not None and sound.use_mono

        if sound is not None:
            col = layout.column()
            if st.waveform_display_type == 'DEFAULT_WAVEFORMS':
                row = col.row()
                row.use_property_split = False
                row.prop(strip, "show_waveform")
                row.prop_decorator(strip, "show_waveform")
            col.use_property_split = False
            col.prop(sound, "use_mono")


class SEQUENCER_PT_adjust_comp(SequencerButtonsPanel, Panel):
    bl_label = "Compositing"
    bl_category = "Strip"

    @classmethod
    def poll(cls, context):
        if not cls.has_sequencer(context):
            return False

        strip = act_strip(context)
        if not strip:
            return False

        strip = act_strip(context)
        return strip.type != 'SOUND'

    def draw(self, context):
        layout = self.layout
        layout.use_property_split = True

        strip = act_strip(context)

        layout.active = not strip.mute

        col = layout.column()
        col.prop(strip, "blend_type", text="Blend")
        col.prop(strip, "blend_alpha", text="Opacity", slider=True)


class SEQUENCER_PT_adjust_transform(SequencerButtonsPanel, Panel):
    bl_label = "Transform"
    bl_category = "Strip"
    bl_options = {'DEFAULT_CLOSED'}

    @classmethod
    def poll(cls, context):
        if not cls.has_sequencer(context):
            return False

        strip = act_strip(context)
        if not strip:
            return False

        strip = act_strip(context)
        return strip.type != 'SOUND'

    def draw(self, context):
        strip = act_strip(context)
        layout = self.layout
        layout.use_property_split = True
        layout.active = not strip.mute

        col = layout.column(align=True)
        col.prop(strip.transform, "offset_x", text="Position X")
        col.prop(strip.transform, "offset_y", text="Y")

        col = layout.column(align=True)
        col.prop(strip.transform, "scale_x", text="Scale X")
        col.prop(strip.transform, "scale_y", text="Y")

        col = layout.column(align=True)
        col.prop(strip.transform, "rotation", text="Rotation")

        row = layout.row(heading="Mirror")
        sub = row.row(align=True)
        sub.prop(strip, "use_flip_x", text="X", toggle=True)
        sub.prop(strip, "use_flip_y", text="Y", toggle=True)


class SEQUENCER_PT_adjust_video(SequencerButtonsPanel, Panel):
    bl_label = "Video"
    bl_options = {'DEFAULT_CLOSED'}
    bl_category = "Strip"

    @classmethod
    def poll(cls, context):
        if not cls.has_sequencer(context):
            return False

        strip = act_strip(context)
        if not strip:
            return False

        return strip.type in {
            'MOVIE', 'IMAGE', 'SCENE', 'MOVIECLIP', 'MASK',
            'META', 'ADD', 'SUBTRACT', 'ALPHA_OVER',
            'ALPHA_UNDER', 'CROSS', 'GAMMA_CROSS', 'MULTIPLY',
            'OVER_DROP', 'WIPE', 'GLOW', 'TRANSFORM', 'COLOR',
            'MULTICAM', 'SPEED', 'ADJUSTMENT', 'COLORMIX'
        }

    def draw(self, context):
        layout = self.layout

        layout.use_property_split = True

        col = layout.column()

        strip = act_strip(context)

        layout.active = not strip.mute

        col.prop(strip, "strobe")

        if strip.type == 'MOVIECLIP':
            col = layout.column()
            col.label(text="Tracker")
            col = layout.column(align = True)
            row = col.row()
            row.separator()
            row.use_property_split = False
            row.prop(strip, "stabilize2d")
            row.prop_decorator(strip, "stabilize2d")

            col = layout.column()
            col.label(text="Distortion")
            col = layout.column(align = True)
            row = col.row()
            row.separator()
            row.use_property_split = False
            row.prop(strip, "undistort")
            row.prop_decorator(strip, "undistort")
            col.separator()

        row = col.row()
        row.use_property_split = False
        row.prop(strip, "use_reverse_frames")
        row.prop_decorator(strip, "use_reverse_frames")


class SEQUENCER_PT_adjust_color(SequencerButtonsPanel, Panel):
    bl_label = "Color"
    bl_options = {'DEFAULT_CLOSED'}
    bl_category = "Strip"

    @classmethod
    def poll(cls, context):
        if not cls.has_sequencer(context):
            return False

        strip = act_strip(context)
        if not strip:
            return False

        return strip.type in {
            'MOVIE', 'IMAGE', 'SCENE', 'MOVIECLIP', 'MASK',
            'META', 'ADD', 'SUBTRACT', 'ALPHA_OVER',
            'ALPHA_UNDER', 'CROSS', 'GAMMA_CROSS', 'MULTIPLY',
            'OVER_DROP', 'WIPE', 'GLOW', 'TRANSFORM', 'COLOR',
            'MULTICAM', 'SPEED', 'ADJUSTMENT', 'COLORMIX'
        }

    def draw(self, context):
        layout = self.layout
        layout.use_property_split = True

        strip = act_strip(context)

        layout.active = not strip.mute

        col = layout.column()
        col.prop(strip, "color_saturation", text="Saturation")
        col.prop(strip, "color_multiply", text="Multiply")
        row = col.row()
        row.use_property_split = False
        row.prop(strip, "use_float", text="Convert to Float")
        row.prop_decorator(strip, "use_float")


class SEQUENCER_PT_cache_settings(SequencerButtonsPanel, Panel):
    bl_label = "Cache Settings"
    bl_category = "Cache"

    @classmethod
    def poll(cls, context):
        show_developer_ui = context.preferences.view.show_developer_ui
        return cls.has_sequencer(context) and  context.scene.sequence_editor and show_developer_ui

    def draw(self, context):
        layout = self.layout
        layout.use_property_split = False
        layout.use_property_decorate = False

        ed = context.scene.sequence_editor

        col = layout.column()


        col.prop(ed, "use_cache_raw")
        col.prop(ed, "use_cache_preprocessed")
        col.prop(ed, "use_cache_composite")
        col.prop(ed, "use_cache_final")


class SEQUENCER_PT_proxy_settings(SequencerButtonsPanel, Panel):
    bl_label = "Proxy Settings"
    bl_category = "Proxy"

    @classmethod
    def poll(cls, context):
        return cls.has_sequencer(context) and context.scene.sequence_editor

    def draw(self, context):
        layout = self.layout
        layout.use_property_split = True
        layout.use_property_decorate = False

        ed = context.scene.sequence_editor
        flow = layout.column_flow()
        flow.prop(ed, "proxy_storage", text="Storage")

        if ed.proxy_storage == 'PROJECT':
            flow.prop(ed, "proxy_dir", text="Directory")

        col = layout.column()
        col.operator("sequencer.enable_proxies")
        col.operator("sequencer.rebuild_proxy", icon='LASTOPERATOR')


class SEQUENCER_PT_strip_proxy(SequencerButtonsPanel, Panel):
    bl_label = "Strip Proxy & Timecode"
    bl_category = "Proxy"

    @classmethod
    def poll(cls, context):
        if not cls.has_sequencer(context) and context.scene.sequence_editor:
            return False

        strip = act_strip(context)
        if not strip:
            return False

        return strip.type in {'MOVIE', 'IMAGE'}

    def draw_header(self, context):
        strip = act_strip(context)

        self.layout.prop(strip, "use_proxy", text="")

    def draw(self, context):
        layout = self.layout
        layout.use_property_split = False
        layout.use_property_decorate = False

        ed = context.scene.sequence_editor

        strip = act_strip(context)

        if strip.proxy:
            proxy = strip.proxy

            if ed.proxy_storage == 'PER_STRIP':
                col = layout.column(align = True)
                col.label(text = "Custom Proxy")
                row = col.row()
                row.separator()
                row.prop(proxy, "use_proxy_custom_directory")
                row = col.row()
                row.separator()
                row.prop(proxy, "use_proxy_custom_file")
                col.use_property_split = True
                if proxy.use_proxy_custom_directory and not proxy.use_proxy_custom_file:
                    col.prop(proxy, "directory")
                if proxy.use_proxy_custom_file:
                    col.prop(proxy, "filepath")

            layout.use_property_split = True
            row = layout.row(heading="Resolutions", align=True)
            row.prop(strip.proxy, "build_25", toggle=True)
            row.prop(strip.proxy, "build_50", toggle=True)
            row.prop(strip.proxy, "build_75", toggle=True)
            row.prop(strip.proxy, "build_100", toggle=True)

            layout.use_property_split = False
            layout.prop(proxy, "use_overwrite")

            layout.use_property_split = True

            col = layout.column()
            col.prop(proxy, "quality", text="Quality")

            if strip.type == 'MOVIE':
                col = layout.column()

                col.prop(proxy, "timecode", text="Timecode Index")


class SEQUENCER_PT_strip_cache(SequencerButtonsPanel, Panel):
    bl_label = "Strip Cache"
    bl_category = "Cache"
    bl_options = {'DEFAULT_CLOSED'}

    @classmethod
    def poll(cls, context):
        show_developer_ui = context.preferences.view.show_developer_ui
        if not cls.has_sequencer(context):
            return False
        if act_strip(context) is not None and show_developer_ui:
            return True
        return False

    def draw_header(self, context):
        strip = act_strip(context)
        self.layout.prop(strip, "override_cache_settings", text="")

    def draw(self, context):
        layout = self.layout
        layout.use_property_split = False
        layout.use_property_decorate = False

        strip = act_strip(context)
        layout.active = strip.override_cache_settings

        col = layout.column()
        col.prop(strip, "use_cache_raw")
        col.prop(strip, "use_cache_preprocessed")
        col.prop(strip, "use_cache_composite")


class SEQUENCER_PT_preview(SequencerButtonsPanel_Output, Panel):
    bl_label = "Scene Strip Display"
    bl_space_type = 'SEQUENCE_EDITOR'
    bl_region_type = 'UI'
    bl_options = {'DEFAULT_CLOSED'}
    bl_category = "View"

    def draw(self, context):
        layout = self.layout
        layout.use_property_split = True
        layout.use_property_decorate = False

        render = context.scene.render

        col = layout.column()
        col.prop(render, "sequencer_gl_preview", text="Shading")

        if render.sequencer_gl_preview in {'SOLID', 'WIREFRAME'}:
            col.use_property_split = False
            col.prop(render, "use_sequencer_override_scene_strip")


class SEQUENCER_PT_view(SequencerButtonsPanel_Output, Panel):
    bl_label = "View Settings"
    bl_category = "View"

    def draw(self, context):
        layout = self.layout
        layout.use_property_split = True
        layout.use_property_decorate = False

        st = context.space_data
        ed = context.scene.sequence_editor

        col = layout.column()

        col.prop(st, "proxy_render_size")

        col = layout.column()
        col.use_property_split = False
        prop = col.prop(st, "use_proxies")
        if st.proxy_render_size in {'NONE', 'SCENE'}:
            col.enabled = False

        col = layout.column()
        if ed:
            col.use_property_split = False
            col.prop(ed, "use_prefetch")
            col.use_property_split = True

        col.prop(st, "display_channel", text="Channel")

        if st.display_mode == 'IMAGE':
            col.prop(st, "show_overexposed")

        elif st.display_mode == 'WAVEFORM':
            col.use_property_split = False
            col.prop(st, "show_separate_color")

        if st.display_mode == 'IMAGE':
            layout.use_property_split = False
            layout.prop(st, "use_zoom_to_fit")


class SEQUENCER_PT_frame_overlay(SequencerButtonsPanel_Output, Panel):
    bl_label = "Frame Overlay"
    bl_category = "View"
    bl_options = {'DEFAULT_CLOSED'}

    @classmethod
    def poll(cls, context):
        if not context.scene.sequence_editor:
            return False
        return SequencerButtonsPanel_Output.poll(context)

    def draw_header(self, context):
        scene = context.scene
        ed = scene.sequence_editor

        self.layout.prop(ed, "show_overlay", text="")

    def draw(self, context):
        layout = self.layout

        layout.operator_context = 'INVOKE_REGION_PREVIEW'
        layout.operator("sequencer.view_ghost_border", text="Set Overlay Region")
        layout.operator_context = 'INVOKE_DEFAULT'

        layout.use_property_split = True
        layout.use_property_decorate = False

        st = context.space_data
        scene = context.scene
        ed = scene.sequence_editor

        layout.active = ed.show_overlay

        col = layout.column()
        col.prop(ed, "overlay_frame", text="Frame Offset")
        col.prop(st, "overlay_type")
        col.use_property_split = False
        col.prop(ed, "use_overlay_lock")


class SEQUENCER_PT_view_safe_areas(SequencerButtonsPanel_Output, Panel):
    bl_label = "Safe Areas"
    bl_options = {'DEFAULT_CLOSED'}
    bl_category = "View"

    @classmethod
    def poll(cls, context):
        st = context.space_data
        is_preview = st.view_type in {'PREVIEW', 'SEQUENCER_PREVIEW'}
        return is_preview and (st.display_mode == 'IMAGE')

    def draw_header(self, context):
        st = context.space_data

        self.layout.prop(st, "show_safe_areas", text="")

    def draw(self, context):
        layout = self.layout
        layout.use_property_split = True
        st = context.space_data
        safe_data = context.scene.safe_areas

        layout.active = st.show_safe_areas

        col = layout.column()

        sub = col.column()
        sub.prop(safe_data, "title", slider=True)
        sub.prop(safe_data, "action", slider=True)


class SEQUENCER_PT_view_safe_areas_center_cut(SequencerButtonsPanel_Output, Panel):
    bl_label = "Center-Cut Safe Areas"
    bl_parent_id = "SEQUENCER_PT_view_safe_areas"
    bl_options = {'DEFAULT_CLOSED'}
    bl_category = "View"

    def draw_header(self, context):
        st = context.space_data

        layout = self.layout
        layout.active = st.show_safe_areas
        layout.prop(st, "show_safe_center", text="")

    def draw(self, context):
        layout = self.layout
        layout.use_property_split = True
        safe_data = context.scene.safe_areas
        st = context.space_data

        layout.active = st.show_safe_areas and st.show_safe_center

        col = layout.column()
        col.prop(safe_data, "title_center", slider=True)


class SEQUENCER_PT_modifiers(SequencerButtonsPanel, Panel):
    bl_label = "Modifiers"
    bl_category = "Modifiers"

    def draw(self, context):
        layout = self.layout
        layout.use_property_split = True

        strip = act_strip(context)
        ed = context.scene.sequence_editor

        row = layout.row()
        row.use_property_split = False
        row.prop(strip, "use_linear_modifiers")
        row.prop_decorator(strip, "use_linear_modifiers")

        layout.operator_menu_enum("sequencer.strip_modifier_add", "type")
        layout.operator("sequencer.strip_modifier_copy", icon='COPYDOWN')

        for mod in strip.modifiers:
            box = layout.box()

            row = box.row()
            row.use_property_decorate = False
            row.prop(mod, "show_expanded", text="", emboss=False)
            row.prop(mod, "name", text="")

            row.prop(mod, "mute", text="")
            row.use_property_decorate = True

            sub = row.row(align=True)
            props = sub.operator("sequencer.strip_modifier_move", text="", icon='TRIA_UP')
            props.name = mod.name
            props.direction = 'UP'
            props = sub.operator("sequencer.strip_modifier_move", text="", icon='TRIA_DOWN')
            props.name = mod.name
            props.direction = 'DOWN'

            row.operator("sequencer.strip_modifier_remove", text="", icon='X', emboss=False).name = mod.name

            if mod.show_expanded:
                row = box.row()
                row.prop(mod, "input_mask_type", expand=True)

                if mod.input_mask_type == 'STRIP':
                    sequences_object = ed
                    if ed.meta_stack:
                        sequences_object = ed.meta_stack[-1]
                    box.prop_search(mod, "input_mask_strip", sequences_object, "sequences", text="Mask")
                else:
                    box.prop(mod, "input_mask_id")
                    row = box.row()
                    row.prop(mod, "mask_time", expand=True)

                if mod.type == 'COLOR_BALANCE':
                    box.prop(mod, "color_multiply")
                    draw_color_balance(box, mod.color_balance)
                elif mod.type == 'CURVES':
                    box.template_curve_mapping(mod, "curve_mapping", type='COLOR', show_tone=True)
                elif mod.type == 'HUE_CORRECT':
                    box.template_curve_mapping(mod, "curve_mapping", type='HUE')
                elif mod.type == 'BRIGHT_CONTRAST':
                    col = box.column()
                    col.prop(mod, "bright")
                    col.prop(mod, "contrast")
                elif mod.type == 'WHITE_BALANCE':
                    col = box.column()
                    col.prop(mod, "white_value")
                elif mod.type == 'TONEMAP':
                    col = box.column()
                    col.prop(mod, "tonemap_type")
                    if mod.tonemap_type == 'RD_PHOTORECEPTOR':
                        col.prop(mod, "intensity")
                        col.prop(mod, "contrast")
                        col.prop(mod, "adaptation")
                        col.prop(mod, "correction")
                    elif mod.tonemap_type == 'RH_SIMPLE':
                        col.prop(mod, "key")
                        col.prop(mod, "offset")
                        col.prop(mod, "gamma")


class SEQUENCER_PT_annotation(AnnotationDataPanel, SequencerButtonsPanel_Output, Panel):
    bl_space_type = 'SEQUENCE_EDITOR'
    bl_region_type = 'UI'
    bl_category = "View"

    @staticmethod
    def has_preview(context):
        st = context.space_data
        return st.view_type in {'PREVIEW', 'SEQUENCER_PREVIEW'}

    @classmethod
    def poll(cls, context):
        return cls.has_preview(context)

    # NOTE: this is just a wrapper around the generic GP Panel
    # But, it should only show up when there are images in the preview region


class SEQUENCER_PT_annotation_onion(AnnotationOnionSkin, SequencerButtonsPanel_Output, Panel):
    bl_space_type = 'SEQUENCE_EDITOR'
    bl_region_type = 'UI'
    bl_category = "View"

    @staticmethod
    def has_preview(context):
        st = context.space_data
        return st.view_type in {'PREVIEW', 'SEQUENCER_PREVIEW'}

    @classmethod
    def poll(cls, context):
        if context.annotation_data_owner is None:
            return False
        elif type(context.annotation_data_owner) is bpy.types.Object:
            return False
        else:
            gpl = context.active_annotation_layer
            if gpl is None:
                return False

        return cls.has_preview(context)

    # NOTE: this is just a wrapper around the generic GP Panel
    # But, it should only show up when there are images in the preview region


class SEQUENCER_PT_custom_props(SequencerButtonsPanel, PropertyPanel, Panel):
    COMPAT_ENGINES = {'BLENDER_RENDER', 'BLENDER_EEVEE', 'BLENDER_WORKBENCH'}
    _context_path = "scene.sequence_editor.active_strip"
    _property_type = (bpy.types.Sequence,)
    bl_category = "Strip"


class SEQUENCER_PT_marker_options(Panel):
    bl_label = "Marker Options"
    bl_space_type = 'SEQUENCE_EDITOR'
    bl_region_type = 'UI'
    bl_category = 'View'

    @classmethod
    def poll(cls, context):
        st = context.space_data
        return st.view_type in {'SEQUENCER', 'SEQUENCER_PREVIEW'}

    def draw(self, context):
        layout = self.layout

        tool_settings = context.tool_settings
        st = context.space_data

        col = layout.column(align = True)
        col.prop(tool_settings, "lock_markers")
        col.prop(st, "use_marker_sync")


class SEQUENCER_PT_view_options(bpy.types.Panel):
    bl_label = "View Options"
    bl_category = "View"
    bl_space_type = 'SEQUENCE_EDITOR'
    bl_region_type = 'UI'

    def draw(self, context):
        layout = self.layout

        st = context.space_data
        is_preview = st.view_type in {'PREVIEW', 'SEQUENCER_PREVIEW'}
        is_sequencer_view = st.view_type in {'SEQUENCER', 'SEQUENCER_PREVIEW'}

        if is_sequencer_view:

            col = layout.column(align = True)
            if st.view_type == 'SEQUENCER':

                split = layout.split(factor = 0.6)
                col = split.column()
                col.use_property_split = False
                col.prop(st, "show_backdrop", text="Preview as Backdrop")
                col = split.column()
                if st.show_backdrop:
                    col.label(icon='DISCLOSURE_TRI_DOWN')
                else:
                    col.label(icon='DISCLOSURE_TRI_RIGHT')

            if is_preview or st.show_backdrop:
                row = layout.row()
                row.separator()
                row.prop(st, "show_transform_preview", text="Preview During Transform")

            col = layout.column(align = True)
            col.prop(st, "show_seconds")
            col.prop(st, "show_locked_time")

            layout.menu("SEQUENCER_MT_view_cache")

            layout.use_property_split = False
            layout.prop(st, "show_markers")

        if is_preview:
            layout.use_property_split = False
            if st.display_mode == 'IMAGE':
                layout.prop(st, "show_metadata")


classes = (
    ALL_MT_editormenu,
    SEQUENCER_MT_change,
    SEQUENCER_HT_tool_header,
    SEQUENCER_HT_header,
    SEQUENCER_MT_editor_menus,
    SEQUENCER_MT_range,
    SEQUENCER_MT_view,
    SEQUENCER_MT_export,
    SEQUENCER_MT_view_cache,
    SEQUENCER_MT_preview_zoom,
    SEQUENCER_MT_proxy,
    SEQUENCER_MT_select_handle,
    SEQUENCER_MT_select_channel,
    SEQUENCER_MT_select_linked,
    SEQUENCER_MT_select,
    SEQUENCER_MT_marker,
    SEQUENCER_MT_navigation,
    SEQUENCER_MT_add,
    SEQUENCER_MT_add_effect,
    SEQUENCER_MT_add_transitions,
    SEQUENCER_MT_add_empty,
    SEQUENCER_MT_strip_effect,
    SEQUENCER_MT_strip_movie,
    SEQUENCER_MT_strip,
    SEQUENCER_MT_strip_image_transform,
    SEQUENCER_MT_strip_transform,
    SEQUENCER_MT_strip_input,
    SEQUENCER_MT_strip_lock_mute,
    SEQUENCER_MT_context_menu,

    SEQUENCER_PT_active_tool,
    SEQUENCER_PT_strip,

    SEQUENCER_PT_overlay,
    SEQUENCER_PT_preview_overlay,
    SEQUENCER_PT_sequencer_overlay,

    SEQUENCER_PT_effect,
    SEQUENCER_PT_scene,
    SEQUENCER_PT_mask,
    SEQUENCER_PT_effect_text_style,
    SEQUENCER_PT_effect_text_layout,

    SEQUENCER_PT_adjust_comp,
    SEQUENCER_PT_adjust_transform,
    SEQUENCER_PT_adjust_crop,
    SEQUENCER_PT_adjust_video,
    SEQUENCER_PT_adjust_color,
    SEQUENCER_PT_adjust_sound,

    SEQUENCER_PT_time,
    SEQUENCER_PT_source,

    SEQUENCER_PT_modifiers,

    SEQUENCER_PT_cache_settings,
    SEQUENCER_PT_strip_cache,
    SEQUENCER_PT_proxy_settings,
    SEQUENCER_PT_strip_proxy,

    SEQUENCER_PT_custom_props,

    SEQUENCER_PT_view,
    SEQUENCER_PT_frame_overlay,
    SEQUENCER_PT_view_safe_areas,
    SEQUENCER_PT_view_safe_areas_center_cut,
    SEQUENCER_PT_preview,

    SEQUENCER_PT_annotation,
    SEQUENCER_PT_annotation_onion,

#BFA

    SEQUENCER_PT_marker_options,
    SEQUENCER_PT_view_options
)

if __name__ == "__main__":  # only for live edit.
    from bpy.utils import register_class
    for cls in classes:
        register_class(cls)<|MERGE_RESOLUTION|>--- conflicted
+++ resolved
@@ -386,31 +386,12 @@
             layout.menu("SEQUENCER_MT_proxy")
 
             layout.operator_context = 'INVOKE_DEFAULT'
-        
-        layout.separator()
+
+        layout.separator()
+
         layout.operator_context = 'INVOKE_REGION_WIN'
         layout.operator("sequencer.refresh_all", icon='FILE_REFRESH', text="Refresh All")
         layout.operator_context = 'INVOKE_DEFAULT'
-
-        if is_sequencer_view:
-            layout.separator()
-
-            layout.operator_context = 'INVOKE_DEFAULT'
-
-            layout.separator()
-<<<<<<< HEAD
-
-            layout.operator_context = 'INVOKE_REGION_WIN'
-            layout.operator("sequencer.refresh_all", icon='FILE_REFRESH', text="Refresh All")
-=======
-            layout.prop(st, "show_locked_time")
-
-            layout.separator()
-            layout.prop(st, "show_seconds")
-            layout.prop(st, "show_markers")
-            if context.preferences.view.show_developer_ui:
-                layout.menu("SEQUENCER_MT_view_cache", text="Show Cache")
->>>>>>> 8e447b2d
 
         layout.separator()
 
