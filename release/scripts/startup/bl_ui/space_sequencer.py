--- conflicted
+++ resolved
@@ -1151,7 +1151,7 @@
         layout = self.layout
 
         row = layout.row(align=True)
-        row.operator("sequencer.strip_color_tag_set", icon='X').color = 'NONE'
+        row.operator("sequencer.strip_color_tag_set", icon="X").color = 'NONE'
         for i in range(1, 10):
             icon = 'SEQUENCE_COLOR_%02d' % i
             row.operator("sequencer.strip_color_tag_set", icon=icon).color = 'COLOR_%02d' % i
@@ -1334,15 +1334,9 @@
                 col.prop(strip, "speed_frame_number", text=" ")
 
             row = layout.row(align=True)
-<<<<<<< HEAD
-            if strip.speed_control != "STRETCH":
+            if strip.speed_control != 'STRETCH':
                 row.use_property_split = False
                 row.prop(strip, "use_frame_interpolate", text="Interpolation")
-=======
-            row.enabled = strip.speed_control != 'STRETCH'
-            row = layout.row(align=True, heading="Interpolation")
-            row.prop(strip, "use_frame_interpolate", text="")
->>>>>>> 17b48b39
 
         elif strip_type == 'TRANSFORM':
             col = layout.column()
@@ -2349,14 +2343,9 @@
 
         col = layout.column()
         col.prop(ed, "overlay_frame", text="Frame Offset")
-<<<<<<< HEAD
-        col.prop(st, "overlay_type")
+        col.prop(st, "overlay_frame_type")
         col.use_property_split = False
-        col.prop(ed, "use_overlay_lock")
-=======
-        col.prop(st, "overlay_frame_type")
         col.prop(ed, "use_overlay_frame_lock")
->>>>>>> 17b48b39
 
 
 class SEQUENCER_PT_view_safe_areas(SequencerButtonsPanel_Output, Panel):
