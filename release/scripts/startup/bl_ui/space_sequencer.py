--- conflicted
+++ resolved
@@ -772,16 +772,11 @@
 
         layout.operator("sequencer.copy", text="Copy", icon='COPYDOWN')
         layout.operator("sequencer.paste", text="Paste", icon='PASTEDOWN')
-<<<<<<< HEAD
         layout.operator("sequencer.duplicate_move", icon='DUPLICATE')
-        layout.operator("sequencer.delete", text="Delete...", icon='DELETE')
-=======
-        layout.operator("sequencer.duplicate_move")
-        props = layout.operator("wm.call_panel", text="Rename...")
+        props = layout.operator("wm.call_panel", text="Rename", icon = "RENAME")
         props.name = "TOPBAR_PT_name"
         props.keep_open = False
-        layout.operator("sequencer.delete", text="Delete...")
->>>>>>> a8cde4ab
+        layout.operator("sequencer.delete", text="Delete", icon='DELETE')
 
         layout.separator()
 
