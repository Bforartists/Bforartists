--- conflicted
+++ resolved
@@ -454,24 +454,12 @@
         layout.separator()
 
         layout.operator_context = 'INVOKE_REGION_WIN'
-<<<<<<< HEAD
         layout.operator("view2d.zoom_in", icon = "ZOOM_IN")
         layout.operator("view2d.zoom_out", icon = "ZOOM_OUT")
 
         if is_sequencer_view:
             layout.operator_context = 'INVOKE_REGION_WIN'
             layout.operator("view2d.zoom_border", text = "Zoom Border", icon = "ZOOM_BORDER")
-=======
-        if st.view_type == 'PREVIEW':
-            # See above (T32595)
-            layout.operator_context = 'INVOKE_REGION_PREVIEW'
-        layout.operator("sequencer.view_selected", text="Frame Selected")
-
-        if is_sequencer_view:
-            layout.operator_context = 'INVOKE_REGION_WIN'
-            layout.operator("sequencer.view_all")
-            layout.operator("view2d.zoom_border", text="Zoom")
->>>>>>> cd0fc95d
 
             layout.separator()
 
@@ -490,6 +478,7 @@
             layout.separator()
 
             layout.operator("sequencer.view_all_preview", text="Fit Preview in window", icon = "VIEW_FIT")
+            layout.operator("sequencer.view_selected", text = "Frame Selected", icon='VIEW_SELECTED')
 
             layout.separator()
 
@@ -2023,6 +2012,7 @@
             col.prop(sound, "use_mono")
             if overlay_settings.waveform_display_type == 'DEFAULT_WAVEFORMS':
                 col.prop(strip, "show_waveform")
+
 
 class SEQUENCER_PT_adjust_comp(SequencerButtonsPanel, Panel):
     bl_label = "Compositing"
