--- conflicted
+++ resolved
@@ -1,4 +1,4 @@
-﻿# ##### BEGIN GPL LICENSE BLOCK #####
+# ##### BEGIN GPL LICENSE BLOCK #####
 #
 #  This program is free software; you can redistribute it and/or
 #  modify it under the terms of the GNU General Public License
@@ -83,15 +83,10 @@
         st = context.space_data
         scene = context.scene
 
-<<<<<<< HEAD
-        ALL_MT_editormenu.draw_hidden(context, layout) # bfa - show hide the editormenu
-        SEQUENCER_MT_editor_menus.draw_collapsible(context, layout)
-=======
         row = layout.row(align=True)
         row.template_header()
 
         layout.prop(st, "view_type", text="")
->>>>>>> f2c69eec
 
         SEQUENCER_MT_editor_menus.draw_collapsible(context, layout)
 
@@ -100,16 +95,6 @@
 
         layout.separator_spacer()
 
-<<<<<<< HEAD
-        if st.view_type == 'SEQUENCER':
-
-            layout.operator("sequencer.refresh_all")
-            layout.prop(st, "show_backdrop")
-        else:
-            if st.view_type == 'SEQUENCER_PREVIEW':
-                layout.separator()
-                layout.operator("sequencer.refresh_all")
-=======
         layout.template_running_jobs()
 
         if st.view_type in {'SEQUENCER', 'SEQUENCER_PREVIEW'}:
@@ -118,7 +103,6 @@
 
         if st.view_type in {'PREVIEW', 'SEQUENCER_PREVIEW'}:
             layout.prop(st, "display_mode", text="", icon_only=True)
->>>>>>> f2c69eec
 
         if st.view_type != 'SEQUENCER':
             layout.prop(st, "preview_channels", text="", icon_only=True)
@@ -146,24 +130,6 @@
                 if toolsettings.proportional_edit != 'DISABLED':
                     row.prop(toolsettings, "proportional_edit_falloff", icon_only=True)
 
-<<<<<<< HEAD
-        layout.template_running_jobs()
-
-# bfa - show hide the editormenu
-class ALL_MT_editormenu(Menu):
-    bl_label = ""
-
-    def draw(self, context):
-        self.draw_menus(self.layout, context)
-
-    @staticmethod
-    def draw_menus(layout, context):
-
-        row = layout.row(align=True)
-        row.template_header() # editor type menus
-
-=======
->>>>>>> f2c69eec
 
 class SEQUENCER_MT_editor_menus(Menu):
     bl_idname = "SEQUENCER_MT_editor_menus"
@@ -212,16 +178,7 @@
             # mode, else the lookup for the shortcut will fail in
             # wm_keymap_item_find_props() (see #32595).
             layout.operator_context = 'INVOKE_REGION_PREVIEW'
-
         layout.operator("sequencer.properties", icon='MENU_PANEL')
-
-        layout.separator()
-
-        layout.operator("render.opengl", text="OpenGL Render Image", icon='RENDER_STILL').sequencer = True
-        props = layout.operator("render.opengl", text="OpenGL Render Animation", icon='RENDER_ANIMATION')
-        props.animation = True
-        props.sequencer = True
-
         layout.operator_context = 'INVOKE_DEFAULT'
 
         layout.separator()
@@ -285,11 +242,6 @@
 
     def draw(self, context):
         layout = self.layout
-        
-        layout.operator("sequencer.select_all", icon = 'SELECT_ALL').action = 'TOGGLE'
-        layout.operator("sequencer.select_all", text = "Inverse", icon = 'INVERSE').action = 'INVERT'
-        
-        layout.separator()
 
         layout.operator("sequencer.select_all", text="All").action = 'SELECT'
         layout.operator("sequencer.select_all", text="None").action = 'DESELECT'
@@ -307,25 +259,17 @@
         props.linked_time = True
 
         layout.separator()
-        
         layout.operator("sequencer.select_handles", text="Surrounding Handles").side = 'BOTH'
         layout.operator("sequencer.select_handles", text="Left Handle").side = 'LEFT'
         layout.operator("sequencer.select_handles", text="Right Handle").side = 'RIGHT'
-        
-        layout.separator()
-        
+        layout.separator()
         layout.operator_menu_enum("sequencer.select_grouped", "type", text="Grouped")
         layout.operator("sequencer.select_linked")
-<<<<<<< HEAD
 
         layout.separator()
         
         layout.operator("sequencer.select_less", text = "Less")
         layout.operator("sequencer.select_more", text = "More")
-=======
-        layout.operator("sequencer.select_less")
-        layout.operator("sequencer.select_more")
->>>>>>> f2c69eec
 
 
 class SEQUENCER_MT_marker(Menu):
@@ -506,8 +450,6 @@
         layout.operator("sequencer.gap_remove").all = False
         layout.operator("sequencer.gap_insert")
 
-        layout.operator("sequencer.copy", text="Copy", icon='COPYDOWN')
-        layout.operator("sequencer.paste", text="Paste", icon='PASTEDOWN')
 
 class SEQUENCER_MT_strip_input(Menu):
     bl_label = "Inputs"
