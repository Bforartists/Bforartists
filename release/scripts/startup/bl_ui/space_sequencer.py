--- conflicted
+++ resolved
@@ -983,15 +983,11 @@
         strip = context.active_sequence_strip
 
         if strip and strip.type == 'SCENE':
-<<<<<<< HEAD
             layout.operator("sequencer.delete", text="Delete Strip & Data", icon='DELETE_DUPLICATE').delete_data = True
+            layout.operator("sequencer.scene_frame_range_update")
 
         layout.separator()
         layout.menu("SEQUENCER_MT_change")
-=======
-            layout.operator("sequencer.delete", text="Delete Strip & Data").delete_data = True
-            layout.operator("sequencer.scene_frame_range_update")
->>>>>>> 1da71795
 
         if has_sequencer:
             if strip:
@@ -1119,15 +1115,11 @@
 
         strip = context.active_sequence_strip
         if strip and strip.type == 'SCENE':
-<<<<<<< HEAD
             layout.operator("sequencer.delete", text="Delete Strip & Data", icon='DELETE_DUPLICATE').delete_data = True
+            layout.operator("sequencer.scene_frame_range_update")
 
         layout.separator()
         layout.menu("SEQUENCER_MT_change")
-=======
-            layout.operator("sequencer.delete", text="Delete Strip & Data").delete_data = True
-            layout.operator("sequencer.scene_frame_range_update")
->>>>>>> 1da71795
 
         layout.separator()
 
@@ -1641,12 +1633,8 @@
         split.label(text="Color")
         split.prop(strip, "color", text="")
 
-<<<<<<< HEAD
         split = col.split(factor=.4, align=True)
         row = split.row()
-=======
-        row = layout.row(align=True, heading="Box", heading_ctxt=i18n_contexts.id_sequence)
->>>>>>> 1da71795
         row.use_property_decorate = False
         row.use_property_split = False
         row = row.prop(strip, "use_shadow", text="Shadow")
