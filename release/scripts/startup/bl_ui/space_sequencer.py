--- conflicted
+++ resolved
@@ -233,8 +233,11 @@
             layout.operator("sequencer.view_selected", text = "Frame Selected", icon='VIEW_SELECTED')
             layout.operator("view2d.zoom_border", text="Zoom")
 
+            layout.separator()
+
             layout.operator_context = 'INVOKE_DEFAULT'
             layout.menu("SEQUENCER_MT_navigation")
+            layout.menu("SEQUENCER_MT_range")
 
             layout.separator()
 
@@ -446,6 +449,10 @@
 
     def draw(self, _context):
         layout = self.layout
+
+        layout.operator("screen.animation_play")
+
+        layout.separator()
 
         layout.operator("sequencer.view_frame", text="Go to Playhead")
 
@@ -521,13 +528,13 @@
 
         layout.separator()
 
-        layout.operator("sequencer.effect_strip_add", text="Adjustment Layer", icon='MOD_DISPLACE').type = 'ADJUSTMENT'
+        layout.operator("sequencer.effect_strip_add", text="Adjustment Layer", icon='COLOR').type = 'ADJUSTMENT'
 
         layout.operator_context = 'INVOKE_DEFAULT'
-        layout.menu("SEQUENCER_MT_add_effect")
+        layout.menu("SEQUENCER_MT_add_effect", icon='SHADERFX')
 
         col = layout.column()
-        col.menu("SEQUENCER_MT_add_transitions")
+        col.menu("SEQUENCER_MT_add_transitions", icon='ARROW_LEFTRIGHT')
         col.enabled = selected_sequences_len(context) >= 2
 
 
@@ -724,11 +731,11 @@
                     'GAUSSIAN_BLUR', 'TEXT',
             }:
                 layout.separator()
-                layout.operator_menu_enum("sequencer.change_effect_input", "swap")
-                layout.operator_menu_enum("sequencer.change_effect_type", "type")
-                layout.operator("sequencer.reassign_inputs", icon='RANDOMIZE_TRANSFORM')
-                layout.operator("sequencer.swap_inputs", icon='RANDOMIZE')
-            elif stype in {'IMAGE', 'MOVIE'}:
+                layout.menu("SEQUENCER_MT_strip_effect")
+            elif stype in {'MOVIE'}:
+                layout.separator()
+                layout.menu("SEQUENCER_MT_strip_movie")
+            elif stype in {'IMAGE'}:
                 layout.separator()
                 layout.operator("sequencer.rendersize", icon='RENDER_REGION')
                 layout.operator("sequencer.images_separate", icon='SEPARATE')
@@ -740,19 +747,19 @@
                 layout.operator("sequencer.meta_make")
                 layout.operator("sequencer.meta_separate", icon='REMOVE_METASTRIP')
                 layout.operator("sequencer.meta_toggle", text="Toggle Meta")
+            if stype != 'META':
+                layout.separator()
+                layout.operator("sequencer.meta_make")
+                layout.operator("sequencer.meta_toggle", text="Toggle Meta")
 
         layout.separator()
         layout.menu("SEQUENCER_MT_strip_lock_mute")
 
         layout.separator()
-        layout.operator("sequencer.meta_make", icon='ADD_METASTRIP')
-        layout.operator("sequencer.meta_toggle", text="Toggle Meta", icon='TOGGLE_META')
-
-        layout.separator()
         layout.menu("SEQUENCER_MT_strip_input")
 
         layout.separator()
-        layout.menu("SEQUENCER_MT_strip_lock_mute")
+        layout.operator("sequencer.rebuild_proxy")
 
 
 class SEQUENCER_MT_context_menu(Menu):
@@ -1043,8 +1050,7 @@
                     if (i % BT_ROW) == 1:
                         row = col.row(align=True)
 
-                    # Workaround - .enabled has to have a separate UI block to
-                    # work
+                    # Workaround - .enabled has to have a separate UI block to work
                     if i == strip.multicam_source:
                         sub = row.row(align=True)
                         sub.enabled = False
@@ -1279,8 +1285,7 @@
         if not strip.use_sequence:
             if scene:
                 # Warning, this is not a good convention to follow.
-                # Expose here because setting the alpha from the 'Render' menu
-                # is very inconvenient.
+                # Expose here because setting the alpha from the 'Render' menu is very inconvenient.
                 # layout.label(text="Preview")
                 layout.prop(scene.render, "film_transparent")
 
@@ -1342,7 +1347,8 @@
         frame_current = scene.frame_current
         strip = act_strip(context)
 
-        length_list = (str(strip.frame_start),
+        length_list = (
+            str(strip.frame_start),
             str(strip.frame_final_end),
             str(strip.frame_final_duration),
             str(strip.frame_offset_start),
@@ -1420,20 +1426,11 @@
         split = col.split(factor=0.5 + max_factor, align=True)
         split.alignment = 'RIGHT'
         split.label(text="Playhead")
-<<<<<<< HEAD
-        split.label(text="%s:   %s" % ((bpy.utils.smpte_from_frame(playhead).replace(':', ' ')), (str(playhead))))
-
-        ''' Old data - anyone missing this data?
-        col.label(text=iface_("Frame Offset %d:%d") % (strip.frame_offset_start, strip.frame_offset_end),
-                  translate=False)
-        col.label(text=iface_("Frame Still %d:%d") % (strip.frame_still_start, strip.frame_still_end), translate=False)'''
-=======
         split = split.split(factor=0.8 + max_factor, align=True)
         playhead = frame_current - strip.frame_final_start
         split.label(text='{:>14}'.format(bpy.utils.smpte_from_frame(playhead)+":"))
         split.alignment = 'RIGHT'
         split.label(text=str(playhead)+" ")
->>>>>>> 21a42d8b
 
         elem = False
 
@@ -1632,7 +1629,7 @@
 
     @classmethod
     def poll(cls, context):
-        return cls.has_sequencer(context)
+        return cls.has_sequencer(context) and context.scene.sequence_editor
 
     def draw(self, context):
         layout = self.layout
