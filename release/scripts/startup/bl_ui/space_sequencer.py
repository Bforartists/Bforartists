# ##### BEGIN GPL LICENSE BLOCK #####
#
#  This program is free software; you can redistribute it and/or
#  modify it under the terms of the GNU General Public License
#  as published by the Free Software Foundation; either version 2
#  of the License, or (at your option) any later version.
#
#  This program is distributed in the hope that it will be useful,
#  but WITHOUT ANY WARRANTY; without even the implied warranty of
#  MERCHANTABILITY or FITNESS FOR A PARTICULAR PURPOSE.  See the
#  GNU General Public License for more details.
#
#  You should have received a copy of the GNU General Public License
#  along with this program; if not, write to the Free Software Foundation,
#  Inc., 51 Franklin Street, Fifth Floor, Boston, MA 02110-1301, USA.
#
# ##### END GPL LICENSE BLOCK #####

# <pep8 compliant>
import bpy
from bpy.types import (
    Header,
    Menu,
    Panel,
)
from bpy.app.translations import (
    contexts as i18n_contexts,
    pgettext_iface as iface_,
)
from bl_ui.properties_grease_pencil_common import (
    AnnotationDataPanel,
)
from bl_ui.space_toolsystem_common import (
    ToolActivePanelHelper,
)
from rna_prop_ui import PropertyPanel


def act_strip(context):
    try:
        return context.scene.sequence_editor.active_strip
    except AttributeError:
        return None


def selected_sequences_len(context):
    selected_sequences = getattr(context, "selected_sequences", None)
    if selected_sequences is None:
        return 0
    return len(selected_sequences)


def draw_color_balance(layout, color_balance):

    layout.use_property_split = False

    flow = layout.grid_flow(row_major=True, columns=0, even_columns=True, even_rows=False, align=False)
    col = flow.column()

    box = col.box()
    split = box.split(factor=0.35)
    col = split.column(align=True)
    col.label(text="Lift:")
    col.separator()
    col.separator()
    col.prop(color_balance, "lift", text="")
    col.prop(color_balance, "invert_lift", text="Invert", icon='ARROW_LEFTRIGHT')
    split.template_color_picker(color_balance, "lift", value_slider=True, cubic=True)

    col = flow.column()

    box = col.box()
    split = box.split(factor=0.35)
    col = split.column(align=True)
    col.label(text="Gamma:")
    col.separator()
    col.separator()
    col.prop(color_balance, "gamma", text="")
    col.prop(color_balance, "invert_gamma", text="Invert", icon='ARROW_LEFTRIGHT')
    split.template_color_picker(color_balance, "gamma", value_slider=True, lock_luminosity=True, cubic=True)

    col = flow.column()

    box = col.box()
    split = box.split(factor=0.35)
    col = split.column(align=True)
    col.label(text="Gain:")
    col.separator()
    col.separator()
    col.prop(color_balance, "gain", text="")
    col.prop(color_balance, "invert_gain", text="Invert", icon='ARROW_LEFTRIGHT')
    split.template_color_picker(color_balance, "gain", value_slider=True, lock_luminosity=True, cubic=True)


class SEQUENCER_PT_active_tool(ToolActivePanelHelper, Panel):
    bl_space_type = 'SEQUENCE_EDITOR'
    bl_region_type = 'UI'
    bl_category = "Tool"


class SEQUENCER_HT_tool_header(Header):
    bl_space_type = 'SEQUENCE_EDITOR'
    bl_region_type = 'TOOL_HEADER'

    def draw(self, context):
        layout = self.layout

        self.draw_tool_settings(context)

        # TODO: options popover.

    def draw_tool_settings(self, context):
        layout = self.layout

        # Active Tool
        # -----------
        from bl_ui.space_toolsystem_common import ToolSelectPanelHelper
        tool = ToolSelectPanelHelper.draw_active_tool_header(context, layout)
        tool_mode = context.mode if tool is None else tool.mode


class SEQUENCER_HT_header(Header):
    bl_space_type = 'SEQUENCE_EDITOR'

    def draw(self, context):
        layout = self.layout

        st = context.space_data

        ALL_MT_editormenu.draw_hidden(context, layout) # bfa - show hide the editormenu
        layout.prop(st, "view_type", text="")
        SEQUENCER_MT_editor_menus.draw_collapsible(context, layout)

        if st.view_type in {'PREVIEW', 'SEQUENCER_PREVIEW'}:

            layout.separator_spacer()

            layout.prop(st, "display_mode", text="", icon_only=True)

            layout.prop(st, "preview_channels", text="", icon_only=True)

            gpd = context.gpencil_data
            tool_settings = context.tool_settings

            # Proportional editing
            if gpd and gpd.use_stroke_edit_mode:
                row = layout.row(align=True)
                row.prop(tool_settings, "use_proportional_edit", icon_only=True)
                if tool_settings.use_proportional_edit:
                    row.prop(tool_settings, "proportional_edit_falloff", icon_only=True)

# bfa - show hide the editormenu
class ALL_MT_editormenu(Menu):
    bl_label = ""

    def draw(self, context):
        self.draw_menus(self.layout, context)

    @staticmethod
    def draw_menus(layout, context):

        row = layout.row(align=True)
        row.template_header() # editor type menus

class SEQUENCER_MT_editor_menus(Menu):
    bl_idname = "SEQUENCER_MT_editor_menus"
    bl_label = ""

    def draw(self, context):
        layout = self.layout
        st = context.space_data

        layout.menu("SEQUENCER_MT_view")
        layout.menu("SEQUENCER_MT_export")

        if st.view_type in {'SEQUENCER', 'SEQUENCER_PREVIEW'}:
            layout.menu("SEQUENCER_MT_navigation")
            layout.menu("SEQUENCER_MT_select")
            if st.show_markers:
                layout.menu("SEQUENCER_MT_marker")
            layout.menu("SEQUENCER_MT_add")
            layout.menu("SEQUENCER_MT_strip")


class SEQUENCER_MT_view_cache(Menu):
    bl_label = "Cache"

    def draw(self, context):
        layout = self.layout

        ed = context.scene.sequence_editor
        layout.prop(ed, "show_cache")
        layout.separator()

        col = layout.column()
        col.enabled = ed.show_cache

        col.prop(ed, "show_cache_final_out")
        col.prop(ed, "show_cache_raw")
        col.prop(ed, "show_cache_preprocessed")
        col.prop(ed, "show_cache_composite")


class SEQUENCER_MT_range(Menu):
    bl_label = "Range"

    def draw(self, _context):
        layout = self.layout

        layout.operator("anim.previewrange_set", text="Set Preview Range", icon = "PREVIEW_RANGE")
        layout.operator("sequencer.set_range_to_strips", text="Set Preview Range to Strips", icon = "PREVIEW_RANGE").preview = True
        layout.operator("anim.previewrange_clear", text="Clear Preview Range", icon = "CLEAR")

        layout.separator()

        layout.operator("anim.start_frame_set", text="Set Start Frame", icon = "AFTER_CURRENT_FRAME")
        layout.operator("anim.end_frame_set", text="Set End Frame", icon = "BEFORE_CURRENT_FRAME")
        layout.operator("sequencer.set_range_to_strips", text="Set Frame Range to Strips", icon = "PREVIEW_RANGE")

class SEQUENCER_MT_preview_zoom(Menu):
    bl_label = "Fractional Zoom"

    def draw(self, _context):
        layout = self.layout
        layout.operator_context = 'INVOKE_REGION_PREVIEW'

        ratios = ((1, 8), (1, 4), (1, 2), (1, 1), (2, 1), (4, 1), (8, 1))

        for i, (a, b) in enumerate(ratios):
            if i in {3, 4}:  # Draw separators around Zoom 1:1.
                layout.separator()

            layout.operator(
                "sequencer.view_zoom_ratio",
                text=iface_("Zoom %d:%d") % (a, b), icon = "ZOOM_SET",
                translate=False,
            ).ratio = a / b
        layout.operator_context = 'INVOKE_DEFAULT'


class SEQUENCER_MT_proxy(Menu):
    bl_label = "Proxy"

    def draw(self, context):
        layout = self.layout

        st = context.space_data
        col = layout.column()
        col.operator("sequencer.enable_proxies", text="Setup")
        col.operator("sequencer.rebuild_proxy", text="Rebuild")
        col.enabled = selected_sequences_len(context) >= 1
        layout.prop(st, "proxy_render_size", text="")


class SEQUENCER_MT_view(Menu):
    bl_label = "View"

    def draw(self, context):
        layout = self.layout

        st = context.space_data
        is_preview = st.view_type in {'PREVIEW', 'SEQUENCER_PREVIEW'}
        is_sequencer_view = st.view_type in {'SEQUENCER', 'SEQUENCER_PREVIEW'}
        scene = context.scene
        ed = scene.sequence_editor

        if st.view_type == 'PREVIEW':
            # Specifying the REGION_PREVIEW context is needed in preview-only
            # mode, else the lookup for the shortcut will fail in
            # wm_keymap_item_find_props() (see #32595).
            layout.operator_context = 'INVOKE_REGION_PREVIEW'
        layout.prop(st, "show_region_ui")
        layout.prop(st, "show_region_toolbar")
        layout.operator_context = 'INVOKE_DEFAULT'

        if is_sequencer_view:
            layout.prop(st, "show_region_hud")

        layout.separator()

        if is_sequencer_view:
            layout.operator_context = 'INVOKE_REGION_WIN'
            layout.operator("sequencer.view_all", text="Frame All", icon = "VIEWALL" )
            layout.operator("sequencer.view_selected", text = "Frame Selected", icon='VIEW_SELECTED')
            layout.operator("view2d.zoom_border", text = "Zoom Border", icon = "ZOOM_BORDER")

        if is_preview:
            layout.operator_context = 'INVOKE_REGION_PREVIEW'

            layout.separator()

            layout.operator("sequencer.view_all_preview", text="Fit Preview in window", icon = "VIEW_FIT")

            if is_sequencer_view:
                layout.menu("SEQUENCER_MT_preview_zoom", text="Fractional Preview Zoom")
            else:
                layout.operator("view2d.zoom_border", text="Zoom Border", icon = "ZOOM_BORDER")
                layout.menu("SEQUENCER_MT_preview_zoom")

            layout.separator()

            layout.menu("SEQUENCER_MT_proxy")

            layout.operator_context = 'INVOKE_DEFAULT'

        if is_sequencer_view:
            layout.separator()

            layout.operator_context = 'INVOKE_DEFAULT'

            layout.separator()
            layout.operator_context = 'INVOKE_REGION_WIN'
            layout.operator("sequencer.refresh_all", icon='FILE_REFRESH', text="Refresh All")

<<<<<<< HEAD
=======
            layout.separator()
            layout.operator_context = 'INVOKE_DEFAULT'

            layout.prop(st, "show_locked_time")

            layout.separator()
            layout.prop(st, "show_seconds")
            layout.prop(st, "show_strip_offset")
            layout.prop(st, "show_fcurves")
            layout.prop(st, "show_markers")
            layout.menu("SEQUENCER_MT_view_cache", text="Show Cache")
            layout.prop_menu_enum(st, "waveform_display_type", text="Show Waveforms")

        if is_preview:
            layout.separator()
            if st.display_mode == 'IMAGE':
                layout.prop(st, "use_zoom_to_fit")
                layout.prop(ed, "show_overlay", text="Show Frame Overlay")
                layout.prop(st, "show_safe_areas", text="Show Safe Areas")
                layout.prop(st, "show_metadata", text="Show Metadata")
                layout.prop(st, "show_annotation", text="Show Annotations")
            elif st.display_mode == 'WAVEFORM':
                layout.prop(st, "show_separate_color", text="Show Separate Color Channels")

>>>>>>> 751f26e3
        layout.separator()

        layout.operator("render.opengl", text="Sequence Render Image", icon='RENDER_STILL').sequencer = True
        props = layout.operator("render.opengl", text="Sequence Render Animation", icon='RENDER_ANIMATION')
        props.animation = True
        props.sequencer = True

        layout.separator()

        # Note that the context is needed for the shortcut to display properly.
        layout.operator_context = 'INVOKE_REGION_PREVIEW' if is_preview else 'INVOKE_REGION_WIN'
        props = layout.operator(
            "wm.context_toggle_enum",
            text="Toggle Sequencer/Preview",
            icon='SEQ_SEQUENCER' if is_preview else 'SEQ_PREVIEW',
        )
        props.data_path = "space_data.view_type"
        props.value_1 = 'SEQUENCER'
        props.value_2 = 'PREVIEW'
        layout.operator_context = 'INVOKE_DEFAULT'

        layout.separator()

        layout.menu("INFO_MT_area")


class SEQUENCER_MT_export(Menu):
    bl_label = "Export"

    def draw(self, context):
        layout = self.layout

        layout.operator("sequencer.export_subtitles", text="Export Subtitles", icon='EXPORT')


# Workaround to separate the tooltips
class SEQUENCER_MT_select_inverse(bpy.types.Operator):
    """Inverts the current selection """      # blender will use this as a tooltip for menu items and buttons.
    bl_idname = "sequencer.select_all_inverse"        # unique identifier for buttons and menu items to reference.
    bl_label = "Select Inverse"         # display name in the interface.
    bl_options = {'REGISTER', 'UNDO'}  # enable undo for the operator.

    def execute(self, context):        # execute() is called by blender when running the operator.
        bpy.ops.sequencer.select_all(action = 'INVERT')
        return {'FINISHED'}

# Workaround to separate the tooltips
class SEQUENCER_MT_select_none(bpy.types.Operator):
    """Deselects everything """      # blender will use this as a tooltip for menu items and buttons.
    bl_idname = "sequencer.select_all_none"        # unique identifier for buttons and menu items to reference.
    bl_label = "Select None"         # display name in the interface.
    bl_options = {'REGISTER', 'UNDO'}  # enable undo for the operator.

    def execute(self, context):        # execute() is called by blender when running the operator.
        bpy.ops.sequencer.select_all(action = 'DESELECT')
        return {'FINISHED'}

class SEQUENCER_MT_select_handle(Menu):
    bl_label = "Select Handle"

    def draw(self, _context):
        layout = self.layout

        layout.operator("sequencer.select_handles", text="Both", icon = "RESTRICT_SELECT_OFF").side = 'BOTH'
        layout.operator("sequencer.select_handles", text="Left", icon = "RESTRICT_SELECT_OFF").side = 'LEFT'
        layout.operator("sequencer.select_handles", text="Right", icon = "RESTRICT_SELECT_OFF").side = 'RIGHT'


class SEQUENCER_MT_select_channel(Menu):
    bl_label = "Select Channel"

    def draw(self, _context):
        layout = self.layout

        layout.operator("sequencer.select_side", text="Left", icon = "RESTRICT_SELECT_OFF").side = 'LEFT'
        layout.operator("sequencer.select_side", text="Right", icon = "RESTRICT_SELECT_OFF").side = 'RIGHT'
        layout.separator()
        layout.operator("sequencer.select_side", text="Both Sides", icon = "RESTRICT_SELECT_OFF").side = 'BOTH'


class SEQUENCER_MT_select_linked(Menu):
    bl_label = "Select Linked"

    def draw(self, _context):
        layout = self.layout

        layout.operator("sequencer.select_linked", text="All", icon='SELECT_ALL')
        layout.operator("sequencer.select_less", text="Less", icon = "SELECTLESS")
        layout.operator("sequencer.select_more", text="More", icon = "SELECTMORE")


class SEQUENCER_MT_select(Menu):
    bl_label = "Select"

    def draw(self, _context):
        layout = self.layout

        layout.operator("sequencer.select_all", text="All", icon='SELECT_ALL').action = 'SELECT'
        layout.operator("sequencer.select_all_none", text="None", icon='SELECT_NONE') # bfa - separated tooltip
        layout.operator("sequencer.select_all_inverse", text="Inverse", icon='INVERSE') # bfa - separated tooltip

        layout.separator()

        layout.operator("sequencer.select_box", text="Box Select", icon='BORDER_RECT')
        props = layout.operator("sequencer.select_box", text="Box Select (Include Handles)", icon='BORDER_RECT')
        props.include_handles = True

        layout.separator()

        layout.operator_menu_enum("sequencer.select_side_of_frame", "side", text="Side of Frame")
        layout.menu("SEQUENCER_MT_select_handle", text="Handle")
        layout.menu("SEQUENCER_MT_select_channel", text="Channel")
        layout.menu("SEQUENCER_MT_select_linked", text="Linked")

        layout.separator()
        layout.operator_menu_enum("sequencer.select_grouped", "type", text="Grouped")


class SEQUENCER_MT_marker(Menu):
    bl_label = "Marker"

    def draw(self, context):
        layout = self.layout

        st = context.space_data
        is_sequencer_view = st.view_type in {'SEQUENCER', 'SEQUENCER_PREVIEW'}

        from bl_ui.space_time import marker_menu_generic
        marker_menu_generic(layout, context)


class SEQUENCER_MT_change(Menu):
    bl_label = "Change"

    def draw(self, context):
        layout = self.layout
        strip = act_strip(context)

        layout.operator_context = 'INVOKE_REGION_WIN'

        layout.operator_menu_enum("sequencer.change_effect_input", "swap")
        layout.operator_menu_enum("sequencer.change_effect_type", "type")
        prop = layout.operator("sequencer.change_path", text="Path/Files")

        if strip:
            strip_type = strip.type

            if strip_type == 'IMAGE':
                prop.filter_image = True
            elif strip_type == 'MOVIE':
                prop.filter_movie = True
            elif strip_type == 'SOUND':
                prop.filter_sound = True


class SEQUENCER_MT_navigation(Menu):
    bl_label = "Navi"

    def draw(self, _context):
        layout = self.layout

        layout.operator("screen.animation_play", icon='PLAY')

        layout.separator()

        layout.operator("sequencer.view_frame", icon = "VIEW_FRAME" )

        layout.separator()

        props = layout.operator("sequencer.strip_jump", text="Jump to Previous Strip", icon='PREVIOUSACTIVE')
        props.next = False
        props.center = False
        props = layout.operator("sequencer.strip_jump", text="Jump to Next Strip", icon='NEXTACTIVE')
        props.next = True
        props.center = False

        layout.separator()

        props = layout.operator("sequencer.strip_jump", text="Jump to Previous Strip (Center)", icon='PREVIOUSACTIVE')
        props.next = False
        props.center = True
        props = layout.operator("sequencer.strip_jump", text="Jump to Next Strip (Center)", icon='NEXTACTIVE')
        props.next = True
        props.center = True

        layout.separator()

        layout.menu("SEQUENCER_MT_range")


class SEQUENCER_MT_add(Menu):
    bl_label = "Add"
    bl_translation_context = i18n_contexts.operator_default

    def draw(self, context):

        layout = self.layout
        layout.operator_context = 'INVOKE_REGION_WIN'

        bpy_data_scenes_len = len(bpy.data.scenes)
        if bpy_data_scenes_len > 10:
            layout.operator_context = 'INVOKE_DEFAULT'
            layout.operator("sequencer.scene_strip_add", text="Scene...", icon='SCENE_DATA')
        elif bpy_data_scenes_len > 1:
            layout.operator_menu_enum("sequencer.scene_strip_add", "scene", text="Scene", icon='SCENE_DATA')
        else:
            layout.menu("SEQUENCER_MT_add_empty", text="Scene", icon='SCENE_DATA')
        del bpy_data_scenes_len

        bpy_data_movieclips_len = len(bpy.data.movieclips)
        if bpy_data_movieclips_len > 10:
            layout.operator_context = 'INVOKE_DEFAULT'
            layout.operator("sequencer.movieclip_strip_add", text="Clip...", icon='TRACKER')
        elif bpy_data_movieclips_len > 0:
            layout.operator_menu_enum("sequencer.movieclip_strip_add", "clip", text="Clip", icon='TRACKER')
        else:
            layout.menu("SEQUENCER_MT_add_empty", text="Clip", icon='TRACKER')
        del bpy_data_movieclips_len

        bpy_data_masks_len = len(bpy.data.masks)
        if bpy_data_masks_len > 10:
            layout.operator_context = 'INVOKE_DEFAULT'
            layout.operator("sequencer.mask_strip_add", text="Mask...", icon='MOD_MASK')
        elif bpy_data_masks_len > 0:
            layout.operator_menu_enum("sequencer.mask_strip_add", "mask", text="Mask", icon='MOD_MASK')
        else:
            layout.menu("SEQUENCER_MT_add_empty", text="Mask", icon='MOD_MASK')
        del bpy_data_masks_len

        layout.separator()

        layout.operator("sequencer.movie_strip_add", text="Movie", icon='FILE_MOVIE')
        layout.operator("sequencer.sound_strip_add", text="Sound", icon='FILE_SOUND')
        layout.operator("sequencer.image_strip_add", text="Image/Sequence", icon='FILE_IMAGE')

        layout.separator()

        layout.operator_context = 'INVOKE_REGION_WIN'
        layout.operator("sequencer.effect_strip_add", text="Color", icon='COLOR').type = 'COLOR'
        layout.operator("sequencer.effect_strip_add", text="Text", icon='FONT_DATA').type = 'TEXT'

        layout.separator()

        layout.operator("sequencer.effect_strip_add", text="Adjustment Layer", icon='COLOR').type = 'ADJUSTMENT'

        layout.operator_context = 'INVOKE_DEFAULT'
        layout.menu("SEQUENCER_MT_add_effect", icon='SHADERFX')

        col = layout.column()
        col.menu("SEQUENCER_MT_add_transitions", icon='ARROW_LEFTRIGHT')
        col.enabled = selected_sequences_len(context) >= 2

        col = layout.column()
        col.operator_menu_enum("sequencer.fades_add", "type", text="Fade", icon='IPO_EASE_IN_OUT')
        col.enabled = selected_sequences_len(context) >= 1
        col.operator("sequencer.fades_clear", text="Clear Fade", icon="CLEAR")


class SEQUENCER_MT_add_empty(Menu):
    bl_label = "Empty"

    def draw(self, _context):
        layout = self.layout

        layout.label(text="No Items Available")


class SEQUENCER_MT_add_transitions(Menu):
    bl_label = "Transition"

    def draw(self, context):

        layout = self.layout

        col = layout.column()

        col.operator("sequencer.crossfade_sounds", text="Sound Crossfade", icon='SPEAKER')

        col.separator()

        col.operator("sequencer.effect_strip_add", text="Cross", icon='NODE_VECTOR').type = 'CROSS'
        col.operator("sequencer.effect_strip_add", text="Gamma Cross", icon='NODE_GAMMA').type = 'GAMMA_CROSS'

        col.separator()

        col.operator("sequencer.effect_strip_add", text="Wipe", icon='NODE_VECTOR_TRANSFORM').type = 'WIPE'
        col.enabled = selected_sequences_len(context) >= 2


class SEQUENCER_MT_add_effect(Menu):
    bl_label = "Effect Strip"

    def draw(self, context):

        layout = self.layout
        layout.operator_context = 'INVOKE_REGION_WIN'

        col = layout.column()
        col.operator("sequencer.effect_strip_add", text="Add", icon='SEQ_ADD').type = 'ADD'
        col.operator("sequencer.effect_strip_add", text="Subtract", icon='NODE_INVERT').type = 'SUBTRACT'
        col.operator("sequencer.effect_strip_add", text="Multiply", icon='SEQ_MULTIPLY').type = 'MULTIPLY'
        col.operator("sequencer.effect_strip_add", text="Over Drop", icon='SEQ_ALPHA_OVER').type = 'OVER_DROP'
        col.operator("sequencer.effect_strip_add", text="Alpha Over", icon='IMAGE_ALPHA').type = 'ALPHA_OVER'
        col.operator("sequencer.effect_strip_add", text="Alpha Under", icon='NODE_HOLDOUTSHADER').type = 'ALPHA_UNDER'
        col.operator("sequencer.effect_strip_add", text="Color Mix", icon='NODE_MIXRGB').type = 'COLORMIX'
        col.enabled = selected_sequences_len(context) >= 2

        layout.separator()

        layout.operator("sequencer.effect_strip_add", text="Multicam Selector", icon='SEQ_MULTICAM').type = 'MULTICAM'

        layout.separator()

        col = layout.column()
        col.operator("sequencer.effect_strip_add", text="Transform", icon='TRANSFORM_MOVE').type = 'TRANSFORM'
        col.operator("sequencer.effect_strip_add", text="Speed Control", icon='NODE_CURVE_TIME').type = 'SPEED'

        col.separator()

        col.operator("sequencer.effect_strip_add", text="Glow", icon='LIGHT_SUN').type = 'GLOW'
        col.operator("sequencer.effect_strip_add", text="Gaussian Blur", icon='NODE_BLUR').type = 'GAUSSIAN_BLUR'
        col.enabled = selected_sequences_len(context) != 0


class SEQUENCER_MT_strip_transform(Menu):
    bl_label = "Transform"

    def draw(self, _context):
        layout = self.layout

        layout.operator("transform.seq_slide", text="Move", icon = "TRANSFORM_MOVE")
        layout.operator("transform.transform", text="Move/Extend from Current Frame", icon = "SEQ_MOVE_EXTEND").mode = 'TIME_EXTEND'
        layout.operator("sequencer.slip", text="Slip Strip Contents", icon = "SEQ_SLIP_CONTENTS")

        layout.separator()
        layout.operator("sequencer.swap", text="Swap Strip Left", icon = "SEQ_SWAP_LEFT").side = 'LEFT'
        layout.operator("sequencer.swap", text="Swap Strip Right", icon = "SEQ_SWAP_RIGHT").side = 'RIGHT'

        layout.separator()
        layout.operator("sequencer.gap_remove", icon = "SEQ_REMOVE_GAPS").all = False
        layout.operator("sequencer.gap_insert", icon = "SEQ_INSERT_GAPS")


class SEQUENCER_MT_strip_input(Menu):
    bl_label = "Inputs"

    def draw(self, context):
        layout = self.layout
        strip = act_strip(context)

        layout.operator("sequencer.reload", text="Reload Strips", icon = "FILE_REFRESH")
        layout.operator("sequencer.reload", text="Reload Strips and Adjust Length", icon = "FILE_REFRESH").adjust_length = True
        prop = layout.operator("sequencer.change_path", text="Change Path/Files", icon = "FILE_MOVIE")
        layout.operator("sequencer.swap_data", text="Swap Data", icon = "SWAP")

        if strip:
            strip_type = strip.type

            if strip_type == 'IMAGE':
                prop.filter_image = True
            elif strip_type == 'MOVIE':
                prop.filter_movie = True
            elif strip_type == 'SOUND':
                prop.filter_sound = True


class SEQUENCER_MT_strip_lock_mute(Menu):
    bl_label = "Lock/Mute"

    def draw(self, _context):
        layout = self.layout

        layout.operator("sequencer.lock", icon='LOCKED')
        layout.operator("sequencer.unlock", icon='UNLOCKED')

        layout.separator()

        layout.operator("sequencer.mute", icon='HIDE_ON').unselected = False
        layout.operator("sequencer.unmute", icon='HIDE_OFF').unselected = False
        layout.operator("sequencer.mute", text="Mute Unselected Strips", icon='HIDE_UNSELECTED').unselected = True
        layout.operator("sequencer.unmute", text="Unmute Deselected Strips", icon='SHOW_UNSELECTED').unselected = True


class SEQUENCER_MT_strip_effect(Menu):
    bl_label = "Effect Strip"

    def draw(self, _context):
        layout = self.layout

        layout.operator_menu_enum("sequencer.change_effect_input", "swap")
        layout.operator_menu_enum("sequencer.change_effect_type", "type")
        layout.operator("sequencer.reassign_inputs", icon='RANDOMIZE_TRANSFORM')
        layout.operator("sequencer.swap_inputs", icon='RANDOMIZE')


class SEQUENCER_MT_strip_movie(Menu):
    bl_label = "Movie Strip"

    def draw(self, _context):
        layout = self.layout

        layout.operator("sequencer.rendersize", icon='RENDER_REGION')
        layout.operator("sequencer.deinterlace_selected_movies", icon='SEQ_DEINTERLACE')


class SEQUENCER_MT_strip(Menu):
    bl_label = "Strip"

    def draw(self, context):
        layout = self.layout

        layout.operator_context = 'INVOKE_REGION_WIN'

        layout.separator()
        layout.menu("SEQUENCER_MT_strip_transform")
        layout.operator("sequencer.snap", icon = "SEQ_SNAP_STRIP")
        layout.operator("sequencer.offset_clear", icon = "SEQ_CLEAR_OFFSET")

        layout.separator()
        layout.operator("sequencer.split", text="Split", icon='CUT').type = 'SOFT'
        layout.operator("sequencer.split", text="Hold Split", icon='CUT').type = 'HARD'

        layout.separator()
        layout.operator("sequencer.copy", text="Copy", icon='COPYDOWN')
        layout.operator("sequencer.paste", text="Paste", icon='PASTEDOWN')
        layout.operator("sequencer.duplicate_move", icon='DUPLICATE')
        layout.operator("sequencer.delete", text="Delete", icon='DELETE')

        strip = act_strip(context)

        if strip:
            strip_type = strip.type

            if strip_type != 'SOUND':
                layout.separator()
                layout.operator_menu_enum("sequencer.strip_modifier_add", "type", text="Add Strip Modifier")
                layout.operator("sequencer.strip_modifier_copy", text="Copy Modifiers to Selection", icon='COPYDOWN')

            if strip_type in {
                    'CROSS', 'ADD', 'SUBTRACT', 'ALPHA_OVER', 'ALPHA_UNDER',
                    'GAMMA_CROSS', 'MULTIPLY', 'OVER_DROP', 'WIPE', 'GLOW',
                    'TRANSFORM', 'COLOR', 'SPEED', 'MULTICAM', 'ADJUSTMENT',
                    'GAUSSIAN_BLUR',
            }:
                layout.separator()
                layout.menu("SEQUENCER_MT_strip_effect")
            elif strip_type == 'MOVIE':
                layout.separator()
                layout.menu("SEQUENCER_MT_strip_movie")
            elif strip_type == 'IMAGE':
                layout.separator()
                layout.operator("sequencer.rendersize", icon='RENDER_REGION')
                layout.operator("sequencer.images_separate", icon='SEPARATE')
            elif strip_type == 'TEXT':
                layout.separator()
                layout.menu("SEQUENCER_MT_strip_effect")
            elif strip_type == 'META':
                layout.separator()
                layout.operator("sequencer.meta_make", icon='ADD_METASTRIP')
                layout.operator("sequencer.meta_separate", icon='REMOVE_METASTRIP')
                layout.operator("sequencer.meta_toggle", text="Toggle Meta", icon='TOGGLE_META')
            if strip_type != 'META':
                layout.separator()
                layout.operator("sequencer.meta_make", icon='ADD_METASTRIP')
                layout.operator("sequencer.meta_toggle", text="Toggle Meta", icon='TOGGLE_META')

        layout.separator()
        layout.menu("SEQUENCER_MT_strip_lock_mute")

        layout.separator()
        layout.menu("SEQUENCER_MT_strip_input")


class SEQUENCER_MT_context_menu(Menu):
    bl_label = "Sequencer Context Menu"

    def draw(self, context):
        layout = self.layout

        layout.operator_context = 'INVOKE_REGION_WIN'

        layout.operator("sequencer.split", text="Split", icon='CUT').type = 'SOFT'

        layout.separator()

        layout.operator("sequencer.copy", text="Copy", icon='COPYDOWN')
        layout.operator("sequencer.paste", text="Paste", icon='PASTEDOWN')
        layout.operator("sequencer.duplicate_move", icon='DUPLICATE')
        props = layout.operator("wm.call_panel", text="Rename", icon = "RENAME")
        props.name = "TOPBAR_PT_name"
        props.keep_open = False
        layout.operator("sequencer.delete", text="Delete", icon='DELETE')

        layout.separator()

        layout.operator("sequencer.slip", text="Slip Strip Contents", icon = "SEQ_SLIP_CONTENTS")
        layout.operator("sequencer.snap", icon = "SEQ_SNAP_STRIP")

        layout.separator()

        layout.operator("sequencer.set_range_to_strips", text="Set Preview Range to Strips", icon = "PREVIEW_RANGE").preview = True

        layout.separator()

        layout.operator("sequencer.gap_remove", icon = "SEQ_REMOVE_GAPS").all = False
        layout.operator("sequencer.gap_insert", icon = "SEQ_INSERT_GAPS")

        layout.separator()

        strip = act_strip(context)

        if strip:
            strip_type = strip.type
            selected_sequences_count = selected_sequences_len(context)

            if strip_type != 'SOUND':
                layout.separator()
                layout.operator_menu_enum("sequencer.strip_modifier_add", "type", text="Add Modifier")
                layout.operator("sequencer.strip_modifier_copy", text="Copy Modifiers to Selection", icon='COPYDOWN')

                if selected_sequences_count >= 2:
                    layout.separator()
                    col = layout.column()
                    col.menu("SEQUENCER_MT_add_transitions", text="Add Transition")

            elif selected_sequences_count >= 2:
                layout.separator()
                layout.operator("sequencer.crossfade_sounds", text="Crossfade Sounds", icon='SPEAKER')

            if selected_sequences_count >= 1:
                col = layout.column()
                col.operator_menu_enum("sequencer.fades_add", "type", text="Fade")
                layout.operator("sequencer.fades_clear", text="Clear Fade", icon="CLEAR")

            if strip_type in {
                    'CROSS', 'ADD', 'SUBTRACT', 'ALPHA_OVER', 'ALPHA_UNDER',
                    'GAMMA_CROSS', 'MULTIPLY', 'OVER_DROP', 'WIPE', 'GLOW',
                    'TRANSFORM', 'COLOR', 'SPEED', 'MULTICAM', 'ADJUSTMENT',
                    'GAUSSIAN_BLUR',
            }:
                layout.separator()
                layout.menu("SEQUENCER_MT_strip_effect")
            elif strip_type == 'MOVIE':
                layout.separator()
                layout.menu("SEQUENCER_MT_strip_movie")
            elif strip_type == 'IMAGE':
                layout.separator()
                layout.operator("sequencer.rendersize", icon='RENDER_REGION')
                layout.operator("sequencer.images_separate", icon='SEPARATE')
            elif strip_type == 'TEXT':
                layout.separator()
                layout.menu("SEQUENCER_MT_strip_effect")
            elif strip_type == 'META':
                layout.separator()
                layout.operator("sequencer.meta_make", icon='ADD_METASTRIP')
                layout.operator("sequencer.meta_separate", icon='REMOVE_METASTRIP')
                layout.operator("sequencer.meta_toggle", text="Toggle Meta", icon='TOGGLE_META')
            if strip_type != 'META':
                layout.separator()
                layout.operator("sequencer.meta_make", icon='ADD_METASTRIP')
                layout.operator("sequencer.meta_toggle", text="Toggle Meta", icon='TOGGLE_META')

        layout.separator()

        layout.menu("SEQUENCER_MT_strip_lock_mute")


class SequencerButtonsPanel:
    bl_space_type = 'SEQUENCE_EDITOR'
    bl_region_type = 'UI'

    @staticmethod
    def has_sequencer(context):
        return (context.space_data.view_type in {'SEQUENCER', 'SEQUENCER_PREVIEW'})

    @classmethod
    def poll(cls, context):
        return cls.has_sequencer(context) and (act_strip(context) is not None)


class SequencerButtonsPanel_Output:
    bl_space_type = 'SEQUENCE_EDITOR'
    bl_region_type = 'UI'

    @staticmethod
    def has_preview(context):
        st = context.space_data
        return (st.view_type in {'PREVIEW', 'SEQUENCER_PREVIEW'}) or st.show_backdrop

    @classmethod
    def poll(cls, context):
        return cls.has_preview(context)


class SEQUENCER_PT_strip(SequencerButtonsPanel, Panel):
    bl_label = ""
    bl_options = {'HIDE_HEADER'}
    bl_category = "Strip"

    def draw(self, context):
        layout = self.layout
        strip = act_strip(context)
        strip_type = strip.type

        if strip_type in {
                'ADD', 'SUBTRACT', 'ALPHA_OVER', 'ALPHA_UNDER', 'MULTIPLY',
                'OVER_DROP', 'GLOW', 'TRANSFORM', 'SPEED', 'MULTICAM',
                'GAUSSIAN_BLUR', 'COLORMIX',
        }:
            icon_header = 'SHADERFX'
        elif strip_type in {
                'CROSS', 'GAMMA_CROSS', 'WIPE',
        }:
            icon_header = 'ARROW_LEFTRIGHT'
        elif strip_type == 'SCENE':
            icon_header = 'SCENE_DATA'
        elif strip_type == 'MOVIECLIP':
            icon_header = 'TRACKER'
        elif strip_type == 'MASK':
            icon_header = 'MOD_MASK'
        elif strip_type == 'MOVIE':
            icon_header = 'FILE_MOVIE'
        elif strip_type == 'SOUND':
            icon_header = 'FILE_SOUND'
        elif strip_type == 'IMAGE':
            icon_header = 'FILE_IMAGE'
        elif strip_type == 'COLOR':
            icon_header = 'COLOR'
        elif strip_type == 'TEXT':
            icon_header = 'FONT_DATA'
        elif strip_type == 'ADJUSTMENT':
            icon_header = 'COLOR'
        elif strip_type == 'META':
            icon_header = 'SEQ_STRIP_META'
        else:
            icon_header = 'SEQ_SEQUENCER'

        row = layout.row()
        row.label(text="", icon=icon_header)
        row.prop(strip, "name", text="")
        row.prop(strip, "mute", toggle=True, icon_only=True, emboss=False)


class SEQUENCER_PT_adjust_transform_offset(SequencerButtonsPanel, Panel):
    bl_label = "Offset"
    bl_parent_id = "SEQUENCER_PT_adjust_transform"
    bl_options = {'DEFAULT_CLOSED'}
    bl_category = "Strip"

    @classmethod
    def poll(cls, context):
        strip = act_strip(context)
        return strip.type != 'SOUND'

    def draw_header(self, context):
        strip = act_strip(context)
        self.layout.prop(strip, "use_translation", text="")

    def draw(self, context):
        strip = act_strip(context)
        layout = self.layout
        layout.use_property_split = True

        layout.active = strip.use_translation and (not strip.mute)

        col = layout.column(align=True)
        col.prop(strip.transform, "offset_x", text="Position X")
        col.prop(strip.transform, "offset_y", text="Y")


class SEQUENCER_PT_adjust_transform_crop(SequencerButtonsPanel, Panel):
    bl_label = "Crop"
    bl_parent_id = "SEQUENCER_PT_adjust_transform"
    bl_options = {'DEFAULT_CLOSED'}
    bl_category = "Strip"

    @classmethod
    def poll(cls, context):
        strip = act_strip(context)
        return strip.type != 'SOUND'

    def draw_header(self, context):
        strip = act_strip(context)
        self.layout.prop(strip, "use_crop", text="")

    def draw(self, context):
        strip = act_strip(context)
        layout = self.layout
        layout.use_property_split = True

        layout.active = strip.use_crop and (not strip.mute)

        col = layout.column(align=True)
        col.prop(strip.crop, "min_x")
        col.prop(strip.crop, "max_x")
        col.prop(strip.crop, "max_y")
        col.prop(strip.crop, "min_y")


class SEQUENCER_PT_effect(SequencerButtonsPanel, Panel):
    bl_label = "Effect Strip"
    bl_category = "Strip"

    @classmethod
    def poll(cls, context):
        if not cls.has_sequencer(context):
            return False

        strip = act_strip(context)
        if not strip:
            return False

        return strip.type in {
            'ADD', 'SUBTRACT', 'ALPHA_OVER', 'ALPHA_UNDER',
            'CROSS', 'GAMMA_CROSS', 'MULTIPLY', 'OVER_DROP',
            'WIPE', 'GLOW', 'TRANSFORM', 'COLOR', 'SPEED',
            'MULTICAM', 'GAUSSIAN_BLUR', 'TEXT', 'COLORMIX'
        }

    def draw(self, context):
        layout = self.layout
        layout.use_property_split = True
        layout.use_property_decorate = False

        strip = act_strip(context)

        layout.active = not strip.mute

        if strip.input_count > 0:
            col = layout.column()
            row = col.row()
            row.prop(strip, "input_1")

            if strip.input_count > 1:
                row.operator("sequencer.swap_inputs", text="", icon='SORT_ASC')
                row = col.row()
                row.prop(strip, "input_2")
                row.operator("sequencer.swap_inputs", text="", icon='SORT_DESC')

        strip_type = strip.type

        if strip_type == 'COLOR':
            layout.template_color_picker(strip, "color", value_slider=True, cubic=True)
            layout.prop(strip, "color", text="")

        elif strip_type == 'WIPE':
            col = layout.column()
            col.prop(strip, "transition_type")
            col.alignment = 'RIGHT'
            col.row().prop(strip, "direction", expand=True)

            col = layout.column()
            col.prop(strip, "blur_width", slider=True)
            if strip.transition_type in {'SINGLE', 'DOUBLE'}:
                col.prop(strip, "angle")

        elif strip_type == 'GLOW':
            flow = layout.column_flow()
            flow.prop(strip, "threshold", slider=True)
            flow.prop(strip, "clamp", slider=True)
            flow.prop(strip, "boost_factor")
            flow.prop(strip, "blur_radius")
            flow.prop(strip, "quality", slider=True)
            flow.use_property_split = False
            flow.prop(strip, "use_only_boost")

        elif strip_type == 'SPEED':
            layout.use_property_split = False
            layout.prop(strip, "use_default_fade", text="Stretch to input strip length")
            layout.use_property_split = True
            if not strip.use_default_fade:
                layout.use_property_split = False
                layout.prop(strip, "use_as_speed")
                layout.use_property_split = True
                if strip.use_as_speed:
                    layout.prop(strip, "speed_factor")
                else:                 
                    layout.prop(strip, "speed_factor", text="Frame Number")
                    layout.use_property_split = False
                    layout.prop(strip, "use_scale_to_length")

        elif strip_type == 'TRANSFORM':
            col = layout.column()

            col.prop(strip, "interpolation")
            col.prop(strip, "translation_unit")
            col = layout.column(align=True)
            col.prop(strip, "translate_start_x", text="Position X")
            col.prop(strip, "translate_start_y", text="Y")

            col.separator()

            colsub = col.column(align=True)
            colsub.use_property_split = False
            colsub.prop(strip, "use_uniform_scale")

            if strip.use_uniform_scale:
                colsub = col.column(align=True)
                colsub.prop(strip, "scale_start_x", text="Scale")
            else:
                col.prop(strip, "scale_start_x", text="Scale X")
                col.prop(strip, "scale_start_y", text="Y")

            col = layout.column(align=True)
            col.prop(strip, "rotation_start", text="Rotation")

        elif strip_type == 'MULTICAM':
            col = layout.column(align=True)
            strip_channel = strip.channel

            col.prop(strip, "multicam_source", text="Source Channel")

            # The multicam strip needs at least 2 strips to be useful
            if strip_channel > 2:
                BT_ROW = 4
                col.label(text="Cut to")
                row = col.row()

                for i in range(1, strip_channel):
                    if (i % BT_ROW) == 1:
                        row = col.row(align=True)

                    # Workaround - .enabled has to have a separate UI block to work
                    if i == strip.multicam_source:
                        sub = row.row(align=True)
                        sub.enabled = False
                        sub.operator("sequencer.split_multicam", text="%d" % i).camera = i
                    else:
                        sub_1 = row.row(align=True)
                        sub_1.enabled = True
                        sub_1.operator("sequencer.split_multicam", text="%d" % i).camera = i

                if strip.channel > BT_ROW and (strip_channel - 1) % BT_ROW:
                    for i in range(strip.channel, strip_channel + ((BT_ROW + 1 - strip_channel) % BT_ROW)):
                        row.label(text="")
            else:
                col.separator()
                col.label(text="Two or more channels are needed below this strip", icon='INFO')

        elif strip_type == 'TEXT':
            layout = self.layout
            col = layout.column()
            col.scale_x = 1.3
            col.scale_y = 1.3
            col.use_property_split = False
            col.prop(strip, "text", text="")
            col.use_property_split = True
            layout.prop(strip, "wrap_width", text="Wrap Width")


        col = layout.column(align=True)
        if strip_type == 'SPEED':
            col.use_property_split = True
            col.prop(strip, "multiply_speed")
            col.use_property_split = False
            col.prop(strip, "frame_interpolation_mode")

        elif strip_type in {'CROSS', 'GAMMA_CROSS', 'WIPE', 'ALPHA_OVER', 'ALPHA_UNDER', 'OVER_DROP'}:
            col.use_property_split = False
            col.prop(strip, "use_default_fade", text="Default fade")
            col.use_property_split = True
            if not strip.use_default_fade:
                col.prop(strip, "effect_fader", text="Effect Fader")
        elif strip_type == 'GAUSSIAN_BLUR':
            col = layout.column(align=True)
            col.prop(strip, "size_x", text="Size X")
            col.prop(strip, "size_y", text="Y")
        elif strip_type == 'COLORMIX':
            layout.prop(strip, "blend_effect", text="Blend Mode")
            row = layout.row(align=True)
            row.prop(strip, "factor", slider=True)


class SEQUENCER_PT_effect_text_layout(SequencerButtonsPanel, Panel):
    bl_label = "Layout"
    bl_parent_id = "SEQUENCER_PT_effect"
    bl_category = "Strip"

    @classmethod
    def poll(cls, context):
        strip = act_strip(context)
        return strip.type == 'TEXT'

    def draw(self, context):
        strip = act_strip(context)
        layout = self.layout
        layout.use_property_split = True
        col = layout.column()
        col.prop(strip, "location", text="Location")
        col.prop(strip, "align_x", text="Anchor X")
        col.prop(strip, "align_y", text="Y")


class SEQUENCER_PT_effect_text_style(SequencerButtonsPanel, Panel):
    bl_label = "Style"
    bl_parent_id = "SEQUENCER_PT_effect"
    bl_category = "Strip"

    @classmethod
    def poll(cls, context):
        strip = act_strip(context)
        return strip.type == 'TEXT'

    def draw(self, context):
        strip = act_strip(context)
        layout = self.layout
        layout.use_property_split = True
        col = layout.column()
        col.template_ID(strip, "font", open="font.open", unlink="font.unlink")
        col.prop(strip, "font_size")
        col.prop(strip, "color")

        row = layout.row(align=True, heading="Shadow")
        row.use_property_decorate = False
        sub = row.row(align=True)
        sub.prop(strip, "use_shadow", text="")
        subsub = sub.row(align=True)
        subsub.active = strip.use_shadow and (not strip.mute)
        subsub.prop(strip, "shadow_color", text="")
        row.prop_decorator(strip, "shadow_color")


class SEQUENCER_PT_source(SequencerButtonsPanel, Panel):
    bl_label = "Source"
    bl_options = {'DEFAULT_CLOSED'}
    bl_category = "Strip"

    @classmethod
    def poll(cls, context):
        if not cls.has_sequencer(context):
            return False

        strip = act_strip(context)
        if not strip:
            return False

        return strip.type in {'MOVIE', 'IMAGE', 'SOUND'}

    def draw(self, context):
        layout = self.layout
        layout.use_property_split = True
        layout.use_property_decorate = False

        scene = context.scene
        strip = act_strip(context)
        strip_type = strip.type

        layout.active = not strip.mute

        # Draw a filename if we have one.
        if strip_type == 'SOUND':
            sound = strip.sound
            layout.template_ID(strip, "sound", open="sound.open")
            if sound is not None:

                col = layout.column()
                col.prop(sound, "filepath", text="")

                col.alignment = 'RIGHT'
                sub = col.column(align=True)
                split = sub.split(factor=0.5, align=True)
                split.alignment = 'RIGHT'
                if sound.packed_file:
                    split.label(text="Unpack")
                    split.operator("sound.unpack", icon='PACKAGE', text="")
                else:
                    split.label(text="Pack")
                    split.operator("sound.pack", icon='UGLYPACKAGE', text="")

                layout.use_property_split = False
                layout.prop(sound, "use_memory_cache")
        else:
            if strip_type == 'IMAGE':
                col = layout.column()
                col.prop(strip, "directory", text="")

                # Current element for the filename.
                elem = strip.strip_elem_from_frame(scene.frame_current)
                if elem:
                    col.prop(elem, "filename", text="")  # strip.elements[0] could be a fallback

                col.prop(strip.colorspace_settings, "name", text="Color Space")

                col.prop(strip, "alpha_mode", text="Alpha")
                sub = col.column(align=True)
                sub.operator("sequencer.change_path", text="Change Data/Files", icon='FILEBROWSER').filter_image = True
            else:  # elif strip_type == 'MOVIE':
                elem = strip.elements[0]

                col = layout.column()
                col.prop(strip, "filepath", text="")
                col.prop(strip.colorspace_settings, "name", text="Color Space")
                col.prop(strip, "mpeg_preseek")
                col.prop(strip, "stream_index")

                col.use_property_split = False
                col.prop(strip, "use_deinterlace")
                col.use_property_split = True

            if scene.render.use_multiview:
                layout.prop(strip, "use_multiview")

                col = layout.column()
                col.active = strip.use_multiview

                col.row().prop(strip, "views_format", expand=True)

            box = col.box()
            box.active = strip.views_format == 'STEREO_3D'
            box.template_image_stereo_3d(strip.stereo_3d_format)

            # Resolution.
            col = layout.column(align=True)
            col = col.box()
            split = col.split(factor=0.5, align=False)
            split.alignment = 'RIGHT'
            split.label(text="Resolution")
            size = (elem.orig_width, elem.orig_height) if elem else (0, 0)
            if size[0] and size[1]:
                split.alignment = 'LEFT'
                split.label(text="%dx%d" % size, translate=False)
            else:
                split.label(text="None")


class SEQUENCER_PT_sound(SequencerButtonsPanel, Panel):
    bl_label = "Sound"
    bl_parent_id = ""
    bl_category = "Strip"

    @classmethod
    def poll(cls, context):
        if not cls.has_sequencer(context):
            return False

        strip = act_strip(context)
        if not strip:
            return False

        return (strip.type == 'SOUND')

    def draw(self, context):
        layout = self.layout
        layout.use_property_split = True

        strip = act_strip(context)
        sound = strip.sound

        layout.active = not strip.mute

        layout.template_ID(strip, "sound", open="sound.open")
        if sound is not None:
            layout.prop(sound, "filepath", text="")

            layout.use_property_split = True
            layout.use_property_decorate = False

            layout.alignment = 'RIGHT'
            sub = layout.column(align=True)
            split = sub.split(factor=0.5, align=True)
            split.alignment = 'RIGHT'
            if sound.packed_file:
                split.label(text="Unpack")
                split.operator("sound.unpack", icon='PACKAGE', text="")
            else:
                split.label(text="Pack")
                split.operator("sound.pack", icon='UGLYPACKAGE', text="")

            layout.prop(sound, "use_memory_cache")


class SEQUENCER_PT_scene(SequencerButtonsPanel, Panel):
    bl_label = "Scene"
    bl_category = "Strip"

    @classmethod
    def poll(cls, context):
        if not cls.has_sequencer(context):
            return False

        strip = act_strip(context)
        if not strip:
            return False

        return (strip.type == 'SCENE')

    def draw(self, context):
        layout = self.layout
        layout.use_property_split = True
        layout.use_property_decorate = False

        strip = act_strip(context)

        layout.active = not strip.mute

        layout.template_ID(strip, "scene")

        scene = strip.scene
        layout.prop(strip, "scene_input")

        if scene:
            layout.prop(scene, "audio_volume", text="Volume")

        if strip.scene_input == 'CAMERA':
            layout.alignment = 'RIGHT'
            sub = layout.column(align=True)
            split = sub.split(factor=0.5, align=True)
            split.alignment = 'RIGHT'
            split.label(text="Camera")
            split.template_ID(strip, "scene_camera")

            layout.use_property_split = False

            layout.prop(strip, "use_grease_pencil", text="Show Grease Pencil")

            if scene:
                # Warning, this is not a good convention to follow.
                # Expose here because setting the alpha from the 'Render' menu is very inconvenient.
                # layout.label(text="Preview")
                layout.prop(scene.render, "film_transparent")


class SEQUENCER_PT_mask(SequencerButtonsPanel, Panel):
    bl_label = "Mask"
    bl_category = "Strip"

    @classmethod
    def poll(cls, context):
        if not cls.has_sequencer(context):
            return False

        strip = act_strip(context)
        if not strip:
            return False

        return (strip.type == 'MASK')

    def draw(self, context):
        layout = self.layout
        layout.use_property_split = True

        strip = act_strip(context)

        layout.active = not strip.mute

        layout.template_ID(strip, "mask")

        mask = strip.mask

        if mask:
            sta = mask.frame_start
            end = mask.frame_end
            layout.label(text=iface_("Original frame range: %d-%d (%d)") % (sta, end, end - sta + 1), translate=False)


class SEQUENCER_PT_time(SequencerButtonsPanel, Panel):
    bl_label = "Time"
    bl_options = {'DEFAULT_CLOSED'}
    bl_category = "Strip"

    @classmethod
    def poll(cls, context):
        if not cls.has_sequencer(context):
            return False

        strip = act_strip(context)
        if not strip:
            return False

        return strip.type

    def draw_header_preset(self, context):
        layout = self.layout
        layout.alignment = 'RIGHT'
        strip = act_strip(context)

        layout.prop(strip, "lock", text="", icon_only=True, emboss=False)

    def draw(self, context):
        from bpy.utils import smpte_from_frame

        layout = self.layout
        layout.use_property_split = False
        layout.use_property_decorate = False

        scene = context.scene
        frame_current = scene.frame_current
        strip = act_strip(context)

        is_effect = isinstance(strip, bpy.types.EffectSequence)

        # Get once.
        frame_start = strip.frame_start
        frame_final_start = strip.frame_final_start
        frame_final_end = strip.frame_final_end
        frame_final_duration = strip.frame_final_duration
        frame_offset_start = strip.frame_offset_start
        frame_offset_end = strip.frame_offset_end

        length_list = (
            str(frame_start),
            str(frame_final_end),
            str(frame_final_duration),
            str(frame_offset_start),
            str(frame_offset_end),
        )

        if not is_effect:
            length_list = length_list + (
                str(strip.animation_offset_start),
                str(strip.animation_offset_end),
            )

        max_length = max(len(x) for x in length_list)
        max_factor = (1.9 - max_length) / 30

        layout.enabled = not strip.lock
        layout.active = not strip.mute

        sub = layout.row(align=True)
        split = sub.split(factor=0.5 + max_factor)
        split.alignment = 'RIGHT'
        split.label(text="Channel")
        split.prop(strip, "channel", text="")

        sub = layout.column(align=True)
        split = sub.split(factor=0.5 + max_factor, align=True)
        split.alignment = 'RIGHT'
        split.label(text="Start")
        split.prop(strip, "frame_start", text=smpte_from_frame(frame_start))

        split = sub.split(factor=0.5 + max_factor, align=True)
        split.alignment = 'RIGHT'
        split.label(text="Duration")
        split.prop(strip, "frame_final_duration", text=smpte_from_frame(frame_final_duration))

        # Use label, editing this value from the UI allows negative values,
        # users can adjust duration.
        split = sub.split(factor=0.5 + max_factor, align=True)
        split.alignment = 'RIGHT'
        split.label(text="End")
        split = split.split(factor=0.8 + max_factor, align=True)
        split.label(text="%14s" % smpte_from_frame(frame_final_end))
        split.alignment = 'RIGHT'
        split.label(text=str(frame_final_end) + " ")

        if not is_effect:

            layout.alignment = 'RIGHT'
            sub = layout.column(align=True)

            split = sub.split(factor=0.5 + max_factor, align=True)
            split.alignment = 'RIGHT'
            split.label(text="Strip Offset Start")
            split.prop(strip, "frame_offset_start", text=smpte_from_frame(frame_offset_start))

            split = sub.split(factor=0.5 + max_factor, align=True)
            split.alignment = 'RIGHT'
            split.label(text="End")
            split.prop(strip, "frame_offset_end", text=smpte_from_frame(frame_offset_end))

            layout.alignment = 'RIGHT'
            sub = layout.column(align=True)

            split = sub.split(factor=0.5 + max_factor, align=True)
            split.alignment = 'RIGHT'
            split.label(text="Hold Offset Start")
            split.prop(strip, "animation_offset_start", text=smpte_from_frame(strip.animation_offset_start))

            split = sub.split(factor=0.5 + max_factor, align=True)
            split.alignment = 'RIGHT'
            split.label(text="End")
            split.prop(strip, "animation_offset_end", text=smpte_from_frame(strip.animation_offset_end))

        col = layout.column(align=True)
        col = col.box()
        col.active = (
            (frame_current >= frame_final_start) and
            (frame_current <= frame_final_start + frame_final_duration)
        )

        split = col.split(factor=0.5 + max_factor, align=True)
        split.alignment = 'RIGHT'
        split.label(text="Current Frame")
        split = split.split(factor=0.8 + max_factor, align=True)
        frame_display = frame_current - frame_final_start
        split.label(text="%14s" % smpte_from_frame(frame_display))
        split.alignment = 'RIGHT'
        split.label(text=str(frame_display) + " ")

        if strip.type == 'SCENE':
            scene = strip.scene

            if scene:
                sta = scene.frame_start
                end = scene.frame_end
                split = col.split(factor=0.5 + max_factor)
                split.alignment = 'RIGHT'
                split.label(text="Original Frame Range")
                split.alignment = 'LEFT'
                split.label(text="%d-%d (%d)" % (sta, end, end - sta + 1), translate=False)


class SEQUENCER_PT_adjust(SequencerButtonsPanel, Panel):
    bl_label = "Adjust"
    bl_category = "Strip"

    def draw(self, context):
        pass


class SEQUENCER_PT_adjust_sound(SequencerButtonsPanel, Panel):
    bl_label = "Sound"
    bl_parent_id = "SEQUENCER_PT_adjust"
    bl_category = "Strip"

    @classmethod
    def poll(cls, context):
        strip = act_strip(context)
        return strip.type == 'SOUND'

    def draw(self, context):
        layout = self.layout
        layout.use_property_split = True

        st = context.space_data
        strip = act_strip(context)
        sound = strip.sound

        layout.active = not strip.mute

        col = layout.column()

        col.prop(strip, "volume", text="Volume")
        col.prop(strip, "pitch")

        col = layout.column()
        col.prop(strip, "pan")
        col.enabled = sound is not None and sound.use_mono

        if sound is not None:
            col = layout.column()
            if st.waveform_display_type == 'DEFAULT_WAVEFORMS':
                row = col.row()
                row.use_property_split = False
                row.prop(strip, "show_waveform")
                row.prop_decorator(strip, "show_waveform")
            col.use_property_split = False
            col.prop(sound, "use_mono")


class SEQUENCER_PT_adjust_comp(SequencerButtonsPanel, Panel):
    bl_label = "Compositing"
    bl_parent_id = "SEQUENCER_PT_adjust"
    bl_category = "Strip"

    @classmethod
    def poll(cls, context):
        strip = act_strip(context)
        return strip.type != 'SOUND'

    def draw(self, context):
        layout = self.layout
        layout.use_property_split = True

        strip = act_strip(context)

        layout.active = not strip.mute

        col = layout.column()
        col.prop(strip, "blend_type", text="Blend")
        col.prop(strip, "blend_alpha", text="Opacity", slider=True)


class SEQUENCER_PT_adjust_transform(SequencerButtonsPanel, Panel):
    bl_label = "Transform"
    bl_parent_id = "SEQUENCER_PT_adjust"
    bl_category = "Strip"

    @classmethod
    def poll(cls, context):
        if not cls.has_sequencer(context):
            return False

        strip = act_strip(context)
        if not strip:
            return False

        return strip.type in {
            'MOVIE', 'IMAGE', 'SCENE', 'MOVIECLIP', 'MASK',
            'META', 'ADD', 'SUBTRACT', 'ALPHA_OVER', 'TEXT',
            'ALPHA_UNDER', 'CROSS', 'GAMMA_CROSS', 'MULTIPLY',
            'OVER_DROP', 'WIPE', 'GLOW', 'TRANSFORM', 'COLOR',
            'MULTICAM', 'SPEED', 'ADJUSTMENT', 'COLORMIX'
        }

    def draw(self, context):
        layout = self.layout
        strip = act_strip(context)

        layout.active = not strip.mute

        split = layout.split()

        col = split.column()
        col.alignment = 'RIGHT'
        col.label(text="Mirror")

        col = split.column()
        row = col.row(align=True)
        row.prop(strip, "use_flip_x", text="X", toggle=True)
        row.prop(strip, "use_flip_y", text="Y", toggle=True)


class SEQUENCER_PT_adjust_video(SequencerButtonsPanel, Panel):
    bl_label = "Video"
    bl_parent_id = "SEQUENCER_PT_adjust"
    bl_options = {'DEFAULT_CLOSED'}
    bl_category = "Strip"

    @classmethod
    def poll(cls, context):
        if not cls.has_sequencer(context):
            return False

        strip = act_strip(context)
        if not strip:
            return False

        return strip.type in {
            'MOVIE', 'IMAGE', 'SCENE', 'MOVIECLIP', 'MASK',
            'META', 'ADD', 'SUBTRACT', 'ALPHA_OVER',
            'ALPHA_UNDER', 'CROSS', 'GAMMA_CROSS', 'MULTIPLY',
            'OVER_DROP', 'WIPE', 'GLOW', 'TRANSFORM', 'COLOR',
            'MULTICAM', 'SPEED', 'ADJUSTMENT', 'COLORMIX'
        }

    def draw(self, context):
        layout = self.layout

        layout.use_property_split = True

        col = layout.column()

        strip = act_strip(context)

        layout.active = not strip.mute

        col.prop(strip, "strobe")

        if strip.type == 'MOVIECLIP':
            col = layout.column()
            col.label(text="Tracker")
            col.prop(strip, "stabilize2d")

            col = layout.column()
            col.label(text="Distortion")
            col.prop(strip, "undistort")
            col.separator()

        row = col.row()
        row.use_property_split = False
        row.prop(strip, "use_reverse_frames")
        row.prop_decorator(strip, "use_reverse_frames")


class SEQUENCER_PT_adjust_color(SequencerButtonsPanel, Panel):
    bl_label = "Color"
    bl_parent_id = "SEQUENCER_PT_adjust"
    bl_options = {'DEFAULT_CLOSED'}
    bl_category = "Strip"

    @classmethod
    def poll(cls, context):
        if not cls.has_sequencer(context):
            return False

        strip = act_strip(context)
        if not strip:
            return False

        return strip.type in {
            'MOVIE', 'IMAGE', 'SCENE', 'MOVIECLIP', 'MASK',
            'META', 'ADD', 'SUBTRACT', 'ALPHA_OVER',
            'ALPHA_UNDER', 'CROSS', 'GAMMA_CROSS', 'MULTIPLY',
            'OVER_DROP', 'WIPE', 'GLOW', 'TRANSFORM', 'COLOR',
            'MULTICAM', 'SPEED', 'ADJUSTMENT', 'COLORMIX'
        }

    def draw(self, context):
        layout = self.layout
        layout.use_property_split = True

        strip = act_strip(context)

        layout.active = not strip.mute

        col = layout.column()
        col.prop(strip, "color_saturation", text="Saturation")
        col.prop(strip, "color_multiply", text="Multiply")
        row = col.row()
        row.use_property_split = False
        row.prop(strip, "use_float", text="Convert to Float")
        row.prop_decorator(strip, "use_float")


class SEQUENCER_PT_cache_settings(SequencerButtonsPanel, Panel):
    bl_label = "Cache Settings"
    bl_category = "Proxy & Cache"

    @classmethod
    def poll(cls, context):
        return cls.has_sequencer(context) and context.scene.sequence_editor

    def draw(self, context):
        layout = self.layout
        layout.use_property_split = False
        layout.use_property_decorate = False

        ed = context.scene.sequence_editor

        col = layout.column()


        col.prop(ed, "use_cache_raw")
        col.prop(ed, "use_cache_preprocessed")
        col.prop(ed, "use_cache_composite")
        col.prop(ed, "use_cache_final")
        col.separator()
        col.use_property_split = True
        col.prop(ed, "recycle_max_cost")


class SEQUENCER_PT_proxy_settings(SequencerButtonsPanel, Panel):
    bl_label = "Proxy Settings"
    bl_category = "Proxy & Cache"

    @classmethod
    def poll(cls, context):
        return cls.has_sequencer(context) and context.scene.sequence_editor

    def draw(self, context):
        layout = self.layout
        layout.use_property_split = True
        layout.use_property_decorate = False

        ed = context.scene.sequence_editor
        flow = layout.column_flow()
        flow.prop(ed, "proxy_storage", text="Storage")

        if ed.proxy_storage == 'PROJECT':
            flow.prop(ed, "proxy_dir", text="Directory")

        col = layout.column()
        col.operator("sequencer.enable_proxies")
        col.operator("sequencer.rebuild_proxy", icon='LASTOPERATOR')


class SEQUENCER_PT_strip_proxy(SequencerButtonsPanel, Panel):
    bl_label = "Strip Proxy & Timecode"
    bl_category = "Proxy & Cache"

    @classmethod
    def poll(cls, context):
        if not cls.has_sequencer(context) and context.scene.sequence_editor:
            return False

        strip = act_strip(context)
        if not strip:
            return False

        return strip.type in {'MOVIE', 'IMAGE', 'SCENE', 'META', 'MULTICAM'}

    def draw_header(self, context):
        strip = act_strip(context)

        self.layout.prop(strip, "use_proxy", text="")

    def draw(self, context):
        layout = self.layout
        layout.use_property_split = False
        layout.use_property_decorate = False

        ed = context.scene.sequence_editor

        strip = act_strip(context)

        if strip.proxy:
            proxy = strip.proxy

            flow = layout.column_flow()
            if ed.proxy_storage == 'PER_STRIP':
                flow.prop(proxy, "use_proxy_custom_directory")
                flow.prop(proxy, "use_proxy_custom_file")
                flow.use_property_split = True
                if proxy.use_proxy_custom_directory and not proxy.use_proxy_custom_file:
                    flow.prop(proxy, "directory")
                if proxy.use_proxy_custom_file:
                    flow.prop(proxy, "filepath")

            layout.use_property_split = True
            row = layout.row(heading="Resolutions", align=True)
            row.prop(strip.proxy, "build_25", toggle=True)
            row.prop(strip.proxy, "build_50", toggle=True)
            row.prop(strip.proxy, "build_75", toggle=True)
            row.prop(strip.proxy, "build_100", toggle=True)

            layout.use_property_split = False
            layout.prop(proxy, "use_overwrite")

            layout.use_property_split = True

            col = layout.column()
            col.prop(proxy, "quality", text="Build JPEG Quality")

            if strip.type == 'MOVIE':
                col = layout.column()

                col.prop(proxy, "timecode", text="Timecode Index")


class SEQUENCER_PT_strip_cache(SequencerButtonsPanel, Panel):
    bl_label = "Strip Cache"
    bl_category = "Proxy & Cache"
    bl_options = {'DEFAULT_CLOSED'}

    @classmethod
    def poll(cls, context):
        if not cls.has_sequencer(context):
            return False
        if act_strip(context) is not None:
            return True
        return False

    def draw_header(self, context):
        strip = act_strip(context)
        self.layout.prop(strip, "override_cache_settings", text="")

    def draw(self, context):
        layout = self.layout
        layout.use_property_split = False
        layout.use_property_decorate = False

        strip = act_strip(context)
        layout.active = strip.override_cache_settings

        col = layout.column()
        col.prop(strip, "use_cache_raw")
        col.prop(strip, "use_cache_preprocessed")
        col.prop(strip, "use_cache_composite")


class SEQUENCER_PT_preview(SequencerButtonsPanel_Output, Panel):
    bl_label = "Scene Strip Display"
    bl_space_type = 'SEQUENCE_EDITOR'
    bl_region_type = 'UI'
    bl_options = {'DEFAULT_CLOSED'}
    bl_category = "View"

    def draw(self, context):
        layout = self.layout
        layout.use_property_split = True
        layout.use_property_decorate = False

        render = context.scene.render

        col = layout.column()
        col.prop(render, "sequencer_gl_preview", text="Shading")

        if render.sequencer_gl_preview in {'SOLID', 'WIREFRAME'}:
            col.use_property_split = False
            col.prop(render, "use_sequencer_override_scene_strip")


class SEQUENCER_PT_view(SequencerButtonsPanel_Output, Panel):
    bl_label = "View Settings"
    bl_category = "View"

    def draw(self, context):
        layout = self.layout
        layout.use_property_split = True
        layout.use_property_decorate = False

        st = context.space_data
        ed = context.scene.sequence_editor

        col = layout.column()
        col.prop(st, "display_channel", text="Channel")

        if st.display_mode == 'IMAGE':
            col.prop(st, "show_overexposed")

        elif st.display_mode == 'WAVEFORM':
            col.use_property_split = False
            col.prop(st, "show_separate_color")

        col.use_property_split = True
        col.prop(st, "proxy_render_size")

        col.use_property_split = False
        if ed:
            col.prop(ed, "use_prefetch")
        if st.display_mode == 'IMAGE':
            layout.use_property_split = False
            layout.prop(st, "zoom_to_fit")


class SEQUENCER_PT_frame_overlay(SequencerButtonsPanel_Output, Panel):
    bl_label = "Frame Overlay"
    bl_category = "View"
    bl_options = {'DEFAULT_CLOSED'}

    @classmethod
    def poll(cls, context):
        if not context.scene.sequence_editor:
            return False
        return SequencerButtonsPanel_Output.poll(context)

    def draw(self, context):
        scene = context.scene
        ed = scene.sequence_editor

        self.layout.prop(ed, "show_overlay", text="")

    def draw_header(self, context):
        scene = context.scene
        ed = scene.sequence_editor

        self.layout.prop(ed, "show_overlay", text="")

    def draw(self, context):
        layout = self.layout

        layout.operator_context = 'INVOKE_REGION_PREVIEW'
        layout.operator("sequencer.view_ghost_border", text="Set Overlay Region")
        layout.operator_context = 'INVOKE_DEFAULT'

        layout.use_property_split = True
        layout.use_property_decorate = False

        st = context.space_data
        scene = context.scene
        ed = scene.sequence_editor

        layout.active = ed.show_overlay

        col = layout.column()
        col.prop(ed, "overlay_frame", text="Frame Offset")
        col.prop(st, "overlay_type")
        col.use_property_split = False
        col.prop(ed, "use_overlay_lock")


class SEQUENCER_PT_view_safe_areas(SequencerButtonsPanel_Output, Panel):
    bl_label = "Safe Areas"
    bl_options = {'DEFAULT_CLOSED'}
    bl_category = "View"

    @classmethod
    def poll(cls, context):
        st = context.space_data
        is_preview = st.view_type in {'PREVIEW', 'SEQUENCER_PREVIEW'}
        return is_preview and (st.display_mode == 'IMAGE')

    def draw_header(self, context):
        st = context.space_data

        self.layout.prop(st, "show_safe_areas", text="")

    def draw(self, context):
        layout = self.layout
        layout.use_property_split = True
        st = context.space_data
        safe_data = context.scene.safe_areas

        layout.active = st.show_safe_areas

        col = layout.column()

        sub = col.column()
        sub.prop(safe_data, "title", slider=True)
        sub.prop(safe_data, "action", slider=True)


class SEQUENCER_PT_view_safe_areas_center_cut(SequencerButtonsPanel_Output, Panel):
    bl_label = "Center-Cut Safe Areas"
    bl_parent_id = "SEQUENCER_PT_view_safe_areas"
    bl_options = {'DEFAULT_CLOSED'}
    bl_category = "View"

    def draw_header(self, context):
        st = context.space_data

        layout = self.layout
        layout.active = st.show_safe_areas
        layout.prop(st, "show_safe_center", text="")

    def draw(self, context):
        layout = self.layout
        layout.use_property_split = True
        safe_data = context.scene.safe_areas
        st = context.space_data

        layout.active = st.show_safe_areas and st.show_safe_center

        col = layout.column()
        col.prop(safe_data, "title_center", slider=True)


class SEQUENCER_PT_modifiers(SequencerButtonsPanel, Panel):
    bl_label = "Modifiers"
    bl_category = "Modifiers"

    def draw(self, context):
        layout = self.layout
        layout.use_property_split = True

        strip = act_strip(context)
        ed = context.scene.sequence_editor

        row = layout.row()
        row.use_property_split = False
        row.prop(strip, "use_linear_modifiers")
        row.prop_decorator(strip, "use_linear_modifiers")

        layout.operator_menu_enum("sequencer.strip_modifier_add", "type")
        layout.operator("sequencer.strip_modifier_copy", icon='COPYDOWN')

        for mod in strip.modifiers:
            box = layout.box()

            row = box.row()
            row.use_property_decorate = False
            row.prop(mod, "show_expanded", text="", emboss=False)
            row.prop(mod, "name", text="")

            row.prop(mod, "mute", text="")
            row.use_property_decorate = True

            sub = row.row(align=True)
            props = sub.operator("sequencer.strip_modifier_move", text="", icon='TRIA_UP')
            props.name = mod.name
            props.direction = 'UP'
            props = sub.operator("sequencer.strip_modifier_move", text="", icon='TRIA_DOWN')
            props.name = mod.name
            props.direction = 'DOWN'

            row.operator("sequencer.strip_modifier_remove", text="", icon='X', emboss=False).name = mod.name

            if mod.show_expanded:
                row = box.row()
                row.prop(mod, "input_mask_type", expand=True)

                if mod.input_mask_type == 'STRIP':
                    sequences_object = ed
                    if ed.meta_stack:
                        sequences_object = ed.meta_stack[-1]
                    box.prop_search(mod, "input_mask_strip", sequences_object, "sequences", text="Mask")
                else:
                    box.prop(mod, "input_mask_id")
                    row = box.row()
                    row.prop(mod, "mask_time", expand=True)

                if mod.type == 'COLOR_BALANCE':
                    box.prop(mod, "color_multiply")
                    draw_color_balance(box, mod.color_balance)
                elif mod.type == 'CURVES':
                    box.template_curve_mapping(mod, "curve_mapping", type='COLOR', show_tone=True)
                elif mod.type == 'HUE_CORRECT':
                    box.template_curve_mapping(mod, "curve_mapping", type='HUE')
                elif mod.type == 'BRIGHT_CONTRAST':
                    col = box.column()
                    col.prop(mod, "bright")
                    col.prop(mod, "contrast")
                elif mod.type == 'WHITE_BALANCE':
                    col = box.column()
                    col.prop(mod, "white_value")
                elif mod.type == 'TONEMAP':
                    col = box.column()
                    col.prop(mod, "tonemap_type")
                    if mod.tonemap_type == 'RD_PHOTORECEPTOR':
                        col.prop(mod, "intensity")
                        col.prop(mod, "contrast")
                        col.prop(mod, "adaptation")
                        col.prop(mod, "correction")
                    elif mod.tonemap_type == 'RH_SIMPLE':
                        col.prop(mod, "key")
                        col.prop(mod, "offset")
                        col.prop(mod, "gamma")


class SEQUENCER_PT_annotation(AnnotationDataPanel, SequencerButtonsPanel_Output, Panel):
    bl_space_type = 'SEQUENCE_EDITOR'
    bl_region_type = 'UI'
    bl_category = "View"

    @staticmethod
    def has_preview(context):
        st = context.space_data
        return st.view_type in {'PREVIEW', 'SEQUENCER_PREVIEW'}

    @classmethod
    def poll(cls, context):
        return cls.has_preview(context)

    # NOTE: this is just a wrapper around the generic GP Panel
    # But, it should only show up when there are images in the preview region


class SEQUENCER_PT_custom_props(SequencerButtonsPanel, PropertyPanel, Panel):
    COMPAT_ENGINES = {'BLENDER_RENDER', 'BLENDER_EEVEE', 'BLENDER_WORKBENCH'}
    _context_path = "scene.sequence_editor.active_strip"
    _property_type = (bpy.types.Sequence,)
    bl_category = "Strip"


class SEQUENCER_PT_marker_options(Panel):
    bl_label = "Marker Options"
    bl_space_type = 'SEQUENCE_EDITOR'
    bl_region_type = 'UI'
    bl_category = 'View'

    def draw(self, context):
        layout = self.layout

        tool_settings = context.tool_settings
        st = context.space_data

        col = layout.column(align = True)
        col.prop(tool_settings, "lock_markers")
        col.prop(st, "use_marker_sync")

class SEQUENCER_PT_view_options(bpy.types.Panel):
    bl_label = "View Options"
    bl_category = "View"
    bl_space_type = 'SEQUENCE_EDITOR'
    bl_region_type = 'UI'

    def draw(self, context):
        layout = self.layout

        st = context.space_data
        is_preview = st.view_type in {'PREVIEW', 'SEQUENCER_PREVIEW'}
        is_sequencer_view = st.view_type in {'SEQUENCER', 'SEQUENCER_PREVIEW'}

        if is_sequencer_view:

            col = layout.column(align = True)
            if st.view_type == 'SEQUENCER':
                col.prop(st, "show_backdrop", text="Preview as Backdrop")
            col.prop(st, "show_seconds")
            col.prop(st, "show_locked_time")
            col.prop(st, "show_strip_offset")
            col.prop(st, "show_fcurves")

            layout.menu("SEQUENCER_MT_view_cache")

            layout.use_property_split = True
            layout.prop(st, "waveform_display_type")

            layout.separator()

            layout.use_property_split = False
            layout.prop(st, "show_markers")

        if is_preview:
            layout.use_property_split = False
            if st.display_mode == 'IMAGE':
                layout.prop(st, "show_metadata")


classes = (
    ALL_MT_editormenu,
    SEQUENCER_MT_change,
    SEQUENCER_HT_tool_header,
    SEQUENCER_HT_header,
    SEQUENCER_MT_editor_menus,
    SEQUENCER_MT_range,
    SEQUENCER_MT_view,
    SEQUENCER_MT_export,
    SEQUENCER_MT_view_cache,
    SEQUENCER_MT_preview_zoom,
    SEQUENCER_MT_proxy,
    SEQUENCER_MT_select_handle,
    SEQUENCER_MT_select_channel,
    SEQUENCER_MT_select_linked,
    SEQUENCER_MT_select,
    SEQUENCER_MT_select_none,
    SEQUENCER_MT_select_inverse,
    SEQUENCER_MT_marker,
    SEQUENCER_MT_navigation,
    SEQUENCER_MT_add,
    SEQUENCER_MT_add_effect,
    SEQUENCER_MT_add_transitions,
    SEQUENCER_MT_add_empty,
    SEQUENCER_MT_strip_effect,
    SEQUENCER_MT_strip_movie,
    SEQUENCER_MT_strip,
    SEQUENCER_MT_strip_transform,
    SEQUENCER_MT_strip_input,
    SEQUENCER_MT_strip_lock_mute,
    SEQUENCER_MT_context_menu,

    SEQUENCER_PT_active_tool,
    SEQUENCER_PT_strip,

    SEQUENCER_PT_effect,
    SEQUENCER_PT_scene,
    SEQUENCER_PT_mask,
    SEQUENCER_PT_effect_text_style,
    SEQUENCER_PT_effect_text_layout,

    SEQUENCER_PT_adjust,
    SEQUENCER_PT_adjust_comp,
    SEQUENCER_PT_adjust_transform,
    SEQUENCER_PT_adjust_transform_offset,
    SEQUENCER_PT_adjust_transform_crop,
    SEQUENCER_PT_adjust_video,
    SEQUENCER_PT_adjust_color,
    SEQUENCER_PT_adjust_sound,

    SEQUENCER_PT_time,
    SEQUENCER_PT_source,

    SEQUENCER_PT_modifiers,

    SEQUENCER_PT_cache_settings,
    SEQUENCER_PT_strip_cache,
    SEQUENCER_PT_proxy_settings,
    SEQUENCER_PT_strip_proxy,

    SEQUENCER_PT_custom_props,

    SEQUENCER_PT_view,
    SEQUENCER_PT_frame_overlay,
    SEQUENCER_PT_view_safe_areas,
    SEQUENCER_PT_view_safe_areas_center_cut,
    SEQUENCER_PT_preview,

    SEQUENCER_PT_annotation,

#BFA

    SEQUENCER_PT_marker_options,
    SEQUENCER_PT_view_options
)

if __name__ == "__main__":  # only for live edit.
    from bpy.utils import register_class
    for cls in classes:
        register_class(cls)<|MERGE_RESOLUTION|>--- conflicted
+++ resolved
@@ -312,33 +312,6 @@
             layout.operator_context = 'INVOKE_REGION_WIN'
             layout.operator("sequencer.refresh_all", icon='FILE_REFRESH', text="Refresh All")
 
-<<<<<<< HEAD
-=======
-            layout.separator()
-            layout.operator_context = 'INVOKE_DEFAULT'
-
-            layout.prop(st, "show_locked_time")
-
-            layout.separator()
-            layout.prop(st, "show_seconds")
-            layout.prop(st, "show_strip_offset")
-            layout.prop(st, "show_fcurves")
-            layout.prop(st, "show_markers")
-            layout.menu("SEQUENCER_MT_view_cache", text="Show Cache")
-            layout.prop_menu_enum(st, "waveform_display_type", text="Show Waveforms")
-
-        if is_preview:
-            layout.separator()
-            if st.display_mode == 'IMAGE':
-                layout.prop(st, "use_zoom_to_fit")
-                layout.prop(ed, "show_overlay", text="Show Frame Overlay")
-                layout.prop(st, "show_safe_areas", text="Show Safe Areas")
-                layout.prop(st, "show_metadata", text="Show Metadata")
-                layout.prop(st, "show_annotation", text="Show Annotations")
-            elif st.display_mode == 'WAVEFORM':
-                layout.prop(st, "show_separate_color", text="Show Separate Color Channels")
-
->>>>>>> 751f26e3
         layout.separator()
 
         layout.operator("render.opengl", text="Sequence Render Image", icon='RENDER_STILL').sequencer = True
@@ -1115,7 +1088,7 @@
                 layout.use_property_split = True
                 if strip.use_as_speed:
                     layout.prop(strip, "speed_factor")
-                else:                 
+                else:
                     layout.prop(strip, "speed_factor", text="Frame Number")
                     layout.use_property_split = False
                     layout.prop(strip, "use_scale_to_length")
@@ -2043,7 +2016,7 @@
             col.prop(ed, "use_prefetch")
         if st.display_mode == 'IMAGE':
             layout.use_property_split = False
-            layout.prop(st, "zoom_to_fit")
+            layout.prop(st, "use_zoom_to_fit")
 
 
 class SEQUENCER_PT_frame_overlay(SequencerButtonsPanel_Output, Panel):
