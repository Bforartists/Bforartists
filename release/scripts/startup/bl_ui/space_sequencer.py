--- conflicted
+++ resolved
@@ -456,14 +456,11 @@
         layout.operator_context = 'INVOKE_REGION_WIN'
         layout.operator("view2d.zoom_in", icon = "ZOOM_IN")
         layout.operator("view2d.zoom_out", icon = "ZOOM_OUT")
-<<<<<<< HEAD
-=======
 
         if st.view_type == 'PREVIEW':
             # See above (T32595)
             layout.operator_context = 'INVOKE_REGION_PREVIEW'
         layout.operator("sequencer.view_selected", text="Frame Selected")
->>>>>>> db9a6179
 
         if is_sequencer_view:
             layout.operator_context = 'INVOKE_REGION_WIN'
@@ -486,10 +483,7 @@
             layout.separator()
 
             layout.operator("sequencer.view_all_preview", text="Fit Preview in window", icon = "VIEW_FIT")
-<<<<<<< HEAD
             layout.operator("sequencer.view_selected", text = "Frame Selected", icon='VIEW_SELECTED')
-=======
->>>>>>> db9a6179
 
             layout.separator()
 
@@ -2023,10 +2017,7 @@
             col.prop(sound, "use_mono")
             if overlay_settings.waveform_display_type == 'DEFAULT_WAVEFORMS':
                 col.prop(strip, "show_waveform")
-<<<<<<< HEAD
-
-=======
->>>>>>> db9a6179
+
 
 class SEQUENCER_PT_adjust_comp(SequencerButtonsPanel, Panel):
     bl_label = "Compositing"
