# ##### BEGIN GPL LICENSE BLOCK #####
#
#  This program is free software; you can redistribute it and/or
#  modify it under the terms of the GNU General Public License
#  as published by the Free Software Foundation; either version 2
#  of the License, or (at your option) any later version.
#
#  This program is distributed in the hope that it will be useful,
#  but WITHOUT ANY WARRANTY; without even the implied warranty of
#  MERCHANTABILITY or FITNESS FOR A PARTICULAR PURPOSE.  See the
#  GNU General Public License for more details.
#
#  You should have received a copy of the GNU General Public License
#  along with this program; if not, write to the Free Software Foundation,
#  Inc., 51 Franklin Street, Fifth Floor, Boston, MA 02110-1301, USA.
#
# ##### END GPL LICENSE BLOCK #####

# <pep8 compliant>
import bpy
from bpy.types import (
    Header,
    Menu,
    Panel,
)
from bpy.app.translations import (
    contexts as i18n_contexts,
    pgettext_iface as iface_,
)
from bl_ui.properties_grease_pencil_common import (
    AnnotationDataPanel,
)
from bl_ui.space_toolsystem_common import (
    ToolActivePanelHelper,
)
from rna_prop_ui import PropertyPanel


def act_strip(context):
    try:
        return context.scene.sequence_editor.active_strip
    except AttributeError:
        return None


def selected_sequences_len(context):
    selected_sequences = getattr(context, "selected_sequences", None)
    if selected_sequences is None:
        return 0
    return len(selected_sequences)


def draw_color_balance(layout, color_balance):

    layout.use_property_split = False

    flow = layout.grid_flow(row_major=True, columns=0, even_columns=True, even_rows=False, align=False)
    col = flow.column()

    box = col.box()
    split = box.split(factor=0.35)
    col = split.column(align=True)
    col.label(text="Lift:")
    col.separator()
    col.separator()
    col.prop(color_balance, "lift", text="")
    col.prop(color_balance, "invert_lift", text="Invert", icon='ARROW_LEFTRIGHT')
    split.template_color_picker(color_balance, "lift", value_slider=True, cubic=True)

    col = flow.column()

    box = col.box()
    split = box.split(factor=0.35)
    col = split.column(align=True)
    col.label(text="Gamma:")
    col.separator()
    col.separator()
    col.prop(color_balance, "gamma", text="")
    col.prop(color_balance, "invert_gamma", text="Invert", icon='ARROW_LEFTRIGHT')
    split.template_color_picker(color_balance, "gamma", value_slider=True, lock_luminosity=True, cubic=True)

    col = flow.column()

    box = col.box()
    split = box.split(factor=0.35)
    col = split.column(align=True)
    col.label(text="Gain:")
    col.separator()
    col.separator()
    col.prop(color_balance, "gain", text="")
    col.prop(color_balance, "invert_gain", text="Invert", icon='ARROW_LEFTRIGHT')
    split.template_color_picker(color_balance, "gain", value_slider=True, lock_luminosity=True, cubic=True)


class SEQUENCER_PT_active_tool(ToolActivePanelHelper, Panel):
    bl_space_type = 'SEQUENCE_EDITOR'
    bl_region_type = 'UI'
    bl_category = "Tool"


class SEQUENCER_HT_tool_header(Header):
    bl_space_type = 'SEQUENCE_EDITOR'
    bl_region_type = 'TOOL_HEADER'

    def draw(self, context):
        layout = self.layout

        self.draw_tool_settings(context)

        # TODO: options popover.

    def draw_tool_settings(self, context):
        layout = self.layout

        # Active Tool
        # -----------
        from bl_ui.space_toolsystem_common import ToolSelectPanelHelper
        tool = ToolSelectPanelHelper.draw_active_tool_header(context, layout)
        tool_mode = context.mode if tool is None else tool.mode


class SEQUENCER_HT_header(Header):
    bl_space_type = 'SEQUENCE_EDITOR'

    def draw(self, context):
        layout = self.layout

        st = context.space_data

        ALL_MT_editormenu.draw_hidden(context, layout) # bfa - show hide the editormenu
        layout.prop(st, "view_type", text="")
        SEQUENCER_MT_editor_menus.draw_collapsible(context, layout)

        if st.view_type in {'PREVIEW', 'SEQUENCER_PREVIEW'}:

            layout.separator_spacer()

            layout.prop(st, "display_mode", text="", icon_only=True)

            layout.prop(st, "preview_channels", text="", icon_only=True)

            gpd = context.gpencil_data
            tool_settings = context.tool_settings

            # Proportional editing
            if gpd and gpd.use_stroke_edit_mode:
                row = layout.row(align=True)
                row.prop(tool_settings, "use_proportional_edit", icon_only=True)
                if tool_settings.use_proportional_edit:
                    row.prop(tool_settings, "proportional_edit_falloff", icon_only=True)

# bfa - show hide the editormenu
class ALL_MT_editormenu(Menu):
    bl_label = ""

    def draw(self, context):
        self.draw_menus(self.layout, context)

    @staticmethod
    def draw_menus(layout, context):

        row = layout.row(align=True)
        row.template_header() # editor type menus

class SEQUENCER_MT_editor_menus(Menu):
    bl_idname = "SEQUENCER_MT_editor_menus"
    bl_label = ""

    def draw(self, context):
        layout = self.layout
        st = context.space_data

        layout.menu("SEQUENCER_MT_view")
        layout.menu("SEQUENCER_MT_export")

        if st.view_type in {'SEQUENCER', 'SEQUENCER_PREVIEW'}:
            layout.menu("SEQUENCER_MT_navigation")
            layout.menu("SEQUENCER_MT_select")
            if st.show_markers:
                layout.menu("SEQUENCER_MT_marker")
            layout.menu("SEQUENCER_MT_add")
            layout.menu("SEQUENCER_MT_strip")


class SEQUENCER_MT_view_toggle(Menu):
    bl_label = "View Type"

    def draw(self, _context):
        layout = self.layout

        layout.operator("sequencer.view_toggle").type = 'SEQUENCER'
        layout.operator("sequencer.view_toggle").type = 'PREVIEW'
        layout.operator("sequencer.view_toggle").type = 'SEQUENCER_PREVIEW'


class SEQUENCER_MT_view_cache(Menu):
    bl_label = "Cache"

    def draw(self, context):
        layout = self.layout

        ed = context.scene.sequence_editor
        layout.prop(ed, "show_cache")
        layout.separator()

        col = layout.column()
        col.enabled = ed.show_cache

        col.prop(ed, "show_cache_final_out")
        col.prop(ed, "show_cache_raw")
        col.prop(ed, "show_cache_preprocessed")
        col.prop(ed, "show_cache_composite")


class SEQUENCER_MT_range(Menu):
    bl_label = "Range"

    def draw(self, _context):
        layout = self.layout

        layout.operator("anim.previewrange_set", text="Set Preview Range", icon = "PREVIEW_RANGE")
        layout.operator("sequencer.set_range_to_strips", text="Set Preview Range to Strips", icon = "PREVIEW_RANGE").preview = True
        layout.operator("anim.previewrange_clear", text="Clear Preview Range", icon = "CLEAR")

        layout.separator()

        layout.operator("anim.start_frame_set", text="Set Start Frame", icon = "AFTER_CURRENT_FRAME")
        layout.operator("anim.end_frame_set", text="Set End Frame", icon = "BEFORE_CURRENT_FRAME")
        layout.operator("sequencer.set_range_to_strips", text="Set Frame Range to Strips", icon = "PREVIEW_RANGE")

class SEQUENCER_MT_preview_zoom(Menu):
    bl_label = "Fractional Zoom"

    def draw(self, _context):
        layout = self.layout
        layout.operator_context = 'INVOKE_REGION_PREVIEW'

        ratios = ((1, 8), (1, 4), (1, 2), (1, 1), (2, 1), (4, 1), (8, 1))

        for i, (a, b) in enumerate(ratios):
            if i in {3, 4}:  # Draw separators around Zoom 1:1.
                layout.separator()

            layout.operator(
                "sequencer.view_zoom_ratio",
                text=iface_("Zoom %d:%d") % (a, b), icon = "ZOOM_SET",
                translate=False,
            ).ratio = a / b
        layout.operator_context = 'INVOKE_DEFAULT'


class SEQUENCER_MT_view(Menu):
    bl_label = "View"

    def draw(self, context):
        layout = self.layout

        st = context.space_data
        is_preview = st.view_type in {'PREVIEW', 'SEQUENCER_PREVIEW'}
        is_sequencer_view = st.view_type in {'SEQUENCER', 'SEQUENCER_PREVIEW'}
        scene = context.scene
        ed = scene.sequence_editor

        if st.view_type == 'PREVIEW':
            # Specifying the REGION_PREVIEW context is needed in preview-only
            # mode, else the lookup for the shortcut will fail in
            # wm_keymap_item_find_props() (see #32595).
            layout.operator_context = 'INVOKE_REGION_PREVIEW'
        layout.prop(st, "show_region_ui")
        layout.prop(st, "show_region_toolbar")
        layout.operator_context = 'INVOKE_DEFAULT'

        if is_sequencer_view:
            layout.prop(st, "show_region_hud")

        layout.separator()

        if is_sequencer_view:
            layout.operator_context = 'INVOKE_REGION_WIN'
<<<<<<< HEAD
            layout.operator("sequencer.view_all", text="View all Sequences", icon = "VIEWALL" )
            layout.operator("sequencer.view_selected", text = "View Selected", icon='VIEW_SELECTED')
            layout.operator("sequencer.view_frame", icon = "VIEW_FRAME" )
            layout.operator("view2d.zoom_border", text = "Zoom Border", icon = "ZOOM_BORDER")
=======
            layout.operator("sequencer.view_selected", text="Frame Selected")
            layout.operator("sequencer.view_all")
            layout.operator("view2d.zoom_border", text="Zoom")
>>>>>>> b05f740b

        if is_preview:
            layout.operator_context = 'INVOKE_REGION_PREVIEW'

            layout.separator()

            layout.operator("sequencer.view_all_preview", text="Fit Preview in window", icon = "VIEW_FIT")

            if is_sequencer_view:
                layout.menu("SEQUENCER_MT_preview_zoom", text="Fractional Preview Zoom")
            else:
                layout.operator("view2d.zoom_border", text="Zoom Border", icon = "ZOOM_BORDER")
                layout.menu("SEQUENCER_MT_preview_zoom")

            layout.operator_context = 'INVOKE_DEFAULT'

            layout.operator_context = 'INVOKE_DEFAULT'

        if is_sequencer_view:
            layout.separator()

            layout.operator_context = 'INVOKE_DEFAULT'

            layout.separator()
            layout.operator_context = 'INVOKE_REGION_WIN'
            layout.operator("sequencer.refresh_all", icon='FILE_REFRESH', text="Refresh All")
            layout.prop(st, "show_fcurves")

        layout.separator()

        layout.operator("render.opengl", text="Sequence Render Image", icon='RENDER_STILL').sequencer = True
        props = layout.operator("render.opengl", text="Sequence Render Animation", icon='RENDER_ANIMATION')
        props.animation = True
        props.sequencer = True

        layout.separator()

        layout.menu("INFO_MT_area")


class SEQUENCER_MT_export(Menu):
    bl_label = "Export"

    def draw(self, context):
        layout = self.layout

        layout.operator("sequencer.export_subtitles", text="Export Subtitles", icon="EXPORT")


# Workaround to separate the tooltips
class SEQUENCER_MT_select_inverse(bpy.types.Operator):
    """Inverts the current selection """      # blender will use this as a tooltip for menu items and buttons.
    bl_idname = "sequencer.select_all_inverse"        # unique identifier for buttons and menu items to reference.
    bl_label = "Select Inverse"         # display name in the interface.
    bl_options = {'REGISTER', 'UNDO'}  # enable undo for the operator.

    def execute(self, context):        # execute() is called by blender when running the operator.
        bpy.ops.sequencer.select_all(action = 'INVERT')
        return {'FINISHED'}

# Workaround to separate the tooltips
class SEQUENCER_MT_select_none(bpy.types.Operator):
    """Deselects everything """      # blender will use this as a tooltip for menu items and buttons.
    bl_idname = "sequencer.select_all_none"        # unique identifier for buttons and menu items to reference.
    bl_label = "Select None"         # display name in the interface.
    bl_options = {'REGISTER', 'UNDO'}  # enable undo for the operator.

    def execute(self, context):        # execute() is called by blender when running the operator.
        bpy.ops.sequencer.select_all(action = 'DESELECT')
        return {'FINISHED'}

class SEQUENCER_MT_select_handle(Menu):
    bl_label = "Select Handle"

    def draw(self, _context):
        layout = self.layout

        layout.operator("sequencer.select_handles", text="Both", icon = "RESTRICT_SELECT_OFF").side = 'BOTH'
        layout.operator("sequencer.select_handles", text="Left", icon = "RESTRICT_SELECT_OFF").side = 'LEFT'
        layout.operator("sequencer.select_handles", text="Right", icon = "RESTRICT_SELECT_OFF").side = 'RIGHT'


class SEQUENCER_MT_select_channel(Menu):
    bl_label = "Select Channel"

    def draw(self, _context):
        layout = self.layout

        layout.operator("sequencer.select_side", text="Left", icon = "RESTRICT_SELECT_OFF").side = 'LEFT'
        layout.operator("sequencer.select_side", text="Right", icon = "RESTRICT_SELECT_OFF").side = 'RIGHT'
        layout.separator()
        layout.operator("sequencer.select_side", text="Both Sides", icon = "RESTRICT_SELECT_OFF").side = 'BOTH'


class SEQUENCER_MT_select_linked(Menu):
    bl_label = "Select Linked"

    def draw(self, _context):
        layout = self.layout

        layout.operator("sequencer.select_linked", text="All", icon='SELECT_ALL')
        layout.operator("sequencer.select_less", text="Less", icon = "SELECTLESS")
        layout.operator("sequencer.select_more", text="More", icon = "SELECTMORE")


class SEQUENCER_MT_select_playhead(Menu):
    bl_label = "Select Playhead"

    def draw(self, _context):
        layout = self.layout

        props = layout.operator("sequencer.select", text="Left", icon = "BEFORE_CURRENT_FRAME")
        props.left_right = 'LEFT'
        props.linked_time = True
        props = layout.operator("sequencer.select", text="Right", icon = "AFTER_CURRENT_FRAME")
        props.left_right = 'RIGHT'
        props.linked_time = True


class SEQUENCER_MT_select(Menu):
    bl_label = "Select"

    def draw(self, _context):
        layout = self.layout

        layout.operator("sequencer.select_all", text="All", icon='SELECT_ALL').action = 'SELECT'
        layout.operator("sequencer.select_all_none", text="None", icon='SELECT_NONE') # bfa - separated tooltip
        layout.operator("sequencer.select_all_inverse", text="Inverse", icon='INVERSE') # bfa - separated tooltip

        layout.separator()

        layout.operator("sequencer.select_box", text="Box Select", icon='BORDER_RECT')
        props = layout.operator("sequencer.select_box", text="Box Select (Include Handles)", icon='BORDER_RECT')
        props.include_handles = True

        layout.separator()

        layout.menu("SEQUENCER_MT_select_playhead", text="Playhead")
        layout.menu("SEQUENCER_MT_select_handle", text="Handle")
        layout.menu("SEQUENCER_MT_select_channel", text="Channel")
        layout.menu("SEQUENCER_MT_select_linked", text="Linked")

        layout.separator()
        layout.operator_menu_enum("sequencer.select_grouped", "type", text="Grouped")


class SEQUENCER_MT_marker(Menu):
    bl_label = "Marker"

    def draw(self, context):
        layout = self.layout

        st = context.space_data
        is_sequencer_view = st.view_type in {'SEQUENCER', 'SEQUENCER_PREVIEW'}

        from bl_ui.space_time import marker_menu_generic
        marker_menu_generic(layout, context)

        if is_sequencer_view:
            layout.prop(st, "use_marker_sync")


class SEQUENCER_MT_change(Menu):
    bl_label = "Change"

    def draw(self, context):
        layout = self.layout
        strip = act_strip(context)

        layout.operator_context = 'INVOKE_REGION_WIN'

        layout.operator_menu_enum("sequencer.change_effect_input", "swap")
        layout.operator_menu_enum("sequencer.change_effect_type", "type")
        prop = layout.operator("sequencer.change_path", text="Path/Files")

        if strip:
            strip_type = strip.type

            if strip_type == 'IMAGE':
                prop.filter_image = True
            elif strip_type == 'MOVIE':
                prop.filter_movie = True
            elif strip_type == 'SOUND':
                prop.filter_sound = True


class SEQUENCER_MT_navigation(Menu):
    bl_label = "Navi"

    def draw(self, _context):
        layout = self.layout

        layout.operator("screen.animation_play", icon='PLAY')

        layout.separator()

        layout.operator("sequencer.view_frame", text="Go to Playhead", icon='CENTER')

        layout.separator()

        props = layout.operator("sequencer.strip_jump", text="Jump to Previous Strip", icon='PREVIOUSACTIVE')
        props.next = False
        props.center = False
        props = layout.operator("sequencer.strip_jump", text="Jump to Next Strip", icon='NEXTACTIVE')
        props.next = True
        props.center = False

        layout.separator()

        props = layout.operator("sequencer.strip_jump", text="Jump to Previous Strip (Center)", icon='PREVIOUSACTIVE')
        props.next = False
        props.center = True
        props = layout.operator("sequencer.strip_jump", text="Jump to Next Strip (Center)", icon='NEXTACTIVE')
        props.next = True
        props.center = True

        layout.separator()

        layout.menu("SEQUENCER_MT_range")


class SEQUENCER_MT_add(Menu):
    bl_label = "Add"
    bl_translation_context = i18n_contexts.operator_default

    def draw(self, context):

        layout = self.layout
        layout.operator_context = 'INVOKE_REGION_WIN'

        bpy_data_scenes_len = len(bpy.data.scenes)
        if bpy_data_scenes_len > 10:
            layout.operator_context = 'INVOKE_DEFAULT'
            layout.operator("sequencer.scene_strip_add", text="Scene...", icon='SCENE_DATA')
        elif bpy_data_scenes_len > 1:
            layout.operator_menu_enum("sequencer.scene_strip_add", "scene", text="Scene", icon='SCENE_DATA')
        else:
            layout.menu("SEQUENCER_MT_add_empty", text="Scene", icon='SCENE_DATA')
        del bpy_data_scenes_len

        bpy_data_movieclips_len = len(bpy.data.movieclips)
        if bpy_data_movieclips_len > 10:
            layout.operator_context = 'INVOKE_DEFAULT'
            layout.operator("sequencer.movieclip_strip_add", text="Clip...", icon='TRACKER')
        elif bpy_data_movieclips_len > 0:
            layout.operator_menu_enum("sequencer.movieclip_strip_add", "clip", text="Clip", icon='TRACKER')
        else:
            layout.menu("SEQUENCER_MT_add_empty", text="Clip", icon='TRACKER')
        del bpy_data_movieclips_len

        bpy_data_masks_len = len(bpy.data.masks)
        if bpy_data_masks_len > 10:
            layout.operator_context = 'INVOKE_DEFAULT'
            layout.operator("sequencer.mask_strip_add", text="Mask...", icon='MOD_MASK')
        elif bpy_data_masks_len > 0:
            layout.operator_menu_enum("sequencer.mask_strip_add", "mask", text="Mask", icon='MOD_MASK')
        else:
            layout.menu("SEQUENCER_MT_add_empty", text="Mask", icon='MOD_MASK')
        del bpy_data_masks_len

        layout.separator()

        layout.operator("sequencer.movie_strip_add", text="Movie", icon='FILE_MOVIE')
        layout.operator("sequencer.sound_strip_add", text="Sound", icon='FILE_SOUND')
        layout.operator("sequencer.image_strip_add", text="Image/Sequence", icon='FILE_IMAGE')

        layout.separator()

        layout.operator_context = 'INVOKE_REGION_WIN'
        layout.operator("sequencer.effect_strip_add", text="Color", icon='COLOR').type = 'COLOR'
        layout.operator("sequencer.effect_strip_add", text="Text", icon='FONT_DATA').type = 'TEXT'

        layout.separator()

        layout.operator("sequencer.effect_strip_add", text="Adjustment Layer", icon='COLOR').type = 'ADJUSTMENT'

        layout.operator_context = 'INVOKE_DEFAULT'
        layout.menu("SEQUENCER_MT_add_effect", icon='SHADERFX')

        col = layout.column()
        col.menu("SEQUENCER_MT_add_transitions", icon='ARROW_LEFTRIGHT')
        col.enabled = selected_sequences_len(context) >= 2

        col = layout.column()
        col.operator_menu_enum("sequencer.fades_add", "type", text="Fade", icon='IPO_EASE_IN_OUT')
        col.enabled = selected_sequences_len(context) >= 1
        col.operator("sequencer.fades_clear", text="Clear Fade", icon="CLEAR")


class SEQUENCER_MT_add_empty(Menu):
    bl_label = "Empty"

    def draw(self, _context):
        layout = self.layout

        layout.label(text="No Items Available")


class SEQUENCER_MT_add_transitions(Menu):
    bl_label = "Transition"

    def draw(self, context):

        layout = self.layout

        col = layout.column()

        col.operator("sequencer.crossfade_sounds", text="Sound Crossfade", icon='SPEAKER')

        col.separator()

        col.operator("sequencer.effect_strip_add", text="Cross", icon='NODE_VECTOR').type = 'CROSS'
        col.operator("sequencer.effect_strip_add", text="Gamma Cross", icon='NODE_GAMMA').type = 'GAMMA_CROSS'

        col.separator()

        col.operator("sequencer.effect_strip_add", text="Wipe", icon='NODE_VECTOR_TRANSFORM').type = 'WIPE'
        col.enabled = selected_sequences_len(context) >= 2


class SEQUENCER_MT_add_effect(Menu):
    bl_label = "Effect Strip"

    def draw(self, context):

        layout = self.layout
        layout.operator_context = 'INVOKE_REGION_WIN'

        col = layout.column()
        col.operator("sequencer.effect_strip_add", text="Add", icon='SEQ_ADD').type = 'ADD'
        col.operator("sequencer.effect_strip_add", text="Subtract", icon='NODE_INVERT').type = 'SUBTRACT'
        col.operator("sequencer.effect_strip_add", text="Multiply", icon='SEQ_MULTIPLY').type = 'MULTIPLY'
        col.operator("sequencer.effect_strip_add", text="Over Drop", icon='SEQ_ALPHA_OVER').type = 'OVER_DROP'
        col.operator("sequencer.effect_strip_add", text="Alpha Over", icon='IMAGE_ALPHA').type = 'ALPHA_OVER'
        col.operator("sequencer.effect_strip_add", text="Alpha Under", icon='NODE_HOLDOUTSHADER').type = 'ALPHA_UNDER'
        col.operator("sequencer.effect_strip_add", text="Color Mix", icon='NODE_MIXRGB').type = 'COLORMIX'
        col.enabled = selected_sequences_len(context) >= 2

        layout.separator()

        layout.operator("sequencer.effect_strip_add", text="Multicam Selector", icon='SEQ_MULTICAM').type = 'MULTICAM'

        layout.separator()

        col = layout.column()
        col.operator("sequencer.effect_strip_add", text="Transform", icon='TRANSFORM_MOVE').type = 'TRANSFORM'
        col.operator("sequencer.effect_strip_add", text="Speed Control", icon='NODE_CURVE_TIME').type = 'SPEED'

        col.separator()

        col.operator("sequencer.effect_strip_add", text="Glow", icon='LIGHT_SUN').type = 'GLOW'
        col.operator("sequencer.effect_strip_add", text="Gaussian Blur", icon='NODE_BLUR').type = 'GAUSSIAN_BLUR'
        col.enabled = selected_sequences_len(context) != 0


class SEQUENCER_MT_strip_transform(Menu):
    bl_label = "Transform"

    def draw(self, _context):
        layout = self.layout

        layout.operator("transform.seq_slide", text="Move", icon = "TRANSFORM_MOVE")
        layout.operator("transform.transform", text="Move/Extend from Playhead", icon = "SEQ_MOVE_EXTEND").mode = 'TIME_EXTEND'
        layout.operator("sequencer.slip", text="Slip Strip Contents", icon = "SEQ_SLIP_CONTENTS")

        layout.separator()
        layout.operator("sequencer.swap", text="Swap Strip Left", icon = "SEQ_SWAP_LEFT").side = 'LEFT'
        layout.operator("sequencer.swap", text="Swap Strip Right", icon = "SEQ_SWAP_RIGHT").side = 'RIGHT'

        layout.separator()
        layout.operator("sequencer.gap_remove", icon = "SEQ_REMOVE_GAPS").all = False
        layout.operator("sequencer.gap_insert", icon = "SEQ_INSERT_GAPS")


class SEQUENCER_MT_strip_input(Menu):
    bl_label = "Inputs"

    def draw(self, context):
        layout = self.layout
        strip = act_strip(context)

        layout.operator("sequencer.reload", text="Reload Strips", icon = "FILE_REFRESH")
        layout.operator("sequencer.reload", text="Reload Strips and Adjust Length", icon = "FILE_REFRESH").adjust_length = True
        prop = layout.operator("sequencer.change_path", text="Change Path/Files", icon = "FILE_MOVIE")
        layout.operator("sequencer.swap_data", text="Swap Data", icon = "SWAP")

        if strip:
            strip_type = strip.type

            if strip_type == 'IMAGE':
                prop.filter_image = True
            elif strip_type == 'MOVIE':
                prop.filter_movie = True
            elif strip_type == 'SOUND':
                prop.filter_sound = True


class SEQUENCER_MT_strip_lock_mute(Menu):
    bl_label = "Lock/Mute"

    def draw(self, _context):
        layout = self.layout

        layout.operator("sequencer.lock", icon='LOCKED')
        layout.operator("sequencer.unlock", icon='UNLOCKED')

        layout.separator()

        layout.operator("sequencer.mute", icon='HIDE_ON').unselected = False
        layout.operator("sequencer.unmute", icon='HIDE_OFF').unselected = False
        layout.operator("sequencer.mute", text="Mute Unselected Strips", icon='HIDE_UNSELECTED').unselected = True
        layout.operator("sequencer.unmute", text="Unmute Deselected Strips", icon='SHOW_UNSELECTED').unselected = True


class SEQUENCER_MT_strip_effect(Menu):
    bl_label = "Effect Strip"

    def draw(self, _context):
        layout = self.layout

        layout.operator_menu_enum("sequencer.change_effect_input", "swap")
        layout.operator_menu_enum("sequencer.change_effect_type", "type")
        layout.operator("sequencer.reassign_inputs", icon='RANDOMIZE_TRANSFORM')
        layout.operator("sequencer.swap_inputs", icon='RANDOMIZE')


class SEQUENCER_MT_strip_movie(Menu):
    bl_label = "Movie Strip"

    def draw(self, _context):
        layout = self.layout

        layout.operator("sequencer.rendersize", icon='RENDER_REGION')
        layout.operator("sequencer.deinterlace_selected_movies", icon='SEQ_DEINTERLACE')


class SEQUENCER_MT_strip(Menu):
    bl_label = "Strip"

    def draw(self, context):
        layout = self.layout

        layout.operator_context = 'INVOKE_REGION_WIN'

        layout.separator()
        layout.menu("SEQUENCER_MT_strip_transform")
        layout.operator("sequencer.snap", icon = "SEQ_SNAP_STRIP")
        layout.operator("sequencer.offset_clear", icon = "SEQ_CLEAR_OFFSET")

        layout.separator()
        layout.operator("sequencer.split", text="Split", icon='CUT').type = 'SOFT'
        layout.operator("sequencer.split", text="Hold Split", icon='CUT').type = 'HARD'

        layout.separator()
        layout.operator("sequencer.copy", text="Copy", icon='COPYDOWN')
        layout.operator("sequencer.paste", text="Paste", icon='PASTEDOWN')
        layout.operator("sequencer.duplicate_move", icon='DUPLICATE')
        layout.operator("sequencer.delete", text="Delete...", icon='DELETE')

        layout.separator()
        layout.operator("sequencer.deinterlace_selected_movies", icon='SEQ_DEINTERLACE')
        layout.operator("sequencer.rebuild_proxy", icon='LASTOPERATOR')

        strip = act_strip(context)

        if strip:
            strip_type = strip.type

            if strip_type != 'SOUND':
                layout.separator()
                layout.operator_menu_enum("sequencer.strip_modifier_add", "type", text="Add Strip Modifier")
                layout.operator("sequencer.strip_modifier_copy", text="Copy Modifiers to Selection", icon='COPYDOWN')

            if strip_type in {
                    'CROSS', 'ADD', 'SUBTRACT', 'ALPHA_OVER', 'ALPHA_UNDER',
                    'GAMMA_CROSS', 'MULTIPLY', 'OVER_DROP', 'WIPE', 'GLOW',
                    'TRANSFORM', 'COLOR', 'SPEED', 'MULTICAM', 'ADJUSTMENT',
                    'GAUSSIAN_BLUR',
            }:
                layout.separator()
                layout.menu("SEQUENCER_MT_strip_effect")
            elif strip_type == 'MOVIE':
                layout.separator()
                layout.menu("SEQUENCER_MT_strip_movie")
            elif strip_type == 'IMAGE':
                layout.separator()
                layout.operator("sequencer.rendersize", icon='RENDER_REGION')
                layout.operator("sequencer.images_separate", icon='SEPARATE')
            elif strip_type == 'TEXT':
                layout.separator()
                layout.menu("SEQUENCER_MT_strip_effect")
            elif strip_type == 'META':
                layout.separator()
                layout.operator("sequencer.meta_make", icon='ADD_METASTRIP')
                layout.operator("sequencer.meta_separate", icon='REMOVE_METASTRIP')
                layout.operator("sequencer.meta_toggle", text="Toggle Meta", icon='TOGGLE_META')
            if strip_type != 'META':
                layout.separator()
                layout.operator("sequencer.meta_make", icon='ADD_METASTRIP')
                layout.operator("sequencer.meta_toggle", text="Toggle Meta", icon='TOGGLE_META')

        layout.separator()
        layout.menu("SEQUENCER_MT_strip_lock_mute")

        layout.separator()
        layout.menu("SEQUENCER_MT_strip_input")


class SEQUENCER_MT_context_menu(Menu):
    bl_label = "Sequencer Context Menu"

    def draw(self, context):
        layout = self.layout

        layout.operator_context = 'INVOKE_REGION_WIN'

        layout.operator("sequencer.split", text="Split", icon='CUT').type = 'SOFT'

        layout.separator()

        layout.operator("sequencer.copy", text="Copy", icon='COPYDOWN')
        layout.operator("sequencer.paste", text="Paste", icon='PASTEDOWN')
        layout.operator("sequencer.duplicate_move", icon='DUPLICATE')
        props = layout.operator("wm.call_panel", text="Rename", icon = "RENAME")
        props.name = "TOPBAR_PT_name"
        props.keep_open = False
        layout.operator("sequencer.delete", text="Delete", icon='DELETE')

        layout.separator()

        layout.operator("sequencer.slip", text="Slip Strip Contents", icon = "SEQ_SLIP_CONTENTS")
        layout.operator("sequencer.snap", icon = "SEQ_SNAP_STRIP")

        layout.separator()

        layout.operator("sequencer.set_range_to_strips", text="Set Preview Range to Strips", icon = "PREVIEW_RANGE").preview = True

        layout.separator()

        layout.operator("sequencer.gap_remove", icon = "SEQ_REMOVE_GAPS").all = False
        layout.operator("sequencer.gap_insert", icon = "SEQ_INSERT_GAPS")

        layout.separator()

        strip = act_strip(context)

        if strip:
            strip_type = strip.type
            selected_sequences_count = selected_sequences_len(context)

            if strip_type != 'SOUND':
                layout.separator()
                layout.operator_menu_enum("sequencer.strip_modifier_add", "type", text="Add Modifier")
                layout.operator("sequencer.strip_modifier_copy", text="Copy Modifiers to Selection", icon='COPYDOWN')

                if selected_sequences_count >= 2:
                    layout.separator()
                    col = layout.column()
                    col.menu("SEQUENCER_MT_add_transitions", text="Add Transition")

            elif selected_sequences_count >= 2:
                layout.separator()
                layout.operator("sequencer.crossfade_sounds", text="Crossfade Sounds", icon='SPEAKER')

            if selected_sequences_count >= 1:
                col = layout.column()
                col.operator_menu_enum("sequencer.fades_add", "type", text="Fade")
                layout.operator("sequencer.fades_clear", text="Clear Fade", icon="CLEAR")

            if strip_type in {
                    'CROSS', 'ADD', 'SUBTRACT', 'ALPHA_OVER', 'ALPHA_UNDER',
                    'GAMMA_CROSS', 'MULTIPLY', 'OVER_DROP', 'WIPE', 'GLOW',
                    'TRANSFORM', 'COLOR', 'SPEED', 'MULTICAM', 'ADJUSTMENT',
                    'GAUSSIAN_BLUR',
            }:
                layout.separator()
                layout.menu("SEQUENCER_MT_strip_effect")
            elif strip_type == 'MOVIE':
                layout.separator()
                layout.menu("SEQUENCER_MT_strip_movie")
            elif strip_type == 'IMAGE':
                layout.separator()
                layout.operator("sequencer.rendersize", icon='RENDER_REGION')
                layout.operator("sequencer.images_separate", icon='SEPARATE')
            elif strip_type == 'TEXT':
                layout.separator()
                layout.menu("SEQUENCER_MT_strip_effect")
            elif strip_type == 'META':
                layout.separator()
                layout.operator("sequencer.meta_make", icon='ADD_METASTRIP')
                layout.operator("sequencer.meta_separate", icon='REMOVE_METASTRIP')
                layout.operator("sequencer.meta_toggle", text="Toggle Meta", icon='TOGGLE_META')
            if strip_type != 'META':
                layout.separator()
                layout.operator("sequencer.meta_make", icon='ADD_METASTRIP')
                layout.operator("sequencer.meta_toggle", text="Toggle Meta", icon='TOGGLE_META')

        layout.separator()

        layout.menu("SEQUENCER_MT_strip_lock_mute")


class SequencerButtonsPanel:
    bl_space_type = 'SEQUENCE_EDITOR'
    bl_region_type = 'UI'

    @staticmethod
    def has_sequencer(context):
        return (context.space_data.view_type in {'SEQUENCER', 'SEQUENCER_PREVIEW'})

    @classmethod
    def poll(cls, context):
        return cls.has_sequencer(context) and (act_strip(context) is not None)


class SequencerButtonsPanel_Output:
    bl_space_type = 'SEQUENCE_EDITOR'
    bl_region_type = 'UI'

    @staticmethod
    def has_preview(context):
        st = context.space_data
        return (st.view_type in {'PREVIEW', 'SEQUENCER_PREVIEW'}) or st.show_backdrop

    @classmethod
    def poll(cls, context):
        return cls.has_preview(context)


class SEQUENCER_PT_strip(SequencerButtonsPanel, Panel):
    bl_label = ""
    bl_options = {'HIDE_HEADER'}
    bl_category = "Strip"

    def draw(self, context):
        layout = self.layout
        strip = act_strip(context)
        strip_type = strip.type

        if strip_type in {
                'ADD', 'SUBTRACT', 'ALPHA_OVER', 'ALPHA_UNDER', 'MULTIPLY',
                'OVER_DROP', 'GLOW', 'TRANSFORM', 'SPEED', 'MULTICAM',
                'GAUSSIAN_BLUR', 'COLORMIX',
        }:
            icon_header = 'SHADERFX'
        elif strip_type in {
                'CROSS', 'GAMMA_CROSS', 'WIPE',
        }:
            icon_header = 'ARROW_LEFTRIGHT'
        elif strip_type == 'SCENE':
            icon_header = 'SCENE_DATA'
        elif strip_type == 'MOVIECLIP':
            icon_header = 'TRACKER'
        elif strip_type == 'MASK':
            icon_header = 'MOD_MASK'
        elif strip_type == 'MOVIE':
            icon_header = 'FILE_MOVIE'
        elif strip_type == 'SOUND':
            icon_header = 'FILE_SOUND'
        elif strip_type == 'IMAGE':
            icon_header = 'FILE_IMAGE'
        elif strip_type == 'COLOR':
            icon_header = 'COLOR'
        elif strip_type == 'TEXT':
            icon_header = 'FONT_DATA'
        elif strip_type == 'ADJUSTMENT':
            icon_header = 'COLOR'
        elif strip_type == 'META':
            icon_header = 'SEQ_STRIP_META'
        else:
            icon_header = 'SEQ_SEQUENCER'

        row = layout.row()
        row.label(text="", icon=icon_header)
        row.prop(strip, "name", text="")
        row.prop(strip, "mute", toggle=True, icon_only=True, emboss=False)


class SEQUENCER_PT_adjust_transform_offset(SequencerButtonsPanel, Panel):
    bl_label = "Offset"
    bl_parent_id = "SEQUENCER_PT_adjust_transform"
    bl_options = {'DEFAULT_CLOSED'}
    bl_category = "Strip"

    @classmethod
    def poll(cls, context):
        strip = act_strip(context)
        return strip.type != 'SOUND'

    def draw_header(self, context):
        strip = act_strip(context)
        self.layout.prop(strip, "use_translation", text="")

    def draw(self, context):
        strip = act_strip(context)
        layout = self.layout
        layout.use_property_split = True

        layout.active = strip.use_translation and (not strip.mute)

        col = layout.column(align=True)
        col.prop(strip.transform, "offset_x", text="Position X")
        col.prop(strip.transform, "offset_y", text="Y")


class SEQUENCER_PT_adjust_transform_crop(SequencerButtonsPanel, Panel):
    bl_label = "Crop"
    bl_parent_id = "SEQUENCER_PT_adjust_transform"
    bl_options = {'DEFAULT_CLOSED'}
    bl_category = "Strip"

    @classmethod
    def poll(cls, context):
        strip = act_strip(context)
        return strip.type != 'SOUND'

    def draw_header(self, context):
        strip = act_strip(context)
        self.layout.prop(strip, "use_crop", text="")

    def draw(self, context):
        strip = act_strip(context)
        layout = self.layout
        layout.use_property_split = True

        layout.active = strip.use_crop and (not strip.mute)

        col = layout.column(align=True)
        col.prop(strip.crop, "min_x")
        col.prop(strip.crop, "max_x")
        col.prop(strip.crop, "max_y")
        col.prop(strip.crop, "min_y")


class SEQUENCER_PT_effect(SequencerButtonsPanel, Panel):
    bl_label = "Effect Strip"
    bl_category = "Strip"

    @classmethod
    def poll(cls, context):
        if not cls.has_sequencer(context):
            return False

        strip = act_strip(context)
        if not strip:
            return False

        return strip.type in {
            'ADD', 'SUBTRACT', 'ALPHA_OVER', 'ALPHA_UNDER',
            'CROSS', 'GAMMA_CROSS', 'MULTIPLY', 'OVER_DROP',
            'WIPE', 'GLOW', 'TRANSFORM', 'COLOR', 'SPEED',
            'MULTICAM', 'GAUSSIAN_BLUR', 'TEXT', 'COLORMIX'
        }

    def draw(self, context):
        layout = self.layout
        layout.use_property_split = True
        layout.use_property_decorate = False

        strip = act_strip(context)

        layout.active = not strip.mute

        if strip.input_count > 0:
            col = layout.column()
            col.enabled = False
            col.prop(strip, "input_1")
            if strip.input_count > 1:
                col.prop(strip, "input_2")

        strip_type = strip.type

        if strip_type == 'COLOR':
            layout.prop(strip, "color")

        elif strip_type == 'WIPE':
            col = layout.column()
            col.prop(strip, "transition_type")
            col.alignment = 'RIGHT'
            col.row().prop(strip, "direction", expand=True)

            col = layout.column()
            col.prop(strip, "blur_width", slider=True)
            if strip.transition_type in {'SINGLE', 'DOUBLE'}:
                col.prop(strip, "angle")

        elif strip_type == 'GLOW':
            flow = layout.column_flow()
            flow.prop(strip, "threshold", slider=True)
            flow.prop(strip, "clamp", slider=True)
            flow.prop(strip, "boost_factor")
            flow.prop(strip, "blur_radius")
            flow.prop(strip, "quality", slider=True)
            flow.prop(strip, "use_only_boost")

        elif strip_type == 'SPEED':
            layout.prop(strip, "use_default_fade", text="Stretch to input strip length")
            if not strip.use_default_fade:
                layout.prop(strip, "use_as_speed")
                if strip.use_as_speed:
                    layout.prop(strip, "speed_factor")
                else:
                    layout.prop(strip, "speed_factor", text="Frame Number")
                    layout.prop(strip, "use_scale_to_length")

        elif strip_type == 'TRANSFORM':
            col = layout.column()

            col.prop(strip, "interpolation")
            col.prop(strip, "translation_unit")
            col = layout.column(align=True)
            col.prop(strip, "translate_start_x", text="Position X")
            col.prop(strip, "translate_start_y", text="Y")

            col.separator()

            colsub = col.column(align=True)
            colsub.prop(strip, "use_uniform_scale")
            if strip.use_uniform_scale:
                colsub = col.column(align=True)
                colsub.prop(strip, "scale_start_x", text="Scale")
            else:
                col.prop(strip, "scale_start_x", text="Scale X")
                col.prop(strip, "scale_start_y", text="Y")

            col.separator()

            col = layout.column(align=True)
            col.label(text="Rotation:")
            col.prop(strip, "rotation_start", text="Rotation")

        elif strip_type == 'MULTICAM':
            col = layout.column(align=True)
            strip_channel = strip.channel

            col.prop(strip, "multicam_source", text="Source Channel")

            # The multicam strip needs at least 2 strips to be useful
            if strip_channel > 2:
                BT_ROW = 4
                col.label(text="Cut to")
                row = col.row()

                for i in range(1, strip_channel):
                    if (i % BT_ROW) == 1:
                        row = col.row(align=True)

                    # Workaround - .enabled has to have a separate UI block to work
                    if i == strip.multicam_source:
                        sub = row.row(align=True)
                        sub.enabled = False
                        sub.operator("sequencer.split_multicam", text="%d" % i).camera = i
                    else:
                        sub_1 = row.row(align=True)
                        sub_1.enabled = True
                        sub_1.operator("sequencer.split_multicam", text="%d" % i).camera = i

                if strip.channel > BT_ROW and (strip_channel - 1) % BT_ROW:
                    for i in range(strip.channel, strip_channel + ((BT_ROW + 1 - strip_channel) % BT_ROW)):
                        row.label(text="")
            else:
                col.separator()
                col.label(text="Two or more channels are needed below this strip", icon='INFO')

        elif strip_type == 'TEXT':
            layout = self.layout
            layout.use_property_split = False
            layout.prop(strip, "text", text="")
            layout.use_property_split = True

        col = layout.column(align=True)
        if strip_type == 'SPEED':
            col.prop(strip, "multiply_speed")
            col.prop(strip, "frame_interpolation_mode")

        elif strip_type in {'CROSS', 'GAMMA_CROSS', 'WIPE', 'ALPHA_OVER', 'ALPHA_UNDER', 'OVER_DROP'}:
            col.prop(strip, "use_default_fade", text="Default fade")
            if not strip.use_default_fade:
                col.prop(strip, "effect_fader", text="Effect Fader")
        elif strip_type == 'GAUSSIAN_BLUR':
            col = layout.column(align=True)
            col.prop(strip, "size_x", text="Size X")
            col.prop(strip, "size_y", text="Y")
        elif strip_type == 'COLORMIX':
            layout.prop(strip, "blend_effect", text="Blend Mode")
            row = layout.row(align=True)
            row.prop(strip, "factor", slider=True)


class SEQUENCER_PT_effect_text_layout(SequencerButtonsPanel, Panel):
    bl_label = "Layout"
    bl_parent_id = "SEQUENCER_PT_effect"
    bl_category = "Strip"

    @classmethod
    def poll(cls, context):
        strip = act_strip(context)
        return strip.type == 'TEXT'

    def draw(self, context):
        strip = act_strip(context)
        layout = self.layout
        layout.use_property_split = True
        col = layout.column()
        col.prop(strip, "location", text="Location")
        col.prop(strip, "align_x", text="Alignment X")
        col.prop(strip, "align_y", text="Y")
        col.prop(strip, "wrap_width", text="Wrap Width")


class SEQUENCER_PT_effect_text_style(SequencerButtonsPanel, Panel):
    bl_label = "Style"
    bl_parent_id = "SEQUENCER_PT_effect"
    bl_category = "Strip"

    @classmethod
    def poll(cls, context):
        strip = act_strip(context)
        return strip.type == 'TEXT'

    def draw(self, context):
        strip = act_strip(context)
        layout = self.layout
        layout.use_property_split = True
        col = layout.column()
        col.template_ID(strip, "font", open="font.open", unlink="font.unlink")
        col.prop(strip, "font_size")
        col.prop(strip, "color")


class SEQUENCER_PT_effect_text_style_shadow(SequencerButtonsPanel, Panel):
    bl_label = "Shadow"
    bl_parent_id = "SEQUENCER_PT_effect_text_style"
    bl_options = {'DEFAULT_CLOSED'}
    bl_category = "Strip"

    @classmethod
    def poll(cls, context):
        strip = act_strip(context)
        return strip.type != 'SOUND'

    def draw_header(self, context):
        strip = act_strip(context)
        self.layout.prop(strip, "use_shadow", text="")

    def draw(self, context):
        strip = act_strip(context)
        layout = self.layout
        layout.use_property_split = True

        layout.active = strip.use_shadow and (not strip.mute)

        col = layout.column(align=True)
        col.prop(strip, "shadow_color", text="Color")


class SEQUENCER_PT_source(SequencerButtonsPanel, Panel):
    bl_label = "Source"
    bl_options = {'DEFAULT_CLOSED'}
    bl_category = "Strip"

    @classmethod
    def poll(cls, context):
        if not cls.has_sequencer(context):
            return False

        strip = act_strip(context)
        if not strip:
            return False

        return strip.type in {'MOVIE', 'IMAGE', 'SOUND'}

    def draw(self, context):
        layout = self.layout
        layout.use_property_split = True
        layout.use_property_decorate = False

        scene = context.scene
        strip = act_strip(context)
        strip_type = strip.type

        layout.active = not strip.mute

        # Draw a filename if we have one.
        if strip_type == 'SOUND':
            sound = strip.sound
            layout.template_ID(strip, "sound", open="sound.open")
            if sound is not None:

                col = layout.column()
                col.prop(sound, "filepath", text="")

                col.alignment = 'RIGHT'
                sub = col.column(align=True)
                split = sub.split(factor=0.5, align=True)
                split.alignment = 'RIGHT'
                if sound.packed_file:
                    split.label(text="Unpack")
                    split.operator("sound.unpack", icon='PACKAGE', text="")
                else:
                    split.label(text="Pack")
                    split.operator("sound.pack", icon='UGLYPACKAGE', text="")

                layout.prop(sound, "use_memory_cache")
        else:
            if strip_type == 'IMAGE':
                col = layout.column()
                col.prop(strip, "directory", text="")

                # Current element for the filename.
                elem = strip.strip_elem_from_frame(scene.frame_current)
                if elem:
                    col.prop(elem, "filename", text="")  # strip.elements[0] could be a fallback

                col.prop(strip.colorspace_settings, "name", text="Color Space")

                col.prop(strip, "alpha_mode", text="Alpha")
                sub = col.column(align=True)
                sub.operator("sequencer.change_path", text="Change Data/Files", icon='FILEBROWSER').filter_image = True
            else:  # elif strip_type == 'MOVIE':
                elem = strip.elements[0]

                col = layout.column()
                col.prop(strip, "filepath", text="")
                col.prop(strip.colorspace_settings, "name", text="Color Space")
                col.prop(strip, "mpeg_preseek")
                col.prop(strip, "stream_index")

                col.use_property_split = False
                col.prop(strip, "use_deinterlace")
                col.use_property_split = True

            if scene.render.use_multiview:
                layout.prop(strip, "use_multiview")

                col = layout.column()
                col.active = strip.use_multiview

                col.row().prop(strip, "views_format", expand=True)

            box = col.box()
            box.active = strip.views_format == 'STEREO_3D'
            box.template_image_stereo_3d(strip.stereo_3d_format)

            # Resolution.
            col = layout.column(align=True)
            col = col.box()
            split = col.split(factor=0.5, align=False)
            split.alignment = 'RIGHT'
            split.label(text="Resolution")
            size = (elem.orig_width, elem.orig_height) if elem else (0, 0)
            if size[0] and size[1]:
                split.alignment = 'LEFT'
                split.label(text="%dx%d" % size, translate=False)
            else:
                split.label(text="None")


class SEQUENCER_PT_sound(SequencerButtonsPanel, Panel):
    bl_label = "Sound"
    bl_parent_id = ""
    bl_category = "Strip"

    @classmethod
    def poll(cls, context):
        if not cls.has_sequencer(context):
            return False

        strip = act_strip(context)
        if not strip:
            return False

        return (strip.type == 'SOUND')

    def draw(self, context):
        layout = self.layout
        layout.use_property_split = True

        strip = act_strip(context)
        sound = strip.sound

        layout.active = not strip.mute

        layout.template_ID(strip, "sound", open="sound.open")
        if sound is not None:
            layout.prop(sound, "filepath", text="")

            layout.use_property_split = True
            layout.use_property_decorate = False

            layout.alignment = 'RIGHT'
            sub = layout.column(align=True)
            split = sub.split(factor=0.5, align=True)
            split.alignment = 'RIGHT'
            if sound.packed_file:
                split.label(text="Unpack")
                split.operator("sound.unpack", icon='PACKAGE', text="")
            else:
                split.label(text="Pack")
                split.operator("sound.pack", icon='UGLYPACKAGE', text="")

            layout.prop(sound, "use_memory_cache")


class SEQUENCER_PT_scene(SequencerButtonsPanel, Panel):
    bl_label = "Scene"
    bl_category = "Strip"

    @classmethod
    def poll(cls, context):
        if not cls.has_sequencer(context):
            return False

        strip = act_strip(context)
        if not strip:
            return False

        return (strip.type == 'SCENE')

    def draw(self, context):
        layout = self.layout
        layout.use_property_split = True
        layout.use_property_decorate = False

        strip = act_strip(context)

        layout.active = not strip.mute

        layout.template_ID(strip, "scene")

        scene = strip.scene
        layout.prop(strip, "scene_input")

        if scene:
            layout.prop(scene, "audio_volume", text="Volume")

        if strip.scene_input == 'CAMERA':
            layout.alignment = 'RIGHT'
            sub = layout.column(align=True)
            split = sub.split(factor=0.5, align=True)
            split.alignment = 'RIGHT'
            split.label(text="Camera")
            split.template_ID(strip, "scene_camera")

            layout.prop(strip, "use_grease_pencil", text="Show Grease Pencil")

            if scene:
                # Warning, this is not a good convention to follow.
                # Expose here because setting the alpha from the 'Render' menu is very inconvenient.
                # layout.label(text="Preview")
                layout.prop(scene.render, "film_transparent")


class SEQUENCER_PT_mask(SequencerButtonsPanel, Panel):
    bl_label = "Mask"
    bl_category = "Strip"

    @classmethod
    def poll(cls, context):
        if not cls.has_sequencer(context):
            return False

        strip = act_strip(context)
        if not strip:
            return False

        return (strip.type == 'MASK')

    def draw(self, context):
        layout = self.layout
        layout.use_property_split = True

        strip = act_strip(context)

        layout.active = not strip.mute

        layout.template_ID(strip, "mask")

        mask = strip.mask

        if mask:
            sta = mask.frame_start
            end = mask.frame_end
            layout.label(text=iface_("Original frame range: %d-%d (%d)") % (sta, end, end - sta + 1), translate=False)


class SEQUENCER_PT_time(SequencerButtonsPanel, Panel):
    bl_label = "Time"
    bl_options = {'DEFAULT_CLOSED'}
    bl_category = "Strip"

    @classmethod
    def poll(cls, context):
        if not cls.has_sequencer(context):
            return False

        strip = act_strip(context)
        if not strip:
            return False

        return strip.type

    def draw_header_preset(self, context):
        layout = self.layout
        layout.alignment = 'RIGHT'
        strip = act_strip(context)

        layout.prop(strip, "lock", text="", icon_only=True, emboss=False)

    def draw(self, context):
        from bpy.utils import smpte_from_frame

        layout = self.layout
        layout.use_property_split = False
        layout.use_property_decorate = False

        scene = context.scene
        frame_current = scene.frame_current
        strip = act_strip(context)

        is_effect = isinstance(strip, bpy.types.EffectSequence)

        # Get once.
        frame_start = strip.frame_start
        frame_final_start = strip.frame_final_start
        frame_final_end = strip.frame_final_end
        frame_final_duration = strip.frame_final_duration
        frame_offset_start = strip.frame_offset_start
        frame_offset_end = strip.frame_offset_end

        length_list = (
            str(frame_start),
            str(frame_final_end),
            str(frame_final_duration),
            str(frame_offset_start),
            str(frame_offset_end),
        )

        if not is_effect:
            length_list = length_list + (
                str(strip.animation_offset_start),
                str(strip.animation_offset_end),
            )

        max_length = max(len(x) for x in length_list)
        max_factor = (1.9 - max_length) / 30

        layout.enabled = not strip.lock
        layout.active = not strip.mute

        sub = layout.row(align=True)
        split = sub.split(factor=0.5 + max_factor)
        split.alignment = 'RIGHT'
        split.label(text="Channel")
        split.prop(strip, "channel", text="")

        sub = layout.column(align=True)
        split = sub.split(factor=0.5 + max_factor, align=True)
        split.alignment = 'RIGHT'
        split.label(text="Start")
        split.prop(strip, "frame_start", text=smpte_from_frame(frame_start))

        split = sub.split(factor=0.5 + max_factor, align=True)
        split.alignment = 'RIGHT'
        split.label(text="Duration")
        split.prop(strip, "frame_final_duration", text=smpte_from_frame(frame_final_duration))

        # Use label, editing this value from the UI allows negative values,
        # users can adjust duration.
        split = sub.split(factor=0.5 + max_factor, align=True)
        split.alignment = 'RIGHT'
        split.label(text="End")
        split = split.split(factor=0.8 + max_factor, align=True)
        split.label(text="{:>14}".format(smpte_from_frame(frame_final_end)))
        split.alignment = 'RIGHT'
        split.label(text=str(frame_final_end) + " ")

        if not is_effect:

            layout.alignment = 'RIGHT'
            sub = layout.column(align=True)

            split = sub.split(factor=0.5 + max_factor, align=True)
            split.alignment = 'RIGHT'
            split.label(text="Strip Offset Start")
            split.prop(strip, "frame_offset_start", text=smpte_from_frame(frame_offset_start))

            split = sub.split(factor=0.5 + max_factor, align=True)
            split.alignment = 'RIGHT'
            split.label(text="End")
            split.prop(strip, "frame_offset_end", text=smpte_from_frame(frame_offset_end))

            layout.alignment = 'RIGHT'
            sub = layout.column(align=True)

            split = sub.split(factor=0.5 + max_factor, align=True)
            split.alignment = 'RIGHT'
            split.label(text="Hold Offset Start")
            split.prop(strip, "animation_offset_start", text=smpte_from_frame(strip.animation_offset_start))

            split = sub.split(factor=0.5 + max_factor, align=True)
            split.alignment = 'RIGHT'
            split.label(text="End")
            split.prop(strip, "animation_offset_end", text=smpte_from_frame(strip.animation_offset_end))

        col = layout.column(align=True)
        col = col.box()
        col.active = (
            (frame_current >= frame_final_start) and
            (frame_current <= frame_final_start + frame_final_duration)
        )

        split = col.split(factor=0.5 + max_factor, align=True)
        split.alignment = 'RIGHT'
        split.label(text="Playhead")
        split = split.split(factor=0.8 + max_factor, align=True)
        playhead = frame_current - frame_final_start
        split.label(text="{:>14}".format(smpte_from_frame(playhead)))
        split.alignment = 'RIGHT'
        split.label(text=str(playhead) + " ")

        if strip.type == 'SCENE':
            scene = strip.scene

            if scene:
                sta = scene.frame_start
                end = scene.frame_end
                split = col.split(factor=0.5 + max_factor)
                split.alignment = 'RIGHT'
                split.label(text="Original Frame Range")
                split.alignment = 'LEFT'
                split.label(text="%d-%d (%d)" % (sta, end, end - sta + 1), translate=False)


class SEQUENCER_PT_adjust(SequencerButtonsPanel, Panel):
    bl_label = "Adjust"
    bl_category = "Strip"

    def draw(self, context):
        pass


class SEQUENCER_PT_adjust_sound(SequencerButtonsPanel, Panel):
    bl_label = "Sound"
    bl_parent_id = "SEQUENCER_PT_adjust"
    bl_category = "Strip"

    @classmethod
    def poll(cls, context):
        strip = act_strip(context)
        return strip.type == 'SOUND'

    def draw(self, context):
        layout = self.layout
        layout.use_property_split = True

        st = context.space_data
        strip = act_strip(context)
        sound = strip.sound

        layout.active = not strip.mute

        col = layout.column()

        col.prop(strip, "volume", text="Volume")
        col.prop(strip, "pitch")

        col = layout.column()
        col.prop(strip, "pan")
        col.enabled = sound is not None and sound.use_mono

        if sound is not None:
            col = layout.column()
            if st.waveform_display_type == 'DEFAULT_WAVEFORMS':
                col.prop(strip, "show_waveform")
            col.prop(sound, "use_mono")


class SEQUENCER_PT_adjust_comp(SequencerButtonsPanel, Panel):
    bl_label = "Compositing"
    bl_parent_id = "SEQUENCER_PT_adjust"
    bl_category = "Strip"

    @classmethod
    def poll(cls, context):
        strip = act_strip(context)
        return strip.type != 'SOUND'

    def draw(self, context):
        layout = self.layout
        layout.use_property_split = True

        strip = act_strip(context)

        layout.active = not strip.mute

        col = layout.column()
        col.prop(strip, "blend_type", text="Blend")
        col.prop(strip, "blend_alpha", text="Opacity", slider=True)


class SEQUENCER_PT_adjust_transform(SequencerButtonsPanel, Panel):
    bl_label = "Transform"
    bl_parent_id = "SEQUENCER_PT_adjust"
    bl_category = "Strip"

    @classmethod
    def poll(cls, context):
        if not cls.has_sequencer(context):
            return False

        strip = act_strip(context)
        if not strip:
            return False

        return strip.type in {
            'MOVIE', 'IMAGE', 'SCENE', 'MOVIECLIP', 'MASK',
            'META', 'ADD', 'SUBTRACT', 'ALPHA_OVER',
            'ALPHA_UNDER', 'CROSS', 'GAMMA_CROSS', 'MULTIPLY',
            'OVER_DROP', 'WIPE', 'GLOW', 'TRANSFORM', 'COLOR',
            'MULTICAM', 'SPEED', 'ADJUSTMENT', 'COLORMIX'
        }

    def draw(self, context):
        layout = self.layout
        strip = act_strip(context)

        layout.active = not strip.mute

        split = layout.split()

        col = split.column()
        col.alignment = 'RIGHT'
        col.label(text="Mirror")

        col = split.column()
        row = col.row(align=True)
        row.prop(strip, "use_flip_x", text="X", toggle=True)
        row.prop(strip, "use_flip_y", text="Y", toggle=True)


class SEQUENCER_PT_adjust_video(SequencerButtonsPanel, Panel):
    bl_label = "Video"
    bl_parent_id = "SEQUENCER_PT_adjust"
    bl_options = {'DEFAULT_CLOSED'}
    bl_category = "Strip"

    @classmethod
    def poll(cls, context):
        if not cls.has_sequencer(context):
            return False

        strip = act_strip(context)
        if not strip:
            return False

        return strip.type in {
            'MOVIE', 'IMAGE', 'SCENE', 'MOVIECLIP', 'MASK',
            'META', 'ADD', 'SUBTRACT', 'ALPHA_OVER',
            'ALPHA_UNDER', 'CROSS', 'GAMMA_CROSS', 'MULTIPLY',
            'OVER_DROP', 'WIPE', 'GLOW', 'TRANSFORM', 'COLOR',
            'MULTICAM', 'SPEED', 'ADJUSTMENT', 'COLORMIX'
        }

    def draw(self, context):
        layout = self.layout

        layout.use_property_split = True

        col = layout.column()

        strip = act_strip(context)

        layout.active = not strip.mute

        col.prop(strip, "strobe")

        if strip.type == 'MOVIECLIP':
            col = layout.column()
            col.label(text="Tracker")
            col.prop(strip, "stabilize2d")

            col = layout.column()
            col.label(text="Distortion")
            col.prop(strip, "undistort")
            col.separator()

        col.prop(strip, "use_reverse_frames")


class SEQUENCER_PT_adjust_color(SequencerButtonsPanel, Panel):
    bl_label = "Color"
    bl_parent_id = "SEQUENCER_PT_adjust"
    bl_options = {'DEFAULT_CLOSED'}
    bl_category = "Strip"

    @classmethod
    def poll(cls, context):
        if not cls.has_sequencer(context):
            return False

        strip = act_strip(context)
        if not strip:
            return False

        return strip.type in {
            'MOVIE', 'IMAGE', 'SCENE', 'MOVIECLIP', 'MASK',
            'META', 'ADD', 'SUBTRACT', 'ALPHA_OVER',
            'ALPHA_UNDER', 'CROSS', 'GAMMA_CROSS', 'MULTIPLY',
            'OVER_DROP', 'WIPE', 'GLOW', 'TRANSFORM', 'COLOR',
            'MULTICAM', 'SPEED', 'ADJUSTMENT', 'COLORMIX'
        }

    def draw(self, context):
        layout = self.layout
        layout.use_property_split = True

        strip = act_strip(context)

        layout.active = not strip.mute

        col = layout.column()
        col.prop(strip, "color_saturation", text="Saturation")
        col.prop(strip, "color_multiply", text="Multiply")
        col.prop(strip, "use_float", text="Convert to Float")


class SEQUENCER_PT_cache_settings(SequencerButtonsPanel, Panel):
    bl_label = "Cache Settings"
    bl_category = "Proxy & Cache"

    @classmethod
    def poll(cls, context):
        return cls.has_sequencer(context) and context.scene.sequence_editor

    def draw(self, context):
        layout = self.layout
        layout.use_property_split = False
        layout.use_property_decorate = False

        ed = context.scene.sequence_editor

        col = layout.column()


        col.prop(ed, "use_cache_raw")
        col.prop(ed, "use_cache_preprocessed")
        col.prop(ed, "use_cache_composite")
        col.prop(ed, "use_cache_final")
        col.separator()
        col.use_property_split = True
        col.prop(ed, "recycle_max_cost")


class SEQUENCER_PT_proxy_settings(SequencerButtonsPanel, Panel):
    bl_label = "Proxy Settings"
    bl_category = "Proxy & Cache"

    @classmethod
    def poll(cls, context):
        return cls.has_sequencer(context) and context.scene.sequence_editor

    def draw(self, context):
        layout = self.layout
        layout.use_property_split = True
        layout.use_property_decorate = False

        ed = context.scene.sequence_editor
        flow = layout.column_flow()
        flow.prop(ed, "proxy_storage", text="Storage")

        if ed.proxy_storage == 'PROJECT':
            flow.prop(ed, "proxy_dir", text="Directory")

        col = layout.column()
        col.operator("sequencer.enable_proxies")
        col.operator("sequencer.rebuild_proxy", icon='LASTOPERATOR')


class SEQUENCER_PT_strip_proxy(SequencerButtonsPanel, Panel):
    bl_label = "Strip Proxy & Timecode"
    bl_category = "Proxy & Cache"

    @classmethod
    def poll(cls, context):
        if not cls.has_sequencer(context) and context.scene.sequence_editor:
            return False

        strip = act_strip(context)
        if not strip:
            return False

        return strip.type in {'MOVIE', 'IMAGE', 'SCENE', 'META', 'MULTICAM'}

    def draw_header(self, context):
        strip = act_strip(context)

        self.layout.prop(strip, "use_proxy", text="")

    def draw(self, context):
        layout = self.layout
        layout.use_property_split = False
        layout.use_property_decorate = False

        ed = context.scene.sequence_editor

        strip = act_strip(context)

        if strip.proxy:
            proxy = strip.proxy

            flow = layout.column_flow()
            if ed.proxy_storage == 'PER_STRIP':
                flow.prop(proxy, "use_proxy_custom_directory")
                flow.prop(proxy, "use_proxy_custom_file")
                flow.use_property_split = True
                if proxy.use_proxy_custom_directory and not proxy.use_proxy_custom_file:
                    flow.prop(proxy, "directory")
                if proxy.use_proxy_custom_file:
                    flow.prop(proxy, "filepath")

            layout.use_property_split = True
            row = layout.row(heading="Resolutions", align=True)
            row.prop(strip.proxy, "build_25", toggle=True)
            row.prop(strip.proxy, "build_50", toggle=True)
            row.prop(strip.proxy, "build_75", toggle=True)
            row.prop(strip.proxy, "build_100", toggle=True)

            layout.use_property_split = False
            layout.prop(proxy, "use_overwrite")

            layout.use_property_split = True

            col = layout.column()
            col.prop(proxy, "quality", text="Build JPEG Quality")

            if strip.type == 'MOVIE':
                col = layout.column()

                col.prop(proxy, "timecode", text="Timecode Index")


class SEQUENCER_PT_strip_cache(SequencerButtonsPanel, Panel):
    bl_label = "Strip Cache"
    bl_category = "Proxy & Cache"
    bl_options = {'DEFAULT_CLOSED'}

    @classmethod
    def poll(cls, context):
        if not cls.has_sequencer(context):
            return False
        if act_strip(context) is not None:
            return True
        return False

    def draw_header(self, context):
        strip = act_strip(context)
        self.layout.prop(strip, "override_cache_settings", text="")

    def draw(self, context):
        layout = self.layout
        layout.use_property_split = False
        layout.use_property_decorate = False

        strip = act_strip(context)
        layout.active = strip.override_cache_settings

        col = layout.column()
        col.prop(strip, "use_cache_raw")
        col.prop(strip, "use_cache_preprocessed")
        col.prop(strip, "use_cache_composite")


class SEQUENCER_PT_preview(SequencerButtonsPanel_Output, Panel):
    bl_label = "Scene Preview/Render"
    bl_space_type = 'SEQUENCE_EDITOR'
    bl_region_type = 'UI'
    bl_options = {'DEFAULT_CLOSED'}
    bl_category = "View"

    def draw(self, context):
        layout = self.layout
        layout.use_property_split = True
        layout.use_property_decorate = False

        render = context.scene.render

        col = layout.column()
        col.prop(render, "sequencer_gl_preview", text="Preview Shading")

        if render.sequencer_gl_preview in {'SOLID', 'WIREFRAME'}:
            col.use_property_split = False
            col.prop(render, "use_sequencer_override_scene_strip")


class SEQUENCER_PT_view(SequencerButtonsPanel_Output, Panel):
    bl_label = "View Settings"
    bl_category = "View"

    def draw(self, context):
        layout = self.layout
        layout.use_property_split = True
        layout.use_property_decorate = False

        st = context.space_data
        ed = context.scene.sequence_editor

        col = layout.column()
        col.prop(st, "display_channel", text="Channel")

        if st.display_mode == 'IMAGE':
            col.prop(st, "show_overexposed")

        elif st.display_mode == 'WAVEFORM':
            col.use_property_split = False
            col.prop(st, "show_separate_color")

        col.use_property_split = True
        col.prop(st, "proxy_render_size")

        col.use_property_split = False
        if ed:
            col.prop(ed, "use_prefetch")


class SEQUENCER_PT_frame_overlay(SequencerButtonsPanel_Output, Panel):
    bl_label = "Frame Overlay"
    bl_category = "View"
    bl_options = {'DEFAULT_CLOSED'}

    @classmethod
    def poll(cls, context):
        if not context.scene.sequence_editor:
            return False
        return SequencerButtonsPanel_Output.poll(context)

    def draw(self, context):
        scene = context.scene
        ed = scene.sequence_editor

        self.layout.prop(ed, "show_overlay", text="")

    def draw_header(self, context):
        scene = context.scene
        ed = scene.sequence_editor

        self.layout.prop(ed, "show_overlay", text="")

    def draw(self, context):
        layout = self.layout

        layout.operator_context = 'INVOKE_REGION_PREVIEW'
        layout.operator("sequencer.view_ghost_border", text="Set Overlay Region")
        layout.operator_context = 'INVOKE_DEFAULT'

        layout.use_property_split = True
        layout.use_property_decorate = False

        st = context.space_data
        scene = context.scene
        ed = scene.sequence_editor

        layout.active = ed.show_overlay

        col = layout.column()
        col.prop(ed, "overlay_frame", text="Frame Offset")
        col.prop(st, "overlay_type")
        col.use_property_split = False
        col.prop(ed, "use_overlay_lock")


class SEQUENCER_PT_view_safe_areas(SequencerButtonsPanel_Output, Panel):
    bl_label = "Safe Areas"
    bl_options = {'DEFAULT_CLOSED'}
    bl_category = "View"

    @classmethod
    def poll(cls, context):
        st = context.space_data
        is_preview = st.view_type in {'PREVIEW', 'SEQUENCER_PREVIEW'}
        return is_preview and (st.display_mode == 'IMAGE')

    def draw_header(self, context):
        st = context.space_data

        self.layout.prop(st, "show_safe_areas", text="")

    def draw(self, context):
        layout = self.layout
        layout.use_property_split = True
        st = context.space_data
        safe_data = context.scene.safe_areas

        layout.active = st.show_safe_areas

        col = layout.column()

        sub = col.column()
        sub.prop(safe_data, "title", slider=True)
        sub.prop(safe_data, "action", slider=True)


class SEQUENCER_PT_view_safe_areas_center_cut(SequencerButtonsPanel_Output, Panel):
    bl_label = "Center-Cut Safe Areas"
    bl_parent_id = "SEQUENCER_PT_view_safe_areas"
    bl_options = {'DEFAULT_CLOSED'}
    bl_category = "View"

    def draw_header(self, context):
        st = context.space_data

        layout = self.layout
        layout.active = st.show_safe_areas
        layout.prop(st, "show_safe_center", text="")

    def draw(self, context):
        layout = self.layout
        layout.use_property_split = True
        safe_data = context.scene.safe_areas
        st = context.space_data

        layout.active = st.show_safe_areas and st.show_safe_center

        col = layout.column()
        col.prop(safe_data, "title_center", slider=True)


class SEQUENCER_PT_modifiers(SequencerButtonsPanel, Panel):
    bl_label = "Modifiers"
    bl_category = "Modifiers"

    def draw(self, context):
        layout = self.layout
        layout.use_property_split = True

        strip = act_strip(context)
        ed = context.scene.sequence_editor

        layout.prop(strip, "use_linear_modifiers")

        layout.operator_menu_enum("sequencer.strip_modifier_add", "type")
        layout.operator("sequencer.strip_modifier_copy", icon='COPYDOWN')

        for mod in strip.modifiers:
            box = layout.box()

            row = box.row()
            row.use_property_decorate = False
            row.prop(mod, "show_expanded", text="", emboss=False)
            row.prop(mod, "name", text="")

            row.prop(mod, "mute", text="")
            row.use_property_decorate = True

            sub = row.row(align=True)
            props = sub.operator("sequencer.strip_modifier_move", text="", icon='TRIA_UP')
            props.name = mod.name
            props.direction = 'UP'
            props = sub.operator("sequencer.strip_modifier_move", text="", icon='TRIA_DOWN')
            props.name = mod.name
            props.direction = 'DOWN'

            row.operator("sequencer.strip_modifier_remove", text="", icon='X', emboss=False).name = mod.name

            if mod.show_expanded:
                row = box.row()
                row.prop(mod, "input_mask_type", expand=True)

                if mod.input_mask_type == 'STRIP':
                    sequences_object = ed
                    if ed.meta_stack:
                        sequences_object = ed.meta_stack[-1]
                    box.prop_search(mod, "input_mask_strip", sequences_object, "sequences", text="Mask")
                else:
                    box.prop(mod, "input_mask_id")
                    row = box.row()
                    row.prop(mod, "mask_time", expand=True)

                if mod.type == 'COLOR_BALANCE':
                    box.prop(mod, "color_multiply")
                    draw_color_balance(box, mod.color_balance)
                elif mod.type == 'CURVES':
                    box.template_curve_mapping(mod, "curve_mapping", type='COLOR', show_tone=True)
                elif mod.type == 'HUE_CORRECT':
                    box.template_curve_mapping(mod, "curve_mapping", type='HUE')
                elif mod.type == 'BRIGHT_CONTRAST':
                    col = box.column()
                    col.prop(mod, "bright")
                    col.prop(mod, "contrast")
                elif mod.type == 'WHITE_BALANCE':
                    col = box.column()
                    col.prop(mod, "white_value")
                elif mod.type == 'TONEMAP':
                    col = box.column()
                    col.prop(mod, "tonemap_type")
                    if mod.tonemap_type == 'RD_PHOTORECEPTOR':
                        col.prop(mod, "intensity")
                        col.prop(mod, "contrast")
                        col.prop(mod, "adaptation")
                        col.prop(mod, "correction")
                    elif mod.tonemap_type == 'RH_SIMPLE':
                        col.prop(mod, "key")
                        col.prop(mod, "offset")
                        col.prop(mod, "gamma")


class SEQUENCER_PT_annotation(AnnotationDataPanel, SequencerButtonsPanel_Output, Panel):
    bl_space_type = 'SEQUENCE_EDITOR'
    bl_region_type = 'UI'
    bl_category = "View"

    @staticmethod
    def has_preview(context):
        st = context.space_data
        return st.view_type in {'PREVIEW', 'SEQUENCER_PREVIEW'}

    @classmethod
    def poll(cls, context):
        return cls.has_preview(context)

    # NOTE: this is just a wrapper around the generic GP Panel
    # But, it should only show up when there are images in the preview region


class SEQUENCER_PT_custom_props(SequencerButtonsPanel, PropertyPanel, Panel):
    COMPAT_ENGINES = {'BLENDER_RENDER', 'BLENDER_EEVEE', 'BLENDER_WORKBENCH'}
    _context_path = "scene.sequence_editor.active_strip"
    _property_type = (bpy.types.Sequence,)
    bl_category = "Strip"


class SEQUENCER_PT_marker_options(Panel):
    bl_label = "Marker Options"
    bl_space_type = 'SEQUENCE_EDITOR'
    bl_region_type = 'UI'
    bl_category = 'View'

    def draw(self, context):
        layout = self.layout

        tool_settings = context.tool_settings
        st = context.space_data

        layout.prop(tool_settings, "lock_markers")
        layout.prop(st, "use_marker_sync")

class SEQUENCER_PT_view_options(bpy.types.Panel):
    bl_label = "View Options"
    bl_category = "View"
    bl_space_type = 'SEQUENCE_EDITOR'
    bl_region_type = 'UI'

    def draw(self, context):
        layout = self.layout

        st = context.space_data
        is_preview = st.view_type in {'PREVIEW', 'SEQUENCER_PREVIEW'}
        is_sequencer_view = st.view_type in {'SEQUENCER', 'SEQUENCER_PREVIEW'}

        if is_sequencer_view:
            if st.view_type == 'SEQUENCER':
                layout.prop(st, "show_backdrop", text="Preview as Backdrop")
            layout.prop(st, "show_seconds")
            layout.prop(st, "show_locked_time")
            layout.prop(st, "show_strip_offset")
            layout.menu("SEQUENCER_MT_view_cache")

            layout.use_property_split = True
            layout.prop(st, "waveform_display_type")

            layout.separator()

            layout.use_property_split = False
            layout.prop(st, "show_markers")

        if is_preview:
            layout.use_property_split = False
            if st.display_mode == 'IMAGE':
                layout.prop(st, "show_metadata")


classes = (
    ALL_MT_editormenu,
    SEQUENCER_MT_change,
    SEQUENCER_HT_tool_header,
    SEQUENCER_HT_header,
    SEQUENCER_MT_editor_menus,
    SEQUENCER_MT_range,
    SEQUENCER_MT_view,
    SEQUENCER_MT_export,
    SEQUENCER_MT_view_cache,
    SEQUENCER_MT_view_toggle,
    SEQUENCER_MT_preview_zoom,
    SEQUENCER_MT_select_playhead,
    SEQUENCER_MT_select_handle,
    SEQUENCER_MT_select_channel,
    SEQUENCER_MT_select_linked,
    SEQUENCER_MT_select,
    SEQUENCER_MT_select_none,
    SEQUENCER_MT_select_inverse,
    SEQUENCER_MT_marker,
    SEQUENCER_MT_navigation,
    SEQUENCER_MT_add,
    SEQUENCER_MT_add_effect,
    SEQUENCER_MT_add_transitions,
    SEQUENCER_MT_add_empty,
    SEQUENCER_MT_strip_effect,
    SEQUENCER_MT_strip_movie,
    SEQUENCER_MT_strip,
    SEQUENCER_MT_strip_transform,
    SEQUENCER_MT_strip_input,
    SEQUENCER_MT_strip_lock_mute,
    SEQUENCER_MT_context_menu,
    SEQUENCER_PT_active_tool,
    SEQUENCER_PT_strip,

    SEQUENCER_PT_effect,
    SEQUENCER_PT_adjust,
    SEQUENCER_PT_adjust_comp,
    SEQUENCER_PT_adjust_transform,
    SEQUENCER_PT_adjust_transform_offset,
    SEQUENCER_PT_adjust_transform_crop,
    SEQUENCER_PT_adjust_video,
    SEQUENCER_PT_adjust_color,
    SEQUENCER_PT_adjust_sound,

    SEQUENCER_PT_scene,
    SEQUENCER_PT_mask,
    SEQUENCER_PT_effect_text_style,
    SEQUENCER_PT_effect_text_layout,
    SEQUENCER_PT_effect_text_style_shadow,

    SEQUENCER_PT_time,
    SEQUENCER_PT_source,

    SEQUENCER_PT_modifiers,

    SEQUENCER_PT_cache_settings,
    SEQUENCER_PT_strip_cache,
    SEQUENCER_PT_proxy_settings,
    SEQUENCER_PT_strip_proxy,

    SEQUENCER_PT_custom_props,

    SEQUENCER_PT_preview,
    SEQUENCER_PT_view,
    SEQUENCER_PT_frame_overlay,
    SEQUENCER_PT_view_safe_areas,
    SEQUENCER_PT_view_safe_areas_center_cut,

    SEQUENCER_PT_annotation,

#BFA

    SEQUENCER_PT_marker_options,
    SEQUENCER_PT_view_options
)

if __name__ == "__main__":  # only for live edit.
    from bpy.utils import register_class
    for cls in classes:
        register_class(cls)<|MERGE_RESOLUTION|>--- conflicted
+++ resolved
@@ -277,16 +277,10 @@
 
         if is_sequencer_view:
             layout.operator_context = 'INVOKE_REGION_WIN'
-<<<<<<< HEAD
-            layout.operator("sequencer.view_all", text="View all Sequences", icon = "VIEWALL" )
-            layout.operator("sequencer.view_selected", text = "View Selected", icon='VIEW_SELECTED')
+            layout.operator("sequencer.view_all", text="Frame All", icon = "VIEWALL" )
+            layout.operator("sequencer.view_selected", text = "Frame Selected", icon='VIEW_SELECTED')
             layout.operator("sequencer.view_frame", icon = "VIEW_FRAME" )
             layout.operator("view2d.zoom_border", text = "Zoom Border", icon = "ZOOM_BORDER")
-=======
-            layout.operator("sequencer.view_selected", text="Frame Selected")
-            layout.operator("sequencer.view_all")
-            layout.operator("view2d.zoom_border", text="Zoom")
->>>>>>> b05f740b
 
         if is_preview:
             layout.operator_context = 'INVOKE_REGION_PREVIEW'
@@ -300,8 +294,6 @@
             else:
                 layout.operator("view2d.zoom_border", text="Zoom Border", icon = "ZOOM_BORDER")
                 layout.menu("SEQUENCER_MT_preview_zoom")
-
-            layout.operator_context = 'INVOKE_DEFAULT'
 
             layout.operator_context = 'INVOKE_DEFAULT'
 
