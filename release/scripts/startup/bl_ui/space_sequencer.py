--- conflicted
+++ resolved
@@ -230,27 +230,19 @@
 
         if is_sequencer_view:
             layout.operator_context = 'INVOKE_REGION_WIN'
-<<<<<<< HEAD
             layout.operator("sequencer.view_all", text="Frame All", icon = "VIEWALL")
             layout.operator("sequencer.view_selected", text = "Frame Selected", icon='VIEW_SELECTED')
-=======
-            layout.operator("sequencer.view_selected", text="Frame Selected")
-            layout.operator("sequencer.view_all", text="Frame All")
             layout.operator("view2d.zoom_border", text="Zoom")
-
-            layout.separator()
->>>>>>> 064002d9
 
             layout.operator_context = 'INVOKE_DEFAULT'
             layout.menu("SEQUENCER_MT_navigation")
-            layout.menu("SEQUENCER_MT_range")
 
             layout.separator()
 
         if is_preview:
             layout.operator_context = 'INVOKE_REGION_PREVIEW'
             layout.operator("sequencer.view_all_preview", text="Fit Preview in window")
-            layout.operator("view2d.zoom_border", text="Zoom")
+            layout.operator("view2d.zoom_border", text = "Zoom")
 
             layout.separator()
 
@@ -279,6 +271,11 @@
 
             layout.menu("SEQUENCER_MT_view_cache")
             layout.prop_menu_enum(st, "waveform_display_type")
+
+            layout.separator()
+
+            layout.operator("anim.previewrange_clear")
+            layout.operator("anim.previewrange_set")
 
         if is_preview:
             if st.display_mode == 'IMAGE':
@@ -299,7 +296,6 @@
         layout.menu("INFO_MT_area")
 
 
-<<<<<<< HEAD
 # Workaround to separate the tooltips
 class SEQUENCER_MT_select_inverse(bpy.types.Operator):
     """Inverse\nInverts the current selection """      # blender will use this as a tooltip for menu items and buttons.
@@ -321,7 +317,8 @@
     def execute(self, context):        # execute() is called by blender when running the operator.
         bpy.ops.sequencer.select_all(action = 'DESELECT')
         return {'FINISHED'}
-=======
+
+
 class SEQUENCER_MT_select_handle(Menu):
     bl_label = "Select Handle"
 
@@ -366,7 +363,6 @@
         props = layout.operator("sequencer.select", text="Right")
         props.left_right = 'RIGHT'
         props.linked_time = True
->>>>>>> 064002d9
 
 
 class SEQUENCER_MT_select(Menu):
@@ -381,17 +377,20 @@
 
         layout.separator()
 
-        layout.operator("sequencer.select_box", text="Box Select")
-
-        layout.separator()
-
-        layout.menu("SEQUENCER_MT_select_playhead", text="Playhead")
-        layout.menu("SEQUENCER_MT_select_handle", text="Handle")
-        layout.menu("SEQUENCER_MT_select_channel", text="Channel")
-        layout.menu("SEQUENCER_MT_select_linked", text="Linked")
-
-        layout.separator()
-<<<<<<< HEAD
+        layout.operator("sequencer.select_box", text = "Box Select")
+
+        layout.separator()
+
+        layout.operator("sequencer.select_active_side", text="Strips to the Left").side = 'LEFT'
+        layout.operator("sequencer.select_active_side", text="Strips to the Right").side = 'RIGHT'
+        props = layout.operator("sequencer.select", text="All Strips to the Left")
+        props.left_right = 'LEFT'
+        props.linked_time = True
+        props = layout.operator("sequencer.select", text="All Strips to the Right")
+        props.left_right = 'RIGHT'
+        props.linked_time = True
+
+        layout.separator()
         layout.operator("sequencer.select_handles", text="Surrounding Handles").side = 'BOTH'
         layout.operator("sequencer.select_handles", text="Left Handle").side = 'LEFT'
         layout.operator("sequencer.select_handles", text="Right Handle").side = 'RIGHT'
@@ -401,9 +400,6 @@
         layout.operator("sequencer.select_linked")
         layout.operator("sequencer.select_less", text = "Less")
         layout.operator("sequencer.select_more", text = "More")
-=======
-        layout.operator_menu_enum("sequencer.select_grouped", "type", text="Grouped")
->>>>>>> 064002d9
 
 
 class SEQUENCER_MT_marker(Menu):
@@ -451,10 +447,6 @@
 
     def draw(self, context):
         layout = self.layout
-
-        layout.operator("screen.animation_play")
-
-        layout.separator()
 
         layout.operator("sequencer.view_frame", text="Go to Playhead")
 
@@ -663,14 +655,9 @@
 
         layout.separator()
 
-<<<<<<< HEAD
         layout.operator("sequencer.mute", icon='RESTRICT_VIEW_ON').unselected = False
         layout.operator("sequencer.unmute", icon='RESTRICT_VIEW_OFF').unselected = False
         layout.operator("sequencer.mute", text="Mute Unselected Strips", icon='HIDE_UNSELECTED').unselected = True
-=======
-        layout.operator("sequencer.mute").unselected = False
-        layout.operator("sequencer.unmute").unselected = False
-        layout.operator("sequencer.mute", text="Mute Unselected Strips").unselected = True
         layout.operator("sequencer.unmute", text="Unmute Deselected Strips").unselected = True
 
 
@@ -695,8 +682,6 @@
         layout.operator("sequencer.rendersize")
         layout.operator("sequencer.images_separate")
         layout.operator("sequencer.deinterlace_selected_movies")
->>>>>>> 064002d9
-
 
 class SEQUENCER_MT_strip(Menu):
     bl_label = "Strip"
@@ -710,7 +695,6 @@
         layout.menu("SEQUENCER_MT_strip_transform")
 
         layout.separator()
-<<<<<<< HEAD
         layout.operator("sequencer.copy", text="Copy", icon='COPYDOWN')
         layout.operator("sequencer.paste", text="Paste", icon='PASTEDOWN')
         layout.operator("sequencer.duplicate_move", icon='DUPLICATE')
@@ -723,19 +707,6 @@
         layout.separator()
         layout.operator("sequencer.deinterlace_selected_movies", icon='SEQ_DEINTERLACE')
         layout.operator("sequencer.rebuild_proxy", icon='FILE_REFRESH')
-=======
-        layout.operator("sequencer.cut", text="Cut").type = 'SOFT'
-        layout.operator("sequencer.cut", text="Hold Cut").type = 'HARD'
-
-        layout.separator()
-        layout.operator("sequencer.copy", text="Copy")
-        layout.operator("sequencer.paste", text="Paste")
-        layout.operator("sequencer.duplicate_move")
-        layout.operator("sequencer.delete", text="Delete...")
-
-        layout.separator()
-        layout.menu("SEQUENCER_MT_strip_lock_mute")
->>>>>>> 064002d9
 
         strip = act_strip(context)
 
@@ -754,114 +725,6 @@
                     'GAUSSIAN_BLUR', 'TEXT',
             }:
                 layout.separator()
-<<<<<<< HEAD
-                layout.operator_menu_enum("sequencer.change_effect_input", "swap")
-                layout.operator_menu_enum("sequencer.change_effect_type", "type")
-                layout.operator("sequencer.reassign_inputs", icon='RANDOMIZE_TRANSFORM')
-                layout.operator("sequencer.swap_inputs", icon='RANDOMIZE')
-            elif stype in {'IMAGE', 'MOVIE'}:
-=======
-                layout.menu("SEQUENCER_MT_strip_effect")
-            elif stype in {'MOVIE'}:
-                layout.separator()
-                layout.menu("SEQUENCER_MT_strip_movie")
-            elif stype in {'IMAGE'}:
->>>>>>> 064002d9
-                layout.separator()
-                layout.operator("sequencer.rendersize", icon='RENDER_REGION')
-                layout.operator("sequencer.images_separate", icon='SEPARATE')
-            elif stype == 'SOUND':
-                layout.separator()
-                layout.operator("sequencer.crossfade_sounds", icon='SPEAKER')
-            elif stype == 'META':
-                layout.separator()
-<<<<<<< HEAD
-                layout.operator("sequencer.meta_separate", icon='REMOVE_METASTRIP')
-
-        layout.separator()
-        layout.operator("sequencer.meta_make", icon='ADD_METASTRIP')
-        layout.operator("sequencer.meta_toggle", text="Toggle Meta")
-=======
-                layout.operator("sequencer.meta_make")
-                layout.operator("sequencer.meta_separate")
-                layout.operator("sequencer.meta_toggle", text="Toggle Meta")
-            if stype != 'META':
-                layout.separator()
-                layout.operator("sequencer.meta_make")
->>>>>>> 064002d9
-
-        layout.separator()
-        layout.menu("SEQUENCER_MT_strip_input")
-
-        layout.separator()
-        layout.operator("sequencer.rebuild_proxy")
-
-
-class SEQUENCER_MT_context_menu(Menu):
-    bl_label = "Sequencer Context Menu"
-
-    def draw(self, context):
-        layout = self.layout
-
-        layout.operator_context = 'INVOKE_REGION_WIN'
-
-        layout.operator("sequencer.cut", text="Cut").type = 'SOFT'
-
-        layout.separator()
-
-<<<<<<< HEAD
-        layout.operator("sequencer.duplicate_move", icon='DUPLICATE')
-        layout.operator("sequencer.delete", text="Delete...", icon='DELETE')
-
-        layout.separator()
-
-        layout.operator("sequencer.cut", text="Cut (Hard) at frame", icon='SEQ_CUT_HARD_AT_FRAME').type = 'HARD'
-        layout.operator("sequencer.cut", text="Cut (Soft) at frame", icon='SEQ_CUT_SOFT_AT_FRAME').type = 'SOFT'
-=======
-        layout.operator("sequencer.copy", text="Copy", icon='COPYDOWN')
-        layout.operator("sequencer.paste", text="Paste", icon='PASTEDOWN')
-        layout.operator("sequencer.duplicate_move")
-        layout.operator("sequencer.delete", text="Delete...")
-
-        layout.separator()
-
-        layout.operator("sequencer.slip", text="Slip Strip Contents")
-        layout.operator("sequencer.snap")
->>>>>>> 064002d9
-
-        layout.separator()
-
-        layout.operator("sequencer.gap_remove").all = False
-        layout.operator("sequencer.gap_insert")
-
-        strip = act_strip(context)
-
-        if strip:
-            stype = strip.type
-
-            if stype != 'SOUND':
-
-                layout.separator()
-                layout.operator_menu_enum("sequencer.strip_modifier_add", "type", text="Add Modifier")
-                layout.operator("sequencer.strip_modifier_copy", text="Copy Modifiers to Selection")
-
-                if selected_sequences_len(context) >= 2:
-                    layout.separator()
-                    col = layout.column()
-                    col.menu("SEQUENCER_MT_add_transitions", text="Add Transition")
-
-            elif selected_sequences_len(context) >= 2:
-                layout.separator()
-                layout.operator("sequencer.crossfade_sounds", text="Crossfade Sounds")
-
-            if stype in {
-                    'CROSS', 'ADD', 'SUBTRACT', 'ALPHA_OVER', 'ALPHA_UNDER',
-                    'GAMMA_CROSS', 'MULTIPLY', 'OVER_DROP', 'WIPE', 'GLOW',
-                    'TRANSFORM', 'COLOR', 'SPEED', 'MULTICAM', 'ADJUSTMENT',
-                    'GAUSSIAN_BLUR', 'TEXT',
-            }:
-                layout.separator()
-<<<<<<< HEAD
                 layout.operator_menu_enum("sequencer.change_effect_input", "swap")
                 layout.operator_menu_enum("sequencer.change_effect_type", "type")
                 layout.operator("sequencer.reassign_inputs", icon='RANDOMIZE_TRANSFORM')
@@ -875,9 +738,76 @@
                 layout.operator("sequencer.crossfade_sounds", icon='SPEAKER')
             elif stype == 'META':
                 layout.separator()
+                layout.operator("sequencer.meta_make")
                 layout.operator("sequencer.meta_separate", icon='REMOVE_METASTRIP')
-=======
-                layout.menu("SEQUENCER_MT_strip_effect")
+
+        layout.separator()
+        layout.operator("sequencer.meta_make", icon='ADD_METASTRIP')
+        layout.operator("sequencer.meta_toggle", text="Toggle Meta")
+
+        layout.separator()
+        layout.menu("SEQUENCER_MT_strip_input")
+
+        layout.separator()
+        layout.menu("SEQUENCER_MT_strip_lock_mute")
+
+
+class SEQUENCER_MT_context_menu(Menu):
+    bl_label = "Sequencer Context Menu"
+
+    def draw(self, context):
+        layout = self.layout
+
+        layout.operator_context = 'INVOKE_REGION_WIN'
+
+        layout.operator("sequencer.copy", text="Copy", icon='COPYDOWN')
+        layout.operator("sequencer.paste", text="Paste", icon='PASTEDOWN')
+
+        layout.separator()
+
+        layout.operator("sequencer.copy", text="Copy", icon='COPYDOWN')
+        layout.operator("sequencer.paste", text="Paste", icon='PASTEDOWN')
+        layout.operator("sequencer.duplicate_move", icon='DUPLICATE')
+        layout.operator("sequencer.delete", text="Delete...", icon='DELETE')
+
+        layout.separator()
+
+        layout.operator("sequencer.cut", text="Cut (Hard) at frame", icon='SEQ_CUT_HARD_AT_FRAME').type = 'HARD'
+        layout.operator("sequencer.cut", text="Cut (Soft) at frame", icon='SEQ_CUT_SOFT_AT_FRAME').type = 'SOFT'
+
+        layout.separator()
+
+        layout.operator("sequencer.snap")
+        layout.operator("sequencer.offset_clear")
+
+        strip = act_strip(context)
+
+        if strip:
+            stype = strip.type
+
+            if stype != 'SOUND':
+
+                layout.separator()
+                layout.operator_menu_enum("sequencer.strip_modifier_add", "type", text="Add Modifier")
+                layout.operator("sequencer.strip_modifier_copy", text="Copy Modifiers to Selection")
+
+                if selected_sequences_len(context) >= 2:
+                    layout.separator()
+                    col = layout.column()
+                    col.menu("SEQUENCER_MT_add_transitions", text="Add Transition")
+
+            elif selected_sequences_len(context) >= 2:
+                layout.separator()
+                layout.operator("sequencer.crossfade_sounds", text="Crossfade Sounds")
+
+            if stype in {
+                    'CROSS', 'ADD', 'SUBTRACT', 'ALPHA_OVER', 'ALPHA_UNDER',
+                    'GAMMA_CROSS', 'MULTIPLY', 'OVER_DROP', 'WIPE', 'GLOW',
+                    'TRANSFORM', 'COLOR', 'SPEED', 'MULTICAM', 'ADJUSTMENT',
+                    'GAUSSIAN_BLUR', 'TEXT',
+            }:
+              layout.separator()
+              layout.menu("SEQUENCER_MT_strip_effect")
             elif stype in {'MOVIE'}:
                 layout.separator()
                 layout.menu("SEQUENCER_MT_strip_movie")
@@ -894,7 +824,6 @@
                 layout.separator()
                 layout.operator("sequencer.meta_make")
                 layout.operator("sequencer.meta_toggle", text="Toggle Meta")
->>>>>>> 064002d9
 
         layout.separator()
 
@@ -1418,10 +1347,6 @@
             str(strip.frame_final_duration),
             str(strip.frame_offset_start),
             str(strip.frame_offset_end),
-<<<<<<< HEAD
-            str(strip.animation_offset_start),
-            str(strip.animation_offset_end),)
-=======
         )
 
         if not isinstance(strip, bpy.types.EffectSequence):
@@ -1430,7 +1355,6 @@
                 str(strip.animation_offset_end),
             )
 
->>>>>>> 064002d9
         max_length = max(len(x) for x in length_list)
         max_factor = (1.9 - max_length) / 30
 
@@ -1693,7 +1617,7 @@
 
     @classmethod
     def poll(cls, context):
-        return cls.has_sequencer(context) and context.scene.sequence_editor
+        return cls.has_sequencer(context)
 
     def draw(self, context):
         layout = self.layout
@@ -2060,15 +1984,12 @@
     SEQUENCER_MT_view,
     SEQUENCER_MT_view_cache,
     SEQUENCER_MT_view_toggle,
-<<<<<<< HEAD
     SEQUENCER_MT_select_inverse,
     SEQUENCER_MT_select_none,
-=======
     SEQUENCER_MT_select_playhead,
     SEQUENCER_MT_select_handle,
     SEQUENCER_MT_select_channel,
     SEQUENCER_MT_select_linked,
->>>>>>> 064002d9
     SEQUENCER_MT_select,
     SEQUENCER_MT_marker,
     SEQUENCER_MT_navigation,
