--- conflicted
+++ resolved
@@ -1678,14 +1678,6 @@
             split.label(text="")
             split.prop(sound, "use_mono")
             if st.waveform_display_type == 'DEFAULT_WAVEFORMS':
-<<<<<<< HEAD
-                row = col.row()
-                row.use_property_split = False
-                row.prop(strip, "show_waveform")
-                row.prop_decorator(strip, "show_waveform")
-            col.use_property_split = False
-            col.prop(sound, "use_mono")
-=======
                 split = col.split(factor=0.4)
                 split.label(text="")
                 split.prop(strip, "show_waveform")
@@ -1711,8 +1703,6 @@
                 pan_text = "%.2f°" % (strip.pan * 90)
             split.prop(strip, "pan", text=pan_text)
             split.enabled = sound.use_mono and audio_channels != 'MONO'
-
->>>>>>> c1b959f2
 
 
 class SEQUENCER_PT_adjust_comp(SequencerButtonsPanel, Panel):
