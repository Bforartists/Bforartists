# ##### BEGIN GPL LICENSE BLOCK #####
#
#  This program is free software; you can redistribute it and/or
#  modify it under the terms of the GNU General Public License
#  as published by the Free Software Foundation; either version 2
#  of the License, or (at your option) any later version.
#
#  This program is distributed in the hope that it will be useful,
#  but WITHOUT ANY WARRANTY; without even the implied warranty of
#  MERCHANTABILITY or FITNESS FOR A PARTICULAR PURPOSE.  See the
#  GNU General Public License for more details.
#
#  You should have received a copy of the GNU General Public License
#  along with this program; if not, write to the Free Software Foundation,
#  Inc., 51 Franklin Street, Fifth Floor, Boston, MA 02110-1301, USA.
#
# ##### END GPL LICENSE BLOCK #####

# <pep8 compliant>
import bpy
from bpy.types import (
    Header,
    Menu,
    Panel,
)
from bpy.app.translations import (
    contexts as i18n_contexts,
    pgettext_iface as iface_,
)
from bl_ui.properties_grease_pencil_common import (
    AnnotationDataPanel,
    GreasePencilToolsPanel,
)
from rna_prop_ui import PropertyPanel


def act_strip(context):
    try:
        return context.scene.sequence_editor.active_strip
    except AttributeError:
        return None


def selected_sequences_len(context):
    selected_sequences = getattr(context, "selected_sequences", None)
    if selected_sequences is None:
        return 0
    return len(selected_sequences)


def draw_color_balance(layout, color_balance):

    layout.use_property_split = False

    flow = layout.grid_flow(row_major=True, columns=0, even_columns=True, even_rows=False, align=False)
    col = flow.column()

    box = col.box()
    split = box.split(factor=0.35)
    col = split.column(align=True)
    col.label(text="Lift:")
    col.separator()
    col.separator()
    col.prop(color_balance, "lift", text="")
    col.prop(color_balance, "invert_lift", text="Invert", icon='ARROW_LEFTRIGHT')
    split.template_color_picker(color_balance, "lift", value_slider=True, cubic=True)

    col = flow.column()

    box = col.box()
    split = box.split(factor=0.35)
    col = split.column(align=True)
    col.label(text="Gamma:")
    col.separator()
    col.separator()
    col.prop(color_balance, "gamma", text="")
    col.prop(color_balance, "invert_gamma", text="Invert", icon='ARROW_LEFTRIGHT')
    split.template_color_picker(color_balance, "gamma", value_slider=True, lock_luminosity=True, cubic=True)

    col = flow.column()

    box = col.box()
    split = box.split(factor=0.35)
    col = split.column(align=True)
    col.label(text="Gain:")
    col.separator()
    col.separator()
    col.prop(color_balance, "gain", text="")
    col.prop(color_balance, "invert_gain", text="Invert", icon='ARROW_LEFTRIGHT')
    split.template_color_picker(color_balance, "gain", value_slider=True, lock_luminosity=True, cubic=True)


class SEQUENCER_HT_header(Header):
    bl_space_type = 'SEQUENCE_EDITOR'

    def draw(self, context):
        layout = self.layout

        st = context.space_data

        layout.template_header()

        layout.prop(st, "view_type", text="")

        SEQUENCER_MT_editor_menus.draw_collapsible(context, layout)

        layout.separator_spacer()

        if st.view_type in {'SEQUENCER', 'SEQUENCER_PREVIEW'}:
            layout.separator()
            layout.operator("sequencer.refresh_all", icon='FILE_REFRESH', text="")

        if st.view_type in {'PREVIEW', 'SEQUENCER_PREVIEW'}:
            layout.prop(st, "display_mode", text="", icon_only=True)

        if st.view_type != 'SEQUENCER':
            layout.prop(st, "preview_channels", text="", icon_only=True)

        if st.view_type in {'PREVIEW', 'SEQUENCER_PREVIEW'}:
            gpd = context.gpencil_data
            tool_settings = context.tool_settings

            # Proportional editing
            if gpd and gpd.use_stroke_edit_mode:
                row = layout.row(align=True)
                row.prop(tool_settings, "use_proportional_edit", icon_only=True)
                if tool_settings.use_proportional_edit:
                    row.prop(tool_settings, "proportional_edit_falloff", icon_only=True)

# bfa - show hide the editormenu
class ALL_MT_editormenu(Menu):
    bl_label = ""

    def draw(self, context):
        self.draw_menus(self.layout, context)

    @staticmethod
    def draw_menus(layout, context):

        row = layout.row(align=True)
        row.template_header() # editor type menus

class SEQUENCER_MT_editor_menus(Menu):
    bl_idname = "SEQUENCER_MT_editor_menus"
    bl_label = ""

    def draw(self, context):
        layout = self.layout
        st = context.space_data

        layout.menu("SEQUENCER_MT_view")

        if st.view_type in {'SEQUENCER', 'SEQUENCER_PREVIEW'}:
            layout.menu("SEQUENCER_MT_select")
            layout.menu("SEQUENCER_MT_marker")
            layout.menu("SEQUENCER_MT_add")
            layout.menu("SEQUENCER_MT_strip")


class SEQUENCER_MT_view_toggle(Menu):
    bl_label = "View Type"

    def draw(self, _context):
        layout = self.layout

        layout.operator("sequencer.view_toggle").type = 'SEQUENCER'
        layout.operator("sequencer.view_toggle").type = 'PREVIEW'
        layout.operator("sequencer.view_toggle").type = 'SEQUENCER_PREVIEW'


class SEQUENCER_MT_view_cache(Menu):
    bl_label = "Cache"

    def draw(self, context):
        layout = self.layout

        ed = context.scene.sequence_editor
        layout.prop(ed, "show_cache")
        layout.separator()

        col = layout.column()
        col.enabled = ed.show_cache

        col.prop(ed, "show_cache_final_out")
        col.prop(ed, "show_cache_raw")
        col.prop(ed, "show_cache_preprocessed")
        col.prop(ed, "show_cache_composite")


class SEQUENCER_MT_range(Menu):
    bl_label = "Range"

    def draw(self, _context):
        layout = self.layout

        layout.operator("anim.previewrange_set", text="Set Preview Range")
        layout.operator("anim.previewrange_clear", text="Clear Preview Range")

        layout.separator()

        layout.operator("anim.start_frame_set", text="Set Start Frame")
        layout.operator("anim.end_frame_set", text="Set End Frame")


class SEQUENCER_MT_view(Menu):
    bl_label = "View"

    def draw(self, context):
        layout = self.layout

        st = context.space_data
        is_preview = st.view_type in {'PREVIEW', 'SEQUENCER_PREVIEW'}
        is_sequencer_view = st.view_type in {'SEQUENCER', 'SEQUENCER_PREVIEW'}

        if st.view_type == 'PREVIEW':
            # Specifying the REGION_PREVIEW context is needed in preview-only
            # mode, else the lookup for the shortcut will fail in
            # wm_keymap_item_find_props() (see #32595).
            layout.operator_context = 'INVOKE_REGION_PREVIEW'
        layout.prop(st, "show_region_ui")
        layout.operator_context = 'INVOKE_DEFAULT'

        if st.view_type == 'SEQUENCER':
            layout.prop(st, "show_backdrop", text="Preview as Backdrop")

        layout.separator()

        if is_sequencer_view:
            layout.operator_context = 'INVOKE_REGION_WIN'
            layout.operator("sequencer.view_all", text="Frame All", icon = "VIEWALL")
            layout.operator("sequencer.view_selected", text = "Frame Selected", icon='VIEW_SELECTED')
            layout.operator("view2d.zoom_border", text="Zoom")

            layout.separator()

            layout.operator_context = 'INVOKE_DEFAULT'
            layout.menu("SEQUENCER_MT_navigation")
            layout.menu("SEQUENCER_MT_range")

            layout.separator()

        if is_preview:
            layout.operator_context = 'INVOKE_REGION_PREVIEW'
            layout.operator("sequencer.view_all_preview", text="Fit Preview in window")
            layout.operator("view2d.zoom_border", text = "Zoom")

            layout.separator()

            ratios = ((1, 8), (1, 4), (1, 2), (1, 1), (2, 1), (4, 1), (8, 1))

            for a, b in ratios:
                layout.operator("sequencer.view_zoom_ratio",
                    text=iface_("Zoom %d:%d") % (a, b),
                    translate=False,).ratio = a / b

            layout.separator()

            layout.operator_context = 'INVOKE_DEFAULT'

            # # XXX, invokes in the header view
            # layout.operator("sequencer.view_ghost_border", text="Overlay
            # Border")

        if is_sequencer_view:
            layout.prop(st, "show_seconds")
            layout.prop(st, "show_frame_indicator")
            layout.prop(st, "show_strip_offset")
            layout.prop(st, "show_marker_lines")

            layout.separator()

            layout.menu("SEQUENCER_MT_view_cache")
            layout.prop_menu_enum(st, "waveform_display_type")

            layout.separator()

            layout.operator("anim.previewrange_clear")
            layout.operator("anim.previewrange_set")

        if is_preview:
            if st.display_mode == 'IMAGE':
                layout.prop(st, "show_safe_areas")
                layout.prop(st, "show_metadata")
            elif st.display_mode == 'WAVEFORM':
                layout.prop(st, "show_separate_color")

        layout.separator()

        layout.operator("render.opengl", text="Sequence Render Image", icon='RENDER_STILL').sequencer = True
        props = layout.operator("render.opengl", text="Sequence Render Animation", icon='RENDER_ANIMATION')
        props.animation = True
        props.sequencer = True

        layout.separator()

        layout.menu("INFO_MT_area")


# Workaround to separate the tooltips
class SEQUENCER_MT_select_inverse(bpy.types.Operator):
    """Inverse\nInverts the current selection """      # blender will use this as a tooltip for menu items and buttons.
    bl_idname = "sequencer.select_all_inverse"        # unique identifier for buttons and menu items to reference.
    bl_label = "Select Inverse"         # display name in the interface.
    bl_options = {'REGISTER', 'UNDO'}  # enable undo for the operator.

    def execute(self, context):        # execute() is called by blender when running the operator.
        bpy.ops.sequencer.select_all(action = 'INVERT')
        return {'FINISHED'}

# Workaround to separate the tooltips
class SEQUENCER_MT_select_none(bpy.types.Operator):
    """None\nDeselects everything """      # blender will use this as a tooltip for menu items and buttons.
    bl_idname = "sequencer.select_all_none"        # unique identifier for buttons and menu items to reference.
    bl_label = "Select None"         # display name in the interface.
    bl_options = {'REGISTER', 'UNDO'}  # enable undo for the operator.

    def execute(self, context):        # execute() is called by blender when running the operator.
        bpy.ops.sequencer.select_all(action = 'DESELECT')
        return {'FINISHED'}


class SEQUENCER_MT_select_handle(Menu):
    bl_label = "Select Handle"

    def draw(self, _context):
        layout = self.layout

        layout.operator("sequencer.select_handles", text="Both").side = 'BOTH'
        layout.operator("sequencer.select_handles", text="Left").side = 'LEFT'
        layout.operator("sequencer.select_handles", text="Right").side = 'RIGHT'


class SEQUENCER_MT_select_channel(Menu):
    bl_label = "Select Channel"

    def draw(self, _context):
        layout = self.layout

        layout.operator("sequencer.select_active_side", text="Left").side = 'LEFT'
        layout.operator("sequencer.select_active_side", text="Right").side = 'RIGHT'


class SEQUENCER_MT_select_linked(Menu):
    bl_label = "Select Linked"

    def draw(self, _context):
        layout = self.layout

        layout.operator("sequencer.select_linked", text="All")
        layout.operator("sequencer.select_less", text="Less")
        layout.operator("sequencer.select_more", text="More")


class SEQUENCER_MT_select_playhead(Menu):
    bl_label = "Select Playhead"

    def draw(self, _context):
        layout = self.layout

        props = layout.operator("sequencer.select", text="Left")
        props.left_right = 'LEFT'
        props.linked_time = True
        props = layout.operator("sequencer.select", text="Right")
        props.left_right = 'RIGHT'
        props.linked_time = True


class SEQUENCER_MT_select(Menu):
    bl_label = "Select"

    def draw(self, _context):
        layout = self.layout

        layout.operator("sequencer.select_all", text="All", icon='SELECT_ALL').action = 'SELECT'
        layout.operator("sequencer.select_all_none", text="None", icon='SELECT_NONE') # bfa - separated tooltip
        layout.operator("sequencer.select_all_inverse", text="Inverse", icon='INVERSE') # bfa - separated tooltip

        layout.separator()

        layout.operator("sequencer.select_box", text = "Box Select")

        layout.separator()

        layout.operator("sequencer.select_active_side", text="Strips to the Left").side = 'LEFT'
        layout.operator("sequencer.select_active_side", text="Strips to the Right").side = 'RIGHT'
        props = layout.operator("sequencer.select", text="All Strips to the Left")
        props.left_right = 'LEFT'
        props.linked_time = True
        props = layout.operator("sequencer.select", text="All Strips to the Right")
        props.left_right = 'RIGHT'
        props.linked_time = True

        layout.separator()
        layout.operator("sequencer.select_handles", text="Surrounding Handles").side = 'BOTH'
        layout.operator("sequencer.select_handles", text="Left Handle").side = 'LEFT'
        layout.operator("sequencer.select_handles", text="Right Handle").side = 'RIGHT'
        layout.separator()

        layout.operator_menu_enum("sequencer.select_grouped", "type", text="Grouped")
        layout.operator("sequencer.select_linked")
        layout.operator("sequencer.select_less", text = "Less")
        layout.operator("sequencer.select_more", text = "More")


class SEQUENCER_MT_marker(Menu):
    bl_label = "Marker"

    def draw(self, context):
        layout = self.layout

        st = context.space_data
        is_sequencer_view = st.view_type in {'SEQUENCER', 'SEQUENCER_PREVIEW'}

        from bl_ui.space_time import marker_menu_generic
        marker_menu_generic(layout, context)

        if is_sequencer_view:
            layout.prop(st, "use_marker_sync")


class SEQUENCER_MT_change(Menu):
    bl_label = "Change"

    def draw(self, context):
        layout = self.layout
        strip = act_strip(context)

        layout.operator_context = 'INVOKE_REGION_WIN'

        layout.operator_menu_enum("sequencer.change_effect_input", "swap")
        layout.operator_menu_enum("sequencer.change_effect_type", "type")
        prop = layout.operator("sequencer.change_path", text="Path/Files")

        if strip:
            strip_type = strip.type

            if strip_type == 'IMAGE':
                prop.filter_image = True
            elif strip_type == 'MOVIE':
                prop.filter_movie = True
            elif strip_type == 'SOUND':
                prop.filter_sound = True


class SEQUENCER_MT_navigation(Menu):
    bl_label = "Navigation"

    def draw(self, _context):
        layout = self.layout

        layout.operator("screen.animation_play")

        layout.separator()

        layout.operator("sequencer.view_frame", text="Go to Playhead")

        layout.separator()

        props = layout.operator("sequencer.strip_jump", text="Jump to Previous Strip")
        props.next = False
        props.center = False
        props = layout.operator("sequencer.strip_jump", text="Jump to Next Strip")
        props.next = True
        props.center = False

        layout.separator()

        props = layout.operator("sequencer.strip_jump", text="Jump to Previous Strip (Center)")
        props.next = False
        props.center = True
        props = layout.operator("sequencer.strip_jump", text="Jump to Next Strip (Center)")
        props.next = True
        props.center = True


class SEQUENCER_MT_add(Menu):
    bl_label = "Add"
    bl_translation_context = i18n_contexts.operator_default

    def draw(self, context):

        layout = self.layout
        layout.operator_context = 'INVOKE_REGION_WIN'

        bpy_data_scenes_len = len(bpy.data.scenes)
        if bpy_data_scenes_len > 10:
            layout.operator_context = 'INVOKE_DEFAULT'
            layout.operator("sequencer.scene_strip_add", text="Scene...", icon='SCENE_DATA')
        elif bpy_data_scenes_len > 1:
            layout.operator_menu_enum("sequencer.scene_strip_add", "scene", text="Scene", icon='SCENE_DATA')
        else:
            layout.menu("SEQUENCER_MT_add_empty", text="Scene", icon='SCENE_DATA')
        del bpy_data_scenes_len

        bpy_data_movieclips_len = len(bpy.data.movieclips)
        if bpy_data_movieclips_len > 10:
            layout.operator_context = 'INVOKE_DEFAULT'
            layout.operator("sequencer.movieclip_strip_add", text="Clip...", icon='TRACKER')
        elif bpy_data_movieclips_len > 0:
            layout.operator_menu_enum("sequencer.movieclip_strip_add", "clip", text="Clip", icon='TRACKER')
        else:
            layout.menu("SEQUENCER_MT_add_empty", text="Clip", icon='TRACKER')
        del bpy_data_movieclips_len

        bpy_data_masks_len = len(bpy.data.masks)
        if bpy_data_masks_len > 10:
            layout.operator_context = 'INVOKE_DEFAULT'
            layout.operator("sequencer.mask_strip_add", text="Mask...", icon='MOD_MASK')
        elif bpy_data_masks_len > 0:
            layout.operator_menu_enum("sequencer.mask_strip_add", "mask", text="Mask", icon='MOD_MASK')
        else:
            layout.menu("SEQUENCER_MT_add_empty", text="Mask", icon='MOD_MASK')
        del bpy_data_masks_len

        layout.separator()

        layout.operator("sequencer.movie_strip_add", text="Movie", icon='FILE_MOVIE')
        layout.operator("sequencer.sound_strip_add", text="Sound", icon='FILE_SOUND')
        layout.operator("sequencer.image_strip_add", text="Image/Sequence", icon='FILE_IMAGE')

        layout.separator()

        layout.operator_context = 'INVOKE_REGION_WIN'
        layout.operator("sequencer.effect_strip_add", text="Color", icon='COLOR').type = 'COLOR'
        layout.operator("sequencer.effect_strip_add", text="Text", icon='FONT_DATA').type = 'TEXT'

        layout.separator()

        layout.operator("sequencer.effect_strip_add", text="Adjustment Layer", icon='COLOR').type = 'ADJUSTMENT'

        layout.operator_context = 'INVOKE_DEFAULT'
        layout.menu("SEQUENCER_MT_add_effect", icon='SHADERFX')

        col = layout.column()
        col.menu("SEQUENCER_MT_add_transitions", icon='ARROW_LEFTRIGHT')
        col.enabled = selected_sequences_len(context) >= 2


class SEQUENCER_MT_add_empty(Menu):
    bl_label = "Empty"

    def draw(self, _context):
        layout = self.layout

        layout.label(text="No Items Available")


class SEQUENCER_MT_add_transitions(Menu):
    bl_label = "Transitions"

    def draw(self, context):

        layout = self.layout

        col = layout.column()

        col.operator("sequencer.crossfade_sounds", text="Sound Crossfade", icon='SPEAKER')

        col.separator()

        col.operator("sequencer.effect_strip_add", text="Cross", icon='NODE_VECTOR').type = 'CROSS'
        col.operator("sequencer.effect_strip_add", text="Gamma Cross", icon='NODE_GAMMA').type = 'GAMMA_CROSS'

        col.separator()

        col.operator("sequencer.effect_strip_add", text="Wipe", icon='NODE_VECTOR_TRANSFORM').type = 'WIPE'
        col.enabled = selected_sequences_len(context) >= 2


class SEQUENCER_MT_add_effect(Menu):
    bl_label = "Effect Strip"

    def draw(self, context):

        layout = self.layout
        layout.operator_context = 'INVOKE_REGION_WIN'

        col = layout.column()
        col.operator("sequencer.effect_strip_add", text="Add", icon='SEQ_ADD').type = 'ADD'
        col.operator("sequencer.effect_strip_add", text="Subtract", icon='NODE_INVERT').type = 'SUBTRACT'
        col.operator("sequencer.effect_strip_add", text="Multiply", icon='SEQ_MULTIPLY').type = 'MULTIPLY'
        col.operator("sequencer.effect_strip_add", text="Over Drop", icon='SEQ_ALPHA_OVER').type = 'OVER_DROP'
        col.operator("sequencer.effect_strip_add", text="Alpha Over", icon='IMAGE_ALPHA').type = 'ALPHA_OVER'
        col.operator("sequencer.effect_strip_add", text="Alpha Under", icon='NODE_HOLDOUTSHADER').type = 'ALPHA_UNDER'
        col.operator("sequencer.effect_strip_add", text="Color Mix", icon='NODE_MIXRGB').type = 'COLORMIX'
        col.enabled = selected_sequences_len(context) >= 2

        layout.separator()

        layout.operator("sequencer.effect_strip_add", text="Multicam Selector", icon='SEQ_MULTICAM').type = 'MULTICAM'

        layout.separator()

        col = layout.column()
        col.operator("sequencer.effect_strip_add", text="Transform", icon='TRANSFORM_MOVE').type = 'TRANSFORM'
        col.operator("sequencer.effect_strip_add", text="Speed Control", icon='NODE_CURVE_TIME').type = 'SPEED'

        col.separator()

        col.operator("sequencer.effect_strip_add", text="Glow", icon='LAMP_SUN').type = 'GLOW'
        col.operator("sequencer.effect_strip_add", text="Gaussian Blur", icon='NODE_BLUR').type = 'GAUSSIAN_BLUR'
        col.enabled = selected_sequences_len(context) != 0


class SEQUENCER_MT_strip_transform(Menu):
    bl_label = "Transform"

    def draw(self, _context):
        layout = self.layout

        layout.operator("transform.transform", text="Move", icon = "TRANSFORM_MOVE").mode = 'TRANSLATION'
        layout.operator("transform.transform", text="Move/Extend from Playhead", icon = "SEQ_MOVE_EXTEND").mode = 'TIME_EXTEND'
        layout.operator("sequencer.slip", text="Slip Strip Contents", icon = "SEQ_SLIP_CONTENTS")

        layout.separator()
        layout.operator("sequencer.snap", icon = "SEQ_SNAP_STRIP")
        layout.operator("sequencer.offset_clear", icon = "SEQ_CLEAR_OFFSET")

        layout.separator()
        layout.operator("sequencer.swap", text="Swap Strip Left", icon = "SEQ_SWAP_LEFT").side = 'LEFT'
        layout.operator("sequencer.swap", text="Swap Strip Right", icon = "SEQ_SWAP_RIGHT").side = 'RIGHT'

        layout.separator()
        layout.operator("sequencer.gap_remove", icon = "SEQ_REMOVE_GAPS").all = False
        layout.operator("sequencer.gap_insert", icon = "SEQ_INSERT_GAPS")


class SEQUENCER_MT_strip_input(Menu):
    bl_label = "Inputs"

    def draw(self, context):
        layout = self.layout
        strip = act_strip(context)

        layout.operator("sequencer.reload", text="Reload Strips", icon = "SEQ_RELOAD_STRIPS")
        layout.operator("sequencer.reload", text="Reload Strips and Adjust Length", icon = "SEQ_RELOAD_ADJUST_LENGTH").adjust_length = True
        prop = layout.operator("sequencer.change_path", text="Change Path/Files", icon = "FILE_MOVIE")
        layout.operator("sequencer.swap_data", text="Swap Data", icon = "SEQ_SWAP_DATA")

        if strip:
            strip_type = strip.type

            if strip_type == 'IMAGE':
                prop.filter_image = True
            elif strip_type == 'MOVIE':
                prop.filter_movie = True
            elif strip_type == 'SOUND':
                prop.filter_sound = True


class SEQUENCER_MT_strip_lock_mute(Menu):
    bl_label = "Lock/Mute"

    def draw(self, _context):
        layout = self.layout

        layout.operator("sequencer.lock", icon='LOCKED')
        layout.operator("sequencer.unlock", icon='UNLOCKED')

        layout.separator()

        layout.operator("sequencer.mute", icon='RESTRICT_VIEW_ON').unselected = False
        layout.operator("sequencer.unmute", icon='RESTRICT_VIEW_OFF').unselected = False
        layout.operator("sequencer.mute", text="Mute Unselected Strips", icon='HIDE_UNSELECTED').unselected = True
        layout.operator("sequencer.unmute", text="Unmute Deselected Strips", icon='SHOW_UNSELECTED').unselected = True


class SEQUENCER_MT_strip_effect(Menu):
    bl_label = "Effect Strip"

    def draw(self, _context):
        layout = self.layout

        layout.operator_menu_enum("sequencer.change_effect_input", "swap")
        layout.operator_menu_enum("sequencer.change_effect_type", "type")
        layout.operator("sequencer.reassign_inputs", icon='RANDOMIZE_TRANSFORM')
        layout.operator("sequencer.swap_inputs", icon='ALIGN_TRANSFORM')


class SEQUENCER_MT_strip_movie(Menu):
    bl_label = "Movie Strip"

    def draw(self, _context):
        layout = self.layout

        layout.operator("sequencer.rendersize", icon='RENDER_REGION')
        layout.operator("sequencer.images_separate", icon='SEPARATE')
        layout.operator("sequencer.deinterlace_selected_movies", icon='SEQ_DEINTERLACE')

class SEQUENCER_MT_strip(Menu):
    bl_label = "Strip"

    def draw(self, context):
        layout = self.layout

        layout.operator_context = 'INVOKE_REGION_WIN'

        layout.separator()
        layout.menu("SEQUENCER_MT_strip_transform")

        layout.separator()
        layout.operator("sequencer.copy", text="Copy", icon='COPYDOWN')
        layout.operator("sequencer.paste", text="Paste", icon='PASTEDOWN')
        layout.operator("sequencer.duplicate_move", icon='DUPLICATE')
        layout.operator("sequencer.delete", text="Delete...", icon='DELETE')

        layout.separator()
        layout.operator("sequencer.cut", text="Cut (Hard) at Playhead", icon='SEQ_CUT_HARD_AT_FRAME').type = 'HARD'
        layout.operator("sequencer.cut", text="Cut (Soft) at Playhead", icon='SEQ_CUT_SOFT_AT_FRAME').type = 'SOFT'

        strip = act_strip(context)

        if strip:
            strip_type = strip.type

            if strip_type != 'SOUND':
                layout.separator()
                layout.operator_menu_enum("sequencer.strip_modifier_add", "type", text="Add Strip Modifier")
                layout.operator("sequencer.strip_modifier_copy", text="Copy Modifiers to Selection", icon='COPYDOWN')

            if strip_type in {
                    'CROSS', 'ADD', 'SUBTRACT', 'ALPHA_OVER', 'ALPHA_UNDER',
                    'GAMMA_CROSS', 'MULTIPLY', 'OVER_DROP', 'WIPE', 'GLOW',
                    'TRANSFORM', 'COLOR', 'SPEED', 'MULTICAM', 'ADJUSTMENT',
                    'GAUSSIAN_BLUR', 'TEXT',
            }:
                layout.separator()
                layout.menu("SEQUENCER_MT_strip_effect")
            elif strip_type == 'MOVIE':
                layout.separator()
                layout.menu("SEQUENCER_MT_strip_movie")
            elif strip_type == 'IMAGE':
                layout.separator()
<<<<<<< HEAD
                layout.operator("sequencer.rendersize", icon='RENDER_REGION')
                layout.operator("sequencer.images_separate", icon='SEPARATE')
            elif stype == 'SOUND':
                layout.separator()
                layout.operator("sequencer.crossfade_sounds", icon='SPEAKER')
            elif stype == 'META':
                layout.separator()
                layout.operator("sequencer.meta_make", icon='ADD_METASTRIP')
                layout.operator("sequencer.meta_separate", icon='REMOVE_METASTRIP')
                layout.operator("sequencer.meta_toggle", text="Toggle Meta", icon='TOGGLE_META')
            if stype != 'META':
=======
                layout.operator("sequencer.rendersize")
                layout.operator("sequencer.images_separate")
            elif strip_type == 'META':
                layout.separator()
                layout.operator("sequencer.meta_make")
                layout.operator("sequencer.meta_separate")
                layout.operator("sequencer.meta_toggle", text="Toggle Meta")
            if strip_type != 'META':
>>>>>>> 56a06556
                layout.separator()
                layout.operator("sequencer.meta_make", icon='ADD_METASTRIP')
                layout.operator("sequencer.meta_toggle", text="Toggle Meta", icon='TOGGLE_META')

        layout.separator()
        layout.menu("SEQUENCER_MT_strip_lock_mute")

        layout.separator()
        layout.menu("SEQUENCER_MT_strip_input")

        layout.separator()
        layout.operator("sequencer.rebuild_proxy", icon='LASTOPERATOR')


class SEQUENCER_MT_context_menu(Menu):
    bl_label = "Sequencer Context Menu"

    def draw(self, context):
        layout = self.layout

        layout.operator_context = 'INVOKE_REGION_WIN'

        layout.operator("sequencer.copy", text="Copy", icon='COPYDOWN')
        layout.operator("sequencer.paste", text="Paste", icon='PASTEDOWN')

        layout.separator()

        layout.operator("sequencer.copy", text="Copy", icon='COPYDOWN')
        layout.operator("sequencer.paste", text="Paste", icon='PASTEDOWN')
        layout.operator("sequencer.duplicate_move", icon='DUPLICATE')
        layout.operator("sequencer.delete", text="Delete...", icon='DELETE')

        layout.separator()

        layout.operator("sequencer.cut", text="Cut (Hard) at frame", icon='SEQ_CUT_HARD_AT_FRAME').type = 'HARD'
        layout.operator("sequencer.cut", text="Cut (Soft) at frame", icon='SEQ_CUT_SOFT_AT_FRAME').type = 'SOFT'

        layout.separator()

        layout.operator("sequencer.snap", icon = "SEQ_SNAP_STRIP")
        layout.operator("sequencer.offset_clear", icon = "SEQ_CLEAR_OFFSET")

        strip = act_strip(context)

        if strip:
            strip_type = strip.type

            if strip_type != 'SOUND':

                layout.separator()
                layout.operator_menu_enum("sequencer.strip_modifier_add", "type", text="Add Strip Modifier")
                layout.operator("sequencer.strip_modifier_copy", text="Copy Modifiers to Selection", icon='COPYDOWN')

                if selected_sequences_len(context) >= 2:
                    layout.separator()
                    col = layout.column()
                    col.menu("SEQUENCER_MT_add_transitions", text="Add Transition")

            elif selected_sequences_len(context) >= 2:
                layout.separator()
                layout.operator("sequencer.crossfade_sounds", text="Crossfade Sounds", icon='SPEAKER')

            if strip_type in {
                    'CROSS', 'ADD', 'SUBTRACT', 'ALPHA_OVER', 'ALPHA_UNDER',
                    'GAMMA_CROSS', 'MULTIPLY', 'OVER_DROP', 'WIPE', 'GLOW',
                    'TRANSFORM', 'COLOR', 'SPEED', 'MULTICAM', 'ADJUSTMENT',
                    'GAUSSIAN_BLUR', 'TEXT',
            }:
<<<<<<< HEAD
              layout.separator()
              layout.menu("SEQUENCER_MT_strip_effect")
            elif stype in {'MOVIE'}:
=======
                layout.separator()
                layout.menu("SEQUENCER_MT_strip_effect")
            elif strip_type in 'MOVIE':
>>>>>>> 56a06556
                layout.separator()
                layout.menu("SEQUENCER_MT_strip_movie")
            elif strip_type == 'IMAGE':
                layout.separator()
<<<<<<< HEAD
                layout.operator("sequencer.rendersize", icon='RENDER_REGION')
                layout.operator("sequencer.images_separate", icon='SEPARATE')
            elif stype == 'META':
=======
                layout.operator("sequencer.rendersize")
                layout.operator("sequencer.images_separate")
            elif strip_type == 'META':
>>>>>>> 56a06556
                layout.separator()
                layout.operator("sequencer.meta_make", icon='ADD_METASTRIP')
                layout.operator("sequencer.meta_separate")
<<<<<<< HEAD
                layout.operator("sequencer.meta_toggle", text="Toggle Meta", icon='TOGGLE_META')
            if stype != 'META':
=======
                layout.operator("sequencer.meta_toggle", text="Toggle Meta")
            if strip_type != 'META':
>>>>>>> 56a06556
                layout.separator()
                layout.operator("sequencer.meta_make", icon='ADD_METASTRIP')
                layout.operator("sequencer.meta_toggle", text="Toggle Meta", icon='TOGGLE_META')

        layout.separator()

        layout.menu("SEQUENCER_MT_strip_lock_mute")


class SequencerButtonsPanel:
    bl_space_type = 'SEQUENCE_EDITOR'
    bl_region_type = 'UI'

    @staticmethod
    def has_sequencer(context):
        return (context.space_data.view_type in {'SEQUENCER', 'SEQUENCER_PREVIEW'})

    @classmethod
    def poll(cls, context):
        return cls.has_sequencer(context) and (act_strip(context) is not None)


class SequencerButtonsPanel_Output:
    bl_space_type = 'SEQUENCE_EDITOR'
    bl_region_type = 'UI'

    @staticmethod
    def has_preview(context):
        st = context.space_data
        return (st.view_type in {'PREVIEW', 'SEQUENCER_PREVIEW'}) or st.show_backdrop

    @classmethod
    def poll(cls, context):
        return cls.has_preview(context)


class SEQUENCER_PT_strip(SequencerButtonsPanel, Panel):
    bl_label = ""
    bl_options = {'HIDE_HEADER'}
    bl_category = "Strip"

    def draw(self, context):
        layout = self.layout
        strip = act_strip(context)
        strip_type = strip.type

        if strip_type in {
                'ADD', 'SUBTRACT', 'ALPHA_OVER', 'ALPHA_UNDER', 'MULTIPLY',
                'OVER_DROP', 'GLOW', 'TRANSFORM', 'SPEED', 'MULTICAM',
                'GAUSSIAN_BLUR', 'COLORMIX',
        }:
            icon_header = 'SHADERFX'
        elif strip_type in {
                'CROSS', 'GAMMA_CROSS', 'WIPE',
        }:
            icon_header = 'ARROW_LEFTRIGHT'
        elif strip_type == 'SCENE':
            icon_header = 'SCENE_DATA'
        elif strip_type == 'MOVIECLIP':
            icon_header = 'TRACKER'
        elif strip_type == 'MASK':
            icon_header = 'MOD_MASK'
        elif strip_type == 'MOVIE':
            icon_header = 'FILE_MOVIE'
        elif strip_type == 'SOUND':
            icon_header = 'FILE_SOUND'
        elif strip_type == 'IMAGE':
            icon_header = 'FILE_IMAGE'
        elif strip_type == 'COLOR':
            icon_header = 'COLOR'
        elif strip_type == 'TEXT':
            icon_header = 'FONT_DATA'
        elif strip_type == 'ADJUSTMENT':
            icon_header = 'COLOR'
        else:
            icon_header = 'SEQ_SEQUENCER'

        row = layout.row()
        row.label(text="", icon=icon_header)
        row.prop(strip, "name", text="")
        row.prop(strip, "mute", toggle=True, icon_only=True, emboss=False)


class SEQUENCER_PT_adjust_transform_offset(SequencerButtonsPanel, Panel):
    bl_label = "Offset"
    bl_parent_id = "SEQUENCER_PT_adjust_transform"
    bl_options = {'DEFAULT_CLOSED'}
    bl_category = "Strip"

    @classmethod
    def poll(cls, context):
        strip = act_strip(context)
        return strip.type != 'SOUND'

    def draw_header(self, context):
        strip = act_strip(context)
        self.layout.prop(strip, "use_translation", text="")

    def draw(self, context):
        strip = act_strip(context)
        layout = self.layout
        layout.use_property_split = True

        layout.active = strip.use_translation and (not strip.mute)

        col = layout.column(align=True)
        col.prop(strip.transform, "offset_x", text="Position X")
        col.prop(strip.transform, "offset_y", text="Y")


class SEQUENCER_PT_adjust_transform_crop(SequencerButtonsPanel, Panel):
    bl_label = "Crop"
    bl_parent_id = "SEQUENCER_PT_adjust_transform"
    bl_options = {'DEFAULT_CLOSED'}
    bl_category = "Strip"

    @classmethod
    def poll(cls, context):
        strip = act_strip(context)
        return strip.type != 'SOUND'

    def draw_header(self, context):
        strip = act_strip(context)
        self.layout.prop(strip, "use_crop", text="")

    def draw(self, context):
        strip = act_strip(context)
        layout = self.layout
        layout.use_property_split = True

        layout.active = strip.use_crop and (not strip.mute)

        col = layout.column(align=True)
        col.prop(strip.crop, "min_x")
        col.prop(strip.crop, "max_x")
        col.prop(strip.crop, "max_y")
        col.prop(strip.crop, "min_y")


class SEQUENCER_PT_effect(SequencerButtonsPanel, Panel):
    bl_label = "Effect Strip"
    bl_category = "Strip"

    @classmethod
    def poll(cls, context):
        if not cls.has_sequencer(context):
            return False

        strip = act_strip(context)
        if not strip:
            return False

        return strip.type in {
            'ADD', 'SUBTRACT', 'ALPHA_OVER', 'ALPHA_UNDER',
            'CROSS', 'GAMMA_CROSS', 'MULTIPLY', 'OVER_DROP',
            'WIPE', 'GLOW', 'TRANSFORM', 'COLOR', 'SPEED',
            'MULTICAM', 'GAUSSIAN_BLUR', 'TEXT', 'COLORMIX'
        }

    def draw(self, context):
        layout = self.layout
        layout.use_property_split = True

        strip = act_strip(context)

        layout.active = not strip.mute

        if strip.input_count > 0:
            col = layout.column()
            col.enabled = False
            col.prop(strip, "input_1")
            if strip.input_count > 1:
                col.prop(strip, "input_2")

        strip_type = strip.type

        if strip_type == 'COLOR':
            layout.prop(strip, "color")

        elif strip_type == 'WIPE':
            col = layout.column()
            col.prop(strip, "transition_type")
            col.alignment = 'RIGHT'
            col.row().prop(strip, "direction", expand=True)

            col = layout.column()
            col.prop(strip, "blur_width", slider=True)
            if strip.transition_type in {'SINGLE', 'DOUBLE'}:
                col.prop(strip, "angle")

        elif strip_type == 'GLOW':
            flow = layout.column_flow()
            flow.prop(strip, "threshold", slider=True)
            flow.prop(strip, "clamp", slider=True)
            flow.prop(strip, "boost_factor")
            flow.prop(strip, "blur_radius")

            row = layout.row()
            row.prop(strip, "quality", slider=True)
            row.prop(strip, "use_only_boost")

        elif strip_type == 'SPEED':
            layout.prop(strip, "use_default_fade", text="Stretch to input strip length")
            if not strip.use_default_fade:
                layout.prop(strip, "use_as_speed")
                if strip.use_as_speed:
                    layout.prop(strip, "speed_factor")
                else:
                    layout.prop(strip, "speed_factor", text="Frame Number")
                    layout.prop(strip, "use_scale_to_length")

        elif strip_type == 'TRANSFORM':
            col = layout.column()

            col.prop(strip, "interpolation")
            col.prop(strip, "translation_unit")
            col = layout.column(align=True)
            col.prop(strip, "translate_start_x", text="Position X")
            col.prop(strip, "translate_start_y", text="Y")

            col.separator()

            colsub = col.column(align=True)
            colsub.prop(strip, "use_uniform_scale")
            if strip.use_uniform_scale:
                colsub = col.column(align=True)
                colsub.prop(strip, "scale_start_x", text="Scale")
            else:
                col.prop(strip, "scale_start_x", text="Scale X")
                col.prop(strip, "scale_start_y", text="Y")

            col.separator()

            col.prop(strip, "rotation_start", text="Rotation")

        elif strip_type == 'MULTICAM':
            col = layout.column(align=True)
            strip_channel = strip.channel

            col.prop(strip, "multicam_source", text="Source Channel")

            # The multicam strip needs at least 2 strips to be useful
            if strip_channel > 2:
                BT_ROW = 4
                col.label(text="    Cut to")
                row = col.row()

                for i in range(1, strip_channel):
                    if (i % BT_ROW) == 1:
                        row = col.row(align=True)

                    # Workaround - .enabled has to have a separate UI block to work
                    if i == strip.multicam_source:
                        sub = row.row(align=True)
                        sub.enabled = False
                        sub.operator("sequencer.cut_multicam", text=f"{i:d}").camera = i
                    else:
                        sub_1 = row.row(align=True)
                        sub_1.enabled = True
                        sub_1.operator("sequencer.cut_multicam", text=f"{i:d}").camera = i

                if strip.channel > BT_ROW and (strip_channel - 1) % BT_ROW:
                    for i in range(strip.channel, strip_channel + ((BT_ROW + 1 - strip_channel) % BT_ROW)):
                        row.label(text="")
            else:
                col.separator()
                col.label(text="Two or more channels are needed below this strip", icon='INFO')

        elif strip_type == 'TEXT':
            col = layout.column()
            col.prop(strip, "text")
            col.template_ID(strip, "font", open="font.open", unlink="font.unlink")
            col.prop(strip, "font_size")

            row = col.row()
            row.prop(strip, "color")
            row = col.row()
            row.prop(strip, "use_shadow")
            rowsub = row.row()
            rowsub.active = strip.use_shadow
            rowsub.prop(strip, "shadow_color", text="")

            col.prop(strip, "align_x")
            col.prop(strip, "align_y", text="Y")
            row = col.row(align=True)
            row.prop(strip, "location", text="Location")
            col.prop(strip, "wrap_width")

            layout.operator("sequencer.export_subtitles", text="Export Subtitles", icon='EXPORT')

        col = layout.column(align=True)
        if strip_type == 'SPEED':
            col.prop(strip, "multiply_speed")
        elif strip_type in {'CROSS', 'GAMMA_CROSS', 'WIPE', 'ALPHA_OVER', 'ALPHA_UNDER', 'OVER_DROP'}:
            col.prop(strip, "use_default_fade", text="Default fade")
            if not strip.use_default_fade:
                col.prop(strip, "effect_fader", text="Effect Fader")
        elif strip_type == 'GAUSSIAN_BLUR':
            col = layout.column(align=True)
            col.prop(strip, "size_x", text="Size X")
            col.prop(strip, "size_y", text="Y")
        elif strip_type == 'COLORMIX':
            layout.prop(strip, "blend_effect", text="Blend Mode")
            row = layout.row(align=True)
            row.prop(strip, "factor", slider=True)


class SEQUENCER_PT_source(SequencerButtonsPanel, Panel):
    bl_label = "Source"
    bl_options = {'DEFAULT_CLOSED'}
    bl_category = "Strip"

    @classmethod
    def poll(cls, context):
        if not cls.has_sequencer(context):
            return False

        strip = act_strip(context)
        if not strip:
            return False

        return strip.type in {'MOVIE', 'IMAGE', 'SOUND'}

    def draw(self, context):
        layout = self.layout
        layout.use_property_split = True
        layout.use_property_decorate = False

        scene = context.scene
        strip = act_strip(context)
        strip_type = strip.type

        layout.active = not strip.mute

        # Draw a filename if we have one.
        if strip_type == 'SOUND':
            sound = strip.sound
            layout.template_ID(strip, "sound", open="sound.open")
            if sound is not None:

                col = layout.column()
                col.prop(sound, "filepath", text="")

                col.alignment = 'RIGHT'
                sub = col.column(align=True)
                split = sub.split(factor=0.5, align=True)
                split.alignment = 'RIGHT'
                if sound.packed_file:
                    split.label(text="Unpack")
                    split.operator("sound.unpack", icon='PACKAGE', text="")
                else:
                    split.label(text="Pack")
                    split.operator("sound.pack", icon='UGLYPACKAGE', text="")

                layout.prop(sound, "use_memory_cache")
        else:
            if strip_type == 'IMAGE':
                col = layout.column()
                col.prop(strip, "directory", text="")

                # Current element for the filename.
                elem = strip.strip_elem_from_frame(scene.frame_current)
                if elem:
                    col.prop(elem, "filename", text="")  # strip.elements[0] could be a fallback

                col.prop(strip.colorspace_settings, "name", text="Color Space")

                col.prop(strip, "alpha_mode", text="Alpha")
                sub = col.column(align=True)
                sub.operator("sequencer.change_path", text="Change Data/Files", icon='FILEBROWSER').filter_image = True
            else:  # elif strip_type == 'MOVIE':
                elem = strip.elements[0]

                col = layout.column()
                col.prop(strip, "filepath", text="")
                col.prop(strip.colorspace_settings, "name", text="Color Space")
                col.prop(strip, "mpeg_preseek")
                col.prop(strip, "stream_index")
                col.prop(strip, "use_deinterlace")

            if scene.render.use_multiview:
                layout.prop(strip, "use_multiview")

                col = layout.column()
                col.active = strip.use_multiview

                col.row().prop(strip, "views_format", expand=True)

                box = col.box()
                box.active = strip.views_format == 'STEREO_3D'
                box.template_image_stereo_3d(strip.stereo_3d_format)

            # Resolution.
            col = layout.column(align=True)
            col = col.box()
            split = col.split(factor=0.5, align=False)
            split.alignment = 'RIGHT'
            split.label(text="Resolution")
            size = (elem.orig_width, elem.orig_height) if elem else (0, 0)
            if size[0] and size[1]:
                split.alignment = 'LEFT'
                split.label(text="%dx%d" % size, translate=False)
            else:
                split.label(text="None")


class SEQUENCER_PT_sound(SequencerButtonsPanel, Panel):
    bl_label = "Sound"
    bl_parent_id = ""
    bl_category = "Strip"

    @classmethod
    def poll(cls, context):
        if not cls.has_sequencer(context):
            return False

        strip = act_strip(context)
        if not strip:
            return False

        return (strip.type == 'SOUND')

    def draw(self, context):
        layout = self.layout
        layout.use_property_split = True

        strip = act_strip(context)
        sound = strip.sound

        layout.active = not strip.mute

        layout.template_ID(strip, "sound", open="sound.open")
        if sound is not None:
            layout.prop(sound, "filepath", text="")

            layout.use_property_split = True
            layout.use_property_decorate = False

            layout.alignment = 'RIGHT'
            sub = layout.column(align=True)
            split = sub.split(factor=0.5, align=True)
            split.alignment = 'RIGHT'
            if sound.packed_file:
                split.label(text="Unpack")
                split.operator("sound.unpack", icon='PACKAGE', text="")
            else:
                split.label(text="Pack")
                split.operator("sound.pack", icon='UGLYPACKAGE', text="")

            layout.prop(sound, "use_memory_cache")


class SEQUENCER_PT_scene(SequencerButtonsPanel, Panel):
    bl_label = "Scene"
    bl_category = "Strip"

    @classmethod
    def poll(cls, context):
        if not cls.has_sequencer(context):
            return False

        strip = act_strip(context)
        if not strip:
            return False

        return (strip.type == 'SCENE')

    def draw(self, context):
        layout = self.layout
        layout.use_property_split = True
        layout.use_property_decorate = False

        strip = act_strip(context)

        layout.active = not strip.mute

        layout.template_ID(strip, "scene")

        scene = strip.scene
        layout.prop(strip, "scene_input")

        if scene:
            layout.prop(scene, "audio_volume", text="Volume")

        if strip.scene_input == '3D_CAMERA':
            layout.alignment = 'RIGHT'
            sub = layout.column(align=True)
            split = sub.split(factor=0.5, align=True)
            split.alignment = 'RIGHT'
            split.label(text="Camera")
            split.template_ID(strip, "scene_camera")

            layout.prop(strip, "use_grease_pencil", text="Show Grease Pencil")

            if scene:
                # Warning, this is not a good convention to follow.
                # Expose here because setting the alpha from the 'Render' menu is very inconvenient.
                # layout.label(text="Preview")
                layout.prop(scene.render, "film_transparent")


class SEQUENCER_PT_mask(SequencerButtonsPanel, Panel):
    bl_label = "Mask"
    bl_category = "Strip"

    @classmethod
    def poll(cls, context):
        if not cls.has_sequencer(context):
            return False

        strip = act_strip(context)
        if not strip:
            return False

        return (strip.type == 'MASK')

    def draw(self, context):
        layout = self.layout
        layout.use_property_split = True

        strip = act_strip(context)

        layout.active = not strip.mute

        layout.template_ID(strip, "mask")

        mask = strip.mask

        if mask:
            sta = mask.frame_start
            end = mask.frame_end
            layout.label(text=iface_("Original frame range: %d-%d (%d)") % (sta, end, end - sta + 1), translate=False)


class SEQUENCER_PT_time(SequencerButtonsPanel, Panel):
    bl_label = "Time"
    bl_options = {'DEFAULT_CLOSED'}
    bl_category = "Strip"

    @classmethod
    def poll(cls, context):
        if not cls.has_sequencer(context):
            return False

        strip = act_strip(context)
        if not strip:
            return False

        return strip.type

    def draw_header_preset(self, context):
        layout = self.layout
        layout.alignment = 'RIGHT'
        strip = act_strip(context)

        layout.prop(strip, "lock", text="", icon_only=True, emboss=False)

    def draw(self, context):
        from bpy.utils import smpte_from_frame

        layout = self.layout
        layout.use_property_split = False
        layout.use_property_decorate = False

        scene = context.scene
        frame_current = scene.frame_current
        strip = act_strip(context)

        length_list = (
            str(strip.frame_start),
            str(strip.frame_final_end),
            str(strip.frame_final_duration),
            str(strip.frame_offset_start),
            str(strip.frame_offset_end),
        )

        if not isinstance(strip, bpy.types.EffectSequence):
            length_list = length_list + (
                str(strip.animation_offset_start),
                str(strip.animation_offset_end),
            )

        max_length = max(len(x) for x in length_list)
        max_factor = (1.9 - max_length) / 30

        layout.enabled = not strip.lock
        layout.active = not strip.mute

        sub = layout.row(align=True)
        split = sub.split(factor=0.5 + max_factor)
        split.alignment = 'RIGHT'
        split.label(text='Channel')
        split.prop(strip, "channel", text="")

        sub = layout.column(align=True)
        split = sub.split(factor=0.5 + max_factor, align=True)
        split.alignment = 'RIGHT'
        split.label(text="Start")
        split.prop(strip, "frame_final_start", text=smpte_from_frame(strip.frame_final_start))

        split = sub.split(factor=0.5 + max_factor, align=True)
        split.alignment = 'RIGHT'
        split.label(text="End")
        split.prop(strip, "frame_final_end", text=smpte_from_frame(strip.frame_final_end))

        split = sub.split(factor=0.5 + max_factor, align=True)
        split.alignment = 'RIGHT'
        split.label(text="Duration")
        split.prop(strip, "frame_final_duration", text=smpte_from_frame(strip.frame_final_duration))

        if not isinstance(strip, bpy.types.EffectSequence):

            layout.alignment = 'RIGHT'
            sub = layout.column(align=True)

            split = sub.split(factor=0.5 + max_factor, align=True)
            split.alignment = 'RIGHT'
            split.label(text="Strip Offset Start")
            split.prop(strip, "frame_offset_start", text=smpte_from_frame(strip.frame_offset_start))

            split = sub.split(factor=0.5 + max_factor, align=True)
            split.alignment = 'RIGHT'
            split.label(text='End')
            split.prop(strip, "frame_offset_end", text=smpte_from_frame(strip.frame_offset_end))

            layout.alignment = 'RIGHT'
            sub = layout.column(align=True)

            split = sub.split(factor=0.5 + max_factor, align=True)
            split.alignment = 'RIGHT'
            split.label(text="Hold Offset Start")
            split.prop(strip, "animation_offset_start", text=smpte_from_frame(strip.animation_offset_start))

            split = sub.split(factor=0.5 + max_factor, align=True)
            split.alignment = 'RIGHT'
            split.label(text='End')
            split.prop(strip, "animation_offset_end", text=smpte_from_frame(strip.animation_offset_end))

        col = layout.column(align=True)
        col = col.box()
        col.active = (
            (frame_current >= strip.frame_final_start) and
            (frame_current <= strip.frame_final_start + strip.frame_final_duration)
        )

        split = col.split(factor=0.5 + max_factor, align=True)
        split.alignment = 'RIGHT'
        split.label(text="Playhead")
        split = split.split(factor=0.8 + max_factor, align=True)
        playhead = frame_current - strip.frame_final_start
        split.label(text='{:>14}'.format(smpte_from_frame(playhead) + ":"))
        split.alignment = 'RIGHT'
        split.label(text=str(playhead) + " ")

        if strip.type == 'SCENE':
            scene = strip.scene

            if scene:
                sta = scene.frame_start
                end = scene.frame_end
                split = col.split(factor=0.5 + max_factor)
                split.alignment = 'RIGHT'
                split.label(text="Original Frame Range")
                split.alignment = 'LEFT'
                split.label(text="%d-%d (%d)" % (sta, end, end - sta + 1), translate=False)


class SEQUENCER_PT_adjust(SequencerButtonsPanel, Panel):
    bl_label = "Adjust"
    bl_category = "Strip"

    def draw(self, context):
        pass


class SEQUENCER_PT_adjust_sound(SequencerButtonsPanel, Panel):
    bl_label = "Sound"
    bl_parent_id = "SEQUENCER_PT_adjust"
    bl_category = "Strip"

    @classmethod
    def poll(cls, context):
        strip = act_strip(context)
        return strip.type == 'SOUND'

    def draw(self, context):
        layout = self.layout
        layout.use_property_split = True

        st = context.space_data
        strip = act_strip(context)
        sound = strip.sound

        layout.active = not strip.mute

        col = layout.column()

        col.prop(strip, "volume", text="Volume")
        col.prop(strip, "pitch")
        col.prop(strip, "pan")

        if sound is not None:

            if st.waveform_display_type == 'DEFAULT_WAVEFORMS':
                col.prop(strip, "show_waveform")
            col.prop(sound, "use_mono")


class SEQUENCER_PT_adjust_comp(SequencerButtonsPanel, Panel):
    bl_label = "Compositing"
    bl_parent_id = "SEQUENCER_PT_adjust"
    bl_category = "Strip"

    @classmethod
    def poll(cls, context):
        strip = act_strip(context)
        return strip.type != 'SOUND'

    def draw(self, context):
        layout = self.layout
        layout.use_property_split = True

        strip = act_strip(context)

        layout.active = not strip.mute

        col = layout.column()
        col.prop(strip, "blend_type", text="Blend")
        col.prop(strip, "blend_alpha", text="Opacity", slider=True)


class SEQUENCER_PT_adjust_transform(SequencerButtonsPanel, Panel):
    bl_label = "Transform"
    bl_parent_id = "SEQUENCER_PT_adjust"
    bl_category = "Strip"

    @classmethod
    def poll(cls, context):
        if not cls.has_sequencer(context):
            return False

        strip = act_strip(context)
        if not strip:
            return False

        return strip.type in {
            'MOVIE', 'IMAGE', 'SCENE', 'MOVIECLIP', 'MASK',
            'META', 'ADD', 'SUBTRACT', 'ALPHA_OVER',
            'ALPHA_UNDER', 'CROSS', 'GAMMA_CROSS', 'MULTIPLY',
            'OVER_DROP', 'WIPE', 'GLOW', 'TRANSFORM', 'COLOR',
            'MULTICAM', 'SPEED', 'ADJUSTMENT', 'COLORMIX'
        }

    def draw(self, context):
        layout = self.layout
        strip = act_strip(context)

        layout.active = not strip.mute

        split = layout.split()

        col = split.column()
        col.alignment = 'RIGHT'
        col.label(text="Mirror")

        col = split.column()
        row = col.row(align=True)
        row.prop(strip, "use_flip_x", text="X", toggle=True)
        row.prop(strip, "use_flip_y", text="Y", toggle=True)


class SEQUENCER_PT_adjust_video(SequencerButtonsPanel, Panel):
    bl_label = "Video"
    bl_parent_id = "SEQUENCER_PT_adjust"
    bl_options = {'DEFAULT_CLOSED'}
    bl_category = "Strip"

    @classmethod
    def poll(cls, context):
        if not cls.has_sequencer(context):
            return False

        strip = act_strip(context)
        if not strip:
            return False

        return strip.type in {
            'MOVIE', 'IMAGE', 'SCENE', 'MOVIECLIP', 'MASK',
            'META', 'ADD', 'SUBTRACT', 'ALPHA_OVER',
            'ALPHA_UNDER', 'CROSS', 'GAMMA_CROSS', 'MULTIPLY',
            'OVER_DROP', 'WIPE', 'GLOW', 'TRANSFORM', 'COLOR',
            'MULTICAM', 'SPEED', 'ADJUSTMENT', 'COLORMIX'
        }

    def draw(self, context):
        layout = self.layout

        layout.use_property_split = True

        col = layout.column()

        strip = act_strip(context)

        layout.active = not strip.mute

        col.prop(strip, "strobe")

        if strip.type == 'MOVIECLIP':
            col = layout.column()
            col.label(text="Tracker")
            col.prop(strip, "stabilize2d")

            col = layout.column()
            col.label(text="Distortion")
            col.prop(strip, "undistort")
            col.separator()

        col.prop(strip, "playback_direction")


class SEQUENCER_PT_adjust_color(SequencerButtonsPanel, Panel):
    bl_label = "Color"
    bl_parent_id = "SEQUENCER_PT_adjust"
    bl_options = {'DEFAULT_CLOSED'}
    bl_category = "Strip"

    @classmethod
    def poll(cls, context):
        if not cls.has_sequencer(context):
            return False

        strip = act_strip(context)
        if not strip:
            return False

        return strip.type in {
            'MOVIE', 'IMAGE', 'SCENE', 'MOVIECLIP', 'MASK',
            'META', 'ADD', 'SUBTRACT', 'ALPHA_OVER',
            'ALPHA_UNDER', 'CROSS', 'GAMMA_CROSS', 'MULTIPLY',
            'OVER_DROP', 'WIPE', 'GLOW', 'TRANSFORM', 'COLOR',
            'MULTICAM', 'SPEED', 'ADJUSTMENT', 'COLORMIX'
        }

    def draw(self, context):
        layout = self.layout
        layout.use_property_split = True

        strip = act_strip(context)

        layout.active = not strip.mute

        col = layout.column()
        col.prop(strip, "color_saturation", text="Saturation")
        col.prop(strip, "color_multiply", text="Multiply")
        col.prop(strip, "use_float", text="Convert to Float")


class SEQUENCER_PT_cache_settings(SequencerButtonsPanel, Panel):
    bl_label = "Cache Settings"
    bl_category = "Proxy & Cache"

    @classmethod
    def poll(cls, context):
        return cls.has_sequencer(context) and context.scene.sequence_editor

    def draw(self, context):
        layout = self.layout
        layout.use_property_split = True
        layout.use_property_decorate = False

        ed = context.scene.sequence_editor

        col = layout.column()

        col.prop(ed, "use_cache_raw")
        col.prop(ed, "use_cache_preprocessed")
        col.prop(ed, "use_cache_composite")
        col.prop(ed, "use_cache_final")
        col.separator()
        col.prop(ed, "recycle_max_cost")


class SEQUENCER_PT_proxy_settings(SequencerButtonsPanel, Panel):
    bl_label = "Proxy Settings"
    bl_category = "Proxy & Cache"

    @classmethod
    def poll(cls, context):
        return cls.has_sequencer(context) and context.scene.sequence_editor

    def draw(self, context):
        layout = self.layout
        layout.use_property_split = True
        layout.use_property_decorate = False

        ed = context.scene.sequence_editor
        flow = layout.column_flow()
        flow.prop(ed, "proxy_storage", text="Storage")

        if ed.proxy_storage == 'PROJECT':
            flow.prop(ed, "proxy_dir", text="Directory")

        col = layout.column()
        col.operator("sequencer.enable_proxies")
        col.operator("sequencer.rebuild_proxy", icon='LASTOPERATOR')


class SEQUENCER_PT_strip_proxy(SequencerButtonsPanel, Panel):
    bl_label = "Strip Proxy & Timecode"
    bl_category = "Proxy & Cache"

    @classmethod
    def poll(cls, context):
        if not cls.has_sequencer(context) and context.scene.sequence_editor:
            return False

        strip = act_strip(context)
        if not strip:
            return False

        return strip.type in {'MOVIE', 'IMAGE', 'SCENE', 'META', 'MULTICAM'}

    def draw_header(self, context):
        strip = act_strip(context)

        self.layout.prop(strip, "use_proxy", text="")

    def draw(self, context):
        layout = self.layout
        layout.use_property_split = True
        layout.use_property_decorate = False

        ed = context.scene.sequence_editor

        strip = act_strip(context)

        if strip.proxy:
            proxy = strip.proxy

            flow = layout.column_flow()
            if ed.proxy_storage == 'PER_STRIP':
                flow.prop(proxy, "use_proxy_custom_directory")
                flow.prop(proxy, "use_proxy_custom_file")

                if proxy.use_proxy_custom_directory and not proxy.use_proxy_custom_file:
                    flow.prop(proxy, "directory")
                if proxy.use_proxy_custom_file:
                    flow.prop(proxy, "filepath")

            box = layout.box()
            row = box.row(align=True)
            row.prop(strip.proxy, "build_25")
            row.prop(strip.proxy, "build_75")
            row = box.row(align=True)
            row.prop(strip.proxy, "build_50")
            row.prop(strip.proxy, "build_100")

            layout.use_property_split = True
            layout.use_property_decorate = False

            layout.prop(proxy, "use_overwrite")

            col = layout.column()
            col.prop(proxy, "quality", text="Build JPEG Quality")

            if strip.type == 'MOVIE':
                col = layout.column()

                col.prop(proxy, "timecode", text="Timecode Index")


class SEQUENCER_PT_strip_cache(SequencerButtonsPanel, Panel):
    bl_label = "Strip Cache"
    bl_category = "Proxy & Cache"
    bl_options = {'DEFAULT_CLOSED'}

    @classmethod
    def poll(cls, context):
        if not cls.has_sequencer(context):
            return False
        if act_strip(context) is not None:
            return True
        return False

    def draw_header(self, context):
        strip = act_strip(context)
        self.layout.prop(strip, "override_cache_settings", text="")

    def draw(self, context):
        layout = self.layout
        layout.use_property_split = True
        layout.use_property_decorate = False

        strip = act_strip(context)
        layout.active = strip.override_cache_settings

        col = layout.column()
        col.prop(strip, "use_cache_raw")
        col.prop(strip, "use_cache_preprocessed")
        col.prop(strip, "use_cache_composite")


class SEQUENCER_PT_preview(SequencerButtonsPanel_Output, Panel):
    bl_label = "Scene Preview/Render"
    bl_space_type = 'SEQUENCE_EDITOR'
    bl_region_type = 'UI'
    bl_options = {'DEFAULT_CLOSED'}
    bl_category = "View"

    def draw(self, context):
        layout = self.layout
        layout.use_property_split = True
        layout.use_property_decorate = False

        render = context.scene.render

        col = layout.column()
        col.prop(render, "sequencer_gl_preview", text="Preview Shading")

        if render.sequencer_gl_preview in ['SOLID', 'WIREFRAME']:
            col.prop(render, "use_sequencer_override_scene_strip")


class SEQUENCER_PT_view(SequencerButtonsPanel_Output, Panel):
    bl_label = "View Settings"
    bl_category = "View"

    def draw(self, context):
        layout = self.layout
        layout.use_property_split = True
        layout.use_property_decorate = False

        st = context.space_data

        col = layout.column()
        col.prop(st, "display_channel", text="Channel")

        if st.display_mode == 'IMAGE':
            col.prop(st, "show_overexposed")

        elif st.display_mode == 'WAVEFORM':
            col.prop(st, "show_separate_color")

        col.prop(st, "proxy_render_size")


class SEQUENCER_PT_frame_overlay(SequencerButtonsPanel_Output, Panel):
    bl_label = "Frame Overlay"
    bl_category = "View"
    bl_options = {'DEFAULT_CLOSED'}

    def draw_header(self, context):
        scene = context.scene
        ed = scene.sequence_editor

        self.layout.prop(ed, "show_overlay", text="")

    def draw(self, context):
        layout = self.layout
        layout.use_property_split = True
        layout.use_property_decorate = False

        st = context.space_data
        scene = context.scene
        ed = scene.sequence_editor

        layout.active = ed.show_overlay

        col = layout.column()
        col.prop(ed, "overlay_frame", text="Frame Offset")
        col.prop(st, "overlay_type")
        col.prop(ed, "use_overlay_lock")


class SEQUENCER_PT_view_safe_areas(SequencerButtonsPanel_Output, Panel):
    bl_label = "Safe Areas"
    bl_options = {'DEFAULT_CLOSED'}
    bl_category = "View"

    @classmethod
    def poll(cls, context):
        st = context.space_data
        is_preview = st.view_type in {'PREVIEW', 'SEQUENCER_PREVIEW'}
        return is_preview and (st.display_mode == 'IMAGE')

    def draw_header(self, context):
        st = context.space_data

        self.layout.prop(st, "show_safe_areas", text="")

    def draw(self, context):
        layout = self.layout
        layout.use_property_split = True
        st = context.space_data
        safe_data = context.scene.safe_areas

        layout.active = st.show_safe_areas

        col = layout.column()

        sub = col.column()
        sub.prop(safe_data, "title", slider=True)
        sub.prop(safe_data, "action", slider=True)


class SEQUENCER_PT_view_safe_areas_center_cut(SequencerButtonsPanel_Output, Panel):
    bl_label = "Center-Cut Safe Areas"
    bl_parent_id = "SEQUENCER_PT_view_safe_areas"
    bl_options = {'DEFAULT_CLOSED'}
    bl_category = "View"

    def draw_header(self, context):
        st = context.space_data

        layout = self.layout
        layout.active = st.show_safe_areas
        layout.prop(st, "show_safe_center", text="")

    def draw(self, context):
        layout = self.layout
        layout.use_property_split = True
        safe_data = context.scene.safe_areas
        st = context.space_data

        layout.active = st.show_safe_areas and st.show_safe_center

        col = layout.column()
        col.prop(safe_data, "title_center", slider=True)


class SEQUENCER_PT_modifiers(SequencerButtonsPanel, Panel):
    bl_label = "Modifiers"
    bl_category = "Modifiers"

    def draw(self, context):
        layout = self.layout
        layout.use_property_split = True

        strip = act_strip(context)
        ed = context.scene.sequence_editor

        layout.prop(strip, "use_linear_modifiers")

        layout.operator_menu_enum("sequencer.strip_modifier_add", "type")
        layout.operator("sequencer.strip_modifier_copy", icon='ICON_COPYDOWN')

        for mod in strip.modifiers:
            box = layout.box()

            row = box.row()
            row.prop(mod, "show_expanded", text="", emboss=False)
            row.prop(mod, "name", text="")

            row.prop(mod, "mute", text="")

            sub = row.row(align=True)
            props = sub.operator("sequencer.strip_modifier_move", text="", icon='TRIA_UP')
            props.name = mod.name
            props.direction = 'UP'
            props = sub.operator("sequencer.strip_modifier_move", text="", icon='TRIA_DOWN')
            props.name = mod.name
            props.direction = 'DOWN'

            row.operator("sequencer.strip_modifier_remove", text="", icon='X', emboss=False).name = mod.name

            if mod.show_expanded:
                row = box.row()
                row.prop(mod, "input_mask_type", expand=True)

                if mod.input_mask_type == 'STRIP':
                    sequences_object = ed
                    if ed.meta_stack:
                        sequences_object = ed.meta_stack[-1]
                    box.prop_search(mod, "input_mask_strip", sequences_object, "sequences", text="Mask")
                else:
                    box.prop(mod, "input_mask_id")
                    row = box.row()
                    row.prop(mod, "mask_time", expand=True)

                if mod.type == 'COLOR_BALANCE':
                    box.prop(mod, "color_multiply")
                    draw_color_balance(box, mod.color_balance)
                elif mod.type == 'CURVES':
                    box.template_curve_mapping(mod, "curve_mapping", type='COLOR', show_tone=True)
                elif mod.type == 'HUE_CORRECT':
                    box.template_curve_mapping(mod, "curve_mapping", type='HUE')
                elif mod.type == 'BRIGHT_CONTRAST':
                    col = box.column()
                    col.prop(mod, "bright")
                    col.prop(mod, "contrast")
                elif mod.type == 'WHITE_BALANCE':
                    col = box.column()
                    col.prop(mod, "white_value")
                elif mod.type == 'TONEMAP':
                    col = box.column()
                    col.prop(mod, "tonemap_type")
                    if mod.tonemap_type == 'RD_PHOTORECEPTOR':
                        col.prop(mod, "intensity")
                        col.prop(mod, "contrast")
                        col.prop(mod, "adaptation")
                        col.prop(mod, "correction")
                    elif mod.tonemap_type == 'RH_SIMPLE':
                        col.prop(mod, "key")
                        col.prop(mod, "offset")
                        col.prop(mod, "gamma")


class SEQUENCER_PT_grease_pencil(AnnotationDataPanel, SequencerButtonsPanel_Output, Panel):
    bl_space_type = 'SEQUENCE_EDITOR'
    bl_region_type = 'UI'
    bl_category = "View"

    # NOTE: this is just a wrapper around the generic GP Panel
    # But, it should only show up when there are images in the preview region


class SEQUENCER_PT_grease_pencil_tools(GreasePencilToolsPanel, SequencerButtonsPanel_Output, Panel):
    bl_space_type = 'SEQUENCE_EDITOR'
    bl_region_type = 'UI'
    bl_category = "View"

    # NOTE: this is just a wrapper around the generic GP tools panel
    # It contains access to some essential tools usually found only in
    # toolbar, which doesn't exist here...


class SEQUENCER_PT_custom_props(SequencerButtonsPanel, PropertyPanel, Panel):
    COMPAT_ENGINES = {'BLENDER_RENDER', 'BLENDER_EEVEE', 'BLENDER_WORKBENCH'}
    _context_path = "scene.sequence_editor.active_strip"
    _property_type = (bpy.types.Sequence,)
    bl_category = "Strip"


classes = (
    ALL_MT_editormenu,
    SEQUENCER_MT_change,
    SEQUENCER_HT_header,
    SEQUENCER_MT_editor_menus,
    SEQUENCER_MT_range,
    SEQUENCER_MT_view,
    SEQUENCER_MT_view_cache,
    SEQUENCER_MT_view_toggle,
    SEQUENCER_MT_select_inverse,
    SEQUENCER_MT_select_none,
    SEQUENCER_MT_select_playhead,
    SEQUENCER_MT_select_handle,
    SEQUENCER_MT_select_channel,
    SEQUENCER_MT_select_linked,
    SEQUENCER_MT_select,
    SEQUENCER_MT_marker,
    SEQUENCER_MT_navigation,
    SEQUENCER_MT_add,
    SEQUENCER_MT_add_effect,
    SEQUENCER_MT_add_transitions,
    SEQUENCER_MT_add_empty,
    SEQUENCER_MT_strip_effect,
    SEQUENCER_MT_strip_movie,
    SEQUENCER_MT_strip,
    SEQUENCER_MT_strip_transform,
    SEQUENCER_MT_strip_input,
    SEQUENCER_MT_strip_lock_mute,
    SEQUENCER_MT_context_menu,

    SEQUENCER_PT_strip,

    SEQUENCER_PT_adjust,
    SEQUENCER_PT_adjust_comp,
    SEQUENCER_PT_adjust_transform,
    SEQUENCER_PT_adjust_transform_offset,
    SEQUENCER_PT_adjust_transform_crop,
    SEQUENCER_PT_adjust_video,
    SEQUENCER_PT_adjust_color,
    SEQUENCER_PT_adjust_sound,

    SEQUENCER_PT_effect,
    SEQUENCER_PT_scene,
    SEQUENCER_PT_mask,

    SEQUENCER_PT_time,
    SEQUENCER_PT_source,

    SEQUENCER_PT_modifiers,

    SEQUENCER_PT_cache_settings,
    SEQUENCER_PT_strip_cache,
    SEQUENCER_PT_proxy_settings,
    SEQUENCER_PT_strip_proxy,

    SEQUENCER_PT_custom_props,

    SEQUENCER_PT_preview,
    SEQUENCER_PT_view,
    SEQUENCER_PT_frame_overlay,
    SEQUENCER_PT_view_safe_areas,
    SEQUENCER_PT_view_safe_areas_center_cut,

    SEQUENCER_PT_grease_pencil,
    SEQUENCER_PT_grease_pencil_tools,
)

if __name__ == "__main__":  # only for live edit.
    from bpy.utils import register_class
    for cls in classes:
        register_class(cls)<|MERGE_RESOLUTION|>--- conflicted
+++ resolved
@@ -648,6 +648,7 @@
                 prop.filter_sound = True
 
 
+
 class SEQUENCER_MT_strip_lock_mute(Menu):
     bl_label = "Lock/Mute"
 
@@ -731,19 +732,6 @@
                 layout.menu("SEQUENCER_MT_strip_movie")
             elif strip_type == 'IMAGE':
                 layout.separator()
-<<<<<<< HEAD
-                layout.operator("sequencer.rendersize", icon='RENDER_REGION')
-                layout.operator("sequencer.images_separate", icon='SEPARATE')
-            elif stype == 'SOUND':
-                layout.separator()
-                layout.operator("sequencer.crossfade_sounds", icon='SPEAKER')
-            elif stype == 'META':
-                layout.separator()
-                layout.operator("sequencer.meta_make", icon='ADD_METASTRIP')
-                layout.operator("sequencer.meta_separate", icon='REMOVE_METASTRIP')
-                layout.operator("sequencer.meta_toggle", text="Toggle Meta", icon='TOGGLE_META')
-            if stype != 'META':
-=======
                 layout.operator("sequencer.rendersize")
                 layout.operator("sequencer.images_separate")
             elif strip_type == 'META':
@@ -752,10 +740,9 @@
                 layout.operator("sequencer.meta_separate")
                 layout.operator("sequencer.meta_toggle", text="Toggle Meta")
             if strip_type != 'META':
->>>>>>> 56a06556
                 layout.separator()
-                layout.operator("sequencer.meta_make", icon='ADD_METASTRIP')
-                layout.operator("sequencer.meta_toggle", text="Toggle Meta", icon='TOGGLE_META')
+                layout.operator("sequencer.meta_make")
+                layout.operator("sequencer.meta_toggle", text="Toggle Meta")
 
         layout.separator()
         layout.menu("SEQUENCER_MT_strip_lock_mute")
@@ -821,41 +808,24 @@
                     'TRANSFORM', 'COLOR', 'SPEED', 'MULTICAM', 'ADJUSTMENT',
                     'GAUSSIAN_BLUR', 'TEXT',
             }:
-<<<<<<< HEAD
-              layout.separator()
-              layout.menu("SEQUENCER_MT_strip_effect")
-            elif stype in {'MOVIE'}:
-=======
                 layout.separator()
                 layout.menu("SEQUENCER_MT_strip_effect")
             elif strip_type in 'MOVIE':
->>>>>>> 56a06556
                 layout.separator()
                 layout.menu("SEQUENCER_MT_strip_movie")
             elif strip_type == 'IMAGE':
                 layout.separator()
-<<<<<<< HEAD
-                layout.operator("sequencer.rendersize", icon='RENDER_REGION')
-                layout.operator("sequencer.images_separate", icon='SEPARATE')
-            elif stype == 'META':
-=======
                 layout.operator("sequencer.rendersize")
                 layout.operator("sequencer.images_separate")
             elif strip_type == 'META':
->>>>>>> 56a06556
                 layout.separator()
-                layout.operator("sequencer.meta_make", icon='ADD_METASTRIP')
+                layout.operator("sequencer.meta_make")
                 layout.operator("sequencer.meta_separate")
-<<<<<<< HEAD
-                layout.operator("sequencer.meta_toggle", text="Toggle Meta", icon='TOGGLE_META')
-            if stype != 'META':
-=======
                 layout.operator("sequencer.meta_toggle", text="Toggle Meta")
             if strip_type != 'META':
->>>>>>> 56a06556
                 layout.separator()
-                layout.operator("sequencer.meta_make", icon='ADD_METASTRIP')
-                layout.operator("sequencer.meta_toggle", text="Toggle Meta", icon='TOGGLE_META')
+                layout.operator("sequencer.meta_make")
+                layout.operator("sequencer.meta_toggle", text="Toggle Meta")
 
         layout.separator()
 
@@ -1015,6 +985,7 @@
     def draw(self, context):
         layout = self.layout
         layout.use_property_split = True
+        layout.use_property_decorate = False
 
         strip = act_strip(context)
 
@@ -1551,6 +1522,7 @@
         col = layout.column()
 
         col.prop(strip, "volume", text="Volume")
+
         col.prop(strip, "pitch")
         col.prop(strip, "pan")
 
@@ -1649,7 +1621,6 @@
 
     def draw(self, context):
         layout = self.layout
-
         layout.use_property_split = True
 
         col = layout.column()
@@ -1853,7 +1824,6 @@
         col.prop(strip, "use_cache_raw")
         col.prop(strip, "use_cache_preprocessed")
         col.prop(strip, "use_cache_composite")
-
 
 class SEQUENCER_PT_preview(SequencerButtonsPanel_Output, Panel):
     bl_label = "Scene Preview/Render"
