--- conflicted
+++ resolved
@@ -420,13 +420,9 @@
 
         layout.separator()
 
-<<<<<<< HEAD
         layout.operator("sequencer.select_box", text="Box Select", icon='BORDER_RECT')
-=======
-        layout.operator("sequencer.select_box", text="Box Select")
-        props = layout.operator("sequencer.select_box", text="Box Select (Include Handles)")
+        props = layout.operator("sequencer.select_box", text="Box Select (Include Handles)", icon='BORDER_RECT')
         props.include_handles = True
->>>>>>> 5ebc3009
 
         layout.separator()
 
@@ -742,19 +738,14 @@
         layout.operator("sequencer.offset_clear", icon = "SEQ_CLEAR_OFFSET")
 
         layout.separator()
-<<<<<<< HEAD
-        layout.operator("sequencer.cut", text="Cut", icon='CUT').type = 'SOFT'
-        layout.operator("sequencer.cut", text="Hold Cut", icon='CUT').type = 'HARD'
+        layout.operator("sequencer.split", text="Split", icon='CUT').type = 'SOFT'
+        layout.operator("sequencer.split", text="Hold Split", icon='CUT').type = 'HARD'
 
         layout.separator()
         layout.operator("sequencer.copy", text="Copy", icon='COPYDOWN')
         layout.operator("sequencer.paste", text="Paste", icon='PASTEDOWN')
         layout.operator("sequencer.duplicate_move", icon='DUPLICATE')
         layout.operator("sequencer.delete", text="Delete...", icon='DELETE')
-=======
-        layout.operator("sequencer.split", text="Split").type = 'SOFT'
-        layout.operator("sequencer.split", text="Hold Split").type = 'HARD'
->>>>>>> 5ebc3009
 
         layout.separator()
         layout.operator("sequencer.deinterlace_selected_movies", icon='SEQ_DEINTERLACE')
@@ -813,11 +804,7 @@
 
         layout.operator_context = 'INVOKE_REGION_WIN'
 
-<<<<<<< HEAD
-        layout.operator("sequencer.cut", text="Cut", icon='CUT').type = 'SOFT'
-=======
-        layout.operator("sequencer.split", text="Split").type = 'SOFT'
->>>>>>> 5ebc3009
+        layout.operator("sequencer.split", text="Split", icon='CUT').type = 'SOFT'
 
         layout.separator()
 
