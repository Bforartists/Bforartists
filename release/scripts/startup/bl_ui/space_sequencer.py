# SPDX-License-Identifier: GPL-2.0-or-later
import bpy
from bpy.types import (
    Header,
    Menu,
    Panel,
)
from bpy.app.translations import (
    contexts as i18n_contexts,
    pgettext_iface as iface_,
)
from bl_ui.properties_grease_pencil_common import (
    AnnotationDataPanel,
    AnnotationOnionSkin,
)
from bl_ui.space_toolsystem_common import (
    ToolActivePanelHelper,
)
from rna_prop_ui import PropertyPanel


def _space_view_types(st):
    view_type = st.view_type
    return (
        view_type in {'SEQUENCER', 'SEQUENCER_PREVIEW'},
        view_type == 'PREVIEW',
    )


def selected_sequences_len(context):
    selected_sequences = getattr(context, "selected_sequences", None)
    if selected_sequences is None:
        return 0
    return len(selected_sequences)


def draw_color_balance(layout, color_balance):

    layout.prop(color_balance, "correction_method")

    layout.use_property_split = False

    flow = layout.grid_flow(row_major=True, columns=0, even_columns=True, even_rows=False, align=False)

    if color_balance.correction_method == 'LIFT_GAMMA_GAIN':
        col = flow.column()

        box = col.box()
        split = box.split(factor=0.35)
        col = split.column(align=True)
        col.label(text="Lift:")
        col.separator()
        col.separator()
        col.prop(color_balance, "lift", text="")
        col.prop(color_balance, "invert_lift", text="Invert", icon='ARROW_LEFTRIGHT')
        split.template_color_picker(color_balance, "lift", value_slider=True, cubic=True)

        col = flow.column()

        box = col.box()
        split = box.split(factor=0.35)
        col = split.column(align=True)
        col.label(text="Gamma:")
        col.separator()
        col.separator()
        col.prop(color_balance, "gamma", text="")
        col.prop(color_balance, "invert_gamma", text="Invert", icon='ARROW_LEFTRIGHT')
        split.template_color_picker(color_balance, "gamma", value_slider=True, lock_luminosity=True, cubic=True)

        col = flow.column()

        box = col.box()
        split = box.split(factor=0.35)
        col = split.column(align=True)
        col.label(text="Gain:")
        col.separator()
        col.separator()
        col.prop(color_balance, "gain", text="")
        col.prop(color_balance, "invert_gain", text="Invert", icon='ARROW_LEFTRIGHT')
        split.template_color_picker(color_balance, "gain", value_slider=True, lock_luminosity=True, cubic=True)

    elif color_balance.correction_method == 'OFFSET_POWER_SLOPE':
        col = flow.column()

        box = col.box()
        split = box.split(factor=0.35)
        col = split.column(align=True)
        col.label(text="Offset:")
        col.separator()
        col.separator()
        col.prop(color_balance, "offset", text="")
        col.prop(color_balance, "invert_offset", text="Invert", icon='ARROW_LEFTRIGHT')
        split.template_color_picker(color_balance, "offset", value_slider=True, cubic=True)

        col = flow.column()

        box = col.box()
        split = box.split(factor=0.35)
        col = split.column(align=True)
        col.label(text="Power:")
        col.separator()
        col.separator()
        col.prop(color_balance, "power", text="")
        col.prop(color_balance, "invert_power", text="Invert", icon='ARROW_LEFTRIGHT')
        split.template_color_picker(color_balance, "power", value_slider=True, cubic=True)

        col = flow.column()

        box = col.box()
        split = box.split(factor=0.35)
        col = split.column(align=True)
        col.label(text="Slope:")
        col.separator()
        col.separator()
        col.prop(color_balance, "slope", text="")
        col.prop(color_balance, "invert_slope", text="Invert", icon='ARROW_LEFTRIGHT')
        split.template_color_picker(color_balance, "slope", value_slider=True, cubic=True)


class SEQUENCER_PT_active_tool(ToolActivePanelHelper, Panel):
    bl_space_type = 'SEQUENCE_EDITOR'
    bl_region_type = 'UI'
    bl_category = "Tool"


class SEQUENCER_HT_tool_header(Header):
    bl_space_type = 'SEQUENCE_EDITOR'
    bl_region_type = 'TOOL_HEADER'

    def draw(self, context):
        # layout = self.layout

        self.draw_tool_settings(context)

        # TODO: options popover.

    def draw_tool_settings(self, context):
        pass

        layout = self.layout

        # Active Tool
        # -----------
        from bl_ui.space_toolsystem_common import ToolSelectPanelHelper
        # Most callers assign the `tool` & `tool_mode`, currently the result is not used.
        """
        tool = ToolSelectPanelHelper.draw_active_tool_header(context, layout)
        tool_mode = context.mode if tool is None else tool.mode
        """
        # Only draw the header.
        ToolSelectPanelHelper.draw_active_tool_header(context, layout)


class SEQUENCER_HT_header(Header):
    bl_space_type = 'SEQUENCE_EDITOR'

    def draw(self, context):
        layout = self.layout

        st = context.space_data

        ALL_MT_editormenu.draw_hidden(context, layout) # bfa - show hide the editormenu
        layout.prop(st, "view_type", text="")
        SEQUENCER_MT_editor_menus.draw_collapsible(context, layout)
        tool_settings = context.tool_settings
        sequencer_tool_settings = tool_settings.sequencer_tool_settings

        layout.separator_spacer()

        if st.view_type == 'PREVIEW':
            row = layout.row(align=True)
            row.prop(sequencer_tool_settings, "pivot_point", text="", icon_only=True)

        if st.view_type in {'SEQUENCER', 'SEQUENCER_PREVIEW'}:
            row = layout.row(align=True)
            row.prop(sequencer_tool_settings, "overlap_mode", text="")

        if st.view_type in {'SEQUENCER', 'SEQUENCER_PREVIEW'}:
            row = layout.row(align=True)
            row.prop(tool_settings, "use_snap_sequencer", text="")
            sub = row.row(align=True)
            sub.popover(panel="SEQUENCER_PT_snapping", text = "")

        if st.view_type in {'PREVIEW', 'SEQUENCER_PREVIEW'}:
            layout.prop(st, "display_mode", text="", icon_only=True)
            layout.prop(st, "preview_channels", text="", icon_only=True)

            # Gizmo toggle & popover.
            row = layout.row(align=True)
            # FIXME: place-holder icon.
            row.prop(st, "show_gizmo", text="", toggle=True, icon='GIZMO')
            sub = row.row(align=True)
            sub.active = st.show_gizmo
            sub.popover(panel="SEQUENCER_PT_gizmo_display",text="")

        row = layout.row(align=True)
        row.prop(st, "show_overlays", text="", icon='OVERLAY')
        sub = row.row(align=True)
        sub.popover(panel="SEQUENCER_PT_overlay", text="")
        sub.active = st.show_overlays

        row.popover(panel = "SEQUENCER_PT_view_options", text = "Options")


class SEQUENCER_PT_gizmo_display(Panel):
    bl_space_type = 'SEQUENCE_EDITOR'
    bl_region_type = 'HEADER'
    bl_label = "Gizmos"
    bl_ui_units_x = 8

    def draw(self, context):
        layout = self.layout

        st = context.space_data

        col = layout.column()
        col.label(text="Viewport Gizmos")
        col.separator()

        col.active = st.show_gizmo
        colsub = col.column()
        colsub.prop(st, "show_gizmo_navigate", text="Navigate")
        colsub.prop(st, "show_gizmo_tool", text="Active Tools")
        # colsub.prop(st, "show_gizmo_context", text="Active Object")  # Currently unused.


class SEQUENCER_PT_overlay(Panel):
    bl_space_type = 'SEQUENCE_EDITOR'
    bl_region_type = 'HEADER'
    bl_label = "Overlays"
    bl_ui_units_x = 7

    def draw(self, _context):
        pass


class SEQUENCER_PT_preview_overlay(Panel):
    bl_space_type = 'SEQUENCE_EDITOR'
    bl_region_type = 'HEADER'
    bl_parent_id = 'SEQUENCER_PT_overlay'
    bl_label = "Preview Overlays"

    @classmethod
    def poll(cls, context):
        st = context.space_data
        return st.view_type in {'PREVIEW', 'SEQUENCER_PREVIEW'} and st.display_mode == 'IMAGE'

    def draw(self, context):
        ed = context.scene.sequence_editor
        st = context.space_data
        overlay_settings = st.preview_overlay
        layout = self.layout

        layout.active = st.show_overlays
        layout.prop(overlay_settings, "show_image_outline")
        layout.prop(overlay_settings, "show_cursor")
        layout.prop(ed, "show_overlay_frame", text="Frame Overlay")
        layout.prop(overlay_settings, "show_safe_areas", text="Safe Areas")
        layout.prop(overlay_settings, "show_metadata", text="Metadata")
        layout.prop(overlay_settings, "show_annotation", text="Annotations")


class SEQUENCER_PT_sequencer_overlay(Panel):
    bl_space_type = 'SEQUENCE_EDITOR'
    bl_region_type = 'HEADER'
    bl_parent_id = 'SEQUENCER_PT_overlay'
    bl_label = "Sequencer Overlays"

    @classmethod
    def poll(cls, context):
        st = context.space_data
        return st.view_type in {'SEQUENCER', 'SEQUENCER_PREVIEW'}

    def draw(self, context):
        st = context.space_data
        overlay_settings = st.timeline_overlay
        layout = self.layout

        layout.active = st.show_overlays

        layout.prop(overlay_settings, "show_strip_name", text="Name")
        layout.prop(overlay_settings, "show_strip_source", text="Source")
        layout.prop(overlay_settings, "show_strip_duration", text="Duration")
        layout.prop(overlay_settings, "show_strip_tag_color", text="Color Tags")

        layout.separator()

        layout.prop(overlay_settings, "show_strip_offset", text="Offsets")
        layout.prop(overlay_settings, "show_fcurves", text="F-Curves")
        layout.prop(overlay_settings, "show_thumbnails", text="Thumbnails")
        layout.prop(overlay_settings, "show_grid", text="Grid")

        layout.separator()

        layout.prop_menu_enum(overlay_settings, "waveform_display_type")


# bfa - show hide the editormenu
class ALL_MT_editormenu(Menu):
    bl_label = ""

    def draw(self, context):
        self.draw_menus(self.layout, context)

    @staticmethod
    def draw_menus(layout, context):

        row = layout.row(align=True)
        row.template_header() # editor type menus

class SEQUENCER_MT_editor_menus(Menu):
    bl_idname = "SEQUENCER_MT_editor_menus"
    bl_label = ""

    def draw(self, context):
        layout = self.layout
        st = context.space_data
        has_sequencer, _has_preview = _space_view_types(st)

        layout.menu("SCREEN_MT_user_menu", text = "Quick") # Quick favourites menu
        layout.menu("SEQUENCER_MT_view")
        layout.menu("SEQUENCER_MT_select")
        layout.menu("SEQUENCER_MT_export")

        if has_sequencer:
            layout.menu("SEQUENCER_MT_navigation")
            if st.show_markers:
                layout.menu("SEQUENCER_MT_marker")
            layout.menu("SEQUENCER_MT_add")

        layout.menu("SEQUENCER_MT_strip")

        if st.view_type in {'SEQUENCER', 'PREVIEW'}:
            layout.menu("SEQUENCER_MT_image")



class SEQUENCER_MT_view_cache(Menu):
    bl_label = "Cache"

    def draw(self, context):
        layout = self.layout

        ed = context.scene.sequence_editor
        layout.prop(ed, "show_cache")
        layout.separator()

        col = layout.column()
        col.enabled = ed.show_cache

        col.prop(ed, "show_cache_final_out")
        col.prop(ed, "show_cache_raw")
        col.prop(ed, "show_cache_preprocessed")
        col.prop(ed, "show_cache_composite")


class SEQUENCER_MT_range(Menu):
    bl_label = "Range"

    def draw(self, _context):
        layout = self.layout

        layout.operator("anim.previewrange_set", text="Set Preview Range", icon = "PREVIEW_RANGE")
        layout.operator("sequencer.set_range_to_strips", text="Set Preview Range to Strips", icon = "PREVIEW_RANGE").preview = True
        layout.operator("anim.previewrange_clear", text="Clear Preview Range", icon = "CLEAR")

        layout.separator()

        layout.operator("anim.start_frame_set", text="Set Start Frame", icon = "AFTER_CURRENT_FRAME")
        layout.operator("anim.end_frame_set", text="Set End Frame", icon = "BEFORE_CURRENT_FRAME")
        layout.operator("sequencer.set_range_to_strips", text="Set Frame Range to Strips", icon = "PREVIEW_RANGE")

class SEQUENCER_MT_preview_zoom(Menu):
    bl_label = "Fractional Zoom"

    def draw(self, _context):
        layout = self.layout
        layout.operator_context = 'INVOKE_REGION_PREVIEW'

        ratios = ((1, 8), (1, 4), (1, 2), (1, 1), (2, 1), (4, 1), (8, 1))

        for i, (a, b) in enumerate(ratios):
            if i in {3, 4}:  # Draw separators around Zoom 1:1.
                layout.separator()

            layout.operator(
                "sequencer.view_zoom_ratio",
                text=iface_("Zoom %d:%d") % (a, b), icon = "ZOOM_SET",
                translate=False,
            ).ratio = a / b
        layout.operator_context = 'INVOKE_DEFAULT'


class SEQUENCER_MT_proxy(Menu):
    bl_label = "Proxy"

    def draw(self, context):
        layout = self.layout

        st = context.space_data
        col = layout.column()
        col.operator("sequencer.enable_proxies", text="Setup")
        col.operator("sequencer.rebuild_proxy", text="Rebuild")
        col.enabled = selected_sequences_len(context) >= 1
        layout.prop(st, "proxy_render_size", text="")


class SEQUENCER_MT_view_pie_menus(Menu):
    bl_label = "Pie menus"

    def draw(self, context):
        layout = self.layout

        st = context.space_data

        layout.operator_context = 'INVOKE_REGION_PREVIEW'
        if st.view_type == 'PREVIEW':
            layout.operator("wm.call_menu_pie", text = "Pivot Point", icon = "MENU_PANEL").name = 'SEQUENCER_MT_pivot_pie'
        layout.operator("wm.call_menu_pie", text = "View", icon = "MENU_PANEL").name = 'SEQUENCER_MT_preview_view_pie'


class SEQUENCER_MT_view(Menu):
    bl_label = "View"

    def draw(self, context):
        layout = self.layout

        st = context.space_data
        is_preview = st.view_type in {'PREVIEW', 'SEQUENCER_PREVIEW'}
        is_sequencer_view = st.view_type in {'SEQUENCER', 'SEQUENCER_PREVIEW'}

<<<<<<< HEAD
        preferences = context.preferences
        addon_prefs = preferences.addons["bforartists_toolbar_settings"].preferences

        # bfa - we have it already separated with correct invoke.

        # if st.view_type == 'PREVIEW':
        #     # Specifying the REGION_PREVIEW context is needed in preview-only
        #     # mode, else the lookup for the shortcut will fail in
        #     # wm_keymap_item_find_props() (see T32595).
        #     layout.operator_context = 'INVOKE_REGION_PREVIEW'
        layout.prop(st, "show_region_toolbar")
=======
        if st.view_type == 'PREVIEW':
            # Specifying the REGION_PREVIEW context is needed in preview-only
            # mode, else the lookup for the shortcut will fail in
            # wm_keymap_item_find_props() (see #32595).
            layout.operator_context = 'INVOKE_REGION_PREVIEW'
>>>>>>> 9a16f60c
        layout.prop(st, "show_region_ui")
        layout.prop(st, "show_region_tool_header")

        layout.operator_context = 'INVOKE_DEFAULT'

        if is_sequencer_view:
            layout.prop(st, "show_region_hud")
            layout.prop(st, "show_region_channels")

        layout.prop(addon_prefs, "vse_show_toolshelf_tabs")

        layout.separator()

        layout.operator_context = 'INVOKE_REGION_WIN'
<<<<<<< HEAD
        layout.operator("view2d.zoom_in", icon = "ZOOM_IN")
        layout.operator("view2d.zoom_out", icon = "ZOOM_OUT")
=======
        if st.view_type == 'PREVIEW':
            # See above (#32595)
            layout.operator_context = 'INVOKE_REGION_PREVIEW'
        layout.operator("sequencer.view_selected", text="Frame Selected")
>>>>>>> 9a16f60c

        if is_sequencer_view:
            layout.operator_context = 'INVOKE_REGION_WIN'
            layout.operator("view2d.zoom_border", text = "Zoom Border", icon = "ZOOM_BORDER")

            layout.separator()

            layout.operator("sequencer.view_all", text="Frame All", icon = "VIEWALL" )
            layout.operator("sequencer.view_selected", text = "Frame Selected", icon='VIEW_SELECTED')

        if is_preview:
            layout.operator_context = 'INVOKE_REGION_PREVIEW'

            if is_sequencer_view:
                layout.menu("SEQUENCER_MT_preview_zoom", text="Fractional Preview Zoom")
            else:
                layout.operator("view2d.zoom_border", text="Zoom Border", icon = "ZOOM_BORDER")
                layout.menu("SEQUENCER_MT_preview_zoom")

            layout.separator()

            layout.operator("sequencer.view_all_preview", text="Fit Preview in window", icon = "VIEW_FIT")
            layout.operator("sequencer.view_selected", text = "Frame Selected", icon='VIEW_SELECTED')

            layout.separator()

            layout.menu("SEQUENCER_MT_proxy")

            layout.operator_context = 'INVOKE_DEFAULT'

        layout.separator()

        layout.operator_context = 'INVOKE_REGION_WIN'
        layout.operator("sequencer.refresh_all", icon='FILE_REFRESH', text="Refresh All")
        layout.operator_context = 'INVOKE_DEFAULT'

        layout.separator()

        layout.operator("render.opengl", text="Sequence Render Image", icon='RENDER_STILL').sequencer = True
        props = layout.operator("render.opengl", text="Sequence Render Animation", icon='RENDER_ANIMATION')
        props.animation = True
        props.sequencer = True

        layout.separator()

        # Note that the context is needed for the shortcut to display properly.
        layout.operator_context = 'INVOKE_REGION_PREVIEW' if is_preview else 'INVOKE_REGION_WIN'
        props = layout.operator(
            "wm.context_toggle_enum",
            text="Toggle Sequencer/Preview",
            icon='SEQ_SEQUENCER' if is_preview else 'SEQ_PREVIEW',
        )
        props.data_path = "space_data.view_type"
        props.value_1 = 'SEQUENCER'
        props.value_2 = 'PREVIEW'
        layout.operator_context = 'INVOKE_DEFAULT'


        layout.menu("SEQUENCER_MT_view_pie_menus")

        layout.separator()

        layout.menu("INFO_MT_area")


class SEQUENCER_MT_export(Menu):
    bl_label = "Export"

    def draw(self, context):
        layout = self.layout

        layout.operator("sequencer.export_subtitles", text="Export Subtitles", icon='EXPORT')


class SEQUENCER_MT_select_handle(Menu):
    bl_label = "Select Handle"

    def draw(self, _context):
        layout = self.layout

        layout.operator("sequencer.select_handles", text="Both", icon = "SELECT_HANDLE_BOTH").side = 'BOTH'
        layout.operator("sequencer.select_handles", text="Left", icon = "SELECT_HANDLE_LEFT").side = 'LEFT'
        layout.operator("sequencer.select_handles", text="Right", icon = "SELECT_HANDLE_RIGHT").side = 'RIGHT'

        layout.separator()

        layout.operator("sequencer.select_handles", text="Both Neighbors", icon = "SELECT_HANDLE_BOTH").side = 'BOTH_NEIGHBORS'
        layout.operator("sequencer.select_handles", text="Left Neighbor", icon = "SELECT_HANDLE_LEFT").side = 'LEFT_NEIGHBOR'
        layout.operator("sequencer.select_handles", text="Right Neighbor", icon = "SELECT_HANDLE_RIGHT").side = 'RIGHT_NEIGHBOR'


class SEQUENCER_MT_select_channel(Menu):
    bl_label = "Select Channel"

    def draw(self, _context):
        layout = self.layout

        layout.operator("sequencer.select_side", text="Left", icon = "RESTRICT_SELECT_OFF").side = 'LEFT'
        layout.operator("sequencer.select_side", text="Right", icon = "RESTRICT_SELECT_OFF").side = 'RIGHT'
        layout.separator()
        layout.operator("sequencer.select_side", text="Both Sides", icon = "RESTRICT_SELECT_OFF").side = 'BOTH'


class SEQUENCER_MT_select_linked(Menu):
    bl_label = "Select Linked"

    def draw(self, _context):
        layout = self.layout

        layout.operator("sequencer.select_linked", text="All", icon='SELECT_ALL')
        layout.operator("sequencer.select_less", text="Less", icon = "SELECTLESS")
        layout.operator("sequencer.select_more", text="More", icon = "SELECTMORE")


class SEQUENCER_MT_select(Menu):
    bl_label = "Select"

    def draw(self, _context):
        layout = self.layout
        st = _context.space_data
        has_sequencer, _has_preview = _space_view_types(st)

        layout.operator("sequencer.select_all", text="All", icon='SELECT_ALL').action = 'SELECT'
        layout.operator("sequencer.select_all", text="None", icon='SELECT_NONE').action = 'DESELECT'
        layout.operator("sequencer.select_all", text="Invert", icon='INVERSE').action = 'INVERT'

        layout.separator()

        layout.operator("sequencer.select_box", text="Box Select", icon='BORDER_RECT')
        if has_sequencer:
            props = layout.operator("sequencer.select_box", text="Box Select (Include Handles)", icon='BORDER_RECT')
            props.include_handles = True

        layout.separator()

        if has_sequencer:
            layout.operator_menu_enum("sequencer.select_side_of_frame", "side", text="Side of Frame")
            layout.menu("SEQUENCER_MT_select_handle", text="Handle")
            layout.menu("SEQUENCER_MT_select_channel", text="Channel")
            layout.menu("SEQUENCER_MT_select_linked", text="Linked")

        layout.separator()

        layout.operator_menu_enum("sequencer.select_grouped", "type", text="Grouped")


class SEQUENCER_MT_marker(Menu):
    bl_label = "Marker"

    def draw(self, context):
        layout = self.layout

        st = context.space_data
        is_sequencer_view = st.view_type in {'SEQUENCER', 'SEQUENCER_PREVIEW'}

        from bl_ui.space_time import marker_menu_generic
        marker_menu_generic(layout, context)


class SEQUENCER_MT_change(Menu):
    bl_label = "Change"

    def draw(self, context):
        layout = self.layout
        strip = context.active_sequence_strip

        # BFA - Changed the Change contextual operator visibility to be based on strip type selection
        # BFA - This is done by listing the strip types then checking if it exists for the relevant operators
        # BFA - If there is no correct strip selected, a label will advise what to do
        try:
            layout.operator_context = 'INVOKE_REGION_WIN'
            if strip and strip.type == 'SCENE':
                bpy_data_scenes_len = len(bpy.data.scenes)
                if bpy_data_scenes_len > 10:
                    layout.operator_context = 'INVOKE_DEFAULT'
                    layout.operator("sequencer.change_scene", text="Change Scene...")
                elif bpy_data_scenes_len > 1:
                    layout.operator_menu_enum("sequencer.change_scene", "scene", text="Change Scene")
                del bpy_data_scenes_len
            else:
                layout.operator_context = 'INVOKE_DEFAULT'

                strip_type = strip.type
                data_strips = ['IMAGE', 'MOVIE', 'SOUND']
                effect_strips = ['GAUSSIAN_BLUR', 'SPEED', 'GLOW', 'TRANSFORM', 'MULTICAM', 'ADD', 'SUBRACT', 'ALPHA_OVER', 'ALPHA_UNDER', 'COLORMIX']

                if strip_type in data_strips:
                    layout.operator_context = 'INVOKE_DEFAULT'
                    prop = layout.operator("sequencer.change_path", text="Path/Files", icon='FILE_MOVIE')

                    if strip:
                        strip_type = strip.type

                        if strip_type == 'IMAGE':
                            prop.filter_image = True
                        elif strip_type == 'MOVIE':
                            prop.filter_movie = True
                        elif strip_type == 'SOUND':
                            prop.filter_sound = True
                elif strip_type in effect_strips:
                    layout.operator_context = 'INVOKE_DEFAULT'
                    layout.operator_menu_enum("sequencer.change_effect_input", "swap")
                    layout.operator_menu_enum("sequencer.change_effect_type", "type")
                else:
                    layout.label(text="Please select a changeable strip")
        except:
            layout.label(text="Please select a strip")
        # BFA - End of changes

class SEQUENCER_MT_navigation(Menu):
    bl_label = "Navi"

    def draw(self, _context):
        layout = self.layout

        layout.operator("screen.animation_play", icon='PLAY')

        layout.separator()

        layout.operator("sequencer.view_frame", icon = "VIEW_FRAME" )

        layout.separator()

        props = layout.operator("sequencer.strip_jump", text="Jump to Previous Strip", icon='PREVIOUSACTIVE')
        props.next = False
        props.center = False
        props = layout.operator("sequencer.strip_jump", text="Jump to Next Strip", icon='NEXTACTIVE')
        props.next = True
        props.center = False

        layout.separator()

        props = layout.operator("sequencer.strip_jump", text="Jump to Previous Strip (Center)", icon='PREVIOUSACTIVE')
        props.next = False
        props.center = True
        props = layout.operator("sequencer.strip_jump", text="Jump to Next Strip (Center)", icon='NEXTACTIVE')
        props.next = True
        props.center = True

        layout.separator()

        layout.menu("SEQUENCER_MT_range")


class SEQUENCER_MT_add(Menu):
    bl_label = "Add"
    bl_translation_context = i18n_contexts.operator_default

    def draw(self, context):

        layout = self.layout
        layout.operator_context = 'INVOKE_REGION_WIN'

        layout.menu("SEQUENCER_MT_add_scene", text="Scene", icon='SCENE_DATA')

        bpy_data_movieclips_len = len(bpy.data.movieclips)
        if bpy_data_movieclips_len > 10:
            layout.operator_context = 'INVOKE_DEFAULT'
            layout.operator("sequencer.movieclip_strip_add", text="Clip...", icon='TRACKER')
        elif bpy_data_movieclips_len > 0:
            layout.operator_menu_enum("sequencer.movieclip_strip_add", "clip", text="Clip", icon='TRACKER')
        else:
            layout.menu("SEQUENCER_MT_add_empty", text="Clip", text_ctxt=i18n_contexts.id_movieclip, icon='TRACKER')
        del bpy_data_movieclips_len

        bpy_data_masks_len = len(bpy.data.masks)
        if bpy_data_masks_len > 10:
            layout.operator_context = 'INVOKE_DEFAULT'
            layout.operator("sequencer.mask_strip_add", text="Mask...", icon='MOD_MASK')
        elif bpy_data_masks_len > 0:
            layout.operator_menu_enum("sequencer.mask_strip_add", "mask", text="Mask", icon='MOD_MASK')
        else:
            layout.menu("SEQUENCER_MT_add_empty", text="Mask", icon='MOD_MASK')
        del bpy_data_masks_len

        layout.separator()

        layout.operator("sequencer.movie_strip_add", text="Movie", icon='FILE_MOVIE')
        layout.operator("sequencer.sound_strip_add", text="Sound", icon='FILE_SOUND')
        layout.operator("sequencer.image_strip_add", text="Image/Sequence", icon='FILE_IMAGE')

        layout.separator()

        layout.operator_context = 'INVOKE_REGION_WIN'
        layout.operator("sequencer.effect_strip_add", text="Color", icon='COLOR').type = 'COLOR'
        layout.operator("sequencer.effect_strip_add", text="Text", icon='FONT_DATA').type = 'TEXT'

        layout.separator()

        layout.operator("sequencer.effect_strip_add", text="Adjustment Layer", icon='COLOR').type = 'ADJUSTMENT'

        layout.operator_context = 'INVOKE_DEFAULT'
        layout.menu("SEQUENCER_MT_add_effect", icon='SHADERFX')

        col = layout.column()
        col.menu("SEQUENCER_MT_add_transitions", icon='ARROW_LEFTRIGHT')
        col.enabled = selected_sequences_len(context) >= 2

        col = layout.column()
        #col.operator_menu_enum("sequencer.fades_add", "type", text="Fade", icon='IPO_EASE_IN_OUT')
        col.menu("SEQUENCER_MT_fades_add", icon='IPO_EASE_IN_OUT')
        col.enabled = selected_sequences_len(context) >= 1

        col.operator("sequencer.fades_clear", text="Clear Fade", icon="CLEAR")


class SEQUENCER_MT_add_scene(Menu):
    bl_label = "Scene"
    bl_translation_context = i18n_contexts.operator_default

    def draw(self, context):

        layout = self.layout
        layout.operator_context = 'INVOKE_REGION_WIN'
        layout.operator("sequencer.scene_strip_add_new", text="New Scene", icon='ADD').type = 'NEW'

        bpy_data_scenes_len = len(bpy.data.scenes)
        if bpy_data_scenes_len > 10:
            layout.separator()
            layout.operator_context = 'INVOKE_DEFAULT'
            layout.operator("sequencer.scene_strip_add", text="Scene...")
        elif bpy_data_scenes_len > 1:
            layout.separator()
            scene = context.scene
            for sc_item in bpy.data.scenes:
                if sc_item == scene:
                    continue

                layout.operator_context = 'INVOKE_REGION_WIN'
                layout.operator("sequencer.scene_strip_add", text=sc_item.name).scene = sc_item.name

        del bpy_data_scenes_len


class SEQUENCER_MT_add_empty(Menu):
    bl_label = "Empty"

    def draw(self, _context):
        layout = self.layout

        layout.label(text="No Items Available")


class SEQUENCER_MT_add_transitions(Menu):
    bl_label = "Transition"

    def draw(self, context):

        layout = self.layout

        col = layout.column()

        col.operator("sequencer.crossfade_sounds", text="Sound Crossfade", icon='SPEAKER')

        col.separator()

        col.operator("sequencer.effect_strip_add", text="Cross", icon='NODE_VECTOR').type = 'CROSS'
        col.operator("sequencer.effect_strip_add", text="Gamma Cross", icon='NODE_GAMMA').type = 'GAMMA_CROSS'

        col.separator()

        col.operator("sequencer.effect_strip_add", text="Wipe", icon='NODE_VECTOR_TRANSFORM').type = 'WIPE'
        col.enabled = selected_sequences_len(context) >= 2


class SEQUENCER_MT_add_effect(Menu):
    bl_label = "Effect Strip"

    def draw(self, context):

        layout = self.layout
        layout.operator_context = 'INVOKE_REGION_WIN'

        col = layout.column()
        col.operator("sequencer.effect_strip_add", text="Add", icon='SEQ_ADD').type = 'ADD'
        col.operator("sequencer.effect_strip_add", text="Subtract", icon='NODE_INVERT').type = 'SUBTRACT'
        col.operator("sequencer.effect_strip_add", text="Multiply", icon='SEQ_MULTIPLY').type = 'MULTIPLY'
        col.operator("sequencer.effect_strip_add", text="Over Drop", icon='SEQ_ALPHA_OVER').type = 'OVER_DROP'
        col.operator("sequencer.effect_strip_add", text="Alpha Over", icon='IMAGE_ALPHA').type = 'ALPHA_OVER'
        col.operator("sequencer.effect_strip_add", text="Alpha Under", icon='NODE_HOLDOUTSHADER').type = 'ALPHA_UNDER'
        col.operator("sequencer.effect_strip_add", text="Color Mix", icon='NODE_MIXRGB').type = 'COLORMIX'
        col.enabled = selected_sequences_len(context) >= 2

        layout.separator()

        layout.operator("sequencer.effect_strip_add", text="Multicam Selector", icon='SEQ_MULTICAM').type = 'MULTICAM'

        layout.separator()

        col = layout.column()
        col.operator("sequencer.effect_strip_add", text="Transform", icon='TRANSFORM_MOVE').type = 'TRANSFORM'
        col.operator("sequencer.effect_strip_add", text="Speed Control", icon='NODE_CURVE_TIME').type = 'SPEED'

        col.separator()

        col.operator("sequencer.effect_strip_add", text="Glow", icon='LIGHT_SUN').type = 'GLOW'
        col.operator("sequencer.effect_strip_add", text="Gaussian Blur", icon='NODE_BLUR').type = 'GAUSSIAN_BLUR'
        col.enabled = selected_sequences_len(context) != 0


class SEQUENCER_MT_strip_transform(Menu):
    bl_label = "Transform"

    def draw(self, context):
        layout = self.layout
        st = context.space_data
        has_sequencer, has_preview = _space_view_types(st)

        if has_preview:
            layout.operator_context = 'INVOKE_REGION_PREVIEW'
        else:
            layout.operator_context = 'INVOKE_REGION_WIN'

        if has_preview:
            layout.operator("transform.translate", text="Move", icon = "TRANSFORM_MOVE")
            layout.operator("transform.rotate", text="Rotate", icon = "TRANSFORM_ROTATE")
            layout.operator("transform.resize", text="Scale", icon = "TRANSFORM_SCALE")
        else:
            layout.operator("transform.seq_slide", text="Move", icon = "TRANSFORM_MOVE")
            layout.operator("transform.transform", text="Move/Extend from Current Frame", icon = "SEQ_MOVE_EXTEND").mode = 'TIME_EXTEND'
            layout.operator("sequencer.slip", text="Slip Strip Contents", icon = "SEQ_SLIP_CONTENTS")

        # TODO (for preview)
        if has_sequencer:
            layout.separator()
            layout.operator("sequencer.snap", icon = "SEQ_SNAP_STRIP")
            layout.operator("sequencer.offset_clear", icon = "SEQ_CLEAR_OFFSET")

            layout.separator()

        if has_sequencer:
            layout.operator("sequencer.swap", text="Swap Strip Left", icon = "SEQ_SWAP_LEFT").side = 'LEFT'
            layout.operator("sequencer.swap", text="Swap Strip Right", icon = "SEQ_SWAP_RIGHT").side = 'RIGHT'

            layout.separator()

            layout.operator("sequencer.gap_remove", icon = "SEQ_REMOVE_GAPS").all = False
            layout.operator("sequencer.gap_insert", icon = "SEQ_INSERT_GAPS")


class SEQUENCER_MT_strip_input(Menu):
    bl_label = "Inputs"

    def draw(self, context):
        layout = self.layout
        strip = context.active_sequence_strip

        layout.operator("sequencer.reload", text="Reload Strips", icon = "FILE_REFRESH")
        layout.operator("sequencer.reload", text="Reload Strips and Adjust Length", icon = "FILE_REFRESH").adjust_length = True
        prop = layout.operator("sequencer.change_path", text="Change Path/Files", icon = "FILE_MOVIE")
        layout.operator("sequencer.swap_data", text="Swap Data", icon = "SWAP")

        if strip:
            strip_type = strip.type

            if strip_type == 'IMAGE':
                prop.filter_image = True
            elif strip_type == 'MOVIE':
                prop.filter_movie = True
            elif strip_type == 'SOUND':
                prop.filter_sound = True


class SEQUENCER_MT_strip_lock_mute(Menu):
    bl_label = "Lock/Mute"

    def draw(self, _context):
        layout = self.layout

        layout.operator("sequencer.lock", icon='LOCKED')
        layout.operator("sequencer.unlock", icon='UNLOCKED')

        layout.separator()

        layout.operator("sequencer.mute", icon='HIDE_ON').unselected = False
        layout.operator("sequencer.unmute", icon='HIDE_OFF').unselected = False
        layout.operator("sequencer.mute", text="Mute Unselected Strips", icon='HIDE_UNSELECTED').unselected = True
        layout.operator("sequencer.unmute", text="Unmute Deselected Strips", icon='SHOW_UNSELECTED').unselected = True


class SEQUENCER_MT_strip_effect(Menu):
    bl_label = "Effect Strip"

    def draw(self, _context):
        layout = self.layout

        layout.operator("sequencer.reassign_inputs", icon='RANDOMIZE_TRANSFORM')
        layout.operator("sequencer.swap_inputs", icon='RANDOMIZE')


class SEQUENCER_MT_strip_movie(Menu):
    bl_label = "Movie Strip"

    def draw(self, _context):
        layout = self.layout

        layout.operator("sequencer.rendersize", icon='RENDER_REGION')
        layout.operator("sequencer.deinterlace_selected_movies", icon='SEQ_DEINTERLACE')


class SEQUENCER_MT_strip(Menu):
    bl_label = "Strip"

    def draw(self, context):
        layout = self.layout
        st = context.space_data
        has_sequencer, _has_preview = _space_view_types(st)

        layout.menu("SEQUENCER_MT_strip_transform")
        layout.separator()

        if has_sequencer:
            layout.operator("sequencer.split", text="Split", icon='CUT').type = 'SOFT'
            layout.operator("sequencer.split", text="Hold Split", icon='HOLD_SPLIT').type = 'HARD'

<<<<<<< HEAD
=======
            props = layout.operator("sequencer.split", text="Split")
            props.type = 'SOFT'
            props.side = 'RIGHT'

            props = layout.operator("sequencer.split", text="Hold Split")
            props.type = 'HARD'
            props.side = 'RIGHT'

>>>>>>> 9a16f60c
            layout.separator()

        if has_sequencer:
            layout.operator("sequencer.copy", text="Copy", icon='COPYDOWN')
            layout.operator("sequencer.paste", text="Paste", icon='PASTEDOWN')
            layout.operator("sequencer.duplicate_move", icon='DUPLICATE')

        layout.operator("sequencer.delete", text="Delete", icon='DELETE')

        strip = context.active_sequence_strip

        if strip and strip.type == 'SCENE':
            layout.operator("sequencer.delete", text="Delete Strip & Data", icon='DELETE_DUPLICATE').delete_data = True
            layout.operator("sequencer.scene_frame_range_update")

        layout.separator()
        layout.menu("SEQUENCER_MT_change")

        if has_sequencer:
            if strip:
                strip_type = strip.type

                if strip_type != 'SOUND':
                    layout.separator()
                layout.operator_menu_enum("sequencer.strip_modifier_add", "type", text="Add Strip Modifier")
                layout.operator("sequencer.strip_modifier_copy", text="Copy Modifiers to Selection", icon='COPYDOWN')

                if strip_type in {
                        'CROSS', 'ADD', 'SUBTRACT', 'ALPHA_OVER', 'ALPHA_UNDER',
                        'GAMMA_CROSS', 'MULTIPLY', 'OVER_DROP', 'WIPE', 'GLOW',
                        'TRANSFORM', 'COLOR', 'SPEED', 'MULTICAM', 'ADJUSTMENT',
                        'GAUSSIAN_BLUR',
                }:
                    layout.separator()
                    layout.menu("SEQUENCER_MT_strip_effect")
                elif strip_type == 'MOVIE':
                    layout.separator()
                    layout.menu("SEQUENCER_MT_strip_movie")
                elif strip_type == 'IMAGE':
                    layout.separator()
                    layout.operator("sequencer.rendersize", icon='RENDER_REGION')
                    layout.operator("sequencer.images_separate", icon='SEPARATE')
                elif strip_type == 'TEXT':
                    layout.separator()
                    layout.menu("SEQUENCER_MT_strip_effect")
                elif strip_type == 'META':
                    layout.separator()
                    layout.operator("sequencer.meta_make", icon='ADD_METASTRIP')
                    layout.operator("sequencer.meta_separate", icon='REMOVE_METASTRIP')
                    layout.operator("sequencer.meta_toggle", text="Toggle Meta", icon='TOGGLE_META')
                if strip_type != 'META':
                    layout.separator()
                    layout.operator("sequencer.meta_make", icon='ADD_METASTRIP')
                    layout.operator("sequencer.meta_toggle", text="Toggle Meta", icon='TOGGLE_META')

        if has_sequencer:
            layout.separator()
            layout.menu("SEQUENCER_MT_color_tag_picker")

            layout.separator()
            layout.menu("SEQUENCER_MT_strip_lock_mute")

            layout.separator()
            layout.menu("SEQUENCER_MT_strip_input")


class SEQUENCER_MT_image(Menu):
    bl_label = "Image"

    def draw(self, context):
        layout = self.layout
        st = context.space_data

        if st.view_type == {'PREVIEW', 'SEQUENCER_PREVIEW'}:
            layout.menu("SEQUENCER_MT_image_transform")

        layout.menu("SEQUENCER_MT_image_clear")

        layout.separator()

        layout.operator("sequencer.strip_transform_fit", text="Scale To Fit", icon = "VIEW_FIT").fit_method = 'FIT'
        layout.operator("sequencer.strip_transform_fit", text="Scale to Fill", icon = "VIEW_FILL").fit_method = 'FILL'
        layout.operator("sequencer.strip_transform_fit", text="Stretch To Fill", icon = "VIEW_STRETCH").fit_method = 'STRETCH'



class SEQUENCER_MT_image_transform(Menu):
    bl_label = "Transform"

    def draw(self, _context):
        layout = self.layout

        layout.operator_context = 'INVOKE_REGION_PREVIEW'

        layout.operator("transform.translate", icon = "TRANSFORM_MOVE")
        layout.operator("transform.rotate", icon = "TRANSFORM_ROTATE")
        layout.operator("transform.resize", text="Scale", icon = "TRANSFORM_SCALE")


class SEQUENCER_MT_image_clear(Menu):
    bl_label = "Clear"

    def draw(self, _context):
        layout = self.layout

        layout.operator("sequencer.strip_transform_clear", text="Position", icon = "CLEARMOVE").property = 'POSITION'
        layout.operator("sequencer.strip_transform_clear", text="Scale", icon = "CLEARSCALE").property = 'SCALE'
        layout.operator("sequencer.strip_transform_clear", text="Rotation", icon = "CLEARROTATE").property = 'ROTATION'
        layout.operator("sequencer.strip_transform_clear", text="All Transforms", icon = "CLEAR").property = 'ALL'

# bfa - Was used in the image menu. But not used in the UI anymore, remains for compatibility
class SEQUENCER_MT_image_apply(Menu):
    bl_label = "Apply"

    def draw(self, _context):
        layout = self.layout

        layout.operator("sequencer.strip_transform_fit", text="Scale To Fit", icon = "VIEW_FIT").fit_method = 'FIT'
        layout.operator("sequencer.strip_transform_fit", text="Scale to Fill", icon = "VIEW_FILL").fit_method = 'FILL'
        layout.operator("sequencer.strip_transform_fit", text="Stretch To Fill", icon = "VIEW_STRETCH").fit_method = 'STRETCH'


class SEQUENCER_MT_context_menu(Menu):
    bl_label = "Sequencer Context Menu"

    def draw(self, context):
        layout = self.layout

        layout.operator_context = 'INVOKE_REGION_WIN'

        layout.operator("sequencer.split", text="Split", icon='CUT').type = 'SOFT'

        layout.separator()

        layout.operator("sequencer.copy", text="Copy", icon='COPYDOWN')
        layout.operator("sequencer.paste", text="Paste", icon='PASTEDOWN')
        layout.operator("sequencer.duplicate_move", icon='DUPLICATE')
        props = layout.operator("wm.call_panel", text="Rename", icon = "RENAME")
        props.name = "TOPBAR_PT_name"
        props.keep_open = False
        layout.operator("sequencer.delete", text="Delete", icon='DELETE')

        strip = context.active_sequence_strip
        if strip and strip.type == 'SCENE':
            layout.operator("sequencer.delete", text="Delete Strip & Data", icon='DELETE_DUPLICATE').delete_data = True
            layout.operator("sequencer.scene_frame_range_update")

        layout.separator()
        layout.menu("SEQUENCER_MT_change")

        layout.separator()

        layout.operator("sequencer.slip", text="Slip Strip Contents", icon = "SEQ_SLIP_CONTENTS")
        layout.operator("sequencer.snap", icon = "SEQ_SNAP_STRIP")

        layout.separator()

        layout.operator("sequencer.set_range_to_strips", text="Set Preview Range to Strips", icon = "PREVIEW_RANGE").preview = True

        layout.separator()

        layout.operator("sequencer.gap_remove", icon = "SEQ_REMOVE_GAPS").all = False
        layout.operator("sequencer.gap_insert", icon = "SEQ_INSERT_GAPS")

        layout.separator()

        strip = context.active_sequence_strip

        if strip:
            strip_type = strip.type
            selected_sequences_count = selected_sequences_len(context)

            if strip_type != 'SOUND':
                layout.separator()
                layout.operator_menu_enum("sequencer.strip_modifier_add", "type", text="Add Modifier")
                layout.operator("sequencer.strip_modifier_copy", text="Copy Modifiers to Selection", icon='COPYDOWN')

                if selected_sequences_count >= 2:
                    layout.separator()
                    col = layout.column()
                    col.menu("SEQUENCER_MT_add_transitions", text="Add Transition")

            elif selected_sequences_count >= 2:
                layout.separator()
                layout.operator("sequencer.crossfade_sounds", text="Crossfade Sounds", icon='SPEAKER')

            if selected_sequences_count >= 1:
                col = layout.column()
                #col.operator_menu_enum("sequencer.fades_add", "type", text="Fade")
                col.menu("SEQUENCER_MT_fades_add", text ="Fade", icon='IPO_EASE_IN_OUT')
                layout.operator("sequencer.fades_clear", text="Clear Fade", icon="CLEAR")

            if strip_type in {
                    'CROSS', 'ADD', 'SUBTRACT', 'ALPHA_OVER', 'ALPHA_UNDER',
                    'GAMMA_CROSS', 'MULTIPLY', 'OVER_DROP', 'WIPE', 'GLOW',
                    'TRANSFORM', 'COLOR', 'SPEED', 'MULTICAM', 'ADJUSTMENT',
                    'GAUSSIAN_BLUR',
            }:
                layout.separator()
                layout.menu("SEQUENCER_MT_strip_effect")
            elif strip_type == 'MOVIE':
                layout.separator()
                layout.menu("SEQUENCER_MT_strip_movie")
            elif strip_type == 'IMAGE':
                layout.separator()
                layout.operator("sequencer.rendersize", icon='RENDER_REGION')
                layout.operator("sequencer.images_separate", icon='SEPARATE')
            elif strip_type == 'TEXT':
                layout.separator()
                layout.menu("SEQUENCER_MT_strip_effect")
            elif strip_type == 'META':
                layout.separator()
                layout.operator("sequencer.meta_make", icon='ADD_METASTRIP')
                layout.operator("sequencer.meta_separate", icon='REMOVE_METASTRIP')
                layout.operator("sequencer.meta_toggle", text="Toggle Meta", icon='TOGGLE_META')
            if strip_type != 'META':
                layout.separator()
                layout.operator("sequencer.meta_make", icon='ADD_METASTRIP')
                layout.operator("sequencer.meta_toggle", text="Toggle Meta", icon='TOGGLE_META')

        layout.separator()

        layout.menu("SEQUENCER_MT_color_tag_picker")

        layout.separator()

        layout.menu("SEQUENCER_MT_strip_lock_mute")


class SEQUENCER_MT_preview_context_menu(Menu):
    bl_label = "Sequencer Preview Context Menu"

    def draw(self, context):
        layout = self.layout

        layout.operator_context = 'INVOKE_REGION_WIN'

        props = layout.operator("wm.call_panel", text="Rename", icon='RENAME')
        props.name = "TOPBAR_PT_name"
        props.keep_open = False

        # TODO: support in preview.
        # layout.operator("sequencer.delete", text="Delete")

        strip = context.active_sequence_strip

        if strip:
            pass


class SEQUENCER_MT_pivot_pie(Menu):
    bl_label = "Pivot Point"

    def draw(self, context):
        layout = self.layout
        pie = layout.menu_pie()

        sequencer_tool_settings = context.tool_settings.sequencer_tool_settings

        pie.prop_enum(sequencer_tool_settings, "pivot_point", value='CENTER')
        pie.prop_enum(sequencer_tool_settings, "pivot_point", value='CURSOR')
        pie.prop_enum(sequencer_tool_settings, "pivot_point", value='INDIVIDUAL_ORIGINS')
        pie.prop_enum(sequencer_tool_settings, "pivot_point", value='MEDIAN')


class SEQUENCER_MT_view_pie(Menu):
    bl_label = "View"

    def draw(self, _context):
        layout = self.layout

        pie = layout.menu_pie()
        pie.operator("sequencer.view_all")
        pie.operator("sequencer.view_selected", text="Frame Selected", icon='ZOOM_SELECTED')


class SEQUENCER_MT_preview_view_pie(Menu):
    bl_label = "View"

    def draw(self, _context):
        layout = self.layout

        pie = layout.menu_pie()
        pie.operator_context = 'INVOKE_REGION_PREVIEW'
        pie.operator("sequencer.view_all_preview")
        pie.operator("sequencer.view_selected", text="Frame Selected", icon='ZOOM_SELECTED')
        pie.separator()
        pie.operator("sequencer.view_zoom_ratio", text="Zoom 1:1").ratio = 1


class SequencerButtonsPanel:
    bl_space_type = 'SEQUENCE_EDITOR'
    bl_region_type = 'UI'

    @staticmethod
    def has_sequencer(context):
        return (context.space_data.view_type in {'SEQUENCER', 'SEQUENCER_PREVIEW'})

    @classmethod
    def poll(cls, context):
        return cls.has_sequencer(context) and (context.active_sequence_strip is not None)


class SequencerButtonsPanel_Output:
    bl_space_type = 'SEQUENCE_EDITOR'
    bl_region_type = 'UI'

    @staticmethod
    def has_preview(context):
        st = context.space_data
        return (st.view_type in {'PREVIEW', 'SEQUENCER_PREVIEW'}) or st.show_backdrop

    @classmethod
    def poll(cls, context):
        return cls.has_preview(context)


class SequencerColorTagPicker:
    bl_space_type = 'SEQUENCE_EDITOR'
    bl_region_type = 'UI'

    @staticmethod
    def has_sequencer(context):
        return (context.space_data.view_type in {'SEQUENCER', 'SEQUENCER_PREVIEW'})

    @classmethod
    def poll(cls, context):
        return cls.has_sequencer(context) and context.active_sequence_strip is not None


class SEQUENCER_PT_color_tag_picker(SequencerColorTagPicker, Panel):
    bl_label = "Color Tag"
    bl_category = "Strip"
    bl_options = {'HIDE_HEADER', 'INSTANCED'}

    def draw(self, _context):
        layout = self.layout

        row = layout.row(align=True)
        row.operator("sequencer.strip_color_tag_set", icon="X").color = 'NONE'
        for i in range(1, 10):
            icon = 'SEQUENCE_COLOR_%02d' % i
            row.operator("sequencer.strip_color_tag_set", icon=icon).color = 'COLOR_%02d' % i


class SEQUENCER_MT_color_tag_picker(SequencerColorTagPicker, Menu):
    bl_label = "Set Color Tag"

    def draw(self, _context):
        layout = self.layout

        row = layout.row(align=True)
        row.operator_enum("sequencer.strip_color_tag_set", "color", icon_only=True)


class SEQUENCER_PT_strip(SequencerButtonsPanel, Panel):
    bl_label = ""
    bl_options = {'HIDE_HEADER'}
    bl_category = "Strip"

    def draw(self, context):
        layout = self.layout
        strip = context.active_sequence_strip
        strip_type = strip.type

        if strip_type in {
                'ADD', 'SUBTRACT', 'ALPHA_OVER', 'ALPHA_UNDER', 'MULTIPLY',
                'OVER_DROP', 'GLOW', 'TRANSFORM', 'SPEED', 'MULTICAM',
                'GAUSSIAN_BLUR', 'COLORMIX',
        }:
            icon_header = 'SHADERFX'
        elif strip_type in {
                'CROSS', 'GAMMA_CROSS', 'WIPE',
        }:
            icon_header = 'ARROW_LEFTRIGHT'
        elif strip_type == 'SCENE':
            icon_header = 'SCENE_DATA'
        elif strip_type == 'MOVIECLIP':
            icon_header = 'TRACKER'
        elif strip_type == 'MASK':
            icon_header = 'MOD_MASK'
        elif strip_type == 'MOVIE':
            icon_header = 'FILE_MOVIE'
        elif strip_type == 'SOUND':
            icon_header = 'FILE_SOUND'
        elif strip_type == 'IMAGE':
            icon_header = 'FILE_IMAGE'
        elif strip_type == 'COLOR':
            icon_header = 'COLOR'
        elif strip_type == 'TEXT':
            icon_header = 'FONT_DATA'
        elif strip_type == 'ADJUSTMENT':
            icon_header = 'COLOR'
        elif strip_type == 'META':
            icon_header = 'SEQ_STRIP_META'
        else:
            icon_header = 'SEQ_SEQUENCER'

        row = layout.row(align=True)
        row.use_property_decorate = False
        row.label(text="", icon=icon_header)
        row.separator()
        row.prop(strip, "name", text="")

        sub = row.row(align=True)
        if strip.color_tag == 'NONE':
            sub.popover(panel="SEQUENCER_PT_color_tag_picker", text="", icon='COLOR')
        else:
            icon = 'SEQUENCE_' + strip.color_tag
            sub.popover(panel="SEQUENCER_PT_color_tag_picker", text="", icon=icon)

        row.separator()
        row.prop(strip, "mute", toggle=True, icon_only=True, emboss=False)


class SEQUENCER_PT_adjust_crop(SequencerButtonsPanel, Panel):
    bl_label = "Crop"
    bl_options = {'DEFAULT_CLOSED'}
    bl_category = "Strip"

    @classmethod
    def poll(cls, context):
        if not cls.has_sequencer(context):
            return False

        strip = context.active_sequence_strip
        if not strip:
            return False

        return strip.type != 'SOUND'

    def draw(self, context):
        strip = context.active_sequence_strip
        layout = self.layout
        layout.use_property_split = True
        layout.active = not strip.mute

        col = layout.column(align=True)
        col.prop(strip.crop, "min_x")
        col.prop(strip.crop, "max_x")
        col.prop(strip.crop, "max_y")
        col.prop(strip.crop, "min_y")


class SEQUENCER_PT_effect(SequencerButtonsPanel, Panel):
    bl_label = "Effect Strip"
    bl_category = "Strip"

    @classmethod
    def poll(cls, context):
        if not cls.has_sequencer(context):
            return False

        strip = context.active_sequence_strip
        if not strip:
            return False

        return strip.type in {
            'ADD', 'SUBTRACT', 'ALPHA_OVER', 'ALPHA_UNDER',
            'CROSS', 'GAMMA_CROSS', 'MULTIPLY', 'OVER_DROP',
            'WIPE', 'GLOW', 'TRANSFORM', 'COLOR', 'SPEED',
            'MULTICAM', 'GAUSSIAN_BLUR', 'TEXT', 'COLORMIX',
        }

    def draw(self, context):
        layout = self.layout
        layout.use_property_split = True
        layout.use_property_decorate = False

        strip = context.active_sequence_strip

        layout.active = not strip.mute

        if strip.input_count > 0:
            col = layout.column()
            row = col.row()
            row.prop(strip, "input_1")

            if strip.input_count > 1:
                row.operator("sequencer.swap_inputs", text="", icon='SORT_ASC')
                row = col.row()
                row.prop(strip, "input_2")
                row.operator("sequencer.swap_inputs", text="", icon='SORT_DESC')

        strip_type = strip.type

        if strip_type == 'COLOR':
            layout.template_color_picker(strip, "color", value_slider=True, cubic=True)
            layout.prop(strip, "color", text="")

        elif strip_type == 'WIPE':
            col = layout.column()
            col.prop(strip, "transition_type")
            col.alignment = 'RIGHT'
            col.row().prop(strip, "direction", expand=True)

            col = layout.column()
            col.prop(strip, "blur_width", slider=True)
            if strip.transition_type in {'SINGLE', 'DOUBLE'}:
                col.prop(strip, "angle")

        elif strip_type == 'GLOW':
            flow = layout.column_flow()
            flow.prop(strip, "threshold", slider=True)
            flow.prop(strip, "clamp", slider=True)
            flow.prop(strip, "boost_factor")
            flow.prop(strip, "blur_radius")
            flow.prop(strip, "quality", slider=True)
            flow.use_property_split = False
            flow.prop(strip, "use_only_boost")

        elif strip_type == 'SPEED':
            col = layout.column(align=True)
            col.prop(strip, "speed_control", text="Speed Control")
            if strip.speed_control == 'MULTIPLY':
                col.prop(strip, "speed_factor", text=" ")
            elif strip.speed_control == 'LENGTH':
                col.prop(strip, "speed_length", text=" ")
            elif strip.speed_control == 'FRAME_NUMBER':
                col.prop(strip, "speed_frame_number", text=" ")

            row = layout.row(align=True)
            if strip.speed_control != 'STRETCH':
                row.use_property_split = False
                row.prop(strip, "use_frame_interpolate", text="Interpolation")

        elif strip_type == 'TRANSFORM':
            col = layout.column()

            col.prop(strip, "interpolation")
            col.prop(strip, "translation_unit")
            col = layout.column(align=True)
            col.prop(strip, "translate_start_x", text="Position X")
            col.prop(strip, "translate_start_y", text="Y")

            col.separator()

            colsub = col.column(align=True)
            colsub.use_property_split = False
            colsub.prop(strip, "use_uniform_scale")

            if strip.use_uniform_scale:
                colsub = col.column(align=True)
                colsub.prop(strip, "scale_start_x", text="Scale")
            else:
                col.prop(strip, "scale_start_x", text="Scale X")
                col.prop(strip, "scale_start_y", text="Y")

            col = layout.column(align=True)
            col.prop(strip, "rotation_start", text="Rotation")

        elif strip_type == 'MULTICAM':
            col = layout.column(align=True)
            strip_channel = strip.channel

            col.prop(strip, "multicam_source", text="Source Channel")

            # The multicam strip needs at least 2 strips to be useful
            if strip_channel > 2:
                BT_ROW = 4
                col.label(text="Cut To")
                row = col.row()

                for i in range(1, strip_channel):
                    if (i % BT_ROW) == 1:
                        row = col.row(align=True)

                    # Workaround - .enabled has to have a separate UI block to work
                    if i == strip.multicam_source:
                        sub = row.row(align=True)
                        sub.enabled = False
                        sub.operator("sequencer.split_multicam", text="%d" % i).camera = i
                    else:
                        sub_1 = row.row(align=True)
                        sub_1.enabled = True
                        sub_1.operator("sequencer.split_multicam", text="%d" % i).camera = i

                if strip.channel > BT_ROW and (strip_channel - 1) % BT_ROW:
                    for i in range(strip.channel, strip_channel + ((BT_ROW + 1 - strip_channel) % BT_ROW)):
                        row.label(text="")
            else:
                col.separator()
                col.label(text="Two or more channels are needed below this strip", icon='INFO')

        elif strip_type == 'TEXT':
            layout = self.layout
            col = layout.column()
            col.scale_x = 1.3
            col.scale_y = 1.3
            col.use_property_split = False
            col.prop(strip, "text", text="")
            col.use_property_split = True
            layout.prop(strip, "wrap_width", text="Wrap Width")

        col = layout.column(align=True)
        if strip_type in {'CROSS', 'GAMMA_CROSS', 'WIPE', 'ALPHA_OVER', 'ALPHA_UNDER', 'OVER_DROP'}:
            col.use_property_split = False
            col.prop(strip, "use_default_fade", text="Default Fade")
            col.use_property_split = True
            if not strip.use_default_fade:
                col.prop(strip, "effect_fader", text="Effect Fader")
        elif strip_type == 'GAUSSIAN_BLUR':
            col = layout.column(align=True)
            col.prop(strip, "size_x", text="Size X")
            col.prop(strip, "size_y", text="Y")
        elif strip_type == 'COLORMIX':
            layout.prop(strip, "blend_effect", text="Blend Mode")
            row = layout.row(align=True)
            row.prop(strip, "factor", slider=True)


class SEQUENCER_PT_effect_text_layout(SequencerButtonsPanel, Panel):
    bl_label = "Layout"
    bl_parent_id = "SEQUENCER_PT_effect"
    bl_category = "Strip"

    @classmethod
    def poll(cls, context):
        strip = context.active_sequence_strip
        return strip.type == 'TEXT'

    def draw(self, context):
        strip = context.active_sequence_strip
        layout = self.layout
        layout.use_property_split = True
        col = layout.column()
        col.prop(strip, "location", text="Location")
        col.prop(strip, "align_x", text="Anchor X")
        col.prop(strip, "align_y", text="Y")


class SEQUENCER_PT_effect_text_style(SequencerButtonsPanel, Panel):
    bl_label = "Style"
    bl_parent_id = "SEQUENCER_PT_effect"
    bl_category = "Strip"

    @classmethod
    def poll(cls, context):
        strip = context.active_sequence_strip
        return strip.type == 'TEXT'

    def draw(self, context):
        strip = context.active_sequence_strip
        layout = self.layout
        layout.use_property_split = True
        col = layout.column()

        row = col.row(align=True)
        row.use_property_decorate = False
        row.template_ID(strip, "font", open="font.open", unlink="font.unlink")
        row.prop(strip, "use_bold", text="", icon="BOLD")
        row.prop(strip, "use_italic", text="", icon="ITALIC")

        col = layout.column()
        split = col.split(factor=.4, align=True)
        split.label(text="Size")
        split.prop(strip, "font_size", text="")

        split = col.split(factor=.4, align=True)
        split.label(text="Color")
        split.prop(strip, "color", text="")

        split = col.split(factor=.4, align=True)
        row = split.row()
        row.use_property_decorate = False
        row.use_property_split = False
        row = row.prop(strip, "use_shadow", text="Shadow")
        if (strip.use_shadow and (not strip.mute)):
            split.prop(strip, "shadow_color", text="")
        else:
            split.label(icon='DISCLOSURE_TRI_RIGHT')

        split = col.split(factor=.4, align=True)
        col = split.column(align=True)
        col.use_property_decorate = False
        col.use_property_split = False
        col.prop(strip, "use_box", text="Box")

        sub = split.column()
        if (strip.use_box and (not strip.mute)):
            sub.prop(strip, "box_color", text="")
            row = col.row()
            row.separator()
            row.label(text="Box Margin")
            sub.prop(strip, "box_margin", text="")
        else:
            sub.label(icon='DISCLOSURE_TRI_RIGHT')


class SEQUENCER_PT_source(SequencerButtonsPanel, Panel):
    bl_label = "Source"
    bl_options = {'DEFAULT_CLOSED'}
    bl_category = "Strip"

    @classmethod
    def poll(cls, context):
        if not cls.has_sequencer(context):
            return False

        strip = context.active_sequence_strip
        if not strip:
            return False

        return strip.type in {'MOVIE', 'IMAGE', 'SOUND'}

    def draw(self, context):
        layout = self.layout
        layout.use_property_split = True
        layout.use_property_decorate = False

        scene = context.scene
        strip = context.active_sequence_strip
        strip_type = strip.type

        layout.active = not strip.mute

        # Draw a filename if we have one.
        if strip_type == 'SOUND':
            sound = strip.sound
            layout.template_ID(strip, "sound", open="sound.open")
            if sound is not None:

                col = layout.column()
                col.prop(sound, "filepath", text="")

                col.alignment = 'RIGHT'
                sub = col.column(align=True)
                split = sub.split(factor=0.5, align=True)
                split.alignment = 'RIGHT'
                if sound.packed_file:
                    split.label(text="Unpack")
                    split.operator("sound.unpack", icon='PACKAGE', text="")
                else:
                    split.label(text="Pack")
                    split.operator("sound.pack", icon='UGLYPACKAGE', text="")

                layout.use_property_split = False
                layout.prop(sound, "use_memory_cache")

                col = layout.box()
                col = col.column(align=True)
                split = col.split(factor=0.5, align=False)
                split.alignment = 'RIGHT'
                split.label(text="Samplerate")
                split.alignment = 'LEFT'
                if sound.samplerate <= 0:
                    split.label(text="Unknown")
                else:
                    split.label(text="%d Hz" % sound.samplerate, translate=False)

                split = col.split(factor=0.5, align=False)
                split.alignment = 'RIGHT'
                split.label(text="Channels")
                split.alignment = 'LEFT'

                # FIXME(@campbellbarton): this is ugly, we may want to support a way of showing a label from an enum.
                channel_enum_items = sound.bl_rna.properties["channels"].enum_items
                split.label(text=channel_enum_items[channel_enum_items.find(sound.channels)].name)
                del channel_enum_items
        else:
            if strip_type == 'IMAGE':
                col = layout.column()
                col.prop(strip, "directory", text="")

                # Current element for the filename.
                elem = strip.strip_elem_from_frame(scene.frame_current)
                if elem:
                    col.prop(elem, "filename", text="")  # strip.elements[0] could be a fallback

                col.prop(strip.colorspace_settings, "name", text="Color Space")

                col.prop(strip, "alpha_mode", text="Alpha")
                sub = col.column(align=True)
                sub.operator("sequencer.change_path", text="Change Data/Files", icon='FILE_MOVIE').filter_image = True
            else:  # elif strip_type == 'MOVIE':
                elem = strip.elements[0]

                col = layout.column()
                col.prop(strip, "filepath", text="")
                col.prop(strip.colorspace_settings, "name", text="Color Space")
                col.prop(strip, "stream_index")

                col.use_property_split = False
                col.prop(strip, "use_deinterlace")
                col.use_property_split = True

            if scene.render.use_multiview:
                layout.prop(strip, "use_multiview")

                col = layout.column()
                col.active = strip.use_multiview

                col.row().prop(strip, "views_format", expand=True)

                box = col.box()
                box.active = strip.views_format == 'STEREO_3D'
                box.template_image_stereo_3d(strip.stereo_3d_format)

            # Resolution.
            col = layout.box()
            col = col.column(align=True)
            split = col.split(factor=0.5, align=False)
            split.alignment = 'RIGHT'
            split.label(text="Resolution")
            size = (elem.orig_width, elem.orig_height) if elem else (0, 0)
            if size[0] and size[1]:
                split.alignment = 'LEFT'
                split.label(text="%dx%d" % size, translate=False)
            else:
                split.label(text="None")
            # FPS
            if elem.orig_fps:
                split = col.split(factor=0.5, align=False)
                split.alignment = 'RIGHT'
                split.label(text="FPS")
                split.alignment = 'LEFT'
                split.label(text="%.2f" % elem.orig_fps, translate=False)


class SEQUENCER_PT_scene(SequencerButtonsPanel, Panel):
    bl_label = "Scene"
    bl_category = "Strip"

    @classmethod
    def poll(cls, context):
        if not cls.has_sequencer(context):
            return False

        strip = context.active_sequence_strip
        if not strip:
            return False

        return (strip.type == 'SCENE')

    def draw(self, context):
        strip = context.active_sequence_strip
        scene = strip.scene

        layout = self.layout
        layout.use_property_split = True
        layout.use_property_decorate = False
        layout.active = not strip.mute

        layout.template_ID(strip, "scene", text="Scene", new="scene.new_sequencer")
        layout.prop(strip, "scene_input", text="Input")

        if strip.scene_input == 'CAMERA':
            layout.template_ID(strip, "scene_camera", text="Camera")

        if scene:
            # Build a manual split layout as a hack to get proper alignment with the rest of the buttons.
            sub = layout.row(align=True)
            sub.use_property_decorate = True
            split = sub.split(factor=0.4, align=True)
            split.alignment = 'RIGHT'
            split.label(text="Volume")
            split.prop(scene, "audio_volume", text="")
            sub.use_property_decorate = False

        if strip.scene_input == 'CAMERA':
            layout = layout.column(align = True)
            layout.label(text = "Show")
            layout.use_property_split = False
            row = layout.row()
            row.separator()
            layout.prop(strip, "use_annotations", text="Annotations")
            if scene:
                # Warning, this is not a good convention to follow.
                # Expose here because setting the alpha from the 'Render' menu is very inconvenient.
                row = layout.row()
                row.separator()
                row.prop(scene.render, "film_transparent")


class SEQUENCER_PT_mask(SequencerButtonsPanel, Panel):
    bl_label = "Mask"
    bl_category = "Strip"

    @classmethod
    def poll(cls, context):
        if not cls.has_sequencer(context):
            return False

        strip = context.active_sequence_strip
        if not strip:
            return False

        return (strip.type == 'MASK')

    def draw(self, context):
        layout = self.layout
        layout.use_property_split = True

        strip = context.active_sequence_strip

        layout.active = not strip.mute

        layout.template_ID(strip, "mask")

        mask = strip.mask

        if mask:
            sta = mask.frame_start
            end = mask.frame_end
            layout.label(text=iface_("Original frame range: %d-%d (%d)") % (sta, end, end - sta + 1), translate=False)


class SEQUENCER_PT_time(SequencerButtonsPanel, Panel):
    bl_label = "Time"
    bl_options = {'DEFAULT_CLOSED'}
    bl_category = "Strip"

    @classmethod
    def poll(cls, context):
        if not cls.has_sequencer(context):
            return False

        strip = context.active_sequence_strip
        if not strip:
            return False

        return strip.type

    def draw_header_preset(self, context):
        layout = self.layout
        layout.alignment = 'RIGHT'
        strip = context.active_sequence_strip

        layout.prop(strip, "lock", text="", icon_only=True, emboss=False)

    def draw(self, context):
        from bpy.utils import smpte_from_frame

        layout = self.layout
        layout.use_property_split = False
        layout.use_property_decorate = False

        scene = context.scene
        frame_current = scene.frame_current
        strip = context.active_sequence_strip

        is_effect = isinstance(strip, bpy.types.EffectSequence)

        # Get once.
        frame_start = strip.frame_start
        frame_final_start = strip.frame_final_start
        frame_final_end = strip.frame_final_end
        frame_final_duration = strip.frame_final_duration
        frame_offset_start = strip.frame_offset_start
        frame_offset_end = strip.frame_offset_end

        length_list = (
            str(frame_start),
            str(frame_final_end),
            str(frame_final_duration),
            str(frame_offset_start),
            str(frame_offset_end),
        )

        if not is_effect:
            length_list = length_list + (
                str(strip.animation_offset_start),
                str(strip.animation_offset_end),
            )

        max_length = max(len(x) for x in length_list)
        max_factor = (1.9 - max_length) / 30

        layout.enabled = not strip.lock
        layout.active = not strip.mute

        sub = layout.row(align=True)
        split = sub.split(factor=0.5 + max_factor)
        split.alignment = 'RIGHT'
        split.label(text="Channel")
        split.prop(strip, "channel", text="")

        if not is_effect:
            split = layout.split(factor=0.5 + max_factor)
            split.alignment = 'RIGHT'
            split.label(text="Speed Factor")
            split.prop(strip, "speed_factor", text="")

        sub = layout.column(align=True)
        split = sub.split(factor=0.5 + max_factor, align=True)
        split.alignment = 'RIGHT'
        split.label(text="Start")
        split.prop(strip, "frame_start", text=smpte_from_frame(frame_start))

        split = sub.split(factor=0.5 + max_factor, align=True)
        split.alignment = 'RIGHT'
        split.label(text="Duration")
        split.prop(strip, "frame_final_duration", text=smpte_from_frame(frame_final_duration))

        # Use label, editing this value from the UI allows negative values,
        # users can adjust duration.
        split = sub.split(factor=0.5 + max_factor, align=True)
        split.alignment = 'RIGHT'
        split.label(text="End")
        split = split.split(factor=0.8 + max_factor, align=True)
        split.label(text="%14s" % smpte_from_frame(frame_final_end))
        split.alignment = 'RIGHT'
        split.label(text=str(frame_final_end) + " ")

        if not is_effect:

            layout.alignment = 'RIGHT'
            sub = layout.column(align=True)

            split = sub.split(factor=0.5 + max_factor, align=True)
            split.alignment = 'RIGHT'
            split.label(text="Strip Offset Start")
            split.prop(strip, "frame_offset_start", text=smpte_from_frame(frame_offset_start))

            split = sub.split(factor=0.5 + max_factor, align=True)
            split.alignment = 'RIGHT'
            split.label(text="End")
            split.prop(strip, "frame_offset_end", text=smpte_from_frame(frame_offset_end))

            layout.alignment = 'RIGHT'
            sub = layout.column(align=True)

            split = sub.split(factor=0.5 + max_factor, align=True)
            split.alignment = 'RIGHT'
            split.label(text="Hold Offset Start")
            split.prop(strip, "animation_offset_start", text=smpte_from_frame(strip.animation_offset_start))

            split = sub.split(factor=0.5 + max_factor, align=True)
            split.alignment = 'RIGHT'
            split.label(text="End")
            split.prop(strip, "animation_offset_end", text=smpte_from_frame(strip.animation_offset_end))

        col = layout.column(align=True)
        col = col.box()
        col.active = (
            (frame_current >= frame_final_start) and
            (frame_current <= frame_final_start + frame_final_duration)
        )

        split = col.split(factor=0.5 + max_factor, align=True)
        split.alignment = 'RIGHT'
        split.label(text="Current Frame")
        split = split.split(factor=0.8 + max_factor, align=True)
        frame_display = frame_current - frame_final_start
        split.label(text="%14s" % smpte_from_frame(frame_display))
        split.alignment = 'RIGHT'
        split.label(text=str(frame_display) + " ")

        if strip.type == 'SCENE':
            scene = strip.scene

            if scene:
                sta = scene.frame_start
                end = scene.frame_end
                split = col.split(factor=0.5 + max_factor)
                split.alignment = 'RIGHT'
                split.label(text="Original Frame Range")
                split.alignment = 'LEFT'
                split.label(text="%d-%d (%d)" % (sta, end, end - sta + 1), translate=False)


class SEQUENCER_PT_adjust_sound(SequencerButtonsPanel, Panel):
    bl_label = "Sound"
    bl_category = "Strip"

    @classmethod
    def poll(cls, context):
        if not cls.has_sequencer(context):
            return False

        strip = context.active_sequence_strip
        if not strip:
            return False

        return strip.type == 'SOUND'

    def draw(self, context):
        layout = self.layout
        layout.use_property_split = False

        st = context.space_data
        strip = context.active_sequence_strip
        sound = strip.sound
        overlay_settings = st.timeline_overlay

        layout.active = not strip.mute

        if sound is not None:
            layout.use_property_split = True
            col = layout.column()

            split = col.split(factor=0.4)
            split.alignment = 'RIGHT'
            split.label(text="Volume")
            split.prop(strip, "volume", text="")

            audio_channels = context.scene.render.ffmpeg.audio_channels
            pan_enabled = sound.use_mono and audio_channels != 'MONO'
            pan_text = "%.2f°" % (strip.pan * 90)

            split = col.split(factor=0.4)
            split.alignment = 'RIGHT'
            split.label(text="Pan", text_ctxt=i18n_contexts.id_sound)
            split.prop(strip, "pan", text="")
            split.enabled = pan_enabled

            if audio_channels != 'MONO' and audio_channels != 'STEREO':
                split = col.split(factor=0.4)
                split.alignment = 'RIGHT'
                split.label(text="Pan Angle")
                split.enabled = pan_enabled
                subsplit = split.row()
                subsplit.alignment = 'CENTER'
                subsplit.label(text=pan_text)
                subsplit.label(text=" ")  # Compensate for no decorate.
                subsplit.enabled = pan_enabled

            layout.use_property_split = False
            col = layout.column()

            col.prop(sound, "use_mono")
            if overlay_settings.waveform_display_type == 'DEFAULT_WAVEFORMS':
                col.prop(strip, "show_waveform")


class SEQUENCER_PT_adjust_comp(SequencerButtonsPanel, Panel):
    bl_label = "Compositing"
    bl_category = "Strip"

    @classmethod
    def poll(cls, context):
        if not cls.has_sequencer(context):
            return False

        strip = context.active_sequence_strip
        if not strip:
            return False

        return strip.type != 'SOUND'

    def draw(self, context):
        layout = self.layout
        layout.use_property_split = True

        strip = context.active_sequence_strip

        layout.active = not strip.mute

        col = layout.column()
        col.prop(strip, "blend_type", text="Blend")
        col.prop(strip, "blend_alpha", text="Opacity", slider=True)


class SEQUENCER_PT_adjust_transform(SequencerButtonsPanel, Panel):
    bl_label = "Transform"
    bl_category = "Strip"
    bl_options = {'DEFAULT_CLOSED'}

    @classmethod
    def poll(cls, context):
        if not cls.has_sequencer(context):
            return False

        strip = context.active_sequence_strip
        if not strip:
            return False

        return strip.type != 'SOUND'

    def draw(self, context):
        strip = context.active_sequence_strip
        layout = self.layout
        layout.use_property_split = True
        layout.active = not strip.mute

        col = layout.column(align=True)
        col.prop(strip.transform, "filter", text="Filter")

        col = layout.column(align=True)
        col.prop(strip.transform, "offset_x", text="Position X")
        col.prop(strip.transform, "offset_y", text="Y")

        col = layout.column(align=True)
        col.prop(strip.transform, "scale_x", text="Scale X")
        col.prop(strip.transform, "scale_y", text="Y")

        col = layout.column(align=True)
        col.prop(strip.transform, "rotation", text="Rotation")

        row = layout.row(heading="Mirror")
        sub = row.row(align=True)
        sub.prop(strip, "use_flip_x", text="X", toggle=True)
        sub.prop(strip, "use_flip_y", text="Y", toggle=True)


class SEQUENCER_PT_adjust_video(SequencerButtonsPanel, Panel):
    bl_label = "Video"
    bl_options = {'DEFAULT_CLOSED'}
    bl_category = "Strip"

    @classmethod
    def poll(cls, context):
        if not cls.has_sequencer(context):
            return False

        strip = context.active_sequence_strip
        if not strip:
            return False

        return strip.type in {
            'MOVIE', 'IMAGE', 'SCENE', 'MOVIECLIP', 'MASK',
            'META', 'ADD', 'SUBTRACT', 'ALPHA_OVER',
            'ALPHA_UNDER', 'CROSS', 'GAMMA_CROSS', 'MULTIPLY',
            'OVER_DROP', 'WIPE', 'GLOW', 'TRANSFORM', 'COLOR',
            'MULTICAM', 'SPEED', 'ADJUSTMENT', 'COLORMIX',
        }

    def draw(self, context):
        layout = self.layout

        layout.use_property_split = True

        col = layout.column()

        strip = context.active_sequence_strip

        layout.active = not strip.mute

        col.prop(strip, "strobe")

        if strip.type == 'MOVIECLIP':
            col = layout.column()
            col.label(text="Tracker")
            col = layout.column(align = True)
            row = col.row()
            row.separator()
            row.use_property_split = False
            row.prop(strip, "stabilize2d")
            row.prop_decorator(strip, "stabilize2d")

            col = layout.column()
            col.label(text="Distortion")
            col = layout.column(align = True)
            row = col.row()
            row.separator()
            row.use_property_split = False
            row.prop(strip, "undistort")
            row.prop_decorator(strip, "undistort")
            col.separator()

        row = col.row()
        row.use_property_split = False
        row.prop(strip, "use_reverse_frames")
        row.prop_decorator(strip, "use_reverse_frames")


class SEQUENCER_PT_adjust_color(SequencerButtonsPanel, Panel):
    bl_label = "Color"
    bl_options = {'DEFAULT_CLOSED'}
    bl_category = "Strip"

    @classmethod
    def poll(cls, context):
        if not cls.has_sequencer(context):
            return False

        strip = context.active_sequence_strip
        if not strip:
            return False

        return strip.type in {
            'MOVIE', 'IMAGE', 'SCENE', 'MOVIECLIP', 'MASK',
            'META', 'ADD', 'SUBTRACT', 'ALPHA_OVER',
            'ALPHA_UNDER', 'CROSS', 'GAMMA_CROSS', 'MULTIPLY',
            'OVER_DROP', 'WIPE', 'GLOW', 'TRANSFORM', 'COLOR',
            'MULTICAM', 'SPEED', 'ADJUSTMENT', 'COLORMIX',
        }

    def draw(self, context):
        layout = self.layout
        layout.use_property_split = True

        strip = context.active_sequence_strip

        layout.active = not strip.mute

        col = layout.column()
        col.prop(strip, "color_saturation", text="Saturation")
        col.prop(strip, "color_multiply", text="Multiply")
        row = col.row()
        row.use_property_split = False
        row.prop(strip, "use_float", text="Convert to Float")
        row.prop_decorator(strip, "use_float")


class SEQUENCER_PT_cache_settings(SequencerButtonsPanel, Panel):
    bl_label = "Cache Settings"
    bl_category = "Cache"

    @classmethod
    def poll(cls, context):
        show_developer_ui = context.preferences.view.show_developer_ui
        return cls.has_sequencer(context) and context.scene.sequence_editor and show_developer_ui

    def draw(self, context):
        layout = self.layout
        layout.use_property_split = False
        layout.use_property_decorate = False

        ed = context.scene.sequence_editor

        col = layout.column()

        col.prop(ed, "use_cache_raw")
        col.prop(ed, "use_cache_preprocessed", text="Preprocessed")
        col.prop(ed, "use_cache_composite")
        col.prop(ed, "use_cache_final")


class SEQUENCER_PT_proxy_settings(SequencerButtonsPanel, Panel):
    bl_label = "Proxy Settings"
    bl_category = "Proxy"

    @classmethod
    def poll(cls, context):
        return cls.has_sequencer(context) and context.scene.sequence_editor

    def draw(self, context):
        layout = self.layout
        layout.use_property_split = True
        layout.use_property_decorate = False

        ed = context.scene.sequence_editor
        flow = layout.column_flow()
        flow.prop(ed, "proxy_storage", text="Storage")

        if ed.proxy_storage == 'PROJECT':
            flow.prop(ed, "proxy_dir", text="Directory")

        col = layout.column()
        col.operator("sequencer.enable_proxies")
        col.operator("sequencer.rebuild_proxy", icon='LASTOPERATOR')


class SEQUENCER_PT_strip_proxy(SequencerButtonsPanel, Panel):
    bl_label = "Strip Proxy & Timecode"
    bl_category = "Proxy"

    @classmethod
    def poll(cls, context):
        if not cls.has_sequencer(context) and context.scene.sequence_editor:
            return False

        strip = context.active_sequence_strip
        if not strip:
            return False

        return strip.type in {'MOVIE', 'IMAGE'}

    def draw_header(self, context):
        strip = context.active_sequence_strip

        self.layout.prop(strip, "use_proxy", text="")

    def draw(self, context):
        layout = self.layout
        layout.use_property_split = False
        layout.use_property_decorate = False

        ed = context.scene.sequence_editor

        strip = context.active_sequence_strip

        if strip.proxy:
            proxy = strip.proxy

            if ed.proxy_storage == 'PER_STRIP':
                col = layout.column(align = True)
                col.label(text = "Custom Proxy")
                row = col.row()
                row.separator()
                row.prop(proxy, "use_proxy_custom_directory")
                row = col.row()
                row.separator()
                row.prop(proxy, "use_proxy_custom_file")
                col.use_property_split = True
                if proxy.use_proxy_custom_directory and not proxy.use_proxy_custom_file:
                    col.prop(proxy, "directory")
                if proxy.use_proxy_custom_file:
                    col.prop(proxy, "filepath")

            layout.use_property_split = True
            row = layout.row(heading="Resolutions", align=True)
            row.prop(strip.proxy, "build_25", toggle=True)
            row.prop(strip.proxy, "build_50", toggle=True)
            row.prop(strip.proxy, "build_75", toggle=True)
            row.prop(strip.proxy, "build_100", toggle=True)

            layout.use_property_split = False
            layout.prop(proxy, "use_overwrite")

            layout.use_property_split = True

            col = layout.column()
            col.prop(proxy, "quality", text="Quality")

            if strip.type == 'MOVIE':
                col = layout.column()

                col.prop(proxy, "timecode", text="Timecode Index")


class SEQUENCER_PT_strip_cache(SequencerButtonsPanel, Panel):
    bl_label = "Strip Cache"
    bl_category = "Cache"
    bl_options = {'DEFAULT_CLOSED'}

    @classmethod
    def poll(cls, context):
        show_developer_ui = context.preferences.view.show_developer_ui
        if not cls.has_sequencer(context):
            return False
        if context.active_sequence_strip is not None and show_developer_ui:
            return True
        return False

    def draw_header(self, context):
        strip = context.active_sequence_strip
        self.layout.prop(strip, "override_cache_settings", text="")

    def draw(self, context):
        layout = self.layout
        layout.use_property_split = False
        layout.use_property_decorate = False

        strip = context.active_sequence_strip
        layout.active = strip.override_cache_settings

        col = layout.column()
        col.prop(strip, "use_cache_raw")
        col.prop(strip, "use_cache_preprocessed", text="Preprocessed")
        col.prop(strip, "use_cache_composite")


class SEQUENCER_PT_preview(SequencerButtonsPanel_Output, Panel):
    bl_label = "Scene Strip Display"
    bl_space_type = 'SEQUENCE_EDITOR'
    bl_region_type = 'UI'
    bl_options = {'DEFAULT_CLOSED'}
    bl_category = "View"

    def draw(self, context):
        layout = self.layout
        layout.use_property_split = True
        layout.use_property_decorate = False

        render = context.scene.render

        col = layout.column()
        col.prop(render, "sequencer_gl_preview", text="Shading")

        if render.sequencer_gl_preview in {'SOLID', 'WIREFRAME'}:
            col.use_property_split = False
            col.prop(render, "use_sequencer_override_scene_strip")


class SEQUENCER_PT_view(SequencerButtonsPanel_Output, Panel):
    bl_label = "View Settings"
    bl_category = "View"

    def draw(self, context):
        layout = self.layout
        layout.use_property_split = True
        layout.use_property_decorate = False

        st = context.space_data
        ed = context.scene.sequence_editor

        col = layout.column()

        col.prop(st, "proxy_render_size")

        col = layout.column()
        col.use_property_split = False
        prop = col.prop(st, "use_proxies")
        if st.proxy_render_size in {'NONE', 'SCENE'}:
            col.enabled = False

        col = layout.column()
        if ed:
            col.use_property_split = False
            col.prop(ed, "use_prefetch")
            col.use_property_split = True

        col.prop(st, "display_channel", text="Channel")

        if st.display_mode == 'IMAGE':
            col.prop(st, "show_overexposed")

        elif st.display_mode == 'WAVEFORM':
            col.use_property_split = False
            col.prop(st, "show_separate_color")


class SEQUENCER_PT_view_cursor(SequencerButtonsPanel_Output, Panel):
    bl_category = "View"
    bl_label = "2D Cursor"

    def draw(self, context):
        layout = self.layout

        st = context.space_data

        layout.use_property_split = True
        layout.use_property_decorate = False

        col = layout.column()
        col.prop(st, "cursor_location", text="Location")


class SEQUENCER_PT_frame_overlay(SequencerButtonsPanel_Output, Panel):
    bl_label = "Frame Overlay"
    bl_category = "View"
    bl_options = {'DEFAULT_CLOSED'}

    @classmethod
    def poll(cls, context):
        if not context.scene.sequence_editor:
            return False
        return SequencerButtonsPanel_Output.poll(context)

    def draw_header(self, context):
        scene = context.scene
        ed = scene.sequence_editor

        self.layout.prop(ed, "show_overlay_frame", text="")

    def draw(self, context):
        layout = self.layout

        layout.operator_context = 'INVOKE_REGION_PREVIEW'
        layout.operator("sequencer.view_ghost_border", text="Set Overlay Region")
        layout.operator_context = 'INVOKE_DEFAULT'

        layout.use_property_split = True
        layout.use_property_decorate = False

        st = context.space_data
        scene = context.scene
        ed = scene.sequence_editor

        layout.active = ed.show_overlay_frame

        col = layout.column()
        col.prop(ed, "overlay_frame", text="Frame Offset")
        col.prop(st, "overlay_frame_type")
        col.use_property_split = False
        col.prop(ed, "use_overlay_frame_lock")


class SEQUENCER_PT_view_safe_areas(SequencerButtonsPanel_Output, Panel):
    bl_label = "Safe Areas"
    bl_options = {'DEFAULT_CLOSED'}
    bl_category = "View"

    @classmethod
    def poll(cls, context):
        st = context.space_data
        is_preview = st.view_type in {'PREVIEW', 'SEQUENCER_PREVIEW'}
        return is_preview and (st.display_mode == 'IMAGE')

    def draw_header(self, context):
        overlay_settings = context.space_data.preview_overlay
        self.layout.prop(overlay_settings, "show_safe_areas", text="")

    def draw(self, context):
        layout = self.layout
        layout.use_property_split = True
        overlay_settings = context.space_data.preview_overlay
        safe_data = context.scene.safe_areas

        layout.active = overlay_settings.show_safe_areas

        col = layout.column()

        sub = col.column()
        sub.prop(safe_data, "title", slider=True)
        sub.prop(safe_data, "action", slider=True)


class SEQUENCER_PT_view_safe_areas_center_cut(SequencerButtonsPanel_Output, Panel):
    bl_label = "Center-Cut Safe Areas"
    bl_parent_id = "SEQUENCER_PT_view_safe_areas"
    bl_options = {'DEFAULT_CLOSED'}
    bl_category = "View"

    def draw_header(self, context):
        st = context.space_data

        layout = self.layout
        overlay_settings = context.space_data.preview_overlay
        layout.active = overlay_settings.show_safe_areas
        layout.prop(overlay_settings, "show_safe_center", text="")

    def draw(self, context):
        layout = self.layout
        layout.use_property_split = True
        safe_data = context.scene.safe_areas
        overlay_settings = context.space_data.preview_overlay

        layout.active = overlay_settings.show_safe_areas and overlay_settings.show_safe_center

        col = layout.column()
        col.prop(safe_data, "title_center", slider=True)


class SEQUENCER_PT_modifiers(SequencerButtonsPanel, Panel):
    bl_label = "Modifiers"
    bl_category = "Modifiers"

    def draw(self, context):
        layout = self.layout
        layout.use_property_split = True

        strip = context.active_sequence_strip
        ed = context.scene.sequence_editor

        row = layout.row()
        row.use_property_split = False
        row.prop(strip, "use_linear_modifiers")
        row.prop_decorator(strip, "use_linear_modifiers")

        layout.operator_menu_enum("sequencer.strip_modifier_add", "type")
        layout.operator("sequencer.strip_modifier_copy", icon='COPYDOWN')

        for mod in strip.modifiers:
            box = layout.box()

            row = box.row()
            row.use_property_decorate = False
            row.prop(mod, "show_expanded", text="", emboss=False)
            row.prop(mod, "name", text="")

            row.prop(mod, "mute", text="")
            row.use_property_decorate = True

            sub = row.row(align=True)
            props = sub.operator("sequencer.strip_modifier_move", text="", icon='TRIA_UP')
            props.name = mod.name
            props.direction = 'UP'
            props = sub.operator("sequencer.strip_modifier_move", text="", icon='TRIA_DOWN')
            props.name = mod.name
            props.direction = 'DOWN'

            row.operator("sequencer.strip_modifier_remove", text="", icon='X', emboss=False).name = mod.name

            if mod.show_expanded:
                row = box.row()
                row.prop(mod, "input_mask_type", expand=True)

                if mod.input_mask_type == 'STRIP':
                    sequences_object = ed
                    if ed.meta_stack:
                        sequences_object = ed.meta_stack[-1]
                    box.prop_search(mod, "input_mask_strip", sequences_object, "sequences", text="Mask")
                else:
                    box.prop(mod, "input_mask_id")
                    row = box.row()
                    row.prop(mod, "mask_time", expand=True)

                if mod.type == 'COLOR_BALANCE':
                    box.prop(mod, "color_multiply")
                    draw_color_balance(box, mod.color_balance)
                elif mod.type == 'CURVES':
                    box.template_curve_mapping(mod, "curve_mapping", type='COLOR', show_tone=True)
                elif mod.type == 'HUE_CORRECT':
                    box.template_curve_mapping(mod, "curve_mapping", type='HUE')
                elif mod.type == 'BRIGHT_CONTRAST':
                    col = box.column()
                    col.prop(mod, "bright")
                    col.prop(mod, "contrast")
                elif mod.type == 'WHITE_BALANCE':
                    col = box.column()
                    col.prop(mod, "white_value")
                elif mod.type == 'TONEMAP':
                    col = box.column()
                    col.prop(mod, "tonemap_type")
                    if mod.tonemap_type == 'RD_PHOTORECEPTOR':
                        col.prop(mod, "intensity")
                        col.prop(mod, "contrast")
                        col.prop(mod, "adaptation")
                        col.prop(mod, "correction")
                    elif mod.tonemap_type == 'RH_SIMPLE':
                        col.prop(mod, "key")
                        col.prop(mod, "offset")
                        col.prop(mod, "gamma")


class SEQUENCER_PT_annotation(AnnotationDataPanel, SequencerButtonsPanel_Output, Panel):
    bl_space_type = 'SEQUENCE_EDITOR'
    bl_region_type = 'UI'
    bl_category = "View"

    @staticmethod
    def has_preview(context):
        st = context.space_data
        return st.view_type in {'PREVIEW', 'SEQUENCER_PREVIEW'}

    @classmethod
    def poll(cls, context):
        return cls.has_preview(context)

    # NOTE: this is just a wrapper around the generic GP Panel
    # But, it should only show up when there are images in the preview region


class SEQUENCER_PT_annotation_onion(AnnotationOnionSkin, SequencerButtonsPanel_Output, Panel):
    bl_space_type = 'SEQUENCE_EDITOR'
    bl_region_type = 'UI'
    bl_category = "View"

    @staticmethod
    def has_preview(context):
        st = context.space_data
        return st.view_type in {'PREVIEW', 'SEQUENCER_PREVIEW'}

    @classmethod
    def poll(cls, context):
        if context.annotation_data_owner is None:
            return False
        elif type(context.annotation_data_owner) is bpy.types.Object:
            return False
        else:
            gpl = context.active_annotation_layer
            if gpl is None:
                return False

        return cls.has_preview(context)

    # NOTE: this is just a wrapper around the generic GP Panel
    # But, it should only show up when there are images in the preview region


class SEQUENCER_PT_custom_props(SequencerButtonsPanel, PropertyPanel, Panel):
    COMPAT_ENGINES = {'BLENDER_RENDER', 'BLENDER_EEVEE', 'BLENDER_WORKBENCH'}
    _context_path = "active_sequence_strip"
    _property_type = (bpy.types.Sequence,)
    bl_category = "Strip"


class SEQUENCER_PT_snapping(Panel):
    bl_space_type = 'SEQUENCE_EDITOR'
    bl_region_type = 'HEADER'
    bl_label = "Snapping"

    def draw(self, context):
        tool_settings = context.tool_settings
        sequencer_tool_settings = tool_settings.sequencer_tool_settings

        layout = self.layout
        layout.use_property_split = False
        layout.use_property_decorate = False

        col = layout.column(align = True)
        col.label(text = "Snap to")
        row = col.row()
        row.separator()
        row.prop(sequencer_tool_settings, "snap_to_current_frame")
        row = col.row()
        row.separator()
        row.prop(sequencer_tool_settings, "snap_to_hold_offset")

        col = layout.column(align = True)
        col.label(text = "Ignore")
        row = col.row()
        row.separator()
        row.prop(sequencer_tool_settings, "snap_ignore_muted", text="Muted Strips")
        row = col.row()
        row.separator()
        row.prop(sequencer_tool_settings, "snap_ignore_sound",text="Sound Strips")

        col = layout.column(align = True)
        col.label(text = "Current Frame")
        row = col.row()
        row.separator()
        row.prop(sequencer_tool_settings, "use_snap_current_frame_to_strips", text="Snap to Strips")


class SEQUENCER_PT_view_options(bpy.types.Panel):
    bl_label = "View Options"
    bl_category = "View"
    bl_space_type = 'SEQUENCE_EDITOR'
    bl_region_type = 'HEADER'

    def draw(self, context):
        layout = self.layout

        st = context.space_data
        overlay_settings = st.preview_overlay
        is_preview = st.view_type in {'PREVIEW', 'SEQUENCER_PREVIEW'}
        is_sequencer_view = st.view_type in {'SEQUENCER', 'SEQUENCER_PREVIEW'}
        tool_settings = context.tool_settings

        if is_sequencer_view:

            col = layout.column(align = True)
            if st.view_type == 'SEQUENCER':

                split = layout.split(factor = 0.6)
                col = split.column()
                col.use_property_split = False
                col.prop(st, "show_backdrop", text="Preview as Backdrop")
                col = split.column()
                if st.show_backdrop:
                    col.label(icon='DISCLOSURE_TRI_DOWN')
                else:
                    col.label(icon='DISCLOSURE_TRI_RIGHT')

                if is_preview or st.show_backdrop:
                    row = layout.row()
                    row.separator()
                    row.prop(st, "show_transform_preview", text="Preview During Transform")

            else:

                col.prop(st, "show_transform_preview", text="Preview During Transform")

            col = layout.column(align = True)
            col.prop(st, "show_seconds")
            col.prop(st, "show_locked_time")

            layout.menu("SEQUENCER_MT_view_cache")

            layout.use_property_split = False
            layout.prop(st, "show_markers")

        if is_preview:
            layout.use_property_split = False
            if st.display_mode == 'IMAGE':
                layout.prop(overlay_settings, "show_metadata")

            layout.use_property_split = False
            layout.prop(st, "use_zoom_to_fit")


        if is_sequencer_view:

            col = layout.column(align = True)
            col.prop(tool_settings, "lock_markers")
            col.prop(st, "use_marker_sync")
            col.prop(st, "use_clamp_view")


class SEQUENCER_MT_fades_add(Menu):
    bl_label = "Fade"

    def draw(self, context):
        layout = self.layout

        layout.operator("sequencer.fades_add", text="Fade In and Out", icon='IPO_EASE_IN_OUT').type = 'IN_OUT'
        layout.operator("sequencer.fades_add", text="Fade In", icon='IPO_EASE_IN').type = 'IN'
        layout.operator("sequencer.fades_add", text="Fade Out", icon='IPO_EASE_OUT').type = 'OUT'
        layout.operator("sequencer.fades_add", text="From current Frame", icon='BEFORE_CURRENT_FRAME').type = 'CURSOR_FROM'
        layout.operator("sequencer.fades_add", text="To current Frame", icon='AFTER_CURRENT_FRAME').type = 'CURSOR_TO'


classes = (
    ALL_MT_editormenu,
    SEQUENCER_MT_change,
    SEQUENCER_HT_tool_header,
    SEQUENCER_HT_header,
    SEQUENCER_MT_editor_menus,
    SEQUENCER_MT_range,
    SEQUENCER_MT_view_pie_menus,
    SEQUENCER_MT_view,
    SEQUENCER_MT_export,
    SEQUENCER_MT_view_cache,
    SEQUENCER_MT_preview_zoom,
    SEQUENCER_MT_proxy,
    SEQUENCER_MT_select_handle,
    SEQUENCER_MT_select_channel,
    SEQUENCER_MT_select_linked,
    SEQUENCER_MT_select,
    SEQUENCER_MT_marker,
    SEQUENCER_MT_navigation,
    SEQUENCER_MT_add,
    SEQUENCER_MT_add_scene,
    SEQUENCER_MT_add_effect,
    SEQUENCER_MT_add_transitions,
    SEQUENCER_MT_add_empty,
    SEQUENCER_MT_strip_effect,
    SEQUENCER_MT_strip_movie,
    SEQUENCER_MT_strip,
    SEQUENCER_MT_strip_transform,
    SEQUENCER_MT_strip_input,
    SEQUENCER_MT_strip_lock_mute,
    SEQUENCER_MT_image,
    SEQUENCER_MT_image_transform,
    SEQUENCER_MT_image_clear,
    SEQUENCER_MT_image_apply,
    SEQUENCER_MT_color_tag_picker,
    SEQUENCER_MT_context_menu,
    SEQUENCER_MT_preview_context_menu,
    SEQUENCER_MT_pivot_pie,
    SEQUENCER_MT_view_pie,
    SEQUENCER_MT_preview_view_pie,

    SEQUENCER_PT_color_tag_picker,

    SEQUENCER_PT_active_tool,
    SEQUENCER_PT_strip,

    SEQUENCER_PT_gizmo_display,
    SEQUENCER_PT_overlay,
    SEQUENCER_PT_preview_overlay,
    SEQUENCER_PT_sequencer_overlay,

    SEQUENCER_PT_effect,
    SEQUENCER_PT_scene,
    SEQUENCER_PT_mask,
    SEQUENCER_PT_effect_text_style,
    SEQUENCER_PT_effect_text_layout,

    SEQUENCER_PT_adjust_comp,
    SEQUENCER_PT_adjust_transform,
    SEQUENCER_PT_adjust_crop,
    SEQUENCER_PT_adjust_video,
    SEQUENCER_PT_adjust_color,
    SEQUENCER_PT_adjust_sound,

    SEQUENCER_PT_time,
    SEQUENCER_PT_source,

    SEQUENCER_PT_modifiers,

    SEQUENCER_PT_cache_settings,
    SEQUENCER_PT_strip_cache,
    SEQUENCER_PT_proxy_settings,
    SEQUENCER_PT_strip_proxy,

    SEQUENCER_PT_custom_props,

    SEQUENCER_PT_view,
    SEQUENCER_PT_view_cursor,
    SEQUENCER_PT_frame_overlay,
    SEQUENCER_PT_view_safe_areas,
    SEQUENCER_PT_view_safe_areas_center_cut,
    SEQUENCER_PT_preview,

    SEQUENCER_PT_annotation,
    SEQUENCER_PT_annotation_onion,

    SEQUENCER_PT_snapping,

#BFA
    SEQUENCER_PT_view_options,
    SEQUENCER_MT_fades_add
)

if __name__ == "__main__":  # only for live edit.
    from bpy.utils import register_class
    for cls in classes:
        register_class(cls)<|MERGE_RESOLUTION|>--- conflicted
+++ resolved
@@ -429,7 +429,6 @@
         is_preview = st.view_type in {'PREVIEW', 'SEQUENCER_PREVIEW'}
         is_sequencer_view = st.view_type in {'SEQUENCER', 'SEQUENCER_PREVIEW'}
 
-<<<<<<< HEAD
         preferences = context.preferences
         addon_prefs = preferences.addons["bforartists_toolbar_settings"].preferences
 
@@ -438,16 +437,9 @@
         # if st.view_type == 'PREVIEW':
         #     # Specifying the REGION_PREVIEW context is needed in preview-only
         #     # mode, else the lookup for the shortcut will fail in
-        #     # wm_keymap_item_find_props() (see T32595).
+        #     # wm_keymap_item_find_props() (see #32595).
         #     layout.operator_context = 'INVOKE_REGION_PREVIEW'
         layout.prop(st, "show_region_toolbar")
-=======
-        if st.view_type == 'PREVIEW':
-            # Specifying the REGION_PREVIEW context is needed in preview-only
-            # mode, else the lookup for the shortcut will fail in
-            # wm_keymap_item_find_props() (see #32595).
-            layout.operator_context = 'INVOKE_REGION_PREVIEW'
->>>>>>> 9a16f60c
         layout.prop(st, "show_region_ui")
         layout.prop(st, "show_region_tool_header")
 
@@ -462,15 +454,8 @@
         layout.separator()
 
         layout.operator_context = 'INVOKE_REGION_WIN'
-<<<<<<< HEAD
         layout.operator("view2d.zoom_in", icon = "ZOOM_IN")
         layout.operator("view2d.zoom_out", icon = "ZOOM_OUT")
-=======
-        if st.view_type == 'PREVIEW':
-            # See above (#32595)
-            layout.operator_context = 'INVOKE_REGION_PREVIEW'
-        layout.operator("sequencer.view_selected", text="Frame Selected")
->>>>>>> 9a16f60c
 
         if is_sequencer_view:
             layout.operator_context = 'INVOKE_REGION_WIN'
@@ -986,17 +971,6 @@
             layout.operator("sequencer.split", text="Split", icon='CUT').type = 'SOFT'
             layout.operator("sequencer.split", text="Hold Split", icon='HOLD_SPLIT').type = 'HARD'
 
-<<<<<<< HEAD
-=======
-            props = layout.operator("sequencer.split", text="Split")
-            props.type = 'SOFT'
-            props.side = 'RIGHT'
-
-            props = layout.operator("sequencer.split", text="Hold Split")
-            props.type = 'HARD'
-            props.side = 'RIGHT'
-
->>>>>>> 9a16f60c
             layout.separator()
 
         if has_sequencer:
