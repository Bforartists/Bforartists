# ##### BEGIN GPL LICENSE BLOCK #####
#
#  This program is free software; you can redistribute it and/or
#  modify it under the terms of the GNU General Public License
#  as published by the Free Software Foundation; either version 2
#  of the License, or (at your option) any later version.
#
#  This program is distributed in the hope that it will be useful,
#  but WITHOUT ANY WARRANTY; without even the implied warranty of
#  MERCHANTABILITY or FITNESS FOR A PARTICULAR PURPOSE.  See the
#  GNU General Public License for more details.
#
#  You should have received a copy of the GNU General Public License
#  along with this program; if not, write to the Free Software Foundation,
#  Inc., 51 Franklin Street, Fifth Floor, Boston, MA 02110-1301, USA.
#
# ##### END GPL LICENSE BLOCK #####

# <pep8 compliant>
import bpy
from bpy.types import (
    Header,
    Menu,
    Panel,
)
from bpy.app.translations import (
    contexts as i18n_contexts,
    pgettext_iface as iface_,
)
from bl_ui.properties_grease_pencil_common import (
    AnnotationDataPanel,
)
from bl_ui.space_toolsystem_common import (
    ToolActivePanelHelper,
)
from rna_prop_ui import PropertyPanel


def act_strip(context):
    try:
        return context.scene.sequence_editor.active_strip
    except AttributeError:
        return None


def selected_sequences_len(context):
    selected_sequences = getattr(context, "selected_sequences", None)
    if selected_sequences is None:
        return 0
    return len(selected_sequences)


def draw_color_balance(layout, color_balance):

    layout.use_property_split = False

    flow = layout.grid_flow(row_major=True, columns=0, even_columns=True, even_rows=False, align=False)
    col = flow.column()

    box = col.box()
    split = box.split(factor=0.35)
    col = split.column(align=True)
    col.label(text="Lift:")
    col.separator()
    col.separator()
    col.prop(color_balance, "lift", text="")
    col.prop(color_balance, "invert_lift", text="Invert", icon='ARROW_LEFTRIGHT')
    split.template_color_picker(color_balance, "lift", value_slider=True, cubic=True)

    col = flow.column()

    box = col.box()
    split = box.split(factor=0.35)
    col = split.column(align=True)
    col.label(text="Gamma:")
    col.separator()
    col.separator()
    col.prop(color_balance, "gamma", text="")
    col.prop(color_balance, "invert_gamma", text="Invert", icon='ARROW_LEFTRIGHT')
    split.template_color_picker(color_balance, "gamma", value_slider=True, lock_luminosity=True, cubic=True)

    col = flow.column()

    box = col.box()
    split = box.split(factor=0.35)
    col = split.column(align=True)
    col.label(text="Gain:")
    col.separator()
    col.separator()
    col.prop(color_balance, "gain", text="")
    col.prop(color_balance, "invert_gain", text="Invert", icon='ARROW_LEFTRIGHT')
    split.template_color_picker(color_balance, "gain", value_slider=True, lock_luminosity=True, cubic=True)


class SEQUENCER_PT_active_tool(ToolActivePanelHelper, Panel):
    bl_space_type = 'SEQUENCE_EDITOR'
    bl_region_type = 'UI'
    bl_category = "Tool"


class SEQUENCER_HT_tool_header(Header):
    bl_space_type = 'SEQUENCE_EDITOR'
    bl_region_type = 'TOOL_HEADER'

    def draw(self, context):
        layout = self.layout

        self.draw_tool_settings(context)

        # TODO: options popover.

    def draw_tool_settings(self, context):
        layout = self.layout

        # Active Tool
        # -----------
        from bl_ui.space_toolsystem_common import ToolSelectPanelHelper
        tool = ToolSelectPanelHelper.draw_active_tool_header(context, layout)
        tool_mode = context.mode if tool is None else tool.mode


class SEQUENCER_HT_header(Header):
    bl_space_type = 'SEQUENCE_EDITOR'

    def draw(self, context):
        layout = self.layout

        st = context.space_data

        ALL_MT_editormenu.draw_hidden(context, layout) # bfa - show hide the editormenu
        layout.prop(st, "view_type", text="")
        SEQUENCER_MT_editor_menus.draw_collapsible(context, layout)

        if st.view_type in {'PREVIEW', 'SEQUENCER_PREVIEW'}:

            layout.separator_spacer()

            layout.prop(st, "display_mode", text="", icon_only=True)

            layout.prop(st, "preview_channels", text="", icon_only=True)

            gpd = context.gpencil_data
            tool_settings = context.tool_settings

            # Proportional editing
            if gpd and gpd.use_stroke_edit_mode:
                row = layout.row(align=True)
                row.prop(tool_settings, "use_proportional_edit", icon_only=True)
                if tool_settings.use_proportional_edit:
                    row.prop(tool_settings, "proportional_edit_falloff", icon_only=True)

# bfa - show hide the editormenu
class ALL_MT_editormenu(Menu):
    bl_label = ""

    def draw(self, context):
        self.draw_menus(self.layout, context)

    @staticmethod
    def draw_menus(layout, context):

        row = layout.row(align=True)
        row.template_header() # editor type menus

class SEQUENCER_MT_editor_menus(Menu):
    bl_idname = "SEQUENCER_MT_editor_menus"
    bl_label = ""

    def draw(self, context):
        layout = self.layout
        st = context.space_data

        layout.menu("SEQUENCER_MT_view")
        layout.menu("SEQUENCER_MT_export")

        if st.view_type in {'SEQUENCER', 'SEQUENCER_PREVIEW'}:
            layout.menu("SEQUENCER_MT_navigation")
            layout.menu("SEQUENCER_MT_select")
            if st.show_markers:
                layout.menu("SEQUENCER_MT_marker")
            layout.menu("SEQUENCER_MT_add")
            layout.menu("SEQUENCER_MT_strip")


class SEQUENCER_MT_view_cache(Menu):
    bl_label = "Cache"

    def draw(self, context):
        layout = self.layout

        ed = context.scene.sequence_editor
        layout.prop(ed, "show_cache")
        layout.separator()

        col = layout.column()
        col.enabled = ed.show_cache

        col.prop(ed, "show_cache_final_out")
        col.prop(ed, "show_cache_raw")
        col.prop(ed, "show_cache_preprocessed")
        col.prop(ed, "show_cache_composite")


class SEQUENCER_MT_range(Menu):
    bl_label = "Range"

    def draw(self, _context):
        layout = self.layout

        layout.operator("anim.previewrange_set", text="Set Preview Range", icon = "PREVIEW_RANGE")
        layout.operator("sequencer.set_range_to_strips", text="Set Preview Range to Strips", icon = "PREVIEW_RANGE").preview = True
        layout.operator("anim.previewrange_clear", text="Clear Preview Range", icon = "CLEAR")

        layout.separator()

        layout.operator("anim.start_frame_set", text="Set Start Frame", icon = "AFTER_CURRENT_FRAME")
        layout.operator("anim.end_frame_set", text="Set End Frame", icon = "BEFORE_CURRENT_FRAME")
        layout.operator("sequencer.set_range_to_strips", text="Set Frame Range to Strips", icon = "PREVIEW_RANGE")

class SEQUENCER_MT_preview_zoom(Menu):
    bl_label = "Fractional Zoom"

    def draw(self, _context):
        layout = self.layout
        layout.operator_context = 'INVOKE_REGION_PREVIEW'

        ratios = ((1, 8), (1, 4), (1, 2), (1, 1), (2, 1), (4, 1), (8, 1))

        for i, (a, b) in enumerate(ratios):
            if i in {3, 4}:  # Draw separators around Zoom 1:1.
                layout.separator()

            layout.operator(
                "sequencer.view_zoom_ratio",
                text=iface_("Zoom %d:%d") % (a, b), icon = "ZOOM_SET",
                translate=False,
            ).ratio = a / b
        layout.operator_context = 'INVOKE_DEFAULT'


class SEQUENCER_MT_proxy(Menu):
    bl_label = "Proxy"

    def draw(self, context):
        layout = self.layout

        st = context.space_data
        col = layout.column()
        col.operator("sequencer.enable_proxies", text="Setup")
        col.operator("sequencer.rebuild_proxy", text="Rebuild")
        col.enabled = selected_sequences_len(context) >= 1
        layout.prop(st, "proxy_render_size", text="")


class SEQUENCER_MT_view(Menu):
    bl_label = "View"

    def draw(self, context):
        layout = self.layout

        st = context.space_data
        is_preview = st.view_type in {'PREVIEW', 'SEQUENCER_PREVIEW'}
        is_sequencer_view = st.view_type in {'SEQUENCER', 'SEQUENCER_PREVIEW'}
        scene = context.scene
        ed = scene.sequence_editor

        if st.view_type == 'PREVIEW':
            # Specifying the REGION_PREVIEW context is needed in preview-only
            # mode, else the lookup for the shortcut will fail in
            # wm_keymap_item_find_props() (see T32595).
            layout.operator_context = 'INVOKE_REGION_PREVIEW'
        layout.prop(st, "show_region_ui")
        layout.prop(st, "show_region_toolbar")
        layout.operator_context = 'INVOKE_DEFAULT'

        if is_sequencer_view:
            layout.prop(st, "show_region_hud")

        layout.separator()

        if is_sequencer_view:
            layout.operator_context = 'INVOKE_REGION_WIN'
            layout.operator("sequencer.view_all", text="Frame All", icon = "VIEWALL" )
            layout.operator("sequencer.view_selected", text = "Frame Selected", icon='VIEW_SELECTED')
            layout.operator("view2d.zoom_border", text = "Zoom Border", icon = "ZOOM_BORDER")

        if is_preview:
            layout.operator_context = 'INVOKE_REGION_PREVIEW'

            layout.separator()

            layout.operator("sequencer.view_all_preview", text="Fit Preview in window", icon = "VIEW_FIT")

            if is_sequencer_view:
                layout.menu("SEQUENCER_MT_preview_zoom", text="Fractional Preview Zoom")
            else:
                layout.operator("view2d.zoom_border", text="Zoom Border", icon = "ZOOM_BORDER")
                layout.menu("SEQUENCER_MT_preview_zoom")

            layout.separator()

            layout.menu("SEQUENCER_MT_proxy")

            layout.operator_context = 'INVOKE_DEFAULT'

        if is_sequencer_view:
            layout.separator()

            layout.operator_context = 'INVOKE_DEFAULT'

            layout.separator()
            layout.operator_context = 'INVOKE_REGION_WIN'
            layout.operator("sequencer.refresh_all", icon='FILE_REFRESH', text="Refresh All")

        layout.separator()

        layout.operator("render.opengl", text="Sequence Render Image", icon='RENDER_STILL').sequencer = True
        props = layout.operator("render.opengl", text="Sequence Render Animation", icon='RENDER_ANIMATION')
        props.animation = True
        props.sequencer = True

        layout.separator()

        # Note that the context is needed for the shortcut to display properly.
        layout.operator_context = 'INVOKE_REGION_PREVIEW' if is_preview else 'INVOKE_REGION_WIN'
        props = layout.operator(
            "wm.context_toggle_enum",
            text="Toggle Sequencer/Preview",
            icon='SEQ_SEQUENCER' if is_preview else 'SEQ_PREVIEW',
        )
        props.data_path = "space_data.view_type"
        props.value_1 = 'SEQUENCER'
        props.value_2 = 'PREVIEW'
        layout.operator_context = 'INVOKE_DEFAULT'

        layout.separator()

        layout.menu("INFO_MT_area")


class SEQUENCER_MT_export(Menu):
    bl_label = "Export"

    def draw(self, context):
        layout = self.layout

        layout.operator("sequencer.export_subtitles", text="Export Subtitles", icon='EXPORT')


# Workaround to separate the tooltips
class SEQUENCER_MT_select_inverse(bpy.types.Operator):
    """Inverts the current selection """      # blender will use this as a tooltip for menu items and buttons.
    bl_idname = "sequencer.select_all_inverse"        # unique identifier for buttons and menu items to reference.
    bl_label = "Select Inverse"         # display name in the interface.
    bl_options = {'REGISTER', 'UNDO'}  # enable undo for the operator.

    def execute(self, context):        # execute() is called by blender when running the operator.
        bpy.ops.sequencer.select_all(action = 'INVERT')
        return {'FINISHED'}

# Workaround to separate the tooltips
class SEQUENCER_MT_select_none(bpy.types.Operator):
    """Deselects everything """      # blender will use this as a tooltip for menu items and buttons.
    bl_idname = "sequencer.select_all_none"        # unique identifier for buttons and menu items to reference.
    bl_label = "Select None"         # display name in the interface.
    bl_options = {'REGISTER', 'UNDO'}  # enable undo for the operator.

    def execute(self, context):        # execute() is called by blender when running the operator.
        bpy.ops.sequencer.select_all(action = 'DESELECT')
        return {'FINISHED'}

class SEQUENCER_MT_select_handle(Menu):
    bl_label = "Select Handle"

    def draw(self, _context):
        layout = self.layout

        layout.operator("sequencer.select_handles", text="Both", icon = "RESTRICT_SELECT_OFF").side = 'BOTH'
        layout.operator("sequencer.select_handles", text="Left", icon = "RESTRICT_SELECT_OFF").side = 'LEFT'
        layout.operator("sequencer.select_handles", text="Right", icon = "RESTRICT_SELECT_OFF").side = 'RIGHT'


class SEQUENCER_MT_select_channel(Menu):
    bl_label = "Select Channel"

    def draw(self, _context):
        layout = self.layout

        layout.operator("sequencer.select_side", text="Left", icon = "RESTRICT_SELECT_OFF").side = 'LEFT'
        layout.operator("sequencer.select_side", text="Right", icon = "RESTRICT_SELECT_OFF").side = 'RIGHT'
        layout.separator()
        layout.operator("sequencer.select_side", text="Both Sides", icon = "RESTRICT_SELECT_OFF").side = 'BOTH'


class SEQUENCER_MT_select_linked(Menu):
    bl_label = "Select Linked"

    def draw(self, _context):
        layout = self.layout

        layout.operator("sequencer.select_linked", text="All", icon='SELECT_ALL')
        layout.operator("sequencer.select_less", text="Less", icon = "SELECTLESS")
        layout.operator("sequencer.select_more", text="More", icon = "SELECTMORE")


class SEQUENCER_MT_select(Menu):
    bl_label = "Select"

    def draw(self, _context):
        layout = self.layout

        layout.operator("sequencer.select_all", text="All", icon='SELECT_ALL').action = 'SELECT'
        layout.operator("sequencer.select_all_none", text="None", icon='SELECT_NONE') # bfa - separated tooltip
        layout.operator("sequencer.select_all_inverse", text="Inverse", icon='INVERSE') # bfa - separated tooltip

        layout.separator()

        layout.operator("sequencer.select_box", text="Box Select", icon='BORDER_RECT')
        props = layout.operator("sequencer.select_box", text="Box Select (Include Handles)", icon='BORDER_RECT')
        props.include_handles = True

        layout.separator()

        layout.operator_menu_enum("sequencer.select_side_of_frame", "side", text="Side of Frame")
        layout.menu("SEQUENCER_MT_select_handle", text="Handle")
        layout.menu("SEQUENCER_MT_select_channel", text="Channel")
        layout.menu("SEQUENCER_MT_select_linked", text="Linked")

        layout.separator()
        layout.operator_menu_enum("sequencer.select_grouped", "type", text="Grouped")


class SEQUENCER_MT_marker(Menu):
    bl_label = "Marker"

    def draw(self, context):
        layout = self.layout

        st = context.space_data
        is_sequencer_view = st.view_type in {'SEQUENCER', 'SEQUENCER_PREVIEW'}

        from bl_ui.space_time import marker_menu_generic
        marker_menu_generic(layout, context)


class SEQUENCER_MT_change(Menu):
    bl_label = "Change"

    def draw(self, context):
        layout = self.layout
        strip = act_strip(context)

        layout.operator_context = 'INVOKE_REGION_WIN'

        layout.operator_menu_enum("sequencer.change_effect_input", "swap")
        layout.operator_menu_enum("sequencer.change_effect_type", "type")
        prop = layout.operator("sequencer.change_path", text="Path/Files")

        if strip:
            strip_type = strip.type

            if strip_type == 'IMAGE':
                prop.filter_image = True
            elif strip_type == 'MOVIE':
                prop.filter_movie = True
            elif strip_type == 'SOUND':
                prop.filter_sound = True


class SEQUENCER_MT_navigation(Menu):
    bl_label = "Navi"

    def draw(self, _context):
        layout = self.layout

        layout.operator("screen.animation_play", icon='PLAY')

        layout.separator()

        layout.operator("sequencer.view_frame", icon = "VIEW_FRAME" )

        layout.separator()

        props = layout.operator("sequencer.strip_jump", text="Jump to Previous Strip", icon='PREVIOUSACTIVE')
        props.next = False
        props.center = False
        props = layout.operator("sequencer.strip_jump", text="Jump to Next Strip", icon='NEXTACTIVE')
        props.next = True
        props.center = False

        layout.separator()

        props = layout.operator("sequencer.strip_jump", text="Jump to Previous Strip (Center)", icon='PREVIOUSACTIVE')
        props.next = False
        props.center = True
        props = layout.operator("sequencer.strip_jump", text="Jump to Next Strip (Center)", icon='NEXTACTIVE')
        props.next = True
        props.center = True

        layout.separator()

        layout.menu("SEQUENCER_MT_range")


class SEQUENCER_MT_add(Menu):
    bl_label = "Add"
    bl_translation_context = i18n_contexts.operator_default

    def draw(self, context):

        layout = self.layout
        layout.operator_context = 'INVOKE_REGION_WIN'

        bpy_data_scenes_len = len(bpy.data.scenes)
        if bpy_data_scenes_len > 10:
            layout.operator_context = 'INVOKE_DEFAULT'
            layout.operator("sequencer.scene_strip_add", text="Scene...", icon='SCENE_DATA')
        elif bpy_data_scenes_len > 1:
            layout.operator_menu_enum("sequencer.scene_strip_add", "scene", text="Scene", icon='SCENE_DATA')
        else:
            layout.menu("SEQUENCER_MT_add_empty", text="Scene", icon='SCENE_DATA')
        del bpy_data_scenes_len

        bpy_data_movieclips_len = len(bpy.data.movieclips)
        if bpy_data_movieclips_len > 10:
            layout.operator_context = 'INVOKE_DEFAULT'
            layout.operator("sequencer.movieclip_strip_add", text="Clip...", icon='TRACKER')
        elif bpy_data_movieclips_len > 0:
            layout.operator_menu_enum("sequencer.movieclip_strip_add", "clip", text="Clip", icon='TRACKER')
        else:
            layout.menu("SEQUENCER_MT_add_empty", text="Clip", icon='TRACKER')
        del bpy_data_movieclips_len

        bpy_data_masks_len = len(bpy.data.masks)
        if bpy_data_masks_len > 10:
            layout.operator_context = 'INVOKE_DEFAULT'
            layout.operator("sequencer.mask_strip_add", text="Mask...", icon='MOD_MASK')
        elif bpy_data_masks_len > 0:
            layout.operator_menu_enum("sequencer.mask_strip_add", "mask", text="Mask", icon='MOD_MASK')
        else:
            layout.menu("SEQUENCER_MT_add_empty", text="Mask", icon='MOD_MASK')
        del bpy_data_masks_len

        layout.separator()

        layout.operator("sequencer.movie_strip_add", text="Movie", icon='FILE_MOVIE')
        layout.operator("sequencer.sound_strip_add", text="Sound", icon='FILE_SOUND')
        layout.operator("sequencer.image_strip_add", text="Image/Sequence", icon='FILE_IMAGE')

        layout.separator()

        layout.operator_context = 'INVOKE_REGION_WIN'
        layout.operator("sequencer.effect_strip_add", text="Color", icon='COLOR').type = 'COLOR'
        layout.operator("sequencer.effect_strip_add", text="Text", icon='FONT_DATA').type = 'TEXT'

        layout.separator()

        layout.operator("sequencer.effect_strip_add", text="Adjustment Layer", icon='COLOR').type = 'ADJUSTMENT'

        layout.operator_context = 'INVOKE_DEFAULT'
        layout.menu("SEQUENCER_MT_add_effect", icon='SHADERFX')

        col = layout.column()
        col.menu("SEQUENCER_MT_add_transitions", icon='ARROW_LEFTRIGHT')
        col.enabled = selected_sequences_len(context) >= 2

        col = layout.column()
        col.operator_menu_enum("sequencer.fades_add", "type", text="Fade", icon='IPO_EASE_IN_OUT')
        col.enabled = selected_sequences_len(context) >= 1
        col.operator("sequencer.fades_clear", text="Clear Fade", icon="CLEAR")


class SEQUENCER_MT_add_empty(Menu):
    bl_label = "Empty"

    def draw(self, _context):
        layout = self.layout

        layout.label(text="No Items Available")


class SEQUENCER_MT_add_transitions(Menu):
    bl_label = "Transition"

    def draw(self, context):

        layout = self.layout

        col = layout.column()

        col.operator("sequencer.crossfade_sounds", text="Sound Crossfade", icon='SPEAKER')

        col.separator()

        col.operator("sequencer.effect_strip_add", text="Cross", icon='NODE_VECTOR').type = 'CROSS'
        col.operator("sequencer.effect_strip_add", text="Gamma Cross", icon='NODE_GAMMA').type = 'GAMMA_CROSS'

        col.separator()

        col.operator("sequencer.effect_strip_add", text="Wipe", icon='NODE_VECTOR_TRANSFORM').type = 'WIPE'
        col.enabled = selected_sequences_len(context) >= 2


class SEQUENCER_MT_add_effect(Menu):
    bl_label = "Effect Strip"

    def draw(self, context):

        layout = self.layout
        layout.operator_context = 'INVOKE_REGION_WIN'

        col = layout.column()
        col.operator("sequencer.effect_strip_add", text="Add", icon='SEQ_ADD').type = 'ADD'
        col.operator("sequencer.effect_strip_add", text="Subtract", icon='NODE_INVERT').type = 'SUBTRACT'
        col.operator("sequencer.effect_strip_add", text="Multiply", icon='SEQ_MULTIPLY').type = 'MULTIPLY'
        col.operator("sequencer.effect_strip_add", text="Over Drop", icon='SEQ_ALPHA_OVER').type = 'OVER_DROP'
        col.operator("sequencer.effect_strip_add", text="Alpha Over", icon='IMAGE_ALPHA').type = 'ALPHA_OVER'
        col.operator("sequencer.effect_strip_add", text="Alpha Under", icon='NODE_HOLDOUTSHADER').type = 'ALPHA_UNDER'
        col.operator("sequencer.effect_strip_add", text="Color Mix", icon='NODE_MIXRGB').type = 'COLORMIX'
        col.enabled = selected_sequences_len(context) >= 2

        layout.separator()

        layout.operator("sequencer.effect_strip_add", text="Multicam Selector", icon='SEQ_MULTICAM').type = 'MULTICAM'

        layout.separator()

        col = layout.column()
        col.operator("sequencer.effect_strip_add", text="Transform", icon='TRANSFORM_MOVE').type = 'TRANSFORM'
        col.operator("sequencer.effect_strip_add", text="Speed Control", icon='NODE_CURVE_TIME').type = 'SPEED'

        col.separator()

        col.operator("sequencer.effect_strip_add", text="Glow", icon='LIGHT_SUN').type = 'GLOW'
        col.operator("sequencer.effect_strip_add", text="Gaussian Blur", icon='NODE_BLUR').type = 'GAUSSIAN_BLUR'
        col.enabled = selected_sequences_len(context) != 0


class SEQUENCER_MT_strip_transform(Menu):
    bl_label = "Transform"

    def draw(self, _context):
        layout = self.layout

        layout.operator("transform.seq_slide", text="Move", icon = "TRANSFORM_MOVE")
        layout.operator("transform.transform", text="Move/Extend from Current Frame", icon = "SEQ_MOVE_EXTEND").mode = 'TIME_EXTEND'
        layout.operator("sequencer.slip", text="Slip Strip Contents", icon = "SEQ_SLIP_CONTENTS")

        layout.separator()
        layout.operator("sequencer.swap", text="Swap Strip Left", icon = "SEQ_SWAP_LEFT").side = 'LEFT'
        layout.operator("sequencer.swap", text="Swap Strip Right", icon = "SEQ_SWAP_RIGHT").side = 'RIGHT'

        layout.separator()
        layout.operator("sequencer.gap_remove", icon = "SEQ_REMOVE_GAPS").all = False
        layout.operator("sequencer.gap_insert", icon = "SEQ_INSERT_GAPS")


class SEQUENCER_MT_strip_input(Menu):
    bl_label = "Inputs"

    def draw(self, context):
        layout = self.layout
        strip = act_strip(context)

        layout.operator("sequencer.reload", text="Reload Strips", icon = "FILE_REFRESH")
        layout.operator("sequencer.reload", text="Reload Strips and Adjust Length", icon = "FILE_REFRESH").adjust_length = True
        prop = layout.operator("sequencer.change_path", text="Change Path/Files", icon = "FILE_MOVIE")
        layout.operator("sequencer.swap_data", text="Swap Data", icon = "SWAP")

        if strip:
            strip_type = strip.type

            if strip_type == 'IMAGE':
                prop.filter_image = True
            elif strip_type == 'MOVIE':
                prop.filter_movie = True
            elif strip_type == 'SOUND':
                prop.filter_sound = True


class SEQUENCER_MT_strip_lock_mute(Menu):
    bl_label = "Lock/Mute"

    def draw(self, _context):
        layout = self.layout

        layout.operator("sequencer.lock", icon='LOCKED')
        layout.operator("sequencer.unlock", icon='UNLOCKED')

        layout.separator()

        layout.operator("sequencer.mute", icon='HIDE_ON').unselected = False
        layout.operator("sequencer.unmute", icon='HIDE_OFF').unselected = False
        layout.operator("sequencer.mute", text="Mute Unselected Strips", icon='HIDE_UNSELECTED').unselected = True
        layout.operator("sequencer.unmute", text="Unmute Deselected Strips", icon='SHOW_UNSELECTED').unselected = True


class SEQUENCER_MT_strip_effect(Menu):
    bl_label = "Effect Strip"

    def draw(self, _context):
        layout = self.layout

        layout.operator_menu_enum("sequencer.change_effect_input", "swap")
        layout.operator_menu_enum("sequencer.change_effect_type", "type")
        layout.operator("sequencer.reassign_inputs", icon='RANDOMIZE_TRANSFORM')
        layout.operator("sequencer.swap_inputs", icon='RANDOMIZE')


class SEQUENCER_MT_strip_movie(Menu):
    bl_label = "Movie Strip"

    def draw(self, _context):
        layout = self.layout

        layout.operator("sequencer.rendersize", icon='RENDER_REGION')
        layout.operator("sequencer.deinterlace_selected_movies", icon='SEQ_DEINTERLACE')


class SEQUENCER_MT_strip(Menu):
    bl_label = "Strip"

    def draw(self, context):
        layout = self.layout

        layout.operator_context = 'INVOKE_REGION_WIN'

        layout.separator()
        layout.menu("SEQUENCER_MT_strip_transform")
        layout.operator("sequencer.snap", icon = "SEQ_SNAP_STRIP")
        layout.operator("sequencer.offset_clear", icon = "SEQ_CLEAR_OFFSET")

        layout.separator()
        layout.operator("sequencer.split", text="Split", icon='CUT').type = 'SOFT'
        layout.operator("sequencer.split", text="Hold Split", icon='CUT').type = 'HARD'

        layout.separator()
        layout.operator("sequencer.copy", text="Copy", icon='COPYDOWN')
        layout.operator("sequencer.paste", text="Paste", icon='PASTEDOWN')
        layout.operator("sequencer.duplicate_move", icon='DUPLICATE')
        layout.operator("sequencer.delete", text="Delete", icon='DELETE')

        strip = act_strip(context)

        if strip:
            strip_type = strip.type

            if strip_type != 'SOUND':
                layout.separator()
                layout.operator_menu_enum("sequencer.strip_modifier_add", "type", text="Add Strip Modifier")
                layout.operator("sequencer.strip_modifier_copy", text="Copy Modifiers to Selection", icon='COPYDOWN')

            if strip_type in {
                    'CROSS', 'ADD', 'SUBTRACT', 'ALPHA_OVER', 'ALPHA_UNDER',
                    'GAMMA_CROSS', 'MULTIPLY', 'OVER_DROP', 'WIPE', 'GLOW',
                    'TRANSFORM', 'COLOR', 'SPEED', 'MULTICAM', 'ADJUSTMENT',
                    'GAUSSIAN_BLUR',
            }:
                layout.separator()
                layout.menu("SEQUENCER_MT_strip_effect")
            elif strip_type == 'MOVIE':
                layout.separator()
                layout.menu("SEQUENCER_MT_strip_movie")
            elif strip_type == 'IMAGE':
                layout.separator()
                layout.operator("sequencer.rendersize", icon='RENDER_REGION')
                layout.operator("sequencer.images_separate", icon='SEPARATE')
            elif strip_type == 'TEXT':
                layout.separator()
                layout.menu("SEQUENCER_MT_strip_effect")
            elif strip_type == 'META':
                layout.separator()
                layout.operator("sequencer.meta_make", icon='ADD_METASTRIP')
                layout.operator("sequencer.meta_separate", icon='REMOVE_METASTRIP')
                layout.operator("sequencer.meta_toggle", text="Toggle Meta", icon='TOGGLE_META')
            if strip_type != 'META':
                layout.separator()
                layout.operator("sequencer.meta_make", icon='ADD_METASTRIP')
                layout.operator("sequencer.meta_toggle", text="Toggle Meta", icon='TOGGLE_META')

        layout.separator()
        layout.menu("SEQUENCER_MT_strip_lock_mute")

        layout.separator()
        layout.menu("SEQUENCER_MT_strip_input")


class SEQUENCER_MT_context_menu(Menu):
    bl_label = "Sequencer Context Menu"

    def draw(self, context):
        layout = self.layout

        layout.operator_context = 'INVOKE_REGION_WIN'

        layout.operator("sequencer.split", text="Split", icon='CUT').type = 'SOFT'

        layout.separator()

        layout.operator("sequencer.copy", text="Copy", icon='COPYDOWN')
        layout.operator("sequencer.paste", text="Paste", icon='PASTEDOWN')
        layout.operator("sequencer.duplicate_move", icon='DUPLICATE')
        props = layout.operator("wm.call_panel", text="Rename", icon = "RENAME")
        props.name = "TOPBAR_PT_name"
        props.keep_open = False
        layout.operator("sequencer.delete", text="Delete", icon='DELETE')

        layout.separator()

        layout.operator("sequencer.slip", text="Slip Strip Contents", icon = "SEQ_SLIP_CONTENTS")
        layout.operator("sequencer.snap", icon = "SEQ_SNAP_STRIP")

        layout.separator()

        layout.operator("sequencer.set_range_to_strips", text="Set Preview Range to Strips", icon = "PREVIEW_RANGE").preview = True

        layout.separator()

        layout.operator("sequencer.gap_remove", icon = "SEQ_REMOVE_GAPS").all = False
        layout.operator("sequencer.gap_insert", icon = "SEQ_INSERT_GAPS")

        layout.separator()

        strip = act_strip(context)

        if strip:
            strip_type = strip.type
            selected_sequences_count = selected_sequences_len(context)

            if strip_type != 'SOUND':
                layout.separator()
                layout.operator_menu_enum("sequencer.strip_modifier_add", "type", text="Add Modifier")
                layout.operator("sequencer.strip_modifier_copy", text="Copy Modifiers to Selection", icon='COPYDOWN')

                if selected_sequences_count >= 2:
                    layout.separator()
                    col = layout.column()
                    col.menu("SEQUENCER_MT_add_transitions", text="Add Transition")

            elif selected_sequences_count >= 2:
                layout.separator()
                layout.operator("sequencer.crossfade_sounds", text="Crossfade Sounds", icon='SPEAKER')

            if selected_sequences_count >= 1:
                col = layout.column()
                col.operator_menu_enum("sequencer.fades_add", "type", text="Fade")
                layout.operator("sequencer.fades_clear", text="Clear Fade", icon="CLEAR")

            if strip_type in {
                    'CROSS', 'ADD', 'SUBTRACT', 'ALPHA_OVER', 'ALPHA_UNDER',
                    'GAMMA_CROSS', 'MULTIPLY', 'OVER_DROP', 'WIPE', 'GLOW',
                    'TRANSFORM', 'COLOR', 'SPEED', 'MULTICAM', 'ADJUSTMENT',
                    'GAUSSIAN_BLUR',
            }:
                layout.separator()
                layout.menu("SEQUENCER_MT_strip_effect")
            elif strip_type == 'MOVIE':
                layout.separator()
                layout.menu("SEQUENCER_MT_strip_movie")
            elif strip_type == 'IMAGE':
                layout.separator()
                layout.operator("sequencer.rendersize", icon='RENDER_REGION')
                layout.operator("sequencer.images_separate", icon='SEPARATE')
            elif strip_type == 'TEXT':
                layout.separator()
                layout.menu("SEQUENCER_MT_strip_effect")
            elif strip_type == 'META':
                layout.separator()
                layout.operator("sequencer.meta_make", icon='ADD_METASTRIP')
                layout.operator("sequencer.meta_separate", icon='REMOVE_METASTRIP')
                layout.operator("sequencer.meta_toggle", text="Toggle Meta", icon='TOGGLE_META')
            if strip_type != 'META':
                layout.separator()
                layout.operator("sequencer.meta_make", icon='ADD_METASTRIP')
                layout.operator("sequencer.meta_toggle", text="Toggle Meta", icon='TOGGLE_META')

        layout.separator()

        layout.menu("SEQUENCER_MT_strip_lock_mute")


class SequencerButtonsPanel:
    bl_space_type = 'SEQUENCE_EDITOR'
    bl_region_type = 'UI'

    @staticmethod
    def has_sequencer(context):
        return (context.space_data.view_type in {'SEQUENCER', 'SEQUENCER_PREVIEW'})

    @classmethod
    def poll(cls, context):
        return cls.has_sequencer(context) and (act_strip(context) is not None)


class SequencerButtonsPanel_Output:
    bl_space_type = 'SEQUENCE_EDITOR'
    bl_region_type = 'UI'

    @staticmethod
    def has_preview(context):
        st = context.space_data
        return (st.view_type in {'PREVIEW', 'SEQUENCER_PREVIEW'}) or st.show_backdrop

    @classmethod
    def poll(cls, context):
        return cls.has_preview(context)


class SEQUENCER_PT_strip(SequencerButtonsPanel, Panel):
    bl_label = ""
    bl_options = {'HIDE_HEADER'}
    bl_category = "Strip"

    def draw(self, context):
        layout = self.layout
        strip = act_strip(context)
        strip_type = strip.type

        if strip_type in {
                'ADD', 'SUBTRACT', 'ALPHA_OVER', 'ALPHA_UNDER', 'MULTIPLY',
                'OVER_DROP', 'GLOW', 'TRANSFORM', 'SPEED', 'MULTICAM',
                'GAUSSIAN_BLUR', 'COLORMIX',
        }:
            icon_header = 'SHADERFX'
        elif strip_type in {
                'CROSS', 'GAMMA_CROSS', 'WIPE',
        }:
            icon_header = 'ARROW_LEFTRIGHT'
        elif strip_type == 'SCENE':
            icon_header = 'SCENE_DATA'
        elif strip_type == 'MOVIECLIP':
            icon_header = 'TRACKER'
        elif strip_type == 'MASK':
            icon_header = 'MOD_MASK'
        elif strip_type == 'MOVIE':
            icon_header = 'FILE_MOVIE'
        elif strip_type == 'SOUND':
            icon_header = 'FILE_SOUND'
        elif strip_type == 'IMAGE':
            icon_header = 'FILE_IMAGE'
        elif strip_type == 'COLOR':
            icon_header = 'COLOR'
        elif strip_type == 'TEXT':
            icon_header = 'FONT_DATA'
        elif strip_type == 'ADJUSTMENT':
            icon_header = 'COLOR'
        elif strip_type == 'META':
            icon_header = 'SEQ_STRIP_META'
        else:
            icon_header = 'SEQ_SEQUENCER'

        row = layout.row()
        row.label(text="", icon=icon_header)
        row.prop(strip, "name", text="")
        row.prop(strip, "mute", toggle=True, icon_only=True, emboss=False)


class SEQUENCER_PT_adjust_transform_offset(SequencerButtonsPanel, Panel):
    bl_label = "Offset"
    bl_parent_id = "SEQUENCER_PT_adjust_transform"
    bl_options = {'DEFAULT_CLOSED'}
    bl_category = "Strip"

    @classmethod
    def poll(cls, context):
        strip = act_strip(context)
        return strip.type != 'SOUND'

    def draw_header(self, context):
        strip = act_strip(context)
        self.layout.prop(strip, "use_translation", text="")

    def draw(self, context):
        strip = act_strip(context)
        layout = self.layout
        layout.use_property_split = True

        layout.active = strip.use_translation and (not strip.mute)

        col = layout.column(align=True)
        col.prop(strip.transform, "offset_x", text="Position X")
        col.prop(strip.transform, "offset_y", text="Y")


class SEQUENCER_PT_adjust_transform_crop(SequencerButtonsPanel, Panel):
    bl_label = "Crop"
    bl_parent_id = "SEQUENCER_PT_adjust_transform"
    bl_options = {'DEFAULT_CLOSED'}
    bl_category = "Strip"

    @classmethod
    def poll(cls, context):
        strip = act_strip(context)
        return strip.type != 'SOUND'

    def draw_header(self, context):
        strip = act_strip(context)
        self.layout.prop(strip, "use_crop", text="")

    def draw(self, context):
        strip = act_strip(context)
        layout = self.layout
        layout.use_property_split = True

        layout.active = strip.use_crop and (not strip.mute)

        col = layout.column(align=True)
        col.prop(strip.crop, "min_x")
        col.prop(strip.crop, "max_x")
        col.prop(strip.crop, "max_y")
        col.prop(strip.crop, "min_y")


class SEQUENCER_PT_effect(SequencerButtonsPanel, Panel):
    bl_label = "Effect Strip"
    bl_category = "Strip"

    @classmethod
    def poll(cls, context):
        if not cls.has_sequencer(context):
            return False

        strip = act_strip(context)
        if not strip:
            return False

        return strip.type in {
            'ADD', 'SUBTRACT', 'ALPHA_OVER', 'ALPHA_UNDER',
            'CROSS', 'GAMMA_CROSS', 'MULTIPLY', 'OVER_DROP',
            'WIPE', 'GLOW', 'TRANSFORM', 'COLOR', 'SPEED',
            'MULTICAM', 'GAUSSIAN_BLUR', 'TEXT', 'COLORMIX'
        }

    def draw(self, context):
        layout = self.layout
        layout.use_property_split = True
        layout.use_property_decorate = False

        strip = act_strip(context)

        layout.active = not strip.mute

        if strip.input_count > 0:
            col = layout.column()
            row = col.row()
            row.prop(strip, "input_1")

            if strip.input_count > 1:
                row.operator("sequencer.swap_inputs", text="", icon='SORT_ASC')
                row = col.row()
                row.prop(strip, "input_2")
                row.operator("sequencer.swap_inputs", text="", icon='SORT_DESC')

        strip_type = strip.type

        if strip_type == 'COLOR':
            layout.template_color_picker(strip, "color", value_slider=True, cubic=True)
            layout.prop(strip, "color", text="")

        elif strip_type == 'WIPE':
            col = layout.column()
            col.prop(strip, "transition_type")
            col.alignment = 'RIGHT'
            col.row().prop(strip, "direction", expand=True)

            col = layout.column()
            col.prop(strip, "blur_width", slider=True)
            if strip.transition_type in {'SINGLE', 'DOUBLE'}:
                col.prop(strip, "angle")

        elif strip_type == 'GLOW':
            flow = layout.column_flow()
            flow.prop(strip, "threshold", slider=True)
            flow.prop(strip, "clamp", slider=True)
            flow.prop(strip, "boost_factor")
            flow.prop(strip, "blur_radius")
            flow.prop(strip, "quality", slider=True)
            flow.use_property_split = False
            flow.prop(strip, "use_only_boost")

        elif strip_type == 'SPEED':
<<<<<<< HEAD
            layout.use_property_split = False
            layout.prop(strip, "use_default_fade", text="Stretch to input strip length")
            layout.use_property_split = True
=======
            layout.prop(strip, "use_default_fade", text="Stretch to Input Strip Length")
>>>>>>> afd7b6ea
            if not strip.use_default_fade:
                layout.use_property_split = False
                layout.prop(strip, "use_as_speed")
                layout.use_property_split = True
                if strip.use_as_speed:
                    layout.prop(strip, "speed_factor")
                else:
                    layout.prop(strip, "speed_factor", text="Frame Number")
                    layout.use_property_split = False
                    layout.prop(strip, "use_scale_to_length")

        elif strip_type == 'TRANSFORM':
            col = layout.column()

            col.prop(strip, "interpolation")
            col.prop(strip, "translation_unit")
            col = layout.column(align=True)
            col.prop(strip, "translate_start_x", text="Position X")
            col.prop(strip, "translate_start_y", text="Y")

            col.separator()

            colsub = col.column(align=True)
            colsub.use_property_split = False
            colsub.prop(strip, "use_uniform_scale")

            if strip.use_uniform_scale:
                colsub = col.column(align=True)
                colsub.prop(strip, "scale_start_x", text="Scale")
            else:
                col.prop(strip, "scale_start_x", text="Scale X")
                col.prop(strip, "scale_start_y", text="Y")

            col = layout.column(align=True)
            col.prop(strip, "rotation_start", text="Rotation")

        elif strip_type == 'MULTICAM':
            col = layout.column(align=True)
            strip_channel = strip.channel

            col.prop(strip, "multicam_source", text="Source Channel")

            # The multicam strip needs at least 2 strips to be useful
            if strip_channel > 2:
                BT_ROW = 4
<<<<<<< HEAD
                col.label(text="Cut to")
=======
                col.label(text="Cut To")
>>>>>>> afd7b6ea
                row = col.row()

                for i in range(1, strip_channel):
                    if (i % BT_ROW) == 1:
                        row = col.row(align=True)

                    # Workaround - .enabled has to have a separate UI block to work
                    if i == strip.multicam_source:
                        sub = row.row(align=True)
                        sub.enabled = False
                        sub.operator("sequencer.split_multicam", text="%d" % i).camera = i
                    else:
                        sub_1 = row.row(align=True)
                        sub_1.enabled = True
                        sub_1.operator("sequencer.split_multicam", text="%d" % i).camera = i

                if strip.channel > BT_ROW and (strip_channel - 1) % BT_ROW:
                    for i in range(strip.channel, strip_channel + ((BT_ROW + 1 - strip_channel) % BT_ROW)):
                        row.label(text="")
            else:
                col.separator()
                col.label(text="Two or more channels are needed below this strip", icon='INFO')

        elif strip_type == 'TEXT':
            layout = self.layout
            col = layout.column()
            col.scale_x = 1.3
            col.scale_y = 1.3
            col.use_property_split = False
            col.prop(strip, "text", text="")
            col.use_property_split = True
            layout.prop(strip, "wrap_width", text="Wrap Width")

        col = layout.column(align=True)
        if strip_type == 'SPEED':
            col.use_property_split = True
            col.prop(strip, "multiply_speed")
            col.use_property_split = False
            col.prop(strip, "use_frame_interpolate")

        elif strip_type in {'CROSS', 'GAMMA_CROSS', 'WIPE', 'ALPHA_OVER', 'ALPHA_UNDER', 'OVER_DROP'}:
<<<<<<< HEAD
            col.use_property_split = False
            col.prop(strip, "use_default_fade", text="Default fade")
            col.use_property_split = True
=======
            col.prop(strip, "use_default_fade", text="Default Fade")
>>>>>>> afd7b6ea
            if not strip.use_default_fade:
                col.prop(strip, "effect_fader", text="Effect Fader")
        elif strip_type == 'GAUSSIAN_BLUR':
            col = layout.column(align=True)
            col.prop(strip, "size_x", text="Size X")
            col.prop(strip, "size_y", text="Y")
        elif strip_type == 'COLORMIX':
            layout.prop(strip, "blend_effect", text="Blend Mode")
            row = layout.row(align=True)
            row.prop(strip, "factor", slider=True)


class SEQUENCER_PT_effect_text_layout(SequencerButtonsPanel, Panel):
    bl_label = "Layout"
    bl_parent_id = "SEQUENCER_PT_effect"
    bl_category = "Strip"

    @classmethod
    def poll(cls, context):
        strip = act_strip(context)
        return strip.type == 'TEXT'

    def draw(self, context):
        strip = act_strip(context)
        layout = self.layout
        layout.use_property_split = True
        col = layout.column()
        col.prop(strip, "location", text="Location")
        col.prop(strip, "align_x", text="Anchor X")
        col.prop(strip, "align_y", text="Y")


class SEQUENCER_PT_effect_text_style(SequencerButtonsPanel, Panel):
    bl_label = "Style"
    bl_parent_id = "SEQUENCER_PT_effect"
    bl_category = "Strip"

    @classmethod
    def poll(cls, context):
        strip = act_strip(context)
        return strip.type == 'TEXT'

    def draw(self, context):
        strip = act_strip(context)
        layout = self.layout
        layout.use_property_split = True
        col = layout.column()
        col.template_ID(strip, "font", open="font.open", unlink="font.unlink")
        col.prop(strip, "font_size")
        col.prop(strip, "color")

        row = layout.row(align=True, heading="Shadow")
        row.use_property_decorate = False
        sub = row.row(align=True)
        sub.prop(strip, "use_shadow", text="")
        subsub = sub.row(align=True)
        subsub.active = strip.use_shadow and (not strip.mute)
        subsub.prop(strip, "shadow_color", text="")
        row.prop_decorator(strip, "shadow_color")


class SEQUENCER_PT_source(SequencerButtonsPanel, Panel):
    bl_label = "Source"
    bl_options = {'DEFAULT_CLOSED'}
    bl_category = "Strip"

    @classmethod
    def poll(cls, context):
        if not cls.has_sequencer(context):
            return False

        strip = act_strip(context)
        if not strip:
            return False

        return strip.type in {'MOVIE', 'IMAGE', 'SOUND'}

    def draw(self, context):
        layout = self.layout
        layout.use_property_split = True
        layout.use_property_decorate = False

        scene = context.scene
        strip = act_strip(context)
        strip_type = strip.type

        layout.active = not strip.mute

        # Draw a filename if we have one.
        if strip_type == 'SOUND':
            sound = strip.sound
            layout.template_ID(strip, "sound", open="sound.open")
            if sound is not None:

                col = layout.column()
                col.prop(sound, "filepath", text="")

                col.alignment = 'RIGHT'
                sub = col.column(align=True)
                split = sub.split(factor=0.5, align=True)
                split.alignment = 'RIGHT'
                if sound.packed_file:
                    split.label(text="Unpack")
                    split.operator("sound.unpack", icon='PACKAGE', text="")
                else:
                    split.label(text="Pack")
                    split.operator("sound.pack", icon='UGLYPACKAGE', text="")

                layout.use_property_split = False
                layout.prop(sound, "use_memory_cache")
        else:
            if strip_type == 'IMAGE':
                col = layout.column()
                col.prop(strip, "directory", text="")

                # Current element for the filename.
                elem = strip.strip_elem_from_frame(scene.frame_current)
                if elem:
                    col.prop(elem, "filename", text="")  # strip.elements[0] could be a fallback

                col.prop(strip.colorspace_settings, "name", text="Color Space")

                col.prop(strip, "alpha_mode", text="Alpha")
                sub = col.column(align=True)
                sub.operator("sequencer.change_path", text="Change Data/Files", icon='FILEBROWSER').filter_image = True
            else:  # elif strip_type == 'MOVIE':
                elem = strip.elements[0]

                col = layout.column()
                col.prop(strip, "filepath", text="")
                col.prop(strip.colorspace_settings, "name", text="Color Space")
                col.prop(strip, "mpeg_preseek")
                col.prop(strip, "stream_index")

                col.use_property_split = False
                col.prop(strip, "use_deinterlace")
                col.use_property_split = True

            if scene.render.use_multiview:
                layout.prop(strip, "use_multiview")

                col = layout.column()
                col.active = strip.use_multiview

                col.row().prop(strip, "views_format", expand=True)

            box = col.box()
            box.active = strip.views_format == 'STEREO_3D'
            box.template_image_stereo_3d(strip.stereo_3d_format)

            # Resolution.
            col = layout.column(align=True)
            col = col.box()
            split = col.split(factor=0.5, align=False)
            split.alignment = 'RIGHT'
            split.label(text="Resolution")
            size = (elem.orig_width, elem.orig_height) if elem else (0, 0)
            if size[0] and size[1]:
                split.alignment = 'LEFT'
                split.label(text="%dx%d" % size, translate=False)
            else:
                split.label(text="None")


class SEQUENCER_PT_sound(SequencerButtonsPanel, Panel):
    bl_label = "Sound"
    bl_parent_id = ""
    bl_category = "Strip"

    @classmethod
    def poll(cls, context):
        if not cls.has_sequencer(context):
            return False

        strip = act_strip(context)
        if not strip:
            return False

        return (strip.type == 'SOUND')

    def draw(self, context):
        layout = self.layout
        layout.use_property_split = True

        strip = act_strip(context)
        sound = strip.sound

        layout.active = not strip.mute

        layout.template_ID(strip, "sound", open="sound.open")
        if sound is not None:
            layout.prop(sound, "filepath", text="")

            layout.use_property_split = True
            layout.use_property_decorate = False

            layout.alignment = 'RIGHT'
            sub = layout.column(align=True)
            split = sub.split(factor=0.5, align=True)
            split.alignment = 'RIGHT'
            if sound.packed_file:
                split.label(text="Unpack")
                split.operator("sound.unpack", icon='PACKAGE', text="")
            else:
                split.label(text="Pack")
                split.operator("sound.pack", icon='UGLYPACKAGE', text="")

            layout.prop(sound, "use_memory_cache")


class SEQUENCER_PT_scene(SequencerButtonsPanel, Panel):
    bl_label = "Scene"
    bl_category = "Strip"

    @classmethod
    def poll(cls, context):
        if not cls.has_sequencer(context):
            return False

        strip = act_strip(context)
        if not strip:
            return False

        return (strip.type == 'SCENE')

    def draw(self, context):
        layout = self.layout
        layout.use_property_split = True
        layout.use_property_decorate = False

        strip = act_strip(context)

        layout.active = not strip.mute

        layout.template_ID(strip, "scene")

        scene = strip.scene
        layout.prop(strip, "scene_input")

        if scene:
            layout.prop(scene, "audio_volume", text="Volume")

        if strip.scene_input == 'CAMERA':
            layout.alignment = 'RIGHT'
            sub = layout.column(align=True)
            split = sub.split(factor=0.5, align=True)
            split.alignment = 'RIGHT'
            split.label(text="Camera")
            split.template_ID(strip, "scene_camera")

            layout.use_property_split = False

            layout.prop(strip, "use_grease_pencil", text="Show Grease Pencil")

            if scene:
                # Warning, this is not a good convention to follow.
                # Expose here because setting the alpha from the 'Render' menu is very inconvenient.
                # layout.label(text="Preview")
                layout.prop(scene.render, "film_transparent")


class SEQUENCER_PT_mask(SequencerButtonsPanel, Panel):
    bl_label = "Mask"
    bl_category = "Strip"

    @classmethod
    def poll(cls, context):
        if not cls.has_sequencer(context):
            return False

        strip = act_strip(context)
        if not strip:
            return False

        return (strip.type == 'MASK')

    def draw(self, context):
        layout = self.layout
        layout.use_property_split = True

        strip = act_strip(context)

        layout.active = not strip.mute

        layout.template_ID(strip, "mask")

        mask = strip.mask

        if mask:
            sta = mask.frame_start
            end = mask.frame_end
            layout.label(text=iface_("Original frame range: %d-%d (%d)") % (sta, end, end - sta + 1), translate=False)


class SEQUENCER_PT_time(SequencerButtonsPanel, Panel):
    bl_label = "Time"
    bl_options = {'DEFAULT_CLOSED'}
    bl_category = "Strip"

    @classmethod
    def poll(cls, context):
        if not cls.has_sequencer(context):
            return False

        strip = act_strip(context)
        if not strip:
            return False

        return strip.type

    def draw_header_preset(self, context):
        layout = self.layout
        layout.alignment = 'RIGHT'
        strip = act_strip(context)

        layout.prop(strip, "lock", text="", icon_only=True, emboss=False)

    def draw(self, context):
        from bpy.utils import smpte_from_frame

        layout = self.layout
        layout.use_property_split = False
        layout.use_property_decorate = False

        scene = context.scene
        frame_current = scene.frame_current
        strip = act_strip(context)

        is_effect = isinstance(strip, bpy.types.EffectSequence)

        # Get once.
        frame_start = strip.frame_start
        frame_final_start = strip.frame_final_start
        frame_final_end = strip.frame_final_end
        frame_final_duration = strip.frame_final_duration
        frame_offset_start = strip.frame_offset_start
        frame_offset_end = strip.frame_offset_end

        length_list = (
            str(frame_start),
            str(frame_final_end),
            str(frame_final_duration),
            str(frame_offset_start),
            str(frame_offset_end),
        )

        if not is_effect:
            length_list = length_list + (
                str(strip.animation_offset_start),
                str(strip.animation_offset_end),
            )

        max_length = max(len(x) for x in length_list)
        max_factor = (1.9 - max_length) / 30

        layout.enabled = not strip.lock
        layout.active = not strip.mute

        sub = layout.row(align=True)
        split = sub.split(factor=0.5 + max_factor)
        split.alignment = 'RIGHT'
        split.label(text="Channel")
        split.prop(strip, "channel", text="")

        sub = layout.column(align=True)
        split = sub.split(factor=0.5 + max_factor, align=True)
        split.alignment = 'RIGHT'
        split.label(text="Start")
        split.prop(strip, "frame_start", text=smpte_from_frame(frame_start))

        split = sub.split(factor=0.5 + max_factor, align=True)
        split.alignment = 'RIGHT'
        split.label(text="Duration")
        split.prop(strip, "frame_final_duration", text=smpte_from_frame(frame_final_duration))

        # Use label, editing this value from the UI allows negative values,
        # users can adjust duration.
        split = sub.split(factor=0.5 + max_factor, align=True)
        split.alignment = 'RIGHT'
        split.label(text="End")
        split = split.split(factor=0.8 + max_factor, align=True)
        split.label(text="%14s" % smpte_from_frame(frame_final_end))
        split.alignment = 'RIGHT'
        split.label(text=str(frame_final_end) + " ")

        if not is_effect:

            layout.alignment = 'RIGHT'
            sub = layout.column(align=True)

            split = sub.split(factor=0.5 + max_factor, align=True)
            split.alignment = 'RIGHT'
            split.label(text="Strip Offset Start")
            split.prop(strip, "frame_offset_start", text=smpte_from_frame(frame_offset_start))

            split = sub.split(factor=0.5 + max_factor, align=True)
            split.alignment = 'RIGHT'
            split.label(text="End")
            split.prop(strip, "frame_offset_end", text=smpte_from_frame(frame_offset_end))

            layout.alignment = 'RIGHT'
            sub = layout.column(align=True)

            split = sub.split(factor=0.5 + max_factor, align=True)
            split.alignment = 'RIGHT'
            split.label(text="Hold Offset Start")
            split.prop(strip, "animation_offset_start", text=smpte_from_frame(strip.animation_offset_start))

            split = sub.split(factor=0.5 + max_factor, align=True)
            split.alignment = 'RIGHT'
            split.label(text="End")
            split.prop(strip, "animation_offset_end", text=smpte_from_frame(strip.animation_offset_end))

        col = layout.column(align=True)
        col = col.box()
        col.active = (
            (frame_current >= frame_final_start) and
            (frame_current <= frame_final_start + frame_final_duration)
        )

        split = col.split(factor=0.5 + max_factor, align=True)
        split.alignment = 'RIGHT'
        split.label(text="Current Frame")
        split = split.split(factor=0.8 + max_factor, align=True)
        frame_display = frame_current - frame_final_start
        split.label(text="%14s" % smpte_from_frame(frame_display))
        split.alignment = 'RIGHT'
        split.label(text=str(frame_display) + " ")

        if strip.type == 'SCENE':
            scene = strip.scene

            if scene:
                sta = scene.frame_start
                end = scene.frame_end
                split = col.split(factor=0.5 + max_factor)
                split.alignment = 'RIGHT'
                split.label(text="Original Frame Range")
                split.alignment = 'LEFT'
                split.label(text="%d-%d (%d)" % (sta, end, end - sta + 1), translate=False)


class SEQUENCER_PT_adjust(SequencerButtonsPanel, Panel):
    bl_label = "Adjust"
    bl_category = "Strip"

    def draw(self, context):
        pass


class SEQUENCER_PT_adjust_sound(SequencerButtonsPanel, Panel):
    bl_label = "Sound"
    bl_parent_id = "SEQUENCER_PT_adjust"
    bl_category = "Strip"

    @classmethod
    def poll(cls, context):
        strip = act_strip(context)
        return strip.type == 'SOUND'

    def draw(self, context):
        layout = self.layout
        layout.use_property_split = True

        st = context.space_data
        strip = act_strip(context)
        sound = strip.sound

        layout.active = not strip.mute

        col = layout.column()

        col.prop(strip, "volume", text="Volume")
        col.prop(strip, "pitch")

        col = layout.column()
        col.prop(strip, "pan")
        col.enabled = sound is not None and sound.use_mono

        if sound is not None:
            col = layout.column()
            if st.waveform_display_type == 'DEFAULT_WAVEFORMS':
                row = col.row()
                row.use_property_split = False
                row.prop(strip, "show_waveform")
                row.prop_decorator(strip, "show_waveform")
            col.use_property_split = False
            col.prop(sound, "use_mono")


class SEQUENCER_PT_adjust_comp(SequencerButtonsPanel, Panel):
    bl_label = "Compositing"
    bl_parent_id = "SEQUENCER_PT_adjust"
    bl_category = "Strip"

    @classmethod
    def poll(cls, context):
        strip = act_strip(context)
        return strip.type != 'SOUND'

    def draw(self, context):
        layout = self.layout
        layout.use_property_split = True

        strip = act_strip(context)

        layout.active = not strip.mute

        col = layout.column()
        col.prop(strip, "blend_type", text="Blend")
        col.prop(strip, "blend_alpha", text="Opacity", slider=True)


class SEQUENCER_PT_adjust_transform(SequencerButtonsPanel, Panel):
    bl_label = "Transform"
    bl_parent_id = "SEQUENCER_PT_adjust"
    bl_category = "Strip"

    @classmethod
    def poll(cls, context):
        if not cls.has_sequencer(context):
            return False

        strip = act_strip(context)
        if not strip:
            return False

        return strip.type in {
            'MOVIE', 'IMAGE', 'SCENE', 'MOVIECLIP', 'MASK',
            'META', 'ADD', 'SUBTRACT', 'ALPHA_OVER', 'TEXT',
            'ALPHA_UNDER', 'CROSS', 'GAMMA_CROSS', 'MULTIPLY',
            'OVER_DROP', 'WIPE', 'GLOW', 'TRANSFORM', 'COLOR',
            'MULTICAM', 'SPEED', 'ADJUSTMENT', 'COLORMIX'
        }

    def draw(self, context):
        layout = self.layout
        strip = act_strip(context)

        layout.active = not strip.mute

        split = layout.split()

        col = split.column()
        col.alignment = 'RIGHT'
        col.label(text="Mirror")

        col = split.column()
        row = col.row(align=True)
        row.prop(strip, "use_flip_x", text="X", toggle=True)
        row.prop(strip, "use_flip_y", text="Y", toggle=True)


class SEQUENCER_PT_adjust_video(SequencerButtonsPanel, Panel):
    bl_label = "Video"
    bl_parent_id = "SEQUENCER_PT_adjust"
    bl_options = {'DEFAULT_CLOSED'}
    bl_category = "Strip"

    @classmethod
    def poll(cls, context):
        if not cls.has_sequencer(context):
            return False

        strip = act_strip(context)
        if not strip:
            return False

        return strip.type in {
            'MOVIE', 'IMAGE', 'SCENE', 'MOVIECLIP', 'MASK',
            'META', 'ADD', 'SUBTRACT', 'ALPHA_OVER',
            'ALPHA_UNDER', 'CROSS', 'GAMMA_CROSS', 'MULTIPLY',
            'OVER_DROP', 'WIPE', 'GLOW', 'TRANSFORM', 'COLOR',
            'MULTICAM', 'SPEED', 'ADJUSTMENT', 'COLORMIX'
        }

    def draw(self, context):
        layout = self.layout

        layout.use_property_split = True

        col = layout.column()

        strip = act_strip(context)

        layout.active = not strip.mute

        col.prop(strip, "strobe")

        if strip.type == 'MOVIECLIP':
            col = layout.column()
            col.label(text="Tracker")
            col = layout.column(align = True)
            row = col.row()
            row.separator()
            row.use_property_split = False
            row.prop(strip, "stabilize2d")
            row.prop_decorator(strip, "stabilize2d")

            col = layout.column()
            col.label(text="Distortion")
            col = layout.column(align = True)
            row = col.row()
            row.separator()
            row.use_property_split = False
            row.prop(strip, "undistort")
            row.prop_decorator(strip, "undistort")
            col.separator()

        row = col.row()
        row.use_property_split = False
        row.prop(strip, "use_reverse_frames")
        row.prop_decorator(strip, "use_reverse_frames")


class SEQUENCER_PT_adjust_color(SequencerButtonsPanel, Panel):
    bl_label = "Color"
    bl_parent_id = "SEQUENCER_PT_adjust"
    bl_options = {'DEFAULT_CLOSED'}
    bl_category = "Strip"

    @classmethod
    def poll(cls, context):
        if not cls.has_sequencer(context):
            return False

        strip = act_strip(context)
        if not strip:
            return False

        return strip.type in {
            'MOVIE', 'IMAGE', 'SCENE', 'MOVIECLIP', 'MASK',
            'META', 'ADD', 'SUBTRACT', 'ALPHA_OVER',
            'ALPHA_UNDER', 'CROSS', 'GAMMA_CROSS', 'MULTIPLY',
            'OVER_DROP', 'WIPE', 'GLOW', 'TRANSFORM', 'COLOR',
            'MULTICAM', 'SPEED', 'ADJUSTMENT', 'COLORMIX'
        }

    def draw(self, context):
        layout = self.layout
        layout.use_property_split = True

        strip = act_strip(context)

        layout.active = not strip.mute

        col = layout.column()
        col.prop(strip, "color_saturation", text="Saturation")
        col.prop(strip, "color_multiply", text="Multiply")
        row = col.row()
        row.use_property_split = False
        row.prop(strip, "use_float", text="Convert to Float")
        row.prop_decorator(strip, "use_float")


class SEQUENCER_PT_cache_settings(SequencerButtonsPanel, Panel):
    bl_label = "Cache Settings"
    bl_category = "Proxy & Cache"

    @classmethod
    def poll(cls, context):
        return cls.has_sequencer(context) and context.scene.sequence_editor

    def draw(self, context):
        layout = self.layout
        layout.use_property_split = False
        layout.use_property_decorate = False

        ed = context.scene.sequence_editor

        col = layout.column()


        col.prop(ed, "use_cache_raw")
        col.prop(ed, "use_cache_preprocessed")
        col.prop(ed, "use_cache_composite")
        col.prop(ed, "use_cache_final")
        col.separator()
        col.use_property_split = True
        col.prop(ed, "recycle_max_cost")


class SEQUENCER_PT_proxy_settings(SequencerButtonsPanel, Panel):
    bl_label = "Proxy Settings"
    bl_category = "Proxy & Cache"

    @classmethod
    def poll(cls, context):
        return cls.has_sequencer(context) and context.scene.sequence_editor

    def draw(self, context):
        layout = self.layout
        layout.use_property_split = True
        layout.use_property_decorate = False

        ed = context.scene.sequence_editor
        flow = layout.column_flow()
        flow.prop(ed, "proxy_storage", text="Storage")

        if ed.proxy_storage == 'PROJECT':
            flow.prop(ed, "proxy_dir", text="Directory")

        col = layout.column()
        col.operator("sequencer.enable_proxies")
        col.operator("sequencer.rebuild_proxy", icon='LASTOPERATOR')


class SEQUENCER_PT_strip_proxy(SequencerButtonsPanel, Panel):
    bl_label = "Strip Proxy & Timecode"
    bl_category = "Proxy & Cache"

    @classmethod
    def poll(cls, context):
        if not cls.has_sequencer(context) and context.scene.sequence_editor:
            return False

        strip = act_strip(context)
        if not strip:
            return False

        return strip.type in {'MOVIE', 'IMAGE', 'SCENE', 'META', 'MULTICAM'}

    def draw_header(self, context):
        strip = act_strip(context)

        self.layout.prop(strip, "use_proxy", text="")

    def draw(self, context):
        layout = self.layout
        layout.use_property_split = False
        layout.use_property_decorate = False

        ed = context.scene.sequence_editor

        strip = act_strip(context)

        if strip.proxy:
            proxy = strip.proxy

            flow = layout.column_flow()
            if ed.proxy_storage == 'PER_STRIP':
                flow.prop(proxy, "use_proxy_custom_directory")
                flow.prop(proxy, "use_proxy_custom_file")
                flow.use_property_split = True
                if proxy.use_proxy_custom_directory and not proxy.use_proxy_custom_file:
                    flow.prop(proxy, "directory")
                if proxy.use_proxy_custom_file:
                    flow.prop(proxy, "filepath")

            layout.use_property_split = True
            row = layout.row(heading="Resolutions", align=True)
            row.prop(strip.proxy, "build_25", toggle=True)
            row.prop(strip.proxy, "build_50", toggle=True)
            row.prop(strip.proxy, "build_75", toggle=True)
            row.prop(strip.proxy, "build_100", toggle=True)

            layout.use_property_split = False
            layout.prop(proxy, "use_overwrite")

            layout.use_property_split = True

            col = layout.column()
            col.prop(proxy, "quality", text="Build JPEG Quality")

            if strip.type == 'MOVIE':
                col = layout.column()

                col.prop(proxy, "timecode", text="Timecode Index")


class SEQUENCER_PT_strip_cache(SequencerButtonsPanel, Panel):
    bl_label = "Strip Cache"
    bl_category = "Proxy & Cache"
    bl_options = {'DEFAULT_CLOSED'}

    @classmethod
    def poll(cls, context):
        if not cls.has_sequencer(context):
            return False
        if act_strip(context) is not None:
            return True
        return False

    def draw_header(self, context):
        strip = act_strip(context)
        self.layout.prop(strip, "override_cache_settings", text="")

    def draw(self, context):
        layout = self.layout
        layout.use_property_split = False
        layout.use_property_decorate = False

        strip = act_strip(context)
        layout.active = strip.override_cache_settings

        col = layout.column()
        col.prop(strip, "use_cache_raw")
        col.prop(strip, "use_cache_preprocessed")
        col.prop(strip, "use_cache_composite")


class SEQUENCER_PT_preview(SequencerButtonsPanel_Output, Panel):
    bl_label = "Scene Strip Display"
    bl_space_type = 'SEQUENCE_EDITOR'
    bl_region_type = 'UI'
    bl_options = {'DEFAULT_CLOSED'}
    bl_category = "View"

    def draw(self, context):
        layout = self.layout
        layout.use_property_split = True
        layout.use_property_decorate = False

        render = context.scene.render

        col = layout.column()
        col.prop(render, "sequencer_gl_preview", text="Shading")

        if render.sequencer_gl_preview in {'SOLID', 'WIREFRAME'}:
            col.use_property_split = False
            col.prop(render, "use_sequencer_override_scene_strip")


class SEQUENCER_PT_view(SequencerButtonsPanel_Output, Panel):
    bl_label = "View Settings"
    bl_category = "View"

    def draw(self, context):
        layout = self.layout
        layout.use_property_split = True
        layout.use_property_decorate = False

        st = context.space_data
        ed = context.scene.sequence_editor

        col = layout.column()
        col.prop(st, "display_channel", text="Channel")

        if st.display_mode == 'IMAGE':
            col.prop(st, "show_overexposed")

        elif st.display_mode == 'WAVEFORM':
            col.use_property_split = False
            col.prop(st, "show_separate_color")

        col.use_property_split = True
        col.prop(st, "proxy_render_size")

        col.use_property_split = False
        if ed:
            col.prop(ed, "use_prefetch")
        if st.display_mode == 'IMAGE':
            layout.use_property_split = False
            layout.prop(st, "use_zoom_to_fit")


class SEQUENCER_PT_frame_overlay(SequencerButtonsPanel_Output, Panel):
    bl_label = "Frame Overlay"
    bl_category = "View"
    bl_options = {'DEFAULT_CLOSED'}

    @classmethod
    def poll(cls, context):
        if not context.scene.sequence_editor:
            return False
        return SequencerButtonsPanel_Output.poll(context)

    def draw(self, context):
        scene = context.scene
        ed = scene.sequence_editor

        self.layout.prop(ed, "show_overlay", text="")

    def draw_header(self, context):
        scene = context.scene
        ed = scene.sequence_editor

        self.layout.prop(ed, "show_overlay", text="")

    def draw(self, context):
        layout = self.layout

        layout.operator_context = 'INVOKE_REGION_PREVIEW'
        layout.operator("sequencer.view_ghost_border", text="Set Overlay Region")
        layout.operator_context = 'INVOKE_DEFAULT'

        layout.use_property_split = True
        layout.use_property_decorate = False

        st = context.space_data
        scene = context.scene
        ed = scene.sequence_editor

        layout.active = ed.show_overlay

        col = layout.column()
        col.prop(ed, "overlay_frame", text="Frame Offset")
        col.prop(st, "overlay_type")
        col.use_property_split = False
        col.prop(ed, "use_overlay_lock")


class SEQUENCER_PT_view_safe_areas(SequencerButtonsPanel_Output, Panel):
    bl_label = "Safe Areas"
    bl_options = {'DEFAULT_CLOSED'}
    bl_category = "View"

    @classmethod
    def poll(cls, context):
        st = context.space_data
        is_preview = st.view_type in {'PREVIEW', 'SEQUENCER_PREVIEW'}
        return is_preview and (st.display_mode == 'IMAGE')

    def draw_header(self, context):
        st = context.space_data

        self.layout.prop(st, "show_safe_areas", text="")

    def draw(self, context):
        layout = self.layout
        layout.use_property_split = True
        st = context.space_data
        safe_data = context.scene.safe_areas

        layout.active = st.show_safe_areas

        col = layout.column()

        sub = col.column()
        sub.prop(safe_data, "title", slider=True)
        sub.prop(safe_data, "action", slider=True)


class SEQUENCER_PT_view_safe_areas_center_cut(SequencerButtonsPanel_Output, Panel):
    bl_label = "Center-Cut Safe Areas"
    bl_parent_id = "SEQUENCER_PT_view_safe_areas"
    bl_options = {'DEFAULT_CLOSED'}
    bl_category = "View"

    def draw_header(self, context):
        st = context.space_data

        layout = self.layout
        layout.active = st.show_safe_areas
        layout.prop(st, "show_safe_center", text="")

    def draw(self, context):
        layout = self.layout
        layout.use_property_split = True
        safe_data = context.scene.safe_areas
        st = context.space_data

        layout.active = st.show_safe_areas and st.show_safe_center

        col = layout.column()
        col.prop(safe_data, "title_center", slider=True)


class SEQUENCER_PT_modifiers(SequencerButtonsPanel, Panel):
    bl_label = "Modifiers"
    bl_category = "Modifiers"

    def draw(self, context):
        layout = self.layout
        layout.use_property_split = True

        strip = act_strip(context)
        ed = context.scene.sequence_editor

        row = layout.row()
        row.use_property_split = False
        row.prop(strip, "use_linear_modifiers")
        row.prop_decorator(strip, "use_linear_modifiers")

        layout.operator_menu_enum("sequencer.strip_modifier_add", "type")
        layout.operator("sequencer.strip_modifier_copy", icon='COPYDOWN')

        for mod in strip.modifiers:
            box = layout.box()

            row = box.row()
            row.use_property_decorate = False
            row.prop(mod, "show_expanded", text="", emboss=False)
            row.prop(mod, "name", text="")

            row.prop(mod, "mute", text="")
            row.use_property_decorate = True

            sub = row.row(align=True)
            props = sub.operator("sequencer.strip_modifier_move", text="", icon='TRIA_UP')
            props.name = mod.name
            props.direction = 'UP'
            props = sub.operator("sequencer.strip_modifier_move", text="", icon='TRIA_DOWN')
            props.name = mod.name
            props.direction = 'DOWN'

            row.operator("sequencer.strip_modifier_remove", text="", icon='X', emboss=False).name = mod.name

            if mod.show_expanded:
                row = box.row()
                row.prop(mod, "input_mask_type", expand=True)

                if mod.input_mask_type == 'STRIP':
                    sequences_object = ed
                    if ed.meta_stack:
                        sequences_object = ed.meta_stack[-1]
                    box.prop_search(mod, "input_mask_strip", sequences_object, "sequences", text="Mask")
                else:
                    box.prop(mod, "input_mask_id")
                    row = box.row()
                    row.prop(mod, "mask_time", expand=True)

                if mod.type == 'COLOR_BALANCE':
                    box.prop(mod, "color_multiply")
                    draw_color_balance(box, mod.color_balance)
                elif mod.type == 'CURVES':
                    box.template_curve_mapping(mod, "curve_mapping", type='COLOR', show_tone=True)
                elif mod.type == 'HUE_CORRECT':
                    box.template_curve_mapping(mod, "curve_mapping", type='HUE')
                elif mod.type == 'BRIGHT_CONTRAST':
                    col = box.column()
                    col.prop(mod, "bright")
                    col.prop(mod, "contrast")
                elif mod.type == 'WHITE_BALANCE':
                    col = box.column()
                    col.prop(mod, "white_value")
                elif mod.type == 'TONEMAP':
                    col = box.column()
                    col.prop(mod, "tonemap_type")
                    if mod.tonemap_type == 'RD_PHOTORECEPTOR':
                        col.prop(mod, "intensity")
                        col.prop(mod, "contrast")
                        col.prop(mod, "adaptation")
                        col.prop(mod, "correction")
                    elif mod.tonemap_type == 'RH_SIMPLE':
                        col.prop(mod, "key")
                        col.prop(mod, "offset")
                        col.prop(mod, "gamma")


class SEQUENCER_PT_annotation(AnnotationDataPanel, SequencerButtonsPanel_Output, Panel):
    bl_space_type = 'SEQUENCE_EDITOR'
    bl_region_type = 'UI'
    bl_category = "View"

    @staticmethod
    def has_preview(context):
        st = context.space_data
        return st.view_type in {'PREVIEW', 'SEQUENCER_PREVIEW'}

    @classmethod
    def poll(cls, context):
        return cls.has_preview(context)

    # NOTE: this is just a wrapper around the generic GP Panel
    # But, it should only show up when there are images in the preview region


class SEQUENCER_PT_custom_props(SequencerButtonsPanel, PropertyPanel, Panel):
    COMPAT_ENGINES = {'BLENDER_RENDER', 'BLENDER_EEVEE', 'BLENDER_WORKBENCH'}
    _context_path = "scene.sequence_editor.active_strip"
    _property_type = (bpy.types.Sequence,)
    bl_category = "Strip"


class SEQUENCER_PT_marker_options(Panel):
    bl_label = "Marker Options"
    bl_space_type = 'SEQUENCE_EDITOR'
    bl_region_type = 'UI'
    bl_category = 'View'

    def draw(self, context):
        layout = self.layout

        tool_settings = context.tool_settings
        st = context.space_data

        col = layout.column(align = True)
        col.prop(tool_settings, "lock_markers")
        col.prop(st, "use_marker_sync")

class SEQUENCER_PT_view_options(bpy.types.Panel):
    bl_label = "View Options"
    bl_category = "View"
    bl_space_type = 'SEQUENCE_EDITOR'
    bl_region_type = 'UI'

    def draw(self, context):
        layout = self.layout

        st = context.space_data
        is_preview = st.view_type in {'PREVIEW', 'SEQUENCER_PREVIEW'}
        is_sequencer_view = st.view_type in {'SEQUENCER', 'SEQUENCER_PREVIEW'}

        if is_sequencer_view:

            col = layout.column(align = True)
            if st.view_type == 'SEQUENCER':
                col.prop(st, "show_backdrop", text="Preview as Backdrop")
            col.prop(st, "show_seconds")
            col.prop(st, "show_locked_time")
            col.prop(st, "show_strip_offset")
            col.prop(st, "show_fcurves")

            layout.menu("SEQUENCER_MT_view_cache")

            layout.use_property_split = True
            layout.prop(st, "waveform_display_type")

            layout.separator()

            layout.use_property_split = False
            layout.prop(st, "show_markers")

        if is_preview:
            layout.use_property_split = False
            if st.display_mode == 'IMAGE':
                layout.prop(st, "show_metadata")


classes = (
    ALL_MT_editormenu,
    SEQUENCER_MT_change,
    SEQUENCER_HT_tool_header,
    SEQUENCER_HT_header,
    SEQUENCER_MT_editor_menus,
    SEQUENCER_MT_range,
    SEQUENCER_MT_view,
    SEQUENCER_MT_export,
    SEQUENCER_MT_view_cache,
    SEQUENCER_MT_preview_zoom,
    SEQUENCER_MT_proxy,
    SEQUENCER_MT_select_handle,
    SEQUENCER_MT_select_channel,
    SEQUENCER_MT_select_linked,
    SEQUENCER_MT_select,
    SEQUENCER_MT_select_none,
    SEQUENCER_MT_select_inverse,
    SEQUENCER_MT_marker,
    SEQUENCER_MT_navigation,
    SEQUENCER_MT_add,
    SEQUENCER_MT_add_effect,
    SEQUENCER_MT_add_transitions,
    SEQUENCER_MT_add_empty,
    SEQUENCER_MT_strip_effect,
    SEQUENCER_MT_strip_movie,
    SEQUENCER_MT_strip,
    SEQUENCER_MT_strip_transform,
    SEQUENCER_MT_strip_input,
    SEQUENCER_MT_strip_lock_mute,
    SEQUENCER_MT_context_menu,

    SEQUENCER_PT_active_tool,
    SEQUENCER_PT_strip,

    SEQUENCER_PT_effect,
    SEQUENCER_PT_scene,
    SEQUENCER_PT_mask,
    SEQUENCER_PT_effect_text_style,
    SEQUENCER_PT_effect_text_layout,

    SEQUENCER_PT_adjust,
    SEQUENCER_PT_adjust_comp,
    SEQUENCER_PT_adjust_transform,
    SEQUENCER_PT_adjust_transform_offset,
    SEQUENCER_PT_adjust_transform_crop,
    SEQUENCER_PT_adjust_video,
    SEQUENCER_PT_adjust_color,
    SEQUENCER_PT_adjust_sound,

    SEQUENCER_PT_time,
    SEQUENCER_PT_source,

    SEQUENCER_PT_modifiers,

    SEQUENCER_PT_cache_settings,
    SEQUENCER_PT_strip_cache,
    SEQUENCER_PT_proxy_settings,
    SEQUENCER_PT_strip_proxy,

    SEQUENCER_PT_custom_props,

    SEQUENCER_PT_view,
    SEQUENCER_PT_frame_overlay,
    SEQUENCER_PT_view_safe_areas,
    SEQUENCER_PT_view_safe_areas_center_cut,
    SEQUENCER_PT_preview,

    SEQUENCER_PT_annotation,

#BFA

    SEQUENCER_PT_marker_options,
    SEQUENCER_PT_view_options
)

if __name__ == "__main__":  # only for live edit.
    from bpy.utils import register_class
    for cls in classes:
        register_class(cls)<|MERGE_RESOLUTION|>--- conflicted
+++ resolved
@@ -1079,13 +1079,9 @@
             flow.prop(strip, "use_only_boost")
 
         elif strip_type == 'SPEED':
-<<<<<<< HEAD
             layout.use_property_split = False
-            layout.prop(strip, "use_default_fade", text="Stretch to input strip length")
+            layout.prop(strip, "use_default_fade", text="Stretch to Input Strip Length")
             layout.use_property_split = True
-=======
-            layout.prop(strip, "use_default_fade", text="Stretch to Input Strip Length")
->>>>>>> afd7b6ea
             if not strip.use_default_fade:
                 layout.use_property_split = False
                 layout.prop(strip, "use_as_speed")
@@ -1131,11 +1127,7 @@
             # The multicam strip needs at least 2 strips to be useful
             if strip_channel > 2:
                 BT_ROW = 4
-<<<<<<< HEAD
                 col.label(text="Cut to")
-=======
-                col.label(text="Cut To")
->>>>>>> afd7b6ea
                 row = col.row()
 
                 for i in range(1, strip_channel):
@@ -1177,13 +1169,9 @@
             col.prop(strip, "use_frame_interpolate")
 
         elif strip_type in {'CROSS', 'GAMMA_CROSS', 'WIPE', 'ALPHA_OVER', 'ALPHA_UNDER', 'OVER_DROP'}:
-<<<<<<< HEAD
             col.use_property_split = False
-            col.prop(strip, "use_default_fade", text="Default fade")
+            col.prop(strip, "use_default_fade", text="Default Fade")
             col.use_property_split = True
-=======
-            col.prop(strip, "use_default_fade", text="Default Fade")
->>>>>>> afd7b6ea
             if not strip.use_default_fade:
                 col.prop(strip, "effect_fader", text="Effect Fader")
         elif strip_type == 'GAUSSIAN_BLUR':
