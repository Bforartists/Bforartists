# ##### BEGIN GPL LICENSE BLOCK #####
#
#  This program is free software; you can redistribute it and/or
#  modify it under the terms of the GNU General Public License
#  as published by the Free Software Foundation; either version 2
#  of the License, or (at your option) any later version.
#
#  This program is distributed in the hope that it will be useful,
#  but WITHOUT ANY WARRANTY; without even the implied warranty of
#  MERCHANTABILITY or FITNESS FOR A PARTICULAR PURPOSE.  See the
#  GNU General Public License for more details.
#
#  You should have received a copy of the GNU General Public License
#  along with this program; if not, write to the Free Software Foundation,
#  Inc., 51 Franklin Street, Fifth Floor, Boston, MA 02110-1301, USA.
#
# ##### END GPL LICENSE BLOCK #####

# <pep8 compliant>
import bpy
from bpy.types import Header, Menu, Panel
from rna_prop_ui import PropertyPanel
from .properties_grease_pencil_common import (
    AnnotationDataPanel,
    AnnotationOnionSkin,
    GreasePencilToolsPanel,
)
from bpy.app.translations import pgettext_iface as iface_


def act_strip(context):
    try:
        return context.scene.sequence_editor.active_strip
    except AttributeError:
        return None


def sel_sequences(context):
    return len(getattr(context, "selected_sequences", ()))


def draw_color_balance(layout, color_balance):
    box = layout.box()
    split = box.split(factor=0.35)
    col = split.column(align=True)
    col.label(text="Lift:")
    col.separator()
    col.separator()
    col.prop(color_balance, "lift", text="")
    col.prop(color_balance, "invert_lift", text="Invert", icon='ARROW_LEFTRIGHT')
    split.template_color_picker(color_balance, "lift", value_slider=True, cubic=True)

    box = layout.box()
    split = box.split(factor=0.35)
    col = split.column(align=True)
    col.label(text="Gamma:")
    col.separator()
    col.separator()
    col.prop(color_balance, "gamma", text="")
    col.prop(color_balance, "invert_gamma", text="Invert", icon='ARROW_LEFTRIGHT')
    split.template_color_picker(color_balance, "gamma", value_slider=True, lock_luminosity=True, cubic=True)

    box = layout.box()
    split = box.split(factor=0.35)
    col = split.column(align=True)
    col.label(text="Gain:")
    col.separator()
    col.separator()
    col.prop(color_balance, "gain", text="")
    col.prop(color_balance, "invert_gain", text="Invert", icon='ARROW_LEFTRIGHT')
    split.template_color_picker(color_balance, "gain", value_slider=True, lock_luminosity=True, cubic=True)


class SEQUENCER_HT_header(Header):
    bl_space_type = 'SEQUENCE_EDITOR'

    def draw(self, context):
        layout = self.layout

        st = context.space_data
        scene = context.scene

        row = layout.row(align=True)
        #row.template_header()
        ALL_MT_editormenu.draw_hidden(context, layout) # bfa - show hide the editormenu

        layout.prop(st, "view_type", text="")

        SEQUENCER_MT_editor_menus.draw_collapsible(context, layout)

        if st.view_type == 'SEQUENCER':
            layout.prop(st, "show_backdrop", text="Backdrop")

        layout.separator_spacer()

        layout.template_running_jobs()

        if st.view_type in {'SEQUENCER', 'SEQUENCER_PREVIEW'}:
            layout.separator()
            layout.operator("sequencer.refresh_all", icon='FILE_REFRESH', text="")

        if st.view_type in {'PREVIEW', 'SEQUENCER_PREVIEW'}:
            layout.prop(st, "display_mode", text="", icon_only=True)

        if st.view_type != 'SEQUENCER':
            layout.prop(st, "preview_channels", text="", icon_only=True)
            layout.prop(st, "display_channel", text="Channel")

            ed = scene.sequence_editor
            if ed:
                row = layout.row(align=True)
                row.prop(ed, "show_overlay", text="", icon='GHOST_ENABLED')
                if ed.show_overlay:
                    row.prop(ed, "overlay_frame", text="")
                    row.prop(ed, "use_overlay_lock", text="", icon='LOCKED')

                    row = layout.row()
                    row.prop(st, "overlay_type", text="")

        if st.view_type in {'PREVIEW', 'SEQUENCER_PREVIEW'}:
            gpd = context.gpencil_data
            tool_settings = context.tool_settings

            # Proportional editing
            if gpd and gpd.use_stroke_edit_mode:
                row = layout.row(align=True)
                row.prop(tool_settings, "proportional_edit", icon_only=True)
                if tool_settings.proportional_edit != 'DISABLED':
                    row.prop(tool_settings, "proportional_edit_falloff", icon_only=True)

# bfa - show hide the editormenu
class ALL_MT_editormenu(Menu):
    bl_label = ""

    def draw(self, context):
        self.draw_menus(self.layout, context)

    @staticmethod
    def draw_menus(layout, context):

        row = layout.row(align=True)
        row.template_header() # editor type menus


class SEQUENCER_MT_editor_menus(Menu):
    bl_idname = "SEQUENCER_MT_editor_menus"
    bl_label = ""

    def draw(self, context):
        layout = self.layout
        st = context.space_data

        layout.menu("SEQUENCER_MT_view")

        if st.view_type in {'SEQUENCER', 'SEQUENCER_PREVIEW'}:
            layout.menu("SEQUENCER_MT_select")
            layout.menu("SEQUENCER_MT_marker")
            layout.menu("SEQUENCER_MT_add")
            layout.menu("SEQUENCER_MT_frame")
            layout.menu("SEQUENCER_MT_strip")


class SEQUENCER_MT_view_toggle(Menu):
    bl_label = "View Type"

    def draw(self, context):
        layout = self.layout

        layout.operator("sequencer.view_toggle").type = 'SEQUENCER'
        layout.operator("sequencer.view_toggle").type = 'PREVIEW'
        layout.operator("sequencer.view_toggle").type = 'SEQUENCER_PREVIEW'


class SEQUENCER_MT_view(Menu):
    bl_label = "View"

    def draw(self, context):
        layout = self.layout

        st = context.space_data
        is_preview = st.view_type in {'PREVIEW', 'SEQUENCER_PREVIEW'}
        is_sequencer_view = st.view_type in {'SEQUENCER', 'SEQUENCER_PREVIEW'}

        if st.view_type == 'PREVIEW':
            # Specifying the REGION_PREVIEW context is needed in preview-only
            # mode, else the lookup for the shortcut will fail in
            # wm_keymap_item_find_props() (see #32595).
            layout.operator_context = 'INVOKE_REGION_PREVIEW'
        layout.operator("sequencer.properties", icon='MENU_PANEL')
        layout.operator_context = 'INVOKE_DEFAULT'

        layout.separator()

        if is_sequencer_view:
            layout.operator_context = 'INVOKE_REGION_WIN'
            layout.operator("sequencer.view_all", text="View all Sequences")
            layout.operator("sequencer.view_selected")
            layout.operator("sequencer.view_frame")
            layout.operator_context = 'INVOKE_DEFAULT'
        if is_preview:
            layout.operator_context = 'INVOKE_REGION_PREVIEW'
            layout.operator("sequencer.view_all_preview", text="Fit Preview in window")

            layout.separator()

            ratios = ((1, 8), (1, 4), (1, 2), (1, 1), (2, 1), (4, 1), (8, 1))

            for a, b in ratios:
                layout.operator(
                    "sequencer.view_zoom_ratio",
                    text=iface_("Zoom %d:%d") % (a, b),
                    translate=False,
                ).ratio = a / b

            layout.separator()

            layout.operator_context = 'INVOKE_DEFAULT'

            # # XXX, invokes in the header view
            # layout.operator("sequencer.view_ghost_border", text="Overlay Border")

        if is_sequencer_view:
            layout.prop(st, "show_seconds")
            layout.prop(st, "show_frame_indicator")
            layout.prop(st, "show_strip_offset")

            layout.prop_menu_enum(st, "waveform_display_type")

        if is_preview:
            if st.display_mode == 'IMAGE':
                layout.prop(st, "show_safe_areas")
                layout.prop(st, "show_metadata")
            elif st.display_mode == 'WAVEFORM':
                layout.prop(st, "show_separate_color")

        layout.separator()

        layout.operator("render.opengl", text="Sequence Render", icon='RENDER_STILL').sequencer = True
        props = layout.operator("render.opengl", text="Sequence Render Animation", icon='RENDER_ANIMATION')
        props.animation = True
        props.sequencer = True

        layout.separator()

        layout.menu("INFO_MT_area")


class SEQUENCER_MT_select(Menu):
    bl_label = "Select"

    def draw(self, context):
        layout = self.layout

        layout.operator("sequencer.select_all", text="All").action = 'SELECT'
        layout.operator("sequencer.select_all", text="None").action = 'DESELECT'
        layout.operator("sequencer.select_all", text="Invert").action = 'INVERT'

        layout.separator()

        layout.operator("sequencer.select_active_side", text="Strips to the Left").side = 'LEFT'
        layout.operator("sequencer.select_active_side", text="Strips to the Right").side = 'RIGHT'
        props = layout.operator("sequencer.select", text="All Strips to the Left")
        props.left_right = 'LEFT'
        props.linked_time = True
        props = layout.operator("sequencer.select", text="All Strips to the Right")
        props.left_right = 'RIGHT'
        props.linked_time = True

        layout.separator()
        layout.operator("sequencer.select_handles", text="Surrounding Handles").side = 'BOTH'
        layout.operator("sequencer.select_handles", text="Left Handle").side = 'LEFT'
        layout.operator("sequencer.select_handles", text="Right Handle").side = 'RIGHT'
        layout.separator()
        layout.operator_menu_enum("sequencer.select_grouped", "type", text="Grouped")
        layout.operator("sequencer.select_linked")

        layout.separator()
        
        layout.operator("sequencer.select_less", text = "Less")
        layout.operator("sequencer.select_more", text = "More")


class SEQUENCER_MT_marker(Menu):
    bl_label = "Marker"

    def draw(self, context):
        layout = self.layout

        st = context.space_data
        is_sequencer_view = st.view_type in {'SEQUENCER', 'SEQUENCER_PREVIEW'}

        from .space_time import marker_menu_generic
        marker_menu_generic(layout)

        if is_sequencer_view:
            layout.prop(st, "use_marker_sync")


class SEQUENCER_MT_change(Menu):
    bl_label = "Change"

    def draw(self, context):
        layout = self.layout
        strip = act_strip(context)

        layout.operator_context = 'INVOKE_REGION_WIN'

        layout.operator_menu_enum("sequencer.change_effect_input", "swap")
        layout.operator_menu_enum("sequencer.change_effect_type", "type")
        prop = layout.operator("sequencer.change_path", text="Path/Files")

        if strip:
            stype = strip.type

            if stype == 'IMAGE':
                prop.filter_image = True
            elif stype == 'MOVIE':
                prop.filter_movie = True
            elif stype == 'SOUND':
                prop.filter_sound = True


class SEQUENCER_MT_frame(Menu):
    bl_label = "Frame"

    def draw(self, context):
        layout = self.layout

        layout.operator("anim.previewrange_clear")
        layout.operator("anim.previewrange_set")

        layout.separator()

        props = layout.operator("sequencer.strip_jump", text="Jump to Previous Strip")
        props.next = False
        props.center = False
        props = layout.operator("sequencer.strip_jump", text="Jump to Next Strip")
        props.next = True
        props.center = False

        layout.separator()

        props = layout.operator("sequencer.strip_jump", text="Jump to Previous Strip (Center)")
        props.next = False
        props.center = True
        props = layout.operator("sequencer.strip_jump", text="Jump to Next Strip (Center)")
        props.next = True
        props.center = True


class SEQUENCER_MT_add(Menu):
    bl_label = "Add"

    def draw(self, context):

        layout = self.layout
        layout.operator_context = 'INVOKE_REGION_WIN'

        bpy_data_scenes_len = len(bpy.data.scenes)
        if bpy_data_scenes_len > 10:
            layout.operator_context = 'INVOKE_DEFAULT'
            layout.operator("sequencer.scene_strip_add", text="Scene...", icon='SCENE_DATA')
        elif bpy_data_scenes_len > 1:
            layout.operator_menu_enum("sequencer.scene_strip_add", "scene", text="Scene", icon='SCENE_DATA')
        else:
            layout.menu("SEQUENCER_MT_add_empty", text="Scene", icon='SCENE_DATA')
        del bpy_data_scenes_len

        bpy_data_movieclips_len = len(bpy.data.movieclips)
        if bpy_data_movieclips_len > 10:
            layout.operator_context = 'INVOKE_DEFAULT'
            layout.operator("sequencer.movieclip_strip_add", text="Clip...", icon='TRACKER')
        elif bpy_data_movieclips_len > 0:
            layout.operator_menu_enum("sequencer.movieclip_strip_add", "clip", text="Clip", icon='TRACKER')
        else:
            layout.menu("SEQUENCER_MT_add_empty", text="Clip", icon='TRACKER')
        del bpy_data_movieclips_len

        bpy_data_masks_len = len(bpy.data.masks)
        if bpy_data_masks_len > 10:
            layout.operator_context = 'INVOKE_DEFAULT'
            layout.operator("sequencer.mask_strip_add", text="Mask...", icon='MOD_MASK')
        elif bpy_data_masks_len > 0:
            layout.operator_menu_enum("sequencer.mask_strip_add", "mask", text="Mask", icon='MOD_MASK')
        else:
            layout.menu("SEQUENCER_MT_add_empty", text="Mask", icon='MOD_MASK')
        del bpy_data_masks_len

        layout.separator()

        layout.operator("sequencer.movie_strip_add", text="Movie", icon='FILE_MOVIE')
        layout.operator("sequencer.sound_strip_add", text="Sound", icon='FILE_SOUND')
        layout.operator("sequencer.image_strip_add", text="Image/Sequence", icon='FILE_IMAGE')

        layout.separator()

        layout.operator_context = 'INVOKE_REGION_WIN'
        layout.operator("sequencer.effect_strip_add", text="Color", icon='COLOR').type = 'COLOR'
        layout.operator("sequencer.effect_strip_add", text="Text", icon='FONT_DATA').type = 'TEXT'

        layout.separator()

        layout.operator("sequencer.effect_strip_add", text="Adjustment Layer", icon='COLOR').type = 'ADJUSTMENT'

        layout.operator_context = 'INVOKE_DEFAULT'
        layout.menu("SEQUENCER_MT_add_effect")

        col = layout.column()
        col.menu("SEQUENCER_MT_add_transitions")
        col.enabled = sel_sequences(context) >= 2


class SEQUENCER_MT_add_empty(Menu):
    bl_label = "Empty"

    def draw(self, context):
        layout = self.layout

        layout.label(text="No Items Available")


class SEQUENCER_MT_add_transitions(Menu):
    bl_label = "Transitions"

    def draw(self, context):

        layout = self.layout

        col = layout.column()
        col.operator("sequencer.effect_strip_add", text="Cross").type = 'CROSS'
        col.operator("sequencer.effect_strip_add", text="Gamma Cross").type = 'GAMMA_CROSS'

        col.separator()

        col.operator("sequencer.effect_strip_add", text="Wipe").type = 'WIPE'
        col.enabled = sel_sequences(context) >= 2


class SEQUENCER_MT_add_effect(Menu):
    bl_label = "Effect Strip"

    def draw(self, context):

        layout = self.layout
        layout.operator_context = 'INVOKE_REGION_WIN'

        col = layout.column()
        col.operator("sequencer.effect_strip_add", text="Add").type = 'ADD'
        col.operator("sequencer.effect_strip_add", text="Subtract").type = 'SUBTRACT'
        col.operator("sequencer.effect_strip_add", text="Multiply").type = 'MULTIPLY'
        col.operator("sequencer.effect_strip_add", text="Over Drop").type = 'OVER_DROP'
        col.operator("sequencer.effect_strip_add", text="Alpha Over").type = 'ALPHA_OVER'
        col.operator("sequencer.effect_strip_add", text="Alpha Under").type = 'ALPHA_UNDER'
        col.operator("sequencer.effect_strip_add", text="Color Mix").type = 'COLORMIX'
        col.enabled = sel_sequences(context) >= 2

        layout.separator()

        layout.operator("sequencer.effect_strip_add", text="Multicam Selector").type = 'MULTICAM'

        layout.separator()

        col = layout.column()
        col.operator("sequencer.effect_strip_add", text="Transform").type = 'TRANSFORM'
        col.operator("sequencer.effect_strip_add", text="Speed Control").type = 'SPEED'

        col.separator()

        col.operator("sequencer.effect_strip_add", text="Glow").type = 'GLOW'
        col.operator("sequencer.effect_strip_add", text="Gaussian Blur").type = 'GAUSSIAN_BLUR'
        col.enabled = sel_sequences(context) != 0


class SEQUENCER_MT_strip_transform(Menu):
    bl_label = "Transform"

    def draw(self, context):
        layout = self.layout

        layout.operator("transform.transform", text="Move").mode = 'TRANSLATION'
        layout.operator("transform.transform", text="Move/Extend from Frame").mode = 'TIME_EXTEND'
        layout.operator("sequencer.slip", text="Slip Strip Contents")

        layout.separator()
        layout.operator_menu_enum("sequencer.swap", "side")

        layout.separator()
        layout.operator("sequencer.gap_remove").all = False
        layout.operator("sequencer.gap_insert")


class SEQUENCER_MT_strip_input(Menu):
    bl_label = "Inputs"

    def draw(self, context):
        layout = self.layout
        strip = act_strip(context)

        layout.operator("sequencer.reload", text="Reload Strips")
        layout.operator("sequencer.reload", text="Reload Strips and Adjust Length").adjust_length = True
        prop = layout.operator("sequencer.change_path", text="Change Path/Files")
        layout.operator("sequencer.swap_data", text="Swap Data")

        if strip:
            stype = strip.type

            if stype == 'IMAGE':
                prop.filter_image = True
            elif stype == 'MOVIE':
                prop.filter_movie = True
            elif stype == 'SOUND':
                prop.filter_sound = True


class SEQUENCER_MT_strip_lock_mute(Menu):
    bl_label = "Lock/Mute"

    def draw(self, context):
        layout = self.layout

        layout.operator("sequencer.lock", icon='LOCKED')
        layout.operator("sequencer.unlock")

        layout.separator()

        layout.operator("sequencer.mute").unselected = False
        layout.operator("sequencer.unmute").unselected = False
        layout.operator("sequencer.mute", text="Mute Unselected Strips").unselected = True


class SEQUENCER_MT_strip(Menu):
    bl_label = "Strip"

    def draw(self, context):
        layout = self.layout

        layout.operator_context = 'INVOKE_REGION_WIN'

        layout.separator()
        layout.menu("SEQUENCER_MT_strip_transform")
        layout.operator("sequencer.snap")
        layout.operator("sequencer.offset_clear")

        layout.separator()
        layout.operator("sequencer.copy", text="Copy")
        layout.operator("sequencer.paste", text="Paste")
        layout.operator("sequencer.duplicate_move")
        layout.operator("sequencer.delete", text="Delete...")

        layout.separator()
        layout.operator("sequencer.cut", text="Cut (Hard) at frame").type = 'HARD'
        layout.operator("sequencer.cut", text="Cut (Soft) at frame").type = 'SOFT'

        layout.separator()
        layout.operator("sequencer.deinterlace_selected_movies")
        layout.operator("sequencer.rebuild_proxy")

        strip = act_strip(context)

        if strip:
            stype = strip.type

            if stype in {
                    'CROSS', 'ADD', 'SUBTRACT', 'ALPHA_OVER', 'ALPHA_UNDER',
                    'GAMMA_CROSS', 'MULTIPLY', 'OVER_DROP', 'WIPE', 'GLOW',
                    'TRANSFORM', 'COLOR', 'SPEED', 'MULTICAM', 'ADJUSTMENT',
                    'GAUSSIAN_BLUR', 'TEXT',
            }:
                layout.separator()
                layout.operator_menu_enum("sequencer.change_effect_input", "swap")
                layout.operator_menu_enum("sequencer.change_effect_type", "type")
                layout.operator("sequencer.reassign_inputs")
                layout.operator("sequencer.swap_inputs")
            elif stype in {'IMAGE', 'MOVIE'}:
                layout.separator()
                layout.operator("sequencer.rendersize")
                layout.operator("sequencer.images_separate")
            elif stype == 'SOUND':
                layout.separator()
                layout.operator("sequencer.crossfade_sounds")
            elif stype == 'META':
                layout.separator()
                layout.operator("sequencer.meta_separate")

        layout.separator()
        layout.operator("sequencer.meta_make")

        layout.separator()
        layout.menu("SEQUENCER_MT_strip_input")

        layout.separator()
        layout.menu("SEQUENCER_MT_strip_lock_mute")


class SequencerButtonsPanel:
    bl_space_type = 'SEQUENCE_EDITOR'
    bl_region_type = 'UI'

    @staticmethod
    def has_sequencer(context):
        return (context.space_data.view_type in {'SEQUENCER', 'SEQUENCER_PREVIEW'})

    @classmethod
    def poll(cls, context):
        return cls.has_sequencer(context) and (act_strip(context) is not None)


class SequencerButtonsPanel_Output:
    bl_space_type = 'SEQUENCE_EDITOR'
    bl_region_type = 'UI'

    @staticmethod
    def has_preview(context):
        st = context.space_data
        return (st.view_type in {'PREVIEW', 'SEQUENCER_PREVIEW'}) or st.show_backdrop

    @classmethod
    def poll(cls, context):
        return cls.has_preview(context)


class SEQUENCER_PT_edit(SequencerButtonsPanel, Panel):
    bl_label = "Edit Strip"
    bl_category = "Strip"

    def draw(self, context):
        layout = self.layout

        scene = context.scene
        frame_current = scene.frame_current
        strip = act_strip(context)

        split = layout.split(factor=0.25)
        split.label(text="Name:")
        split.prop(strip, "name", text="")

        split = layout.split(factor=0.25)
        split.label(text="Type:")
        split.prop(strip, "type", text="")

        if strip.type != 'SOUND':
            split = layout.split(factor=0.25)
            split.label(text="Blend:")
            split.prop(strip, "blend_type", text="")

            row = layout.row(align=True)
            sub = row.row(align=True)
            sub.active = (not strip.mute)
            sub.prop(strip, "blend_alpha", text="Opacity", slider=True)
            row.prop(strip, "mute", toggle=True, icon_only=True)

        else:
            row = layout.row()
            row.prop(strip, "mute", toggle=True, icon_only=True, icon='MUTE_IPO_OFF')

        col = layout.column(align=True)
        row = col.row(align=True)

        row_sub = row.row(align=True)
        row_sub.enabled = not strip.lock
        row_sub.prop(strip, "channel")
        row.prop(strip, "lock", toggle=True, icon_only=True)

        sub = col.column(align=True)
        sub.enabled = not strip.lock
        sub.prop(strip, "frame_start")
        sub.prop(strip, "frame_final_duration")

        col = layout.column(align=True)
        row = col.row(align=True)
        row.label(text=iface_("Final Length: %s") % bpy.utils.smpte_from_frame(strip.frame_final_duration),
                  translate=False)
        row = col.row(align=True)
        row.active = (frame_current >= strip.frame_start and frame_current <= strip.frame_start + strip.frame_duration)
        row.label(text=iface_("Playhead: %d") % (frame_current - strip.frame_start), translate=False)

        col.label(text=iface_("Frame Offset %d:%d") % (strip.frame_offset_start, strip.frame_offset_end),
                  translate=False)
        col.label(text=iface_("Frame Still %d:%d") % (strip.frame_still_start, strip.frame_still_end), translate=False)

        elem = False

        if strip.type == 'IMAGE':
            elem = strip.strip_elem_from_frame(frame_current)
        elif strip.type == 'MOVIE':
            elem = strip.elements[0]

        if elem and elem.orig_width > 0 and elem.orig_height > 0:
            col.label(text=iface_("Original Dimension: %dx%d") % (elem.orig_width, elem.orig_height), translate=False)
        else:
            col.label(text="Original Dimension: None")


class SEQUENCER_PT_effect(SequencerButtonsPanel, Panel):
    bl_label = "Effect Strip"
    bl_category = "Strip"

    @classmethod
    def poll(cls, context):
        if not cls.has_sequencer(context):
            return False

        strip = act_strip(context)
        if not strip:
            return False

        return strip.type in {
            'ADD', 'SUBTRACT', 'ALPHA_OVER', 'ALPHA_UNDER',
            'CROSS', 'GAMMA_CROSS', 'MULTIPLY', 'OVER_DROP',
            'WIPE', 'GLOW', 'TRANSFORM', 'COLOR', 'SPEED',
            'MULTICAM', 'GAUSSIAN_BLUR', 'TEXT', 'COLORMIX'
        }

    def draw(self, context):
        layout = self.layout

        strip = act_strip(context)

        if strip.input_count > 0:
            col = layout.column()
            col.enabled = False
            col.prop(strip, "input_1")
            if strip.input_count > 1:
                col.prop(strip, "input_2")

        if strip.type == 'COLOR':
            layout.prop(strip, "color")

        elif strip.type == 'WIPE':
            col = layout.column()
            col.prop(strip, "transition_type")
            col.label(text="Direction:")
            col.row().prop(strip, "direction", expand=True)

            col = layout.column()
            col.prop(strip, "blur_width", slider=True)
            if strip.transition_type in {'SINGLE', 'DOUBLE'}:
                col.prop(strip, "angle")

        elif strip.type == 'GLOW':
            flow = layout.column_flow()
            flow.prop(strip, "threshold", slider=True)
            flow.prop(strip, "clamp", slider=True)
            flow.prop(strip, "boost_factor")
            flow.prop(strip, "blur_radius")

            row = layout.row()
            row.prop(strip, "quality", slider=True)
            row.prop(strip, "use_only_boost")

        elif strip.type == 'SPEED':
            layout.prop(strip, "use_default_fade", text="Stretch to input strip length")
            if not strip.use_default_fade:
                layout.prop(strip, "use_as_speed")
                if strip.use_as_speed:
                    layout.prop(strip, "speed_factor")
                else:
                    layout.prop(strip, "speed_factor", text="Frame Number")
                    layout.prop(strip, "scale_to_length")

        elif strip.type == 'TRANSFORM':
            layout = self.layout
            col = layout.column()

            col.prop(strip, "interpolation")
            col.prop(strip, "translation_unit")
            col = layout.column(align=True)
            col.label(text="Position:")
            row = col.row(align=True)
            row.prop(strip, "translate_start_x", text="X")
            row.prop(strip, "translate_start_y", text="Y")

            layout.separator()

            col = layout.column(align=True)
            col.prop(strip, "use_uniform_scale")
            if strip.use_uniform_scale:
                col = layout.column(align=True)
                col.prop(strip, "scale_start_x", text="Scale")
            else:
                col = layout.column(align=True)
                col.label(text="Scale:")
                row = col.row(align=True)
                row.prop(strip, "scale_start_x", text="X")
                row.prop(strip, "scale_start_y", text="Y")

            layout.separator()

            col = layout.column(align=True)
            col.label(text="Rotation:")
            col.prop(strip, "rotation_start", text="Rotation")

        elif strip.type == 'MULTICAM':
            col = layout.column(align=True)
            strip_channel = strip.channel

            col.prop(strip, "multicam_source", text="Source Channel")

            # The multicam strip needs at least 2 strips to be useful
            if strip_channel > 2:
                BT_ROW = 4

                col.label(text="Cut To:")
                row = col.row()

                for i in range(1, strip_channel):
                    if (i % BT_ROW) == 1:
                        row = col.row(align=True)

                    # Workaround - .enabled has to have a separate UI block to work
                    if i == strip.multicam_source:
                        sub = row.row(align=True)
                        sub.enabled = False
                        sub.operator("sequencer.cut_multicam", text=f"{i:d}").camera = i
                    else:
                        sub_1 = row.row(align=True)
                        sub_1.enabled = True
                        sub_1.operator("sequencer.cut_multicam", text=f"{i:d}").camera = i

                if strip.channel > BT_ROW and (strip_channel - 1) % BT_ROW:
                    for i in range(strip.channel, strip_channel + ((BT_ROW + 1 - strip_channel) % BT_ROW)):
                        row.label(text="")
            else:
                col.separator()
                col.label(text="Two or more channels are needed below this strip", icon='INFO')

        elif strip.type == 'TEXT':
            col = layout.column()
            col.prop(strip, "text")
            col.template_ID(strip, "font", open="font.open", unlink="font.unlink")
            col.prop(strip, "font_size")

            row = col.row()
            row.prop(strip, "color")
            row = col.row()
            row.prop(strip, "use_shadow")
            rowsub = row.row()
            rowsub.active = strip.use_shadow
            rowsub.prop(strip, "shadow_color", text="")

            col.prop(strip, "align_x")
            col.prop(strip, "align_y")
            col.label(text="Location")
            row = col.row(align=True)
            row.prop(strip, "location", text="")
            col.prop(strip, "wrap_width")
            layout.operator("sequencer.export_subtitles", icon='EXPORT')

        col = layout.column(align=True)
        if strip.type == 'SPEED':
            col.prop(strip, "multiply_speed")
        elif strip.type in {'CROSS', 'GAMMA_CROSS', 'WIPE', 'ALPHA_OVER', 'ALPHA_UNDER', 'OVER_DROP'}:
            col.prop(strip, "use_default_fade", text="Default fade")
            if not strip.use_default_fade:
                col.prop(strip, "effect_fader", text="Effect Fader")
        elif strip.type == 'GAUSSIAN_BLUR':
            row = col.row(align=True)
            row.prop(strip, "size_x")
            row.prop(strip, "size_y")
        elif strip.type == 'COLORMIX':
            split = layout.split(factor=0.35)
            split.label(text="Blend Mode:")
            split.prop(strip, "blend_effect", text="")
            row = layout.row(align=True)
            row.prop(strip, "factor", slider=True)


class SEQUENCER_PT_input(SequencerButtonsPanel, Panel):
    bl_label = "Strip Input"
    bl_category = "Strip"

    @classmethod
    def poll(cls, context):
        if not cls.has_sequencer(context):
            return False

        strip = act_strip(context)
        if not strip:
            return False

        return strip.type in {
            'MOVIE', 'IMAGE', 'SCENE', 'MOVIECLIP', 'META',
            'ADD', 'SUBTRACT', 'ALPHA_OVER', 'ALPHA_UNDER',
            'CROSS', 'GAMMA_CROSS', 'MULTIPLY', 'OVER_DROP',
            'WIPE', 'GLOW', 'TRANSFORM', 'COLOR',
            'MULTICAM', 'SPEED', 'ADJUSTMENT', 'COLORMIX'
        }

    def draw(self, context):
        layout = self.layout
        scene = context.scene

        strip = act_strip(context)

        seq_type = strip.type

        # draw a filename if we have one
        if seq_type == 'IMAGE':
            split = layout.split(factor=0.2)
            split.label(text="Path:")
            split.prop(strip, "directory", text="")

            # Current element for the filename

            elem = strip.strip_elem_from_frame(scene.frame_current)
            if elem:
                split = layout.split(factor=0.2)
                split.label(text="File:")
                split.prop(elem, "filename", text="")  # strip.elements[0] could be a fallback

            split = layout.split(factor=0.4)
            split.label(text="Color Space:")
            split.prop(strip.colorspace_settings, "name", text="")

            split = layout.split(factor=0.4)
            split.label(text="Alpha:")
            split.prop(strip, "alpha_mode", text="")

            layout.operator("sequencer.change_path", icon='FILEBROWSER').filter_image = True

        elif seq_type == 'MOVIE':
            split = layout.split(factor=0.2)
            split.label(text="Path:")
            split.prop(strip, "filepath", text="")

            split = layout.split(factor=0.4)
            split.label(text="Color Space:")
            split.prop(strip.colorspace_settings, "name", text="")

            layout.prop(strip, "mpeg_preseek")
            layout.prop(strip, "stream_index")

        layout.prop(strip, "use_translation", text="Image Offset")
        if strip.use_translation:
            row = layout.row(align=True)
            row.prop(strip.transform, "offset_x", text="X")
            row.prop(strip.transform, "offset_y", text="Y")

        layout.prop(strip, "use_crop", text="Image Crop")
        if strip.use_crop:
            col = layout.column(align=True)
            col.prop(strip.crop, "max_y")
            row = col.row(align=True)
            row.prop(strip.crop, "min_x")
            row.prop(strip.crop, "max_x")
            col.prop(strip.crop, "min_y")

        if not isinstance(strip, bpy.types.EffectSequence):
            layout.label(text="Trim Duration (hard):")
            row = layout.row(align=True)
            row.prop(strip, "animation_offset_start", text="Start")
            row.prop(strip, "animation_offset_end", text="End")

        layout.label(text="Trim Duration (soft):")
        row = layout.row(align=True)
        row.prop(strip, "frame_offset_start", text="Start")
        row.prop(strip, "frame_offset_end", text="End")

        if scene.render.use_multiview and seq_type in {'IMAGE', 'MOVIE'}:
            layout.prop(strip, "use_multiview")

            col = layout.column()
            col.active = strip.use_multiview

            col.label(text="Views Format:")
            col.row().prop(strip, "views_format", expand=True)

            box = col.box()
            box.active = strip.views_format == 'STEREO_3D'
            box.template_image_stereo_3d(strip.stereo_3d_format)


class SEQUENCER_PT_sound(SequencerButtonsPanel, Panel):
    bl_label = "Sound"
    bl_category = "Strip"

    @classmethod
    def poll(cls, context):
        if not cls.has_sequencer(context):
            return False

        strip = act_strip(context)
        if not strip:
            return False

        return (strip.type == 'SOUND')

    def draw(self, context):
        layout = self.layout

        st = context.space_data
        strip = act_strip(context)
        sound = strip.sound

        layout.template_ID(strip, "sound", open="sound.open")
        if sound is not None:
            layout.prop(sound, "filepath", text="")

            row = layout.row()
            if sound.packed_file:
                row.operator("sound.unpack", icon='PACKAGE', text="Unpack")
            else:
                row.operator("sound.pack", icon='UGLYPACKAGE', text="Pack")

            row.prop(sound, "use_memory_cache")

            layout.prop(sound, "use_mono")

        if st.waveform_display_type == 'DEFAULT_WAVEFORMS':
            layout.prop(strip, "show_waveform")

        col = layout.column(align=True)
        col.prop(strip, "volume")
        col.prop(strip, "pitch")
        col.prop(strip, "pan")

        col = layout.column(align=True)
        col.label(text="Trim Duration (hard):")
        row = layout.row(align=True)
        row.prop(strip, "animation_offset_start", text="Start")
        row.prop(strip, "animation_offset_end", text="End")

        col = layout.column(align=True)
        col.label(text="Trim Duration (soft):")
        row = layout.row(align=True)
        row.prop(strip, "frame_offset_start", text="Start")
        row.prop(strip, "frame_offset_end", text="End")


class SEQUENCER_PT_scene(SequencerButtonsPanel, Panel):
    bl_label = "Scene"
    bl_category = "Strip"

    @classmethod
    def poll(cls, context):
        if not cls.has_sequencer(context):
            return False

        strip = act_strip(context)
        if not strip:
            return False

        return (strip.type == 'SCENE')

    def draw(self, context):
        layout = self.layout

        strip = act_strip(context)

        layout.template_ID(strip, "scene")

        scene = strip.scene
        layout.prop(strip, "use_sequence")

        if not strip.use_sequence:
            layout.label(text="Camera Override")
            layout.template_ID(strip, "scene_camera")

            layout.prop(strip, "use_grease_pencil", text="Show Grease Pencil")

        if scene:
            layout.prop(scene, "audio_volume", text="Audio Volume")

        if not strip.use_sequence:
            if scene:
                # Warning, this is not a good convention to follow.
                # Expose here because setting the alpha from the 'Render' menu is very inconvenient.
                layout.label(text="Preview")
                layout.prop(scene.render, "alpha_mode")

        if scene:
            sta = scene.frame_start
            end = scene.frame_end
            layout.label(text=iface_("Original frame range: %d-%d (%d)") % (sta, end, end - sta + 1), translate=False)


class SEQUENCER_PT_mask(SequencerButtonsPanel, Panel):
    bl_label = "Mask"
    bl_category = "Strip"

    @classmethod
    def poll(cls, context):
        if not cls.has_sequencer(context):
            return False

        strip = act_strip(context)
        if not strip:
            return False

        return (strip.type == 'MASK')

    def draw(self, context):
        layout = self.layout

        strip = act_strip(context)

        layout.template_ID(strip, "mask")

        mask = strip.mask

        if mask:
            sta = mask.frame_start
            end = mask.frame_end
            layout.label(text=iface_("Original frame range: %d-%d (%d)") % (sta, end, end - sta + 1), translate=False)


class SEQUENCER_PT_filter(SequencerButtonsPanel, Panel):
    bl_label = "Filter"
    bl_category = "Strip"

    @classmethod
    def poll(cls, context):
        if not cls.has_sequencer(context):
            return False

        strip = act_strip(context)
        if not strip:
            return False

        return strip.type in {
            'MOVIE', 'IMAGE', 'SCENE', 'MOVIECLIP', 'MASK',
            'META', 'ADD', 'SUBTRACT', 'ALPHA_OVER',
            'ALPHA_UNDER', 'CROSS', 'GAMMA_CROSS', 'MULTIPLY',
            'OVER_DROP', 'WIPE', 'GLOW', 'TRANSFORM', 'COLOR',
            'MULTICAM', 'SPEED', 'ADJUSTMENT', 'COLORMIX'
        }

    def draw(self, context):
        layout = self.layout

        strip = act_strip(context)

        col = layout.column()
        col.label(text="Video:")
        col.prop(strip, "strobe")

        if strip.type == 'MOVIECLIP':
            col = layout.column()
            col.label(text="Tracker:")
            col.prop(strip, "stabilize2d")

            col = layout.column()
            col.label(text="Distortion:")
            col.prop(strip, "undistort")

        split = layout.split(factor=0.6)
        col = split.column()
        col.prop(strip, "use_reverse_frames", text="Reverse")
        col.prop(strip, "use_deinterlace")

        col = split.column()
        col.prop(strip, "use_flip_x", text="X Flip")
        col.prop(strip, "use_flip_y", text="Y Flip")

        layout.label(text="Color:")
        col = layout.column(align=True)
        col.prop(strip, "color_saturation", text="Saturation")
        col.prop(strip, "color_multiply", text="Multiply")
        layout.prop(strip, "use_float", text="Convert to Float")


class SEQUENCER_PT_proxy(SequencerButtonsPanel, Panel):
    bl_label = "Proxy/Timecode"
    bl_category = "Strip"

    @classmethod
    def poll(cls, context):
        if not cls.has_sequencer(context):
            return False

        strip = act_strip(context)
        if not strip:
            return False

        return strip.type in {'MOVIE', 'IMAGE', 'SCENE', 'META', 'MULTICAM'}

    def draw_header(self, context):
        strip = act_strip(context)

        self.layout.prop(strip, "use_proxy", text="")

    def draw(self, context):
        layout = self.layout

        ed = context.scene.sequence_editor

        strip = act_strip(context)

        if strip.proxy:
            proxy = strip.proxy

            flow = layout.column_flow()
            flow.prop(ed, "proxy_storage", text="Storage")
            if ed.proxy_storage == 'PROJECT':
                flow.prop(ed, "proxy_dir", text="Directory")
            else:
                flow.prop(proxy, "use_proxy_custom_directory")
                flow.prop(proxy, "use_proxy_custom_file")

                if proxy.use_proxy_custom_directory and not proxy.use_proxy_custom_file:
                    flow.prop(proxy, "directory")
                if proxy.use_proxy_custom_file:
                    flow.prop(proxy, "filepath")

            row = layout.row(align=True)
            row.prop(strip.proxy, "build_25", toggle=True)
            row.prop(strip.proxy, "build_50", toggle=True)
            row.prop(strip.proxy, "build_75", toggle=True)
            row.prop(strip.proxy, "build_100", toggle=True)

            layout.prop(proxy, "use_overwrite")

            col = layout.column()
            col.prop(proxy, "quality", text="Build JPEG Quality")

            if strip.type == 'MOVIE':
                col = layout.column()
                col.label(text="Use timecode index:")

                col.prop(proxy, "timecode")

        col = layout.column()
        col.operator("sequencer.enable_proxies")
        col.operator("sequencer.rebuild_proxy")


class SEQUENCER_PT_preview(SequencerButtonsPanel_Output, Panel):
    bl_label = "Scene Preview/Render"
    bl_space_type = 'SEQUENCE_EDITOR'
    bl_region_type = 'UI'
    bl_category = "Strip"

    def draw(self, context):
        layout = self.layout

        render = context.scene.render

        col = layout.column()
        col.prop(render, "sequencer_gl_preview", text="")

        row = col.row()
        row.active = render.sequencer_gl_preview == 'SOLID'
        row.prop(render, "use_sequencer_gl_textured_solid")

        col.prop(render, "use_sequencer_gl_dof")


class SEQUENCER_PT_view(SequencerButtonsPanel_Output, Panel):
    bl_label = "View Settings"
    bl_category = "Strip"

    def draw(self, context):
        layout = self.layout

        st = context.space_data

        col = layout.column()
        if st.display_mode == 'IMAGE':
            col.prop(st, "show_overexposed")
            col.separator()

        elif st.display_mode == 'WAVEFORM':
            col.prop(st, "show_separate_color")

        col = layout.column()
        col.separator()
        col.prop(st, "proxy_render_size")


class SEQUENCER_PT_view_safe_areas(SequencerButtonsPanel_Output, Panel):
    bl_label = "Safe Areas"
    bl_category = "Strip"
    bl_options = {'DEFAULT_CLOSED'}

    @classmethod
    def poll(cls, context):
        st = context.space_data
        is_preview = st.view_type in {'PREVIEW', 'SEQUENCER_PREVIEW'}
        return is_preview and (st.display_mode == 'IMAGE')

    def draw_header(self, context):
        st = context.space_data

        self.layout.prop(st, "show_safe_areas", text="")

    def draw(self, context):
        from .properties_data_camera import draw_display_safe_settings

        layout = self.layout
        st = context.space_data
        safe_data = context.scene.safe_areas

        draw_display_safe_settings(layout, safe_data, st)


class SEQUENCER_PT_modifiers(SequencerButtonsPanel, Panel):
    bl_label = "Modifiers"
    bl_category = "Modifiers"

    def draw(self, context):
        layout = self.layout

        strip = act_strip(context)
        ed = context.scene.sequence_editor

        layout.prop(strip, "use_linear_modifiers")

        layout.operator_menu_enum("sequencer.strip_modifier_add", "type")
        layout.operator("sequencer.strip_modifier_copy")

        for mod in strip.modifiers:
            box = layout.box()

            row = box.row()
            row.prop(mod, "show_expanded", text="", emboss=False)
            row.prop(mod, "name", text="")

            row.prop(mod, "mute", text="")

            sub = row.row(align=True)
            props = sub.operator("sequencer.strip_modifier_move", text="", icon='TRIA_UP')
            props.name = mod.name
            props.direction = 'UP'
            props = sub.operator("sequencer.strip_modifier_move", text="", icon='TRIA_DOWN')
            props.name = mod.name
            props.direction = 'DOWN'

            row.operator("sequencer.strip_modifier_remove", text="", icon='X', emboss=False).name = mod.name

            if mod.show_expanded:
                row = box.row()
                row.prop(mod, "input_mask_type", expand=True)

                if mod.input_mask_type == 'STRIP':
                    sequences_object = ed
                    if ed.meta_stack:
                        sequences_object = ed.meta_stack[-1]
                    box.prop_search(mod, "input_mask_strip", sequences_object, "sequences", text="Mask")
                else:
                    box.prop(mod, "input_mask_id")
                    row = box.row()
                    row.prop(mod, "mask_time", expand=True)

                if mod.type == 'COLOR_BALANCE':
                    box.prop(mod, "color_multiply")
                    draw_color_balance(box, mod.color_balance)
                elif mod.type == 'CURVES':
                    box.template_curve_mapping(mod, "curve_mapping", type='COLOR', show_tone=True)
                elif mod.type == 'HUE_CORRECT':
                    box.template_curve_mapping(mod, "curve_mapping", type='HUE')
                elif mod.type == 'BRIGHT_CONTRAST':
                    col = box.column()
                    col.prop(mod, "bright")
                    col.prop(mod, "contrast")
                elif mod.type == 'WHITE_BALANCE':
                    col = box.column()
                    col.prop(mod, "white_value")
                elif mod.type == 'TONEMAP':
                    col = box.column()
                    col.prop(mod, "tonemap_type")
                    if mod.tonemap_type == 'RD_PHOTORECEPTOR':
                        col.prop(mod, "intensity")
                        col.prop(mod, "contrast")
                        col.prop(mod, "adaptation")
                        col.prop(mod, "correction")
                    elif mod.tonemap_type == 'RH_SIMPLE':
                        col.prop(mod, "key")
                        col.prop(mod, "offset")
                        col.prop(mod, "gamma")


class SEQUENCER_PT_grease_pencil(AnnotationDataPanel, SequencerButtonsPanel_Output, Panel):
    bl_space_type = 'SEQUENCE_EDITOR'
    bl_region_type = 'UI'
    bl_category = "Strip"

    # NOTE: this is just a wrapper around the generic GP Panel
    # But, it should only show up when there are images in the preview region


class SEQUENCER_PT_annotation_onion(AnnotationOnionSkin, SequencerButtonsPanel_Output, Panel):
    bl_space_type = 'SEQUENCE_EDITOR'
    bl_region_type = 'UI'
    bl_category = "Strip"
    bl_parent_id = 'SEQUENCER_PT_grease_pencil'

    # NOTE: this is just a wrapper around the generic GP Panel
    # But, it should only show up when there are images in the preview region


class SEQUENCER_PT_grease_pencil_tools(GreasePencilToolsPanel, SequencerButtonsPanel_Output, Panel):
    bl_space_type = 'SEQUENCE_EDITOR'
    bl_region_type = 'UI'
    bl_category = "Strip"

    # NOTE: this is just a wrapper around the generic GP tools panel
    # It contains access to some essential tools usually found only in
    # toolbar, which doesn't exist here...


class SEQUENCER_PT_custom_props(SequencerButtonsPanel, PropertyPanel, Panel):
    COMPAT_ENGINES = {'BLENDER_RENDER', 'BLENDER_EEVEE', 'BLENDER_WORKBENCH'}
    _context_path = "scene.sequence_editor.active_strip"
    _property_type = (bpy.types.Sequence,)
    bl_category = "Strip"


classes = (
<<<<<<< HEAD
    ALL_MT_editormenu,
=======
    SEQUENCER_MT_change,
>>>>>>> 47192e1d
    SEQUENCER_HT_header,
    SEQUENCER_MT_editor_menus,
    SEQUENCER_MT_view,
    SEQUENCER_MT_view_toggle,
    SEQUENCER_MT_select,
    SEQUENCER_MT_marker,
    SEQUENCER_MT_frame,
    SEQUENCER_MT_add,
    SEQUENCER_MT_add_effect,
    SEQUENCER_MT_add_transitions,
    SEQUENCER_MT_add_empty,
    SEQUENCER_MT_strip,
    SEQUENCER_MT_strip_transform,
    SEQUENCER_MT_strip_input,
    SEQUENCER_MT_strip_lock_mute,
    SEQUENCER_PT_edit,
    SEQUENCER_PT_effect,
    SEQUENCER_PT_input,
    SEQUENCER_PT_sound,
    SEQUENCER_PT_scene,
    SEQUENCER_PT_mask,
    SEQUENCER_PT_filter,
    SEQUENCER_PT_proxy,
    SEQUENCER_PT_preview,
    SEQUENCER_PT_view,
    SEQUENCER_PT_view_safe_areas,
    SEQUENCER_PT_modifiers,
    SEQUENCER_PT_grease_pencil,
    SEQUENCER_PT_annotation_onion,
    SEQUENCER_PT_grease_pencil_tools,
    SEQUENCER_PT_custom_props,
)

if __name__ == "__main__":  # only for live edit.
    from bpy.utils import register_class
    for cls in classes:
        register_class(cls)<|MERGE_RESOLUTION|>--- conflicted
+++ resolved
@@ -1406,11 +1406,8 @@
 
 
 classes = (
-<<<<<<< HEAD
     ALL_MT_editormenu,
-=======
     SEQUENCER_MT_change,
->>>>>>> 47192e1d
     SEQUENCER_HT_header,
     SEQUENCER_MT_editor_menus,
     SEQUENCER_MT_view,
