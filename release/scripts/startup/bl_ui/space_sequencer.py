--- conflicted
+++ resolved
@@ -169,12 +169,7 @@
 
         st = context.space_data
 
-<<<<<<< HEAD
         ALL_MT_editormenu.draw_hidden(context, layout) # bfa - show hide the editormenu
-=======
-        layout.template_header()
-
->>>>>>> b2c86275
         layout.prop(st, "view_type", text="")
         SEQUENCER_MT_editor_menus.draw_collapsible(context, layout)
         tool_settings = context.tool_settings
@@ -442,12 +437,8 @@
             # mode, else the lookup for the shortcut will fail in
             # wm_keymap_item_find_props() (see T32595).
             layout.operator_context = 'INVOKE_REGION_PREVIEW'
-<<<<<<< HEAD
-=======
-        layout.prop(st, "show_region_ui")
+        layout.prop(st, "show_region_toolbar")
         layout.prop(st, "show_region_tool_header")
->>>>>>> b2c86275
-        layout.prop(st, "show_region_toolbar")
         layout.prop(st, "show_region_ui")
 
         layout.operator_context = 'INVOKE_DEFAULT'
