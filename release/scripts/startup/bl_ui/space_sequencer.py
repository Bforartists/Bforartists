# ##### BEGIN GPL LICENSE BLOCK #####
#
#  This program is free software; you can redistribute it and/or
#  modify it under the terms of the GNU General Public License
#  as published by the Free Software Foundation; either version 2
#  of the License, or (at your option) any later version.
#
#  This program is distributed in the hope that it will be useful,
#  but WITHOUT ANY WARRANTY; without even the implied warranty of
#  MERCHANTABILITY or FITNESS FOR A PARTICULAR PURPOSE.  See the
#  GNU General Public License for more details.
#
#  You should have received a copy of the GNU General Public License
#  along with this program; if not, write to the Free Software Foundation,
#  Inc., 51 Franklin Street, Fifth Floor, Boston, MA 02110-1301, USA.
#
# ##### END GPL LICENSE BLOCK #####

# <pep8 compliant>
import bpy
from bpy.types import (
    Header,
    Menu,
    Panel,
)
from bpy.app.translations import (
    contexts as i18n_contexts,
    pgettext_iface as iface_,
)
from bl_ui.properties_grease_pencil_common import (
    AnnotationDataPanel,
    AnnotationOnionSkin,
)
from bl_ui.space_toolsystem_common import (
    ToolActivePanelHelper,
)
from rna_prop_ui import PropertyPanel


def act_strip(context):
    try:
        return context.scene.sequence_editor.active_strip
    except AttributeError:
        return None


def selected_sequences_len(context):
    selected_sequences = getattr(context, "selected_sequences", None)
    if selected_sequences is None:
        return 0
    return len(selected_sequences)


def draw_color_balance(layout, color_balance):

    layout.use_property_split = False

    flow = layout.grid_flow(row_major=True, columns=0, even_columns=True, even_rows=False, align=False)
    col = flow.column()

    box = col.box()
    split = box.split(factor=0.35)
    col = split.column(align=True)
    col.label(text="Lift:")
    col.separator()
    col.separator()
    col.prop(color_balance, "lift", text="")
    col.prop(color_balance, "invert_lift", text="Invert", icon='ARROW_LEFTRIGHT')
    split.template_color_picker(color_balance, "lift", value_slider=True, cubic=True)

    col = flow.column()

    box = col.box()
    split = box.split(factor=0.35)
    col = split.column(align=True)
    col.label(text="Gamma:")
    col.separator()
    col.separator()
    col.prop(color_balance, "gamma", text="")
    col.prop(color_balance, "invert_gamma", text="Invert", icon='ARROW_LEFTRIGHT')
    split.template_color_picker(color_balance, "gamma", value_slider=True, lock_luminosity=True, cubic=True)

    col = flow.column()

    box = col.box()
    split = box.split(factor=0.35)
    col = split.column(align=True)
    col.label(text="Gain:")
    col.separator()
    col.separator()
    col.prop(color_balance, "gain", text="")
    col.prop(color_balance, "invert_gain", text="Invert", icon='ARROW_LEFTRIGHT')
    split.template_color_picker(color_balance, "gain", value_slider=True, lock_luminosity=True, cubic=True)


class SEQUENCER_PT_active_tool(ToolActivePanelHelper, Panel):
    bl_space_type = 'SEQUENCE_EDITOR'
    bl_region_type = 'UI'
    bl_category = "Tool"


class SEQUENCER_HT_tool_header(Header):
    bl_space_type = 'SEQUENCE_EDITOR'
    bl_region_type = 'TOOL_HEADER'

    def draw(self, context):
        layout = self.layout

        self.draw_tool_settings(context)

        # TODO: options popover.

    def draw_tool_settings(self, context):
        layout = self.layout

        # Active Tool
        # -----------
        from bl_ui.space_toolsystem_common import ToolSelectPanelHelper
        tool = ToolSelectPanelHelper.draw_active_tool_header(context, layout)
        tool_mode = context.mode if tool is None else tool.mode


class SEQUENCER_HT_header(Header):
    bl_space_type = 'SEQUENCE_EDITOR'

    def draw(self, context):
        layout = self.layout

        st = context.space_data
        scene = context.scene
        sequencer_tool_settings = context.tool_settings.sequencer_tool_settings

        ALL_MT_editormenu.draw_hidden(context, layout) # bfa - show hide the editormenu
        layout.prop(st, "view_type", text="")
        SEQUENCER_MT_editor_menus.draw_collapsible(context, layout)

        if st.view_type in {'SEQUENCER', 'SEQUENCER_PREVIEW'}:
            layout.separator_spacer()
            row = layout.row(align=True)
            row.prop(sequencer_tool_settings, "fit_method", text="")
            layout.separator_spacer()

        if st.view_type in {'PREVIEW', 'SEQUENCER_PREVIEW'}:
            if st.view_type == 'PREVIEW':
                layout.separator_spacer()

            layout.prop(st, "display_mode", text="", icon_only=True)
            layout.prop(st, "preview_channels", text="", icon_only=True)

            gpd = context.gpencil_data
            tool_settings = context.tool_settings

            # Proportional editing
            if gpd and gpd.use_stroke_edit_mode:
                row = layout.row(align=True)
                row.prop(tool_settings, "use_proportional_edit", icon_only=True)
                if tool_settings.use_proportional_edit:
                    row.prop(tool_settings, "proportional_edit_falloff", icon_only=True)

<<<<<<< HEAD
# bfa - show hide the editormenu
class ALL_MT_editormenu(Menu):
    bl_label = ""

    def draw(self, context):
        self.draw_menus(self.layout, context)

    @staticmethod
    def draw_menus(layout, context):

        row = layout.row(align=True)
        row.template_header() # editor type menus
=======
        row = layout.row(align=True)
        row.prop(st, "show_strip_overlay", text="", icon='OVERLAY')
        sub = row.row(align=True)
        sub.popover(panel="SEQUENCER_PT_overlay", text="")
        sub.active = st.show_strip_overlay

>>>>>>> 305e153d

class SEQUENCER_MT_editor_menus(Menu):
    bl_idname = "SEQUENCER_MT_editor_menus"
    bl_label = ""

    def draw(self, context):
        layout = self.layout
        st = context.space_data

        layout.menu("SCREEN_MT_user_menu", text = "Quick") # Quick favourites menu
        layout.menu("SEQUENCER_MT_view")
        layout.menu("SEQUENCER_MT_export")

        if st.view_type in {'SEQUENCER', 'SEQUENCER_PREVIEW'}:
            layout.menu("SEQUENCER_MT_navigation")
            layout.menu("SEQUENCER_MT_select")
            if st.show_markers:
                layout.menu("SEQUENCER_MT_marker")
            layout.menu("SEQUENCER_MT_add")
            layout.menu("SEQUENCER_MT_strip")


class SEQUENCER_PT_overlay(Panel):
    bl_space_type = 'SEQUENCE_EDITOR'
    bl_region_type = 'HEADER'
    bl_label = "Overlays"
    bl_ui_units_x = 7

    def draw(self, _context):
        pass


class SEQUENCER_PT_overlay(Panel):
    bl_space_type = 'SEQUENCE_EDITOR'
    bl_region_type = 'HEADER'
    bl_label = "Overlays"
    bl_ui_units_x = 7

    def draw(self, _context):
        pass


class SEQUENCER_PT_preview_overlay(Panel):
    bl_space_type = 'SEQUENCE_EDITOR'
    bl_region_type = 'HEADER'
    bl_parent_id = 'SEQUENCER_PT_overlay'
    bl_label = "Preview Overlays"

    @classmethod
    def poll(cls, context):
        st = context.space_data
        return st.view_type in {'PREVIEW', 'SEQUENCER_PREVIEW'} and st.display_mode == 'IMAGE'

    def draw(self, context):
        ed = context.scene.sequence_editor
        st = context.space_data
        layout = self.layout

        layout.active = st.show_strip_overlay
        layout.prop(ed, "show_overlay", text="Frame Overlay")
        layout.prop(st, "show_safe_areas", text="Safe Areas")
        layout.prop(st, "show_metadata", text="Metadata")
        layout.prop(st, "show_annotation", text="Annotations")


class SEQUENCER_PT_sequencer_overlay(Panel):
    bl_space_type = 'SEQUENCE_EDITOR'
    bl_region_type = 'HEADER'
    bl_parent_id = 'SEQUENCER_PT_overlay'
    bl_label = "Sequencer Overlays"

    @classmethod
    def poll(cls, context):
        st = context.space_data
        return st.view_type in {'SEQUENCER', 'SEQUENCER_PREVIEW'}

    def draw(self, context):
        st = context.space_data
        layout = self.layout

        layout.active = st.show_strip_overlay

        layout.prop(st, "show_strip_name", text="Name")
        layout.prop(st, "show_strip_source", text="Source")
        layout.prop(st, "show_strip_duration", text="Duration")

        layout.separator()

        layout.prop(st, "show_strip_offset", text="Offsets")
        layout.prop(st, "show_fcurves", text="F-Curves")

        layout.separator()

        layout.prop_menu_enum(st, "waveform_display_type")


class SEQUENCER_MT_view_cache(Menu):
    bl_label = "Cache"

    def draw(self, context):
        layout = self.layout

        ed = context.scene.sequence_editor
        layout.prop(ed, "show_cache")
        layout.separator()

        col = layout.column()
        col.enabled = ed.show_cache

        col.prop(ed, "show_cache_final_out")
        col.prop(ed, "show_cache_raw")
        col.prop(ed, "show_cache_preprocessed")
        col.prop(ed, "show_cache_composite")


class SEQUENCER_MT_range(Menu):
    bl_label = "Range"

    def draw(self, _context):
        layout = self.layout

        layout.operator("anim.previewrange_set", text="Set Preview Range", icon = "PREVIEW_RANGE")
        layout.operator("sequencer.set_range_to_strips", text="Set Preview Range to Strips", icon = "PREVIEW_RANGE").preview = True
        layout.operator("anim.previewrange_clear", text="Clear Preview Range", icon = "CLEAR")

        layout.separator()

        layout.operator("anim.start_frame_set", text="Set Start Frame", icon = "AFTER_CURRENT_FRAME")
        layout.operator("anim.end_frame_set", text="Set End Frame", icon = "BEFORE_CURRENT_FRAME")
        layout.operator("sequencer.set_range_to_strips", text="Set Frame Range to Strips", icon = "PREVIEW_RANGE")

class SEQUENCER_MT_preview_zoom(Menu):
    bl_label = "Fractional Zoom"

    def draw(self, _context):
        layout = self.layout
        layout.operator_context = 'INVOKE_REGION_PREVIEW'

        ratios = ((1, 8), (1, 4), (1, 2), (1, 1), (2, 1), (4, 1), (8, 1))

        for i, (a, b) in enumerate(ratios):
            if i in {3, 4}:  # Draw separators around Zoom 1:1.
                layout.separator()

            layout.operator(
                "sequencer.view_zoom_ratio",
                text=iface_("Zoom %d:%d") % (a, b), icon = "ZOOM_SET",
                translate=False,
            ).ratio = a / b
        layout.operator_context = 'INVOKE_DEFAULT'


class SEQUENCER_MT_proxy(Menu):
    bl_label = "Proxy"

    def draw(self, context):
        layout = self.layout

        st = context.space_data
        col = layout.column()
        col.operator("sequencer.enable_proxies", text="Setup")
        col.operator("sequencer.rebuild_proxy", text="Rebuild")
        col.enabled = selected_sequences_len(context) >= 1
        layout.prop(st, "proxy_render_size", text="")


class SEQUENCER_MT_view(Menu):
    bl_label = "View"

    def draw(self, context):
        layout = self.layout

        st = context.space_data
        is_preview = st.view_type in {'PREVIEW', 'SEQUENCER_PREVIEW'}
        is_sequencer_view = st.view_type in {'SEQUENCER', 'SEQUENCER_PREVIEW'}
        scene = context.scene
        ed = scene.sequence_editor

        if st.view_type == 'PREVIEW':
            # Specifying the REGION_PREVIEW context is needed in preview-only
            # mode, else the lookup for the shortcut will fail in
            # wm_keymap_item_find_props() (see T32595).
            layout.operator_context = 'INVOKE_REGION_PREVIEW'
        layout.prop(st, "show_region_ui")
        layout.prop(st, "show_region_toolbar")
        layout.operator_context = 'INVOKE_DEFAULT'

        if is_sequencer_view:
            layout.prop(st, "show_region_hud")

        layout.separator()

        layout.operator_context = 'INVOKE_REGION_WIN'
        layout.operator("view2d.zoom_in", icon = "ZOOM_IN")
        layout.operator("view2d.zoom_out", icon = "ZOOM_OUT")

        if is_sequencer_view:
            layout.operator_context = 'INVOKE_REGION_WIN'
            layout.operator("view2d.zoom_border", text = "Zoom Border", icon = "ZOOM_BORDER")

            layout.separator()

            layout.operator("sequencer.view_all", text="Frame All", icon = "VIEWALL" )
            layout.operator("sequencer.view_selected", text = "Frame Selected", icon='VIEW_SELECTED')

        if is_preview:
            layout.operator_context = 'INVOKE_REGION_PREVIEW'

            if is_sequencer_view:
                layout.menu("SEQUENCER_MT_preview_zoom", text="Fractional Preview Zoom")
            else:
                layout.operator("view2d.zoom_border", text="Zoom Border", icon = "ZOOM_BORDER")
                layout.menu("SEQUENCER_MT_preview_zoom")

            if st.display_mode == 'IMAGE':
                layout.prop(st, "use_zoom_to_fit")
            elif st.display_mode == 'WAVEFORM':
                layout.separator()
                layout.prop(st, "show_separate_color", text="Show Separate Color Channels")

            layout.separator()

            layout.operator("sequencer.view_all_preview", text="Fit Preview in window", icon = "VIEW_FIT")

            layout.separator()

            layout.menu("SEQUENCER_MT_proxy")

            layout.operator_context = 'INVOKE_DEFAULT'

        if is_sequencer_view:
            layout.separator()

            layout.operator_context = 'INVOKE_DEFAULT'

            layout.separator()

            layout.operator_context = 'INVOKE_REGION_WIN'
            layout.operator("sequencer.refresh_all", icon='FILE_REFRESH', text="Refresh All")

<<<<<<< HEAD
=======
            layout.separator()
            layout.operator_context = 'INVOKE_DEFAULT'

            layout.prop(st, "show_locked_time")

            layout.separator()
            layout.prop(st, "show_seconds")
            layout.prop(st, "show_markers")
            layout.menu("SEQUENCER_MT_view_cache", text="Show Cache")
>>>>>>> 305e153d

        layout.separator()

        layout.operator("render.opengl", text="Sequence Render Image", icon='RENDER_STILL').sequencer = True
        props = layout.operator("render.opengl", text="Sequence Render Animation", icon='RENDER_ANIMATION')
        props.animation = True
        props.sequencer = True

        layout.separator()

        # Note that the context is needed for the shortcut to display properly.
        layout.operator_context = 'INVOKE_REGION_PREVIEW' if is_preview else 'INVOKE_REGION_WIN'
        props = layout.operator(
            "wm.context_toggle_enum",
            text="Toggle Sequencer/Preview",
            icon='SEQ_SEQUENCER' if is_preview else 'SEQ_PREVIEW',
        )
        props.data_path = "space_data.view_type"
        props.value_1 = 'SEQUENCER'
        props.value_2 = 'PREVIEW'
        layout.operator_context = 'INVOKE_DEFAULT'

        layout.separator()

        layout.menu("INFO_MT_area")


class SEQUENCER_MT_export(Menu):
    bl_label = "Export"

    def draw(self, context):
        layout = self.layout

        layout.operator("sequencer.export_subtitles", text="Export Subtitles", icon='EXPORT')


# Workaround to separate the tooltips
class SEQUENCER_MT_select_inverse(bpy.types.Operator):
    """Inverts the current selection """      # blender will use this as a tooltip for menu items and buttons.
    bl_idname = "sequencer.select_all_inverse"        # unique identifier for buttons and menu items to reference.
    bl_label = "Select Inverse"         # display name in the interface.
    bl_options = {'REGISTER', 'UNDO'}  # enable undo for the operator.

    def execute(self, context):        # execute() is called by blender when running the operator.
        bpy.ops.sequencer.select_all(action = 'INVERT')
        return {'FINISHED'}

# Workaround to separate the tooltips
class SEQUENCER_MT_select_none(bpy.types.Operator):
    """Deselects everything """      # blender will use this as a tooltip for menu items and buttons.
    bl_idname = "sequencer.select_all_none"        # unique identifier for buttons and menu items to reference.
    bl_label = "Select None"         # display name in the interface.
    bl_options = {'REGISTER', 'UNDO'}  # enable undo for the operator.

    def execute(self, context):        # execute() is called by blender when running the operator.
        bpy.ops.sequencer.select_all(action = 'DESELECT')
        return {'FINISHED'}

class SEQUENCER_MT_select_handle(Menu):
    bl_label = "Select Handle"

    def draw(self, _context):
        layout = self.layout

        layout.operator("sequencer.select_handles", text="Both", icon = "RESTRICT_SELECT_OFF").side = 'BOTH'
        layout.operator("sequencer.select_handles", text="Left", icon = "RESTRICT_SELECT_OFF").side = 'LEFT'
        layout.operator("sequencer.select_handles", text="Right", icon = "RESTRICT_SELECT_OFF").side = 'RIGHT'

        layout.separator()

        layout.operator("sequencer.select_handles", text="Both Neighbors").side = 'BOTH_NEIGHBORS'
        layout.operator("sequencer.select_handles", text="Left Neighbor").side = 'LEFT_NEIGHBOR'
        layout.operator("sequencer.select_handles", text="Right Neighbor").side = 'RIGHT_NEIGHBOR'

class SEQUENCER_MT_select_channel(Menu):
    bl_label = "Select Channel"

    def draw(self, _context):
        layout = self.layout

        layout.operator("sequencer.select_side", text="Left", icon = "RESTRICT_SELECT_OFF").side = 'LEFT'
        layout.operator("sequencer.select_side", text="Right", icon = "RESTRICT_SELECT_OFF").side = 'RIGHT'
        layout.separator()
        layout.operator("sequencer.select_side", text="Both Sides", icon = "RESTRICT_SELECT_OFF").side = 'BOTH'


class SEQUENCER_MT_select_linked(Menu):
    bl_label = "Select Linked"

    def draw(self, _context):
        layout = self.layout

        layout.operator("sequencer.select_linked", text="All", icon='SELECT_ALL')
        layout.operator("sequencer.select_less", text="Less", icon = "SELECTLESS")
        layout.operator("sequencer.select_more", text="More", icon = "SELECTMORE")


class SEQUENCER_MT_select(Menu):
    bl_label = "Select"

    def draw(self, _context):
        layout = self.layout

        layout.operator("sequencer.select_all", text="All", icon='SELECT_ALL').action = 'SELECT'
        layout.operator("sequencer.select_all_none", text="None", icon='SELECT_NONE') # bfa - separated tooltip
        layout.operator("sequencer.select_all_inverse", text="Inverse", icon='INVERSE') # bfa - separated tooltip

        layout.separator()

        layout.operator("sequencer.select_box", text="Box Select", icon='BORDER_RECT')
        props = layout.operator("sequencer.select_box", text="Box Select (Include Handles)", icon='BORDER_RECT')
        props.include_handles = True

        layout.separator()

        layout.operator_menu_enum("sequencer.select_side_of_frame", "side", text="Side of Frame")
        layout.menu("SEQUENCER_MT_select_handle", text="Handle")
        layout.menu("SEQUENCER_MT_select_channel", text="Channel")
        layout.menu("SEQUENCER_MT_select_linked", text="Linked")

        layout.separator()
        layout.operator_menu_enum("sequencer.select_grouped", "type", text="Grouped")


class SEQUENCER_MT_marker(Menu):
    bl_label = "Marker"

    def draw(self, context):
        layout = self.layout

        st = context.space_data
        is_sequencer_view = st.view_type in {'SEQUENCER', 'SEQUENCER_PREVIEW'}

        from bl_ui.space_time import marker_menu_generic
        marker_menu_generic(layout, context)


class SEQUENCER_MT_change(Menu):
    bl_label = "Change"

    def draw(self, context):
        layout = self.layout
        strip = act_strip(context)

        layout.operator_context = 'INVOKE_REGION_WIN'

        layout.operator_menu_enum("sequencer.change_effect_input", "swap")
        layout.operator_menu_enum("sequencer.change_effect_type", "type")
        prop = layout.operator("sequencer.change_path", text="Path/Files")

        if strip:
            strip_type = strip.type

            if strip_type == 'IMAGE':
                prop.filter_image = True
            elif strip_type == 'MOVIE':
                prop.filter_movie = True
            elif strip_type == 'SOUND':
                prop.filter_sound = True


class SEQUENCER_MT_navigation(Menu):
    bl_label = "Navi"

    def draw(self, _context):
        layout = self.layout

        layout.operator("screen.animation_play", icon='PLAY')

        layout.separator()

        layout.operator("sequencer.view_frame", icon = "VIEW_FRAME" )

        layout.separator()

        props = layout.operator("sequencer.strip_jump", text="Jump to Previous Strip", icon='PREVIOUSACTIVE')
        props.next = False
        props.center = False
        props = layout.operator("sequencer.strip_jump", text="Jump to Next Strip", icon='NEXTACTIVE')
        props.next = True
        props.center = False

        layout.separator()

        props = layout.operator("sequencer.strip_jump", text="Jump to Previous Strip (Center)", icon='PREVIOUSACTIVE')
        props.next = False
        props.center = True
        props = layout.operator("sequencer.strip_jump", text="Jump to Next Strip (Center)", icon='NEXTACTIVE')
        props.next = True
        props.center = True

        layout.separator()

        layout.menu("SEQUENCER_MT_range")


class SEQUENCER_MT_add(Menu):
    bl_label = "Add"
    bl_translation_context = i18n_contexts.operator_default

    def draw(self, context):

        layout = self.layout
        layout.operator_context = 'INVOKE_REGION_WIN'

        bpy_data_scenes_len = len(bpy.data.scenes)
        if bpy_data_scenes_len > 10:
            layout.operator_context = 'INVOKE_DEFAULT'
            layout.operator("sequencer.scene_strip_add", text="Scene...", icon='SCENE_DATA')
        elif bpy_data_scenes_len > 1:
            layout.operator_menu_enum("sequencer.scene_strip_add", "scene", text="Scene", icon='SCENE_DATA')
        else:
            layout.menu("SEQUENCER_MT_add_empty", text="Scene", icon='SCENE_DATA')
        del bpy_data_scenes_len

        bpy_data_movieclips_len = len(bpy.data.movieclips)
        if bpy_data_movieclips_len > 10:
            layout.operator_context = 'INVOKE_DEFAULT'
            layout.operator("sequencer.movieclip_strip_add", text="Clip...", icon='TRACKER')
        elif bpy_data_movieclips_len > 0:
            layout.operator_menu_enum("sequencer.movieclip_strip_add", "clip", text="Clip", icon='TRACKER')
        else:
            layout.menu("SEQUENCER_MT_add_empty", text="Clip", icon='TRACKER')
        del bpy_data_movieclips_len

        bpy_data_masks_len = len(bpy.data.masks)
        if bpy_data_masks_len > 10:
            layout.operator_context = 'INVOKE_DEFAULT'
            layout.operator("sequencer.mask_strip_add", text="Mask...", icon='MOD_MASK')
        elif bpy_data_masks_len > 0:
            layout.operator_menu_enum("sequencer.mask_strip_add", "mask", text="Mask", icon='MOD_MASK')
        else:
            layout.menu("SEQUENCER_MT_add_empty", text="Mask", icon='MOD_MASK')
        del bpy_data_masks_len

        layout.separator()

        layout.operator("sequencer.movie_strip_add", text="Movie", icon='FILE_MOVIE')
        layout.operator("sequencer.sound_strip_add", text="Sound", icon='FILE_SOUND')
        layout.operator("sequencer.image_strip_add", text="Image/Sequence", icon='FILE_IMAGE')

        layout.separator()

        layout.operator_context = 'INVOKE_REGION_WIN'
        layout.operator("sequencer.effect_strip_add", text="Color", icon='COLOR').type = 'COLOR'
        layout.operator("sequencer.effect_strip_add", text="Text", icon='FONT_DATA').type = 'TEXT'

        layout.separator()

        layout.operator("sequencer.effect_strip_add", text="Adjustment Layer", icon='COLOR').type = 'ADJUSTMENT'

        layout.operator_context = 'INVOKE_DEFAULT'
        layout.menu("SEQUENCER_MT_add_effect", icon='SHADERFX')

        col = layout.column()
        col.menu("SEQUENCER_MT_add_transitions", icon='ARROW_LEFTRIGHT')
        col.enabled = selected_sequences_len(context) >= 2

        col = layout.column()
        col.operator_menu_enum("sequencer.fades_add", "type", text="Fade", icon='IPO_EASE_IN_OUT')
        col.enabled = selected_sequences_len(context) >= 1
        col.operator("sequencer.fades_clear", text="Clear Fade", icon="CLEAR")


class SEQUENCER_MT_add_empty(Menu):
    bl_label = "Empty"

    def draw(self, _context):
        layout = self.layout

        layout.label(text="No Items Available")


class SEQUENCER_MT_add_transitions(Menu):
    bl_label = "Transition"

    def draw(self, context):

        layout = self.layout

        col = layout.column()

        col.operator("sequencer.crossfade_sounds", text="Sound Crossfade", icon='SPEAKER')

        col.separator()

        col.operator("sequencer.effect_strip_add", text="Cross", icon='NODE_VECTOR').type = 'CROSS'
        col.operator("sequencer.effect_strip_add", text="Gamma Cross", icon='NODE_GAMMA').type = 'GAMMA_CROSS'

        col.separator()

        col.operator("sequencer.effect_strip_add", text="Wipe", icon='NODE_VECTOR_TRANSFORM').type = 'WIPE'
        col.enabled = selected_sequences_len(context) >= 2


class SEQUENCER_MT_add_effect(Menu):
    bl_label = "Effect Strip"

    def draw(self, context):

        layout = self.layout
        layout.operator_context = 'INVOKE_REGION_WIN'

        col = layout.column()
        col.operator("sequencer.effect_strip_add", text="Add", icon='SEQ_ADD').type = 'ADD'
        col.operator("sequencer.effect_strip_add", text="Subtract", icon='NODE_INVERT').type = 'SUBTRACT'
        col.operator("sequencer.effect_strip_add", text="Multiply", icon='SEQ_MULTIPLY').type = 'MULTIPLY'
        col.operator("sequencer.effect_strip_add", text="Over Drop", icon='SEQ_ALPHA_OVER').type = 'OVER_DROP'
        col.operator("sequencer.effect_strip_add", text="Alpha Over", icon='IMAGE_ALPHA').type = 'ALPHA_OVER'
        col.operator("sequencer.effect_strip_add", text="Alpha Under", icon='NODE_HOLDOUTSHADER').type = 'ALPHA_UNDER'
        col.operator("sequencer.effect_strip_add", text="Color Mix", icon='NODE_MIXRGB').type = 'COLORMIX'
        col.enabled = selected_sequences_len(context) >= 2

        layout.separator()

        layout.operator("sequencer.effect_strip_add", text="Multicam Selector", icon='SEQ_MULTICAM').type = 'MULTICAM'

        layout.separator()

        col = layout.column()
        col.operator("sequencer.effect_strip_add", text="Transform", icon='TRANSFORM_MOVE').type = 'TRANSFORM'
        col.operator("sequencer.effect_strip_add", text="Speed Control", icon='NODE_CURVE_TIME').type = 'SPEED'

        col.separator()

        col.operator("sequencer.effect_strip_add", text="Glow", icon='LIGHT_SUN').type = 'GLOW'
        col.operator("sequencer.effect_strip_add", text="Gaussian Blur", icon='NODE_BLUR').type = 'GAUSSIAN_BLUR'
        col.enabled = selected_sequences_len(context) != 0


class SEQUENCER_MT_strip_image_transform(Menu):
    bl_label = "Image Transform"

    def draw(self, _context):
        layout = self.layout

        layout.operator("sequencer.strip_transform_fit", text="Scale To Fit").fit_method = 'FIT'
        layout.operator("sequencer.strip_transform_fit", text="Scale to Fill").fit_method = 'FILL'
        layout.operator("sequencer.strip_transform_fit", text="Stretch To Fill").fit_method = 'STRETCH'
        layout.separator()

        layout.operator("sequencer.strip_transform_clear", text="Clear Position").property = 'POSITION'
        layout.operator("sequencer.strip_transform_clear", text="Clear Scale").property = 'SCALE'
        layout.operator("sequencer.strip_transform_clear", text="Clear Rotation").property = 'ROTATION'
        layout.operator("sequencer.strip_transform_clear", text="Clear All").property = 'ALL'

class SEQUENCER_MT_strip_transform(Menu):
    bl_label = "Transform"

    def draw(self, _context):
        layout = self.layout

        layout.operator("transform.seq_slide", text="Move", icon = "TRANSFORM_MOVE")
        layout.operator("transform.transform", text="Move/Extend from Current Frame", icon = "SEQ_MOVE_EXTEND").mode = 'TIME_EXTEND'
        layout.operator("sequencer.slip", text="Slip Strip Contents", icon = "SEQ_SLIP_CONTENTS")

        layout.separator()
        layout.operator("sequencer.swap", text="Swap Strip Left", icon = "SEQ_SWAP_LEFT").side = 'LEFT'
        layout.operator("sequencer.swap", text="Swap Strip Right", icon = "SEQ_SWAP_RIGHT").side = 'RIGHT'

        layout.separator()
        layout.operator("sequencer.gap_remove", icon = "SEQ_REMOVE_GAPS").all = False
        layout.operator("sequencer.gap_insert", icon = "SEQ_INSERT_GAPS")


class SEQUENCER_MT_strip_input(Menu):
    bl_label = "Inputs"

    def draw(self, context):
        layout = self.layout
        strip = act_strip(context)

        layout.operator("sequencer.reload", text="Reload Strips", icon = "FILE_REFRESH")
        layout.operator("sequencer.reload", text="Reload Strips and Adjust Length", icon = "FILE_REFRESH").adjust_length = True
        prop = layout.operator("sequencer.change_path", text="Change Path/Files", icon = "FILE_MOVIE")
        layout.operator("sequencer.swap_data", text="Swap Data", icon = "SWAP")

        if strip:
            strip_type = strip.type

            if strip_type == 'IMAGE':
                prop.filter_image = True
            elif strip_type == 'MOVIE':
                prop.filter_movie = True
            elif strip_type == 'SOUND':
                prop.filter_sound = True


class SEQUENCER_MT_strip_lock_mute(Menu):
    bl_label = "Lock/Mute"

    def draw(self, _context):
        layout = self.layout

        layout.operator("sequencer.lock", icon='LOCKED')
        layout.operator("sequencer.unlock", icon='UNLOCKED')

        layout.separator()

        layout.operator("sequencer.mute", icon='HIDE_ON').unselected = False
        layout.operator("sequencer.unmute", icon='HIDE_OFF').unselected = False
        layout.operator("sequencer.mute", text="Mute Unselected Strips", icon='HIDE_UNSELECTED').unselected = True
        layout.operator("sequencer.unmute", text="Unmute Deselected Strips", icon='SHOW_UNSELECTED').unselected = True


class SEQUENCER_MT_strip_effect(Menu):
    bl_label = "Effect Strip"

    def draw(self, _context):
        layout = self.layout

        layout.operator_menu_enum("sequencer.change_effect_input", "swap")
        layout.operator_menu_enum("sequencer.change_effect_type", "type")
        layout.operator("sequencer.reassign_inputs", icon='RANDOMIZE_TRANSFORM')
        layout.operator("sequencer.swap_inputs", icon='RANDOMIZE')


class SEQUENCER_MT_strip_movie(Menu):
    bl_label = "Movie Strip"

    def draw(self, _context):
        layout = self.layout

        layout.operator("sequencer.rendersize", icon='RENDER_REGION')
        layout.operator("sequencer.deinterlace_selected_movies", icon='SEQ_DEINTERLACE')


class SEQUENCER_MT_strip(Menu):
    bl_label = "Strip"

    def draw(self, context):
        layout = self.layout

        layout.operator_context = 'INVOKE_REGION_WIN'

        layout.separator()
        layout.menu("SEQUENCER_MT_strip_transform")
<<<<<<< HEAD
        layout.operator("sequencer.snap", icon = "SEQ_SNAP_STRIP")
        layout.operator("sequencer.offset_clear", icon = "SEQ_CLEAR_OFFSET")
=======
        layout.menu("SEQUENCER_MT_strip_image_transform")
>>>>>>> 305e153d

        layout.separator()
        layout.operator("sequencer.split", text="Split", icon='CUT').type = 'SOFT'
        layout.operator("sequencer.split", text="Hold Split", icon='CUT').type = 'HARD'

        layout.separator()
        layout.operator("sequencer.copy", text="Copy", icon='COPYDOWN')
        layout.operator("sequencer.paste", text="Paste", icon='PASTEDOWN')
        layout.operator("sequencer.duplicate_move", icon='DUPLICATE')
        layout.operator("sequencer.delete", text="Delete", icon='DELETE')

        strip = act_strip(context)

        if strip:
            strip_type = strip.type

            if strip_type != 'SOUND':
                layout.separator()
                layout.operator_menu_enum("sequencer.strip_modifier_add", "type", text="Add Strip Modifier")
                layout.operator("sequencer.strip_modifier_copy", text="Copy Modifiers to Selection", icon='COPYDOWN')

            if strip_type in {
                    'CROSS', 'ADD', 'SUBTRACT', 'ALPHA_OVER', 'ALPHA_UNDER',
                    'GAMMA_CROSS', 'MULTIPLY', 'OVER_DROP', 'WIPE', 'GLOW',
                    'TRANSFORM', 'COLOR', 'SPEED', 'MULTICAM', 'ADJUSTMENT',
                    'GAUSSIAN_BLUR',
            }:
                layout.separator()
                layout.menu("SEQUENCER_MT_strip_effect")
            elif strip_type == 'MOVIE':
                layout.separator()
                layout.menu("SEQUENCER_MT_strip_movie")
            elif strip_type == 'IMAGE':
                layout.separator()
                layout.operator("sequencer.rendersize", icon='RENDER_REGION')
                layout.operator("sequencer.images_separate", icon='SEPARATE')
            elif strip_type == 'TEXT':
                layout.separator()
                layout.menu("SEQUENCER_MT_strip_effect")
            elif strip_type == 'META':
                layout.separator()
                layout.operator("sequencer.meta_make", icon='ADD_METASTRIP')
                layout.operator("sequencer.meta_separate", icon='REMOVE_METASTRIP')
                layout.operator("sequencer.meta_toggle", text="Toggle Meta", icon='TOGGLE_META')
            if strip_type != 'META':
                layout.separator()
                layout.operator("sequencer.meta_make", icon='ADD_METASTRIP')
                layout.operator("sequencer.meta_toggle", text="Toggle Meta", icon='TOGGLE_META')

        layout.separator()
        layout.menu("SEQUENCER_MT_strip_lock_mute")

        layout.separator()
        layout.menu("SEQUENCER_MT_strip_input")


class SEQUENCER_MT_context_menu(Menu):
    bl_label = "Sequencer Context Menu"

    def draw(self, context):
        layout = self.layout

        layout.operator_context = 'INVOKE_REGION_WIN'

        layout.operator("sequencer.split", text="Split", icon='CUT').type = 'SOFT'

        layout.separator()

        layout.operator("sequencer.copy", text="Copy", icon='COPYDOWN')
        layout.operator("sequencer.paste", text="Paste", icon='PASTEDOWN')
        layout.operator("sequencer.duplicate_move", icon='DUPLICATE')
        props = layout.operator("wm.call_panel", text="Rename", icon = "RENAME")
        props.name = "TOPBAR_PT_name"
        props.keep_open = False
        layout.operator("sequencer.delete", text="Delete", icon='DELETE')

        layout.separator()

        layout.operator("sequencer.slip", text="Slip Strip Contents", icon = "SEQ_SLIP_CONTENTS")
        layout.operator("sequencer.snap", icon = "SEQ_SNAP_STRIP")

        layout.separator()

        layout.operator("sequencer.set_range_to_strips", text="Set Preview Range to Strips", icon = "PREVIEW_RANGE").preview = True

        layout.separator()

        layout.operator("sequencer.gap_remove", icon = "SEQ_REMOVE_GAPS").all = False
        layout.operator("sequencer.gap_insert", icon = "SEQ_INSERT_GAPS")

        layout.separator()

        strip = act_strip(context)

        if strip:
            strip_type = strip.type
            selected_sequences_count = selected_sequences_len(context)

            if strip_type != 'SOUND':
                layout.separator()
                layout.operator_menu_enum("sequencer.strip_modifier_add", "type", text="Add Modifier")
                layout.operator("sequencer.strip_modifier_copy", text="Copy Modifiers to Selection", icon='COPYDOWN')

                if selected_sequences_count >= 2:
                    layout.separator()
                    col = layout.column()
                    col.menu("SEQUENCER_MT_add_transitions", text="Add Transition")

            elif selected_sequences_count >= 2:
                layout.separator()
                layout.operator("sequencer.crossfade_sounds", text="Crossfade Sounds", icon='SPEAKER')

            if selected_sequences_count >= 1:
                col = layout.column()
                col.operator_menu_enum("sequencer.fades_add", "type", text="Fade")
                layout.operator("sequencer.fades_clear", text="Clear Fade", icon="CLEAR")

            if strip_type in {
                    'CROSS', 'ADD', 'SUBTRACT', 'ALPHA_OVER', 'ALPHA_UNDER',
                    'GAMMA_CROSS', 'MULTIPLY', 'OVER_DROP', 'WIPE', 'GLOW',
                    'TRANSFORM', 'COLOR', 'SPEED', 'MULTICAM', 'ADJUSTMENT',
                    'GAUSSIAN_BLUR',
            }:
                layout.separator()
                layout.menu("SEQUENCER_MT_strip_effect")
            elif strip_type == 'MOVIE':
                layout.separator()
                layout.menu("SEQUENCER_MT_strip_movie")
            elif strip_type == 'IMAGE':
                layout.separator()
                layout.operator("sequencer.rendersize", icon='RENDER_REGION')
                layout.operator("sequencer.images_separate", icon='SEPARATE')
            elif strip_type == 'TEXT':
                layout.separator()
                layout.menu("SEQUENCER_MT_strip_effect")
            elif strip_type == 'META':
                layout.separator()
                layout.operator("sequencer.meta_make", icon='ADD_METASTRIP')
                layout.operator("sequencer.meta_separate", icon='REMOVE_METASTRIP')
                layout.operator("sequencer.meta_toggle", text="Toggle Meta", icon='TOGGLE_META')
            if strip_type != 'META':
                layout.separator()
                layout.operator("sequencer.meta_make", icon='ADD_METASTRIP')
                layout.operator("sequencer.meta_toggle", text="Toggle Meta", icon='TOGGLE_META')

        layout.separator()

        layout.menu("SEQUENCER_MT_strip_lock_mute")


class SequencerButtonsPanel:
    bl_space_type = 'SEQUENCE_EDITOR'
    bl_region_type = 'UI'

    @staticmethod
    def has_sequencer(context):
        return (context.space_data.view_type in {'SEQUENCER', 'SEQUENCER_PREVIEW'})

    @classmethod
    def poll(cls, context):
        return cls.has_sequencer(context) and (act_strip(context) is not None)


class SequencerButtonsPanel_Output:
    bl_space_type = 'SEQUENCE_EDITOR'
    bl_region_type = 'UI'

    @staticmethod
    def has_preview(context):
        st = context.space_data
        return (st.view_type in {'PREVIEW', 'SEQUENCER_PREVIEW'}) or st.show_backdrop

    @classmethod
    def poll(cls, context):
        return cls.has_preview(context)


class SEQUENCER_PT_strip(SequencerButtonsPanel, Panel):
    bl_label = ""
    bl_options = {'HIDE_HEADER'}
    bl_category = "Strip"

    def draw(self, context):
        layout = self.layout
        strip = act_strip(context)
        strip_type = strip.type

        if strip_type in {
                'ADD', 'SUBTRACT', 'ALPHA_OVER', 'ALPHA_UNDER', 'MULTIPLY',
                'OVER_DROP', 'GLOW', 'TRANSFORM', 'SPEED', 'MULTICAM',
                'GAUSSIAN_BLUR', 'COLORMIX',
        }:
            icon_header = 'SHADERFX'
        elif strip_type in {
                'CROSS', 'GAMMA_CROSS', 'WIPE',
        }:
            icon_header = 'ARROW_LEFTRIGHT'
        elif strip_type == 'SCENE':
            icon_header = 'SCENE_DATA'
        elif strip_type == 'MOVIECLIP':
            icon_header = 'TRACKER'
        elif strip_type == 'MASK':
            icon_header = 'MOD_MASK'
        elif strip_type == 'MOVIE':
            icon_header = 'FILE_MOVIE'
        elif strip_type == 'SOUND':
            icon_header = 'FILE_SOUND'
        elif strip_type == 'IMAGE':
            icon_header = 'FILE_IMAGE'
        elif strip_type == 'COLOR':
            icon_header = 'COLOR'
        elif strip_type == 'TEXT':
            icon_header = 'FONT_DATA'
        elif strip_type == 'ADJUSTMENT':
            icon_header = 'COLOR'
        elif strip_type == 'META':
            icon_header = 'SEQ_STRIP_META'
        else:
            icon_header = 'SEQ_SEQUENCER'

        row = layout.row()
        row.label(text="", icon=icon_header)
        row.prop(strip, "name", text="")
        row.prop(strip, "mute", toggle=True, icon_only=True, emboss=False)


class SEQUENCER_PT_adjust_crop(SequencerButtonsPanel, Panel):
    bl_label = "Crop"
    bl_options = {'DEFAULT_CLOSED'}
    bl_category = "Strip"

    @classmethod
    def poll(cls, context):
        if not cls.has_sequencer(context):
            return False

        strip = act_strip(context)
        if not strip:
            return False

        strip = act_strip(context)
        return strip.type != 'SOUND'

    def draw(self, context):
        strip = act_strip(context)
        layout = self.layout
        layout.use_property_split = True
        layout.active = not strip.mute

        col = layout.column(align=True)
        col.prop(strip.crop, "min_x")
        col.prop(strip.crop, "max_x")
        col.prop(strip.crop, "max_y")
        col.prop(strip.crop, "min_y")


class SEQUENCER_PT_effect(SequencerButtonsPanel, Panel):
    bl_label = "Effect Strip"
    bl_category = "Strip"

    @classmethod
    def poll(cls, context):
        if not cls.has_sequencer(context):
            return False

        strip = act_strip(context)
        if not strip:
            return False

        return strip.type in {
            'ADD', 'SUBTRACT', 'ALPHA_OVER', 'ALPHA_UNDER',
            'CROSS', 'GAMMA_CROSS', 'MULTIPLY', 'OVER_DROP',
            'WIPE', 'GLOW', 'TRANSFORM', 'COLOR', 'SPEED',
            'MULTICAM', 'GAUSSIAN_BLUR', 'TEXT', 'COLORMIX'
        }

    def draw(self, context):
        layout = self.layout
        layout.use_property_split = True
        layout.use_property_decorate = False

        strip = act_strip(context)

        layout.active = not strip.mute

        if strip.input_count > 0:
            col = layout.column()
            row = col.row()
            row.prop(strip, "input_1")

            if strip.input_count > 1:
                row.operator("sequencer.swap_inputs", text="", icon='SORT_ASC')
                row = col.row()
                row.prop(strip, "input_2")
                row.operator("sequencer.swap_inputs", text="", icon='SORT_DESC')

        strip_type = strip.type

        if strip_type == 'COLOR':
            layout.template_color_picker(strip, "color", value_slider=True, cubic=True)
            layout.prop(strip, "color", text="")

        elif strip_type == 'WIPE':
            col = layout.column()
            col.prop(strip, "transition_type")
            col.alignment = 'RIGHT'
            col.row().prop(strip, "direction", expand=True)

            col = layout.column()
            col.prop(strip, "blur_width", slider=True)
            if strip.transition_type in {'SINGLE', 'DOUBLE'}:
                col.prop(strip, "angle")

        elif strip_type == 'GLOW':
            flow = layout.column_flow()
            flow.prop(strip, "threshold", slider=True)
            flow.prop(strip, "clamp", slider=True)
            flow.prop(strip, "boost_factor")
            flow.prop(strip, "blur_radius")
            flow.prop(strip, "quality", slider=True)
            flow.use_property_split = False
            flow.prop(strip, "use_only_boost")

        elif strip_type == 'SPEED':
            layout.use_property_split = False
            layout.prop(strip, "use_default_fade", text="Stretch to Input Strip Length")
            layout.use_property_split = True
            if not strip.use_default_fade:
                layout.use_property_split = False
                layout.prop(strip, "use_as_speed")
                layout.use_property_split = True
                if strip.use_as_speed:
                    layout.prop(strip, "speed_factor")
                else:
                    layout.prop(strip, "speed_factor", text="Frame Number")
                    layout.use_property_split = False
                    layout.prop(strip, "use_scale_to_length")

        elif strip_type == 'TRANSFORM':
            col = layout.column()

            col.prop(strip, "interpolation")
            col.prop(strip, "translation_unit")
            col = layout.column(align=True)
            col.prop(strip, "translate_start_x", text="Position X")
            col.prop(strip, "translate_start_y", text="Y")

            col.separator()

            colsub = col.column(align=True)
            colsub.use_property_split = False
            colsub.prop(strip, "use_uniform_scale")

            if strip.use_uniform_scale:
                colsub = col.column(align=True)
                colsub.prop(strip, "scale_start_x", text="Scale")
            else:
                col.prop(strip, "scale_start_x", text="Scale X")
                col.prop(strip, "scale_start_y", text="Y")

            col = layout.column(align=True)
            col.prop(strip, "rotation_start", text="Rotation")

        elif strip_type == 'MULTICAM':
            col = layout.column(align=True)
            strip_channel = strip.channel

            col.prop(strip, "multicam_source", text="Source Channel")

            # The multicam strip needs at least 2 strips to be useful
            if strip_channel > 2:
                BT_ROW = 4
                col.label(text="Cut to")
                row = col.row()

                for i in range(1, strip_channel):
                    if (i % BT_ROW) == 1:
                        row = col.row(align=True)

                    # Workaround - .enabled has to have a separate UI block to work
                    if i == strip.multicam_source:
                        sub = row.row(align=True)
                        sub.enabled = False
                        sub.operator("sequencer.split_multicam", text="%d" % i).camera = i
                    else:
                        sub_1 = row.row(align=True)
                        sub_1.enabled = True
                        sub_1.operator("sequencer.split_multicam", text="%d" % i).camera = i

                if strip.channel > BT_ROW and (strip_channel - 1) % BT_ROW:
                    for i in range(strip.channel, strip_channel + ((BT_ROW + 1 - strip_channel) % BT_ROW)):
                        row.label(text="")
            else:
                col.separator()
                col.label(text="Two or more channels are needed below this strip", icon='INFO')

        elif strip_type == 'TEXT':
            layout = self.layout
            col = layout.column()
            col.scale_x = 1.3
            col.scale_y = 1.3
            col.use_property_split = False
            col.prop(strip, "text", text="")
            col.use_property_split = True
            layout.prop(strip, "wrap_width", text="Wrap Width")

        col = layout.column(align=True)
        if strip_type == 'SPEED':
            col.use_property_split = True
            col.prop(strip, "multiply_speed")
            col.use_property_split = False
            col.prop(strip, "use_frame_interpolate")

        elif strip_type in {'CROSS', 'GAMMA_CROSS', 'WIPE', 'ALPHA_OVER', 'ALPHA_UNDER', 'OVER_DROP'}:
            col.use_property_split = False
            col.prop(strip, "use_default_fade", text="Default Fade")
            col.use_property_split = True
            if not strip.use_default_fade:
                col.prop(strip, "effect_fader", text="Effect Fader")
        elif strip_type == 'GAUSSIAN_BLUR':
            col = layout.column(align=True)
            col.prop(strip, "size_x", text="Size X")
            col.prop(strip, "size_y", text="Y")
        elif strip_type == 'COLORMIX':
            layout.prop(strip, "blend_effect", text="Blend Mode")
            row = layout.row(align=True)
            row.prop(strip, "factor", slider=True)


class SEQUENCER_PT_effect_text_layout(SequencerButtonsPanel, Panel):
    bl_label = "Layout"
    bl_parent_id = "SEQUENCER_PT_effect"
    bl_category = "Strip"

    @classmethod
    def poll(cls, context):
        strip = act_strip(context)
        return strip.type == 'TEXT'

    def draw(self, context):
        strip = act_strip(context)
        layout = self.layout
        layout.use_property_split = True
        col = layout.column()
        col.prop(strip, "location", text="Location")
        col.prop(strip, "align_x", text="Anchor X")
        col.prop(strip, "align_y", text="Y")


class SEQUENCER_PT_effect_text_style(SequencerButtonsPanel, Panel):
    bl_label = "Style"
    bl_parent_id = "SEQUENCER_PT_effect"
    bl_category = "Strip"

    @classmethod
    def poll(cls, context):
        strip = act_strip(context)
        return strip.type == 'TEXT'

    def draw(self, context):
        strip = act_strip(context)
        layout = self.layout
        layout.use_property_split = True
        col = layout.column()
        col.template_ID(strip, "font", open="font.open", unlink="font.unlink")

        col = layout.column()
        split = col.split(factor=.4, align=True)
        split.label(text="Size")
        split.prop(strip, "font_size", text="")
        
        split = col.split(factor=.4, align=True)
        split.label(text="Color")
        split.prop(strip, "color", text="")

        split = col.split(factor=.4, align=True)
        row = split.row()
        row.use_property_decorate = False
        row.use_property_split = False
        row = row.prop(strip, "use_shadow", text="Shadow")
        if (strip.use_shadow and (not strip.mute)):
            split.prop(strip, "shadow_color", text="")
        else:
            split.label(icon='DISCLOSURE_TRI_RIGHT')
        
        split = col.split(factor=.4, align=True)
        col = split.column(align=True)
        col.use_property_decorate = False
        col.use_property_split = False
        col.prop(strip, "use_box", text="Box")

        sub = split.column()
        if (strip.use_box and (not strip.mute)):
            sub.prop(strip, "box_color", text="")
            row = col.row()
            row.separator()
            row.label(text="Box Margin")
            sub.prop(strip, "box_margin", text="")
        else:
            sub.label(icon='DISCLOSURE_TRI_RIGHT')


class SEQUENCER_PT_source(SequencerButtonsPanel, Panel):
    bl_label = "Source"
    bl_options = {'DEFAULT_CLOSED'}
    bl_category = "Strip"

    @classmethod
    def poll(cls, context):
        if not cls.has_sequencer(context):
            return False

        strip = act_strip(context)
        if not strip:
            return False

        return strip.type in {'MOVIE', 'IMAGE', 'SOUND'}

    def draw(self, context):
        layout = self.layout
        layout.use_property_split = True
        layout.use_property_decorate = False

        scene = context.scene
        strip = act_strip(context)
        strip_type = strip.type

        layout.active = not strip.mute

        # Draw a filename if we have one.
        if strip_type == 'SOUND':
            sound = strip.sound
            layout.template_ID(strip, "sound", open="sound.open")
            if sound is not None:

                col = layout.column()
                col.prop(sound, "filepath", text="")

                col.alignment = 'RIGHT'
                sub = col.column(align=True)
                split = sub.split(factor=0.5, align=True)
                split.alignment = 'RIGHT'
                if sound.packed_file:
                    split.label(text="Unpack")
                    split.operator("sound.unpack", icon='PACKAGE', text="")
                else:
                    split.label(text="Pack")
                    split.operator("sound.pack", icon='UGLYPACKAGE', text="")

                layout.use_property_split = False
                layout.prop(sound, "use_memory_cache")
        else:
            if strip_type == 'IMAGE':
                col = layout.column()
                col.prop(strip, "directory", text="")

                # Current element for the filename.
                elem = strip.strip_elem_from_frame(scene.frame_current)
                if elem:
                    col.prop(elem, "filename", text="")  # strip.elements[0] could be a fallback

                col.prop(strip.colorspace_settings, "name", text="Color Space")

                col.prop(strip, "alpha_mode", text="Alpha")
                sub = col.column(align=True)
                sub.operator("sequencer.change_path", text="Change Data/Files", icon='FILEBROWSER').filter_image = True
            else:  # elif strip_type == 'MOVIE':
                elem = strip.elements[0]

                col = layout.column()
                col.prop(strip, "filepath", text="")
                col.prop(strip.colorspace_settings, "name", text="Color Space")
                col.prop(strip, "mpeg_preseek")
                col.prop(strip, "stream_index")

                col.use_property_split = False
                col.prop(strip, "use_deinterlace")
                col.use_property_split = True

            if scene.render.use_multiview:
                layout.prop(strip, "use_multiview")

                col = layout.column()
                col.active = strip.use_multiview

                col.row().prop(strip, "views_format", expand=True)

            box = col.box()
            box.active = strip.views_format == 'STEREO_3D'
            box.template_image_stereo_3d(strip.stereo_3d_format)

            # Resolution.
            col = layout.column(align=True)
            col = col.box()
            split = col.split(factor=0.5, align=False)
            split.alignment = 'RIGHT'
            split.label(text="Resolution")
            size = (elem.orig_width, elem.orig_height) if elem else (0, 0)
            if size[0] and size[1]:
                split.alignment = 'LEFT'
                split.label(text="%dx%d" % size, translate=False)
            else:
                split.label(text="None")


class SEQUENCER_PT_sound(SequencerButtonsPanel, Panel):
    bl_label = "Sound"
    bl_parent_id = ""
    bl_category = "Strip"

    @classmethod
    def poll(cls, context):
        if not cls.has_sequencer(context):
            return False

        strip = act_strip(context)
        if not strip:
            return False

        return (strip.type == 'SOUND')

    def draw(self, context):
        layout = self.layout
        layout.use_property_split = True

        strip = act_strip(context)
        sound = strip.sound

        layout.active = not strip.mute

        layout.template_ID(strip, "sound", open="sound.open")
        if sound is not None:
            layout.prop(sound, "filepath", text="")

            layout.use_property_split = True
            layout.use_property_decorate = False

            layout.alignment = 'RIGHT'
            sub = layout.column(align=True)
            split = sub.split(factor=0.5, align=True)
            split.alignment = 'RIGHT'
            if sound.packed_file:
                split.label(text="Unpack")
                split.operator("sound.unpack", icon='PACKAGE', text="")
            else:
                split.label(text="Pack")
                split.operator("sound.pack", icon='UGLYPACKAGE', text="")

            layout.prop(sound, "use_memory_cache")


class SEQUENCER_PT_scene(SequencerButtonsPanel, Panel):
    bl_label = "Scene"
    bl_category = "Strip"

    @classmethod
    def poll(cls, context):
        if not cls.has_sequencer(context):
            return False

        strip = act_strip(context)
        if not strip:
            return False

        return (strip.type == 'SCENE')

    def draw(self, context):
        layout = self.layout
        layout.use_property_split = True
        layout.use_property_decorate = False

        strip = act_strip(context)

        layout.active = not strip.mute

        layout.template_ID(strip, "scene")

        scene = strip.scene
        layout.prop(strip, "scene_input")

        if scene:
            layout.prop(scene, "audio_volume", text="Volume")

        if strip.scene_input == 'CAMERA':
            layout.alignment = 'RIGHT'
            sub = layout.column(align=True)
            split = sub.split(factor=0.5, align=True)
            split.alignment = 'RIGHT'
            split.label(text="Camera")
            split.template_ID(strip, "scene_camera")

            layout.use_property_split = False

            layout.prop(strip, "use_grease_pencil", text="Show Grease Pencil")

            if scene:
                # Warning, this is not a good convention to follow.
                # Expose here because setting the alpha from the 'Render' menu is very inconvenient.
                # layout.label(text="Preview")
                layout.prop(scene.render, "film_transparent")


class SEQUENCER_PT_mask(SequencerButtonsPanel, Panel):
    bl_label = "Mask"
    bl_category = "Strip"

    @classmethod
    def poll(cls, context):
        if not cls.has_sequencer(context):
            return False

        strip = act_strip(context)
        if not strip:
            return False

        return (strip.type == 'MASK')

    def draw(self, context):
        layout = self.layout
        layout.use_property_split = True

        strip = act_strip(context)

        layout.active = not strip.mute

        layout.template_ID(strip, "mask")

        mask = strip.mask

        if mask:
            sta = mask.frame_start
            end = mask.frame_end
            layout.label(text=iface_("Original frame range: %d-%d (%d)") % (sta, end, end - sta + 1), translate=False)


class SEQUENCER_PT_time(SequencerButtonsPanel, Panel):
    bl_label = "Time"
    bl_options = {'DEFAULT_CLOSED'}
    bl_category = "Strip"

    @classmethod
    def poll(cls, context):
        if not cls.has_sequencer(context):
            return False

        strip = act_strip(context)
        if not strip:
            return False

        return strip.type

    def draw_header_preset(self, context):
        layout = self.layout
        layout.alignment = 'RIGHT'
        strip = act_strip(context)

        layout.prop(strip, "lock", text="", icon_only=True, emboss=False)

    def draw(self, context):
        from bpy.utils import smpte_from_frame

        layout = self.layout
        layout.use_property_split = False
        layout.use_property_decorate = False

        scene = context.scene
        frame_current = scene.frame_current
        strip = act_strip(context)

        is_effect = isinstance(strip, bpy.types.EffectSequence)

        # Get once.
        frame_start = strip.frame_start
        frame_final_start = strip.frame_final_start
        frame_final_end = strip.frame_final_end
        frame_final_duration = strip.frame_final_duration
        frame_offset_start = strip.frame_offset_start
        frame_offset_end = strip.frame_offset_end

        length_list = (
            str(frame_start),
            str(frame_final_end),
            str(frame_final_duration),
            str(frame_offset_start),
            str(frame_offset_end),
        )

        if not is_effect:
            length_list = length_list + (
                str(strip.animation_offset_start),
                str(strip.animation_offset_end),
            )

        max_length = max(len(x) for x in length_list)
        max_factor = (1.9 - max_length) / 30

        layout.enabled = not strip.lock
        layout.active = not strip.mute

        sub = layout.row(align=True)
        split = sub.split(factor=0.5 + max_factor)
        split.alignment = 'RIGHT'
        split.label(text="Channel")
        split.prop(strip, "channel", text="")

        sub = layout.column(align=True)
        split = sub.split(factor=0.5 + max_factor, align=True)
        split.alignment = 'RIGHT'
        split.label(text="Start")
        split.prop(strip, "frame_start", text=smpte_from_frame(frame_start))

        split = sub.split(factor=0.5 + max_factor, align=True)
        split.alignment = 'RIGHT'
        split.label(text="Duration")
        split.prop(strip, "frame_final_duration", text=smpte_from_frame(frame_final_duration))

        # Use label, editing this value from the UI allows negative values,
        # users can adjust duration.
        split = sub.split(factor=0.5 + max_factor, align=True)
        split.alignment = 'RIGHT'
        split.label(text="End")
        split = split.split(factor=0.8 + max_factor, align=True)
        split.label(text="%14s" % smpte_from_frame(frame_final_end))
        split.alignment = 'RIGHT'
        split.label(text=str(frame_final_end) + " ")

        if not is_effect:

            layout.alignment = 'RIGHT'
            sub = layout.column(align=True)

            split = sub.split(factor=0.5 + max_factor, align=True)
            split.alignment = 'RIGHT'
            split.label(text="Strip Offset Start")
            split.prop(strip, "frame_offset_start", text=smpte_from_frame(frame_offset_start))

            split = sub.split(factor=0.5 + max_factor, align=True)
            split.alignment = 'RIGHT'
            split.label(text="End")
            split.prop(strip, "frame_offset_end", text=smpte_from_frame(frame_offset_end))

            layout.alignment = 'RIGHT'
            sub = layout.column(align=True)

            split = sub.split(factor=0.5 + max_factor, align=True)
            split.alignment = 'RIGHT'
            split.label(text="Hold Offset Start")
            split.prop(strip, "animation_offset_start", text=smpte_from_frame(strip.animation_offset_start))

            split = sub.split(factor=0.5 + max_factor, align=True)
            split.alignment = 'RIGHT'
            split.label(text="End")
            split.prop(strip, "animation_offset_end", text=smpte_from_frame(strip.animation_offset_end))

        col = layout.column(align=True)
        col = col.box()
        col.active = (
            (frame_current >= frame_final_start) and
            (frame_current <= frame_final_start + frame_final_duration)
        )

        split = col.split(factor=0.5 + max_factor, align=True)
        split.alignment = 'RIGHT'
        split.label(text="Current Frame")
        split = split.split(factor=0.8 + max_factor, align=True)
        frame_display = frame_current - frame_final_start
        split.label(text="%14s" % smpte_from_frame(frame_display))
        split.alignment = 'RIGHT'
        split.label(text=str(frame_display) + " ")

        if strip.type == 'SCENE':
            scene = strip.scene

            if scene:
                sta = scene.frame_start
                end = scene.frame_end
                split = col.split(factor=0.5 + max_factor)
                split.alignment = 'RIGHT'
                split.label(text="Original Frame Range")
                split.alignment = 'LEFT'
                split.label(text="%d-%d (%d)" % (sta, end, end - sta + 1), translate=False)


class SEQUENCER_PT_adjust_sound(SequencerButtonsPanel, Panel):
    bl_label = "Sound"
    bl_category = "Strip"

    @classmethod
    def poll(cls, context):
        if not cls.has_sequencer(context):
            return False

        strip = act_strip(context)
        if not strip:
            return False

        strip = act_strip(context)
        return strip.type == 'SOUND'

    def draw(self, context):
        layout = self.layout
        layout.use_property_split = True

        st = context.space_data
        strip = act_strip(context)
        sound = strip.sound

        layout.active = not strip.mute

        col = layout.column()

        col.prop(strip, "volume", text="Volume")
        col.prop(strip, "pitch")

        col = layout.column()
        col.prop(strip, "pan")
        col.enabled = sound is not None and sound.use_mono

        if sound is not None:
            col = layout.column()
            if st.waveform_display_type == 'DEFAULT_WAVEFORMS':
                row = col.row()
                row.use_property_split = False
                row.prop(strip, "show_waveform")
                row.prop_decorator(strip, "show_waveform")
            col.use_property_split = False
            col.prop(sound, "use_mono")


class SEQUENCER_PT_adjust_comp(SequencerButtonsPanel, Panel):
    bl_label = "Compositing"
    bl_category = "Strip"

    @classmethod
    def poll(cls, context):
        if not cls.has_sequencer(context):
            return False

        strip = act_strip(context)
        if not strip:
            return False

        strip = act_strip(context)
        return strip.type != 'SOUND'

    def draw(self, context):
        layout = self.layout
        layout.use_property_split = True

        strip = act_strip(context)

        layout.active = not strip.mute

        col = layout.column()
        col.prop(strip, "blend_type", text="Blend")
        col.prop(strip, "blend_alpha", text="Opacity", slider=True)


class SEQUENCER_PT_adjust_transform(SequencerButtonsPanel, Panel):
    bl_label = "Transform"
    bl_category = "Strip"
    bl_options = {'DEFAULT_CLOSED'}

    @classmethod
    def poll(cls, context):
        if not cls.has_sequencer(context):
            return False

        strip = act_strip(context)
        if not strip:
            return False

        strip = act_strip(context)
        return strip.type != 'SOUND'

    def draw(self, context):
        strip = act_strip(context)
        layout = self.layout
        layout.use_property_split = True
        layout.active = not strip.mute

        col = layout.column(align=True)
        col.prop(strip.transform, "offset_x", text="Position X")
        col.prop(strip.transform, "offset_y", text="Y")

        col = layout.column(align=True)
        col.prop(strip.transform, "scale_x", text="Scale X")
        col.prop(strip.transform, "scale_y", text="Y")

        col = layout.column(align=True)
        col.prop(strip.transform, "rotation", text="Rotation")

        row = layout.row(heading="Mirror")
        sub = row.row(align=True)
        sub.prop(strip, "use_flip_x", text="X", toggle=True)
        sub.prop(strip, "use_flip_y", text="Y", toggle=True)


class SEQUENCER_PT_adjust_video(SequencerButtonsPanel, Panel):
    bl_label = "Video"
    bl_options = {'DEFAULT_CLOSED'}
    bl_category = "Strip"

    @classmethod
    def poll(cls, context):
        if not cls.has_sequencer(context):
            return False

        strip = act_strip(context)
        if not strip:
            return False

        return strip.type in {
            'MOVIE', 'IMAGE', 'SCENE', 'MOVIECLIP', 'MASK',
            'META', 'ADD', 'SUBTRACT', 'ALPHA_OVER',
            'ALPHA_UNDER', 'CROSS', 'GAMMA_CROSS', 'MULTIPLY',
            'OVER_DROP', 'WIPE', 'GLOW', 'TRANSFORM', 'COLOR',
            'MULTICAM', 'SPEED', 'ADJUSTMENT', 'COLORMIX'
        }

    def draw(self, context):
        layout = self.layout

        layout.use_property_split = True

        col = layout.column()

        strip = act_strip(context)

        layout.active = not strip.mute

        col.prop(strip, "strobe")

        if strip.type == 'MOVIECLIP':
            col = layout.column()
            col.label(text="Tracker")
            col = layout.column(align = True)
            row = col.row()
            row.separator()
            row.use_property_split = False
            row.prop(strip, "stabilize2d")
            row.prop_decorator(strip, "stabilize2d")

            col = layout.column()
            col.label(text="Distortion")
            col = layout.column(align = True)
            row = col.row()
            row.separator()
            row.use_property_split = False
            row.prop(strip, "undistort")
            row.prop_decorator(strip, "undistort")
            col.separator()

        row = col.row()
        row.use_property_split = False
        row.prop(strip, "use_reverse_frames")
        row.prop_decorator(strip, "use_reverse_frames")


class SEQUENCER_PT_adjust_color(SequencerButtonsPanel, Panel):
    bl_label = "Color"
    bl_options = {'DEFAULT_CLOSED'}
    bl_category = "Strip"

    @classmethod
    def poll(cls, context):
        if not cls.has_sequencer(context):
            return False

        strip = act_strip(context)
        if not strip:
            return False

        return strip.type in {
            'MOVIE', 'IMAGE', 'SCENE', 'MOVIECLIP', 'MASK',
            'META', 'ADD', 'SUBTRACT', 'ALPHA_OVER',
            'ALPHA_UNDER', 'CROSS', 'GAMMA_CROSS', 'MULTIPLY',
            'OVER_DROP', 'WIPE', 'GLOW', 'TRANSFORM', 'COLOR',
            'MULTICAM', 'SPEED', 'ADJUSTMENT', 'COLORMIX'
        }

    def draw(self, context):
        layout = self.layout
        layout.use_property_split = True

        strip = act_strip(context)

        layout.active = not strip.mute

        col = layout.column()
        col.prop(strip, "color_saturation", text="Saturation")
        col.prop(strip, "color_multiply", text="Multiply")
        row = col.row()
        row.use_property_split = False
        row.prop(strip, "use_float", text="Convert to Float")
        row.prop_decorator(strip, "use_float")


class SEQUENCER_PT_cache_settings(SequencerButtonsPanel, Panel):
    bl_label = "Cache Settings"
    bl_category = "Proxy & Cache"

    @classmethod
    def poll(cls, context):
        return cls.has_sequencer(context) and context.scene.sequence_editor

    def draw(self, context):
        layout = self.layout
        layout.use_property_split = False
        layout.use_property_decorate = False

        ed = context.scene.sequence_editor

        col = layout.column()

<<<<<<< HEAD

        col.prop(ed, "use_cache_raw")
        col.prop(ed, "use_cache_preprocessed")
        col.prop(ed, "use_cache_composite")
        col.prop(ed, "use_cache_final")
        col.separator()
        col.use_property_split = True
        col.prop(ed, "recycle_max_cost")
=======
        col.prop(ed, "use_cache_raw", text="Raw")
        col.prop(ed, "use_cache_preprocessed", text="Pre-Processed")
        col.prop(ed, "use_cache_composite", text="Composite")
        col.prop(ed, "use_cache_final", text="Final")
>>>>>>> 305e153d


class SEQUENCER_PT_proxy_settings(SequencerButtonsPanel, Panel):
    bl_label = "Proxy Settings"
    bl_category = "Proxy & Cache"

    @classmethod
    def poll(cls, context):
        return cls.has_sequencer(context) and context.scene.sequence_editor

    def draw(self, context):
        layout = self.layout
        layout.use_property_split = True
        layout.use_property_decorate = False

        ed = context.scene.sequence_editor
        flow = layout.column_flow()
        flow.prop(ed, "proxy_storage", text="Storage")

        if ed.proxy_storage == 'PROJECT':
            flow.prop(ed, "proxy_dir", text="Directory")

        col = layout.column()
        col.operator("sequencer.enable_proxies")
        col.operator("sequencer.rebuild_proxy", icon='LASTOPERATOR')


class SEQUENCER_PT_strip_proxy(SequencerButtonsPanel, Panel):
    bl_label = "Strip Proxy & Timecode"
    bl_category = "Proxy & Cache"

    @classmethod
    def poll(cls, context):
        if not cls.has_sequencer(context) and context.scene.sequence_editor:
            return False

        strip = act_strip(context)
        if not strip:
            return False

        return strip.type in {'MOVIE', 'IMAGE', 'SCENE', 'META', 'MULTICAM'}

    def draw_header(self, context):
        strip = act_strip(context)

        self.layout.prop(strip, "use_proxy", text="")

    def draw(self, context):
        layout = self.layout
        layout.use_property_split = False
        layout.use_property_decorate = False

        ed = context.scene.sequence_editor

        strip = act_strip(context)

        if strip.proxy:
            proxy = strip.proxy

            flow = layout.column_flow()
            if ed.proxy_storage == 'PER_STRIP':
                flow.prop(proxy, "use_proxy_custom_directory")
                flow.prop(proxy, "use_proxy_custom_file")
                flow.use_property_split = True
                if proxy.use_proxy_custom_directory and not proxy.use_proxy_custom_file:
                    flow.prop(proxy, "directory")
                if proxy.use_proxy_custom_file:
                    flow.prop(proxy, "filepath")

            layout.use_property_split = True
            row = layout.row(heading="Resolutions", align=True)
            row.prop(strip.proxy, "build_25", toggle=True)
            row.prop(strip.proxy, "build_50", toggle=True)
            row.prop(strip.proxy, "build_75", toggle=True)
            row.prop(strip.proxy, "build_100", toggle=True)

            layout.use_property_split = False
            layout.prop(proxy, "use_overwrite")

            layout.use_property_split = True

            col = layout.column()
            col.prop(proxy, "quality", text="Build JPEG Quality")

            if strip.type == 'MOVIE':
                col = layout.column()

                col.prop(proxy, "timecode", text="Timecode Index")


class SEQUENCER_PT_strip_cache(SequencerButtonsPanel, Panel):
    bl_label = "Strip Cache"
    bl_category = "Proxy & Cache"
    bl_options = {'DEFAULT_CLOSED'}

    @classmethod
    def poll(cls, context):
        if not cls.has_sequencer(context):
            return False
        if act_strip(context) is not None:
            return True
        return False

    def draw_header(self, context):
        strip = act_strip(context)
        self.layout.prop(strip, "override_cache_settings", text="")

    def draw(self, context):
        layout = self.layout
        layout.use_property_split = False
        layout.use_property_decorate = False

        strip = act_strip(context)
        layout.active = strip.override_cache_settings

        col = layout.column()
        col.prop(strip, "use_cache_raw")
        col.prop(strip, "use_cache_preprocessed")
        col.prop(strip, "use_cache_composite")


class SEQUENCER_PT_preview(SequencerButtonsPanel_Output, Panel):
    bl_label = "Scene Strip Display"
    bl_space_type = 'SEQUENCE_EDITOR'
    bl_region_type = 'UI'
    bl_options = {'DEFAULT_CLOSED'}
    bl_category = "View"

    def draw(self, context):
        layout = self.layout
        layout.use_property_split = True
        layout.use_property_decorate = False

        render = context.scene.render

        col = layout.column()
        col.prop(render, "sequencer_gl_preview", text="Shading")

        if render.sequencer_gl_preview in {'SOLID', 'WIREFRAME'}:
            col.use_property_split = False
            col.prop(render, "use_sequencer_override_scene_strip")


class SEQUENCER_PT_view(SequencerButtonsPanel_Output, Panel):
    bl_label = "View Settings"
    bl_category = "View"

    def draw(self, context):
        layout = self.layout
        layout.use_property_split = True
        layout.use_property_decorate = False

        st = context.space_data
        ed = context.scene.sequence_editor

        col = layout.column()
        col.prop(st, "display_channel", text="Channel")

        if st.display_mode == 'IMAGE':
            col.prop(st, "show_overexposed")

        elif st.display_mode == 'WAVEFORM':
            col.use_property_split = False
            col.prop(st, "show_separate_color")

        col.use_property_split = True
        col.prop(st, "proxy_render_size")

        col.use_property_split = False
        if ed:
            col.prop(ed, "use_prefetch")
        if st.display_mode == 'IMAGE':
            layout.use_property_split = False
            layout.prop(st, "use_zoom_to_fit")


class SEQUENCER_PT_frame_overlay(SequencerButtonsPanel_Output, Panel):
    bl_label = "Frame Overlay"
    bl_category = "View"
    bl_options = {'DEFAULT_CLOSED'}

    @classmethod
    def poll(cls, context):
        if not context.scene.sequence_editor:
            return False
        return SequencerButtonsPanel_Output.poll(context)

    def draw(self, context):
        scene = context.scene
        ed = scene.sequence_editor

        self.layout.prop(ed, "show_overlay", text="")

    def draw_header(self, context):
        scene = context.scene
        ed = scene.sequence_editor

        self.layout.prop(ed, "show_overlay", text="")

    def draw(self, context):
        layout = self.layout

        layout.operator_context = 'INVOKE_REGION_PREVIEW'
        layout.operator("sequencer.view_ghost_border", text="Set Overlay Region")
        layout.operator_context = 'INVOKE_DEFAULT'

        layout.use_property_split = True
        layout.use_property_decorate = False

        st = context.space_data
        scene = context.scene
        ed = scene.sequence_editor

        layout.active = ed.show_overlay

        col = layout.column()
        col.prop(ed, "overlay_frame", text="Frame Offset")
        col.prop(st, "overlay_type")
        col.use_property_split = False
        col.prop(ed, "use_overlay_lock")


class SEQUENCER_PT_view_safe_areas(SequencerButtonsPanel_Output, Panel):
    bl_label = "Safe Areas"
    bl_options = {'DEFAULT_CLOSED'}
    bl_category = "View"

    @classmethod
    def poll(cls, context):
        st = context.space_data
        is_preview = st.view_type in {'PREVIEW', 'SEQUENCER_PREVIEW'}
        return is_preview and (st.display_mode == 'IMAGE')

    def draw_header(self, context):
        st = context.space_data

        self.layout.prop(st, "show_safe_areas", text="")

    def draw(self, context):
        layout = self.layout
        layout.use_property_split = True
        st = context.space_data
        safe_data = context.scene.safe_areas

        layout.active = st.show_safe_areas

        col = layout.column()

        sub = col.column()
        sub.prop(safe_data, "title", slider=True)
        sub.prop(safe_data, "action", slider=True)


class SEQUENCER_PT_view_safe_areas_center_cut(SequencerButtonsPanel_Output, Panel):
    bl_label = "Center-Cut Safe Areas"
    bl_parent_id = "SEQUENCER_PT_view_safe_areas"
    bl_options = {'DEFAULT_CLOSED'}
    bl_category = "View"

    def draw_header(self, context):
        st = context.space_data

        layout = self.layout
        layout.active = st.show_safe_areas
        layout.prop(st, "show_safe_center", text="")

    def draw(self, context):
        layout = self.layout
        layout.use_property_split = True
        safe_data = context.scene.safe_areas
        st = context.space_data

        layout.active = st.show_safe_areas and st.show_safe_center

        col = layout.column()
        col.prop(safe_data, "title_center", slider=True)


class SEQUENCER_PT_modifiers(SequencerButtonsPanel, Panel):
    bl_label = "Modifiers"
    bl_category = "Modifiers"

    def draw(self, context):
        layout = self.layout
        layout.use_property_split = True

        strip = act_strip(context)
        ed = context.scene.sequence_editor

        row = layout.row()
        row.use_property_split = False
        row.prop(strip, "use_linear_modifiers")
        row.prop_decorator(strip, "use_linear_modifiers")

        layout.operator_menu_enum("sequencer.strip_modifier_add", "type")
        layout.operator("sequencer.strip_modifier_copy", icon='COPYDOWN')

        for mod in strip.modifiers:
            box = layout.box()

            row = box.row()
            row.use_property_decorate = False
            row.prop(mod, "show_expanded", text="", emboss=False)
            row.prop(mod, "name", text="")

            row.prop(mod, "mute", text="")
            row.use_property_decorate = True

            sub = row.row(align=True)
            props = sub.operator("sequencer.strip_modifier_move", text="", icon='TRIA_UP')
            props.name = mod.name
            props.direction = 'UP'
            props = sub.operator("sequencer.strip_modifier_move", text="", icon='TRIA_DOWN')
            props.name = mod.name
            props.direction = 'DOWN'

            row.operator("sequencer.strip_modifier_remove", text="", icon='X', emboss=False).name = mod.name

            if mod.show_expanded:
                row = box.row()
                row.prop(mod, "input_mask_type", expand=True)

                if mod.input_mask_type == 'STRIP':
                    sequences_object = ed
                    if ed.meta_stack:
                        sequences_object = ed.meta_stack[-1]
                    box.prop_search(mod, "input_mask_strip", sequences_object, "sequences", text="Mask")
                else:
                    box.prop(mod, "input_mask_id")
                    row = box.row()
                    row.prop(mod, "mask_time", expand=True)

                if mod.type == 'COLOR_BALANCE':
                    box.prop(mod, "color_multiply")
                    draw_color_balance(box, mod.color_balance)
                elif mod.type == 'CURVES':
                    box.template_curve_mapping(mod, "curve_mapping", type='COLOR', show_tone=True)
                elif mod.type == 'HUE_CORRECT':
                    box.template_curve_mapping(mod, "curve_mapping", type='HUE')
                elif mod.type == 'BRIGHT_CONTRAST':
                    col = box.column()
                    col.prop(mod, "bright")
                    col.prop(mod, "contrast")
                elif mod.type == 'WHITE_BALANCE':
                    col = box.column()
                    col.prop(mod, "white_value")
                elif mod.type == 'TONEMAP':
                    col = box.column()
                    col.prop(mod, "tonemap_type")
                    if mod.tonemap_type == 'RD_PHOTORECEPTOR':
                        col.prop(mod, "intensity")
                        col.prop(mod, "contrast")
                        col.prop(mod, "adaptation")
                        col.prop(mod, "correction")
                    elif mod.tonemap_type == 'RH_SIMPLE':
                        col.prop(mod, "key")
                        col.prop(mod, "offset")
                        col.prop(mod, "gamma")


class SEQUENCER_PT_annotation(AnnotationDataPanel, SequencerButtonsPanel_Output, Panel):
    bl_space_type = 'SEQUENCE_EDITOR'
    bl_region_type = 'UI'
    bl_category = "View"

    @staticmethod
    def has_preview(context):
        st = context.space_data
        return st.view_type in {'PREVIEW', 'SEQUENCER_PREVIEW'}

    @classmethod
    def poll(cls, context):
        return cls.has_preview(context)

    # NOTE: this is just a wrapper around the generic GP Panel
    # But, it should only show up when there are images in the preview region


class SEQUENCER_PT_annotation_onion(AnnotationOnionSkin, SequencerButtonsPanel_Output, Panel):
    bl_space_type = 'SEQUENCE_EDITOR'
    bl_region_type = 'UI'
    bl_category = "View"

    @staticmethod
    def has_preview(context):
        st = context.space_data
        return st.view_type in {'PREVIEW', 'SEQUENCER_PREVIEW'}

    @classmethod
    def poll(cls, context):
        if context.annotation_data_owner is None:
            return False
        elif type(context.annotation_data_owner) is bpy.types.Object:
            return False
        else:
            gpl = context.active_annotation_layer
            if gpl is None:
                return False

        return cls.has_preview(context)

    # NOTE: this is just a wrapper around the generic GP Panel
    # But, it should only show up when there are images in the preview region


class SEQUENCER_PT_custom_props(SequencerButtonsPanel, PropertyPanel, Panel):
    COMPAT_ENGINES = {'BLENDER_RENDER', 'BLENDER_EEVEE', 'BLENDER_WORKBENCH'}
    _context_path = "scene.sequence_editor.active_strip"
    _property_type = (bpy.types.Sequence,)
    bl_category = "Strip"


class SEQUENCER_PT_marker_options(Panel):
    bl_label = "Marker Options"
    bl_space_type = 'SEQUENCE_EDITOR'
    bl_region_type = 'UI'
    bl_category = 'View'

    @classmethod
    def poll(cls, context):
        st = context.space_data
        return st.view_type in {'SEQUENCER', 'SEQUENCER_PREVIEW'}

    def draw(self, context):
        layout = self.layout

        tool_settings = context.tool_settings
        st = context.space_data

        col = layout.column(align = True)
        col.prop(tool_settings, "lock_markers")
        col.prop(st, "use_marker_sync")


class SEQUENCER_PT_view_options(bpy.types.Panel):
    bl_label = "View Options"
    bl_category = "View"
    bl_space_type = 'SEQUENCE_EDITOR'
    bl_region_type = 'UI'

    def draw(self, context):
        layout = self.layout

        st = context.space_data
        is_preview = st.view_type in {'PREVIEW', 'SEQUENCER_PREVIEW'}
        is_sequencer_view = st.view_type in {'SEQUENCER', 'SEQUENCER_PREVIEW'}

        if is_sequencer_view:

            col = layout.column(align = True)
            if st.view_type == 'SEQUENCER':
                col.prop(st, "show_backdrop", text="Preview as Backdrop")
            col.prop(st, "show_seconds")
            col.prop(st, "show_locked_time")
            col.prop(st, "show_strip_offset")
            col.prop(st, "show_fcurves")

            layout.menu("SEQUENCER_MT_view_cache")

            layout.use_property_split = True
            layout.prop(st, "waveform_display_type")

            layout.separator()

            layout.use_property_split = False
            layout.prop(st, "show_markers")

        if is_preview:
            layout.use_property_split = False
            if st.display_mode == 'IMAGE':
                layout.prop(st, "show_metadata")


classes = (
    ALL_MT_editormenu,
    SEQUENCER_MT_change,
    SEQUENCER_HT_tool_header,
    SEQUENCER_HT_header,
    SEQUENCER_MT_editor_menus,
    SEQUENCER_MT_range,
    SEQUENCER_MT_view,
    SEQUENCER_MT_export,
    SEQUENCER_MT_view_cache,
    SEQUENCER_MT_preview_zoom,
    SEQUENCER_MT_proxy,
    SEQUENCER_MT_select_handle,
    SEQUENCER_MT_select_channel,
    SEQUENCER_MT_select_linked,
    SEQUENCER_MT_select,
    SEQUENCER_MT_select_none,
    SEQUENCER_MT_select_inverse,
    SEQUENCER_MT_marker,
    SEQUENCER_MT_navigation,
    SEQUENCER_MT_add,
    SEQUENCER_MT_add_effect,
    SEQUENCER_MT_add_transitions,
    SEQUENCER_MT_add_empty,
    SEQUENCER_MT_strip_effect,
    SEQUENCER_MT_strip_movie,
    SEQUENCER_MT_strip,
    SEQUENCER_MT_strip_image_transform,
    SEQUENCER_MT_strip_transform,
    SEQUENCER_MT_strip_input,
    SEQUENCER_MT_strip_lock_mute,
    SEQUENCER_MT_context_menu,

    SEQUENCER_PT_active_tool,
    SEQUENCER_PT_strip,

    SEQUENCER_PT_overlay,
    SEQUENCER_PT_preview_overlay,
    SEQUENCER_PT_sequencer_overlay,

    SEQUENCER_PT_effect,
    SEQUENCER_PT_scene,
    SEQUENCER_PT_mask,
    SEQUENCER_PT_effect_text_style,
    SEQUENCER_PT_effect_text_layout,

    SEQUENCER_PT_adjust_comp,
    SEQUENCER_PT_adjust_transform,
    SEQUENCER_PT_adjust_crop,
    SEQUENCER_PT_adjust_video,
    SEQUENCER_PT_adjust_color,
    SEQUENCER_PT_adjust_sound,

    SEQUENCER_PT_time,
    SEQUENCER_PT_source,

    SEQUENCER_PT_modifiers,

    SEQUENCER_PT_cache_settings,
    SEQUENCER_PT_strip_cache,
    SEQUENCER_PT_proxy_settings,
    SEQUENCER_PT_strip_proxy,

    SEQUENCER_PT_custom_props,

    SEQUENCER_PT_view,
    SEQUENCER_PT_frame_overlay,
    SEQUENCER_PT_view_safe_areas,
    SEQUENCER_PT_view_safe_areas_center_cut,
    SEQUENCER_PT_preview,

    SEQUENCER_PT_annotation,
    SEQUENCER_PT_annotation_onion,

#BFA

    SEQUENCER_PT_marker_options,
    SEQUENCER_PT_view_options
)

if __name__ == "__main__":  # only for live edit.
    from bpy.utils import register_class
    for cls in classes:
        register_class(cls)<|MERGE_RESOLUTION|>--- conflicted
+++ resolved
@@ -157,27 +157,89 @@
                 if tool_settings.use_proportional_edit:
                     row.prop(tool_settings, "proportional_edit_falloff", icon_only=True)
 
-<<<<<<< HEAD
-# bfa - show hide the editormenu
-class ALL_MT_editormenu(Menu):
-    bl_label = ""
-
-    def draw(self, context):
-        self.draw_menus(self.layout, context)
-
-    @staticmethod
-    def draw_menus(layout, context):
-
-        row = layout.row(align=True)
-        row.template_header() # editor type menus
-=======
         row = layout.row(align=True)
         row.prop(st, "show_strip_overlay", text="", icon='OVERLAY')
         sub = row.row(align=True)
         sub.popover(panel="SEQUENCER_PT_overlay", text="")
         sub.active = st.show_strip_overlay
 
->>>>>>> 305e153d
+
+class SEQUENCER_PT_overlay(Panel):
+    bl_space_type = 'SEQUENCE_EDITOR'
+    bl_region_type = 'HEADER'
+    bl_label = "Overlays"
+    bl_ui_units_x = 7
+
+    def draw(self, _context):
+        pass
+
+
+class SEQUENCER_PT_preview_overlay(Panel):
+    bl_space_type = 'SEQUENCE_EDITOR'
+    bl_region_type = 'HEADER'
+    bl_parent_id = 'SEQUENCER_PT_overlay'
+    bl_label = "Preview Overlays"
+
+    @classmethod
+    def poll(cls, context):
+        st = context.space_data
+        return st.view_type in {'PREVIEW', 'SEQUENCER_PREVIEW'} and st.display_mode == 'IMAGE'
+
+    def draw(self, context):
+        ed = context.scene.sequence_editor
+        st = context.space_data
+        layout = self.layout
+
+        layout.active = st.show_strip_overlay
+        layout.prop(ed, "show_overlay", text="Frame Overlay")
+        layout.prop(st, "show_safe_areas", text="Safe Areas")
+        layout.prop(st, "show_metadata", text="Metadata")
+        layout.prop(st, "show_annotation", text="Annotations")
+
+
+class SEQUENCER_PT_sequencer_overlay(Panel):
+    bl_space_type = 'SEQUENCE_EDITOR'
+    bl_region_type = 'HEADER'
+    bl_parent_id = 'SEQUENCER_PT_overlay'
+    bl_label = "Sequencer Overlays"
+
+    @classmethod
+    def poll(cls, context):
+        st = context.space_data
+        return st.view_type in {'SEQUENCER', 'SEQUENCER_PREVIEW'}
+
+    def draw(self, context):
+        st = context.space_data
+        layout = self.layout
+
+        layout.active = st.show_strip_overlay
+
+        layout.prop(st, "show_strip_name", text="Name")
+        layout.prop(st, "show_strip_source", text="Source")
+        layout.prop(st, "show_strip_duration", text="Duration")
+
+        layout.separator()
+
+        layout.prop(st, "show_strip_offset", text="Offsets")
+        layout.prop(st, "show_fcurves", text="F-Curves")
+
+        layout.separator()
+
+        layout.prop_menu_enum(st, "waveform_display_type")
+
+
+# bfa - show hide the editormenu
+class ALL_MT_editormenu(Menu):
+    bl_label = ""
+
+    def draw(self, context):
+        self.draw_menus(self.layout, context)
+
+    @staticmethod
+    def draw_menus(layout, context):
+
+        row = layout.row(align=True)
+        row.template_header() # editor type menus
 
 class SEQUENCER_MT_editor_menus(Menu):
     bl_idname = "SEQUENCER_MT_editor_menus"
@@ -198,80 +260,6 @@
                 layout.menu("SEQUENCER_MT_marker")
             layout.menu("SEQUENCER_MT_add")
             layout.menu("SEQUENCER_MT_strip")
-
-
-class SEQUENCER_PT_overlay(Panel):
-    bl_space_type = 'SEQUENCE_EDITOR'
-    bl_region_type = 'HEADER'
-    bl_label = "Overlays"
-    bl_ui_units_x = 7
-
-    def draw(self, _context):
-        pass
-
-
-class SEQUENCER_PT_overlay(Panel):
-    bl_space_type = 'SEQUENCE_EDITOR'
-    bl_region_type = 'HEADER'
-    bl_label = "Overlays"
-    bl_ui_units_x = 7
-
-    def draw(self, _context):
-        pass
-
-
-class SEQUENCER_PT_preview_overlay(Panel):
-    bl_space_type = 'SEQUENCE_EDITOR'
-    bl_region_type = 'HEADER'
-    bl_parent_id = 'SEQUENCER_PT_overlay'
-    bl_label = "Preview Overlays"
-
-    @classmethod
-    def poll(cls, context):
-        st = context.space_data
-        return st.view_type in {'PREVIEW', 'SEQUENCER_PREVIEW'} and st.display_mode == 'IMAGE'
-
-    def draw(self, context):
-        ed = context.scene.sequence_editor
-        st = context.space_data
-        layout = self.layout
-
-        layout.active = st.show_strip_overlay
-        layout.prop(ed, "show_overlay", text="Frame Overlay")
-        layout.prop(st, "show_safe_areas", text="Safe Areas")
-        layout.prop(st, "show_metadata", text="Metadata")
-        layout.prop(st, "show_annotation", text="Annotations")
-
-
-class SEQUENCER_PT_sequencer_overlay(Panel):
-    bl_space_type = 'SEQUENCE_EDITOR'
-    bl_region_type = 'HEADER'
-    bl_parent_id = 'SEQUENCER_PT_overlay'
-    bl_label = "Sequencer Overlays"
-
-    @classmethod
-    def poll(cls, context):
-        st = context.space_data
-        return st.view_type in {'SEQUENCER', 'SEQUENCER_PREVIEW'}
-
-    def draw(self, context):
-        st = context.space_data
-        layout = self.layout
-
-        layout.active = st.show_strip_overlay
-
-        layout.prop(st, "show_strip_name", text="Name")
-        layout.prop(st, "show_strip_source", text="Source")
-        layout.prop(st, "show_strip_duration", text="Duration")
-
-        layout.separator()
-
-        layout.prop(st, "show_strip_offset", text="Offsets")
-        layout.prop(st, "show_fcurves", text="F-Curves")
-
-        layout.separator()
-
-        layout.prop_menu_enum(st, "waveform_display_type")
 
 
 class SEQUENCER_MT_view_cache(Menu):
@@ -418,18 +406,6 @@
             layout.operator_context = 'INVOKE_REGION_WIN'
             layout.operator("sequencer.refresh_all", icon='FILE_REFRESH', text="Refresh All")
 
-<<<<<<< HEAD
-=======
-            layout.separator()
-            layout.operator_context = 'INVOKE_DEFAULT'
-
-            layout.prop(st, "show_locked_time")
-
-            layout.separator()
-            layout.prop(st, "show_seconds")
-            layout.prop(st, "show_markers")
-            layout.menu("SEQUENCER_MT_view_cache", text="Show Cache")
->>>>>>> 305e153d
 
         layout.separator()
 
@@ -488,6 +464,7 @@
         bpy.ops.sequencer.select_all(action = 'DESELECT')
         return {'FINISHED'}
 
+
 class SEQUENCER_MT_select_handle(Menu):
     bl_label = "Select Handle"
 
@@ -503,6 +480,7 @@
         layout.operator("sequencer.select_handles", text="Both Neighbors").side = 'BOTH_NEIGHBORS'
         layout.operator("sequencer.select_handles", text="Left Neighbor").side = 'LEFT_NEIGHBOR'
         layout.operator("sequencer.select_handles", text="Right Neighbor").side = 'RIGHT_NEIGHBOR'
+
 
 class SEQUENCER_MT_select_channel(Menu):
     bl_label = "Select Channel"
@@ -776,6 +754,7 @@
         layout.operator("sequencer.strip_transform_clear", text="Clear Rotation").property = 'ROTATION'
         layout.operator("sequencer.strip_transform_clear", text="Clear All").property = 'ALL'
 
+
 class SEQUENCER_MT_strip_transform(Menu):
     bl_label = "Transform"
 
@@ -867,12 +846,9 @@
 
         layout.separator()
         layout.menu("SEQUENCER_MT_strip_transform")
-<<<<<<< HEAD
+        layout.menu("SEQUENCER_MT_strip_image_transform")
         layout.operator("sequencer.snap", icon = "SEQ_SNAP_STRIP")
         layout.operator("sequencer.offset_clear", icon = "SEQ_CLEAR_OFFSET")
-=======
-        layout.menu("SEQUENCER_MT_strip_image_transform")
->>>>>>> 305e153d
 
         layout.separator()
         layout.operator("sequencer.split", text="Split", icon='CUT').type = 'SOFT'
@@ -1343,7 +1319,7 @@
         split = col.split(factor=.4, align=True)
         split.label(text="Size")
         split.prop(strip, "font_size", text="")
-        
+
         split = col.split(factor=.4, align=True)
         split.label(text="Color")
         split.prop(strip, "color", text="")
@@ -1357,7 +1333,7 @@
             split.prop(strip, "shadow_color", text="")
         else:
             split.label(icon='DISCLOSURE_TRI_RIGHT')
-        
+
         split = col.split(factor=.4, align=True)
         col = split.column(align=True)
         col.use_property_decorate = False
@@ -1988,21 +1964,11 @@
 
         col = layout.column()
 
-<<<<<<< HEAD
 
         col.prop(ed, "use_cache_raw")
         col.prop(ed, "use_cache_preprocessed")
         col.prop(ed, "use_cache_composite")
         col.prop(ed, "use_cache_final")
-        col.separator()
-        col.use_property_split = True
-        col.prop(ed, "recycle_max_cost")
-=======
-        col.prop(ed, "use_cache_raw", text="Raw")
-        col.prop(ed, "use_cache_preprocessed", text="Pre-Processed")
-        col.prop(ed, "use_cache_composite", text="Composite")
-        col.prop(ed, "use_cache_final", text="Final")
->>>>>>> 305e153d
 
 
 class SEQUENCER_PT_proxy_settings(SequencerButtonsPanel, Panel):
