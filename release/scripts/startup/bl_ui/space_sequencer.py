# ##### BEGIN GPL LICENSE BLOCK #####
#
#  This program is free software; you can redistribute it and/or
#  modify it under the terms of the GNU General Public License
#  as published by the Free Software Foundation; either version 2
#  of the License, or (at your option) any later version.
#
#  This program is distributed in the hope that it will be useful,
#  but WITHOUT ANY WARRANTY; without even the implied warranty of
#  MERCHANTABILITY or FITNESS FOR A PARTICULAR PURPOSE.  See the
#  GNU General Public License for more details.
#
#  You should have received a copy of the GNU General Public License
#  along with this program; if not, write to the Free Software Foundation,
#  Inc., 51 Franklin Street, Fifth Floor, Boston, MA 02110-1301, USA.
#
# ##### END GPL LICENSE BLOCK #####

# <pep8 compliant>
import bpy
from bpy.types import (
    Header,
    Menu,
    Panel,
)
from bpy.app.translations import (
    contexts as i18n_contexts,
    pgettext_iface as iface_,
)
from .properties_grease_pencil_common import (
    AnnotationDataPanel,
    GreasePencilToolsPanel,
)
from rna_prop_ui import PropertyPanel


def act_strip(context):
    try:
        return context.scene.sequence_editor.active_strip
    except AttributeError:
        return None


def selected_sequences_len(context):
    selected_sequences = getattr(context, "selected_sequences", None)
    if selected_sequences is None:
        return 0
    return len(selected_sequences)


def draw_color_balance(layout, color_balance):

    layout.use_property_split = False

    flow = layout.grid_flow(row_major=True, columns=0, even_columns=True, even_rows=False, align=False)
    col = flow.column()

    box = col.box()
    split = box.split(factor=0.35)
    col = split.column(align=True)
    col.label(text="Lift:")
    col.separator()
    col.separator()
    col.prop(color_balance, "lift", text="")
    col.prop(color_balance, "invert_lift", text="Invert", icon='ARROW_LEFTRIGHT')
    split.template_color_picker(color_balance, "lift", value_slider=True, cubic=True)

    col = flow.column()

    box = col.box()
    split = box.split(factor=0.35)
    col = split.column(align=True)
    col.label(text="Gamma:")
    col.separator()
    col.separator()
    col.prop(color_balance, "gamma", text="")
    col.prop(color_balance, "invert_gamma", text="Invert", icon='ARROW_LEFTRIGHT')
    split.template_color_picker(color_balance, "gamma", value_slider=True, lock_luminosity=True, cubic=True)

    col = flow.column()

    box = col.box()
    split = box.split(factor=0.35)
    col = split.column(align=True)
    col.label(text="Gain:")
    col.separator()
    col.separator()
    col.prop(color_balance, "gain", text="")
    col.prop(color_balance, "invert_gain", text="Invert", icon='ARROW_LEFTRIGHT')
    split.template_color_picker(color_balance, "gain", value_slider=True, lock_luminosity=True, cubic=True)


class SEQUENCER_HT_header(Header):
    bl_space_type = 'SEQUENCE_EDITOR'

    def draw(self, context):
        layout = self.layout

        st = context.space_data

        layout.template_header()

        layout.prop(st, "view_type", text="")

        SEQUENCER_MT_editor_menus.draw_collapsible(context, layout)

        layout.separator_spacer()

        layout.template_running_jobs()

        if st.view_type in {'SEQUENCER', 'SEQUENCER_PREVIEW'}:
            layout.separator()
            layout.operator("sequencer.refresh_all", icon='FILE_REFRESH', text="")

        if st.view_type in {'PREVIEW', 'SEQUENCER_PREVIEW'}:
            layout.prop(st, "display_mode", text="", icon_only=True)

        if st.view_type != 'SEQUENCER':
            layout.prop(st, "preview_channels", text="", icon_only=True)

        if st.view_type in {'PREVIEW', 'SEQUENCER_PREVIEW'}:
            gpd = context.gpencil_data
            tool_settings = context.tool_settings

            # Proportional editing
            if gpd and gpd.use_stroke_edit_mode:
                row = layout.row(align=True)
                row.prop(tool_settings, "use_proportional_edit", icon_only=True)
                if tool_settings.use_proportional_edit:
                    row.prop(tool_settings, "proportional_edit_falloff", icon_only=True)

# bfa - show hide the editormenu
class ALL_MT_editormenu(Menu):
    bl_label = ""

    def draw(self, context):
        self.draw_menus(self.layout, context)

    @staticmethod
    def draw_menus(layout, context):

        row = layout.row(align=True)
        row.template_header() # editor type menus

class SEQUENCER_MT_editor_menus(Menu):
    bl_idname = "SEQUENCER_MT_editor_menus"
    bl_label = ""

    def draw(self, context):
        layout = self.layout
        st = context.space_data

        layout.menu("SEQUENCER_MT_view")

        if st.view_type in {'SEQUENCER', 'SEQUENCER_PREVIEW'}:
            layout.menu("SEQUENCER_MT_select")
            layout.menu("SEQUENCER_MT_marker")
            layout.menu("SEQUENCER_MT_add")
            layout.menu("SEQUENCER_MT_strip")


class SEQUENCER_MT_view_toggle(Menu):
    bl_label = "View Type"

    def draw(self, _context):
        layout = self.layout

        layout.operator("sequencer.view_toggle").type = 'SEQUENCER'
        layout.operator("sequencer.view_toggle").type = 'PREVIEW'
        layout.operator("sequencer.view_toggle").type = 'SEQUENCER_PREVIEW'


class SEQUENCER_MT_view_cache(Menu):
    bl_label = "Cache"

    def draw(self, context):
        layout = self.layout

        ed = context.scene.sequence_editor
        layout.prop(ed, "show_cache")
        layout.separator()

        col = layout.column()
        col.enabled = ed.show_cache

        col.prop(ed, "show_cache_final_out")
        col.prop(ed, "show_cache_raw")
        col.prop(ed, "show_cache_preprocessed")
        col.prop(ed, "show_cache_composite")


class SEQUENCER_MT_range(Menu):
    bl_label = "Range"

    def draw(self, _context):
        layout = self.layout

        layout.operator("anim.previewrange_set", text="Set Preview Range")
        layout.operator("anim.previewrange_clear", text="Clear Preview Range")

        layout.separator()

        layout.operator("anim.start_frame_set", text="Set Start Frame")
        layout.operator("anim.end_frame_set", text="Set End Frame")


class SEQUENCER_MT_view(Menu):
    bl_label = "View"

    def draw(self, context):
        layout = self.layout

        st = context.space_data
        is_preview = st.view_type in {'PREVIEW', 'SEQUENCER_PREVIEW'}
        is_sequencer_view = st.view_type in {'SEQUENCER', 'SEQUENCER_PREVIEW'}

        if st.view_type == 'PREVIEW':
            # Specifying the REGION_PREVIEW context is needed in preview-only
            # mode, else the lookup for the shortcut will fail in
            # wm_keymap_item_find_props() (see #32595).
            layout.operator_context = 'INVOKE_REGION_PREVIEW'
        layout.prop(st, "show_region_ui")
        layout.operator_context = 'INVOKE_DEFAULT'

        if st.view_type == 'SEQUENCER':
            layout.prop(st, "show_backdrop", text="Preview as Backdrop")

        layout.separator()

        if is_sequencer_view:
            layout.operator_context = 'INVOKE_REGION_WIN'
            layout.operator("sequencer.view_all", text="Frame All", icon = "VIEWALL")
            layout.operator("sequencer.view_selected", text = "Frame Selected", icon='VIEW_SELECTED')
            layout.operator("view2d.zoom_border", text="Zoom")

            layout.operator_context = 'INVOKE_DEFAULT'
            layout.menu("SEQUENCER_MT_navigation")

            layout.separator()

        if is_preview:
            layout.operator_context = 'INVOKE_REGION_PREVIEW'
            layout.operator("sequencer.view_all_preview", text="Fit Preview in window")
            layout.operator("view2d.zoom_border", text = "Zoom")

            layout.separator()

            ratios = ((1, 8), (1, 4), (1, 2), (1, 1), (2, 1), (4, 1), (8, 1))

            for a, b in ratios:
                layout.operator("sequencer.view_zoom_ratio",
                    text=iface_("Zoom %d:%d") % (a, b),
                    translate=False,).ratio = a / b

            layout.separator()

            layout.operator_context = 'INVOKE_DEFAULT'

            # # XXX, invokes in the header view
            # layout.operator("sequencer.view_ghost_border", text="Overlay
            # Border")

        if is_sequencer_view:
            layout.prop(st, "show_seconds")
            layout.prop(st, "show_frame_indicator")
            layout.prop(st, "show_strip_offset")
            layout.prop(st, "show_marker_lines")

            layout.separator()

            layout.menu("SEQUENCER_MT_view_cache")
            layout.prop_menu_enum(st, "waveform_display_type")

            layout.separator()

            layout.operator("anim.previewrange_clear")
            layout.operator("anim.previewrange_set")

        if is_preview:
            if st.display_mode == 'IMAGE':
                layout.prop(st, "show_safe_areas")
                layout.prop(st, "show_metadata")
            elif st.display_mode == 'WAVEFORM':
                layout.prop(st, "show_separate_color")

        layout.separator()

        layout.operator("render.opengl", text="Sequence Render Image", icon='RENDER_STILL').sequencer = True
        props = layout.operator("render.opengl", text="Sequence Render Animation", icon='RENDER_ANIMATION')
        props.animation = True
        props.sequencer = True

        layout.separator()

        layout.menu("INFO_MT_area")


# Workaround to separate the tooltips
class SEQUENCER_MT_select_inverse(bpy.types.Operator):
    """Inverse\nInverts the current selection """      # blender will use this as a tooltip for menu items and buttons.
    bl_idname = "sequencer.select_all_inverse"        # unique identifier for buttons and menu items to reference.
    bl_label = "Select Inverse"         # display name in the interface.
    bl_options = {'REGISTER', 'UNDO'}  # enable undo for the operator.

    def execute(self, context):        # execute() is called by blender when running the operator.
        bpy.ops.sequencer.select_all(action = 'INVERT')
        return {'FINISHED'}

# Workaround to separate the tooltips
class SEQUENCER_MT_select_none(bpy.types.Operator):
    """None\nDeselects everything """      # blender will use this as a tooltip for menu items and buttons.
    bl_idname = "sequencer.select_all_none"        # unique identifier for buttons and menu items to reference.
    bl_label = "Select None"         # display name in the interface.
    bl_options = {'REGISTER', 'UNDO'}  # enable undo for the operator.

    def execute(self, context):        # execute() is called by blender when running the operator.
        bpy.ops.sequencer.select_all(action = 'DESELECT')
        return {'FINISHED'}


class SEQUENCER_MT_select_handle(Menu):
    bl_label = "Select Handle"

    def draw(self, _context):
        layout = self.layout

        layout.operator("sequencer.select_handles", text="Both").side = 'BOTH'
        layout.operator("sequencer.select_handles", text="Left").side = 'LEFT'
        layout.operator("sequencer.select_handles", text="Right").side = 'RIGHT'


class SEQUENCER_MT_select_channel(Menu):
    bl_label = "Select Channel"

    def draw(self, _context):
        layout = self.layout

        layout.operator("sequencer.select_active_side", text="Left").side = 'LEFT'
        layout.operator("sequencer.select_active_side", text="Right").side = 'RIGHT'


class SEQUENCER_MT_select_linked(Menu):
    bl_label = "Select Linked"

    def draw(self, _context):
        layout = self.layout

        layout.operator("sequencer.select_linked", text="All")
        layout.operator("sequencer.select_less", text="Less")
        layout.operator("sequencer.select_more", text="More")


class SEQUENCER_MT_select_playhead(Menu):
    bl_label = "Select Playhead"

    def draw(self, _context):
        layout = self.layout

        props = layout.operator("sequencer.select", text="Left")
        props.left_right = 'LEFT'
        props.linked_time = True
        props = layout.operator("sequencer.select", text="Right")
        props.left_right = 'RIGHT'
        props.linked_time = True


class SEQUENCER_MT_select(Menu):
    bl_label = "Select"

    def draw(self, _context):
        layout = self.layout

        layout.operator("sequencer.select_all", text="All", icon='SELECT_ALL').action = 'SELECT'
        layout.operator("sequencer.select_all_none", text="None", icon='SELECT_NONE') # bfa - separated tooltip
        layout.operator("sequencer.select_all_inverse", text="Inverse", icon='INVERSE') # bfa - separated tooltip

        layout.separator()

        layout.operator("sequencer.select_box", text = "Box Select")

        layout.separator()

        layout.operator("sequencer.select_active_side", text="Strips to the Left").side = 'LEFT'
        layout.operator("sequencer.select_active_side", text="Strips to the Right").side = 'RIGHT'
        props = layout.operator("sequencer.select", text="All Strips to the Left")
        props.left_right = 'LEFT'
        props.linked_time = True
        props = layout.operator("sequencer.select", text="All Strips to the Right")
        props.left_right = 'RIGHT'
        props.linked_time = True

        layout.separator()
        layout.operator("sequencer.select_handles", text="Surrounding Handles").side = 'BOTH'
        layout.operator("sequencer.select_handles", text="Left Handle").side = 'LEFT'
        layout.operator("sequencer.select_handles", text="Right Handle").side = 'RIGHT'
        layout.separator()

        layout.operator_menu_enum("sequencer.select_grouped", "type", text="Grouped")
        layout.operator("sequencer.select_linked")
        layout.operator("sequencer.select_less", text = "Less")
        layout.operator("sequencer.select_more", text = "More")


class SEQUENCER_MT_marker(Menu):
    bl_label = "Marker"

    def draw(self, context):
        layout = self.layout

        st = context.space_data
        is_sequencer_view = st.view_type in {'SEQUENCER', 'SEQUENCER_PREVIEW'}

        from .space_time import marker_menu_generic
        marker_menu_generic(layout, context)

        if is_sequencer_view:
            layout.prop(st, "use_marker_sync")


class SEQUENCER_MT_change(Menu):
    bl_label = "Change"

    def draw(self, context):
        layout = self.layout
        strip = act_strip(context)

        layout.operator_context = 'INVOKE_REGION_WIN'

        layout.operator_menu_enum("sequencer.change_effect_input", "swap")
        layout.operator_menu_enum("sequencer.change_effect_type", "type")
        prop = layout.operator("sequencer.change_path", text="Path/Files")

        if strip:
            stype = strip.type

            if stype == 'IMAGE':
                prop.filter_image = True
            elif stype == 'MOVIE':
                prop.filter_movie = True
            elif stype == 'SOUND':
                prop.filter_sound = True


class SEQUENCER_MT_navigation(Menu):
    bl_label = "Navigation"

    def draw(self, _context):
        layout = self.layout

        layout.operator("sequencer.view_frame", text="Go to Playhead")

        layout.separator()

        props = layout.operator("sequencer.strip_jump", text="Jump to Previous Strip")
        props.next = False
        props.center = False
        props = layout.operator("sequencer.strip_jump", text="Jump to Next Strip")
        props.next = True
        props.center = False

        layout.separator()

        props = layout.operator("sequencer.strip_jump", text="Jump to Previous Strip (Center)")
        props.next = False
        props.center = True
        props = layout.operator("sequencer.strip_jump", text="Jump to Next Strip (Center)")
        props.next = True
        props.center = True


class SEQUENCER_MT_add(Menu):
    bl_label = "Add"
    bl_translation_context = i18n_contexts.operator_default

    def draw(self, context):

        layout = self.layout
        layout.operator_context = 'INVOKE_REGION_WIN'

        bpy_data_scenes_len = len(bpy.data.scenes)
        if bpy_data_scenes_len > 10:
            layout.operator_context = 'INVOKE_DEFAULT'
            layout.operator("sequencer.scene_strip_add", text="Scene...", icon='SCENE_DATA')
        elif bpy_data_scenes_len > 1:
            layout.operator_menu_enum("sequencer.scene_strip_add", "scene", text="Scene", icon='SCENE_DATA')
        else:
            layout.menu("SEQUENCER_MT_add_empty", text="Scene", icon='SCENE_DATA')
        del bpy_data_scenes_len

        bpy_data_movieclips_len = len(bpy.data.movieclips)
        if bpy_data_movieclips_len > 10:
            layout.operator_context = 'INVOKE_DEFAULT'
            layout.operator("sequencer.movieclip_strip_add", text="Clip...", icon='TRACKER')
        elif bpy_data_movieclips_len > 0:
            layout.operator_menu_enum("sequencer.movieclip_strip_add", "clip", text="Clip", icon='TRACKER')
        else:
            layout.menu("SEQUENCER_MT_add_empty", text="Clip", icon='TRACKER')
        del bpy_data_movieclips_len

        bpy_data_masks_len = len(bpy.data.masks)
        if bpy_data_masks_len > 10:
            layout.operator_context = 'INVOKE_DEFAULT'
            layout.operator("sequencer.mask_strip_add", text="Mask...", icon='MOD_MASK')
        elif bpy_data_masks_len > 0:
            layout.operator_menu_enum("sequencer.mask_strip_add", "mask", text="Mask", icon='MOD_MASK')
        else:
            layout.menu("SEQUENCER_MT_add_empty", text="Mask", icon='MOD_MASK')
        del bpy_data_masks_len

        layout.separator()

        layout.operator("sequencer.movie_strip_add", text="Movie", icon='FILE_MOVIE')
        layout.operator("sequencer.sound_strip_add", text="Sound", icon='FILE_SOUND')
        layout.operator("sequencer.image_strip_add", text="Image/Sequence", icon='FILE_IMAGE')

        layout.separator()

        layout.operator_context = 'INVOKE_REGION_WIN'
        layout.operator("sequencer.effect_strip_add", text="Color", icon='COLOR').type = 'COLOR'
        layout.operator("sequencer.effect_strip_add", text="Text", icon='FONT_DATA').type = 'TEXT'

        layout.separator()

        layout.operator("sequencer.effect_strip_add", text="Adjustment Layer", icon='MOD_DISPLACE').type = 'ADJUSTMENT'

        layout.operator_context = 'INVOKE_DEFAULT'
        layout.menu("SEQUENCER_MT_add_effect")

        col = layout.column()
        col.menu("SEQUENCER_MT_add_transitions")
        col.enabled = selected_sequences_len(context) >= 2


class SEQUENCER_MT_add_empty(Menu):
    bl_label = "Empty"

    def draw(self, _context):
        layout = self.layout

        layout.label(text="No Items Available")


class SEQUENCER_MT_add_transitions(Menu):
    bl_label = "Transitions"

    def draw(self, context):

        layout = self.layout

        col = layout.column()

        col.operator("sequencer.crossfade_sounds", text="Sound Crossfade", icon='SPEAKER')

        col.separator()

        col.operator("sequencer.effect_strip_add", text="Cross", icon='NODE_VECTOR').type = 'CROSS'
        col.operator("sequencer.effect_strip_add", text="Gamma Cross", icon='NODE_GAMMA').type = 'GAMMA_CROSS'

        col.separator()

        col.operator("sequencer.effect_strip_add", text="Wipe", icon='NODE_VECTOR_TRANSFORM').type = 'WIPE'
        col.enabled = selected_sequences_len(context) >= 2


class SEQUENCER_MT_add_effect(Menu):
    bl_label = "Effect Strip"

    def draw(self, context):

        layout = self.layout
        layout.operator_context = 'INVOKE_REGION_WIN'

        col = layout.column()
        col.operator("sequencer.effect_strip_add", text="Add", icon='SEQ_ADD').type = 'ADD'
        col.operator("sequencer.effect_strip_add", text="Subtract", icon='NODE_INVERT').type = 'SUBTRACT'
        col.operator("sequencer.effect_strip_add", text="Multiply", icon='SEQ_MULTIPLY').type = 'MULTIPLY'
        col.operator("sequencer.effect_strip_add", text="Over Drop", icon='SEQ_ALPHA_OVER').type = 'OVER_DROP'
        col.operator("sequencer.effect_strip_add", text="Alpha Over", icon='IMAGE_ALPHA').type = 'ALPHA_OVER'
        col.operator("sequencer.effect_strip_add", text="Alpha Under", icon='NODE_HOLDOUTSHADER').type = 'ALPHA_UNDER'
        col.operator("sequencer.effect_strip_add", text="Color Mix", icon='NODE_MIXRGB').type = 'COLORMIX'
        col.enabled = selected_sequences_len(context) >= 2

        layout.separator()

        layout.operator("sequencer.effect_strip_add", text="Multicam Selector", icon='SEQ_MULTICAM').type = 'MULTICAM'

        layout.separator()

        col = layout.column()
        col.operator("sequencer.effect_strip_add", text="Transform", icon='TRANSFORM_MOVE').type = 'TRANSFORM'
        col.operator("sequencer.effect_strip_add", text="Speed Control", icon='NODE_CURVE_TIME').type = 'SPEED'

        col.separator()

        col.operator("sequencer.effect_strip_add", text="Glow", icon='LAMP_SUN').type = 'GLOW'
        col.operator("sequencer.effect_strip_add", text="Gaussian Blur", icon='NODE_BLUR').type = 'GAUSSIAN_BLUR'
        col.enabled = selected_sequences_len(context) != 0


class SEQUENCER_MT_strip_transform(Menu):
    bl_label = "Transform"

    def draw(self, _context):
        layout = self.layout

        layout.operator("transform.transform", text="Move", icon = "TRANSFORM_MOVE").mode = 'TRANSLATION'
        layout.operator("transform.transform", text="Move/Extend from Playhead", icon = "SEQ_MOVE_EXTEND").mode = 'TIME_EXTEND'
        layout.operator("sequencer.slip", text="Slip Strip Contents", icon = "SEQ_SLIP_CONTENTS")

        layout.separator()
        layout.operator("sequencer.snap", icon = "SEQ_SNAP_STRIP")
        layout.operator("sequencer.offset_clear", icon = "SEQ_CLEAR_OFFSET")

        layout.separator()
        layout.operator("sequencer.swap", text="Swap Strip Left", icon = "SEQ_SWAP_LEFT").side = 'LEFT'
        layout.operator("sequencer.swap", text="Swap Strip Right", icon = "SEQ_SWAP_RIGHT").side = 'RIGHT'

        layout.separator()
        layout.operator("sequencer.gap_remove", icon = "SEQ_REMOVE_GAPS").all = False
        layout.operator("sequencer.gap_insert", icon = "SEQ_INSERT_GAPS")


class SEQUENCER_MT_strip_input(Menu):
    bl_label = "Inputs"

    def draw(self, context):
        layout = self.layout
        strip = act_strip(context)

        layout.operator("sequencer.reload", text="Reload Strips", icon = "SEQ_RELOAD_STRIPS")
        layout.operator("sequencer.reload", text="Reload Strips and Adjust Length", icon = "SEQ_RELOAD_ADJUST_LENGTH").adjust_length = True
        prop = layout.operator("sequencer.change_path", text="Change Path/Files", icon = "FILE_MOVIE")
        layout.operator("sequencer.swap_data", text="Swap Data", icon = "SEQ_SWAP_DATA")

        if strip:
            stype = strip.type

            if stype == 'IMAGE':
                prop.filter_image = True
            elif stype == 'MOVIE':
                prop.filter_movie = True
            elif stype == 'SOUND':
                prop.filter_sound = True


class SEQUENCER_MT_strip_lock_mute(Menu):
    bl_label = "Lock/Mute"

    def draw(self, _context):
        layout = self.layout

<<<<<<< HEAD
        layout.operator("sequencer.lock", icon='LOCKED')
        layout.operator("sequencer.unlock", icon='UNLOCKED')
=======
        layout.operator("sequencer.lock")
        layout.operator("sequencer.unlock")
>>>>>>> 998237a4

        layout.separator()

        layout.operator("sequencer.mute", icon='RESTRICT_VIEW_ON').unselected = False
        layout.operator("sequencer.unmute", icon='RESTRICT_VIEW_OFF').unselected = False
        layout.operator("sequencer.mute", text="Mute Unselected Strips", icon='HIDE_UNSELECTED').unselected = True
        layout.operator("sequencer.unmute", text="Unmute Deselected Strips", icon='SHOW_UNSELECTED').unselected = True


class SEQUENCER_MT_strip_effect(Menu):
    bl_label = "Effect Strip"

    def draw(self, _context):
        layout = self.layout

        layout.operator_menu_enum("sequencer.change_effect_input", "swap")
        layout.operator_menu_enum("sequencer.change_effect_type", "type")
        layout.operator("sequencer.reassign_inputs")
        layout.operator("sequencer.swap_inputs")


class SEQUENCER_MT_strip_movie(Menu):
    bl_label = "Movie Strip"

    def draw(self, _context):
        layout = self.layout

        layout.operator("sequencer.rendersize")
        layout.operator("sequencer.images_separate")
        layout.operator("sequencer.deinterlace_selected_movies")

class SEQUENCER_MT_strip(Menu):
    bl_label = "Strip"

    def draw(self, context):
        layout = self.layout

        layout.operator_context = 'INVOKE_REGION_WIN'

        layout.separator()
        layout.menu("SEQUENCER_MT_strip_transform")

        layout.separator()
        layout.operator("sequencer.copy", text="Copy", icon='COPYDOWN')
        layout.operator("sequencer.paste", text="Paste", icon='PASTEDOWN')
        layout.operator("sequencer.duplicate_move", icon='DUPLICATE')
        layout.operator("sequencer.delete", text="Delete...", icon='DELETE')

        layout.separator()
        layout.operator("sequencer.cut", text="Cut (Hard) at Playhead", icon='SEQ_CUT_HARD_AT_FRAME').type = 'HARD'
        layout.operator("sequencer.cut", text="Cut (Soft) at Playhead", icon='SEQ_CUT_SOFT_AT_FRAME').type = 'SOFT'

<<<<<<< HEAD
        layout.separator()
        layout.operator("sequencer.deinterlace_selected_movies", icon='SEQ_DEINTERLACE')
        layout.operator("sequencer.rebuild_proxy", icon='FILE_REFRESH')

=======
>>>>>>> 998237a4
        strip = act_strip(context)

        if strip:
            stype = strip.type

            if stype != 'SOUND':
                layout.separator()
                layout.operator_menu_enum("sequencer.strip_modifier_add", "type", text="Add Modifier")
                layout.operator("sequencer.strip_modifier_copy", text="Copy Modifiers to Selection", icon='COPYDOWN')

            if stype in {
                    'CROSS', 'ADD', 'SUBTRACT', 'ALPHA_OVER', 'ALPHA_UNDER',
                    'GAMMA_CROSS', 'MULTIPLY', 'OVER_DROP', 'WIPE', 'GLOW',
                    'TRANSFORM', 'COLOR', 'SPEED', 'MULTICAM', 'ADJUSTMENT',
                    'GAUSSIAN_BLUR', 'TEXT',
            }:
                layout.separator()
                layout.operator_menu_enum("sequencer.change_effect_input", "swap")
                layout.operator_menu_enum("sequencer.change_effect_type", "type")
                layout.operator("sequencer.reassign_inputs", icon='RANDOMIZE_TRANSFORM')
                layout.operator("sequencer.swap_inputs", icon='RANDOMIZE')
            elif stype in {'IMAGE', 'MOVIE'}:
                layout.separator()
                layout.operator("sequencer.rendersize", icon='RENDER_REGION')
                layout.operator("sequencer.images_separate", icon='SEPARATE')
            elif stype == 'SOUND':
                layout.separator()
                layout.operator("sequencer.crossfade_sounds", icon='SPEAKER')
            elif stype == 'META':
                layout.separator()
                layout.operator("sequencer.meta_make")
<<<<<<< HEAD
                layout.operator("sequencer.meta_separate", icon='REMOVE_METASTRIP')

        layout.separator()
        layout.operator("sequencer.meta_make", icon='ADD_METASTRIP')
        layout.operator("sequencer.meta_toggle", text="Toggle Meta", icon='TOGGLE_META')
=======
                layout.operator("sequencer.meta_separate")
                layout.operator("sequencer.meta_toggle", text="Toggle Meta")
            if stype != 'META':
                layout.separator()
                layout.operator("sequencer.meta_make")
                layout.operator("sequencer.meta_toggle", text="Toggle Meta")

        layout.separator()
        layout.menu("SEQUENCER_MT_strip_lock_mute")
>>>>>>> 998237a4

        layout.separator()
        layout.menu("SEQUENCER_MT_strip_input")

        layout.separator()
        layout.menu("SEQUENCER_MT_strip_lock_mute")


class SEQUENCER_MT_context_menu(Menu):
    bl_label = "Sequencer Context Menu"

    def draw(self, context):
        layout = self.layout

        layout.operator_context = 'INVOKE_REGION_WIN'

        layout.operator("sequencer.copy", text="Copy", icon='COPYDOWN')
        layout.operator("sequencer.paste", text="Paste", icon='PASTEDOWN')

        layout.separator()

        layout.operator("sequencer.copy", text="Copy", icon='COPYDOWN')
        layout.operator("sequencer.paste", text="Paste", icon='PASTEDOWN')
        layout.operator("sequencer.duplicate_move", icon='DUPLICATE')
        layout.operator("sequencer.delete", text="Delete...", icon='DELETE')

        layout.separator()

        layout.operator("sequencer.cut", text="Cut (Hard) at frame", icon='SEQ_CUT_HARD_AT_FRAME').type = 'HARD'
        layout.operator("sequencer.cut", text="Cut (Soft) at frame", icon='SEQ_CUT_SOFT_AT_FRAME').type = 'SOFT'

        layout.separator()

        layout.operator("sequencer.snap", icon = "SEQ_SNAP_STRIP")
        layout.operator("sequencer.offset_clear", icon = "SEQ_CLEAR_OFFSET")

        strip = act_strip(context)

        if strip:
            stype = strip.type

            if stype != 'SOUND':

                layout.separator()
                layout.operator_menu_enum("sequencer.strip_modifier_add", "type", text="Add Modifier")
                layout.operator("sequencer.strip_modifier_copy", text="Copy Modifiers to Selection", icon='ICON_COPYDOWN')

                if selected_sequences_len(context) >= 2:
                    layout.separator()
                    col = layout.column()
                    col.menu("SEQUENCER_MT_add_transitions", text="Add Transition")

            elif selected_sequences_len(context) >= 2:
                layout.separator()
                layout.operator("sequencer.crossfade_sounds", text="Crossfade Sounds")

            if stype in {
                    'CROSS', 'ADD', 'SUBTRACT', 'ALPHA_OVER', 'ALPHA_UNDER',
                    'GAMMA_CROSS', 'MULTIPLY', 'OVER_DROP', 'WIPE', 'GLOW',
                    'TRANSFORM', 'COLOR', 'SPEED', 'MULTICAM', 'ADJUSTMENT',
                    'GAUSSIAN_BLUR', 'TEXT',
            }:
              layout.separator()
              layout.menu("SEQUENCER_MT_strip_effect")
            elif stype in {'MOVIE'}:
                layout.separator()
                layout.menu("SEQUENCER_MT_strip_movie")
            elif stype in {'IMAGE'}:
                layout.separator()
                layout.operator("sequencer.rendersize")
                layout.operator("sequencer.images_separate")
            elif stype == 'META':
                layout.separator()
                layout.operator("sequencer.meta_make")
                layout.operator("sequencer.meta_separate")
                layout.operator("sequencer.meta_toggle", text="Toggle Meta", icon='TOGGLE_META')
            if stype != 'META':
                layout.separator()
                layout.operator("sequencer.meta_make")
                layout.operator("sequencer.meta_toggle", text="Toggle Meta", icon='TOGGLE_META')

        layout.separator()

        layout.menu("SEQUENCER_MT_strip_lock_mute")


class SequencerButtonsPanel:
    bl_space_type = 'SEQUENCE_EDITOR'
    bl_region_type = 'UI'

    @staticmethod
    def has_sequencer(context):
        return (context.space_data.view_type in {'SEQUENCER', 'SEQUENCER_PREVIEW'})

    @classmethod
    def poll(cls, context):
        return cls.has_sequencer(context) and (act_strip(context) is not None)


class SequencerButtonsPanel_Output:
    bl_space_type = 'SEQUENCE_EDITOR'
    bl_region_type = 'UI'

    @staticmethod
    def has_preview(context):
        st = context.space_data
        return (st.view_type in {'PREVIEW', 'SEQUENCER_PREVIEW'}) or st.show_backdrop

    @classmethod
    def poll(cls, context):
        return cls.has_preview(context)


class SEQUENCER_PT_info(SequencerButtonsPanel, Panel):
    bl_label = "Info"
    bl_options = {'DEFAULT_CLOSED'}
    bl_category = "Strip"

    def draw(self, context):
        layout = self.layout
        layout.use_property_split = True
        layout.use_property_decorate = False

        strip = act_strip(context)

        row = layout.row(align=True)
        row.prop(strip, "name", text=strip.type.title())
        row.prop(strip, "lock", toggle=True, icon_only=True)


class SEQUENCER_PT_adjust_offset(SequencerButtonsPanel, Panel):
    bl_label = "Offset"
    bl_parent_id = "SEQUENCER_PT_adjust"
    bl_options = {'DEFAULT_CLOSED'}
    bl_category = "Strip"

    @classmethod
    def poll(cls, context):
        strip = act_strip(context)
        return strip.type != 'SOUND'

    def draw_header(self, context):
        strip = act_strip(context)
        self.layout.prop(strip, "use_translation", text="")

    def draw(self, context):
        strip = act_strip(context)
        layout = self.layout
        layout.use_property_split = True
        layout.use_property_decorate = False

        col = layout.column(align=True)
        col.prop(strip.transform, "offset_x", text="Position X")
        col.prop(strip.transform, "offset_y", text="Position Y")
        col.active = strip.use_translation


class SEQUENCER_PT_adjust_crop(SequencerButtonsPanel, Panel):
    bl_label = "Crop"
    bl_parent_id = "SEQUENCER_PT_adjust"
    bl_options = {'DEFAULT_CLOSED'}
    bl_category = "Strip"

    @classmethod
    def poll(cls, context):
        strip = act_strip(context)
        return strip.type != 'SOUND'

    def draw_header(self, context):
        strip = act_strip(context)
        self.layout.prop(strip, "use_crop", text="")

    def draw(self, context):
        strip = act_strip(context)
        layout = self.layout
        layout.use_property_split = True
        layout.use_property_decorate = False

        col = layout.column(align=True)
        col.prop(strip.crop, "min_x")
        col.prop(strip.crop, "max_x")
        col.prop(strip.crop, "max_y")
        col.prop(strip.crop, "min_y")
        col.active = strip.use_crop


class SEQUENCER_PT_effect(SequencerButtonsPanel, Panel):
    bl_label = "Effect Strip"
    bl_category = "Strip"

    @classmethod
    def poll(cls, context):
        if not cls.has_sequencer(context):
            return False

        strip = act_strip(context)
        if not strip:
            return False

        return strip.type in {
            'ADD', 'SUBTRACT', 'ALPHA_OVER', 'ALPHA_UNDER',
            'CROSS', 'GAMMA_CROSS', 'MULTIPLY', 'OVER_DROP',
            'WIPE', 'GLOW', 'TRANSFORM', 'COLOR', 'SPEED',
            'MULTICAM', 'GAUSSIAN_BLUR', 'TEXT', 'COLORMIX'
        }

    def draw(self, context):
        layout = self.layout
        layout.use_property_split = True
        layout.use_property_decorate = False

        strip = act_strip(context)

        if strip.input_count > 0:
            col = layout.column()
            col.enabled = False
            col.prop(strip, "input_1")
            if strip.input_count > 1:
                col.prop(strip, "input_2")

        if strip.type == 'COLOR':
            layout.prop(strip, "color")

        elif strip.type == 'WIPE':
            col = layout.column()
            col.prop(strip, "transition_type")
            col.alignment = 'RIGHT'
            col.row().prop(strip, "direction", expand=True)

            col = layout.column()
            col.prop(strip, "blur_width", slider=True)
            if strip.transition_type in {'SINGLE', 'DOUBLE'}:
                col.prop(strip, "angle")

        elif strip.type == 'GLOW':
            flow = layout.column_flow()
            flow.prop(strip, "threshold", slider=True)
            flow.prop(strip, "clamp", slider=True)
            flow.prop(strip, "boost_factor")
            flow.prop(strip, "blur_radius")

            row = layout.row()
            row.prop(strip, "quality", slider=True)
            row.prop(strip, "use_only_boost")

        elif strip.type == 'SPEED':
            layout.prop(strip, "use_default_fade", text="Stretch to input strip length")
            if not strip.use_default_fade:
                layout.prop(strip, "use_as_speed")
                if strip.use_as_speed:
                    layout.prop(strip, "speed_factor")
                else:
                    layout.prop(strip, "speed_factor", text="Frame Number")
                    layout.prop(strip, "use_scale_to_length")

        elif strip.type == 'TRANSFORM':
            layout = self.layout
            col = layout.column()

            col.prop(strip, "interpolation")
            col.prop(strip, "translation_unit")
            layout = layout.column(align=True)
            layout.prop(strip, "translate_start_x", text="Position X")
            layout.prop(strip, "translate_start_y", text="Y")

            layout.separator()

            col = layout.column(align=True)
            col.prop(strip, "use_uniform_scale")
            if strip.use_uniform_scale:
                col = layout.column(align=True)
                col.prop(strip, "scale_start_x", text="Scale")
            else:
                layout.prop(strip, "scale_start_x", text="Scale X")
                layout.prop(strip, "scale_start_y", text="Y")

            layout.separator()

            layout.prop(strip, "rotation_start", text="Rotation")

        elif strip.type == 'MULTICAM':
            col = layout.column(align=True)
            strip_channel = strip.channel

            col.prop(strip, "multicam_source", text="Source Channel")

            # The multicam strip needs at least 2 strips to be useful
            if strip_channel > 2:
                BT_ROW = 4
                col.label(text="    Cut to")
                row = col.row()

                for i in range(1, strip_channel):
                    if (i % BT_ROW) == 1:
                        row = col.row(align=True)

                    # Workaround - .enabled has to have a separate UI block to
                    # work
                    if i == strip.multicam_source:
                        sub = row.row(align=True)
                        sub.enabled = False
                        sub.operator("sequencer.cut_multicam", text=f"{i:d}").camera = i
                    else:
                        sub_1 = row.row(align=True)
                        sub_1.enabled = True
                        sub_1.operator("sequencer.cut_multicam", text=f"{i:d}").camera = i

                if strip.channel > BT_ROW and (strip_channel - 1) % BT_ROW:
                    for i in range(strip.channel, strip_channel + ((BT_ROW + 1 - strip_channel) % BT_ROW)):
                        row.label(text="")
            else:
                col.separator()
                col.label(text="Two or more channels are needed below this strip", icon='INFO')

        elif strip.type == 'TEXT':
            col = layout.column()
            col.prop(strip, "text")
            col.template_ID(strip, "font", open="font.open", unlink="font.unlink")
            col.prop(strip, "font_size")

            row = col.row()
            row.prop(strip, "color")
            row = col.row()
            row.prop(strip, "use_shadow")
            rowsub = row.row()
            rowsub.active = strip.use_shadow
            rowsub.prop(strip, "shadow_color", text="")

            col.prop(strip, "align_x")
            col.prop(strip, "align_y", text="Y")
            row = col.row(align=True)
            row.prop(strip, "location", text="Location")
            col.prop(strip, "wrap_width")

            layout.operator("sequencer.export_subtitles", text="Export Subtitles", icon='EXPORT')

        col = layout.column(align=True)
        if strip.type == 'SPEED':
            col.prop(strip, "multiply_speed")
        elif strip.type in {'CROSS', 'GAMMA_CROSS', 'WIPE', 'ALPHA_OVER', 'ALPHA_UNDER', 'OVER_DROP'}:
            col.prop(strip, "use_default_fade", text="Default fade")
            if not strip.use_default_fade:
                col.prop(strip, "effect_fader", text="Effect Fader")
        elif strip.type == 'GAUSSIAN_BLUR':
            layout = layout.column(align=True)
            layout.prop(strip, "size_x", text="Size X")
            layout.prop(strip, "size_y", text="Y")
        elif strip.type == 'COLORMIX':
            layout.prop(strip, "blend_effect", text="Blend Mode")
            row = layout.row(align=True)
            row.prop(strip, "factor", slider=True)


class SEQUENCER_PT_info_input(SequencerButtonsPanel, Panel):
    bl_label = "Input"
    bl_parent_id = "SEQUENCER_PT_info"
    bl_options = {'DEFAULT_CLOSED'}
    bl_category = "Strip"

    @classmethod
    def poll(cls, context):
        if not cls.has_sequencer(context):
            return False

        strip = act_strip(context)
        if not strip:
            return False

        return strip.type in {'MOVIE', 'IMAGE', 'SOUND'}

        ''', 'SCENE', 'MOVIECLIP', 'META',
        'ADD', 'SUBTRACT', 'ALPHA_OVER', 'ALPHA_UNDER',
        'CROSS', 'GAMMA_CROSS', 'MULTIPLY', 'OVER_DROP',
        'WIPE', 'GLOW', 'TRANSFORM', 'COLOR',
        'MULTICAM', 'SPEED', 'ADJUSTMENT', 'COLORMIX' }'''

    def draw(self, context):
        layout = self.layout
        layout.use_property_split = True
        layout.use_property_decorate = False

        scene = context.scene
        strip = act_strip(context)
        seq_type = strip.type

        # draw a filename if we have one
        if seq_type == 'IMAGE':
            layout.prop(strip, "directory", text="")

            # Current element for the filename

            elem = strip.strip_elem_from_frame(scene.frame_current)
            if elem:
                layout.prop(elem, "filename", text="")  # strip.elements[0] could be a fallback

            layout.prop(strip.colorspace_settings, "name", text="Color Space")

            layout.prop(strip, "alpha_mode", text="Alpha")
            sub = layout.column(align=True)
            sub.operator("sequencer.change_path", text="Change Data/Files", icon='FILEBROWSER').filter_image = True

        elif seq_type == 'MOVIE':
            layout.prop(strip, "filepath", text="")

            layout.prop(strip.colorspace_settings, "name", text="Color Space")

            layout.prop(strip, "mpeg_preseek")
            layout.prop(strip, "stream_index")

        elif seq_type == 'SOUND':
            sound = strip.sound
            layout.template_ID(strip, "sound", open="sound.open")
            if sound is not None:
                layout.prop(sound, "filepath", text="")

                layout.use_property_split = True
                layout.use_property_decorate = False

                layout.alignment = 'RIGHT'
                sub = layout.column(align=True)
                split = sub.split(factor=0.5, align=True)
                split.alignment = 'RIGHT'
                if sound.packed_file:
                    split.label(text="Unpack")
                    split.operator("sound.unpack", icon='PACKAGE', text="")
                else:
                    split.label(text="Pack")
                    split.operator("sound.pack", icon='UGLYPACKAGE', text="")

                layout.prop(sound, "use_memory_cache")

        if scene.render.use_multiview and seq_type in {'IMAGE', 'MOVIE'}:
            layout.prop(strip, "use_multiview")

            col = layout.column()
            col.active = strip.use_multiview

            col.row().prop(strip, "views_format", expand=True)

            box = col.box()
            box.active = strip.views_format == 'STEREO_3D'
            box.template_image_stereo_3d(strip.stereo_3d_format)


class SEQUENCER_PT_sound(SequencerButtonsPanel, Panel):
    bl_label = "Sound"
    bl_parent_id = ""
    bl_category = "Strip"

    @classmethod
    def poll(cls, context):
        if not cls.has_sequencer(context):
            return False

        strip = act_strip(context)
        if not strip:
            return False

        return (strip.type == 'SOUND')

    def draw(self, context):
        layout = self.layout
        layout.use_property_split = True
        layout.use_property_decorate = False

        strip = act_strip(context)
        sound = strip.sound

        layout.template_ID(strip, "sound", open="sound.open")
        if sound is not None:
            layout.prop(sound, "filepath", text="")

            layout.use_property_split = True
            layout.use_property_decorate = False

            layout.alignment = 'RIGHT'
            sub = layout.column(align=True)
            split = sub.split(factor=0.5, align=True)
            split.alignment = 'RIGHT'
            if sound.packed_file:
                split.label(text="Unpack")
                split.operator("sound.unpack", icon='PACKAGE', text="")
            else:
                split.label(text="Pack")
                split.operator("sound.pack", icon='UGLYPACKAGE', text="")

            layout.prop(sound, "use_memory_cache")


class SEQUENCER_PT_scene(SequencerButtonsPanel, Panel):
    bl_label = "Scene"
    bl_category = "Strip"

    @classmethod
    def poll(cls, context):
        if not cls.has_sequencer(context):
            return False

        strip = act_strip(context)
        if not strip:
            return False

        return (strip.type == 'SCENE')

    def draw(self, context):
        layout = self.layout
        layout.use_property_split = True
        layout.use_property_decorate = False

        strip = act_strip(context)

        layout.template_ID(strip, "scene")

        scene = strip.scene
        layout.prop(strip, "use_sequence")

        if scene:
            layout.prop(scene, "audio_volume", text="Volume")

        if not strip.use_sequence:
            layout.alignment = 'RIGHT'
            sub = layout.column(align=True)
            split = sub.split(factor=0.5, align=True)
            split.alignment = 'RIGHT'
            split.label(text="Camera Override")
            split.template_ID(strip, "scene_camera")

            layout.prop(strip, "use_grease_pencil", text="Show Grease Pencil")

        if not strip.use_sequence:
            if scene:
                # Warning, this is not a good convention to follow.
                # Expose here because setting the alpha from the 'Render' menu
                # is very inconvenient.
                # layout.label(text="Preview")
                layout.prop(scene.render, "film_transparent")


class SEQUENCER_PT_mask(SequencerButtonsPanel, Panel):
    bl_label = "Mask"
    bl_category = "Strip"

    @classmethod
    def poll(cls, context):
        if not cls.has_sequencer(context):
            return False

        strip = act_strip(context)
        if not strip:
            return False

        return (strip.type == 'MASK')

    def draw(self, context):
        layout = self.layout
        layout.use_property_split = True
        layout.use_property_decorate = False

        strip = act_strip(context)

        layout.template_ID(strip, "mask")

        mask = strip.mask

        if mask:
            sta = mask.frame_start
            end = mask.frame_end
            layout.label(text=iface_("Original frame range: %d-%d (%d)") % (sta, end, end - sta + 1), translate=False)


class SEQUENCER_PT_info_timecodes(SequencerButtonsPanel, Panel):
    bl_label = "Timecodes"
    bl_category = "Strip"
    bl_parent_id = "SEQUENCER_PT_info"

    @classmethod
    def poll(cls, context):
        if not cls.has_sequencer(context):
            return False

        strip = act_strip(context)
        if not strip:
            return False

        return strip.type

    def draw(self, context):
        layout = self.layout
        layout.use_property_split = False
        layout.use_property_decorate = False

        scene = context.scene
        frame_current = scene.frame_current
        strip = act_strip(context)

        length_list = (str(strip.frame_start),
            str(strip.frame_final_end),
            str(strip.frame_final_duration),
            str(strip.frame_offset_start),
            str(strip.frame_offset_end),
        )

        if not isinstance(strip, bpy.types.EffectSequence):
            length_list = length_list + (
                str(strip.animation_offset_start),
                str(strip.animation_offset_end),
            )

        max_length = max(len(x) for x in length_list)
        max_factor = (1.9 - max_length) / 30

        sub = layout.row(align=True)
        sub.enabled = not strip.lock
        split = sub.split(factor=0.5 + max_factor)
        split.alignment = 'RIGHT'
        split.label(text='Channel')
        split.prop(strip, "channel", text="")

        sub = layout.column(align=True)
        sub.enabled = not strip.lock
        split = sub.split(factor=0.5 + max_factor)
        split.alignment = 'RIGHT'
        split.label(text="Start")
        split.prop(strip, "frame_start", text=str(bpy.utils.smpte_from_frame(strip.frame_start)))
        split = sub.split(factor=0.5 + max_factor)
        split.alignment = 'RIGHT'
        split.label(text="End")
        split.prop(strip, "frame_final_end", text=str(bpy.utils.smpte_from_frame(strip.frame_final_end)))
        split = sub.split(factor=0.5 + max_factor)
        split.alignment = 'RIGHT'
        split.label(text="Duration")
        split.prop(strip, "frame_final_duration", text=str(bpy.utils.smpte_from_frame(strip.frame_final_duration)))

        if not isinstance(strip, bpy.types.EffectSequence):
            layout.alignment = 'RIGHT'
            sub = layout.column(align=True)
            split = sub.split(factor=0.5 + max_factor, align=True)
            split.alignment = 'RIGHT'
            split.label(text="Soft Trim Start")
            split.prop(strip, "frame_offset_start", text=str(bpy.utils.smpte_from_frame(strip.frame_offset_start)))
            split = sub.split(factor=0.5 + max_factor, align=True)
            split.alignment = 'RIGHT'
            split.label(text='End')
            split.prop(strip, "frame_offset_end", text=str(bpy.utils.smpte_from_frame(strip.frame_offset_end)))

            layout.alignment = 'RIGHT'
            sub = layout.column(align=True)
            split = sub.split(factor=0.5 + max_factor)
            split.alignment = 'RIGHT'
            split.label(text="Hard Trim Start")
            split.prop(strip, "animation_offset_start", text=str(bpy.utils.smpte_from_frame(strip.animation_offset_start)))
            split = sub.split(factor=0.5 + max_factor, align=True)
            split.alignment = 'RIGHT'
            split.label(text='End')
            split.prop(strip, "animation_offset_end", text=str(bpy.utils.smpte_from_frame(strip.animation_offset_end)))

        playhead = frame_current - strip.frame_start
        col = layout.column(align=True)
        col = col.box()
        col.active = (
            (frame_current >= strip.frame_start) and
            (frame_current <= strip.frame_start + strip.frame_final_duration)
        )
        split = col.split(factor=0.5 + max_factor)
        split.alignment = 'RIGHT'
        split.label(text="Playhead")
        split.label(text="%s:   %s" % ((bpy.utils.smpte_from_frame(playhead)), (str(playhead))))

        ''' Old data - anyone missing this data?
        col.label(text=iface_("Frame Offset %d:%d") % (strip.frame_offset_start, strip.frame_offset_end),
                  translate=False)
        col.label(text=iface_("Frame Still %d:%d") % (strip.frame_still_start, strip.frame_still_end), translate=False)'''

        elem = False

        if strip.type == 'IMAGE':
            elem = strip.strip_elem_from_frame(frame_current)
        elif strip.type == 'MOVIE':
            elem = strip.elements[0]

        if strip.type != 'SOUND':
            split = col.split(factor=0.5 + max_factor)
            split.alignment = 'RIGHT'
            split.label(text="Resolution")
            if elem and elem.orig_width > 0 and elem.orig_height > 0:
                split.label(text="%dx%d" % (elem.orig_width, elem.orig_height), translate=False)
            else:
                split.label(text="None")

        if strip.type == 'SCENE':
            scene = strip.scene

            if scene:
                sta = scene.frame_start
                end = scene.frame_end
                split = col.split(factor=0.5 + max_factor)
                split.alignment = 'RIGHT'
                split.label(text="Original Frame Range")
                split.alignment = 'LEFT'
                split.label(text="%d-%d (%d)" % (sta, end, end - sta + 1), translate=False)


class SEQUENCER_PT_adjust(SequencerButtonsPanel, Panel):
    bl_label = "Adjust"
    bl_category = "Strip"

    def draw(self, context):
        pass


class SEQUENCER_PT_adjust_sound(SequencerButtonsPanel, Panel):
    bl_label = "Sound"
    bl_parent_id = "SEQUENCER_PT_adjust"
    bl_category = "Strip"

    @classmethod
    def poll(cls, context):
        strip = act_strip(context)
        return strip.type == 'SOUND'

    def draw(self, context):
        layout = self.layout
        layout.use_property_split = True
        layout.use_property_decorate = False

        st = context.space_data
        strip = act_strip(context)

        sound = strip.sound

        col = layout.column()

        row = col.row(align=True)
        sub = row.row(align=True)
        sub.active = (not strip.mute)

        sub.prop(strip, "volume", text="Volume")
        sub.prop(strip, "mute", toggle=True, icon_only=True, icon='MUTE_IPO_ON')

        col.prop(strip, "pitch")
        col.prop(strip, "pan")

        if sound is not None:

            if st.waveform_display_type == 'DEFAULT_WAVEFORMS':
                col.prop(strip, "show_waveform")
            col.prop(sound, "use_mono")


class SEQUENCER_PT_adjust_comp(SequencerButtonsPanel, Panel):
    bl_label = "Compositing"
    bl_parent_id = "SEQUENCER_PT_adjust"
    bl_category = "Strip"

    @classmethod
    def poll(cls, context):
        strip = act_strip(context)
        return strip.type != 'SOUND'

    def draw(self, context):
        layout = self.layout
        layout.use_property_split = True
        layout.use_property_decorate = False

        strip = act_strip(context)

        layout.prop(strip, "blend_type", text="Blend")

        row = layout.row(align=True)
        sub = row.row(align=True)
        sub.active = (not strip.mute)

        sub.prop(strip, "blend_alpha", text="Opacity", slider=True)
        sub.prop(strip, "mute", toggle=True, icon_only=True)


class SEQUENCER_PT_adjust_video(SequencerButtonsPanel, Panel):
    bl_label = "Video"
    bl_parent_id = "SEQUENCER_PT_adjust"
    bl_options = {'DEFAULT_CLOSED'}
    bl_category = "Strip"

    @classmethod
    def poll(cls, context):
        if not cls.has_sequencer(context):
            return False

        strip = act_strip(context)
        if not strip:
            return False

        return strip.type in {
            'MOVIE', 'IMAGE', 'SCENE', 'MOVIECLIP', 'MASK',
            'META', 'ADD', 'SUBTRACT', 'ALPHA_OVER',
            'ALPHA_UNDER', 'CROSS', 'GAMMA_CROSS', 'MULTIPLY',
            'OVER_DROP', 'WIPE', 'GLOW', 'TRANSFORM', 'COLOR',
            'MULTICAM', 'SPEED', 'ADJUSTMENT', 'COLORMIX'
        }

    def draw(self, context):
        layout = self.layout
        layout.use_property_split = True
        layout.use_property_decorate = False

        strip = act_strip(context)

        col = layout.column()
        col.prop(strip, "strobe")

        if strip.type == 'MOVIECLIP':
            col = layout.column()
            col.label(text="Tracker")
            col.prop(strip, "stabilize2d")

            col = layout.column()
            col.label(text="Distortion")
            col.prop(strip, "undistort")
            col.separator()

        col.prop(strip, "use_reverse_frames", text="Backwards")
        col.prop(strip, "use_deinterlace")

        col.separator()

        col.prop(strip, "use_flip_x", text="Flip X")
        col.prop(strip, "use_flip_y", text="Flip Y")


class SEQUENCER_PT_adjust_color(SequencerButtonsPanel, Panel):
    bl_label = "Color"
    bl_parent_id = "SEQUENCER_PT_adjust"
    bl_options = {'DEFAULT_CLOSED'}
    bl_category = "Strip"

    @classmethod
    def poll(cls, context):
        if not cls.has_sequencer(context):
            return False

        strip = act_strip(context)
        if not strip:
            return False

        return strip.type in {
            'MOVIE', 'IMAGE', 'SCENE', 'MOVIECLIP', 'MASK',
            'META', 'ADD', 'SUBTRACT', 'ALPHA_OVER',
            'ALPHA_UNDER', 'CROSS', 'GAMMA_CROSS', 'MULTIPLY',
            'OVER_DROP', 'WIPE', 'GLOW', 'TRANSFORM', 'COLOR',
            'MULTICAM', 'SPEED', 'ADJUSTMENT', 'COLORMIX'
        }

    def draw(self, context):
        layout = self.layout
        layout.use_property_split = True
        layout.use_property_decorate = False

        strip = act_strip(context)

        col = layout.column()
        col.prop(strip, "color_saturation", text="Saturation")
        col.prop(strip, "color_multiply", text="Multiply")
        col.prop(strip, "use_float", text="Convert to Float")


class SEQUENCER_PT_cache_settings(SequencerButtonsPanel, Panel):
    bl_label = "Cache Settings"
    bl_category = "Proxy & Cache"

    @classmethod
    def poll(cls, context):
        return cls.has_sequencer(context)

    def draw(self, context):
        layout = self.layout
        ed = context.scene.sequence_editor

        layout.prop(ed, "use_cache_raw")
        layout.prop(ed, "use_cache_preprocessed")
        layout.prop(ed, "use_cache_composite")
        layout.prop(ed, "use_cache_final")
        layout.separator()
        layout.prop(ed, "recycle_max_cost")


class SEQUENCER_PT_proxy_settings(SequencerButtonsPanel, Panel):
    bl_label = "Proxy Settings"
    bl_category = "Proxy & Cache"

    @classmethod
    def poll(cls, context):
        return cls.has_sequencer(context) and context.scene.sequence_editor

    def draw(self, context):
        layout = self.layout
        ed = context.scene.sequence_editor
        flow = layout.column_flow()
        flow.prop(ed, "proxy_storage", text="Storage")

        if ed.proxy_storage == 'PROJECT':
            flow.prop(ed, "proxy_dir", text="Directory")

        col = layout.column()
        col.operator("sequencer.enable_proxies")
        col.operator("sequencer.rebuild_proxy")


class SEQUENCER_PT_strip_proxy(SequencerButtonsPanel, Panel):
    bl_label = "Strip Proxy & Timecode"
    bl_category = "Proxy & Cache"

    @classmethod
    def poll(cls, context):
        if not cls.has_sequencer(context) and context.scene.sequence_editor:
            return False

        strip = act_strip(context)
        if not strip:
            return False

        return strip.type in {'MOVIE', 'IMAGE', 'SCENE', 'META', 'MULTICAM'}

    def draw_header(self, context):
        strip = act_strip(context)

        self.layout.prop(strip, "use_proxy", text="")

    def draw(self, context):
        layout = self.layout
        layout.use_property_split = True
        layout.use_property_decorate = False

        ed = context.scene.sequence_editor

        strip = act_strip(context)

        if strip.proxy:
            proxy = strip.proxy

            flow = layout.column_flow()
            if ed.proxy_storage == 'PER_STRIP':
                flow.prop(proxy, "use_proxy_custom_directory")
                flow.prop(proxy, "use_proxy_custom_file")

                if proxy.use_proxy_custom_directory and not proxy.use_proxy_custom_file:
                    flow.prop(proxy, "directory")
                if proxy.use_proxy_custom_file:
                    flow.prop(proxy, "filepath")

            layout = layout.box()
            row = layout.row(align=True)
            row.prop(strip.proxy, "build_25")
            row.prop(strip.proxy, "build_75")
            row = layout.row(align=True)
            row.prop(strip.proxy, "build_50")
            row.prop(strip.proxy, "build_100")

            layout = self.layout
            layout.use_property_split = True
            layout.use_property_decorate = False

            layout.prop(proxy, "use_overwrite")

            col = layout.column()
            col.prop(proxy, "quality", text="Build JPEG Quality")

            if strip.type == 'MOVIE':
                col = layout.column()

                col.prop(proxy, "timecode", text="Timecode Index")


class SEQUENCER_PT_strip_cache(SequencerButtonsPanel, Panel):
    bl_label = "Strip Cache"
    bl_category = "Proxy & Cache"
    bl_options = {'DEFAULT_CLOSED'}

    @classmethod
    def poll(cls, context):
        if not cls.has_sequencer(context):
            return False
        if act_strip(context) is not None:
            return True

    def draw_header(self, context):
        strip = act_strip(context)
        self.layout.prop(strip, "override_cache_settings", text="")

    def draw(self, context):
        layout = self.layout
        strip = act_strip(context)
        layout.active = strip.override_cache_settings

        layout.prop(strip, "use_cache_raw")
        layout.prop(strip, "use_cache_preprocessed")
        layout.prop(strip, "use_cache_composite")


class SEQUENCER_PT_preview(SequencerButtonsPanel_Output, Panel):
    bl_label = "Scene Preview/Render"
    bl_space_type = 'SEQUENCE_EDITOR'
    bl_region_type = 'UI'
    bl_options = {'DEFAULT_CLOSED'}
    bl_category = "View"

    def draw(self, context):
        layout = self.layout
        layout.use_property_split = True
        layout.use_property_decorate = False
        render = context.scene.render

        col = layout.column()
        col.prop(render, "sequencer_gl_preview", text="Preview Shading")

        if render.sequencer_gl_preview in ['SOLID', 'WIREFRAME']:
            col.prop(render, "use_sequencer_override_scene_strip")


class SEQUENCER_PT_view(SequencerButtonsPanel_Output, Panel):
    bl_label = "View Settings"
    bl_category = "View"

    def draw(self, context):
        layout = self.layout
        layout.use_property_split = True
        layout.use_property_decorate = False

        st = context.space_data

        col = layout.column()
        col.prop(st, "display_channel", text="Channel")

        if st.display_mode == 'IMAGE':
            col.prop(st, "show_overexposed")

        elif st.display_mode == 'WAVEFORM':
            col.prop(st, "show_separate_color")

        col.prop(st, "proxy_render_size")


class SEQUENCER_PT_frame_overlay(SequencerButtonsPanel_Output, Panel):
    bl_label = "Frame Overlay"
    bl_category = "View"
    bl_options = {'DEFAULT_CLOSED'}

    def draw_header(self, context):
        scene = context.scene
        ed = scene.sequence_editor

        self.layout.prop(ed, "show_overlay", text="")

    def draw(self, context):
        layout = self.layout
        layout.use_property_split = True
        layout.use_property_decorate = False

        st = context.space_data
        scene = context.scene
        ed = scene.sequence_editor

        layout.active = ed.show_overlay

        col = layout.column()
        col.prop(ed, "overlay_frame", text="Frame Offset")
        col.prop(st, "overlay_type")
        col.prop(ed, "use_overlay_lock")


class SEQUENCER_PT_view_safe_areas(SequencerButtonsPanel_Output, Panel):
    bl_label = "Safe Areas"
    bl_options = {'DEFAULT_CLOSED'}
    bl_category = "View"

    @classmethod
    def poll(cls, context):
        st = context.space_data
        is_preview = st.view_type in {'PREVIEW', 'SEQUENCER_PREVIEW'}
        return is_preview and (st.display_mode == 'IMAGE')

    def draw_header(self, context):
        st = context.space_data

        self.layout.prop(st, "show_safe_areas", text="")

    def draw(self, context):
        layout = self.layout
        layout.use_property_split = True
        st = context.space_data
        safe_data = context.scene.safe_areas

        layout.active = st.show_safe_areas

        col = layout.column()

        sub = col.column()
        sub.prop(safe_data, "title", slider=True)
        sub.prop(safe_data, "action", slider=True)


class SEQUENCER_PT_view_safe_areas_center_cut(SequencerButtonsPanel_Output, Panel):
    bl_label = "Center-Cut Safe Areas"
    bl_parent_id = "SEQUENCER_PT_view_safe_areas"
    bl_options = {'DEFAULT_CLOSED'}
    bl_category = "View"

    def draw_header(self, context):
        st = context.space_data

        layout = self.layout
        layout.active = st.show_safe_areas
        layout.prop(st, "show_safe_center", text="")

    def draw(self, context):
        layout = self.layout
        layout.use_property_split = True
        safe_data = context.scene.safe_areas
        st = context.space_data

        layout.active = st.show_safe_areas and st.show_safe_center

        col = layout.column()
        col.prop(safe_data, "title_center", slider=True)


class SEQUENCER_PT_modifiers(SequencerButtonsPanel, Panel):
    bl_label = "Modifiers"
    bl_category = "Modifiers"

    def draw(self, context):
        layout = self.layout
        layout.use_property_split = True
        layout.use_property_decorate = False

        strip = act_strip(context)
        ed = context.scene.sequence_editor

        layout.prop(strip, "use_linear_modifiers")

        layout.operator_menu_enum("sequencer.strip_modifier_add", "type")
        layout.operator("sequencer.strip_modifier_copy", icon='ICON_COPYDOWN')

        for mod in strip.modifiers:
            box = layout.box()

            row = box.row()
            row.prop(mod, "show_expanded", text="", emboss=False)
            row.prop(mod, "name", text="")

            row.prop(mod, "mute", text="")

            sub = row.row(align=True)
            props = sub.operator("sequencer.strip_modifier_move", text="", icon='TRIA_UP')
            props.name = mod.name
            props.direction = 'UP'
            props = sub.operator("sequencer.strip_modifier_move", text="", icon='TRIA_DOWN')
            props.name = mod.name
            props.direction = 'DOWN'

            row.operator("sequencer.strip_modifier_remove", text="", icon='X', emboss=False).name = mod.name

            if mod.show_expanded:
                row = box.row()
                row.prop(mod, "input_mask_type", expand=True)

                if mod.input_mask_type == 'STRIP':
                    sequences_object = ed
                    if ed.meta_stack:
                        sequences_object = ed.meta_stack[-1]
                    box.prop_search(mod, "input_mask_strip", sequences_object, "sequences", text="Mask")
                else:
                    box.prop(mod, "input_mask_id")
                    row = box.row()
                    row.prop(mod, "mask_time", expand=True)

                if mod.type == 'COLOR_BALANCE':
                    box.prop(mod, "color_multiply")
                    draw_color_balance(box, mod.color_balance)
                elif mod.type == 'CURVES':
                    box.template_curve_mapping(mod, "curve_mapping", type='COLOR', show_tone=True)
                elif mod.type == 'HUE_CORRECT':
                    box.template_curve_mapping(mod, "curve_mapping", type='HUE')
                elif mod.type == 'BRIGHT_CONTRAST':
                    col = box.column()
                    col.prop(mod, "bright")
                    col.prop(mod, "contrast")
                elif mod.type == 'WHITE_BALANCE':
                    col = box.column()
                    col.prop(mod, "white_value")
                elif mod.type == 'TONEMAP':
                    col = box.column()
                    col.prop(mod, "tonemap_type")
                    if mod.tonemap_type == 'RD_PHOTORECEPTOR':
                        col.prop(mod, "intensity")
                        col.prop(mod, "contrast")
                        col.prop(mod, "adaptation")
                        col.prop(mod, "correction")
                    elif mod.tonemap_type == 'RH_SIMPLE':
                        col.prop(mod, "key")
                        col.prop(mod, "offset")
                        col.prop(mod, "gamma")


class SEQUENCER_PT_grease_pencil(AnnotationDataPanel, SequencerButtonsPanel_Output, Panel):
    bl_space_type = 'SEQUENCE_EDITOR'
    bl_region_type = 'UI'
    bl_category = "View"

    # NOTE: this is just a wrapper around the generic GP Panel
    # But, it should only show up when there are images in the preview region


class SEQUENCER_PT_grease_pencil_tools(GreasePencilToolsPanel, SequencerButtonsPanel_Output, Panel):
    bl_space_type = 'SEQUENCE_EDITOR'
    bl_region_type = 'UI'
    bl_category = "View"

    # NOTE: this is just a wrapper around the generic GP tools panel
    # It contains access to some essential tools usually found only in
    # toolbar, which doesn't exist here...


class SEQUENCER_PT_custom_props(SequencerButtonsPanel, PropertyPanel, Panel):
    COMPAT_ENGINES = {'BLENDER_RENDER', 'BLENDER_EEVEE', 'BLENDER_WORKBENCH'}
    _context_path = "scene.sequence_editor.active_strip"
    _property_type = (bpy.types.Sequence,)
    bl_category = "Strip"


classes = (
    ALL_MT_editormenu,
    SEQUENCER_MT_change,
    SEQUENCER_HT_header,
    SEQUENCER_MT_editor_menus,
    SEQUENCER_MT_range,
    SEQUENCER_MT_view,
    SEQUENCER_MT_view_cache,
    SEQUENCER_MT_view_toggle,
    SEQUENCER_MT_select_inverse,
    SEQUENCER_MT_select_none,
    SEQUENCER_MT_select_playhead,
    SEQUENCER_MT_select_handle,
    SEQUENCER_MT_select_channel,
    SEQUENCER_MT_select_linked,
    SEQUENCER_MT_select,
    SEQUENCER_MT_marker,
    SEQUENCER_MT_navigation,
    SEQUENCER_MT_add,
    SEQUENCER_MT_add_effect,
    SEQUENCER_MT_add_transitions,
    SEQUENCER_MT_add_empty,
    SEQUENCER_MT_strip_effect,
    SEQUENCER_MT_strip_movie,
    SEQUENCER_MT_strip,
    SEQUENCER_MT_strip_transform,
    SEQUENCER_MT_strip_input,
    SEQUENCER_MT_strip_lock_mute,
    SEQUENCER_MT_context_menu,

    SEQUENCER_PT_adjust,
    SEQUENCER_PT_adjust_comp,
    SEQUENCER_PT_adjust_offset,
    SEQUENCER_PT_adjust_crop,
    SEQUENCER_PT_adjust_video,
    SEQUENCER_PT_adjust_color,
    SEQUENCER_PT_adjust_sound,

    SEQUENCER_PT_info,
    SEQUENCER_PT_info_input,
    SEQUENCER_PT_info_timecodes,

    SEQUENCER_PT_effect,
    SEQUENCER_PT_scene,
    SEQUENCER_PT_mask,

    SEQUENCER_PT_cache_settings,
    SEQUENCER_PT_strip_cache,
    SEQUENCER_PT_proxy_settings,
    SEQUENCER_PT_strip_proxy,

    SEQUENCER_PT_custom_props,

    SEQUENCER_PT_modifiers,

    SEQUENCER_PT_preview,
    SEQUENCER_PT_view,
    SEQUENCER_PT_frame_overlay,
    SEQUENCER_PT_view_safe_areas,
    SEQUENCER_PT_view_safe_areas_center_cut,

    SEQUENCER_PT_grease_pencil,
    SEQUENCER_PT_grease_pencil_tools,
)

if __name__ == "__main__":  # only for live edit.
    from bpy.utils import register_class
    for cls in classes:
        register_class(cls)<|MERGE_RESOLUTION|>--- conflicted
+++ resolved
@@ -649,13 +649,8 @@
     def draw(self, _context):
         layout = self.layout
 
-<<<<<<< HEAD
         layout.operator("sequencer.lock", icon='LOCKED')
         layout.operator("sequencer.unlock", icon='UNLOCKED')
-=======
-        layout.operator("sequencer.lock")
-        layout.operator("sequencer.unlock")
->>>>>>> 998237a4
 
         layout.separator()
 
@@ -708,13 +703,10 @@
         layout.operator("sequencer.cut", text="Cut (Hard) at Playhead", icon='SEQ_CUT_HARD_AT_FRAME').type = 'HARD'
         layout.operator("sequencer.cut", text="Cut (Soft) at Playhead", icon='SEQ_CUT_SOFT_AT_FRAME').type = 'SOFT'
 
-<<<<<<< HEAD
         layout.separator()
         layout.operator("sequencer.deinterlace_selected_movies", icon='SEQ_DEINTERLACE')
         layout.operator("sequencer.rebuild_proxy", icon='FILE_REFRESH')
 
-=======
->>>>>>> 998237a4
         strip = act_strip(context)
 
         if strip:
@@ -746,23 +738,15 @@
             elif stype == 'META':
                 layout.separator()
                 layout.operator("sequencer.meta_make")
-<<<<<<< HEAD
                 layout.operator("sequencer.meta_separate", icon='REMOVE_METASTRIP')
+                layout.operator("sequencer.meta_toggle", text="Toggle Meta")
+
+        layout.separator()
+        layout.menu("SEQUENCER_MT_strip_lock_mute")
 
         layout.separator()
         layout.operator("sequencer.meta_make", icon='ADD_METASTRIP')
         layout.operator("sequencer.meta_toggle", text="Toggle Meta", icon='TOGGLE_META')
-=======
-                layout.operator("sequencer.meta_separate")
-                layout.operator("sequencer.meta_toggle", text="Toggle Meta")
-            if stype != 'META':
-                layout.separator()
-                layout.operator("sequencer.meta_make")
-                layout.operator("sequencer.meta_toggle", text="Toggle Meta")
-
-        layout.separator()
-        layout.menu("SEQUENCER_MT_strip_lock_mute")
->>>>>>> 998237a4
 
         layout.separator()
         layout.menu("SEQUENCER_MT_strip_input")
@@ -1429,7 +1413,7 @@
         split = col.split(factor=0.5 + max_factor)
         split.alignment = 'RIGHT'
         split.label(text="Playhead")
-        split.label(text="%s:   %s" % ((bpy.utils.smpte_from_frame(playhead)), (str(playhead))))
+        split.label(text="%s:   %s" % ((bpy.utils.smpte_from_frame(playhead).replace(':', ' ')), (str(playhead))))
 
         ''' Old data - anyone missing this data?
         col.label(text=iface_("Frame Offset %d:%d") % (strip.frame_offset_start, strip.frame_offset_end),
