# ##### BEGIN GPL LICENSE BLOCK #####
#
#  This program is free software; you can redistribute it and/or
#  modify it under the terms of the GNU General Public License
#  as published by the Free Software Foundation; either version 2
#  of the License, or (at your option) any later version.
#
#  This program is distributed in the hope that it will be useful,
#  but WITHOUT ANY WARRANTY; without even the implied warranty of
#  MERCHANTABILITY or FITNESS FOR A PARTICULAR PURPOSE.  See the
#  GNU General Public License for more details.
#
#  You should have received a copy of the GNU General Public License
#  along with this program; if not, write to the Free Software Foundation,
#  Inc., 51 Franklin Street, Fifth Floor, Boston, MA 02110-1301, USA.
#
# ##### END GPL LICENSE BLOCK #####

# <pep8 compliant>
import bpy
from bpy.types import (
    Header,
    Menu,
    Panel,
)
from bpy.app.translations import (
    contexts as i18n_contexts,
    pgettext_iface as iface_,
)
from bl_ui.properties_grease_pencil_common import (
    AnnotationDataPanel,
)
from bl_ui.space_toolsystem_common import (
    ToolActivePanelHelper,
)
from rna_prop_ui import PropertyPanel


def act_strip(context):
    try:
        return context.scene.sequence_editor.active_strip
    except AttributeError:
        return None


def selected_sequences_len(context):
    selected_sequences = getattr(context, "selected_sequences", None)
    if selected_sequences is None:
        return 0
    return len(selected_sequences)


def draw_color_balance(layout, color_balance):

    layout.use_property_split = False

    flow = layout.grid_flow(row_major=True, columns=0, even_columns=True, even_rows=False, align=False)
    col = flow.column()

    box = col.box()
    split = box.split(factor=0.35)
    col = split.column(align=True)
    col.label(text="Lift:")
    col.separator()
    col.separator()
    col.prop(color_balance, "lift", text="")
    col.prop(color_balance, "invert_lift", text="Invert", icon='ARROW_LEFTRIGHT')
    split.template_color_picker(color_balance, "lift", value_slider=True, cubic=True)

    col = flow.column()

    box = col.box()
    split = box.split(factor=0.35)
    col = split.column(align=True)
    col.label(text="Gamma:")
    col.separator()
    col.separator()
    col.prop(color_balance, "gamma", text="")
    col.prop(color_balance, "invert_gamma", text="Invert", icon='ARROW_LEFTRIGHT')
    split.template_color_picker(color_balance, "gamma", value_slider=True, lock_luminosity=True, cubic=True)

    col = flow.column()

    box = col.box()
    split = box.split(factor=0.35)
    col = split.column(align=True)
    col.label(text="Gain:")
    col.separator()
    col.separator()
    col.prop(color_balance, "gain", text="")
    col.prop(color_balance, "invert_gain", text="Invert", icon='ARROW_LEFTRIGHT')
    split.template_color_picker(color_balance, "gain", value_slider=True, lock_luminosity=True, cubic=True)


class SEQUENCER_PT_active_tool(ToolActivePanelHelper, Panel):
    bl_space_type = 'SEQUENCE_EDITOR'
    bl_region_type = 'UI'
    bl_category = "Tool"


class SEQUENCER_HT_tool_header(Header):
    bl_space_type = 'SEQUENCE_EDITOR'
    bl_region_type = 'TOOL_HEADER'

    def draw(self, context):
        layout = self.layout

        self.draw_tool_settings(context)

        # TODO: options popover.

    def draw_tool_settings(self, context):
        layout = self.layout

        # Active Tool
        # -----------
        from bl_ui.space_toolsystem_common import ToolSelectPanelHelper
        tool = ToolSelectPanelHelper.draw_active_tool_header(context, layout)
        tool_mode = context.mode if tool is None else tool.mode


class SEQUENCER_HT_header(Header):
    bl_space_type = 'SEQUENCE_EDITOR'

    def draw(self, context):
        layout = self.layout

        st = context.space_data

        ALL_MT_editormenu.draw_hidden(context, layout) # bfa - show hide the editormenu
        layout.prop(st, "view_type", text="")
        SEQUENCER_MT_editor_menus.draw_collapsible(context, layout)

        if st.view_type in {'PREVIEW', 'SEQUENCER_PREVIEW'}:

            layout.separator_spacer()

            layout.prop(st, "display_mode", text="", icon_only=True)

            layout.prop(st, "preview_channels", text="", icon_only=True)

            gpd = context.gpencil_data
            tool_settings = context.tool_settings

            # Proportional editing
            if gpd and gpd.use_stroke_edit_mode:
                row = layout.row(align=True)
                row.prop(tool_settings, "use_proportional_edit", icon_only=True)
                if tool_settings.use_proportional_edit:
                    row.prop(tool_settings, "proportional_edit_falloff", icon_only=True)

# bfa - show hide the editormenu
class ALL_MT_editormenu(Menu):
    bl_label = ""

    def draw(self, context):
        self.draw_menus(self.layout, context)

    @staticmethod
    def draw_menus(layout, context):

        row = layout.row(align=True)
        row.template_header() # editor type menus

class SEQUENCER_MT_editor_menus(Menu):
    bl_idname = "SEQUENCER_MT_editor_menus"
    bl_label = ""

    def draw(self, context):
        layout = self.layout
        st = context.space_data

        layout.menu("SEQUENCER_MT_view")
        layout.menu("SEQUENCER_MT_export")

        if st.view_type in {'SEQUENCER', 'SEQUENCER_PREVIEW'}:
            layout.menu("SEQUENCER_MT_navigation")
            layout.menu("SEQUENCER_MT_select")
            if st.show_markers:
                layout.menu("SEQUENCER_MT_marker")
            layout.menu("SEQUENCER_MT_add")
            layout.menu("SEQUENCER_MT_strip")


class SEQUENCER_MT_view_toggle(Menu):
    bl_label = "View Type"

    def draw(self, _context):
        layout = self.layout

        layout.operator("sequencer.view_toggle").type = 'SEQUENCER'
        layout.operator("sequencer.view_toggle").type = 'PREVIEW'
        layout.operator("sequencer.view_toggle").type = 'SEQUENCER_PREVIEW'


class SEQUENCER_MT_view_cache(Menu):
    bl_label = "Cache"

    def draw(self, context):
        layout = self.layout

        ed = context.scene.sequence_editor
        layout.prop(ed, "show_cache")
        layout.separator()

        col = layout.column()
        col.enabled = ed.show_cache

        col.prop(ed, "show_cache_final_out")
        col.prop(ed, "show_cache_raw")
        col.prop(ed, "show_cache_preprocessed")
        col.prop(ed, "show_cache_composite")


class SEQUENCER_MT_range(Menu):
    bl_label = "Range"

    def draw(self, _context):
        layout = self.layout

        layout.operator("anim.previewrange_set", text="Set Preview Range", icon = "PREVIEW_RANGE")
        layout.operator("sequencer.set_range_to_strips", text="Set Preview Range to Strips", icon = "PREVIEW_RANGE").preview = True
        layout.operator("anim.previewrange_clear", text="Clear Preview Range", icon = "CLEAR")

        layout.separator()

        layout.operator("anim.start_frame_set", text="Set Start Frame", icon = "AFTER_CURRENT_FRAME")
        layout.operator("anim.end_frame_set", text="Set End Frame", icon = "BEFORE_CURRENT_FRAME")
        layout.operator("sequencer.set_range_to_strips", text="Set Frame Range to Strips", icon = "PREVIEW_RANGE")

class SEQUENCER_MT_preview_zoom(Menu):
    bl_label = "Fractional Zoom"

    def draw(self, _context):
        layout = self.layout
        layout.operator_context = 'INVOKE_REGION_PREVIEW'

        ratios = ((1, 8), (1, 4), (1, 2), (1, 1), (2, 1), (4, 1), (8, 1))

        for i, (a, b) in enumerate(ratios):
            if i in {3, 4}:  # Draw separators around Zoom 1:1.
                layout.separator()

            layout.operator(
                "sequencer.view_zoom_ratio",
                text=iface_("Zoom %d:%d") % (a, b), icon = "ZOOM_SET",
                translate=False,
            ).ratio = a / b
        layout.operator_context = 'INVOKE_DEFAULT'


class SEQUENCER_MT_view(Menu):
    bl_label = "View"

    def draw(self, context):
        layout = self.layout

        st = context.space_data
        is_preview = st.view_type in {'PREVIEW', 'SEQUENCER_PREVIEW'}
        is_sequencer_view = st.view_type in {'SEQUENCER', 'SEQUENCER_PREVIEW'}
        scene = context.scene
        ed = scene.sequence_editor

        if st.view_type == 'PREVIEW':
            # Specifying the REGION_PREVIEW context is needed in preview-only
            # mode, else the lookup for the shortcut will fail in
            # wm_keymap_item_find_props() (see #32595).
            layout.operator_context = 'INVOKE_REGION_PREVIEW'
        layout.prop(st, "show_region_ui")
        layout.prop(st, "show_region_toolbar")
        layout.operator_context = 'INVOKE_DEFAULT'

        if is_sequencer_view:
            layout.prop(st, "show_region_hud")

        layout.separator()

        if is_sequencer_view:
            layout.operator_context = 'INVOKE_REGION_WIN'
            layout.operator("sequencer.view_all", text="View all Sequences", icon = "VIEWALL" )
            layout.operator("sequencer.view_selected", text = "View Selected", icon='VIEW_SELECTED')
            layout.operator("sequencer.view_frame", icon = "VIEW_FRAME" )
            layout.operator("view2d.zoom_border", text = "Zoom Border", icon = "ZOOM_BORDER")

        if is_preview:
            layout.operator_context = 'INVOKE_REGION_PREVIEW'

            layout.separator()

            layout.operator("sequencer.view_all_preview", text="Fit Preview in window", icon = "VIEW_FIT")

            if is_sequencer_view:
                layout.menu("SEQUENCER_MT_preview_zoom", text="Fractional Preview Zoom")
            else:
                layout.operator("view2d.zoom_border", text="Zoom Border", icon = "ZOOM_BORDER")
                layout.menu("SEQUENCER_MT_preview_zoom")

            layout.operator_context = 'INVOKE_DEFAULT'

            layout.operator_context = 'INVOKE_DEFAULT'

        if is_sequencer_view:
            layout.separator()

            layout.operator_context = 'INVOKE_DEFAULT'

            layout.separator()
            layout.operator_context = 'INVOKE_REGION_WIN'
            layout.operator("sequencer.refresh_all", icon='FILE_REFRESH', text="Refresh All")
            layout.prop(st, "show_fcurves")

        layout.separator()

        layout.operator("render.opengl", text="Sequence Render Image", icon='RENDER_STILL').sequencer = True
        props = layout.operator("render.opengl", text="Sequence Render Animation", icon='RENDER_ANIMATION')
        props.animation = True
        props.sequencer = True

        layout.separator()

        layout.menu("INFO_MT_area")


class SEQUENCER_MT_export(Menu):
    bl_label = "Export"

    def draw(self, context):
        layout = self.layout

        layout.operator("sequencer.export_subtitles", text="Export Subtitles", icon="EXPORT")


# Workaround to separate the tooltips
class SEQUENCER_MT_select_inverse(bpy.types.Operator):
    """Inverts the current selection """      # blender will use this as a tooltip for menu items and buttons.
    bl_idname = "sequencer.select_all_inverse"        # unique identifier for buttons and menu items to reference.
    bl_label = "Select Inverse"         # display name in the interface.
    bl_options = {'REGISTER', 'UNDO'}  # enable undo for the operator.

    def execute(self, context):        # execute() is called by blender when running the operator.
        bpy.ops.sequencer.select_all(action = 'INVERT')
        return {'FINISHED'}

# Workaround to separate the tooltips
class SEQUENCER_MT_select_none(bpy.types.Operator):
    """Deselects everything """      # blender will use this as a tooltip for menu items and buttons.
    bl_idname = "sequencer.select_all_none"        # unique identifier for buttons and menu items to reference.
    bl_label = "Select None"         # display name in the interface.
    bl_options = {'REGISTER', 'UNDO'}  # enable undo for the operator.

    def execute(self, context):        # execute() is called by blender when running the operator.
        bpy.ops.sequencer.select_all(action = 'DESELECT')
        return {'FINISHED'}

class SEQUENCER_MT_select_handle(Menu):
    bl_label = "Select Handle"

    def draw(self, _context):
        layout = self.layout

        layout.operator("sequencer.select_handles", text="Both", icon = "RESTRICT_SELECT_OFF").side = 'BOTH'
        layout.operator("sequencer.select_handles", text="Left", icon = "RESTRICT_SELECT_OFF").side = 'LEFT'
        layout.operator("sequencer.select_handles", text="Right", icon = "RESTRICT_SELECT_OFF").side = 'RIGHT'


class SEQUENCER_MT_select_channel(Menu):
    bl_label = "Select Channel"

    def draw(self, _context):
        layout = self.layout

        layout.operator("sequencer.select_side", text="Left", icon = "RESTRICT_SELECT_OFF").side = 'LEFT'
        layout.operator("sequencer.select_side", text="Right", icon = "RESTRICT_SELECT_OFF").side = 'RIGHT'
        layout.separator()
        layout.operator("sequencer.select_side", text="Both Sides", icon = "RESTRICT_SELECT_OFF").side = 'BOTH'


class SEQUENCER_MT_select_linked(Menu):
    bl_label = "Select Linked"

    def draw(self, _context):
        layout = self.layout

        layout.operator("sequencer.select_linked", text="All", icon='SELECT_ALL')
        layout.operator("sequencer.select_less", text="Less", icon = "SELECTLESS")
        layout.operator("sequencer.select_more", text="More", icon = "SELECTMORE")


class SEQUENCER_MT_select_playhead(Menu):
    bl_label = "Select Playhead"

    def draw(self, _context):
        layout = self.layout

        props = layout.operator("sequencer.select", text="Left", icon = "BEFORE_CURRENT_FRAME")
        props.left_right = 'LEFT'
        props.linked_time = True
        props = layout.operator("sequencer.select", text="Right", icon = "AFTER_CURRENT_FRAME")
        props.left_right = 'RIGHT'
        props.linked_time = True


class SEQUENCER_MT_select(Menu):
    bl_label = "Select"

    def draw(self, _context):
        layout = self.layout

        layout.operator("sequencer.select_all", text="All", icon='SELECT_ALL').action = 'SELECT'
        layout.operator("sequencer.select_all_none", text="None", icon='SELECT_NONE') # bfa - separated tooltip
        layout.operator("sequencer.select_all_inverse", text="Inverse", icon='INVERSE') # bfa - separated tooltip

        layout.separator()

        layout.operator("sequencer.select_box", text="Box Select", icon='BORDER_RECT')
        props = layout.operator("sequencer.select_box", text="Box Select (Include Handles)", icon='BORDER_RECT')
        props.include_handles = True

        layout.separator()

        layout.menu("SEQUENCER_MT_select_playhead", text="Playhead")
        layout.menu("SEQUENCER_MT_select_handle", text="Handle")
        layout.menu("SEQUENCER_MT_select_channel", text="Channel")
        layout.menu("SEQUENCER_MT_select_linked", text="Linked")

        layout.separator()
        layout.operator_menu_enum("sequencer.select_grouped", "type", text="Grouped")


class SEQUENCER_MT_marker(Menu):
    bl_label = "Marker"

    def draw(self, context):
        layout = self.layout

        st = context.space_data
        is_sequencer_view = st.view_type in {'SEQUENCER', 'SEQUENCER_PREVIEW'}

        from bl_ui.space_time import marker_menu_generic
        marker_menu_generic(layout, context)

        if is_sequencer_view:
            layout.prop(st, "use_marker_sync")


class SEQUENCER_MT_change(Menu):
    bl_label = "Change"

    def draw(self, context):
        layout = self.layout
        strip = act_strip(context)

        layout.operator_context = 'INVOKE_REGION_WIN'

        layout.operator_menu_enum("sequencer.change_effect_input", "swap")
        layout.operator_menu_enum("sequencer.change_effect_type", "type")
        prop = layout.operator("sequencer.change_path", text="Path/Files")

        if strip:
            strip_type = strip.type

            if strip_type == 'IMAGE':
                prop.filter_image = True
            elif strip_type == 'MOVIE':
                prop.filter_movie = True
            elif strip_type == 'SOUND':
                prop.filter_sound = True


class SEQUENCER_MT_navigation(Menu):
    bl_label = "Navi"

    def draw(self, _context):
        layout = self.layout

        layout.operator("screen.animation_play", icon='PLAY')

        layout.separator()

        layout.operator("sequencer.view_frame", text="Go to Playhead", icon='CENTER')

        layout.separator()

        props = layout.operator("sequencer.strip_jump", text="Jump to Previous Strip", icon='PREVIOUSACTIVE')
        props.next = False
        props.center = False
        props = layout.operator("sequencer.strip_jump", text="Jump to Next Strip", icon='NEXTACTIVE')
        props.next = True
        props.center = False

        layout.separator()

        props = layout.operator("sequencer.strip_jump", text="Jump to Previous Strip (Center)", icon='PREVIOUSACTIVE')
        props.next = False
        props.center = True
        props = layout.operator("sequencer.strip_jump", text="Jump to Next Strip (Center)", icon='NEXTACTIVE')
        props.next = True
        props.center = True

        layout.separator()

        layout.menu("SEQUENCER_MT_range")


class SEQUENCER_MT_add(Menu):
    bl_label = "Add"
    bl_translation_context = i18n_contexts.operator_default

    def draw(self, context):

        layout = self.layout
        layout.operator_context = 'INVOKE_REGION_WIN'

        bpy_data_scenes_len = len(bpy.data.scenes)
        if bpy_data_scenes_len > 10:
            layout.operator_context = 'INVOKE_DEFAULT'
            layout.operator("sequencer.scene_strip_add", text="Scene...", icon='SCENE_DATA')
        elif bpy_data_scenes_len > 1:
            layout.operator_menu_enum("sequencer.scene_strip_add", "scene", text="Scene", icon='SCENE_DATA')
        else:
            layout.menu("SEQUENCER_MT_add_empty", text="Scene", icon='SCENE_DATA')
        del bpy_data_scenes_len

        bpy_data_movieclips_len = len(bpy.data.movieclips)
        if bpy_data_movieclips_len > 10:
            layout.operator_context = 'INVOKE_DEFAULT'
            layout.operator("sequencer.movieclip_strip_add", text="Clip...", icon='TRACKER')
        elif bpy_data_movieclips_len > 0:
            layout.operator_menu_enum("sequencer.movieclip_strip_add", "clip", text="Clip", icon='TRACKER')
        else:
            layout.menu("SEQUENCER_MT_add_empty", text="Clip", icon='TRACKER')
        del bpy_data_movieclips_len

        bpy_data_masks_len = len(bpy.data.masks)
        if bpy_data_masks_len > 10:
            layout.operator_context = 'INVOKE_DEFAULT'
            layout.operator("sequencer.mask_strip_add", text="Mask...", icon='MOD_MASK')
        elif bpy_data_masks_len > 0:
            layout.operator_menu_enum("sequencer.mask_strip_add", "mask", text="Mask", icon='MOD_MASK')
        else:
            layout.menu("SEQUENCER_MT_add_empty", text="Mask", icon='MOD_MASK')
        del bpy_data_masks_len

        layout.separator()

        layout.operator("sequencer.movie_strip_add", text="Movie", icon='FILE_MOVIE')
        layout.operator("sequencer.sound_strip_add", text="Sound", icon='FILE_SOUND')
        layout.operator("sequencer.image_strip_add", text="Image/Sequence", icon='FILE_IMAGE')

        layout.separator()

        layout.operator_context = 'INVOKE_REGION_WIN'
        layout.operator("sequencer.effect_strip_add", text="Color", icon='COLOR').type = 'COLOR'
        layout.operator("sequencer.effect_strip_add", text="Text", icon='FONT_DATA').type = 'TEXT'

        layout.separator()

        layout.operator("sequencer.effect_strip_add", text="Adjustment Layer", icon='COLOR').type = 'ADJUSTMENT'

        layout.operator_context = 'INVOKE_DEFAULT'
        layout.menu("SEQUENCER_MT_add_effect", icon='SHADERFX')

        col = layout.column()
        col.menu("SEQUENCER_MT_add_transitions", icon='ARROW_LEFTRIGHT')
        col.enabled = selected_sequences_len(context) >= 2

        col = layout.column()
        col.operator_menu_enum("sequencer.fades_add", "type", text="Fade", icon='IPO_EASE_IN_OUT')
        col.enabled = selected_sequences_len(context) >= 1
        col.operator("sequencer.fades_clear", text="Clear Fade", icon="CLEAR")


class SEQUENCER_MT_add_empty(Menu):
    bl_label = "Empty"

    def draw(self, _context):
        layout = self.layout

        layout.label(text="No Items Available")


class SEQUENCER_MT_add_transitions(Menu):
    bl_label = "Transition"

    def draw(self, context):

        layout = self.layout

        col = layout.column()

        col.operator("sequencer.crossfade_sounds", text="Sound Crossfade", icon='SPEAKER')

        col.separator()

        col.operator("sequencer.effect_strip_add", text="Cross", icon='NODE_VECTOR').type = 'CROSS'
        col.operator("sequencer.effect_strip_add", text="Gamma Cross", icon='NODE_GAMMA').type = 'GAMMA_CROSS'

        col.separator()

        col.operator("sequencer.effect_strip_add", text="Wipe", icon='NODE_VECTOR_TRANSFORM').type = 'WIPE'
        col.enabled = selected_sequences_len(context) >= 2


class SEQUENCER_MT_add_effect(Menu):
    bl_label = "Effect Strip"

    def draw(self, context):

        layout = self.layout
        layout.operator_context = 'INVOKE_REGION_WIN'

        col = layout.column()
        col.operator("sequencer.effect_strip_add", text="Add", icon='SEQ_ADD').type = 'ADD'
        col.operator("sequencer.effect_strip_add", text="Subtract", icon='NODE_INVERT').type = 'SUBTRACT'
        col.operator("sequencer.effect_strip_add", text="Multiply", icon='SEQ_MULTIPLY').type = 'MULTIPLY'
        col.operator("sequencer.effect_strip_add", text="Over Drop", icon='SEQ_ALPHA_OVER').type = 'OVER_DROP'
        col.operator("sequencer.effect_strip_add", text="Alpha Over", icon='IMAGE_ALPHA').type = 'ALPHA_OVER'
        col.operator("sequencer.effect_strip_add", text="Alpha Under", icon='NODE_HOLDOUTSHADER').type = 'ALPHA_UNDER'
        col.operator("sequencer.effect_strip_add", text="Color Mix", icon='NODE_MIXRGB').type = 'COLORMIX'
        col.enabled = selected_sequences_len(context) >= 2

        layout.separator()

        layout.operator("sequencer.effect_strip_add", text="Multicam Selector", icon='SEQ_MULTICAM').type = 'MULTICAM'

        layout.separator()

        col = layout.column()
        col.operator("sequencer.effect_strip_add", text="Transform", icon='TRANSFORM_MOVE').type = 'TRANSFORM'
        col.operator("sequencer.effect_strip_add", text="Speed Control", icon='NODE_CURVE_TIME').type = 'SPEED'

        col.separator()

        col.operator("sequencer.effect_strip_add", text="Glow", icon='LIGHT_SUN').type = 'GLOW'
        col.operator("sequencer.effect_strip_add", text="Gaussian Blur", icon='NODE_BLUR').type = 'GAUSSIAN_BLUR'
        col.enabled = selected_sequences_len(context) != 0


class SEQUENCER_MT_strip_transform(Menu):
    bl_label = "Transform"

    def draw(self, _context):
        layout = self.layout

        layout.operator("transform.seq_slide", text="Move", icon = "TRANSFORM_MOVE")
        layout.operator("transform.transform", text="Move/Extend from Playhead", icon = "SEQ_MOVE_EXTEND").mode = 'TIME_EXTEND'
        layout.operator("sequencer.slip", text="Slip Strip Contents", icon = "SEQ_SLIP_CONTENTS")

        layout.separator()
        layout.operator("sequencer.swap", text="Swap Strip Left", icon = "SEQ_SWAP_LEFT").side = 'LEFT'
        layout.operator("sequencer.swap", text="Swap Strip Right", icon = "SEQ_SWAP_RIGHT").side = 'RIGHT'

        layout.separator()
        layout.operator("sequencer.gap_remove", icon = "SEQ_REMOVE_GAPS").all = False
        layout.operator("sequencer.gap_insert", icon = "SEQ_INSERT_GAPS")


class SEQUENCER_MT_strip_input(Menu):
    bl_label = "Inputs"

    def draw(self, context):
        layout = self.layout
        strip = act_strip(context)

        layout.operator("sequencer.reload", text="Reload Strips", icon = "FILE_REFRESH")
        layout.operator("sequencer.reload", text="Reload Strips and Adjust Length", icon = "FILE_REFRESH").adjust_length = True
        prop = layout.operator("sequencer.change_path", text="Change Path/Files", icon = "FILE_MOVIE")
        layout.operator("sequencer.swap_data", text="Swap Data", icon = "SWAP")

        if strip:
            strip_type = strip.type

            if strip_type == 'IMAGE':
                prop.filter_image = True
            elif strip_type == 'MOVIE':
                prop.filter_movie = True
            elif strip_type == 'SOUND':
                prop.filter_sound = True


class SEQUENCER_MT_strip_lock_mute(Menu):
    bl_label = "Lock/Mute"

    def draw(self, _context):
        layout = self.layout

        layout.operator("sequencer.lock", icon='LOCKED')
        layout.operator("sequencer.unlock", icon='UNLOCKED')

        layout.separator()

        layout.operator("sequencer.mute", icon='HIDE_ON').unselected = False
        layout.operator("sequencer.unmute", icon='HIDE_OFF').unselected = False
        layout.operator("sequencer.mute", text="Mute Unselected Strips", icon='HIDE_UNSELECTED').unselected = True
        layout.operator("sequencer.unmute", text="Unmute Deselected Strips", icon='SHOW_UNSELECTED').unselected = True


class SEQUENCER_MT_strip_effect(Menu):
    bl_label = "Effect Strip"

    def draw(self, _context):
        layout = self.layout

        layout.operator_menu_enum("sequencer.change_effect_input", "swap")
        layout.operator_menu_enum("sequencer.change_effect_type", "type")
        layout.operator("sequencer.reassign_inputs", icon='RANDOMIZE_TRANSFORM')
        layout.operator("sequencer.swap_inputs", icon='RANDOMIZE')


class SEQUENCER_MT_strip_movie(Menu):
    bl_label = "Movie Strip"

    def draw(self, _context):
        layout = self.layout

        layout.operator("sequencer.rendersize", icon='RENDER_REGION')
        layout.operator("sequencer.deinterlace_selected_movies", icon='SEQ_DEINTERLACE')


class SEQUENCER_MT_strip(Menu):
    bl_label = "Strip"

    def draw(self, context):
        layout = self.layout

        layout.operator_context = 'INVOKE_REGION_WIN'

        layout.separator()
        layout.menu("SEQUENCER_MT_strip_transform")
        layout.operator("sequencer.snap", icon = "SEQ_SNAP_STRIP")
        layout.operator("sequencer.offset_clear", icon = "SEQ_CLEAR_OFFSET")

        layout.separator()
        layout.operator("sequencer.split", text="Split", icon='CUT').type = 'SOFT'
        layout.operator("sequencer.split", text="Hold Split", icon='CUT').type = 'HARD'

        layout.separator()
        layout.operator("sequencer.copy", text="Copy", icon='COPYDOWN')
        layout.operator("sequencer.paste", text="Paste", icon='PASTEDOWN')
        layout.operator("sequencer.duplicate_move", icon='DUPLICATE')
        layout.operator("sequencer.delete", text="Delete...", icon='DELETE')

        layout.separator()
        layout.operator("sequencer.deinterlace_selected_movies", icon='SEQ_DEINTERLACE')
        layout.operator("sequencer.rebuild_proxy", icon='LASTOPERATOR')

        strip = act_strip(context)

        if strip:
            strip_type = strip.type

            if strip_type != 'SOUND':
                layout.separator()
                layout.operator_menu_enum("sequencer.strip_modifier_add", "type", text="Add Strip Modifier")
                layout.operator("sequencer.strip_modifier_copy", text="Copy Modifiers to Selection", icon='COPYDOWN')

            if strip_type in {
                    'CROSS', 'ADD', 'SUBTRACT', 'ALPHA_OVER', 'ALPHA_UNDER',
                    'GAMMA_CROSS', 'MULTIPLY', 'OVER_DROP', 'WIPE', 'GLOW',
                    'TRANSFORM', 'COLOR', 'SPEED', 'MULTICAM', 'ADJUSTMENT',
                    'GAUSSIAN_BLUR',
            }:
                layout.separator()
                layout.menu("SEQUENCER_MT_strip_effect")
            elif strip_type == 'MOVIE':
                layout.separator()
                layout.menu("SEQUENCER_MT_strip_movie")
            elif strip_type == 'IMAGE':
                layout.separator()
                layout.operator("sequencer.rendersize", icon='RENDER_REGION')
                layout.operator("sequencer.images_separate", icon='SEPARATE')
            elif strip_type == 'TEXT':
                layout.separator()
                layout.menu("SEQUENCER_MT_strip_effect")
            elif strip_type == 'META':
                layout.separator()
                layout.operator("sequencer.meta_make", icon='ADD_METASTRIP')
                layout.operator("sequencer.meta_separate", icon='REMOVE_METASTRIP')
                layout.operator("sequencer.meta_toggle", text="Toggle Meta", icon='TOGGLE_META')
            if strip_type != 'META':
                layout.separator()
                layout.operator("sequencer.meta_make", icon='ADD_METASTRIP')
                layout.operator("sequencer.meta_toggle", text="Toggle Meta", icon='TOGGLE_META')

        layout.separator()
        layout.menu("SEQUENCER_MT_strip_lock_mute")

        layout.separator()
        layout.menu("SEQUENCER_MT_strip_input")


class SEQUENCER_MT_context_menu(Menu):
    bl_label = "Sequencer Context Menu"

    def draw(self, context):
        layout = self.layout

        layout.operator_context = 'INVOKE_REGION_WIN'

        layout.operator("sequencer.split", text="Split", icon='CUT').type = 'SOFT'

        layout.separator()

        layout.operator("sequencer.copy", text="Copy", icon='COPYDOWN')
        layout.operator("sequencer.paste", text="Paste", icon='PASTEDOWN')
        layout.operator("sequencer.duplicate_move", icon='DUPLICATE')
        props = layout.operator("wm.call_panel", text="Rename", icon = "RENAME")
        props.name = "TOPBAR_PT_name"
        props.keep_open = False
        layout.operator("sequencer.delete", text="Delete", icon='DELETE')

        layout.separator()

        layout.operator("sequencer.slip", text="Slip Strip Contents", icon = "SEQ_SLIP_CONTENTS")
        layout.operator("sequencer.snap", icon = "SEQ_SNAP_STRIP")

        layout.separator()

        layout.operator("sequencer.set_range_to_strips", text="Set Preview Range to Strips", icon = "PREVIEW_RANGE").preview = True

        layout.separator()

        layout.operator("sequencer.gap_remove", icon = "SEQ_REMOVE_GAPS").all = False
        layout.operator("sequencer.gap_insert", icon = "SEQ_INSERT_GAPS")

        layout.separator()

        strip = act_strip(context)

        if strip:
            strip_type = strip.type
            selected_sequences_count = selected_sequences_len(context)

            if strip_type != 'SOUND':
                layout.separator()
                layout.operator_menu_enum("sequencer.strip_modifier_add", "type", text="Add Modifier")
                layout.operator("sequencer.strip_modifier_copy", text="Copy Modifiers to Selection", icon='COPYDOWN')

                if selected_sequences_count >= 2:
                    layout.separator()
                    col = layout.column()
                    col.menu("SEQUENCER_MT_add_transitions", text="Add Transition")

            elif selected_sequences_count >= 2:
                layout.separator()
                layout.operator("sequencer.crossfade_sounds", text="Crossfade Sounds", icon='SPEAKER')

            if selected_sequences_count >= 1:
                col = layout.column()
                col.operator_menu_enum("sequencer.fades_add", "type", text="Fade")
                layout.operator("sequencer.fades_clear", text="Clear Fade", icon="CLEAR")

            if strip_type in {
                    'CROSS', 'ADD', 'SUBTRACT', 'ALPHA_OVER', 'ALPHA_UNDER',
                    'GAMMA_CROSS', 'MULTIPLY', 'OVER_DROP', 'WIPE', 'GLOW',
                    'TRANSFORM', 'COLOR', 'SPEED', 'MULTICAM', 'ADJUSTMENT',
                    'GAUSSIAN_BLUR',
            }:
                layout.separator()
                layout.menu("SEQUENCER_MT_strip_effect")
            elif strip_type == 'MOVIE':
                layout.separator()
                layout.menu("SEQUENCER_MT_strip_movie")
            elif strip_type == 'IMAGE':
                layout.separator()
                layout.operator("sequencer.rendersize", icon='RENDER_REGION')
                layout.operator("sequencer.images_separate", icon='SEPARATE')
            elif strip_type == 'TEXT':
                layout.separator()
                layout.menu("SEQUENCER_MT_strip_effect")
            elif strip_type == 'META':
                layout.separator()
                layout.operator("sequencer.meta_make", icon='ADD_METASTRIP')
                layout.operator("sequencer.meta_separate", icon='REMOVE_METASTRIP')
                layout.operator("sequencer.meta_toggle", text="Toggle Meta", icon='TOGGLE_META')
            if strip_type != 'META':
                layout.separator()
                layout.operator("sequencer.meta_make", icon='ADD_METASTRIP')
                layout.operator("sequencer.meta_toggle", text="Toggle Meta", icon='TOGGLE_META')

        layout.separator()

        layout.menu("SEQUENCER_MT_strip_lock_mute")


class SequencerButtonsPanel:
    bl_space_type = 'SEQUENCE_EDITOR'
    bl_region_type = 'UI'

    @staticmethod
    def has_sequencer(context):
        return (context.space_data.view_type in {'SEQUENCER', 'SEQUENCER_PREVIEW'})

    @classmethod
    def poll(cls, context):
        return cls.has_sequencer(context) and (act_strip(context) is not None)


class SequencerButtonsPanel_Output:
    bl_space_type = 'SEQUENCE_EDITOR'
    bl_region_type = 'UI'

    @staticmethod
    def has_preview(context):
        st = context.space_data
        return (st.view_type in {'PREVIEW', 'SEQUENCER_PREVIEW'}) or st.show_backdrop

    @classmethod
    def poll(cls, context):
        return cls.has_preview(context)


class SEQUENCER_PT_strip(SequencerButtonsPanel, Panel):
    bl_label = ""
    bl_options = {'HIDE_HEADER'}
    bl_category = "Strip"

    def draw(self, context):
        layout = self.layout
        strip = act_strip(context)
        strip_type = strip.type

        if strip_type in {
                'ADD', 'SUBTRACT', 'ALPHA_OVER', 'ALPHA_UNDER', 'MULTIPLY',
                'OVER_DROP', 'GLOW', 'TRANSFORM', 'SPEED', 'MULTICAM',
                'GAUSSIAN_BLUR', 'COLORMIX',
        }:
            icon_header = 'SHADERFX'
        elif strip_type in {
                'CROSS', 'GAMMA_CROSS', 'WIPE',
        }:
            icon_header = 'ARROW_LEFTRIGHT'
        elif strip_type == 'SCENE':
            icon_header = 'SCENE_DATA'
        elif strip_type == 'MOVIECLIP':
            icon_header = 'TRACKER'
        elif strip_type == 'MASK':
            icon_header = 'MOD_MASK'
        elif strip_type == 'MOVIE':
            icon_header = 'FILE_MOVIE'
        elif strip_type == 'SOUND':
            icon_header = 'FILE_SOUND'
        elif strip_type == 'IMAGE':
            icon_header = 'FILE_IMAGE'
        elif strip_type == 'COLOR':
            icon_header = 'COLOR'
        elif strip_type == 'TEXT':
            icon_header = 'FONT_DATA'
        elif strip_type == 'ADJUSTMENT':
            icon_header = 'COLOR'
        elif strip_type == 'META':
            icon_header = 'SEQ_STRIP_META'
        else:
            icon_header = 'SEQ_SEQUENCER'

        row = layout.row()
        row.label(text="", icon=icon_header)
        row.prop(strip, "name", text="")
        row.prop(strip, "mute", toggle=True, icon_only=True, emboss=False)


class SEQUENCER_PT_adjust_transform_offset(SequencerButtonsPanel, Panel):
    bl_label = "Offset"
    bl_parent_id = "SEQUENCER_PT_adjust_transform"
    bl_options = {'DEFAULT_CLOSED'}
    bl_category = "Strip"

    @classmethod
    def poll(cls, context):
        strip = act_strip(context)
        return strip.type != 'SOUND'

    def draw_header(self, context):
        strip = act_strip(context)
        self.layout.prop(strip, "use_translation", text="")

    def draw(self, context):
        strip = act_strip(context)
        layout = self.layout
        layout.use_property_split = True

        layout.active = strip.use_translation and (not strip.mute)

        col = layout.column(align=True)
        col.prop(strip.transform, "offset_x", text="Position X")
        col.prop(strip.transform, "offset_y", text="Y")


class SEQUENCER_PT_adjust_transform_crop(SequencerButtonsPanel, Panel):
    bl_label = "Crop"
    bl_parent_id = "SEQUENCER_PT_adjust_transform"
    bl_options = {'DEFAULT_CLOSED'}
    bl_category = "Strip"

    @classmethod
    def poll(cls, context):
        strip = act_strip(context)
        return strip.type != 'SOUND'

    def draw_header(self, context):
        strip = act_strip(context)
        self.layout.prop(strip, "use_crop", text="")

    def draw(self, context):
        strip = act_strip(context)
        layout = self.layout
        layout.use_property_split = True

        layout.active = strip.use_crop and (not strip.mute)

        col = layout.column(align=True)
        col.prop(strip.crop, "min_x")
        col.prop(strip.crop, "max_x")
        col.prop(strip.crop, "max_y")
        col.prop(strip.crop, "min_y")


class SEQUENCER_PT_effect(SequencerButtonsPanel, Panel):
    bl_label = "Effect Strip"
    bl_category = "Strip"

    @classmethod
    def poll(cls, context):
        if not cls.has_sequencer(context):
            return False

        strip = act_strip(context)
        if not strip:
            return False

        return strip.type in {
            'ADD', 'SUBTRACT', 'ALPHA_OVER', 'ALPHA_UNDER',
            'CROSS', 'GAMMA_CROSS', 'MULTIPLY', 'OVER_DROP',
            'WIPE', 'GLOW', 'TRANSFORM', 'COLOR', 'SPEED',
            'MULTICAM', 'GAUSSIAN_BLUR', 'TEXT', 'COLORMIX'
        }

    def draw(self, context):
        layout = self.layout
        layout.use_property_split = True
        layout.use_property_decorate = False

        strip = act_strip(context)

        layout.active = not strip.mute

        if strip.input_count > 0:
            col = layout.column()
            col.enabled = False
            col.prop(strip, "input_1")
            if strip.input_count > 1:
                col.prop(strip, "input_2")

        strip_type = strip.type

        if strip_type == 'COLOR':
            layout.prop(strip, "color")

        elif strip_type == 'WIPE':
            col = layout.column()
            col.prop(strip, "transition_type")
            col.alignment = 'RIGHT'
            col.row().prop(strip, "direction", expand=True)

            col = layout.column()
            col.prop(strip, "blur_width", slider=True)
            if strip.transition_type in {'SINGLE', 'DOUBLE'}:
                col.prop(strip, "angle")

        elif strip_type == 'GLOW':
            flow = layout.column_flow()
            flow.prop(strip, "threshold", slider=True)
            flow.prop(strip, "clamp", slider=True)
            flow.prop(strip, "boost_factor")
            flow.prop(strip, "blur_radius")
            flow.prop(strip, "quality", slider=True)
            flow.prop(strip, "use_only_boost")

        elif strip_type == 'SPEED':
            layout.prop(strip, "use_default_fade", text="Stretch to input strip length")
            if not strip.use_default_fade:
                layout.prop(strip, "use_as_speed")
                if strip.use_as_speed:
                    layout.prop(strip, "speed_factor")
                else:
                    layout.prop(strip, "speed_factor", text="Frame Number")
                    layout.prop(strip, "use_scale_to_length")

        elif strip_type == 'TRANSFORM':
            col = layout.column()

            col.prop(strip, "interpolation")
            col.prop(strip, "translation_unit")
            col = layout.column(align=True)
            col.prop(strip, "translate_start_x", text="Position X")
            col.prop(strip, "translate_start_y", text="Y")

            col.separator()

            colsub = col.column(align=True)
            colsub.prop(strip, "use_uniform_scale")
            if strip.use_uniform_scale:
                colsub = col.column(align=True)
                colsub.prop(strip, "scale_start_x", text="Scale")
            else:
                col.prop(strip, "scale_start_x", text="Scale X")
                col.prop(strip, "scale_start_y", text="Y")

            col.separator()

            col = layout.column(align=True)
            col.label(text="Rotation:")
            col.prop(strip, "rotation_start", text="Rotation")

        elif strip_type == 'MULTICAM':
            col = layout.column(align=True)
            strip_channel = strip.channel

            col.prop(strip, "multicam_source", text="Source Channel")

            # The multicam strip needs at least 2 strips to be useful
            if strip_channel > 2:
                BT_ROW = 4
                col.label(text="Cut to")
                row = col.row()

                for i in range(1, strip_channel):
                    if (i % BT_ROW) == 1:
                        row = col.row(align=True)

                    # Workaround - .enabled has to have a separate UI block to work
                    if i == strip.multicam_source:
                        sub = row.row(align=True)
                        sub.enabled = False
                        sub.operator("sequencer.split_multicam", text="%d" % i).camera = i
                    else:
                        sub_1 = row.row(align=True)
                        sub_1.enabled = True
                        sub_1.operator("sequencer.split_multicam", text="%d" % i).camera = i

                if strip.channel > BT_ROW and (strip_channel - 1) % BT_ROW:
                    for i in range(strip.channel, strip_channel + ((BT_ROW + 1 - strip_channel) % BT_ROW)):
                        row.label(text="")
            else:
                col.separator()
                col.label(text="Two or more channels are needed below this strip", icon='INFO')

        elif strip_type == 'TEXT':
            layout = self.layout
            layout.use_property_split = False
            layout.prop(strip, "text", text="")
            layout.use_property_split = True

        col = layout.column(align=True)
        if strip_type == 'SPEED':
            col.prop(strip, "multiply_speed")
            col.prop(strip, "frame_interpolation_mode")

        elif strip_type in {'CROSS', 'GAMMA_CROSS', 'WIPE', 'ALPHA_OVER', 'ALPHA_UNDER', 'OVER_DROP'}:
            col.prop(strip, "use_default_fade", text="Default fade")
            if not strip.use_default_fade:
                col.prop(strip, "effect_fader", text="Effect Fader")
        elif strip_type == 'GAUSSIAN_BLUR':
            col = layout.column(align=True)
            col.prop(strip, "size_x", text="Size X")
            col.prop(strip, "size_y", text="Y")
        elif strip_type == 'COLORMIX':
            layout.prop(strip, "blend_effect", text="Blend Mode")
            row = layout.row(align=True)
            row.prop(strip, "factor", slider=True)


class SEQUENCER_PT_effect_text_layout(SequencerButtonsPanel, Panel):
    bl_label = "Layout"
    bl_parent_id = "SEQUENCER_PT_effect"
    bl_category = "Strip"

    @classmethod
    def poll(cls, context):
        strip = act_strip(context)
        return strip.type == 'TEXT'

    def draw(self, context):
        strip = act_strip(context)
        layout = self.layout
        layout.use_property_split = True
        col = layout.column()
        col.prop(strip, "location", text="Location")
        col.prop(strip, "align_x", text="Alignment X")
        col.prop(strip, "align_y", text="Y")
        col.prop(strip, "wrap_width", text="Wrap Width")


class SEQUENCER_PT_effect_text_style(SequencerButtonsPanel, Panel):
    bl_label = "Style"
    bl_parent_id = "SEQUENCER_PT_effect"
    bl_category = "Strip"

    @classmethod
    def poll(cls, context):
        strip = act_strip(context)
        return strip.type == 'TEXT'

    def draw(self, context):
        strip = act_strip(context)
        layout = self.layout
        layout.use_property_split = True
        col = layout.column()
        col.template_ID(strip, "font", open="font.open", unlink="font.unlink")
        col.prop(strip, "font_size")
        col.prop(strip, "color")


class SEQUENCER_PT_effect_text_style_shadow(SequencerButtonsPanel, Panel):
    bl_label = "Shadow"
    bl_parent_id = "SEQUENCER_PT_effect_text_style"
    bl_options = {'DEFAULT_CLOSED'}
    bl_category = "Strip"

    @classmethod
    def poll(cls, context):
        strip = act_strip(context)
        return strip.type != 'SOUND'

    def draw_header(self, context):
        strip = act_strip(context)
        self.layout.prop(strip, "use_shadow", text="")

    def draw(self, context):
        strip = act_strip(context)
        layout = self.layout
        layout.use_property_split = True

        layout.active = strip.use_shadow and (not strip.mute)

        col = layout.column(align=True)
        col.prop(strip, "shadow_color", text="Color")


class SEQUENCER_PT_source(SequencerButtonsPanel, Panel):
    bl_label = "Source"
    bl_options = {'DEFAULT_CLOSED'}
    bl_category = "Strip"

    @classmethod
    def poll(cls, context):
        if not cls.has_sequencer(context):
            return False

        strip = act_strip(context)
        if not strip:
            return False

        return strip.type in {'MOVIE', 'IMAGE', 'SOUND'}

    def draw(self, context):
        layout = self.layout
        layout.use_property_split = True
        layout.use_property_decorate = False

        scene = context.scene
        strip = act_strip(context)
        strip_type = strip.type

        layout.active = not strip.mute

        # Draw a filename if we have one.
        if strip_type == 'SOUND':
            sound = strip.sound
            layout.template_ID(strip, "sound", open="sound.open")
            if sound is not None:

                col = layout.column()
                col.prop(sound, "filepath", text="")

                col.alignment = 'RIGHT'
                sub = col.column(align=True)
                split = sub.split(factor=0.5, align=True)
                split.alignment = 'RIGHT'
                if sound.packed_file:
                    split.label(text="Unpack")
                    split.operator("sound.unpack", icon='PACKAGE', text="")
                else:
                    split.label(text="Pack")
                    split.operator("sound.pack", icon='UGLYPACKAGE', text="")

                layout.prop(sound, "use_memory_cache")
        else:
            if strip_type == 'IMAGE':
                col = layout.column()
                col.prop(strip, "directory", text="")

                # Current element for the filename.
                elem = strip.strip_elem_from_frame(scene.frame_current)
                if elem:
                    col.prop(elem, "filename", text="")  # strip.elements[0] could be a fallback

                col.prop(strip.colorspace_settings, "name", text="Color Space")

                col.prop(strip, "alpha_mode", text="Alpha")
                sub = col.column(align=True)
                sub.operator("sequencer.change_path", text="Change Data/Files", icon='FILEBROWSER').filter_image = True
            else:  # elif strip_type == 'MOVIE':
                elem = strip.elements[0]

                col = layout.column()
                col.prop(strip, "filepath", text="")
                col.prop(strip.colorspace_settings, "name", text="Color Space")
                col.prop(strip, "mpeg_preseek")
                col.prop(strip, "stream_index")

                col.use_property_split = False
                col.prop(strip, "use_deinterlace")
                col.use_property_split = True

            if scene.render.use_multiview:
                layout.prop(strip, "use_multiview")

                col = layout.column()
                col.active = strip.use_multiview

                col.row().prop(strip, "views_format", expand=True)

            box = col.box()
            box.active = strip.views_format == 'STEREO_3D'
            box.template_image_stereo_3d(strip.stereo_3d_format)

            # Resolution.
            col = layout.column(align=True)
            col = col.box()
            split = col.split(factor=0.5, align=False)
            split.alignment = 'RIGHT'
            split.label(text="Resolution")
            size = (elem.orig_width, elem.orig_height) if elem else (0, 0)
            if size[0] and size[1]:
                split.alignment = 'LEFT'
                split.label(text="%dx%d" % size, translate=False)
            else:
                split.label(text="None")


class SEQUENCER_PT_sound(SequencerButtonsPanel, Panel):
    bl_label = "Sound"
    bl_parent_id = ""
    bl_category = "Strip"

    @classmethod
    def poll(cls, context):
        if not cls.has_sequencer(context):
            return False

        strip = act_strip(context)
        if not strip:
            return False

        return (strip.type == 'SOUND')

    def draw(self, context):
        layout = self.layout
        layout.use_property_split = True

        strip = act_strip(context)
        sound = strip.sound

        layout.active = not strip.mute

        layout.template_ID(strip, "sound", open="sound.open")
        if sound is not None:
            layout.prop(sound, "filepath", text="")

            layout.use_property_split = True
            layout.use_property_decorate = False

            layout.alignment = 'RIGHT'
            sub = layout.column(align=True)
            split = sub.split(factor=0.5, align=True)
            split.alignment = 'RIGHT'
            if sound.packed_file:
                split.label(text="Unpack")
                split.operator("sound.unpack", icon='PACKAGE', text="")
            else:
                split.label(text="Pack")
                split.operator("sound.pack", icon='UGLYPACKAGE', text="")

            layout.prop(sound, "use_memory_cache")


class SEQUENCER_PT_scene(SequencerButtonsPanel, Panel):
    bl_label = "Scene"
    bl_category = "Strip"

    @classmethod
    def poll(cls, context):
        if not cls.has_sequencer(context):
            return False

        strip = act_strip(context)
        if not strip:
            return False

        return (strip.type == 'SCENE')

    def draw(self, context):
        layout = self.layout
        layout.use_property_split = True
        layout.use_property_decorate = False

        strip = act_strip(context)

        layout.active = not strip.mute

        layout.template_ID(strip, "scene")

        scene = strip.scene
        layout.prop(strip, "scene_input")

        if scene:
            layout.prop(scene, "audio_volume", text="Volume")

        if strip.scene_input == 'CAMERA':
            layout.alignment = 'RIGHT'
            sub = layout.column(align=True)
            split = sub.split(factor=0.5, align=True)
            split.alignment = 'RIGHT'
            split.label(text="Camera")
            split.template_ID(strip, "scene_camera")

            layout.prop(strip, "use_grease_pencil", text="Show Grease Pencil")

            if scene:
                # Warning, this is not a good convention to follow.
                # Expose here because setting the alpha from the 'Render' menu is very inconvenient.
                # layout.label(text="Preview")
                layout.prop(scene.render, "film_transparent")


class SEQUENCER_PT_mask(SequencerButtonsPanel, Panel):
    bl_label = "Mask"
    bl_category = "Strip"

    @classmethod
    def poll(cls, context):
        if not cls.has_sequencer(context):
            return False

        strip = act_strip(context)
        if not strip:
            return False

        return (strip.type == 'MASK')

    def draw(self, context):
        layout = self.layout
        layout.use_property_split = True

        strip = act_strip(context)

        layout.active = not strip.mute

        layout.template_ID(strip, "mask")

        mask = strip.mask

        if mask:
            sta = mask.frame_start
            end = mask.frame_end
            layout.label(text=iface_("Original frame range: %d-%d (%d)") % (sta, end, end - sta + 1), translate=False)


class SEQUENCER_PT_time(SequencerButtonsPanel, Panel):
    bl_label = "Time"
    bl_options = {'DEFAULT_CLOSED'}
    bl_category = "Strip"

    @classmethod
    def poll(cls, context):
        if not cls.has_sequencer(context):
            return False

        strip = act_strip(context)
        if not strip:
            return False

        return strip.type

    def draw_header_preset(self, context):
        layout = self.layout
        layout.alignment = 'RIGHT'
        strip = act_strip(context)

        layout.prop(strip, "lock", text="", icon_only=True, emboss=False)

    def draw(self, context):
        from bpy.utils import smpte_from_frame

        layout = self.layout
        layout.use_property_split = False
        layout.use_property_decorate = False

        scene = context.scene
        frame_current = scene.frame_current
        strip = act_strip(context)

        is_effect = isinstance(strip, bpy.types.EffectSequence)

        # Get once.
        frame_start = strip.frame_start
        frame_final_start = strip.frame_final_start
        frame_final_end = strip.frame_final_end
        frame_final_duration = strip.frame_final_duration
        frame_offset_start = strip.frame_offset_start
        frame_offset_end = strip.frame_offset_end

        length_list = (
            str(frame_start),
            str(frame_final_end),
            str(frame_final_duration),
            str(frame_offset_start),
            str(frame_offset_end),
        )

        if not is_effect:
            length_list = length_list + (
                str(strip.animation_offset_start),
                str(strip.animation_offset_end),
            )

        max_length = max(len(x) for x in length_list)
        max_factor = (1.9 - max_length) / 30

        layout.enabled = not strip.lock
        layout.active = not strip.mute

        sub = layout.row(align=True)
        split = sub.split(factor=0.5 + max_factor)
        split.alignment = 'RIGHT'
        split.label(text="Channel")
        split.prop(strip, "channel", text="")

        sub = layout.column(align=True)
        split = sub.split(factor=0.5 + max_factor, align=True)
        split.alignment = 'RIGHT'
        split.label(text="Start")
        split.prop(strip, "frame_start", text=smpte_from_frame(frame_start))

        split = sub.split(factor=0.5 + max_factor, align=True)
        split.alignment = 'RIGHT'
        split.label(text="Duration")
        split.prop(strip, "frame_final_duration", text=smpte_from_frame(frame_final_duration))

        # Use label, editing this value from the UI allows negative values,
        # users can adjust duration.
        split = sub.split(factor=0.5 + max_factor, align=True)
        split.alignment = 'RIGHT'
        split.label(text="End")
        split = split.split(factor=0.8 + max_factor, align=True)
        split.label(text="{:>14}".format(smpte_from_frame(frame_final_end)))
        split.alignment = 'RIGHT'
        split.label(text=str(frame_final_end) + " ")

        if not is_effect:

            layout.alignment = 'RIGHT'
            sub = layout.column(align=True)

            split = sub.split(factor=0.5 + max_factor, align=True)
            split.alignment = 'RIGHT'
            split.label(text="Strip Offset Start")
            split.prop(strip, "frame_offset_start", text=smpte_from_frame(frame_offset_start))

            split = sub.split(factor=0.5 + max_factor, align=True)
            split.alignment = 'RIGHT'
            split.label(text="End")
            split.prop(strip, "frame_offset_end", text=smpte_from_frame(frame_offset_end))

            layout.alignment = 'RIGHT'
            sub = layout.column(align=True)

            split = sub.split(factor=0.5 + max_factor, align=True)
            split.alignment = 'RIGHT'
            split.label(text="Hold Offset Start")
            split.prop(strip, "animation_offset_start", text=smpte_from_frame(strip.animation_offset_start))

            split = sub.split(factor=0.5 + max_factor, align=True)
            split.alignment = 'RIGHT'
            split.label(text="End")
            split.prop(strip, "animation_offset_end", text=smpte_from_frame(strip.animation_offset_end))

        col = layout.column(align=True)
        col = col.box()
        col.active = (
            (frame_current >= frame_final_start) and
            (frame_current <= frame_final_start + frame_final_duration)
        )

        split = col.split(factor=0.5 + max_factor, align=True)
        split.alignment = 'RIGHT'
        split.label(text="Playhead")
        split = split.split(factor=0.8 + max_factor, align=True)
        playhead = frame_current - frame_final_start
        split.label(text="{:>14}".format(smpte_from_frame(playhead)))
        split.alignment = 'RIGHT'
        split.label(text=str(playhead) + " ")

        if strip.type == 'SCENE':
            scene = strip.scene

            if scene:
                sta = scene.frame_start
                end = scene.frame_end
                split = col.split(factor=0.5 + max_factor)
                split.alignment = 'RIGHT'
                split.label(text="Original Frame Range")
                split.alignment = 'LEFT'
                split.label(text="%d-%d (%d)" % (sta, end, end - sta + 1), translate=False)


class SEQUENCER_PT_adjust(SequencerButtonsPanel, Panel):
    bl_label = "Adjust"
    bl_category = "Strip"

    def draw(self, context):
        pass


class SEQUENCER_PT_adjust_sound(SequencerButtonsPanel, Panel):
    bl_label = "Sound"
    bl_parent_id = "SEQUENCER_PT_adjust"
    bl_category = "Strip"

    @classmethod
    def poll(cls, context):
        strip = act_strip(context)
        return strip.type == 'SOUND'

    def draw(self, context):
        layout = self.layout
        layout.use_property_split = True

        st = context.space_data
        strip = act_strip(context)
        sound = strip.sound

        layout.active = not strip.mute

        col = layout.column()

        col.prop(strip, "volume", text="Volume")
        col.prop(strip, "pitch")

        col = layout.column()
        col.prop(strip, "pan")
        col.enabled = sound is not None and sound.use_mono

        if sound is not None:
            col = layout.column()
            if st.waveform_display_type == 'DEFAULT_WAVEFORMS':
                col.prop(strip, "show_waveform")
            col.prop(sound, "use_mono")


class SEQUENCER_PT_adjust_comp(SequencerButtonsPanel, Panel):
    bl_label = "Compositing"
    bl_parent_id = "SEQUENCER_PT_adjust"
    bl_category = "Strip"

    @classmethod
    def poll(cls, context):
        strip = act_strip(context)
        return strip.type != 'SOUND'

    def draw(self, context):
        layout = self.layout
        layout.use_property_split = True

        strip = act_strip(context)

        layout.active = not strip.mute

        col = layout.column()
        col.prop(strip, "blend_type", text="Blend")
        col.prop(strip, "blend_alpha", text="Opacity", slider=True)


class SEQUENCER_PT_adjust_transform(SequencerButtonsPanel, Panel):
    bl_label = "Transform"
    bl_parent_id = "SEQUENCER_PT_adjust"
    bl_category = "Strip"

    @classmethod
    def poll(cls, context):
        if not cls.has_sequencer(context):
            return False

        strip = act_strip(context)
        if not strip:
            return False

        return strip.type in {
            'MOVIE', 'IMAGE', 'SCENE', 'MOVIECLIP', 'MASK',
            'META', 'ADD', 'SUBTRACT', 'ALPHA_OVER',
            'ALPHA_UNDER', 'CROSS', 'GAMMA_CROSS', 'MULTIPLY',
            'OVER_DROP', 'WIPE', 'GLOW', 'TRANSFORM', 'COLOR',
            'MULTICAM', 'SPEED', 'ADJUSTMENT', 'COLORMIX'
        }

    def draw(self, context):
        layout = self.layout
        strip = act_strip(context)

        layout.active = not strip.mute

        split = layout.split()

        col = split.column()
        col.alignment = 'RIGHT'
        col.label(text="Mirror")

        col = split.column()
        row = col.row(align=True)
        row.prop(strip, "use_flip_x", text="X", toggle=True)
        row.prop(strip, "use_flip_y", text="Y", toggle=True)


class SEQUENCER_PT_adjust_video(SequencerButtonsPanel, Panel):
    bl_label = "Video"
    bl_parent_id = "SEQUENCER_PT_adjust"
    bl_options = {'DEFAULT_CLOSED'}
    bl_category = "Strip"

    @classmethod
    def poll(cls, context):
        if not cls.has_sequencer(context):
            return False

        strip = act_strip(context)
        if not strip:
            return False

        return strip.type in {
            'MOVIE', 'IMAGE', 'SCENE', 'MOVIECLIP', 'MASK',
            'META', 'ADD', 'SUBTRACT', 'ALPHA_OVER',
            'ALPHA_UNDER', 'CROSS', 'GAMMA_CROSS', 'MULTIPLY',
            'OVER_DROP', 'WIPE', 'GLOW', 'TRANSFORM', 'COLOR',
            'MULTICAM', 'SPEED', 'ADJUSTMENT', 'COLORMIX'
        }

    def draw(self, context):
        layout = self.layout

        layout.use_property_split = True

        col = layout.column()

        strip = act_strip(context)

        layout.active = not strip.mute

        col.prop(strip, "strobe")

        if strip.type == 'MOVIECLIP':
            col = layout.column()
            col.label(text="Tracker")
            col.prop(strip, "stabilize2d")

            col = layout.column()
            col.label(text="Distortion")
            col.prop(strip, "undistort")
            col.separator()

        col.prop(strip, "use_reverse_frames")


class SEQUENCER_PT_adjust_color(SequencerButtonsPanel, Panel):
    bl_label = "Color"
    bl_parent_id = "SEQUENCER_PT_adjust"
    bl_options = {'DEFAULT_CLOSED'}
    bl_category = "Strip"

    @classmethod
    def poll(cls, context):
        if not cls.has_sequencer(context):
            return False

        strip = act_strip(context)
        if not strip:
            return False

        return strip.type in {
            'MOVIE', 'IMAGE', 'SCENE', 'MOVIECLIP', 'MASK',
            'META', 'ADD', 'SUBTRACT', 'ALPHA_OVER',
            'ALPHA_UNDER', 'CROSS', 'GAMMA_CROSS', 'MULTIPLY',
            'OVER_DROP', 'WIPE', 'GLOW', 'TRANSFORM', 'COLOR',
            'MULTICAM', 'SPEED', 'ADJUSTMENT', 'COLORMIX'
        }

    def draw(self, context):
        layout = self.layout
        layout.use_property_split = True

        strip = act_strip(context)

        layout.active = not strip.mute

        col = layout.column()
        col.prop(strip, "color_saturation", text="Saturation")
        col.prop(strip, "color_multiply", text="Multiply")
        col.prop(strip, "use_float", text="Convert to Float")


class SEQUENCER_PT_cache_settings(SequencerButtonsPanel, Panel):
    bl_label = "Cache Settings"
    bl_category = "Proxy & Cache"

    @classmethod
    def poll(cls, context):
        return cls.has_sequencer(context) and context.scene.sequence_editor

    def draw(self, context):
        layout = self.layout
        layout.use_property_split = False
        layout.use_property_decorate = False

        ed = context.scene.sequence_editor

        col = layout.column()


        col.prop(ed, "use_cache_raw")
        col.prop(ed, "use_cache_preprocessed")
        col.prop(ed, "use_cache_composite")
        col.prop(ed, "use_cache_final")
        col.separator()
        col.use_property_split = True
        col.prop(ed, "recycle_max_cost")


class SEQUENCER_PT_proxy_settings(SequencerButtonsPanel, Panel):
    bl_label = "Proxy Settings"
    bl_category = "Proxy & Cache"

    @classmethod
    def poll(cls, context):
        return cls.has_sequencer(context) and context.scene.sequence_editor

    def draw(self, context):
        layout = self.layout
        layout.use_property_split = True
        layout.use_property_decorate = False

        ed = context.scene.sequence_editor
        flow = layout.column_flow()
        flow.prop(ed, "proxy_storage", text="Storage")

        if ed.proxy_storage == 'PROJECT':
            flow.prop(ed, "proxy_dir", text="Directory")

        col = layout.column()
        col.operator("sequencer.enable_proxies")
        col.operator("sequencer.rebuild_proxy", icon='LASTOPERATOR')


class SEQUENCER_PT_strip_proxy(SequencerButtonsPanel, Panel):
    bl_label = "Strip Proxy & Timecode"
    bl_category = "Proxy & Cache"

    @classmethod
    def poll(cls, context):
        if not cls.has_sequencer(context) and context.scene.sequence_editor:
            return False

        strip = act_strip(context)
        if not strip:
            return False

        return strip.type in {'MOVIE', 'IMAGE', 'SCENE', 'META', 'MULTICAM'}

    def draw_header(self, context):
        strip = act_strip(context)

        self.layout.prop(strip, "use_proxy", text="")

    def draw(self, context):
        layout = self.layout
        layout.use_property_split = False
        layout.use_property_decorate = False

        ed = context.scene.sequence_editor

        strip = act_strip(context)

        if strip.proxy:
            proxy = strip.proxy

            flow = layout.column_flow()
            if ed.proxy_storage == 'PER_STRIP':
                flow.prop(proxy, "use_proxy_custom_directory")
                flow.prop(proxy, "use_proxy_custom_file")
                flow.use_property_split = True
                if proxy.use_proxy_custom_directory and not proxy.use_proxy_custom_file:
                    flow.prop(proxy, "directory")
                if proxy.use_proxy_custom_file:
                    flow.prop(proxy, "filepath")

            layout.use_property_split = True
            row = layout.row(heading="Resolutions", align=True)
            row.prop(strip.proxy, "build_25", toggle=True)
            row.prop(strip.proxy, "build_50", toggle=True)
            row.prop(strip.proxy, "build_75", toggle=True)
            row.prop(strip.proxy, "build_100", toggle=True)

            layout.use_property_split = False
            layout.prop(proxy, "use_overwrite")

            layout.use_property_split = True

            col = layout.column()
            col.prop(proxy, "quality", text="Build JPEG Quality")

            if strip.type == 'MOVIE':
                col = layout.column()

                col.prop(proxy, "timecode", text="Timecode Index")


class SEQUENCER_PT_strip_cache(SequencerButtonsPanel, Panel):
    bl_label = "Strip Cache"
    bl_category = "Proxy & Cache"
    bl_options = {'DEFAULT_CLOSED'}

    @classmethod
    def poll(cls, context):
        if not cls.has_sequencer(context):
            return False
        if act_strip(context) is not None:
            return True
        return False

    def draw_header(self, context):
        strip = act_strip(context)
        self.layout.prop(strip, "override_cache_settings", text="")

    def draw(self, context):
        layout = self.layout
        layout.use_property_split = False
        layout.use_property_decorate = False

        strip = act_strip(context)
        layout.active = strip.override_cache_settings

        col = layout.column()
        col.prop(strip, "use_cache_raw")
        col.prop(strip, "use_cache_preprocessed")
        col.prop(strip, "use_cache_composite")


class SEQUENCER_PT_preview(SequencerButtonsPanel_Output, Panel):
    bl_label = "Scene Preview/Render"
    bl_space_type = 'SEQUENCE_EDITOR'
    bl_region_type = 'UI'
    bl_options = {'DEFAULT_CLOSED'}
    bl_category = "View"

    def draw(self, context):
        layout = self.layout
        layout.use_property_split = True
        layout.use_property_decorate = False

        render = context.scene.render

        col = layout.column()
        col.prop(render, "sequencer_gl_preview", text="Preview Shading")

        if render.sequencer_gl_preview in {'SOLID', 'WIREFRAME'}:
            col.use_property_split = False
            col.prop(render, "use_sequencer_override_scene_strip")


class SEQUENCER_PT_view(SequencerButtonsPanel_Output, Panel):
    bl_label = "View Settings"
    bl_category = "View"

    def draw(self, context):
        layout = self.layout
        layout.use_property_split = True
        layout.use_property_decorate = False

        st = context.space_data
        ed = context.scene.sequence_editor

        col = layout.column()
        col.prop(st, "display_channel", text="Channel")

        if st.display_mode == 'IMAGE':
            col.prop(st, "show_overexposed")

        elif st.display_mode == 'WAVEFORM':
            col.use_property_split = False
            col.prop(st, "show_separate_color")

        col.use_property_split = True
        col.prop(st, "proxy_render_size")

<<<<<<< HEAD
        col.use_property_split = False
        col.prop(ed, "use_prefetch")
=======
        if ed:
            col.prop(ed, "use_prefetch")
>>>>>>> 327e251a


class SEQUENCER_PT_frame_overlay(SequencerButtonsPanel_Output, Panel):
    bl_label = "Frame Overlay"
    bl_category = "View"
    bl_options = {'DEFAULT_CLOSED'}

<<<<<<< HEAD
    def draw(self, context):
        scene = context.scene
        ed = scene.sequence_editor

        self.layout.prop(ed, "show_overlay", text="")
=======
    @classmethod
    def poll(cls, context):
        if not context.scene.sequence_editor:
            return False
        return SequencerButtonsPanel_Output.poll(context)
>>>>>>> 327e251a

    def draw_header(self, context):
        scene = context.scene
        ed = scene.sequence_editor

        self.layout.prop(ed, "show_overlay", text="")

    def draw(self, context):
        layout = self.layout

        layout.operator_context = 'INVOKE_REGION_PREVIEW'
        layout.operator("sequencer.view_ghost_border", text="Set Overlay Region")
        layout.operator_context = 'INVOKE_DEFAULT'

        layout.use_property_split = True
        layout.use_property_decorate = False

        st = context.space_data
        scene = context.scene
        ed = scene.sequence_editor

        layout.active = ed.show_overlay

        col = layout.column()
        col.prop(ed, "overlay_frame", text="Frame Offset")
        col.prop(st, "overlay_type")
        col.use_property_split = False
        col.prop(ed, "use_overlay_lock")


class SEQUENCER_PT_view_safe_areas(SequencerButtonsPanel_Output, Panel):
    bl_label = "Safe Areas"
    bl_options = {'DEFAULT_CLOSED'}
    bl_category = "View"

    @classmethod
    def poll(cls, context):
        st = context.space_data
        is_preview = st.view_type in {'PREVIEW', 'SEQUENCER_PREVIEW'}
        return is_preview and (st.display_mode == 'IMAGE')

    def draw_header(self, context):
        st = context.space_data

        self.layout.prop(st, "show_safe_areas", text="")

    def draw(self, context):
        layout = self.layout
        layout.use_property_split = True
        st = context.space_data
        safe_data = context.scene.safe_areas

        layout.active = st.show_safe_areas

        col = layout.column()

        sub = col.column()
        sub.prop(safe_data, "title", slider=True)
        sub.prop(safe_data, "action", slider=True)


class SEQUENCER_PT_view_safe_areas_center_cut(SequencerButtonsPanel_Output, Panel):
    bl_label = "Center-Cut Safe Areas"
    bl_parent_id = "SEQUENCER_PT_view_safe_areas"
    bl_options = {'DEFAULT_CLOSED'}
    bl_category = "View"

    def draw_header(self, context):
        st = context.space_data

        layout = self.layout
        layout.active = st.show_safe_areas
        layout.prop(st, "show_safe_center", text="")

    def draw(self, context):
        layout = self.layout
        layout.use_property_split = True
        safe_data = context.scene.safe_areas
        st = context.space_data

        layout.active = st.show_safe_areas and st.show_safe_center

        col = layout.column()
        col.prop(safe_data, "title_center", slider=True)


class SEQUENCER_PT_modifiers(SequencerButtonsPanel, Panel):
    bl_label = "Modifiers"
    bl_category = "Modifiers"

    def draw(self, context):
        layout = self.layout
        layout.use_property_split = True

        strip = act_strip(context)
        ed = context.scene.sequence_editor

        layout.prop(strip, "use_linear_modifiers")

        layout.operator_menu_enum("sequencer.strip_modifier_add", "type")
        layout.operator("sequencer.strip_modifier_copy", icon='COPYDOWN')

        for mod in strip.modifiers:
            box = layout.box()

            row = box.row()
            row.use_property_decorate = False
            row.prop(mod, "show_expanded", text="", emboss=False)
            row.prop(mod, "name", text="")

            row.prop(mod, "mute", text="")
            row.use_property_decorate = True

            sub = row.row(align=True)
            props = sub.operator("sequencer.strip_modifier_move", text="", icon='TRIA_UP')
            props.name = mod.name
            props.direction = 'UP'
            props = sub.operator("sequencer.strip_modifier_move", text="", icon='TRIA_DOWN')
            props.name = mod.name
            props.direction = 'DOWN'

            row.operator("sequencer.strip_modifier_remove", text="", icon='X', emboss=False).name = mod.name

            if mod.show_expanded:
                row = box.row()
                row.prop(mod, "input_mask_type", expand=True)

                if mod.input_mask_type == 'STRIP':
                    sequences_object = ed
                    if ed.meta_stack:
                        sequences_object = ed.meta_stack[-1]
                    box.prop_search(mod, "input_mask_strip", sequences_object, "sequences", text="Mask")
                else:
                    box.prop(mod, "input_mask_id")
                    row = box.row()
                    row.prop(mod, "mask_time", expand=True)

                if mod.type == 'COLOR_BALANCE':
                    box.prop(mod, "color_multiply")
                    draw_color_balance(box, mod.color_balance)
                elif mod.type == 'CURVES':
                    box.template_curve_mapping(mod, "curve_mapping", type='COLOR', show_tone=True)
                elif mod.type == 'HUE_CORRECT':
                    box.template_curve_mapping(mod, "curve_mapping", type='HUE')
                elif mod.type == 'BRIGHT_CONTRAST':
                    col = box.column()
                    col.prop(mod, "bright")
                    col.prop(mod, "contrast")
                elif mod.type == 'WHITE_BALANCE':
                    col = box.column()
                    col.prop(mod, "white_value")
                elif mod.type == 'TONEMAP':
                    col = box.column()
                    col.prop(mod, "tonemap_type")
                    if mod.tonemap_type == 'RD_PHOTORECEPTOR':
                        col.prop(mod, "intensity")
                        col.prop(mod, "contrast")
                        col.prop(mod, "adaptation")
                        col.prop(mod, "correction")
                    elif mod.tonemap_type == 'RH_SIMPLE':
                        col.prop(mod, "key")
                        col.prop(mod, "offset")
                        col.prop(mod, "gamma")


class SEQUENCER_PT_annotation(AnnotationDataPanel, SequencerButtonsPanel_Output, Panel):
    bl_space_type = 'SEQUENCE_EDITOR'
    bl_region_type = 'UI'
    bl_category = "View"

    @staticmethod
    def has_preview(context):
        st = context.space_data
        return st.view_type in {'PREVIEW', 'SEQUENCER_PREVIEW'}

    @classmethod
    def poll(cls, context):
        return cls.has_preview(context)

    # NOTE: this is just a wrapper around the generic GP Panel
    # But, it should only show up when there are images in the preview region


class SEQUENCER_PT_custom_props(SequencerButtonsPanel, PropertyPanel, Panel):
    COMPAT_ENGINES = {'BLENDER_RENDER', 'BLENDER_EEVEE', 'BLENDER_WORKBENCH'}
    _context_path = "scene.sequence_editor.active_strip"
    _property_type = (bpy.types.Sequence,)
    bl_category = "Strip"


class SEQUENCER_PT_marker_options(Panel):
    bl_label = "Marker Options"
    bl_space_type = 'SEQUENCE_EDITOR'
    bl_region_type = 'UI'
    bl_category = 'View'

    def draw(self, context):
        layout = self.layout

        tool_settings = context.tool_settings
        st = context.space_data

        layout.prop(tool_settings, "lock_markers")
        layout.prop(st, "use_marker_sync")

class SEQUENCER_PT_view_options(bpy.types.Panel):
    bl_label = "View Options"
    bl_category = "View"
    bl_space_type = 'SEQUENCE_EDITOR'
    bl_region_type = 'UI'

    def draw(self, context):
        layout = self.layout

        st = context.space_data
        is_preview = st.view_type in {'PREVIEW', 'SEQUENCER_PREVIEW'}
        is_sequencer_view = st.view_type in {'SEQUENCER', 'SEQUENCER_PREVIEW'}

        if is_sequencer_view:
            if st.view_type == 'SEQUENCER':
                layout.prop(st, "show_backdrop", text="Preview as Backdrop")
            layout.prop(st, "show_seconds")
            layout.prop(st, "show_locked_time")
            layout.prop(st, "show_strip_offset")
            layout.menu("SEQUENCER_MT_view_cache")

            layout.use_property_split = True
            layout.prop(st, "waveform_display_type")

            layout.separator()

            layout.use_property_split = False
            layout.prop(st, "show_markers")

        if is_preview:
            layout.use_property_split = False
            if st.display_mode == 'IMAGE':
                layout.prop(st, "show_metadata")


classes = (
    ALL_MT_editormenu,
    SEQUENCER_MT_change,
    SEQUENCER_HT_tool_header,
    SEQUENCER_HT_header,
    SEQUENCER_MT_editor_menus,
    SEQUENCER_MT_range,
    SEQUENCER_MT_view,
    SEQUENCER_MT_export,
    SEQUENCER_MT_view_cache,
    SEQUENCER_MT_view_toggle,
    SEQUENCER_MT_preview_zoom,
    SEQUENCER_MT_select_playhead,
    SEQUENCER_MT_select_handle,
    SEQUENCER_MT_select_channel,
    SEQUENCER_MT_select_linked,
    SEQUENCER_MT_select,
    SEQUENCER_MT_select_none,
    SEQUENCER_MT_select_inverse,
    SEQUENCER_MT_marker,
    SEQUENCER_MT_navigation,
    SEQUENCER_MT_add,
    SEQUENCER_MT_add_effect,
    SEQUENCER_MT_add_transitions,
    SEQUENCER_MT_add_empty,
    SEQUENCER_MT_strip_effect,
    SEQUENCER_MT_strip_movie,
    SEQUENCER_MT_strip,
    SEQUENCER_MT_strip_transform,
    SEQUENCER_MT_strip_input,
    SEQUENCER_MT_strip_lock_mute,
    SEQUENCER_MT_context_menu,
    SEQUENCER_PT_active_tool,
    SEQUENCER_PT_strip,

    SEQUENCER_PT_effect,
    SEQUENCER_PT_adjust,
    SEQUENCER_PT_adjust_comp,
    SEQUENCER_PT_adjust_transform,
    SEQUENCER_PT_adjust_transform_offset,
    SEQUENCER_PT_adjust_transform_crop,
    SEQUENCER_PT_adjust_video,
    SEQUENCER_PT_adjust_color,
    SEQUENCER_PT_adjust_sound,

    SEQUENCER_PT_scene,
    SEQUENCER_PT_mask,
    SEQUENCER_PT_effect_text_style,
    SEQUENCER_PT_effect_text_layout,
    SEQUENCER_PT_effect_text_style_shadow,

    SEQUENCER_PT_time,
    SEQUENCER_PT_source,

    SEQUENCER_PT_modifiers,

    SEQUENCER_PT_cache_settings,
    SEQUENCER_PT_strip_cache,
    SEQUENCER_PT_proxy_settings,
    SEQUENCER_PT_strip_proxy,

    SEQUENCER_PT_custom_props,

    SEQUENCER_PT_preview,
    SEQUENCER_PT_view,
    SEQUENCER_PT_frame_overlay,
    SEQUENCER_PT_view_safe_areas,
    SEQUENCER_PT_view_safe_areas_center_cut,

    SEQUENCER_PT_annotation,

#BFA

    SEQUENCER_PT_marker_options,
    SEQUENCER_PT_view_options
)

if __name__ == "__main__":  # only for live edit.
    from bpy.utils import register_class
    for cls in classes:
        register_class(cls)<|MERGE_RESOLUTION|>--- conflicted
+++ resolved
@@ -2001,13 +2001,9 @@
         col.use_property_split = True
         col.prop(st, "proxy_render_size")
 
-<<<<<<< HEAD
         col.use_property_split = False
-        col.prop(ed, "use_prefetch")
-=======
         if ed:
             col.prop(ed, "use_prefetch")
->>>>>>> 327e251a
 
 
 class SEQUENCER_PT_frame_overlay(SequencerButtonsPanel_Output, Panel):
@@ -2015,19 +2011,17 @@
     bl_category = "View"
     bl_options = {'DEFAULT_CLOSED'}
 
-<<<<<<< HEAD
-    def draw(self, context):
-        scene = context.scene
-        ed = scene.sequence_editor
-
-        self.layout.prop(ed, "show_overlay", text="")
-=======
     @classmethod
     def poll(cls, context):
         if not context.scene.sequence_editor:
             return False
         return SequencerButtonsPanel_Output.poll(context)
->>>>>>> 327e251a
+
+    def draw(self, context):
+        scene = context.scene
+        ed = scene.sequence_editor
+
+        self.layout.prop(ed, "show_overlay", text="")
 
     def draw_header(self, context):
         scene = context.scene
