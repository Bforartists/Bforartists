# ##### BEGIN GPL LICENSE BLOCK #####
#
#  This program is free software; you can redistribute it and/or
#  modify it under the terms of the GNU General Public License
#  as published by the Free Software Foundation; either version 2
#  of the License, or (at your option) any later version.
#
#  This program is distributed in the hope that it will be useful,
#  but WITHOUT ANY WARRANTY; without even the implied warranty of
#  MERCHANTABILITY or FITNESS FOR A PARTICULAR PURPOSE.  See the
#  GNU General Public License for more details.
#
#  You should have received a copy of the GNU General Public License
#  along with this program; if not, write to the Free Software Foundation,
#  Inc., 51 Franklin Street, Fifth Floor, Boston, MA 02110-1301, USA.
#
# ##### END GPL LICENSE BLOCK #####

# <pep8 compliant>
import bpy
from bpy.types import (
    Header,
    Menu,
    Panel,
)
from bpy.app.translations import (
    contexts as i18n_contexts,
    pgettext_iface as iface_,
)
from bl_ui.properties_grease_pencil_common import (
    AnnotationDataPanel,
    AnnotationOnionSkin,
)
from bl_ui.space_toolsystem_common import (
    ToolActivePanelHelper,
)
from rna_prop_ui import PropertyPanel


def act_strip(context):
    try:
        return context.scene.sequence_editor.active_strip
    except AttributeError:
        return None


def selected_sequences_len(context):
    selected_sequences = getattr(context, "selected_sequences", None)
    if selected_sequences is None:
        return 0
    return len(selected_sequences)


def draw_color_balance(layout, color_balance):

    layout.use_property_split = False

    flow = layout.grid_flow(row_major=True, columns=0, even_columns=True, even_rows=False, align=False)
    col = flow.column()

    box = col.box()
    split = box.split(factor=0.35)
    col = split.column(align=True)
    col.label(text="Lift:")
    col.separator()
    col.separator()
    col.prop(color_balance, "lift", text="")
    col.prop(color_balance, "invert_lift", text="Invert", icon='ARROW_LEFTRIGHT')
    split.template_color_picker(color_balance, "lift", value_slider=True, cubic=True)

    col = flow.column()

    box = col.box()
    split = box.split(factor=0.35)
    col = split.column(align=True)
    col.label(text="Gamma:")
    col.separator()
    col.separator()
    col.prop(color_balance, "gamma", text="")
    col.prop(color_balance, "invert_gamma", text="Invert", icon='ARROW_LEFTRIGHT')
    split.template_color_picker(color_balance, "gamma", value_slider=True, lock_luminosity=True, cubic=True)

    col = flow.column()

    box = col.box()
    split = box.split(factor=0.35)
    col = split.column(align=True)
    col.label(text="Gain:")
    col.separator()
    col.separator()
    col.prop(color_balance, "gain", text="")
    col.prop(color_balance, "invert_gain", text="Invert", icon='ARROW_LEFTRIGHT')
    split.template_color_picker(color_balance, "gain", value_slider=True, lock_luminosity=True, cubic=True)


class SEQUENCER_PT_active_tool(ToolActivePanelHelper, Panel):
    bl_space_type = 'SEQUENCE_EDITOR'
    bl_region_type = 'UI'
    bl_category = "Tool"


class SEQUENCER_HT_tool_header(Header):
    bl_space_type = 'SEQUENCE_EDITOR'
    bl_region_type = 'TOOL_HEADER'

    def draw(self, context):
        layout = self.layout

        self.draw_tool_settings(context)

        # TODO: options popover.

    def draw_tool_settings(self, context):
        pass

        layout = self.layout

        # Active Tool
        # -----------
        from bl_ui.space_toolsystem_common import ToolSelectPanelHelper
        # Most callers assign the `tool` & `tool_mode`, currently the result is not used.
        """
        tool = ToolSelectPanelHelper.draw_active_tool_header(context, layout)
        tool_mode = context.mode if tool is None else tool.mode
        """
        # Only draw the header.
        ToolSelectPanelHelper.draw_active_tool_header(context, layout)


class SEQUENCER_HT_header(Header):
    bl_space_type = 'SEQUENCE_EDITOR'

    def draw(self, context):
        layout = self.layout

        st = context.space_data

        ALL_MT_editormenu.draw_hidden(context, layout) # bfa - show hide the editormenu
        layout.prop(st, "view_type", text="")
        SEQUENCER_MT_editor_menus.draw_collapsible(context, layout)

        layout.separator_spacer()

        if st.view_type in {'PREVIEW', 'SEQUENCER_PREVIEW'}:
            layout.prop(st, "display_mode", text="", icon_only=True)
            layout.prop(st, "preview_channels", text="", icon_only=True)

            gpd = context.gpencil_data
            tool_settings = context.tool_settings

            # Proportional editing
            if gpd and gpd.use_stroke_edit_mode:
                row = layout.row(align=True)
                row.prop(tool_settings, "use_proportional_edit", icon_only=True)
                if tool_settings.use_proportional_edit:
                    row.prop(tool_settings, "proportional_edit_falloff", icon_only=True)


        row = layout.row(align=True)
        row.prop(st, "show_strip_overlay", text="", icon='OVERLAY')
        sub = row.row(align=True)
        sub.popover(panel="SEQUENCER_PT_overlay", text="")
        sub.active = st.show_strip_overlay


class SEQUENCER_PT_overlay(Panel):
    bl_space_type = 'SEQUENCE_EDITOR'
    bl_region_type = 'HEADER'
    bl_label = "Overlays"
    bl_ui_units_x = 7

    def draw(self, _context):
        pass


class SEQUENCER_PT_preview_overlay(Panel):
    bl_space_type = 'SEQUENCE_EDITOR'
    bl_region_type = 'HEADER'
    bl_parent_id = 'SEQUENCER_PT_overlay'
    bl_label = "Preview Overlays"

    @classmethod
    def poll(cls, context):
        st = context.space_data
        return st.view_type in {'PREVIEW', 'SEQUENCER_PREVIEW'} and st.display_mode == 'IMAGE'

    def draw(self, context):
        ed = context.scene.sequence_editor
        st = context.space_data
        layout = self.layout

        layout.active = st.show_strip_overlay
        layout.prop(ed, "show_overlay", text="Frame Overlay")
        layout.prop(st, "show_safe_areas", text="Safe Areas")
        layout.prop(st, "show_metadata", text="Metadata")
        layout.prop(st, "show_annotation", text="Annotations")


class SEQUENCER_PT_sequencer_overlay(Panel):
    bl_space_type = 'SEQUENCE_EDITOR'
    bl_region_type = 'HEADER'
    bl_parent_id = 'SEQUENCER_PT_overlay'
    bl_label = "Sequencer Overlays"

    @classmethod
    def poll(cls, context):
        st = context.space_data
        return st.view_type in {'SEQUENCER', 'SEQUENCER_PREVIEW'}

    def draw(self, context):
        st = context.space_data
        layout = self.layout

        layout.active = st.show_strip_overlay

        layout.prop(st, "show_strip_name", text="Name")
        layout.prop(st, "show_strip_source", text="Source")
        layout.prop(st, "show_strip_duration", text="Duration")

        layout.separator()

        layout.prop(st, "show_strip_offset", text="Offsets")
        layout.prop(st, "show_fcurves", text="F-Curves")

        layout.separator()

        layout.prop_menu_enum(st, "waveform_display_type")


# bfa - show hide the editormenu
class ALL_MT_editormenu(Menu):
    bl_label = ""

    def draw(self, context):
        self.draw_menus(self.layout, context)

    @staticmethod
    def draw_menus(layout, context):

        row = layout.row(align=True)
        row.template_header() # editor type menus

class SEQUENCER_MT_editor_menus(Menu):
    bl_idname = "SEQUENCER_MT_editor_menus"
    bl_label = ""

    def draw(self, context):
        layout = self.layout
        st = context.space_data

        layout.menu("SCREEN_MT_user_menu", text = "Quick") # Quick favourites menu
        layout.menu("SEQUENCER_MT_view")
        layout.menu("SEQUENCER_MT_export")

        if st.view_type in {'SEQUENCER', 'SEQUENCER_PREVIEW'}:
            layout.menu("SEQUENCER_MT_navigation")
            layout.menu("SEQUENCER_MT_select")
            if st.show_markers:
                layout.menu("SEQUENCER_MT_marker")
            layout.menu("SEQUENCER_MT_add")
            layout.menu("SEQUENCER_MT_strip")


class SEQUENCER_MT_view_cache(Menu):
    bl_label = "Cache"

    def draw(self, context):
        layout = self.layout

        ed = context.scene.sequence_editor
        layout.prop(ed, "show_cache")
        layout.separator()

        col = layout.column()
        col.enabled = ed.show_cache

        col.prop(ed, "show_cache_final_out")
        col.prop(ed, "show_cache_raw")
        col.prop(ed, "show_cache_preprocessed")
        col.prop(ed, "show_cache_composite")


class SEQUENCER_MT_range(Menu):
    bl_label = "Range"

    def draw(self, _context):
        layout = self.layout

        layout.operator("anim.previewrange_set", text="Set Preview Range", icon = "PREVIEW_RANGE")
        layout.operator("sequencer.set_range_to_strips", text="Set Preview Range to Strips", icon = "PREVIEW_RANGE").preview = True
        layout.operator("anim.previewrange_clear", text="Clear Preview Range", icon = "CLEAR")

        layout.separator()

        layout.operator("anim.start_frame_set", text="Set Start Frame", icon = "AFTER_CURRENT_FRAME")
        layout.operator("anim.end_frame_set", text="Set End Frame", icon = "BEFORE_CURRENT_FRAME")
        layout.operator("sequencer.set_range_to_strips", text="Set Frame Range to Strips", icon = "PREVIEW_RANGE")

class SEQUENCER_MT_preview_zoom(Menu):
    bl_label = "Fractional Zoom"

    def draw(self, _context):
        layout = self.layout
        layout.operator_context = 'INVOKE_REGION_PREVIEW'

        ratios = ((1, 8), (1, 4), (1, 2), (1, 1), (2, 1), (4, 1), (8, 1))

        for i, (a, b) in enumerate(ratios):
            if i in {3, 4}:  # Draw separators around Zoom 1:1.
                layout.separator()

            layout.operator(
                "sequencer.view_zoom_ratio",
                text=iface_("Zoom %d:%d") % (a, b), icon = "ZOOM_SET",
                translate=False,
            ).ratio = a / b
        layout.operator_context = 'INVOKE_DEFAULT'


class SEQUENCER_MT_proxy(Menu):
    bl_label = "Proxy"

    def draw(self, context):
        layout = self.layout

        st = context.space_data
        col = layout.column()
        col.operator("sequencer.enable_proxies", text="Setup")
        col.operator("sequencer.rebuild_proxy", text="Rebuild")
        col.enabled = selected_sequences_len(context) >= 1
        layout.prop(st, "proxy_render_size", text="")


class SEQUENCER_MT_view(Menu):
    bl_label = "View"

    def draw(self, context):
        layout = self.layout

        st = context.space_data
        is_preview = st.view_type in {'PREVIEW', 'SEQUENCER_PREVIEW'}
        is_sequencer_view = st.view_type in {'SEQUENCER', 'SEQUENCER_PREVIEW'}

        if st.view_type == 'PREVIEW':
            # Specifying the REGION_PREVIEW context is needed in preview-only
            # mode, else the lookup for the shortcut will fail in
            # wm_keymap_item_find_props() (see T32595).
            layout.operator_context = 'INVOKE_REGION_PREVIEW'
        layout.prop(st, "show_region_ui")
        layout.prop(st, "show_region_toolbar")
        layout.operator_context = 'INVOKE_DEFAULT'

        if is_sequencer_view:
            layout.prop(st, "show_region_hud")

        layout.separator()

        layout.operator_context = 'INVOKE_REGION_WIN'
        layout.operator("view2d.zoom_in", icon = "ZOOM_IN")
        layout.operator("view2d.zoom_out", icon = "ZOOM_OUT")

        if is_sequencer_view:
            layout.operator_context = 'INVOKE_REGION_WIN'
            layout.operator("view2d.zoom_border", text = "Zoom Border", icon = "ZOOM_BORDER")

            layout.separator()

            layout.operator("sequencer.view_all", text="Frame All", icon = "VIEWALL" )
            layout.operator("sequencer.view_selected", text = "Frame Selected", icon='VIEW_SELECTED')

        if is_preview:
            layout.operator_context = 'INVOKE_REGION_PREVIEW'

            if is_sequencer_view:
                layout.menu("SEQUENCER_MT_preview_zoom", text="Fractional Preview Zoom")
            else:
                layout.operator("view2d.zoom_border", text="Zoom Border", icon = "ZOOM_BORDER")
                layout.menu("SEQUENCER_MT_preview_zoom")

            layout.separator()

            layout.operator("sequencer.view_all_preview", text="Fit Preview in window", icon = "VIEW_FIT")

            layout.separator()

            layout.menu("SEQUENCER_MT_proxy")

            layout.operator_context = 'INVOKE_DEFAULT'

        if is_sequencer_view:
            layout.separator()

            layout.operator_context = 'INVOKE_DEFAULT'

            layout.separator()

            layout.operator_context = 'INVOKE_REGION_WIN'
            layout.operator("sequencer.refresh_all", icon='FILE_REFRESH', text="Refresh All")

        layout.separator()

        layout.operator("render.opengl", text="Sequence Render Image", icon='RENDER_STILL').sequencer = True
        props = layout.operator("render.opengl", text="Sequence Render Animation", icon='RENDER_ANIMATION')
        props.animation = True
        props.sequencer = True

        layout.separator()

        # Note that the context is needed for the shortcut to display properly.
        layout.operator_context = 'INVOKE_REGION_PREVIEW' if is_preview else 'INVOKE_REGION_WIN'
        props = layout.operator(
            "wm.context_toggle_enum",
            text="Toggle Sequencer/Preview",
            icon='SEQ_SEQUENCER' if is_preview else 'SEQ_PREVIEW',
        )
        props.data_path = "space_data.view_type"
        props.value_1 = 'SEQUENCER'
        props.value_2 = 'PREVIEW'
        layout.operator_context = 'INVOKE_DEFAULT'


class SEQUENCER_MT_export(Menu):
    bl_label = "Export"

    def draw(self, context):
        layout = self.layout

        layout.operator("sequencer.export_subtitles", text="Export Subtitles", icon='EXPORT')


class SEQUENCER_MT_select_handle(Menu):
    bl_label = "Select Handle"

    def draw(self, _context):
        layout = self.layout

        layout.operator("sequencer.select_handles", text="Both", icon = "SELECT_HANDLE_BOTH").side = 'BOTH'
        layout.operator("sequencer.select_handles", text="Left", icon = "SELECT_HANDLE_LEFT").side = 'LEFT'
        layout.operator("sequencer.select_handles", text="Right", icon = "SELECT_HANDLE_RIGHT").side = 'RIGHT'

        layout.separator()

        layout.operator("sequencer.select_handles", text="Both Neighbors", icon = "SELECT_HANDLE_BOTH").side = 'BOTH_NEIGHBORS'
        layout.operator("sequencer.select_handles", text="Left Neighbor", icon = "SELECT_HANDLE_LEFT").side = 'LEFT_NEIGHBOR'
        layout.operator("sequencer.select_handles", text="Right Neighbor", icon = "SELECT_HANDLE_RIGHT").side = 'RIGHT_NEIGHBOR'


class SEQUENCER_MT_select_channel(Menu):
    bl_label = "Select Channel"

    def draw(self, _context):
        layout = self.layout

        layout.operator("sequencer.select_side", text="Left", icon = "RESTRICT_SELECT_OFF").side = 'LEFT'
        layout.operator("sequencer.select_side", text="Right", icon = "RESTRICT_SELECT_OFF").side = 'RIGHT'
        layout.separator()
        layout.operator("sequencer.select_side", text="Both Sides", icon = "RESTRICT_SELECT_OFF").side = 'BOTH'


class SEQUENCER_MT_select_linked(Menu):
    bl_label = "Select Linked"

    def draw(self, _context):
        layout = self.layout

        layout.operator("sequencer.select_linked", text="All", icon='SELECT_ALL')
        layout.operator("sequencer.select_less", text="Less", icon = "SELECTLESS")
        layout.operator("sequencer.select_more", text="More", icon = "SELECTMORE")


class SEQUENCER_MT_select(Menu):
    bl_label = "Select"

    def draw(self, _context):
        layout = self.layout

        layout.operator("sequencer.select_all", text="All", icon='SELECT_ALL').action = 'SELECT'
        layout.operator("sequencer.select_all", text="None", icon='SELECT_NONE').action = 'DESELECT'
        layout.operator("sequencer.select_all", text="Invert", icon='INVERSE').action = 'INVERT'

        layout.separator()

        layout.operator("sequencer.select_box", text="Box Select", icon='BORDER_RECT')
        props = layout.operator("sequencer.select_box", text="Box Select (Include Handles)", icon='BORDER_RECT')
        props.include_handles = True

        layout.separator()

        layout.operator_menu_enum("sequencer.select_side_of_frame", "side", text="Side of Frame")
        layout.menu("SEQUENCER_MT_select_handle", text="Handle")
        layout.menu("SEQUENCER_MT_select_channel", text="Channel")
        layout.menu("SEQUENCER_MT_select_linked", text="Linked")

        layout.separator()
        layout.operator_menu_enum("sequencer.select_grouped", "type", text="Grouped")


class SEQUENCER_MT_marker(Menu):
    bl_label = "Marker"

    def draw(self, context):
        layout = self.layout

        st = context.space_data
        is_sequencer_view = st.view_type in {'SEQUENCER', 'SEQUENCER_PREVIEW'}

        from bl_ui.space_time import marker_menu_generic
        marker_menu_generic(layout, context)


class SEQUENCER_MT_change(Menu):
    bl_label = "Change"

    def draw(self, context):
        layout = self.layout
        strip = act_strip(context)

        layout.operator_context = 'INVOKE_REGION_WIN'

        layout.operator_menu_enum("sequencer.change_effect_input", "swap")
        layout.operator_menu_enum("sequencer.change_effect_type", "type")
        prop = layout.operator("sequencer.change_path", text="Path/Files")

        if strip:
            strip_type = strip.type

            if strip_type == 'IMAGE':
                prop.filter_image = True
            elif strip_type == 'MOVIE':
                prop.filter_movie = True
            elif strip_type == 'SOUND':
                prop.filter_sound = True


class SEQUENCER_MT_navigation(Menu):
    bl_label = "Navi"

    def draw(self, _context):
        layout = self.layout

        layout.operator("screen.animation_play", icon='PLAY')

        layout.separator()

        layout.operator("sequencer.view_frame", icon = "VIEW_FRAME" )

        layout.separator()

        props = layout.operator("sequencer.strip_jump", text="Jump to Previous Strip", icon='PREVIOUSACTIVE')
        props.next = False
        props.center = False
        props = layout.operator("sequencer.strip_jump", text="Jump to Next Strip", icon='NEXTACTIVE')
        props.next = True
        props.center = False

        layout.separator()

        props = layout.operator("sequencer.strip_jump", text="Jump to Previous Strip (Center)", icon='PREVIOUSACTIVE')
        props.next = False
        props.center = True
        props = layout.operator("sequencer.strip_jump", text="Jump to Next Strip (Center)", icon='NEXTACTIVE')
        props.next = True
        props.center = True

        layout.separator()

        layout.menu("SEQUENCER_MT_range")


class SEQUENCER_MT_add(Menu):
    bl_label = "Add"
    bl_translation_context = i18n_contexts.operator_default

    def draw(self, context):

        layout = self.layout
        layout.operator_context = 'INVOKE_REGION_WIN'

        bpy_data_scenes_len = len(bpy.data.scenes)
        if bpy_data_scenes_len > 10:
            layout.operator_context = 'INVOKE_DEFAULT'
            layout.operator("sequencer.scene_strip_add", text="Scene...", icon='SCENE_DATA')
        elif bpy_data_scenes_len > 1:
            layout.operator_menu_enum("sequencer.scene_strip_add", "scene", text="Scene", icon='SCENE_DATA')
        else:
            layout.menu("SEQUENCER_MT_add_empty", text="Scene", icon='SCENE_DATA')
        del bpy_data_scenes_len

        bpy_data_movieclips_len = len(bpy.data.movieclips)
        if bpy_data_movieclips_len > 10:
            layout.operator_context = 'INVOKE_DEFAULT'
            layout.operator("sequencer.movieclip_strip_add", text="Clip...", icon='TRACKER')
        elif bpy_data_movieclips_len > 0:
            layout.operator_menu_enum("sequencer.movieclip_strip_add", "clip", text="Clip", icon='TRACKER')
        else:
            layout.menu("SEQUENCER_MT_add_empty", text="Clip", icon='TRACKER')
        del bpy_data_movieclips_len

        bpy_data_masks_len = len(bpy.data.masks)
        if bpy_data_masks_len > 10:
            layout.operator_context = 'INVOKE_DEFAULT'
            layout.operator("sequencer.mask_strip_add", text="Mask...", icon='MOD_MASK')
        elif bpy_data_masks_len > 0:
            layout.operator_menu_enum("sequencer.mask_strip_add", "mask", text="Mask", icon='MOD_MASK')
        else:
            layout.menu("SEQUENCER_MT_add_empty", text="Mask", icon='MOD_MASK')
        del bpy_data_masks_len

        layout.separator()

        layout.operator("sequencer.movie_strip_add", text="Movie", icon='FILE_MOVIE')
        layout.operator("sequencer.sound_strip_add", text="Sound", icon='FILE_SOUND')
        layout.operator("sequencer.image_strip_add", text="Image/Sequence", icon='FILE_IMAGE')

        layout.separator()

        layout.operator_context = 'INVOKE_REGION_WIN'
        layout.operator("sequencer.effect_strip_add", text="Color", icon='COLOR').type = 'COLOR'
        layout.operator("sequencer.effect_strip_add", text="Text", icon='FONT_DATA').type = 'TEXT'

        layout.separator()

        layout.operator("sequencer.effect_strip_add", text="Adjustment Layer", icon='COLOR').type = 'ADJUSTMENT'

        layout.operator_context = 'INVOKE_DEFAULT'
        layout.menu("SEQUENCER_MT_add_effect", icon='SHADERFX')

        col = layout.column()
        col.menu("SEQUENCER_MT_add_transitions", icon='ARROW_LEFTRIGHT')
        col.enabled = selected_sequences_len(context) >= 2

        col = layout.column()
        col.operator_menu_enum("sequencer.fades_add", "type", text="Fade", icon='IPO_EASE_IN_OUT')
        col.enabled = selected_sequences_len(context) >= 1
        col.operator("sequencer.fades_clear", text="Clear Fade", icon="CLEAR")


class SEQUENCER_MT_add_empty(Menu):
    bl_label = "Empty"

    def draw(self, _context):
        layout = self.layout

        layout.label(text="No Items Available")


class SEQUENCER_MT_add_transitions(Menu):
    bl_label = "Transition"

    def draw(self, context):

        layout = self.layout

        col = layout.column()

        col.operator("sequencer.crossfade_sounds", text="Sound Crossfade", icon='SPEAKER')

        col.separator()

        col.operator("sequencer.effect_strip_add", text="Cross", icon='NODE_VECTOR').type = 'CROSS'
        col.operator("sequencer.effect_strip_add", text="Gamma Cross", icon='NODE_GAMMA').type = 'GAMMA_CROSS'

        col.separator()

        col.operator("sequencer.effect_strip_add", text="Wipe", icon='NODE_VECTOR_TRANSFORM').type = 'WIPE'
        col.enabled = selected_sequences_len(context) >= 2


class SEQUENCER_MT_add_effect(Menu):
    bl_label = "Effect Strip"

    def draw(self, context):

        layout = self.layout
        layout.operator_context = 'INVOKE_REGION_WIN'

        col = layout.column()
        col.operator("sequencer.effect_strip_add", text="Add", icon='SEQ_ADD').type = 'ADD'
        col.operator("sequencer.effect_strip_add", text="Subtract", icon='NODE_INVERT').type = 'SUBTRACT'
        col.operator("sequencer.effect_strip_add", text="Multiply", icon='SEQ_MULTIPLY').type = 'MULTIPLY'
        col.operator("sequencer.effect_strip_add", text="Over Drop", icon='SEQ_ALPHA_OVER').type = 'OVER_DROP'
        col.operator("sequencer.effect_strip_add", text="Alpha Over", icon='IMAGE_ALPHA').type = 'ALPHA_OVER'
        col.operator("sequencer.effect_strip_add", text="Alpha Under", icon='NODE_HOLDOUTSHADER').type = 'ALPHA_UNDER'
        col.operator("sequencer.effect_strip_add", text="Color Mix", icon='NODE_MIXRGB').type = 'COLORMIX'
        col.enabled = selected_sequences_len(context) >= 2

        layout.separator()

        layout.operator("sequencer.effect_strip_add", text="Multicam Selector", icon='SEQ_MULTICAM').type = 'MULTICAM'

        layout.separator()

        col = layout.column()
        col.operator("sequencer.effect_strip_add", text="Transform", icon='TRANSFORM_MOVE').type = 'TRANSFORM'
        col.operator("sequencer.effect_strip_add", text="Speed Control", icon='NODE_CURVE_TIME').type = 'SPEED'

        col.separator()

        col.operator("sequencer.effect_strip_add", text="Glow", icon='LIGHT_SUN').type = 'GLOW'
        col.operator("sequencer.effect_strip_add", text="Gaussian Blur", icon='NODE_BLUR').type = 'GAUSSIAN_BLUR'
        col.enabled = selected_sequences_len(context) != 0


class SEQUENCER_MT_strip_image_transform(Menu):
    bl_label = "Image Transform"

    def draw(self, _context):
        layout = self.layout

        layout.operator("sequencer.strip_transform_fit", text="Scale To Fit").fit_method = 'FIT'
        layout.operator("sequencer.strip_transform_fit", text="Scale to Fill").fit_method = 'FILL'
        layout.operator("sequencer.strip_transform_fit", text="Stretch To Fill").fit_method = 'STRETCH'
        layout.separator()

        layout.operator("sequencer.strip_transform_clear", text="Clear Position").property = 'POSITION'
        layout.operator("sequencer.strip_transform_clear", text="Clear Scale").property = 'SCALE'
        layout.operator("sequencer.strip_transform_clear", text="Clear Rotation").property = 'ROTATION'
        layout.operator("sequencer.strip_transform_clear", text="Clear All").property = 'ALL'


class SEQUENCER_MT_strip_transform(Menu):
    bl_label = "Transform"

    def draw(self, _context):
        layout = self.layout

        layout.operator("transform.seq_slide", text="Move", icon = "TRANSFORM_MOVE")
        layout.operator("transform.transform", text="Move/Extend from Current Frame", icon = "SEQ_MOVE_EXTEND").mode = 'TIME_EXTEND'
        layout.operator("sequencer.slip", text="Slip Strip Contents", icon = "SEQ_SLIP_CONTENTS")

        layout.separator()
        layout.operator("sequencer.swap", text="Swap Strip Left", icon = "SEQ_SWAP_LEFT").side = 'LEFT'
        layout.operator("sequencer.swap", text="Swap Strip Right", icon = "SEQ_SWAP_RIGHT").side = 'RIGHT'

        layout.separator()
        layout.operator("sequencer.gap_remove", icon = "SEQ_REMOVE_GAPS").all = False
        layout.operator("sequencer.gap_insert", icon = "SEQ_INSERT_GAPS")


class SEQUENCER_MT_strip_input(Menu):
    bl_label = "Inputs"

    def draw(self, context):
        layout = self.layout
        strip = act_strip(context)

        layout.operator("sequencer.reload", text="Reload Strips", icon = "FILE_REFRESH")
        layout.operator("sequencer.reload", text="Reload Strips and Adjust Length", icon = "FILE_REFRESH").adjust_length = True
        prop = layout.operator("sequencer.change_path", text="Change Path/Files", icon = "FILE_MOVIE")
        layout.operator("sequencer.swap_data", text="Swap Data", icon = "SWAP")

        if strip:
            strip_type = strip.type

            if strip_type == 'IMAGE':
                prop.filter_image = True
            elif strip_type == 'MOVIE':
                prop.filter_movie = True
            elif strip_type == 'SOUND':
                prop.filter_sound = True


class SEQUENCER_MT_strip_lock_mute(Menu):
    bl_label = "Lock/Mute"

    def draw(self, _context):
        layout = self.layout

        layout.operator("sequencer.lock", icon='LOCKED')
        layout.operator("sequencer.unlock", icon='UNLOCKED')

        layout.separator()

        layout.operator("sequencer.mute", icon='HIDE_ON').unselected = False
        layout.operator("sequencer.unmute", icon='HIDE_OFF').unselected = False
        layout.operator("sequencer.mute", text="Mute Unselected Strips", icon='HIDE_UNSELECTED').unselected = True
        layout.operator("sequencer.unmute", text="Unmute Deselected Strips", icon='SHOW_UNSELECTED').unselected = True


class SEQUENCER_MT_strip_effect(Menu):
    bl_label = "Effect Strip"

    def draw(self, _context):
        layout = self.layout

        layout.operator_menu_enum("sequencer.change_effect_input", "swap")
        layout.operator_menu_enum("sequencer.change_effect_type", "type")
        layout.operator("sequencer.reassign_inputs", icon='RANDOMIZE_TRANSFORM')
        layout.operator("sequencer.swap_inputs", icon='RANDOMIZE')


class SEQUENCER_MT_strip_movie(Menu):
    bl_label = "Movie Strip"

    def draw(self, _context):
        layout = self.layout

        layout.operator("sequencer.rendersize", icon='RENDER_REGION')
        layout.operator("sequencer.deinterlace_selected_movies", icon='SEQ_DEINTERLACE')


class SEQUENCER_MT_strip(Menu):
    bl_label = "Strip"

    def draw(self, context):
        layout = self.layout

        layout.operator_context = 'INVOKE_REGION_WIN'

        layout.separator()
        layout.menu("SEQUENCER_MT_strip_transform")
        layout.menu("SEQUENCER_MT_strip_image_transform")
        layout.operator("sequencer.snap", icon = "SEQ_SNAP_STRIP")
        layout.operator("sequencer.offset_clear", icon = "SEQ_CLEAR_OFFSET")

        layout.separator()
        layout.operator("sequencer.split", text="Split", icon='CUT').type = 'SOFT'
        layout.operator("sequencer.split", text="Hold Split", icon='CUT').type = 'HARD'

        layout.separator()
        layout.operator("sequencer.copy", text="Copy", icon='COPYDOWN')
        layout.operator("sequencer.paste", text="Paste", icon='PASTEDOWN')
        layout.operator("sequencer.duplicate_move", icon='DUPLICATE')
        layout.operator("sequencer.delete", text="Delete", icon='DELETE')

        strip = act_strip(context)

        if strip:
            strip_type = strip.type

            if strip_type != 'SOUND':
                layout.separator()
                layout.operator_menu_enum("sequencer.strip_modifier_add", "type", text="Add Strip Modifier")
                layout.operator("sequencer.strip_modifier_copy", text="Copy Modifiers to Selection", icon='COPYDOWN')

            if strip_type in {
                    'CROSS', 'ADD', 'SUBTRACT', 'ALPHA_OVER', 'ALPHA_UNDER',
                    'GAMMA_CROSS', 'MULTIPLY', 'OVER_DROP', 'WIPE', 'GLOW',
                    'TRANSFORM', 'COLOR', 'SPEED', 'MULTICAM', 'ADJUSTMENT',
                    'GAUSSIAN_BLUR',
            }:
                layout.separator()
                layout.menu("SEQUENCER_MT_strip_effect")
            elif strip_type == 'MOVIE':
                layout.separator()
                layout.menu("SEQUENCER_MT_strip_movie")
            elif strip_type == 'IMAGE':
                layout.separator()
                layout.operator("sequencer.rendersize", icon='RENDER_REGION')
                layout.operator("sequencer.images_separate", icon='SEPARATE')
            elif strip_type == 'TEXT':
                layout.separator()
                layout.menu("SEQUENCER_MT_strip_effect")
            elif strip_type == 'META':
                layout.separator()
                layout.operator("sequencer.meta_make", icon='ADD_METASTRIP')
                layout.operator("sequencer.meta_separate", icon='REMOVE_METASTRIP')
                layout.operator("sequencer.meta_toggle", text="Toggle Meta", icon='TOGGLE_META')
            if strip_type != 'META':
                layout.separator()
                layout.operator("sequencer.meta_make", icon='ADD_METASTRIP')
                layout.operator("sequencer.meta_toggle", text="Toggle Meta", icon='TOGGLE_META')

        layout.separator()
        layout.menu("SEQUENCER_MT_strip_lock_mute")

        layout.separator()
        layout.menu("SEQUENCER_MT_strip_input")


class SEQUENCER_MT_context_menu(Menu):
    bl_label = "Sequencer Context Menu"

    def draw(self, context):
        layout = self.layout

        layout.operator_context = 'INVOKE_REGION_WIN'

        layout.operator("sequencer.split", text="Split", icon='CUT').type = 'SOFT'

        layout.separator()

        layout.operator("sequencer.copy", text="Copy", icon='COPYDOWN')
        layout.operator("sequencer.paste", text="Paste", icon='PASTEDOWN')
        layout.operator("sequencer.duplicate_move", icon='DUPLICATE')
        props = layout.operator("wm.call_panel", text="Rename", icon = "RENAME")
        props.name = "TOPBAR_PT_name"
        props.keep_open = False
        layout.operator("sequencer.delete", text="Delete", icon='DELETE')

        layout.separator()

        layout.operator("sequencer.slip", text="Slip Strip Contents", icon = "SEQ_SLIP_CONTENTS")
        layout.operator("sequencer.snap", icon = "SEQ_SNAP_STRIP")

        layout.separator()

        layout.operator("sequencer.set_range_to_strips", text="Set Preview Range to Strips", icon = "PREVIEW_RANGE").preview = True

        layout.separator()

        layout.operator("sequencer.gap_remove", icon = "SEQ_REMOVE_GAPS").all = False
        layout.operator("sequencer.gap_insert", icon = "SEQ_INSERT_GAPS")

        layout.separator()

        strip = act_strip(context)

        if strip:
            strip_type = strip.type
            selected_sequences_count = selected_sequences_len(context)

            if strip_type != 'SOUND':
                layout.separator()
                layout.operator_menu_enum("sequencer.strip_modifier_add", "type", text="Add Modifier")
                layout.operator("sequencer.strip_modifier_copy", text="Copy Modifiers to Selection", icon='COPYDOWN')

                if selected_sequences_count >= 2:
                    layout.separator()
                    col = layout.column()
                    col.menu("SEQUENCER_MT_add_transitions", text="Add Transition")

            elif selected_sequences_count >= 2:
                layout.separator()
                layout.operator("sequencer.crossfade_sounds", text="Crossfade Sounds", icon='SPEAKER')

            if selected_sequences_count >= 1:
                col = layout.column()
                col.operator_menu_enum("sequencer.fades_add", "type", text="Fade")
                layout.operator("sequencer.fades_clear", text="Clear Fade", icon="CLEAR")

            if strip_type in {
                    'CROSS', 'ADD', 'SUBTRACT', 'ALPHA_OVER', 'ALPHA_UNDER',
                    'GAMMA_CROSS', 'MULTIPLY', 'OVER_DROP', 'WIPE', 'GLOW',
                    'TRANSFORM', 'COLOR', 'SPEED', 'MULTICAM', 'ADJUSTMENT',
                    'GAUSSIAN_BLUR',
            }:
                layout.separator()
                layout.menu("SEQUENCER_MT_strip_effect")
            elif strip_type == 'MOVIE':
                layout.separator()
                layout.menu("SEQUENCER_MT_strip_movie")
            elif strip_type == 'IMAGE':
                layout.separator()
                layout.operator("sequencer.rendersize", icon='RENDER_REGION')
                layout.operator("sequencer.images_separate", icon='SEPARATE')
            elif strip_type == 'TEXT':
                layout.separator()
                layout.menu("SEQUENCER_MT_strip_effect")
            elif strip_type == 'META':
                layout.separator()
                layout.operator("sequencer.meta_make", icon='ADD_METASTRIP')
                layout.operator("sequencer.meta_separate", icon='REMOVE_METASTRIP')
                layout.operator("sequencer.meta_toggle", text="Toggle Meta", icon='TOGGLE_META')
            if strip_type != 'META':
                layout.separator()
                layout.operator("sequencer.meta_make", icon='ADD_METASTRIP')
                layout.operator("sequencer.meta_toggle", text="Toggle Meta", icon='TOGGLE_META')

        layout.separator()

        layout.menu("SEQUENCER_MT_strip_lock_mute")


class SequencerButtonsPanel:
    bl_space_type = 'SEQUENCE_EDITOR'
    bl_region_type = 'UI'

    @staticmethod
    def has_sequencer(context):
        return (context.space_data.view_type in {'SEQUENCER', 'SEQUENCER_PREVIEW'})

    @classmethod
    def poll(cls, context):
        return cls.has_sequencer(context) and (act_strip(context) is not None)


class SequencerButtonsPanel_Output:
    bl_space_type = 'SEQUENCE_EDITOR'
    bl_region_type = 'UI'

    @staticmethod
    def has_preview(context):
        st = context.space_data
        return (st.view_type in {'PREVIEW', 'SEQUENCER_PREVIEW'}) or st.show_backdrop

    @classmethod
    def poll(cls, context):
        return cls.has_preview(context)


class SEQUENCER_PT_strip(SequencerButtonsPanel, Panel):
    bl_label = ""
    bl_options = {'HIDE_HEADER'}
    bl_category = "Strip"

    def draw(self, context):
        layout = self.layout
        strip = act_strip(context)
        strip_type = strip.type

        if strip_type in {
                'ADD', 'SUBTRACT', 'ALPHA_OVER', 'ALPHA_UNDER', 'MULTIPLY',
                'OVER_DROP', 'GLOW', 'TRANSFORM', 'SPEED', 'MULTICAM',
                'GAUSSIAN_BLUR', 'COLORMIX',
        }:
            icon_header = 'SHADERFX'
        elif strip_type in {
                'CROSS', 'GAMMA_CROSS', 'WIPE',
        }:
            icon_header = 'ARROW_LEFTRIGHT'
        elif strip_type == 'SCENE':
            icon_header = 'SCENE_DATA'
        elif strip_type == 'MOVIECLIP':
            icon_header = 'TRACKER'
        elif strip_type == 'MASK':
            icon_header = 'MOD_MASK'
        elif strip_type == 'MOVIE':
            icon_header = 'FILE_MOVIE'
        elif strip_type == 'SOUND':
            icon_header = 'FILE_SOUND'
        elif strip_type == 'IMAGE':
            icon_header = 'FILE_IMAGE'
        elif strip_type == 'COLOR':
            icon_header = 'COLOR'
        elif strip_type == 'TEXT':
            icon_header = 'FONT_DATA'
        elif strip_type == 'ADJUSTMENT':
            icon_header = 'COLOR'
        elif strip_type == 'META':
            icon_header = 'SEQ_STRIP_META'
        else:
            icon_header = 'SEQ_SEQUENCER'

        row = layout.row()
        row.label(text="", icon=icon_header)
        row.prop(strip, "name", text="")
        row.prop(strip, "mute", toggle=True, icon_only=True, emboss=False)


class SEQUENCER_PT_adjust_crop(SequencerButtonsPanel, Panel):
    bl_label = "Crop"
    bl_options = {'DEFAULT_CLOSED'}
    bl_category = "Strip"

    @classmethod
    def poll(cls, context):
        if not cls.has_sequencer(context):
            return False

        strip = act_strip(context)
        if not strip:
            return False

        strip = act_strip(context)
        return strip.type != 'SOUND'

    def draw(self, context):
        strip = act_strip(context)
        layout = self.layout
        layout.use_property_split = True
        layout.active = not strip.mute

        col = layout.column(align=True)
        col.prop(strip.crop, "min_x")
        col.prop(strip.crop, "max_x")
        col.prop(strip.crop, "max_y")
        col.prop(strip.crop, "min_y")


class SEQUENCER_PT_effect(SequencerButtonsPanel, Panel):
    bl_label = "Effect Strip"
    bl_category = "Strip"

    @classmethod
    def poll(cls, context):
        if not cls.has_sequencer(context):
            return False

        strip = act_strip(context)
        if not strip:
            return False

        return strip.type in {
            'ADD', 'SUBTRACT', 'ALPHA_OVER', 'ALPHA_UNDER',
            'CROSS', 'GAMMA_CROSS', 'MULTIPLY', 'OVER_DROP',
            'WIPE', 'GLOW', 'TRANSFORM', 'COLOR', 'SPEED',
            'MULTICAM', 'GAUSSIAN_BLUR', 'TEXT', 'COLORMIX'
        }

    def draw(self, context):
        layout = self.layout
        layout.use_property_split = True
        layout.use_property_decorate = False

        strip = act_strip(context)

        layout.active = not strip.mute

        if strip.input_count > 0:
            col = layout.column()
            row = col.row()
            row.prop(strip, "input_1")

            if strip.input_count > 1:
                row.operator("sequencer.swap_inputs", text="", icon='SORT_ASC')
                row = col.row()
                row.prop(strip, "input_2")
                row.operator("sequencer.swap_inputs", text="", icon='SORT_DESC')

        strip_type = strip.type

        if strip_type == 'COLOR':
            layout.template_color_picker(strip, "color", value_slider=True, cubic=True)
            layout.prop(strip, "color", text="")

        elif strip_type == 'WIPE':
            col = layout.column()
            col.prop(strip, "transition_type")
            col.alignment = 'RIGHT'
            col.row().prop(strip, "direction", expand=True)

            col = layout.column()
            col.prop(strip, "blur_width", slider=True)
            if strip.transition_type in {'SINGLE', 'DOUBLE'}:
                col.prop(strip, "angle")

        elif strip_type == 'GLOW':
            flow = layout.column_flow()
            flow.prop(strip, "threshold", slider=True)
            flow.prop(strip, "clamp", slider=True)
            flow.prop(strip, "boost_factor")
            flow.prop(strip, "blur_radius")
            flow.prop(strip, "quality", slider=True)
            flow.use_property_split = False
            flow.prop(strip, "use_only_boost")

        elif strip_type == 'SPEED':
            layout.use_property_split = False
            layout.prop(strip, "use_default_fade", text="Stretch to Input Strip Length")
            layout.use_property_split = True
            if not strip.use_default_fade:
                layout.use_property_split = False
                layout.prop(strip, "use_as_speed")
                layout.use_property_split = True
                if strip.use_as_speed:
                    layout.prop(strip, "speed_factor")
                else:
                    layout.prop(strip, "speed_factor", text="Frame Number")
                    layout.use_property_split = False
                    layout.prop(strip, "use_scale_to_length")

        elif strip_type == 'TRANSFORM':
            col = layout.column()

            col.prop(strip, "interpolation")
            col.prop(strip, "translation_unit")
            col = layout.column(align=True)
            col.prop(strip, "translate_start_x", text="Position X")
            col.prop(strip, "translate_start_y", text="Y")

            col.separator()

            colsub = col.column(align=True)
            colsub.use_property_split = False
            colsub.prop(strip, "use_uniform_scale")

            if strip.use_uniform_scale:
                colsub = col.column(align=True)
                colsub.prop(strip, "scale_start_x", text="Scale")
            else:
                col.prop(strip, "scale_start_x", text="Scale X")
                col.prop(strip, "scale_start_y", text="Y")

            col = layout.column(align=True)
            col.prop(strip, "rotation_start", text="Rotation")

        elif strip_type == 'MULTICAM':
            col = layout.column(align=True)
            strip_channel = strip.channel

            col.prop(strip, "multicam_source", text="Source Channel")

            # The multicam strip needs at least 2 strips to be useful
            if strip_channel > 2:
                BT_ROW = 4
                col.label(text="Cut to")
                row = col.row()

                for i in range(1, strip_channel):
                    if (i % BT_ROW) == 1:
                        row = col.row(align=True)

                    # Workaround - .enabled has to have a separate UI block to work
                    if i == strip.multicam_source:
                        sub = row.row(align=True)
                        sub.enabled = False
                        sub.operator("sequencer.split_multicam", text="%d" % i).camera = i
                    else:
                        sub_1 = row.row(align=True)
                        sub_1.enabled = True
                        sub_1.operator("sequencer.split_multicam", text="%d" % i).camera = i

                if strip.channel > BT_ROW and (strip_channel - 1) % BT_ROW:
                    for i in range(strip.channel, strip_channel + ((BT_ROW + 1 - strip_channel) % BT_ROW)):
                        row.label(text="")
            else:
                col.separator()
                col.label(text="Two or more channels are needed below this strip", icon='INFO')

        elif strip_type == 'TEXT':
            layout = self.layout
            col = layout.column()
            col.scale_x = 1.3
            col.scale_y = 1.3
            col.use_property_split = False
            col.prop(strip, "text", text="")
            col.use_property_split = True
            layout.prop(strip, "wrap_width", text="Wrap Width")

        col = layout.column(align=True)
        if strip_type == 'SPEED':
            col.use_property_split = True
            col.prop(strip, "multiply_speed")
            col.use_property_split = False
            col.prop(strip, "use_frame_interpolate")

        elif strip_type in {'CROSS', 'GAMMA_CROSS', 'WIPE', 'ALPHA_OVER', 'ALPHA_UNDER', 'OVER_DROP'}:
            col.use_property_split = False
            col.prop(strip, "use_default_fade", text="Default Fade")
            col.use_property_split = True
            if not strip.use_default_fade:
                col.prop(strip, "effect_fader", text="Effect Fader")
        elif strip_type == 'GAUSSIAN_BLUR':
            col = layout.column(align=True)
            col.prop(strip, "size_x", text="Size X")
            col.prop(strip, "size_y", text="Y")
        elif strip_type == 'COLORMIX':
            layout.prop(strip, "blend_effect", text="Blend Mode")
            row = layout.row(align=True)
            row.prop(strip, "factor", slider=True)


class SEQUENCER_PT_effect_text_layout(SequencerButtonsPanel, Panel):
    bl_label = "Layout"
    bl_parent_id = "SEQUENCER_PT_effect"
    bl_category = "Strip"

    @classmethod
    def poll(cls, context):
        strip = act_strip(context)
        return strip.type == 'TEXT'

    def draw(self, context):
        strip = act_strip(context)
        layout = self.layout
        layout.use_property_split = True
        col = layout.column()
        col.prop(strip, "location", text="Location")
        col.prop(strip, "align_x", text="Anchor X")
        col.prop(strip, "align_y", text="Y")


class SEQUENCER_PT_effect_text_style(SequencerButtonsPanel, Panel):
    bl_label = "Style"
    bl_parent_id = "SEQUENCER_PT_effect"
    bl_category = "Strip"

    @classmethod
    def poll(cls, context):
        strip = act_strip(context)
        return strip.type == 'TEXT'

    def draw(self, context):
        strip = act_strip(context)
        layout = self.layout
        layout.use_property_split = True
        col = layout.column()

        row = col.row(align=True)
        row.use_property_decorate = False
        row.template_ID(strip, "font", open="font.open", unlink="font.unlink")
        row.prop(strip, "use_bold", text="", icon="BOLD")
        row.prop(strip, "use_italic", text="", icon="ITALIC")

        col = layout.column()
        split = col.split(factor=.4, align=True)
        split.label(text="Size")
        split.prop(strip, "font_size", text="")

        split = col.split(factor=.4, align=True)
        split.label(text="Color")
        split.prop(strip, "color", text="")

        split = col.split(factor=.4, align=True)
        row = split.row()
        row.use_property_decorate = False
        row.use_property_split = False
        row = row.prop(strip, "use_shadow", text="Shadow")
        if (strip.use_shadow and (not strip.mute)):
            split.prop(strip, "shadow_color", text="")
        else:
            split.label(icon='DISCLOSURE_TRI_RIGHT')

        split = col.split(factor=.4, align=True)
        col = split.column(align=True)
        col.use_property_decorate = False
        col.use_property_split = False
        col.prop(strip, "use_box", text="Box")

        sub = split.column()
        if (strip.use_box and (not strip.mute)):
            sub.prop(strip, "box_color", text="")
            row = col.row()
            row.separator()
            row.label(text="Box Margin")
            sub.prop(strip, "box_margin", text="")
        else:
            sub.label(icon='DISCLOSURE_TRI_RIGHT')


class SEQUENCER_PT_source(SequencerButtonsPanel, Panel):
    bl_label = "Source"
    bl_options = {'DEFAULT_CLOSED'}
    bl_category = "Strip"

    @classmethod
    def poll(cls, context):
        if not cls.has_sequencer(context):
            return False

        strip = act_strip(context)
        if not strip:
            return False

        return strip.type in {'MOVIE', 'IMAGE', 'SOUND'}

    def draw(self, context):
        layout = self.layout
        layout.use_property_split = True
        layout.use_property_decorate = False

        scene = context.scene
        strip = act_strip(context)
        strip_type = strip.type

        layout.active = not strip.mute

        # Draw a filename if we have one.
        if strip_type == 'SOUND':
            sound = strip.sound
            layout.template_ID(strip, "sound", open="sound.open")
            if sound is not None:

                col = layout.column()
                col.prop(sound, "filepath", text="")

                col.alignment = 'RIGHT'
                sub = col.column(align=True)
                split = sub.split(factor=0.5, align=True)
                split.alignment = 'RIGHT'
                if sound.packed_file:
                    split.label(text="Unpack")
                    split.operator("sound.unpack", icon='PACKAGE', text="")
                else:
                    split.label(text="Pack")
                    split.operator("sound.pack", icon='UGLYPACKAGE', text="")

                layout.use_property_split = False
                layout.prop(sound, "use_memory_cache")
        else:
            if strip_type == 'IMAGE':
                col = layout.column()
                col.prop(strip, "directory", text="")

                # Current element for the filename.
                elem = strip.strip_elem_from_frame(scene.frame_current)
                if elem:
                    col.prop(elem, "filename", text="")  # strip.elements[0] could be a fallback

                col.prop(strip.colorspace_settings, "name", text="Color Space")

                col.prop(strip, "alpha_mode", text="Alpha")
                sub = col.column(align=True)
                sub.operator("sequencer.change_path", text="Change Data/Files", icon='FILEBROWSER').filter_image = True
            else:  # elif strip_type == 'MOVIE':
                elem = strip.elements[0]

                col = layout.column()
                col.prop(strip, "filepath", text="")
                col.prop(strip.colorspace_settings, "name", text="Color Space")
                col.prop(strip, "mpeg_preseek")
                col.prop(strip, "stream_index")

                col.use_property_split = False
                col.prop(strip, "use_deinterlace")
                col.use_property_split = True

            if scene.render.use_multiview:
                layout.prop(strip, "use_multiview")

                col = layout.column()
                col.active = strip.use_multiview

                col.row().prop(strip, "views_format", expand=True)

            box = col.box()
            box.active = strip.views_format == 'STEREO_3D'
            box.template_image_stereo_3d(strip.stereo_3d_format)

            # Resolution.
            col = layout.column(align=True)
            col = col.box()
            split = col.split(factor=0.5, align=False)
            split.alignment = 'RIGHT'
            split.label(text="Resolution")
            size = (elem.orig_width, elem.orig_height) if elem else (0, 0)
            if size[0] and size[1]:
                split.alignment = 'LEFT'
                split.label(text="%dx%d" % size, translate=False)
            else:
                split.label(text="None")


class SEQUENCER_PT_scene(SequencerButtonsPanel, Panel):
    bl_label = "Scene"
    bl_category = "Strip"

    @classmethod
    def poll(cls, context):
        if not cls.has_sequencer(context):
            return False

        strip = act_strip(context)
        if not strip:
            return False

        return (strip.type == 'SCENE')

    def draw(self, context):
        strip = act_strip(context)
        scene = strip.scene

        layout = self.layout
        layout.use_property_split = True
        layout.use_property_decorate = False
        layout.active = not strip.mute

        layout.template_ID(strip, "scene", text="Scene")
        layout.prop(strip, "scene_input", text="Input")

        if strip.scene_input == 'CAMERA':
            layout.template_ID(strip, "scene_camera", text="Camera")

        if scene:
            # Build a manual split layout as a hack to get proper alignment with the rest of the buttons.
            sub = layout.row(align=True)
            sub.use_property_decorate = True
            split = sub.split(factor=0.4, align=True)
            split.alignment = 'RIGHT'
            split.label(text="Volume")
            split.prop(scene, "audio_volume", text="")
            sub.use_property_decorate = False

        if strip.scene_input == 'CAMERA':
<<<<<<< HEAD
            layout = layout.column(align = True)
            layout.label(text = "Show")
            layout.use_property_split = False
            row = layout.row()
            row.separator()
            row.prop(strip, "use_grease_pencil", text="Grease Pencil")
=======
            layout = layout.column(heading="Show")
            layout.prop(strip, "use_annotations", text="Annotations")
>>>>>>> 3557b521
            if scene:
                # Warning, this is not a good convention to follow.
                # Expose here because setting the alpha from the 'Render' menu is very inconvenient.
                row = layout.row()
                row.separator()
                row.prop(scene.render, "film_transparent")


class SEQUENCER_PT_mask(SequencerButtonsPanel, Panel):
    bl_label = "Mask"
    bl_category = "Strip"

    @classmethod
    def poll(cls, context):
        if not cls.has_sequencer(context):
            return False

        strip = act_strip(context)
        if not strip:
            return False

        return (strip.type == 'MASK')

    def draw(self, context):
        layout = self.layout
        layout.use_property_split = True

        strip = act_strip(context)

        layout.active = not strip.mute

        layout.template_ID(strip, "mask")

        mask = strip.mask

        if mask:
            sta = mask.frame_start
            end = mask.frame_end
            layout.label(text=iface_("Original frame range: %d-%d (%d)") % (sta, end, end - sta + 1), translate=False)


class SEQUENCER_PT_time(SequencerButtonsPanel, Panel):
    bl_label = "Time"
    bl_options = {'DEFAULT_CLOSED'}
    bl_category = "Strip"

    @classmethod
    def poll(cls, context):
        if not cls.has_sequencer(context):
            return False

        strip = act_strip(context)
        if not strip:
            return False

        return strip.type

    def draw_header_preset(self, context):
        layout = self.layout
        layout.alignment = 'RIGHT'
        strip = act_strip(context)

        layout.prop(strip, "lock", text="", icon_only=True, emboss=False)

    def draw(self, context):
        from bpy.utils import smpte_from_frame

        layout = self.layout
        layout.use_property_split = False
        layout.use_property_decorate = False

        scene = context.scene
        frame_current = scene.frame_current
        strip = act_strip(context)

        is_effect = isinstance(strip, bpy.types.EffectSequence)

        # Get once.
        frame_start = strip.frame_start
        frame_final_start = strip.frame_final_start
        frame_final_end = strip.frame_final_end
        frame_final_duration = strip.frame_final_duration
        frame_offset_start = strip.frame_offset_start
        frame_offset_end = strip.frame_offset_end

        length_list = (
            str(frame_start),
            str(frame_final_end),
            str(frame_final_duration),
            str(frame_offset_start),
            str(frame_offset_end),
        )

        if not is_effect:
            length_list = length_list + (
                str(strip.animation_offset_start),
                str(strip.animation_offset_end),
            )

        max_length = max(len(x) for x in length_list)
        max_factor = (1.9 - max_length) / 30

        layout.enabled = not strip.lock
        layout.active = not strip.mute

        sub = layout.row(align=True)
        split = sub.split(factor=0.5 + max_factor)
        split.alignment = 'RIGHT'
        split.label(text="Channel")
        split.prop(strip, "channel", text="")

        sub = layout.column(align=True)
        split = sub.split(factor=0.5 + max_factor, align=True)
        split.alignment = 'RIGHT'
        split.label(text="Start")
        split.prop(strip, "frame_start", text=smpte_from_frame(frame_start))

        split = sub.split(factor=0.5 + max_factor, align=True)
        split.alignment = 'RIGHT'
        split.label(text="Duration")
        split.prop(strip, "frame_final_duration", text=smpte_from_frame(frame_final_duration))

        # Use label, editing this value from the UI allows negative values,
        # users can adjust duration.
        split = sub.split(factor=0.5 + max_factor, align=True)
        split.alignment = 'RIGHT'
        split.label(text="End")
        split = split.split(factor=0.8 + max_factor, align=True)
        split.label(text="%14s" % smpte_from_frame(frame_final_end))
        split.alignment = 'RIGHT'
        split.label(text=str(frame_final_end) + " ")

        if not is_effect:

            layout.alignment = 'RIGHT'
            sub = layout.column(align=True)

            split = sub.split(factor=0.5 + max_factor, align=True)
            split.alignment = 'RIGHT'
            split.label(text="Strip Offset Start")
            split.prop(strip, "frame_offset_start", text=smpte_from_frame(frame_offset_start))

            split = sub.split(factor=0.5 + max_factor, align=True)
            split.alignment = 'RIGHT'
            split.label(text="End")
            split.prop(strip, "frame_offset_end", text=smpte_from_frame(frame_offset_end))

            layout.alignment = 'RIGHT'
            sub = layout.column(align=True)

            split = sub.split(factor=0.5 + max_factor, align=True)
            split.alignment = 'RIGHT'
            split.label(text="Hold Offset Start")
            split.prop(strip, "animation_offset_start", text=smpte_from_frame(strip.animation_offset_start))

            split = sub.split(factor=0.5 + max_factor, align=True)
            split.alignment = 'RIGHT'
            split.label(text="End")
            split.prop(strip, "animation_offset_end", text=smpte_from_frame(strip.animation_offset_end))

        col = layout.column(align=True)
        col = col.box()
        col.active = (
            (frame_current >= frame_final_start) and
            (frame_current <= frame_final_start + frame_final_duration)
        )

        split = col.split(factor=0.5 + max_factor, align=True)
        split.alignment = 'RIGHT'
        split.label(text="Current Frame")
        split = split.split(factor=0.8 + max_factor, align=True)
        frame_display = frame_current - frame_final_start
        split.label(text="%14s" % smpte_from_frame(frame_display))
        split.alignment = 'RIGHT'
        split.label(text=str(frame_display) + " ")

        if strip.type == 'SCENE':
            scene = strip.scene

            if scene:
                sta = scene.frame_start
                end = scene.frame_end
                split = col.split(factor=0.5 + max_factor)
                split.alignment = 'RIGHT'
                split.label(text="Original Frame Range")
                split.alignment = 'LEFT'
                split.label(text="%d-%d (%d)" % (sta, end, end - sta + 1), translate=False)


class SEQUENCER_PT_adjust_sound(SequencerButtonsPanel, Panel):
    bl_label = "Sound"
    bl_category = "Strip"

    @classmethod
    def poll(cls, context):
        if not cls.has_sequencer(context):
            return False

        strip = act_strip(context)
        if not strip:
            return False

        strip = act_strip(context)
        return strip.type == 'SOUND'

    def draw(self, context):
        layout = self.layout
        layout.use_property_split = True

        st = context.space_data
        strip = act_strip(context)
        sound = strip.sound

        layout.active = not strip.mute

        col = layout.column()

        col.prop(strip, "volume", text="Volume")
        col.prop(strip, "pitch")

        col = layout.column()
        col.prop(strip, "pan")
        col.enabled = sound is not None and sound.use_mono

        if sound is not None:
            col = layout.column()
            if st.waveform_display_type == 'DEFAULT_WAVEFORMS':
                row = col.row()
                row.use_property_split = False
                row.prop(strip, "show_waveform")
                row.prop_decorator(strip, "show_waveform")
            col.use_property_split = False
            col.prop(sound, "use_mono")


class SEQUENCER_PT_adjust_comp(SequencerButtonsPanel, Panel):
    bl_label = "Compositing"
    bl_category = "Strip"

    @classmethod
    def poll(cls, context):
        if not cls.has_sequencer(context):
            return False

        strip = act_strip(context)
        if not strip:
            return False

        strip = act_strip(context)
        return strip.type != 'SOUND'

    def draw(self, context):
        layout = self.layout
        layout.use_property_split = True

        strip = act_strip(context)

        layout.active = not strip.mute

        col = layout.column()
        col.prop(strip, "blend_type", text="Blend")
        col.prop(strip, "blend_alpha", text="Opacity", slider=True)


class SEQUENCER_PT_adjust_transform(SequencerButtonsPanel, Panel):
    bl_label = "Transform"
    bl_category = "Strip"
    bl_options = {'DEFAULT_CLOSED'}

    @classmethod
    def poll(cls, context):
        if not cls.has_sequencer(context):
            return False

        strip = act_strip(context)
        if not strip:
            return False

        strip = act_strip(context)
        return strip.type != 'SOUND'

    def draw(self, context):
        strip = act_strip(context)
        layout = self.layout
        layout.use_property_split = True
        layout.active = not strip.mute

        col = layout.column(align=True)
        col.prop(strip.transform, "offset_x", text="Position X")
        col.prop(strip.transform, "offset_y", text="Y")

        col = layout.column(align=True)
        col.prop(strip.transform, "scale_x", text="Scale X")
        col.prop(strip.transform, "scale_y", text="Y")

        col = layout.column(align=True)
        col.prop(strip.transform, "rotation", text="Rotation")

        row = layout.row(heading="Mirror")
        sub = row.row(align=True)
        sub.prop(strip, "use_flip_x", text="X", toggle=True)
        sub.prop(strip, "use_flip_y", text="Y", toggle=True)


class SEQUENCER_PT_adjust_video(SequencerButtonsPanel, Panel):
    bl_label = "Video"
    bl_options = {'DEFAULT_CLOSED'}
    bl_category = "Strip"

    @classmethod
    def poll(cls, context):
        if not cls.has_sequencer(context):
            return False

        strip = act_strip(context)
        if not strip:
            return False

        return strip.type in {
            'MOVIE', 'IMAGE', 'SCENE', 'MOVIECLIP', 'MASK',
            'META', 'ADD', 'SUBTRACT', 'ALPHA_OVER',
            'ALPHA_UNDER', 'CROSS', 'GAMMA_CROSS', 'MULTIPLY',
            'OVER_DROP', 'WIPE', 'GLOW', 'TRANSFORM', 'COLOR',
            'MULTICAM', 'SPEED', 'ADJUSTMENT', 'COLORMIX'
        }

    def draw(self, context):
        layout = self.layout

        layout.use_property_split = True

        col = layout.column()

        strip = act_strip(context)

        layout.active = not strip.mute

        col.prop(strip, "strobe")

        if strip.type == 'MOVIECLIP':
            col = layout.column()
            col.label(text="Tracker")
            col = layout.column(align = True)
            row = col.row()
            row.separator()
            row.use_property_split = False
            row.prop(strip, "stabilize2d")
            row.prop_decorator(strip, "stabilize2d")

            col = layout.column()
            col.label(text="Distortion")
            col = layout.column(align = True)
            row = col.row()
            row.separator()
            row.use_property_split = False
            row.prop(strip, "undistort")
            row.prop_decorator(strip, "undistort")
            col.separator()

        row = col.row()
        row.use_property_split = False
        row.prop(strip, "use_reverse_frames")
        row.prop_decorator(strip, "use_reverse_frames")


class SEQUENCER_PT_adjust_color(SequencerButtonsPanel, Panel):
    bl_label = "Color"
    bl_options = {'DEFAULT_CLOSED'}
    bl_category = "Strip"

    @classmethod
    def poll(cls, context):
        if not cls.has_sequencer(context):
            return False

        strip = act_strip(context)
        if not strip:
            return False

        return strip.type in {
            'MOVIE', 'IMAGE', 'SCENE', 'MOVIECLIP', 'MASK',
            'META', 'ADD', 'SUBTRACT', 'ALPHA_OVER',
            'ALPHA_UNDER', 'CROSS', 'GAMMA_CROSS', 'MULTIPLY',
            'OVER_DROP', 'WIPE', 'GLOW', 'TRANSFORM', 'COLOR',
            'MULTICAM', 'SPEED', 'ADJUSTMENT', 'COLORMIX'
        }

    def draw(self, context):
        layout = self.layout
        layout.use_property_split = True

        strip = act_strip(context)

        layout.active = not strip.mute

        col = layout.column()
        col.prop(strip, "color_saturation", text="Saturation")
        col.prop(strip, "color_multiply", text="Multiply")
        row = col.row()
        row.use_property_split = False
        row.prop(strip, "use_float", text="Convert to Float")
        row.prop_decorator(strip, "use_float")


class SEQUENCER_PT_cache_settings(SequencerButtonsPanel, Panel):
    bl_label = "Cache Settings"
    bl_category = "Cache"

    @classmethod
    def poll(cls, context):
        show_developer_ui = context.preferences.view.show_developer_ui
        return cls.has_sequencer(context) and  context.scene.sequence_editor and show_developer_ui

    def draw(self, context):
        layout = self.layout
        layout.use_property_split = False
        layout.use_property_decorate = False

        ed = context.scene.sequence_editor

        col = layout.column()


        col.prop(ed, "use_cache_raw")
        col.prop(ed, "use_cache_preprocessed")
        col.prop(ed, "use_cache_composite")
        col.prop(ed, "use_cache_final")


class SEQUENCER_PT_proxy_settings(SequencerButtonsPanel, Panel):
    bl_label = "Proxy Settings"
    bl_category = "Proxy"

    @classmethod
    def poll(cls, context):
        return cls.has_sequencer(context) and context.scene.sequence_editor

    def draw(self, context):
        layout = self.layout
        layout.use_property_split = True
        layout.use_property_decorate = False

        ed = context.scene.sequence_editor
        flow = layout.column_flow()
        flow.prop(ed, "proxy_storage", text="Storage")

        if ed.proxy_storage == 'PROJECT':
            flow.prop(ed, "proxy_dir", text="Directory")

        col = layout.column()
        col.operator("sequencer.enable_proxies")
        col.operator("sequencer.rebuild_proxy", icon='LASTOPERATOR')


class SEQUENCER_PT_strip_proxy(SequencerButtonsPanel, Panel):
    bl_label = "Strip Proxy & Timecode"
    bl_category = "Proxy"

    @classmethod
    def poll(cls, context):
        if not cls.has_sequencer(context) and context.scene.sequence_editor:
            return False

        strip = act_strip(context)
        if not strip:
            return False

        return strip.type in {'MOVIE', 'IMAGE'}

    def draw_header(self, context):
        strip = act_strip(context)

        self.layout.prop(strip, "use_proxy", text="")

    def draw(self, context):
        layout = self.layout
        layout.use_property_split = False
        layout.use_property_decorate = False

        ed = context.scene.sequence_editor

        strip = act_strip(context)

        if strip.proxy:
            proxy = strip.proxy

            if ed.proxy_storage == 'PER_STRIP':
                col = layout.column(align = True)
                col.label(text = "Custom Proxy")
                row = col.row()
                row.separator()
                row.prop(proxy, "use_proxy_custom_directory")
                row = col.row()
                row.separator()
                row.prop(proxy, "use_proxy_custom_file")
                col.use_property_split = True
                if proxy.use_proxy_custom_directory and not proxy.use_proxy_custom_file:
                    col.prop(proxy, "directory")
                if proxy.use_proxy_custom_file:
                    col.prop(proxy, "filepath")

            layout.use_property_split = True
            row = layout.row(heading="Resolutions", align=True)
            row.prop(strip.proxy, "build_25", toggle=True)
            row.prop(strip.proxy, "build_50", toggle=True)
            row.prop(strip.proxy, "build_75", toggle=True)
            row.prop(strip.proxy, "build_100", toggle=True)

            layout.use_property_split = False
            layout.prop(proxy, "use_overwrite")

            layout.use_property_split = True

            col = layout.column()
            col.prop(proxy, "quality", text="Build JPEG Quality")

            if strip.type == 'MOVIE':
                col = layout.column()

                col.prop(proxy, "timecode", text="Timecode Index")


class SEQUENCER_PT_strip_cache(SequencerButtonsPanel, Panel):
    bl_label = "Strip Cache"
    bl_category = "Cache"
    bl_options = {'DEFAULT_CLOSED'}

    @classmethod
    def poll(cls, context):
        show_developer_ui = context.preferences.view.show_developer_ui
        if not cls.has_sequencer(context):
            return False
        if act_strip(context) is not None and show_developer_ui:
            return True
        return False

    def draw_header(self, context):
        strip = act_strip(context)
        self.layout.prop(strip, "override_cache_settings", text="")

    def draw(self, context):
        layout = self.layout
        layout.use_property_split = False
        layout.use_property_decorate = False

        strip = act_strip(context)
        layout.active = strip.override_cache_settings

        col = layout.column()
        col.prop(strip, "use_cache_raw")
        col.prop(strip, "use_cache_preprocessed")
        col.prop(strip, "use_cache_composite")


class SEQUENCER_PT_preview(SequencerButtonsPanel_Output, Panel):
    bl_label = "Scene Strip Display"
    bl_space_type = 'SEQUENCE_EDITOR'
    bl_region_type = 'UI'
    bl_options = {'DEFAULT_CLOSED'}
    bl_category = "View"

    def draw(self, context):
        layout = self.layout
        layout.use_property_split = True
        layout.use_property_decorate = False

        render = context.scene.render

        col = layout.column()
        col.prop(render, "sequencer_gl_preview", text="Shading")

        if render.sequencer_gl_preview in {'SOLID', 'WIREFRAME'}:
            col.use_property_split = False
            col.prop(render, "use_sequencer_override_scene_strip")


class SEQUENCER_PT_view(SequencerButtonsPanel_Output, Panel):
    bl_label = "View Settings"
    bl_category = "View"

    def draw(self, context):
        layout = self.layout
        layout.use_property_split = True
        layout.use_property_decorate = False

        st = context.space_data
        ed = context.scene.sequence_editor

        col = layout.column()

        col.prop(st, "proxy_render_size")

        col = layout.column()
        col.use_property_split = False
        prop = col.prop(st, "use_proxies")
        if st.proxy_render_size in {'NONE', 'SCENE'}:
            col.enabled = False

        col = layout.column()
        if ed:
            col.use_property_split = False
            col.prop(ed, "use_prefetch")
            col.use_property_split = True

        col.prop(st, "display_channel", text="Channel")

        if st.display_mode == 'IMAGE':
            col.prop(st, "show_overexposed")

        elif st.display_mode == 'WAVEFORM':
            col.use_property_split = False
            col.prop(st, "show_separate_color")

        if st.display_mode == 'IMAGE':
            layout.use_property_split = False
            layout.prop(st, "use_zoom_to_fit")


class SEQUENCER_PT_frame_overlay(SequencerButtonsPanel_Output, Panel):
    bl_label = "Frame Overlay"
    bl_category = "View"
    bl_options = {'DEFAULT_CLOSED'}

    @classmethod
    def poll(cls, context):
        if not context.scene.sequence_editor:
            return False
        return SequencerButtonsPanel_Output.poll(context)

    def draw_header(self, context):
        scene = context.scene
        ed = scene.sequence_editor

        self.layout.prop(ed, "show_overlay", text="")

    def draw(self, context):
        layout = self.layout

        layout.operator_context = 'INVOKE_REGION_PREVIEW'
        layout.operator("sequencer.view_ghost_border", text="Set Overlay Region")
        layout.operator_context = 'INVOKE_DEFAULT'

        layout.use_property_split = True
        layout.use_property_decorate = False

        st = context.space_data
        scene = context.scene
        ed = scene.sequence_editor

        layout.active = ed.show_overlay

        col = layout.column()
        col.prop(ed, "overlay_frame", text="Frame Offset")
        col.prop(st, "overlay_type")
        col.use_property_split = False
        col.prop(ed, "use_overlay_lock")


class SEQUENCER_PT_view_safe_areas(SequencerButtonsPanel_Output, Panel):
    bl_label = "Safe Areas"
    bl_options = {'DEFAULT_CLOSED'}
    bl_category = "View"

    @classmethod
    def poll(cls, context):
        st = context.space_data
        is_preview = st.view_type in {'PREVIEW', 'SEQUENCER_PREVIEW'}
        return is_preview and (st.display_mode == 'IMAGE')

    def draw_header(self, context):
        st = context.space_data

        self.layout.prop(st, "show_safe_areas", text="")

    def draw(self, context):
        layout = self.layout
        layout.use_property_split = True
        st = context.space_data
        safe_data = context.scene.safe_areas

        layout.active = st.show_safe_areas

        col = layout.column()

        sub = col.column()
        sub.prop(safe_data, "title", slider=True)
        sub.prop(safe_data, "action", slider=True)


class SEQUENCER_PT_view_safe_areas_center_cut(SequencerButtonsPanel_Output, Panel):
    bl_label = "Center-Cut Safe Areas"
    bl_parent_id = "SEQUENCER_PT_view_safe_areas"
    bl_options = {'DEFAULT_CLOSED'}
    bl_category = "View"

    def draw_header(self, context):
        st = context.space_data

        layout = self.layout
        layout.active = st.show_safe_areas
        layout.prop(st, "show_safe_center", text="")

    def draw(self, context):
        layout = self.layout
        layout.use_property_split = True
        safe_data = context.scene.safe_areas
        st = context.space_data

        layout.active = st.show_safe_areas and st.show_safe_center

        col = layout.column()
        col.prop(safe_data, "title_center", slider=True)


class SEQUENCER_PT_modifiers(SequencerButtonsPanel, Panel):
    bl_label = "Modifiers"
    bl_category = "Modifiers"

    def draw(self, context):
        layout = self.layout
        layout.use_property_split = True

        strip = act_strip(context)
        ed = context.scene.sequence_editor

        row = layout.row()
        row.use_property_split = False
        row.prop(strip, "use_linear_modifiers")
        row.prop_decorator(strip, "use_linear_modifiers")

        layout.operator_menu_enum("sequencer.strip_modifier_add", "type")
        layout.operator("sequencer.strip_modifier_copy", icon='COPYDOWN')

        for mod in strip.modifiers:
            box = layout.box()

            row = box.row()
            row.use_property_decorate = False
            row.prop(mod, "show_expanded", text="", emboss=False)
            row.prop(mod, "name", text="")

            row.prop(mod, "mute", text="")
            row.use_property_decorate = True

            sub = row.row(align=True)
            props = sub.operator("sequencer.strip_modifier_move", text="", icon='TRIA_UP')
            props.name = mod.name
            props.direction = 'UP'
            props = sub.operator("sequencer.strip_modifier_move", text="", icon='TRIA_DOWN')
            props.name = mod.name
            props.direction = 'DOWN'

            row.operator("sequencer.strip_modifier_remove", text="", icon='X', emboss=False).name = mod.name

            if mod.show_expanded:
                row = box.row()
                row.prop(mod, "input_mask_type", expand=True)

                if mod.input_mask_type == 'STRIP':
                    sequences_object = ed
                    if ed.meta_stack:
                        sequences_object = ed.meta_stack[-1]
                    box.prop_search(mod, "input_mask_strip", sequences_object, "sequences", text="Mask")
                else:
                    box.prop(mod, "input_mask_id")
                    row = box.row()
                    row.prop(mod, "mask_time", expand=True)

                if mod.type == 'COLOR_BALANCE':
                    box.prop(mod, "color_multiply")
                    draw_color_balance(box, mod.color_balance)
                elif mod.type == 'CURVES':
                    box.template_curve_mapping(mod, "curve_mapping", type='COLOR', show_tone=True)
                elif mod.type == 'HUE_CORRECT':
                    box.template_curve_mapping(mod, "curve_mapping", type='HUE')
                elif mod.type == 'BRIGHT_CONTRAST':
                    col = box.column()
                    col.prop(mod, "bright")
                    col.prop(mod, "contrast")
                elif mod.type == 'WHITE_BALANCE':
                    col = box.column()
                    col.prop(mod, "white_value")
                elif mod.type == 'TONEMAP':
                    col = box.column()
                    col.prop(mod, "tonemap_type")
                    if mod.tonemap_type == 'RD_PHOTORECEPTOR':
                        col.prop(mod, "intensity")
                        col.prop(mod, "contrast")
                        col.prop(mod, "adaptation")
                        col.prop(mod, "correction")
                    elif mod.tonemap_type == 'RH_SIMPLE':
                        col.prop(mod, "key")
                        col.prop(mod, "offset")
                        col.prop(mod, "gamma")


class SEQUENCER_PT_annotation(AnnotationDataPanel, SequencerButtonsPanel_Output, Panel):
    bl_space_type = 'SEQUENCE_EDITOR'
    bl_region_type = 'UI'
    bl_category = "View"

    @staticmethod
    def has_preview(context):
        st = context.space_data
        return st.view_type in {'PREVIEW', 'SEQUENCER_PREVIEW'}

    @classmethod
    def poll(cls, context):
        return cls.has_preview(context)

    # NOTE: this is just a wrapper around the generic GP Panel
    # But, it should only show up when there are images in the preview region


class SEQUENCER_PT_annotation_onion(AnnotationOnionSkin, SequencerButtonsPanel_Output, Panel):
    bl_space_type = 'SEQUENCE_EDITOR'
    bl_region_type = 'UI'
    bl_category = "View"

    @staticmethod
    def has_preview(context):
        st = context.space_data
        return st.view_type in {'PREVIEW', 'SEQUENCER_PREVIEW'}

    @classmethod
    def poll(cls, context):
        if context.annotation_data_owner is None:
            return False
        elif type(context.annotation_data_owner) is bpy.types.Object:
            return False
        else:
            gpl = context.active_annotation_layer
            if gpl is None:
                return False

        return cls.has_preview(context)

    # NOTE: this is just a wrapper around the generic GP Panel
    # But, it should only show up when there are images in the preview region


class SEQUENCER_PT_custom_props(SequencerButtonsPanel, PropertyPanel, Panel):
    COMPAT_ENGINES = {'BLENDER_RENDER', 'BLENDER_EEVEE', 'BLENDER_WORKBENCH'}
    _context_path = "scene.sequence_editor.active_strip"
    _property_type = (bpy.types.Sequence,)
    bl_category = "Strip"


class SEQUENCER_PT_marker_options(Panel):
    bl_label = "Marker Options"
    bl_space_type = 'SEQUENCE_EDITOR'
    bl_region_type = 'UI'
    bl_category = 'View'

    @classmethod
    def poll(cls, context):
        st = context.space_data
        return st.view_type in {'SEQUENCER', 'SEQUENCER_PREVIEW'}

    def draw(self, context):
        layout = self.layout

        tool_settings = context.tool_settings
        st = context.space_data

        col = layout.column(align = True)
        col.prop(tool_settings, "lock_markers")
        col.prop(st, "use_marker_sync")


class SEQUENCER_PT_view_options(bpy.types.Panel):
    bl_label = "View Options"
    bl_category = "View"
    bl_space_type = 'SEQUENCE_EDITOR'
    bl_region_type = 'UI'

    def draw(self, context):
        layout = self.layout

        st = context.space_data
        is_preview = st.view_type in {'PREVIEW', 'SEQUENCER_PREVIEW'}
        is_sequencer_view = st.view_type in {'SEQUENCER', 'SEQUENCER_PREVIEW'}

        if is_sequencer_view:

            col = layout.column(align = True)
            if st.view_type == 'SEQUENCER':

                split = layout.split(factor = 0.6)
                col = split.column()
                col.use_property_split = False
                col.prop(st, "show_backdrop", text="Preview as Backdrop")
                col = split.column()
                if st.show_backdrop:
                    col.label(icon='DISCLOSURE_TRI_DOWN')
                else:
                    col.label(icon='DISCLOSURE_TRI_RIGHT')

            if is_preview or st.show_backdrop:
                row = layout.row()
                row.separator()
                row.prop(st, "show_transform_preview", text="Preview During Transform")

            col = layout.column(align = True)
            col.prop(st, "show_seconds")
            col.prop(st, "show_locked_time")

            layout.menu("SEQUENCER_MT_view_cache")

            layout.use_property_split = False
            layout.prop(st, "show_markers")

        if is_preview:
            layout.use_property_split = False
            if st.display_mode == 'IMAGE':
                layout.prop(st, "show_metadata")


classes = (
    ALL_MT_editormenu,
    SEQUENCER_MT_change,
    SEQUENCER_HT_tool_header,
    SEQUENCER_HT_header,
    SEQUENCER_MT_editor_menus,
    SEQUENCER_MT_range,
    SEQUENCER_MT_view,
    SEQUENCER_MT_export,
    SEQUENCER_MT_view_cache,
    SEQUENCER_MT_preview_zoom,
    SEQUENCER_MT_proxy,
    SEQUENCER_MT_select_handle,
    SEQUENCER_MT_select_channel,
    SEQUENCER_MT_select_linked,
    SEQUENCER_MT_select,
    SEQUENCER_MT_marker,
    SEQUENCER_MT_navigation,
    SEQUENCER_MT_add,
    SEQUENCER_MT_add_effect,
    SEQUENCER_MT_add_transitions,
    SEQUENCER_MT_add_empty,
    SEQUENCER_MT_strip_effect,
    SEQUENCER_MT_strip_movie,
    SEQUENCER_MT_strip,
    SEQUENCER_MT_strip_image_transform,
    SEQUENCER_MT_strip_transform,
    SEQUENCER_MT_strip_input,
    SEQUENCER_MT_strip_lock_mute,
    SEQUENCER_MT_context_menu,

    SEQUENCER_PT_active_tool,
    SEQUENCER_PT_strip,

    SEQUENCER_PT_overlay,
    SEQUENCER_PT_preview_overlay,
    SEQUENCER_PT_sequencer_overlay,

    SEQUENCER_PT_effect,
    SEQUENCER_PT_scene,
    SEQUENCER_PT_mask,
    SEQUENCER_PT_effect_text_style,
    SEQUENCER_PT_effect_text_layout,

    SEQUENCER_PT_adjust_comp,
    SEQUENCER_PT_adjust_transform,
    SEQUENCER_PT_adjust_crop,
    SEQUENCER_PT_adjust_video,
    SEQUENCER_PT_adjust_color,
    SEQUENCER_PT_adjust_sound,

    SEQUENCER_PT_time,
    SEQUENCER_PT_source,

    SEQUENCER_PT_modifiers,

    SEQUENCER_PT_cache_settings,
    SEQUENCER_PT_strip_cache,
    SEQUENCER_PT_proxy_settings,
    SEQUENCER_PT_strip_proxy,

    SEQUENCER_PT_custom_props,

    SEQUENCER_PT_view,
    SEQUENCER_PT_frame_overlay,
    SEQUENCER_PT_view_safe_areas,
    SEQUENCER_PT_view_safe_areas_center_cut,
    SEQUENCER_PT_preview,

    SEQUENCER_PT_annotation,
    SEQUENCER_PT_annotation_onion,

#BFA

    SEQUENCER_PT_marker_options,
    SEQUENCER_PT_view_options
)

if __name__ == "__main__":  # only for live edit.
    from bpy.utils import register_class
    for cls in classes:
        register_class(cls)<|MERGE_RESOLUTION|>--- conflicted
+++ resolved
@@ -1463,17 +1463,12 @@
             sub.use_property_decorate = False
 
         if strip.scene_input == 'CAMERA':
-<<<<<<< HEAD
             layout = layout.column(align = True)
             layout.label(text = "Show")
             layout.use_property_split = False
             row = layout.row()
             row.separator()
-            row.prop(strip, "use_grease_pencil", text="Grease Pencil")
-=======
-            layout = layout.column(heading="Show")
             layout.prop(strip, "use_annotations", text="Annotations")
->>>>>>> 3557b521
             if scene:
                 # Warning, this is not a good convention to follow.
                 # Expose here because setting the alpha from the 'Render' menu is very inconvenient.
