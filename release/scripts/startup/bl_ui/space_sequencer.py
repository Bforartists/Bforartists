--- conflicted
+++ resolved
@@ -291,6 +291,8 @@
             layout.separator()
 
             layout.operator("sequencer.view_all_preview", text="Fit Preview in window", icon = "VIEW_FIT")
+            if st.display_mode == 'IMAGE':
+                layout.prop(st, "zoom_to_fit", icon='VIEW_SELECTED')
 
             if is_sequencer_view:
                 layout.menu("SEQUENCER_MT_preview_zoom", text="Fractional Preview Zoom")
@@ -313,23 +315,6 @@
             layout.operator_context = 'INVOKE_REGION_WIN'
             layout.operator("sequencer.refresh_all", icon='FILE_REFRESH', text="Refresh All")
             layout.prop(st, "show_fcurves")
-<<<<<<< HEAD
-=======
-            layout.prop(st, "show_markers")
-            layout.menu("SEQUENCER_MT_view_cache", text="Show Cache")
-            layout.prop_menu_enum(st, "waveform_display_type", text="Show Waveforms")
-
-        if is_preview:
-            layout.separator()
-            if st.display_mode == 'IMAGE':
-                layout.prop(st, "zoom_to_fit")
-                layout.prop(ed, "show_overlay", text="Show Frame Overlay")
-                layout.prop(st, "show_safe_areas", text="Show Safe Areas")
-                layout.prop(st, "show_metadata", text="Show Metadata")
-                layout.prop(st, "show_annotation", text="Show Annotations")
-            elif st.display_mode == 'WAVEFORM':
-                layout.prop(st, "show_separate_color", text="Show Separate Color Channels")
->>>>>>> d5d83b71
 
         layout.separator()
 
