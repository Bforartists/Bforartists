--- conflicted
+++ resolved
@@ -169,14 +169,7 @@
 
         st = context.space_data
 
-<<<<<<< HEAD
         ALL_MT_editormenu.draw_hidden(context, layout) # bfa - show hide the editormenu
-=======
-        show_region_tool_header = st.show_region_tool_header
-
-        layout.template_header()
-
->>>>>>> bc1b23d0
         layout.prop(st, "view_type", text="")
         SEQUENCER_MT_editor_menus.draw_collapsible(context, layout)
 
@@ -430,17 +423,9 @@
                 layout.operator("view2d.zoom_border", text="Zoom Border", icon = "ZOOM_BORDER")
                 layout.menu("SEQUENCER_MT_preview_zoom")
 
-<<<<<<< HEAD
             layout.separator()
 
             layout.operator("sequencer.view_all_preview", text="Fit Preview in window", icon = "VIEW_FIT")
-=======
-            layout.prop(st, "use_zoom_to_fit")
-
-            if st.display_mode == 'WAVEFORM':
-                layout.separator()
-                layout.prop(st, "show_separate_color", text="Show Separate Color Channels")
->>>>>>> bc1b23d0
 
             layout.separator()
 
@@ -919,12 +904,15 @@
                 layout.operator("sequencer.meta_toggle", text="Toggle Meta", icon='TOGGLE_META')
 
         layout.separator()
+
         layout.menu("SEQUENCER_MT_color_tag_picker")
 
         layout.separator()
+
         layout.menu("SEQUENCER_MT_strip_lock_mute")
 
         layout.separator()
+
         layout.menu("SEQUENCER_MT_strip_input")
 
 
@@ -1018,6 +1006,7 @@
                 layout.operator("sequencer.meta_toggle", text="Toggle Meta", icon='TOGGLE_META')
 
         layout.separator()
+
         layout.menu("SEQUENCER_MT_color_tag_picker")
 
         layout.separator()
@@ -2190,6 +2179,8 @@
 
         col.prop(st, "display_channel", text="Channel")
 
+        layout.prop(st, "use_zoom_to_fit")
+
         if st.display_mode == 'IMAGE':
             col.prop(st, "show_overexposed")
 
