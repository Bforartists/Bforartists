--- conflicted
+++ resolved
@@ -445,7 +445,6 @@
         layout.operator("sequencer.select_handles", text="Both Neighbors", icon = "SELECT_HANDLE_BOTH").side = 'BOTH_NEIGHBORS'
         layout.operator("sequencer.select_handles", text="Left Neighbor", icon = "SELECT_HANDLE_LEFT").side = 'LEFT_NEIGHBOR'
         layout.operator("sequencer.select_handles", text="Right Neighbor", icon = "SELECT_HANDLE_RIGHT").side = 'RIGHT_NEIGHBOR'
-
 
 
 class SEQUENCER_MT_select_channel(Menu):
@@ -2339,12 +2338,11 @@
         layout.use_property_split = False
         layout.use_property_decorate = False
 
-<<<<<<< HEAD
         col = layout.column(align = True)
         col.label(text = "Snap to")
         row = col.row()
         row.separator()
-        row.prop(sequencer_tool_settings, "snap_to_current_frame" )
+        row.prop(sequencer_tool_settings, "snap_to_current_frame")
         row = col.row()
         row.separator()
         row.prop(sequencer_tool_settings, "snap_to_hold_offset")
@@ -2357,6 +2355,9 @@
         row = col.row()
         row.separator()
         row.prop(sequencer_tool_settings, "snap_ignore_sound",text="Sound Strips")
+
+        col = layout.column()
+        col.prop(sequencer_tool_settings, "use_snap_current_frame_to_strips")
 
 
 class SEQUENCER_PT_marker_options(Panel):
@@ -2427,18 +2428,6 @@
             layout.use_property_split = False
             if st.display_mode == 'IMAGE':
                 layout.prop(st, "show_metadata")
-=======
-        col = layout.column(heading="Snap to", align=True)
-        col.prop(sequencer_tool_settings, "snap_to_current_frame")
-        col.prop(sequencer_tool_settings, "snap_to_hold_offset")
-
-        col = layout.column(heading="Ignore", align=True)
-        col.prop(sequencer_tool_settings, "snap_ignore_muted", text="Muted Strips")
-        col.prop(sequencer_tool_settings, "snap_ignore_sound", text="Sound Strips")
-
-        col = layout.column()
-        col.prop(sequencer_tool_settings, "use_snap_current_frame_to_strips")
->>>>>>> 212bdbfa
 
 
 classes = (
