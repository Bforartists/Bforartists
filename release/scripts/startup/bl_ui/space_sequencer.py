# ##### BEGIN GPL LICENSE BLOCK #####
#
#  This program is free software; you can redistribute it and/or
#  modify it under the terms of the GNU General Public License
#  as published by the Free Software Foundation; either version 2
#  of the License, or (at your option) any later version.
#
#  This program is distributed in the hope that it will be useful,
#  but WITHOUT ANY WARRANTY; without even the implied warranty of
#  MERCHANTABILITY or FITNESS FOR A PARTICULAR PURPOSE.  See the
#  GNU General Public License for more details.
#
#  You should have received a copy of the GNU General Public License
#  along with this program; if not, write to the Free Software Foundation,
#  Inc., 51 Franklin Street, Fifth Floor, Boston, MA 02110-1301, USA.
#
# ##### END GPL LICENSE BLOCK #####

# <pep8 compliant>
import bpy
from bpy.types import (
    Header,
    Menu,
    Panel,
)
from bpy.app.translations import (
    contexts as i18n_contexts,
    pgettext_iface as iface_,
)
from bl_ui.properties_grease_pencil_common import (
    AnnotationDataPanel,
    AnnotationOnionSkin,
)
from bl_ui.space_toolsystem_common import (
    ToolActivePanelHelper,
)
from rna_prop_ui import PropertyPanel


def act_strip(context):
    try:
        return context.scene.sequence_editor.active_strip
    except AttributeError:
        return None


def selected_sequences_len(context):
    selected_sequences = getattr(context, "selected_sequences", None)
    if selected_sequences is None:
        return 0
    return len(selected_sequences)


def draw_color_balance(layout, color_balance):

    layout.use_property_split = False

    flow = layout.grid_flow(row_major=True, columns=0, even_columns=True, even_rows=False, align=False)
    col = flow.column()

    box = col.box()
    split = box.split(factor=0.35)
    col = split.column(align=True)
    col.label(text="Lift:")
    col.separator()
    col.separator()
    col.prop(color_balance, "lift", text="")
    col.prop(color_balance, "invert_lift", text="Invert", icon='ARROW_LEFTRIGHT')
    split.template_color_picker(color_balance, "lift", value_slider=True, cubic=True)

    col = flow.column()

    box = col.box()
    split = box.split(factor=0.35)
    col = split.column(align=True)
    col.label(text="Gamma:")
    col.separator()
    col.separator()
    col.prop(color_balance, "gamma", text="")
    col.prop(color_balance, "invert_gamma", text="Invert", icon='ARROW_LEFTRIGHT')
    split.template_color_picker(color_balance, "gamma", value_slider=True, lock_luminosity=True, cubic=True)

    col = flow.column()

    box = col.box()
    split = box.split(factor=0.35)
    col = split.column(align=True)
    col.label(text="Gain:")
    col.separator()
    col.separator()
    col.prop(color_balance, "gain", text="")
    col.prop(color_balance, "invert_gain", text="Invert", icon='ARROW_LEFTRIGHT')
    split.template_color_picker(color_balance, "gain", value_slider=True, lock_luminosity=True, cubic=True)


class SEQUENCER_PT_active_tool(ToolActivePanelHelper, Panel):
    bl_space_type = 'SEQUENCE_EDITOR'
    bl_region_type = 'UI'
    bl_category = "Tool"


class SEQUENCER_HT_tool_header(Header):
    bl_space_type = 'SEQUENCE_EDITOR'
    bl_region_type = 'TOOL_HEADER'

    def draw(self, context):
        layout = self.layout

        self.draw_tool_settings(context)

        # TODO: options popover.

    def draw_tool_settings(self, context):
        pass

        layout = self.layout

        # Active Tool
        # -----------
        from bl_ui.space_toolsystem_common import ToolSelectPanelHelper
        # Most callers assign the `tool` & `tool_mode`, currently the result is not used.
        """
        tool = ToolSelectPanelHelper.draw_active_tool_header(context, layout)
        tool_mode = context.mode if tool is None else tool.mode
        """
        # Only draw the header.
        ToolSelectPanelHelper.draw_active_tool_header(context, layout)


class SEQUENCER_HT_header(Header):
    bl_space_type = 'SEQUENCE_EDITOR'

    def draw(self, context):
        layout = self.layout

        st = context.space_data

        ALL_MT_editormenu.draw_hidden(context, layout) # bfa - show hide the editormenu
        layout.prop(st, "view_type", text="")
        SEQUENCER_MT_editor_menus.draw_collapsible(context, layout)

        layout.separator_spacer()

        if st.view_type in {'PREVIEW', 'SEQUENCER_PREVIEW'}:
            layout.prop(st, "display_mode", text="", icon_only=True)
            layout.prop(st, "preview_channels", text="", icon_only=True)

            gpd = context.gpencil_data
            tool_settings = context.tool_settings

            # Proportional editing
            if gpd and gpd.use_stroke_edit_mode:
                row = layout.row(align=True)
                row.prop(tool_settings, "use_proportional_edit", icon_only=True)
                if tool_settings.use_proportional_edit:
                    row.prop(tool_settings, "proportional_edit_falloff", icon_only=True)

        if st.view_type in {'SEQUENCER', 'SEQUENCER_PREVIEW'}:
            tool_settings = context.tool_settings
            row = layout.row(align=True)
            row.prop(tool_settings, "use_snap_sequencer", text="")
            sub = row.row(align=True)
            sub.popover(panel="SEQUENCER_PT_snapping", text = "")

        row = layout.row(align=True)
        row.prop(st, "show_strip_overlay", text="", icon='OVERLAY')
        sub = row.row(align=True)
        sub.popover(panel="SEQUENCER_PT_overlay", text="")
        sub.active = st.show_strip_overlay


class SEQUENCER_PT_overlay(Panel):
    bl_space_type = 'SEQUENCE_EDITOR'
    bl_region_type = 'HEADER'
    bl_label = "Overlays"
    bl_ui_units_x = 7

    def draw(self, _context):
        pass


class SEQUENCER_PT_preview_overlay(Panel):
    bl_space_type = 'SEQUENCE_EDITOR'
    bl_region_type = 'HEADER'
    bl_parent_id = 'SEQUENCER_PT_overlay'
    bl_label = "Preview Overlays"

    @classmethod
    def poll(cls, context):
        st = context.space_data
        return st.view_type in {'PREVIEW', 'SEQUENCER_PREVIEW'} and st.display_mode == 'IMAGE'

    def draw(self, context):
        ed = context.scene.sequence_editor
        st = context.space_data
        layout = self.layout

        layout.active = st.show_strip_overlay
        layout.prop(ed, "show_overlay", text="Frame Overlay")
        layout.prop(st, "show_safe_areas", text="Safe Areas")
        layout.prop(st, "show_metadata", text="Metadata")
        layout.prop(st, "show_annotation", text="Annotations")


class SEQUENCER_PT_sequencer_overlay(Panel):
    bl_space_type = 'SEQUENCE_EDITOR'
    bl_region_type = 'HEADER'
    bl_parent_id = 'SEQUENCER_PT_overlay'
    bl_label = "Sequencer Overlays"

    @classmethod
    def poll(cls, context):
        st = context.space_data
        return st.view_type in {'SEQUENCER', 'SEQUENCER_PREVIEW'}

    def draw(self, context):
        st = context.space_data
        layout = self.layout

        layout.active = st.show_strip_overlay

        layout.prop(st, "show_strip_name", text="Name")
        layout.prop(st, "show_strip_source", text="Source")
        layout.prop(st, "show_strip_duration", text="Duration")

        layout.separator()

        layout.prop(st, "show_strip_offset", text="Offsets")
        layout.prop(st, "show_fcurves", text="F-Curves")

        layout.separator()

        layout.prop_menu_enum(st, "waveform_display_type")


# bfa - show hide the editormenu
class ALL_MT_editormenu(Menu):
    bl_label = ""

    def draw(self, context):
        self.draw_menus(self.layout, context)

    @staticmethod
    def draw_menus(layout, context):

        row = layout.row(align=True)
        row.template_header() # editor type menus

class SEQUENCER_MT_editor_menus(Menu):
    bl_idname = "SEQUENCER_MT_editor_menus"
    bl_label = ""

    def draw(self, context):
        layout = self.layout
        st = context.space_data

        layout.menu("SCREEN_MT_user_menu", text = "Quick") # Quick favourites menu
        layout.menu("SEQUENCER_MT_view")
        layout.menu("SEQUENCER_MT_export")

        if st.view_type in {'SEQUENCER', 'SEQUENCER_PREVIEW'}:
            layout.menu("SEQUENCER_MT_navigation")
            layout.menu("SEQUENCER_MT_select")
            if st.show_markers:
                layout.menu("SEQUENCER_MT_marker")
            layout.menu("SEQUENCER_MT_add")
            layout.menu("SEQUENCER_MT_strip")


class SEQUENCER_MT_view_cache(Menu):
    bl_label = "Cache"

    def draw(self, context):
        layout = self.layout

        ed = context.scene.sequence_editor
        layout.prop(ed, "show_cache")
        layout.separator()

        col = layout.column()
        col.enabled = ed.show_cache

        col.prop(ed, "show_cache_final_out")
        col.prop(ed, "show_cache_raw")
        col.prop(ed, "show_cache_preprocessed")
        col.prop(ed, "show_cache_composite")


class SEQUENCER_MT_range(Menu):
    bl_label = "Range"

    def draw(self, _context):
        layout = self.layout

        layout.operator("anim.previewrange_set", text="Set Preview Range", icon = "PREVIEW_RANGE")
        layout.operator("sequencer.set_range_to_strips", text="Set Preview Range to Strips", icon = "PREVIEW_RANGE").preview = True
        layout.operator("anim.previewrange_clear", text="Clear Preview Range", icon = "CLEAR")

        layout.separator()

        layout.operator("anim.start_frame_set", text="Set Start Frame", icon = "AFTER_CURRENT_FRAME")
        layout.operator("anim.end_frame_set", text="Set End Frame", icon = "BEFORE_CURRENT_FRAME")
        layout.operator("sequencer.set_range_to_strips", text="Set Frame Range to Strips", icon = "PREVIEW_RANGE")

class SEQUENCER_MT_preview_zoom(Menu):
    bl_label = "Fractional Zoom"

    def draw(self, _context):
        layout = self.layout
        layout.operator_context = 'INVOKE_REGION_PREVIEW'

        ratios = ((1, 8), (1, 4), (1, 2), (1, 1), (2, 1), (4, 1), (8, 1))

        for i, (a, b) in enumerate(ratios):
            if i in {3, 4}:  # Draw separators around Zoom 1:1.
                layout.separator()

            layout.operator(
                "sequencer.view_zoom_ratio",
                text=iface_("Zoom %d:%d") % (a, b), icon = "ZOOM_SET",
                translate=False,
            ).ratio = a / b
        layout.operator_context = 'INVOKE_DEFAULT'


class SEQUENCER_MT_proxy(Menu):
    bl_label = "Proxy"

    def draw(self, context):
        layout = self.layout

        st = context.space_data
        col = layout.column()
        col.operator("sequencer.enable_proxies", text="Setup")
        col.operator("sequencer.rebuild_proxy", text="Rebuild")
        col.enabled = selected_sequences_len(context) >= 1
        layout.prop(st, "proxy_render_size", text="")


class SEQUENCER_MT_view(Menu):
    bl_label = "View"

    def draw(self, context):
        layout = self.layout

        st = context.space_data
        is_preview = st.view_type in {'PREVIEW', 'SEQUENCER_PREVIEW'}
        is_sequencer_view = st.view_type in {'SEQUENCER', 'SEQUENCER_PREVIEW'}

        if st.view_type == 'PREVIEW':
            # Specifying the REGION_PREVIEW context is needed in preview-only
            # mode, else the lookup for the shortcut will fail in
            # wm_keymap_item_find_props() (see T32595).
            layout.operator_context = 'INVOKE_REGION_PREVIEW'
        layout.prop(st, "show_region_ui")
        layout.prop(st, "show_region_toolbar")
        layout.operator_context = 'INVOKE_DEFAULT'

        if is_sequencer_view:
            layout.prop(st, "show_region_hud")

        layout.separator()

        layout.operator_context = 'INVOKE_REGION_WIN'
        layout.operator("view2d.zoom_in", icon = "ZOOM_IN")
        layout.operator("view2d.zoom_out", icon = "ZOOM_OUT")

        if is_sequencer_view:
            layout.operator_context = 'INVOKE_REGION_WIN'
            layout.operator("view2d.zoom_border", text = "Zoom Border", icon = "ZOOM_BORDER")

            layout.separator()

            layout.operator("sequencer.view_all", text="Frame All", icon = "VIEWALL" )
            layout.operator("sequencer.view_selected", text = "Frame Selected", icon='VIEW_SELECTED')

        if is_preview:
            layout.operator_context = 'INVOKE_REGION_PREVIEW'

            if is_sequencer_view:
                layout.menu("SEQUENCER_MT_preview_zoom", text="Fractional Preview Zoom")
            else:
                layout.operator("view2d.zoom_border", text="Zoom Border", icon = "ZOOM_BORDER")
                layout.menu("SEQUENCER_MT_preview_zoom")

            layout.separator()

            layout.operator("sequencer.view_all_preview", text="Fit Preview in window", icon = "VIEW_FIT")

            layout.separator()

            layout.menu("SEQUENCER_MT_proxy")

            layout.operator_context = 'INVOKE_DEFAULT'

        layout.separator()

        layout.operator_context = 'INVOKE_REGION_WIN'
        layout.operator("sequencer.refresh_all", icon='FILE_REFRESH', text="Refresh All")
        layout.operator_context = 'INVOKE_DEFAULT'

        layout.separator()

        layout.operator("render.opengl", text="Sequence Render Image", icon='RENDER_STILL').sequencer = True
        props = layout.operator("render.opengl", text="Sequence Render Animation", icon='RENDER_ANIMATION')
        props.animation = True
        props.sequencer = True

        layout.separator()

        # Note that the context is needed for the shortcut to display properly.
        layout.operator_context = 'INVOKE_REGION_PREVIEW' if is_preview else 'INVOKE_REGION_WIN'
        props = layout.operator(
            "wm.context_toggle_enum",
            text="Toggle Sequencer/Preview",
            icon='SEQ_SEQUENCER' if is_preview else 'SEQ_PREVIEW',
        )
        props.data_path = "space_data.view_type"
        props.value_1 = 'SEQUENCER'
        props.value_2 = 'PREVIEW'
        layout.operator_context = 'INVOKE_DEFAULT'


class SEQUENCER_MT_export(Menu):
    bl_label = "Export"

    def draw(self, context):
        layout = self.layout

        layout.operator("sequencer.export_subtitles", text="Export Subtitles", icon='EXPORT')


class SEQUENCER_MT_select_handle(Menu):
    bl_label = "Select Handle"

    def draw(self, _context):
        layout = self.layout

        layout.operator("sequencer.select_handles", text="Both", icon = "SELECT_HANDLE_BOTH").side = 'BOTH'
        layout.operator("sequencer.select_handles", text="Left", icon = "SELECT_HANDLE_LEFT").side = 'LEFT'
        layout.operator("sequencer.select_handles", text="Right", icon = "SELECT_HANDLE_RIGHT").side = 'RIGHT'

        layout.separator()

        layout.operator("sequencer.select_handles", text="Both Neighbors", icon = "SELECT_HANDLE_BOTH").side = 'BOTH_NEIGHBORS'
        layout.operator("sequencer.select_handles", text="Left Neighbor", icon = "SELECT_HANDLE_LEFT").side = 'LEFT_NEIGHBOR'
        layout.operator("sequencer.select_handles", text="Right Neighbor", icon = "SELECT_HANDLE_RIGHT").side = 'RIGHT_NEIGHBOR'


class SEQUENCER_MT_select_channel(Menu):
    bl_label = "Select Channel"

    def draw(self, _context):
        layout = self.layout

        layout.operator("sequencer.select_side", text="Left", icon = "RESTRICT_SELECT_OFF").side = 'LEFT'
        layout.operator("sequencer.select_side", text="Right", icon = "RESTRICT_SELECT_OFF").side = 'RIGHT'
        layout.separator()
        layout.operator("sequencer.select_side", text="Both Sides", icon = "RESTRICT_SELECT_OFF").side = 'BOTH'


class SEQUENCER_MT_select_linked(Menu):
    bl_label = "Select Linked"

    def draw(self, _context):
        layout = self.layout

        layout.operator("sequencer.select_linked", text="All", icon='SELECT_ALL')
        layout.operator("sequencer.select_less", text="Less", icon = "SELECTLESS")
        layout.operator("sequencer.select_more", text="More", icon = "SELECTMORE")


class SEQUENCER_MT_select(Menu):
    bl_label = "Select"

    def draw(self, _context):
        layout = self.layout

        layout.operator("sequencer.select_all", text="All", icon='SELECT_ALL').action = 'SELECT'
        layout.operator("sequencer.select_all", text="None", icon='SELECT_NONE').action = 'DESELECT'
        layout.operator("sequencer.select_all", text="Invert", icon='INVERSE').action = 'INVERT'

        layout.separator()

        layout.operator("sequencer.select_box", text="Box Select", icon='BORDER_RECT')
        props = layout.operator("sequencer.select_box", text="Box Select (Include Handles)", icon='BORDER_RECT')
        props.include_handles = True

        layout.separator()

        layout.operator_menu_enum("sequencer.select_side_of_frame", "side", text="Side of Frame")
        layout.menu("SEQUENCER_MT_select_handle", text="Handle")
        layout.menu("SEQUENCER_MT_select_channel", text="Channel")
        layout.menu("SEQUENCER_MT_select_linked", text="Linked")

        layout.separator()
        layout.operator_menu_enum("sequencer.select_grouped", "type", text="Grouped")


class SEQUENCER_MT_marker(Menu):
    bl_label = "Marker"

    def draw(self, context):
        layout = self.layout

        st = context.space_data
        is_sequencer_view = st.view_type in {'SEQUENCER', 'SEQUENCER_PREVIEW'}

        from bl_ui.space_time import marker_menu_generic
        marker_menu_generic(layout, context)


class SEQUENCER_MT_change(Menu):
    bl_label = "Change"

    def draw(self, context):
        layout = self.layout
        strip = act_strip(context)

        layout.operator_context = 'INVOKE_REGION_WIN'

        layout.operator_menu_enum("sequencer.change_effect_input", "swap")
        layout.operator_menu_enum("sequencer.change_effect_type", "type")
        prop = layout.operator("sequencer.change_path", text="Path/Files")

        if strip:
            strip_type = strip.type

            if strip_type == 'IMAGE':
                prop.filter_image = True
            elif strip_type == 'MOVIE':
                prop.filter_movie = True
            elif strip_type == 'SOUND':
                prop.filter_sound = True


class SEQUENCER_MT_navigation(Menu):
    bl_label = "Navi"

    def draw(self, _context):
        layout = self.layout

        layout.operator("screen.animation_play", icon='PLAY')

        layout.separator()

        layout.operator("sequencer.view_frame", icon = "VIEW_FRAME" )

        layout.separator()

        props = layout.operator("sequencer.strip_jump", text="Jump to Previous Strip", icon='PREVIOUSACTIVE')
        props.next = False
        props.center = False
        props = layout.operator("sequencer.strip_jump", text="Jump to Next Strip", icon='NEXTACTIVE')
        props.next = True
        props.center = False

        layout.separator()

        props = layout.operator("sequencer.strip_jump", text="Jump to Previous Strip (Center)", icon='PREVIOUSACTIVE')
        props.next = False
        props.center = True
        props = layout.operator("sequencer.strip_jump", text="Jump to Next Strip (Center)", icon='NEXTACTIVE')
        props.next = True
        props.center = True

        layout.separator()

        layout.menu("SEQUENCER_MT_range")


class SEQUENCER_MT_add(Menu):
    bl_label = "Add"
    bl_translation_context = i18n_contexts.operator_default

    def draw(self, context):

        layout = self.layout
        layout.operator_context = 'INVOKE_REGION_WIN'

        bpy_data_scenes_len = len(bpy.data.scenes)
        if bpy_data_scenes_len > 10:
            layout.operator_context = 'INVOKE_DEFAULT'
            layout.operator("sequencer.scene_strip_add", text="Scene...", icon='SCENE_DATA')
        elif bpy_data_scenes_len > 1:
            layout.operator_menu_enum("sequencer.scene_strip_add", "scene", text="Scene", icon='SCENE_DATA')
        else:
            layout.menu("SEQUENCER_MT_add_empty", text="Scene", icon='SCENE_DATA')
        del bpy_data_scenes_len

        bpy_data_movieclips_len = len(bpy.data.movieclips)
        if bpy_data_movieclips_len > 10:
            layout.operator_context = 'INVOKE_DEFAULT'
            layout.operator("sequencer.movieclip_strip_add", text="Clip...", icon='TRACKER')
        elif bpy_data_movieclips_len > 0:
            layout.operator_menu_enum("sequencer.movieclip_strip_add", "clip", text="Clip", icon='TRACKER')
        else:
            layout.menu("SEQUENCER_MT_add_empty", text="Clip", icon='TRACKER')
        del bpy_data_movieclips_len

        bpy_data_masks_len = len(bpy.data.masks)
        if bpy_data_masks_len > 10:
            layout.operator_context = 'INVOKE_DEFAULT'
            layout.operator("sequencer.mask_strip_add", text="Mask...", icon='MOD_MASK')
        elif bpy_data_masks_len > 0:
            layout.operator_menu_enum("sequencer.mask_strip_add", "mask", text="Mask", icon='MOD_MASK')
        else:
            layout.menu("SEQUENCER_MT_add_empty", text="Mask", icon='MOD_MASK')
        del bpy_data_masks_len

        layout.separator()

        layout.operator("sequencer.movie_strip_add", text="Movie", icon='FILE_MOVIE')
        layout.operator("sequencer.sound_strip_add", text="Sound", icon='FILE_SOUND')
        layout.operator("sequencer.image_strip_add", text="Image/Sequence", icon='FILE_IMAGE')

        layout.separator()

        layout.operator_context = 'INVOKE_REGION_WIN'
        layout.operator("sequencer.effect_strip_add", text="Color", icon='COLOR').type = 'COLOR'
        layout.operator("sequencer.effect_strip_add", text="Text", icon='FONT_DATA').type = 'TEXT'

        layout.separator()

        layout.operator("sequencer.effect_strip_add", text="Adjustment Layer", icon='COLOR').type = 'ADJUSTMENT'

        layout.operator_context = 'INVOKE_DEFAULT'
        layout.menu("SEQUENCER_MT_add_effect", icon='SHADERFX')

        col = layout.column()
        col.menu("SEQUENCER_MT_add_transitions", icon='ARROW_LEFTRIGHT')
        col.enabled = selected_sequences_len(context) >= 2

        col = layout.column()
        col.operator_menu_enum("sequencer.fades_add", "type", text="Fade", icon='IPO_EASE_IN_OUT')
        col.enabled = selected_sequences_len(context) >= 1
        col.operator("sequencer.fades_clear", text="Clear Fade", icon="CLEAR")


class SEQUENCER_MT_add_empty(Menu):
    bl_label = "Empty"

    def draw(self, _context):
        layout = self.layout

        layout.label(text="No Items Available")


class SEQUENCER_MT_add_transitions(Menu):
    bl_label = "Transition"

    def draw(self, context):

        layout = self.layout

        col = layout.column()

        col.operator("sequencer.crossfade_sounds", text="Sound Crossfade", icon='SPEAKER')

        col.separator()

        col.operator("sequencer.effect_strip_add", text="Cross", icon='NODE_VECTOR').type = 'CROSS'
        col.operator("sequencer.effect_strip_add", text="Gamma Cross", icon='NODE_GAMMA').type = 'GAMMA_CROSS'

        col.separator()

        col.operator("sequencer.effect_strip_add", text="Wipe", icon='NODE_VECTOR_TRANSFORM').type = 'WIPE'
        col.enabled = selected_sequences_len(context) >= 2


class SEQUENCER_MT_add_effect(Menu):
    bl_label = "Effect Strip"

    def draw(self, context):

        layout = self.layout
        layout.operator_context = 'INVOKE_REGION_WIN'

        col = layout.column()
        col.operator("sequencer.effect_strip_add", text="Add", icon='SEQ_ADD').type = 'ADD'
        col.operator("sequencer.effect_strip_add", text="Subtract", icon='NODE_INVERT').type = 'SUBTRACT'
        col.operator("sequencer.effect_strip_add", text="Multiply", icon='SEQ_MULTIPLY').type = 'MULTIPLY'
        col.operator("sequencer.effect_strip_add", text="Over Drop", icon='SEQ_ALPHA_OVER').type = 'OVER_DROP'
        col.operator("sequencer.effect_strip_add", text="Alpha Over", icon='IMAGE_ALPHA').type = 'ALPHA_OVER'
        col.operator("sequencer.effect_strip_add", text="Alpha Under", icon='NODE_HOLDOUTSHADER').type = 'ALPHA_UNDER'
        col.operator("sequencer.effect_strip_add", text="Color Mix", icon='NODE_MIXRGB').type = 'COLORMIX'
        col.enabled = selected_sequences_len(context) >= 2

        layout.separator()

        layout.operator("sequencer.effect_strip_add", text="Multicam Selector", icon='SEQ_MULTICAM').type = 'MULTICAM'

        layout.separator()

        col = layout.column()
        col.operator("sequencer.effect_strip_add", text="Transform", icon='TRANSFORM_MOVE').type = 'TRANSFORM'
        col.operator("sequencer.effect_strip_add", text="Speed Control", icon='NODE_CURVE_TIME').type = 'SPEED'

        col.separator()

        col.operator("sequencer.effect_strip_add", text="Glow", icon='LIGHT_SUN').type = 'GLOW'
        col.operator("sequencer.effect_strip_add", text="Gaussian Blur", icon='NODE_BLUR').type = 'GAUSSIAN_BLUR'
        col.enabled = selected_sequences_len(context) != 0


class SEQUENCER_MT_strip_image_transform(Menu):
    bl_label = "Image Transform"

    def draw(self, _context):
        layout = self.layout

        layout.operator("sequencer.strip_transform_fit", text="Scale To Fit").fit_method = 'FIT'
        layout.operator("sequencer.strip_transform_fit", text="Scale to Fill").fit_method = 'FILL'
        layout.operator("sequencer.strip_transform_fit", text="Stretch To Fill").fit_method = 'STRETCH'
        layout.separator()

        layout.operator("sequencer.strip_transform_clear", text="Clear Position").property = 'POSITION'
        layout.operator("sequencer.strip_transform_clear", text="Clear Scale").property = 'SCALE'
        layout.operator("sequencer.strip_transform_clear", text="Clear Rotation").property = 'ROTATION'
        layout.operator("sequencer.strip_transform_clear", text="Clear All").property = 'ALL'


class SEQUENCER_MT_strip_transform(Menu):
    bl_label = "Transform"

    def draw(self, _context):
        layout = self.layout

        layout.operator("transform.seq_slide", text="Move", icon = "TRANSFORM_MOVE")
        layout.operator("transform.transform", text="Move/Extend from Current Frame", icon = "SEQ_MOVE_EXTEND").mode = 'TIME_EXTEND'
        layout.operator("sequencer.slip", text="Slip Strip Contents", icon = "SEQ_SLIP_CONTENTS")

        layout.separator()
        layout.operator("sequencer.swap", text="Swap Strip Left", icon = "SEQ_SWAP_LEFT").side = 'LEFT'
        layout.operator("sequencer.swap", text="Swap Strip Right", icon = "SEQ_SWAP_RIGHT").side = 'RIGHT'

        layout.separator()
        layout.operator("sequencer.gap_remove", icon = "SEQ_REMOVE_GAPS").all = False
        layout.operator("sequencer.gap_insert", icon = "SEQ_INSERT_GAPS")


class SEQUENCER_MT_strip_input(Menu):
    bl_label = "Inputs"

    def draw(self, context):
        layout = self.layout
        strip = act_strip(context)

        layout.operator("sequencer.reload", text="Reload Strips", icon = "FILE_REFRESH")
        layout.operator("sequencer.reload", text="Reload Strips and Adjust Length", icon = "FILE_REFRESH").adjust_length = True
        prop = layout.operator("sequencer.change_path", text="Change Path/Files", icon = "FILE_MOVIE")
        layout.operator("sequencer.swap_data", text="Swap Data", icon = "SWAP")

        if strip:
            strip_type = strip.type

            if strip_type == 'IMAGE':
                prop.filter_image = True
            elif strip_type == 'MOVIE':
                prop.filter_movie = True
            elif strip_type == 'SOUND':
                prop.filter_sound = True


class SEQUENCER_MT_strip_lock_mute(Menu):
    bl_label = "Lock/Mute"

    def draw(self, _context):
        layout = self.layout

        layout.operator("sequencer.lock", icon='LOCKED')
        layout.operator("sequencer.unlock", icon='UNLOCKED')

        layout.separator()

        layout.operator("sequencer.mute", icon='HIDE_ON').unselected = False
        layout.operator("sequencer.unmute", icon='HIDE_OFF').unselected = False
        layout.operator("sequencer.mute", text="Mute Unselected Strips", icon='HIDE_UNSELECTED').unselected = True
        layout.operator("sequencer.unmute", text="Unmute Deselected Strips", icon='SHOW_UNSELECTED').unselected = True


class SEQUENCER_MT_strip_effect(Menu):
    bl_label = "Effect Strip"

    def draw(self, _context):
        layout = self.layout

        layout.operator_menu_enum("sequencer.change_effect_input", "swap")
        layout.operator_menu_enum("sequencer.change_effect_type", "type")
        layout.operator("sequencer.reassign_inputs", icon='RANDOMIZE_TRANSFORM')
        layout.operator("sequencer.swap_inputs", icon='RANDOMIZE')


class SEQUENCER_MT_strip_movie(Menu):
    bl_label = "Movie Strip"

    def draw(self, _context):
        layout = self.layout

        layout.operator("sequencer.rendersize", icon='RENDER_REGION')
        layout.operator("sequencer.deinterlace_selected_movies", icon='SEQ_DEINTERLACE')


class SEQUENCER_MT_strip(Menu):
    bl_label = "Strip"

    def draw(self, context):
        layout = self.layout

        layout.operator_context = 'INVOKE_REGION_WIN'

        layout.separator()
        layout.menu("SEQUENCER_MT_strip_transform")
        layout.menu("SEQUENCER_MT_strip_image_transform")
        layout.operator("sequencer.snap", icon = "SEQ_SNAP_STRIP")
        layout.operator("sequencer.offset_clear", icon = "SEQ_CLEAR_OFFSET")

        layout.separator()
        layout.operator("sequencer.split", text="Split", icon='CUT').type = 'SOFT'
        layout.operator("sequencer.split", text="Hold Split", icon='CUT').type = 'HARD'

        layout.separator()
        layout.operator("sequencer.copy", text="Copy", icon='COPYDOWN')
        layout.operator("sequencer.paste", text="Paste", icon='PASTEDOWN')
        layout.operator("sequencer.duplicate_move", icon='DUPLICATE')
        layout.operator("sequencer.delete", text="Delete", icon='DELETE')

        strip = act_strip(context)

        if strip:
            strip_type = strip.type

            if strip_type != 'SOUND':
                layout.separator()
                layout.operator_menu_enum("sequencer.strip_modifier_add", "type", text="Add Strip Modifier")
                layout.operator("sequencer.strip_modifier_copy", text="Copy Modifiers to Selection", icon='COPYDOWN')

            if strip_type in {
                    'CROSS', 'ADD', 'SUBTRACT', 'ALPHA_OVER', 'ALPHA_UNDER',
                    'GAMMA_CROSS', 'MULTIPLY', 'OVER_DROP', 'WIPE', 'GLOW',
                    'TRANSFORM', 'COLOR', 'SPEED', 'MULTICAM', 'ADJUSTMENT',
                    'GAUSSIAN_BLUR',
            }:
                layout.separator()
                layout.menu("SEQUENCER_MT_strip_effect")
            elif strip_type == 'MOVIE':
                layout.separator()
                layout.menu("SEQUENCER_MT_strip_movie")
            elif strip_type == 'IMAGE':
                layout.separator()
                layout.operator("sequencer.rendersize", icon='RENDER_REGION')
                layout.operator("sequencer.images_separate", icon='SEPARATE')
            elif strip_type == 'TEXT':
                layout.separator()
                layout.menu("SEQUENCER_MT_strip_effect")
            elif strip_type == 'META':
                layout.separator()
                layout.operator("sequencer.meta_make", icon='ADD_METASTRIP')
                layout.operator("sequencer.meta_separate", icon='REMOVE_METASTRIP')
                layout.operator("sequencer.meta_toggle", text="Toggle Meta", icon='TOGGLE_META')
            if strip_type != 'META':
                layout.separator()
                layout.operator("sequencer.meta_make", icon='ADD_METASTRIP')
                layout.operator("sequencer.meta_toggle", text="Toggle Meta", icon='TOGGLE_META')

        layout.separator()
        layout.menu("SEQUENCER_MT_strip_lock_mute")

        layout.separator()
        layout.menu("SEQUENCER_MT_strip_input")


class SEQUENCER_MT_context_menu(Menu):
    bl_label = "Sequencer Context Menu"

    def draw(self, context):
        layout = self.layout

        layout.operator_context = 'INVOKE_REGION_WIN'

        layout.operator("sequencer.split", text="Split", icon='CUT').type = 'SOFT'

        layout.separator()

        layout.operator("sequencer.copy", text="Copy", icon='COPYDOWN')
        layout.operator("sequencer.paste", text="Paste", icon='PASTEDOWN')
        layout.operator("sequencer.duplicate_move", icon='DUPLICATE')
        props = layout.operator("wm.call_panel", text="Rename", icon = "RENAME")
        props.name = "TOPBAR_PT_name"
        props.keep_open = False
        layout.operator("sequencer.delete", text="Delete", icon='DELETE')

        layout.separator()

        layout.operator("sequencer.slip", text="Slip Strip Contents", icon = "SEQ_SLIP_CONTENTS")
        layout.operator("sequencer.snap", icon = "SEQ_SNAP_STRIP")

        layout.separator()

        layout.operator("sequencer.set_range_to_strips", text="Set Preview Range to Strips", icon = "PREVIEW_RANGE").preview = True

        layout.separator()

        layout.operator("sequencer.gap_remove", icon = "SEQ_REMOVE_GAPS").all = False
        layout.operator("sequencer.gap_insert", icon = "SEQ_INSERT_GAPS")

        layout.separator()

        strip = act_strip(context)

        if strip:
            strip_type = strip.type
            selected_sequences_count = selected_sequences_len(context)

            if strip_type != 'SOUND':
                layout.separator()
                layout.operator_menu_enum("sequencer.strip_modifier_add", "type", text="Add Modifier")
                layout.operator("sequencer.strip_modifier_copy", text="Copy Modifiers to Selection", icon='COPYDOWN')

                if selected_sequences_count >= 2:
                    layout.separator()
                    col = layout.column()
                    col.menu("SEQUENCER_MT_add_transitions", text="Add Transition")

            elif selected_sequences_count >= 2:
                layout.separator()
                layout.operator("sequencer.crossfade_sounds", text="Crossfade Sounds", icon='SPEAKER')

            if selected_sequences_count >= 1:
                col = layout.column()
                col.operator_menu_enum("sequencer.fades_add", "type", text="Fade")
                layout.operator("sequencer.fades_clear", text="Clear Fade", icon="CLEAR")

            if strip_type in {
                    'CROSS', 'ADD', 'SUBTRACT', 'ALPHA_OVER', 'ALPHA_UNDER',
                    'GAMMA_CROSS', 'MULTIPLY', 'OVER_DROP', 'WIPE', 'GLOW',
                    'TRANSFORM', 'COLOR', 'SPEED', 'MULTICAM', 'ADJUSTMENT',
                    'GAUSSIAN_BLUR',
            }:
                layout.separator()
                layout.menu("SEQUENCER_MT_strip_effect")
            elif strip_type == 'MOVIE':
                layout.separator()
                layout.menu("SEQUENCER_MT_strip_movie")
            elif strip_type == 'IMAGE':
                layout.separator()
                layout.operator("sequencer.rendersize", icon='RENDER_REGION')
                layout.operator("sequencer.images_separate", icon='SEPARATE')
            elif strip_type == 'TEXT':
                layout.separator()
                layout.menu("SEQUENCER_MT_strip_effect")
            elif strip_type == 'META':
                layout.separator()
                layout.operator("sequencer.meta_make", icon='ADD_METASTRIP')
                layout.operator("sequencer.meta_separate", icon='REMOVE_METASTRIP')
                layout.operator("sequencer.meta_toggle", text="Toggle Meta", icon='TOGGLE_META')
            if strip_type != 'META':
                layout.separator()
                layout.operator("sequencer.meta_make", icon='ADD_METASTRIP')
                layout.operator("sequencer.meta_toggle", text="Toggle Meta", icon='TOGGLE_META')

        layout.separator()

        layout.menu("SEQUENCER_MT_strip_lock_mute")


class SequencerButtonsPanel:
    bl_space_type = 'SEQUENCE_EDITOR'
    bl_region_type = 'UI'

    @staticmethod
    def has_sequencer(context):
        return (context.space_data.view_type in {'SEQUENCER', 'SEQUENCER_PREVIEW'})

    @classmethod
    def poll(cls, context):
        return cls.has_sequencer(context) and (act_strip(context) is not None)


class SequencerButtonsPanel_Output:
    bl_space_type = 'SEQUENCE_EDITOR'
    bl_region_type = 'UI'

    @staticmethod
    def has_preview(context):
        st = context.space_data
        return (st.view_type in {'PREVIEW', 'SEQUENCER_PREVIEW'}) or st.show_backdrop

    @classmethod
    def poll(cls, context):
        return cls.has_preview(context)


class SEQUENCER_PT_strip(SequencerButtonsPanel, Panel):
    bl_label = ""
    bl_options = {'HIDE_HEADER'}
    bl_category = "Strip"

    def draw(self, context):
        layout = self.layout
        strip = act_strip(context)
        strip_type = strip.type

        if strip_type in {
                'ADD', 'SUBTRACT', 'ALPHA_OVER', 'ALPHA_UNDER', 'MULTIPLY',
                'OVER_DROP', 'GLOW', 'TRANSFORM', 'SPEED', 'MULTICAM',
                'GAUSSIAN_BLUR', 'COLORMIX',
        }:
            icon_header = 'SHADERFX'
        elif strip_type in {
                'CROSS', 'GAMMA_CROSS', 'WIPE',
        }:
            icon_header = 'ARROW_LEFTRIGHT'
        elif strip_type == 'SCENE':
            icon_header = 'SCENE_DATA'
        elif strip_type == 'MOVIECLIP':
            icon_header = 'TRACKER'
        elif strip_type == 'MASK':
            icon_header = 'MOD_MASK'
        elif strip_type == 'MOVIE':
            icon_header = 'FILE_MOVIE'
        elif strip_type == 'SOUND':
            icon_header = 'FILE_SOUND'
        elif strip_type == 'IMAGE':
            icon_header = 'FILE_IMAGE'
        elif strip_type == 'COLOR':
            icon_header = 'COLOR'
        elif strip_type == 'TEXT':
            icon_header = 'FONT_DATA'
        elif strip_type == 'ADJUSTMENT':
            icon_header = 'COLOR'
        elif strip_type == 'META':
            icon_header = 'SEQ_STRIP_META'
        else:
            icon_header = 'SEQ_SEQUENCER'

        row = layout.row()
        row.label(text="", icon=icon_header)
        row.prop(strip, "name", text="")
        row.prop(strip, "mute", toggle=True, icon_only=True, emboss=False)


class SEQUENCER_PT_adjust_crop(SequencerButtonsPanel, Panel):
    bl_label = "Crop"
    bl_options = {'DEFAULT_CLOSED'}
    bl_category = "Strip"

    @classmethod
    def poll(cls, context):
        if not cls.has_sequencer(context):
            return False

        strip = act_strip(context)
        if not strip:
            return False

        strip = act_strip(context)
        return strip.type != 'SOUND'

    def draw(self, context):
        strip = act_strip(context)
        layout = self.layout
        layout.use_property_split = True
        layout.active = not strip.mute

        col = layout.column(align=True)
        col.prop(strip.crop, "min_x")
        col.prop(strip.crop, "max_x")
        col.prop(strip.crop, "max_y")
        col.prop(strip.crop, "min_y")


class SEQUENCER_PT_effect(SequencerButtonsPanel, Panel):
    bl_label = "Effect Strip"
    bl_category = "Strip"

    @classmethod
    def poll(cls, context):
        if not cls.has_sequencer(context):
            return False

        strip = act_strip(context)
        if not strip:
            return False

        return strip.type in {
            'ADD', 'SUBTRACT', 'ALPHA_OVER', 'ALPHA_UNDER',
            'CROSS', 'GAMMA_CROSS', 'MULTIPLY', 'OVER_DROP',
            'WIPE', 'GLOW', 'TRANSFORM', 'COLOR', 'SPEED',
            'MULTICAM', 'GAUSSIAN_BLUR', 'TEXT', 'COLORMIX'
        }

    def draw(self, context):
        layout = self.layout
        layout.use_property_split = True
        layout.use_property_decorate = False

        strip = act_strip(context)

        layout.active = not strip.mute

        if strip.input_count > 0:
            col = layout.column()
            row = col.row()
            row.prop(strip, "input_1")

            if strip.input_count > 1:
                row.operator("sequencer.swap_inputs", text="", icon='SORT_ASC')
                row = col.row()
                row.prop(strip, "input_2")
                row.operator("sequencer.swap_inputs", text="", icon='SORT_DESC')

        strip_type = strip.type

        if strip_type == 'COLOR':
            layout.template_color_picker(strip, "color", value_slider=True, cubic=True)
            layout.prop(strip, "color", text="")

        elif strip_type == 'WIPE':
            col = layout.column()
            col.prop(strip, "transition_type")
            col.alignment = 'RIGHT'
            col.row().prop(strip, "direction", expand=True)

            col = layout.column()
            col.prop(strip, "blur_width", slider=True)
            if strip.transition_type in {'SINGLE', 'DOUBLE'}:
                col.prop(strip, "angle")

        elif strip_type == 'GLOW':
            flow = layout.column_flow()
            flow.prop(strip, "threshold", slider=True)
            flow.prop(strip, "clamp", slider=True)
            flow.prop(strip, "boost_factor")
            flow.prop(strip, "blur_radius")
            flow.prop(strip, "quality", slider=True)
            flow.use_property_split = False
            flow.prop(strip, "use_only_boost")

        elif strip_type == 'SPEED':
<<<<<<< HEAD
            layout.use_property_split = False
            layout.prop(strip, "use_default_fade", text="Stretch to Input Strip Length")
            layout.use_property_split = True
            if not strip.use_default_fade:
                layout.use_property_split = False
                layout.prop(strip, "use_as_speed")
                layout.use_property_split = True
                if strip.use_as_speed:
                    layout.prop(strip, "speed_factor")
                else:
                    layout.prop(strip, "speed_factor", text="Frame Number")
                    layout.use_property_split = False
                    layout.prop(strip, "use_scale_to_length")
=======
            col = layout.column(align=True)
            col.prop(strip, "speed_control", text="Speed Control")
            if strip.speed_control == "MULTIPLY":
                col.prop(strip, "speed_factor", text=" ")
            elif strip.speed_control == "LENGTH":
                col.prop(strip, "speed_length", text=" ")
            elif strip.speed_control == "FRAME_NUMBER":
                col.prop(strip, "speed_frame_number", text=" ")

            row = layout.row(align=True)
            row.enabled = strip.speed_control != "STRETCH"
            row = layout.row(align=True, heading="Interpolation")
            row.prop(strip, "use_frame_interpolate", text="")
>>>>>>> aa321211

        elif strip_type == 'TRANSFORM':
            col = layout.column()

            col.prop(strip, "interpolation")
            col.prop(strip, "translation_unit")
            col = layout.column(align=True)
            col.prop(strip, "translate_start_x", text="Position X")
            col.prop(strip, "translate_start_y", text="Y")

            col.separator()

            colsub = col.column(align=True)
            colsub.use_property_split = False
            colsub.prop(strip, "use_uniform_scale")

            if strip.use_uniform_scale:
                colsub = col.column(align=True)
                colsub.prop(strip, "scale_start_x", text="Scale")
            else:
                col.prop(strip, "scale_start_x", text="Scale X")
                col.prop(strip, "scale_start_y", text="Y")

            col = layout.column(align=True)
            col.prop(strip, "rotation_start", text="Rotation")

        elif strip_type == 'MULTICAM':
            col = layout.column(align=True)
            strip_channel = strip.channel

            col.prop(strip, "multicam_source", text="Source Channel")

            # The multicam strip needs at least 2 strips to be useful
            if strip_channel > 2:
                BT_ROW = 4
                col.label(text="Cut to")
                row = col.row()

                for i in range(1, strip_channel):
                    if (i % BT_ROW) == 1:
                        row = col.row(align=True)

                    # Workaround - .enabled has to have a separate UI block to work
                    if i == strip.multicam_source:
                        sub = row.row(align=True)
                        sub.enabled = False
                        sub.operator("sequencer.split_multicam", text="%d" % i).camera = i
                    else:
                        sub_1 = row.row(align=True)
                        sub_1.enabled = True
                        sub_1.operator("sequencer.split_multicam", text="%d" % i).camera = i

                if strip.channel > BT_ROW and (strip_channel - 1) % BT_ROW:
                    for i in range(strip.channel, strip_channel + ((BT_ROW + 1 - strip_channel) % BT_ROW)):
                        row.label(text="")
            else:
                col.separator()
                col.label(text="Two or more channels are needed below this strip", icon='INFO')

        elif strip_type == 'TEXT':
            layout = self.layout
            col = layout.column()
            col.scale_x = 1.3
            col.scale_y = 1.3
            col.use_property_split = False
            col.prop(strip, "text", text="")
            col.use_property_split = True
            layout.prop(strip, "wrap_width", text="Wrap Width")

        col = layout.column(align=True)
<<<<<<< HEAD
        if strip_type == 'SPEED':
            col.use_property_split = True
            col.prop(strip, "multiply_speed")
            col.use_property_split = False
            col.prop(strip, "use_frame_interpolate")

        elif strip_type in {'CROSS', 'GAMMA_CROSS', 'WIPE', 'ALPHA_OVER', 'ALPHA_UNDER', 'OVER_DROP'}:
            col.use_property_split = False
=======
        if strip_type in {'CROSS', 'GAMMA_CROSS', 'WIPE', 'ALPHA_OVER', 'ALPHA_UNDER', 'OVER_DROP'}:
>>>>>>> aa321211
            col.prop(strip, "use_default_fade", text="Default Fade")
            col.use_property_split = True
            if not strip.use_default_fade:
                col.prop(strip, "effect_fader", text="Effect Fader")
        elif strip_type == 'GAUSSIAN_BLUR':
            col = layout.column(align=True)
            col.prop(strip, "size_x", text="Size X")
            col.prop(strip, "size_y", text="Y")
        elif strip_type == 'COLORMIX':
            layout.prop(strip, "blend_effect", text="Blend Mode")
            row = layout.row(align=True)
            row.prop(strip, "factor", slider=True)


class SEQUENCER_PT_effect_text_layout(SequencerButtonsPanel, Panel):
    bl_label = "Layout"
    bl_parent_id = "SEQUENCER_PT_effect"
    bl_category = "Strip"

    @classmethod
    def poll(cls, context):
        strip = act_strip(context)
        return strip.type == 'TEXT'

    def draw(self, context):
        strip = act_strip(context)
        layout = self.layout
        layout.use_property_split = True
        col = layout.column()
        col.prop(strip, "location", text="Location")
        col.prop(strip, "align_x", text="Anchor X")
        col.prop(strip, "align_y", text="Y")


class SEQUENCER_PT_effect_text_style(SequencerButtonsPanel, Panel):
    bl_label = "Style"
    bl_parent_id = "SEQUENCER_PT_effect"
    bl_category = "Strip"

    @classmethod
    def poll(cls, context):
        strip = act_strip(context)
        return strip.type == 'TEXT'

    def draw(self, context):
        strip = act_strip(context)
        layout = self.layout
        layout.use_property_split = True
        col = layout.column()

        row = col.row(align=True)
        row.use_property_decorate = False
        row.template_ID(strip, "font", open="font.open", unlink="font.unlink")
        row.prop(strip, "use_bold", text="", icon="BOLD")
        row.prop(strip, "use_italic", text="", icon="ITALIC")

        col = layout.column()
        split = col.split(factor=.4, align=True)
        split.label(text="Size")
        split.prop(strip, "font_size", text="")

        split = col.split(factor=.4, align=True)
        split.label(text="Color")
        split.prop(strip, "color", text="")

        split = col.split(factor=.4, align=True)
        row = split.row()
        row.use_property_decorate = False
        row.use_property_split = False
        row = row.prop(strip, "use_shadow", text="Shadow")
        if (strip.use_shadow and (not strip.mute)):
            split.prop(strip, "shadow_color", text="")
        else:
            split.label(icon='DISCLOSURE_TRI_RIGHT')

        split = col.split(factor=.4, align=True)
        col = split.column(align=True)
        col.use_property_decorate = False
        col.use_property_split = False
        col.prop(strip, "use_box", text="Box")

        sub = split.column()
        if (strip.use_box and (not strip.mute)):
            sub.prop(strip, "box_color", text="")
            row = col.row()
            row.separator()
            row.label(text="Box Margin")
            sub.prop(strip, "box_margin", text="")
        else:
            sub.label(icon='DISCLOSURE_TRI_RIGHT')


class SEQUENCER_PT_source(SequencerButtonsPanel, Panel):
    bl_label = "Source"
    bl_options = {'DEFAULT_CLOSED'}
    bl_category = "Strip"

    @classmethod
    def poll(cls, context):
        if not cls.has_sequencer(context):
            return False

        strip = act_strip(context)
        if not strip:
            return False

        return strip.type in {'MOVIE', 'IMAGE', 'SOUND'}

    def draw(self, context):
        layout = self.layout
        layout.use_property_split = True
        layout.use_property_decorate = False

        scene = context.scene
        strip = act_strip(context)
        strip_type = strip.type

        layout.active = not strip.mute

        # Draw a filename if we have one.
        if strip_type == 'SOUND':
            sound = strip.sound
            layout.template_ID(strip, "sound", open="sound.open")
            if sound is not None:

                col = layout.column()
                col.prop(sound, "filepath", text="")

                col.alignment = 'RIGHT'
                sub = col.column(align=True)
                split = sub.split(factor=0.5, align=True)
                split.alignment = 'RIGHT'
                if sound.packed_file:
                    split.label(text="Unpack")
                    split.operator("sound.unpack", icon='PACKAGE', text="")
                else:
                    split.label(text="Pack")
                    split.operator("sound.pack", icon='UGLYPACKAGE', text="")

                layout.use_property_split = False
                layout.prop(sound, "use_memory_cache")
        else:
            if strip_type == 'IMAGE':
                col = layout.column()
                col.prop(strip, "directory", text="")

                # Current element for the filename.
                elem = strip.strip_elem_from_frame(scene.frame_current)
                if elem:
                    col.prop(elem, "filename", text="")  # strip.elements[0] could be a fallback

                col.prop(strip.colorspace_settings, "name", text="Color Space")

                col.prop(strip, "alpha_mode", text="Alpha")
                sub = col.column(align=True)
                sub.operator("sequencer.change_path", text="Change Data/Files", icon='FILEBROWSER').filter_image = True
            else:  # elif strip_type == 'MOVIE':
                elem = strip.elements[0]

                col = layout.column()
                col.prop(strip, "filepath", text="")
                col.prop(strip.colorspace_settings, "name", text="Color Space")
                col.prop(strip, "stream_index")

                col.use_property_split = False
                col.prop(strip, "use_deinterlace")
                col.use_property_split = True

            if scene.render.use_multiview:
                layout.prop(strip, "use_multiview")

                col = layout.column()
                col.active = strip.use_multiview

                col.row().prop(strip, "views_format", expand=True)

            box = col.box()
            box.active = strip.views_format == 'STEREO_3D'
            box.template_image_stereo_3d(strip.stereo_3d_format)

            # Resolution.
            col = layout.box()
            col = col.column(align=True)
            split = col.split(factor=0.5, align=False)
            split.alignment = 'RIGHT'
            split.label(text="Resolution")
            size = (elem.orig_width, elem.orig_height) if elem else (0, 0)
            if size[0] and size[1]:
                split.alignment = 'LEFT'
                split.label(text="%dx%d" % size, translate=False)
            else:
                split.label(text="None")
            # FPS
            if elem.orig_fps:
                split = col.split(factor=0.5, align=False)
                split.alignment = 'RIGHT'
                split.label(text="FPS")
                split.alignment = 'LEFT'
                split.label(text="%.2f" % elem.orig_fps, translate=False)


class SEQUENCER_PT_scene(SequencerButtonsPanel, Panel):
    bl_label = "Scene"
    bl_category = "Strip"

    @classmethod
    def poll(cls, context):
        if not cls.has_sequencer(context):
            return False

        strip = act_strip(context)
        if not strip:
            return False

        return (strip.type == 'SCENE')

    def draw(self, context):
        strip = act_strip(context)
        scene = strip.scene

        layout = self.layout
        layout.use_property_split = True
        layout.use_property_decorate = False
        layout.active = not strip.mute

        layout.template_ID(strip, "scene", text="Scene")
        layout.prop(strip, "scene_input", text="Input")

        if strip.scene_input == 'CAMERA':
            layout.template_ID(strip, "scene_camera", text="Camera")

        if scene:
            # Build a manual split layout as a hack to get proper alignment with the rest of the buttons.
            sub = layout.row(align=True)
            sub.use_property_decorate = True
            split = sub.split(factor=0.4, align=True)
            split.alignment = 'RIGHT'
            split.label(text="Volume")
            split.prop(scene, "audio_volume", text="")
            sub.use_property_decorate = False

        if strip.scene_input == 'CAMERA':
            layout = layout.column(align = True)
            layout.label(text = "Show")
            layout.use_property_split = False
            row = layout.row()
            row.separator()
            layout.prop(strip, "use_annotations", text="Annotations")
            if scene:
                # Warning, this is not a good convention to follow.
                # Expose here because setting the alpha from the 'Render' menu is very inconvenient.
                row = layout.row()
                row.separator()
                row.prop(scene.render, "film_transparent")


class SEQUENCER_PT_mask(SequencerButtonsPanel, Panel):
    bl_label = "Mask"
    bl_category = "Strip"

    @classmethod
    def poll(cls, context):
        if not cls.has_sequencer(context):
            return False

        strip = act_strip(context)
        if not strip:
            return False

        return (strip.type == 'MASK')

    def draw(self, context):
        layout = self.layout
        layout.use_property_split = True

        strip = act_strip(context)

        layout.active = not strip.mute

        layout.template_ID(strip, "mask")

        mask = strip.mask

        if mask:
            sta = mask.frame_start
            end = mask.frame_end
            layout.label(text=iface_("Original frame range: %d-%d (%d)") % (sta, end, end - sta + 1), translate=False)


class SEQUENCER_PT_time(SequencerButtonsPanel, Panel):
    bl_label = "Time"
    bl_options = {'DEFAULT_CLOSED'}
    bl_category = "Strip"

    @classmethod
    def poll(cls, context):
        if not cls.has_sequencer(context):
            return False

        strip = act_strip(context)
        if not strip:
            return False

        return strip.type

    def draw_header_preset(self, context):
        layout = self.layout
        layout.alignment = 'RIGHT'
        strip = act_strip(context)

        layout.prop(strip, "lock", text="", icon_only=True, emboss=False)

    def draw(self, context):
        from bpy.utils import smpte_from_frame

        layout = self.layout
        layout.use_property_split = False
        layout.use_property_decorate = False

        scene = context.scene
        frame_current = scene.frame_current
        strip = act_strip(context)

        is_effect = isinstance(strip, bpy.types.EffectSequence)

        # Get once.
        frame_start = strip.frame_start
        frame_final_start = strip.frame_final_start
        frame_final_end = strip.frame_final_end
        frame_final_duration = strip.frame_final_duration
        frame_offset_start = strip.frame_offset_start
        frame_offset_end = strip.frame_offset_end

        length_list = (
            str(frame_start),
            str(frame_final_end),
            str(frame_final_duration),
            str(frame_offset_start),
            str(frame_offset_end),
        )

        if not is_effect:
            length_list = length_list + (
                str(strip.animation_offset_start),
                str(strip.animation_offset_end),
            )

        max_length = max(len(x) for x in length_list)
        max_factor = (1.9 - max_length) / 30

        layout.enabled = not strip.lock
        layout.active = not strip.mute

        sub = layout.row(align=True)
        split = sub.split(factor=0.5 + max_factor)
        split.alignment = 'RIGHT'
        split.label(text="Channel")
        split.prop(strip, "channel", text="")

        sub = layout.column(align=True)
        split = sub.split(factor=0.5 + max_factor, align=True)
        split.alignment = 'RIGHT'
        split.label(text="Start")
        split.prop(strip, "frame_start", text=smpte_from_frame(frame_start))

        split = sub.split(factor=0.5 + max_factor, align=True)
        split.alignment = 'RIGHT'
        split.label(text="Duration")
        split.prop(strip, "frame_final_duration", text=smpte_from_frame(frame_final_duration))

        # Use label, editing this value from the UI allows negative values,
        # users can adjust duration.
        split = sub.split(factor=0.5 + max_factor, align=True)
        split.alignment = 'RIGHT'
        split.label(text="End")
        split = split.split(factor=0.8 + max_factor, align=True)
        split.label(text="%14s" % smpte_from_frame(frame_final_end))
        split.alignment = 'RIGHT'
        split.label(text=str(frame_final_end) + " ")

        if not is_effect:

            layout.alignment = 'RIGHT'
            sub = layout.column(align=True)

            split = sub.split(factor=0.5 + max_factor, align=True)
            split.alignment = 'RIGHT'
            split.label(text="Strip Offset Start")
            split.prop(strip, "frame_offset_start", text=smpte_from_frame(frame_offset_start))

            split = sub.split(factor=0.5 + max_factor, align=True)
            split.alignment = 'RIGHT'
            split.label(text="End")
            split.prop(strip, "frame_offset_end", text=smpte_from_frame(frame_offset_end))

            layout.alignment = 'RIGHT'
            sub = layout.column(align=True)

            split = sub.split(factor=0.5 + max_factor, align=True)
            split.alignment = 'RIGHT'
            split.label(text="Hold Offset Start")
            split.prop(strip, "animation_offset_start", text=smpte_from_frame(strip.animation_offset_start))

            split = sub.split(factor=0.5 + max_factor, align=True)
            split.alignment = 'RIGHT'
            split.label(text="End")
            split.prop(strip, "animation_offset_end", text=smpte_from_frame(strip.animation_offset_end))

        col = layout.column(align=True)
        col = col.box()
        col.active = (
            (frame_current >= frame_final_start) and
            (frame_current <= frame_final_start + frame_final_duration)
        )

        split = col.split(factor=0.5 + max_factor, align=True)
        split.alignment = 'RIGHT'
        split.label(text="Current Frame")
        split = split.split(factor=0.8 + max_factor, align=True)
        frame_display = frame_current - frame_final_start
        split.label(text="%14s" % smpte_from_frame(frame_display))
        split.alignment = 'RIGHT'
        split.label(text=str(frame_display) + " ")

        if strip.type == 'SCENE':
            scene = strip.scene

            if scene:
                sta = scene.frame_start
                end = scene.frame_end
                split = col.split(factor=0.5 + max_factor)
                split.alignment = 'RIGHT'
                split.label(text="Original Frame Range")
                split.alignment = 'LEFT'
                split.label(text="%d-%d (%d)" % (sta, end, end - sta + 1), translate=False)


class SEQUENCER_PT_adjust_sound(SequencerButtonsPanel, Panel):
    bl_label = "Sound"
    bl_category = "Strip"

    @classmethod
    def poll(cls, context):
        if not cls.has_sequencer(context):
            return False

        strip = act_strip(context)
        if not strip:
            return False

        strip = act_strip(context)
        return strip.type == 'SOUND'

    def draw(self, context):
        layout = self.layout
        layout.use_property_split = True

        st = context.space_data
        strip = act_strip(context)
        sound = strip.sound

        layout.active = not strip.mute

        col = layout.column()

        col.prop(strip, "volume", text="Volume")
        col.prop(strip, "pitch")

        col = layout.column()
        col.prop(strip, "pan")
        col.enabled = sound is not None and sound.use_mono

        if sound is not None:
            col = layout.column()
            if st.waveform_display_type == 'DEFAULT_WAVEFORMS':
                row = col.row()
                row.use_property_split = False
                row.prop(strip, "show_waveform")
                row.prop_decorator(strip, "show_waveform")
            col.use_property_split = False
            col.prop(sound, "use_mono")


class SEQUENCER_PT_adjust_comp(SequencerButtonsPanel, Panel):
    bl_label = "Compositing"
    bl_category = "Strip"

    @classmethod
    def poll(cls, context):
        if not cls.has_sequencer(context):
            return False

        strip = act_strip(context)
        if not strip:
            return False

        strip = act_strip(context)
        return strip.type != 'SOUND'

    def draw(self, context):
        layout = self.layout
        layout.use_property_split = True

        strip = act_strip(context)

        layout.active = not strip.mute

        col = layout.column()
        col.prop(strip, "blend_type", text="Blend")
        col.prop(strip, "blend_alpha", text="Opacity", slider=True)


class SEQUENCER_PT_adjust_transform(SequencerButtonsPanel, Panel):
    bl_label = "Transform"
    bl_category = "Strip"
    bl_options = {'DEFAULT_CLOSED'}

    @classmethod
    def poll(cls, context):
        if not cls.has_sequencer(context):
            return False

        strip = act_strip(context)
        if not strip:
            return False

        strip = act_strip(context)
        return strip.type != 'SOUND'

    def draw(self, context):
        strip = act_strip(context)
        layout = self.layout
        layout.use_property_split = True
        layout.active = not strip.mute

        col = layout.column(align=True)
        col.prop(strip.transform, "offset_x", text="Position X")
        col.prop(strip.transform, "offset_y", text="Y")

        col = layout.column(align=True)
        col.prop(strip.transform, "scale_x", text="Scale X")
        col.prop(strip.transform, "scale_y", text="Y")

        col = layout.column(align=True)
        col.prop(strip.transform, "rotation", text="Rotation")

        row = layout.row(heading="Mirror")
        sub = row.row(align=True)
        sub.prop(strip, "use_flip_x", text="X", toggle=True)
        sub.prop(strip, "use_flip_y", text="Y", toggle=True)


class SEQUENCER_PT_adjust_video(SequencerButtonsPanel, Panel):
    bl_label = "Video"
    bl_options = {'DEFAULT_CLOSED'}
    bl_category = "Strip"

    @classmethod
    def poll(cls, context):
        if not cls.has_sequencer(context):
            return False

        strip = act_strip(context)
        if not strip:
            return False

        return strip.type in {
            'MOVIE', 'IMAGE', 'SCENE', 'MOVIECLIP', 'MASK',
            'META', 'ADD', 'SUBTRACT', 'ALPHA_OVER',
            'ALPHA_UNDER', 'CROSS', 'GAMMA_CROSS', 'MULTIPLY',
            'OVER_DROP', 'WIPE', 'GLOW', 'TRANSFORM', 'COLOR',
            'MULTICAM', 'SPEED', 'ADJUSTMENT', 'COLORMIX'
        }

    def draw(self, context):
        layout = self.layout

        layout.use_property_split = True

        col = layout.column()

        strip = act_strip(context)

        layout.active = not strip.mute

        col.prop(strip, "strobe")

        if strip.type == 'MOVIECLIP':
            col = layout.column()
            col.label(text="Tracker")
            col = layout.column(align = True)
            row = col.row()
            row.separator()
            row.use_property_split = False
            row.prop(strip, "stabilize2d")
            row.prop_decorator(strip, "stabilize2d")

            col = layout.column()
            col.label(text="Distortion")
            col = layout.column(align = True)
            row = col.row()
            row.separator()
            row.use_property_split = False
            row.prop(strip, "undistort")
            row.prop_decorator(strip, "undistort")
            col.separator()

        row = col.row()
        row.use_property_split = False
        row.prop(strip, "use_reverse_frames")
        row.prop_decorator(strip, "use_reverse_frames")


class SEQUENCER_PT_adjust_color(SequencerButtonsPanel, Panel):
    bl_label = "Color"
    bl_options = {'DEFAULT_CLOSED'}
    bl_category = "Strip"

    @classmethod
    def poll(cls, context):
        if not cls.has_sequencer(context):
            return False

        strip = act_strip(context)
        if not strip:
            return False

        return strip.type in {
            'MOVIE', 'IMAGE', 'SCENE', 'MOVIECLIP', 'MASK',
            'META', 'ADD', 'SUBTRACT', 'ALPHA_OVER',
            'ALPHA_UNDER', 'CROSS', 'GAMMA_CROSS', 'MULTIPLY',
            'OVER_DROP', 'WIPE', 'GLOW', 'TRANSFORM', 'COLOR',
            'MULTICAM', 'SPEED', 'ADJUSTMENT', 'COLORMIX'
        }

    def draw(self, context):
        layout = self.layout
        layout.use_property_split = True

        strip = act_strip(context)

        layout.active = not strip.mute

        col = layout.column()
        col.prop(strip, "color_saturation", text="Saturation")
        col.prop(strip, "color_multiply", text="Multiply")
        row = col.row()
        row.use_property_split = False
        row.prop(strip, "use_float", text="Convert to Float")
        row.prop_decorator(strip, "use_float")


class SEQUENCER_PT_cache_settings(SequencerButtonsPanel, Panel):
    bl_label = "Cache Settings"
    bl_category = "Cache"

    @classmethod
    def poll(cls, context):
        show_developer_ui = context.preferences.view.show_developer_ui
        return cls.has_sequencer(context) and context.scene.sequence_editor and show_developer_ui

    def draw(self, context):
        layout = self.layout
        layout.use_property_split = False
        layout.use_property_decorate = False

        ed = context.scene.sequence_editor

        col = layout.column()


        col.prop(ed, "use_cache_raw")
        col.prop(ed, "use_cache_preprocessed")
        col.prop(ed, "use_cache_composite")
        col.prop(ed, "use_cache_final")


class SEQUENCER_PT_proxy_settings(SequencerButtonsPanel, Panel):
    bl_label = "Proxy Settings"
    bl_category = "Proxy"

    @classmethod
    def poll(cls, context):
        return cls.has_sequencer(context) and context.scene.sequence_editor

    def draw(self, context):
        layout = self.layout
        layout.use_property_split = True
        layout.use_property_decorate = False

        ed = context.scene.sequence_editor
        flow = layout.column_flow()
        flow.prop(ed, "proxy_storage", text="Storage")

        if ed.proxy_storage == 'PROJECT':
            flow.prop(ed, "proxy_dir", text="Directory")

        col = layout.column()
        col.operator("sequencer.enable_proxies")
        col.operator("sequencer.rebuild_proxy", icon='LASTOPERATOR')


class SEQUENCER_PT_strip_proxy(SequencerButtonsPanel, Panel):
    bl_label = "Strip Proxy & Timecode"
    bl_category = "Proxy"

    @classmethod
    def poll(cls, context):
        if not cls.has_sequencer(context) and context.scene.sequence_editor:
            return False

        strip = act_strip(context)
        if not strip:
            return False

        return strip.type in {'MOVIE', 'IMAGE'}

    def draw_header(self, context):
        strip = act_strip(context)

        self.layout.prop(strip, "use_proxy", text="")

    def draw(self, context):
        layout = self.layout
        layout.use_property_split = False
        layout.use_property_decorate = False

        ed = context.scene.sequence_editor

        strip = act_strip(context)

        if strip.proxy:
            proxy = strip.proxy

            if ed.proxy_storage == 'PER_STRIP':
                col = layout.column(align = True)
                col.label(text = "Custom Proxy")
                row = col.row()
                row.separator()
                row.prop(proxy, "use_proxy_custom_directory")
                row = col.row()
                row.separator()
                row.prop(proxy, "use_proxy_custom_file")
                col.use_property_split = True
                if proxy.use_proxy_custom_directory and not proxy.use_proxy_custom_file:
                    col.prop(proxy, "directory")
                if proxy.use_proxy_custom_file:
                    col.prop(proxy, "filepath")

            layout.use_property_split = True
            row = layout.row(heading="Resolutions", align=True)
            row.prop(strip.proxy, "build_25", toggle=True)
            row.prop(strip.proxy, "build_50", toggle=True)
            row.prop(strip.proxy, "build_75", toggle=True)
            row.prop(strip.proxy, "build_100", toggle=True)

            layout.use_property_split = False
            layout.prop(proxy, "use_overwrite")

            layout.use_property_split = True

            col = layout.column()
            col.prop(proxy, "quality", text="Quality")

            if strip.type == 'MOVIE':
                col = layout.column()

                col.prop(proxy, "timecode", text="Timecode Index")


class SEQUENCER_PT_strip_cache(SequencerButtonsPanel, Panel):
    bl_label = "Strip Cache"
    bl_category = "Cache"
    bl_options = {'DEFAULT_CLOSED'}

    @classmethod
    def poll(cls, context):
        show_developer_ui = context.preferences.view.show_developer_ui
        if not cls.has_sequencer(context):
            return False
        if act_strip(context) is not None and show_developer_ui:
            return True
        return False

    def draw_header(self, context):
        strip = act_strip(context)
        self.layout.prop(strip, "override_cache_settings", text="")

    def draw(self, context):
        layout = self.layout
        layout.use_property_split = False
        layout.use_property_decorate = False

        strip = act_strip(context)
        layout.active = strip.override_cache_settings

        col = layout.column()
        col.prop(strip, "use_cache_raw")
        col.prop(strip, "use_cache_preprocessed")
        col.prop(strip, "use_cache_composite")


class SEQUENCER_PT_preview(SequencerButtonsPanel_Output, Panel):
    bl_label = "Scene Strip Display"
    bl_space_type = 'SEQUENCE_EDITOR'
    bl_region_type = 'UI'
    bl_options = {'DEFAULT_CLOSED'}
    bl_category = "View"

    def draw(self, context):
        layout = self.layout
        layout.use_property_split = True
        layout.use_property_decorate = False

        render = context.scene.render

        col = layout.column()
        col.prop(render, "sequencer_gl_preview", text="Shading")

        if render.sequencer_gl_preview in {'SOLID', 'WIREFRAME'}:
            col.use_property_split = False
            col.prop(render, "use_sequencer_override_scene_strip")


class SEQUENCER_PT_view(SequencerButtonsPanel_Output, Panel):
    bl_label = "View Settings"
    bl_category = "View"

    def draw(self, context):
        layout = self.layout
        layout.use_property_split = True
        layout.use_property_decorate = False

        st = context.space_data
        ed = context.scene.sequence_editor

        col = layout.column()

        col.prop(st, "proxy_render_size")

        col = layout.column()
        col.use_property_split = False
        prop = col.prop(st, "use_proxies")
        if st.proxy_render_size in {'NONE', 'SCENE'}:
            col.enabled = False

        col = layout.column()
        if ed:
            col.use_property_split = False
            col.prop(ed, "use_prefetch")
            col.use_property_split = True

        col.prop(st, "display_channel", text="Channel")

        if st.display_mode == 'IMAGE':
            col.prop(st, "show_overexposed")

        elif st.display_mode == 'WAVEFORM':
            col.use_property_split = False
            col.prop(st, "show_separate_color")

        if st.display_mode == 'IMAGE':
            layout.use_property_split = False
            layout.prop(st, "use_zoom_to_fit")


class SEQUENCER_PT_frame_overlay(SequencerButtonsPanel_Output, Panel):
    bl_label = "Frame Overlay"
    bl_category = "View"
    bl_options = {'DEFAULT_CLOSED'}

    @classmethod
    def poll(cls, context):
        if not context.scene.sequence_editor:
            return False
        return SequencerButtonsPanel_Output.poll(context)

    def draw_header(self, context):
        scene = context.scene
        ed = scene.sequence_editor

        self.layout.prop(ed, "show_overlay", text="")

    def draw(self, context):
        layout = self.layout

        layout.operator_context = 'INVOKE_REGION_PREVIEW'
        layout.operator("sequencer.view_ghost_border", text="Set Overlay Region")
        layout.operator_context = 'INVOKE_DEFAULT'

        layout.use_property_split = True
        layout.use_property_decorate = False

        st = context.space_data
        scene = context.scene
        ed = scene.sequence_editor

        layout.active = ed.show_overlay

        col = layout.column()
        col.prop(ed, "overlay_frame", text="Frame Offset")
        col.prop(st, "overlay_type")
        col.use_property_split = False
        col.prop(ed, "use_overlay_lock")


class SEQUENCER_PT_view_safe_areas(SequencerButtonsPanel_Output, Panel):
    bl_label = "Safe Areas"
    bl_options = {'DEFAULT_CLOSED'}
    bl_category = "View"

    @classmethod
    def poll(cls, context):
        st = context.space_data
        is_preview = st.view_type in {'PREVIEW', 'SEQUENCER_PREVIEW'}
        return is_preview and (st.display_mode == 'IMAGE')

    def draw_header(self, context):
        st = context.space_data

        self.layout.prop(st, "show_safe_areas", text="")

    def draw(self, context):
        layout = self.layout
        layout.use_property_split = True
        st = context.space_data
        safe_data = context.scene.safe_areas

        layout.active = st.show_safe_areas

        col = layout.column()

        sub = col.column()
        sub.prop(safe_data, "title", slider=True)
        sub.prop(safe_data, "action", slider=True)


class SEQUENCER_PT_view_safe_areas_center_cut(SequencerButtonsPanel_Output, Panel):
    bl_label = "Center-Cut Safe Areas"
    bl_parent_id = "SEQUENCER_PT_view_safe_areas"
    bl_options = {'DEFAULT_CLOSED'}
    bl_category = "View"

    def draw_header(self, context):
        st = context.space_data

        layout = self.layout
        layout.active = st.show_safe_areas
        layout.prop(st, "show_safe_center", text="")

    def draw(self, context):
        layout = self.layout
        layout.use_property_split = True
        safe_data = context.scene.safe_areas
        st = context.space_data

        layout.active = st.show_safe_areas and st.show_safe_center

        col = layout.column()
        col.prop(safe_data, "title_center", slider=True)


class SEQUENCER_PT_modifiers(SequencerButtonsPanel, Panel):
    bl_label = "Modifiers"
    bl_category = "Modifiers"

    def draw(self, context):
        layout = self.layout
        layout.use_property_split = True

        strip = act_strip(context)
        ed = context.scene.sequence_editor

        row = layout.row()
        row.use_property_split = False
        row.prop(strip, "use_linear_modifiers")
        row.prop_decorator(strip, "use_linear_modifiers")

        layout.operator_menu_enum("sequencer.strip_modifier_add", "type")
        layout.operator("sequencer.strip_modifier_copy", icon='COPYDOWN')

        for mod in strip.modifiers:
            box = layout.box()

            row = box.row()
            row.use_property_decorate = False
            row.prop(mod, "show_expanded", text="", emboss=False)
            row.prop(mod, "name", text="")

            row.prop(mod, "mute", text="")
            row.use_property_decorate = True

            sub = row.row(align=True)
            props = sub.operator("sequencer.strip_modifier_move", text="", icon='TRIA_UP')
            props.name = mod.name
            props.direction = 'UP'
            props = sub.operator("sequencer.strip_modifier_move", text="", icon='TRIA_DOWN')
            props.name = mod.name
            props.direction = 'DOWN'

            row.operator("sequencer.strip_modifier_remove", text="", icon='X', emboss=False).name = mod.name

            if mod.show_expanded:
                row = box.row()
                row.prop(mod, "input_mask_type", expand=True)

                if mod.input_mask_type == 'STRIP':
                    sequences_object = ed
                    if ed.meta_stack:
                        sequences_object = ed.meta_stack[-1]
                    box.prop_search(mod, "input_mask_strip", sequences_object, "sequences", text="Mask")
                else:
                    box.prop(mod, "input_mask_id")
                    row = box.row()
                    row.prop(mod, "mask_time", expand=True)

                if mod.type == 'COLOR_BALANCE':
                    box.prop(mod, "color_multiply")
                    draw_color_balance(box, mod.color_balance)
                elif mod.type == 'CURVES':
                    box.template_curve_mapping(mod, "curve_mapping", type='COLOR', show_tone=True)
                elif mod.type == 'HUE_CORRECT':
                    box.template_curve_mapping(mod, "curve_mapping", type='HUE')
                elif mod.type == 'BRIGHT_CONTRAST':
                    col = box.column()
                    col.prop(mod, "bright")
                    col.prop(mod, "contrast")
                elif mod.type == 'WHITE_BALANCE':
                    col = box.column()
                    col.prop(mod, "white_value")
                elif mod.type == 'TONEMAP':
                    col = box.column()
                    col.prop(mod, "tonemap_type")
                    if mod.tonemap_type == 'RD_PHOTORECEPTOR':
                        col.prop(mod, "intensity")
                        col.prop(mod, "contrast")
                        col.prop(mod, "adaptation")
                        col.prop(mod, "correction")
                    elif mod.tonemap_type == 'RH_SIMPLE':
                        col.prop(mod, "key")
                        col.prop(mod, "offset")
                        col.prop(mod, "gamma")


class SEQUENCER_PT_annotation(AnnotationDataPanel, SequencerButtonsPanel_Output, Panel):
    bl_space_type = 'SEQUENCE_EDITOR'
    bl_region_type = 'UI'
    bl_category = "View"

    @staticmethod
    def has_preview(context):
        st = context.space_data
        return st.view_type in {'PREVIEW', 'SEQUENCER_PREVIEW'}

    @classmethod
    def poll(cls, context):
        return cls.has_preview(context)

    # NOTE: this is just a wrapper around the generic GP Panel
    # But, it should only show up when there are images in the preview region


class SEQUENCER_PT_annotation_onion(AnnotationOnionSkin, SequencerButtonsPanel_Output, Panel):
    bl_space_type = 'SEQUENCE_EDITOR'
    bl_region_type = 'UI'
    bl_category = "View"

    @staticmethod
    def has_preview(context):
        st = context.space_data
        return st.view_type in {'PREVIEW', 'SEQUENCER_PREVIEW'}

    @classmethod
    def poll(cls, context):
        if context.annotation_data_owner is None:
            return False
        elif type(context.annotation_data_owner) is bpy.types.Object:
            return False
        else:
            gpl = context.active_annotation_layer
            if gpl is None:
                return False

        return cls.has_preview(context)

    # NOTE: this is just a wrapper around the generic GP Panel
    # But, it should only show up when there are images in the preview region


class SEQUENCER_PT_custom_props(SequencerButtonsPanel, PropertyPanel, Panel):
    COMPAT_ENGINES = {'BLENDER_RENDER', 'BLENDER_EEVEE', 'BLENDER_WORKBENCH'}
    _context_path = "scene.sequence_editor.active_strip"
    _property_type = (bpy.types.Sequence,)
    bl_category = "Strip"


class SEQUENCER_PT_snapping(Panel):
    bl_space_type = 'SEQUENCE_EDITOR'
    bl_region_type = 'HEADER'
    bl_label = "Snapping"

    def draw(self, context):
        tool_settings = context.tool_settings
        sequencer_tool_settings = tool_settings.sequencer_tool_settings

        layout = self.layout
        layout.use_property_split = False
        layout.use_property_decorate = False

        col = layout.column(align = True)
        col.label(text = "Snap to")
        row = col.row()
        row.separator()
        row.prop(sequencer_tool_settings, "snap_to_current_frame")
        row = col.row()
        row.separator()
        row.prop(sequencer_tool_settings, "snap_to_hold_offset")

        col = layout.column(align = True)
        col.label(text = "Ignore")
        row = col.row()
        row.separator()
        row.prop(sequencer_tool_settings, "snap_ignore_muted", text="Muted Strips")
        row = col.row()
        row.separator()
        row.prop(sequencer_tool_settings, "snap_ignore_sound",text="Sound Strips")

        col = layout.column()
        col.prop(sequencer_tool_settings, "use_snap_current_frame_to_strips")


class SEQUENCER_PT_marker_options(Panel):
    bl_label = "Marker Options"
    bl_space_type = 'SEQUENCE_EDITOR'
    bl_region_type = 'UI'
    bl_category = 'View'

    @classmethod
    def poll(cls, context):
        st = context.space_data
        return st.view_type in {'SEQUENCER', 'SEQUENCER_PREVIEW'}

    def draw(self, context):
        layout = self.layout

        tool_settings = context.tool_settings
        st = context.space_data

        col = layout.column(align = True)
        col.prop(tool_settings, "lock_markers")
        col.prop(st, "use_marker_sync")


class SEQUENCER_PT_view_options(bpy.types.Panel):
    bl_label = "View Options"
    bl_category = "View"
    bl_space_type = 'SEQUENCE_EDITOR'
    bl_region_type = 'UI'

    def draw(self, context):
        layout = self.layout

        st = context.space_data
        is_preview = st.view_type in {'PREVIEW', 'SEQUENCER_PREVIEW'}
        is_sequencer_view = st.view_type in {'SEQUENCER', 'SEQUENCER_PREVIEW'}

        if is_sequencer_view:

            col = layout.column(align = True)
            if st.view_type == 'SEQUENCER':

                split = layout.split(factor = 0.6)
                col = split.column()
                col.use_property_split = False
                col.prop(st, "show_backdrop", text="Preview as Backdrop")
                col = split.column()
                if st.show_backdrop:
                    col.label(icon='DISCLOSURE_TRI_DOWN')
                else:
                    col.label(icon='DISCLOSURE_TRI_RIGHT')

            if is_preview or st.show_backdrop:
                row = layout.row()
                row.separator()
                row.prop(st, "show_transform_preview", text="Preview During Transform")

            col = layout.column(align = True)
            col.prop(st, "show_seconds")
            col.prop(st, "show_locked_time")

            layout.menu("SEQUENCER_MT_view_cache")

            layout.use_property_split = False
            layout.prop(st, "show_markers")

        if is_preview:
            layout.use_property_split = False
            if st.display_mode == 'IMAGE':
                layout.prop(st, "show_metadata")


classes = (
    ALL_MT_editormenu,
    SEQUENCER_MT_change,
    SEQUENCER_HT_tool_header,
    SEQUENCER_HT_header,
    SEQUENCER_MT_editor_menus,
    SEQUENCER_MT_range,
    SEQUENCER_MT_view,
    SEQUENCER_MT_export,
    SEQUENCER_MT_view_cache,
    SEQUENCER_MT_preview_zoom,
    SEQUENCER_MT_proxy,
    SEQUENCER_MT_select_handle,
    SEQUENCER_MT_select_channel,
    SEQUENCER_MT_select_linked,
    SEQUENCER_MT_select,
    SEQUENCER_MT_marker,
    SEQUENCER_MT_navigation,
    SEQUENCER_MT_add,
    SEQUENCER_MT_add_effect,
    SEQUENCER_MT_add_transitions,
    SEQUENCER_MT_add_empty,
    SEQUENCER_MT_strip_effect,
    SEQUENCER_MT_strip_movie,
    SEQUENCER_MT_strip,
    SEQUENCER_MT_strip_image_transform,
    SEQUENCER_MT_strip_transform,
    SEQUENCER_MT_strip_input,
    SEQUENCER_MT_strip_lock_mute,
    SEQUENCER_MT_context_menu,

    SEQUENCER_PT_active_tool,
    SEQUENCER_PT_strip,

    SEQUENCER_PT_overlay,
    SEQUENCER_PT_preview_overlay,
    SEQUENCER_PT_sequencer_overlay,

    SEQUENCER_PT_effect,
    SEQUENCER_PT_scene,
    SEQUENCER_PT_mask,
    SEQUENCER_PT_effect_text_style,
    SEQUENCER_PT_effect_text_layout,

    SEQUENCER_PT_adjust_comp,
    SEQUENCER_PT_adjust_transform,
    SEQUENCER_PT_adjust_crop,
    SEQUENCER_PT_adjust_video,
    SEQUENCER_PT_adjust_color,
    SEQUENCER_PT_adjust_sound,

    SEQUENCER_PT_time,
    SEQUENCER_PT_source,

    SEQUENCER_PT_modifiers,

    SEQUENCER_PT_cache_settings,
    SEQUENCER_PT_strip_cache,
    SEQUENCER_PT_proxy_settings,
    SEQUENCER_PT_strip_proxy,

    SEQUENCER_PT_custom_props,

    SEQUENCER_PT_view,
    SEQUENCER_PT_frame_overlay,
    SEQUENCER_PT_view_safe_areas,
    SEQUENCER_PT_view_safe_areas_center_cut,
    SEQUENCER_PT_preview,

    SEQUENCER_PT_annotation,
    SEQUENCER_PT_annotation_onion,

    SEQUENCER_PT_snapping,

#BFA

    SEQUENCER_PT_marker_options,
    SEQUENCER_PT_view_options
)

if __name__ == "__main__":  # only for live edit.
    from bpy.utils import register_class
    for cls in classes:
        register_class(cls)<|MERGE_RESOLUTION|>--- conflicted
+++ resolved
@@ -1138,21 +1138,6 @@
             flow.prop(strip, "use_only_boost")
 
         elif strip_type == 'SPEED':
-<<<<<<< HEAD
-            layout.use_property_split = False
-            layout.prop(strip, "use_default_fade", text="Stretch to Input Strip Length")
-            layout.use_property_split = True
-            if not strip.use_default_fade:
-                layout.use_property_split = False
-                layout.prop(strip, "use_as_speed")
-                layout.use_property_split = True
-                if strip.use_as_speed:
-                    layout.prop(strip, "speed_factor")
-                else:
-                    layout.prop(strip, "speed_factor", text="Frame Number")
-                    layout.use_property_split = False
-                    layout.prop(strip, "use_scale_to_length")
-=======
             col = layout.column(align=True)
             col.prop(strip, "speed_control", text="Speed Control")
             if strip.speed_control == "MULTIPLY":
@@ -1166,7 +1151,6 @@
             row.enabled = strip.speed_control != "STRETCH"
             row = layout.row(align=True, heading="Interpolation")
             row.prop(strip, "use_frame_interpolate", text="")
->>>>>>> aa321211
 
         elif strip_type == 'TRANSFORM':
             col = layout.column()
@@ -1237,18 +1221,8 @@
             layout.prop(strip, "wrap_width", text="Wrap Width")
 
         col = layout.column(align=True)
-<<<<<<< HEAD
-        if strip_type == 'SPEED':
-            col.use_property_split = True
-            col.prop(strip, "multiply_speed")
+        if strip_type in {'CROSS', 'GAMMA_CROSS', 'WIPE', 'ALPHA_OVER', 'ALPHA_UNDER', 'OVER_DROP'}:
             col.use_property_split = False
-            col.prop(strip, "use_frame_interpolate")
-
-        elif strip_type in {'CROSS', 'GAMMA_CROSS', 'WIPE', 'ALPHA_OVER', 'ALPHA_UNDER', 'OVER_DROP'}:
-            col.use_property_split = False
-=======
-        if strip_type in {'CROSS', 'GAMMA_CROSS', 'WIPE', 'ALPHA_OVER', 'ALPHA_UNDER', 'OVER_DROP'}:
->>>>>>> aa321211
             col.prop(strip, "use_default_fade", text="Default Fade")
             col.use_property_split = True
             if not strip.use_default_fade:
