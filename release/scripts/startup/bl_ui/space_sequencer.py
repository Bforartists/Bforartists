--- conflicted
+++ resolved
@@ -1,4 +1,4 @@
-﻿# ##### BEGIN GPL LICENSE BLOCK #####
+# ##### BEGIN GPL LICENSE BLOCK #####
 #
 #  This program is free software; you can redistribute it and/or
 #  modify it under the terms of the GNU General Public License
@@ -67,7 +67,9 @@
         st = context.space_data
         scene = context.scene
 
-        ALL_MT_editormenu.draw_hidden(context, layout) # bfa - show hide the editormenu
+        row = layout.row(align=True)
+        row.template_header()
+
         SEQUENCER_MT_editor_menus.draw_collapsible(context, layout)
 
         row = layout.row(align=True)
@@ -125,19 +127,6 @@
 
         layout.template_running_jobs()
 
-# bfa - show hide the editormenu
-class ALL_MT_editormenu(Menu):
-    bl_label = ""
-
-    def draw(self, context):
-        self.draw_menus(self.layout, context)
-
-    @staticmethod
-    def draw_menus(layout, context):
-
-        row = layout.row(align=True)
-        row.template_header() # editor type menus
-
 
 class SEQUENCER_MT_editor_menus(Menu):
     bl_idname = "SEQUENCER_MT_editor_menus"
@@ -195,10 +184,7 @@
             layout.operator_context = 'INVOKE_REGION_WIN'
             layout.operator("sequencer.view_all", text="View all Sequences")
             layout.operator("sequencer.view_selected")
-<<<<<<< HEAD
-=======
             layout.operator("sequencer.view_frame")
->>>>>>> b76dbf5e
             layout.operator_context = 'INVOKE_DEFAULT'
         if is_preview:
             layout.operator_context = 'INVOKE_REGION_PREVIEW'
