# ##### BEGIN GPL LICENSE BLOCK #####
#
#  This program is free software; you can redistribute it and/or
#  modify it under the terms of the GNU General Public License
#  as published by the Free Software Foundation; either version 2
#  of the License, or (at your option) any later version.
#
#  This program is distributed in the hope that it will be useful,
#  but WITHOUT ANY WARRANTY; without even the implied warranty of
#  MERCHANTABILITY or FITNESS FOR A PARTICULAR PURPOSE.  See the
#  GNU General Public License for more details.
#
#  You should have received a copy of the GNU General Public License
#  along with this program; if not, write to the Free Software Foundation,
#  Inc., 51 Franklin Street, Fifth Floor, Boston, MA 02110-1301, USA.
#
# ##### END GPL LICENSE BLOCK #####

# <pep8 compliant>
import bpy
from bpy.types import Header, Menu, Panel


def act_strip(context):
    try:
        return context.scene.sequence_editor.active_strip
    except AttributeError:
        return None


def draw_color_balance(layout, color_balance):
    col = layout.column()
    col.label(text="Lift:")
    col.template_color_wheel(color_balance, "lift", value_slider=True, cubic=True)
    row = col.row()
    row.prop(color_balance, "lift", text="")
    row.prop(color_balance, "invert_lift", text="Inverse")

    col = layout.column()
    col.label(text="Gamma:")
    col.template_color_wheel(color_balance, "gamma", value_slider=True, lock_luminosity=True, cubic=True)
    row = col.row()
    row.prop(color_balance, "gamma", text="")
    row.prop(color_balance, "invert_gamma", text="Inverse")

    col = layout.column()
    col.label(text="Gain:")
    col.template_color_wheel(color_balance, "gain", value_slider=True, lock_luminosity=True, cubic=True)
    row = col.row()
    row.prop(color_balance, "gain", text="")
    row.prop(color_balance, "invert_gain", text="Inverse")


class SEQUENCER_HT_header(Header):
    bl_space_type = 'SEQUENCE_EDITOR'

    def draw(self, context):
        layout = self.layout

        st = context.space_data

        row = layout.row(align=True)
        row.template_header()

        if context.area.show_menus:
            row.menu("SEQUENCER_MT_view")

            if st.view_type in {'SEQUENCER', 'SEQUENCER_PREVIEW'}:
                row.menu("SEQUENCER_MT_select")
                row.menu("SEQUENCER_MT_marker")
                row.menu("SEQUENCER_MT_add")
                row.menu("SEQUENCER_MT_strip")

        layout.prop(st, "view_type", expand=True, text="")

        if st.view_type in {'PREVIEW', 'SEQUENCER_PREVIEW'}:
            layout.prop(st, "display_mode", expand=True, text="")

        if st.view_type == 'SEQUENCER':
            row = layout.row(align=True)
            row.operator("sequencer.copy", text="", icon='COPYDOWN')
            row.operator("sequencer.paste", text="", icon='PASTEDOWN')

            layout.separator()
            layout.operator("sequencer.refresh_all")
        elif st.view_type == 'SEQUENCER_PREVIEW':
            layout.separator()
            layout.operator("sequencer.refresh_all")
            layout.prop(st, "display_channel", text="Channel")
        else:
            layout.prop(st, "display_channel", text="Channel")

            ed = context.scene.sequence_editor
            if ed:
                row = layout.row(align=True)
                row.prop(ed, "show_overlay", text="", icon='GHOST_ENABLED')
                if ed.show_overlay:
                    row.prop(ed, "overlay_frame", text="")
                    row.prop(ed, "overlay_lock", text="", icon='LOCKED')

                    row = layout.row()
                    row.prop(st, "overlay_type", text="")

                row = layout.row(align=True)
                props = row.operator("render.opengl", text="", icon='RENDER_STILL')
                props.sequencer = True
                props = row.operator("render.opengl", text="", icon='RENDER_ANIMATION')
                props.animation = True
                props.sequencer = True

        layout.template_running_jobs()


class SEQUENCER_MT_view_toggle(Menu):
    bl_label = "View Type"

    def draw(self, context):
        layout = self.layout

        layout.operator("sequencer.view_toggle").type = 'SEQUENCER'
        layout.operator("sequencer.view_toggle").type = 'PREVIEW'
        layout.operator("sequencer.view_toggle").type = 'SEQUENCER_PREVIEW'


class SEQUENCER_MT_view(Menu):
    bl_label = "View"

    def draw(self, context):
        layout = self.layout

        st = context.space_data

        layout.operator("sequencer.properties", icon='MENU_PANEL')

        layout.separator()

        if st.view_type in {'SEQUENCER', 'SEQUENCER_PREVIEW'}:
            layout.operator("sequencer.view_all", text="View all Sequences")
        if st.view_type in {'PREVIEW', 'SEQUENCER_PREVIEW'}:
            layout.operator_context = 'INVOKE_REGION_PREVIEW'
            layout.operator("sequencer.view_all_preview", text="Fit preview in window")
            layout.operator("sequencer.view_zoom_ratio", text="Show preview 1:1").ratio = 1.0
            layout.operator_context = 'INVOKE_DEFAULT'

            # # XXX, invokes in the header view
            # layout.operator("sequencer.view_ghost_border", text="Overlay Border")

        layout.operator("sequencer.view_selected")

        layout.prop(st, "show_seconds")

        layout.prop(st, "show_frame_indicator")
        if st.display_mode == 'IMAGE':
            layout.prop(st, "show_safe_margin")
        if st.display_mode == 'WAVEFORM':
            layout.prop(st, "show_separate_color")

        layout.separator()
        layout.prop(st, "use_marker_sync")
        layout.separator()

        layout.operator("screen.area_dupli")
        layout.operator("screen.screen_full_area")


class SEQUENCER_MT_select(Menu):
    bl_label = "Select"

    def draw(self, context):
        layout = self.layout

        layout.operator("sequencer.select_active_side", text="Strips to the Left").side = 'LEFT'
        layout.operator("sequencer.select_active_side", text="Strips to the Right").side = 'RIGHT'
        layout.separator()
        layout.operator("sequencer.select_handles", text="Surrounding Handles").side = 'BOTH'
        layout.operator("sequencer.select_handles", text="Left Handle").side = 'LEFT'
        layout.operator("sequencer.select_handles", text="Right Handle").side = 'RIGHT'
        layout.separator()
        layout.operator_menu_enum("sequencer.select_grouped", "type", text="Grouped")
        layout.operator("sequencer.select_linked")
        layout.operator("sequencer.select_all").action = 'TOGGLE'
        layout.operator("sequencer.select_all", text="Inverse").action = 'INVERT'


class SEQUENCER_MT_marker(Menu):
    bl_label = "Marker"

    def draw(self, context):
        layout = self.layout

        from bl_ui.space_time import marker_menu_generic
        marker_menu_generic(layout)


class SEQUENCER_MT_change(Menu):
    bl_label = "Change"

    def draw(self, context):
        layout = self.layout

        layout.operator_context = 'INVOKE_REGION_WIN'

        layout.operator_menu_enum("sequencer.change_effect_input", "swap")
        layout.operator_menu_enum("sequencer.change_effect_type", "type")
        layout.operator("sequencer.change_path", text="Path/Files")


class SEQUENCER_MT_add(Menu):
    bl_label = "Add"

    def draw(self, context):
        layout = self.layout

        layout.operator_context = 'INVOKE_REGION_WIN'

        if len(bpy.data.scenes) > 10:
            layout.operator_context = 'INVOKE_DEFAULT'
            layout.operator("sequencer.scene_strip_add", text="Scene...")
        else:
            layout.operator_menu_enum("sequencer.scene_strip_add", "scene", text="Scene...")

        if len(bpy.data.movieclips) > 10:
            layout.operator_context = 'INVOKE_DEFAULT'
            layout.operator("sequencer.movieclip_strip_add", text="Clips...")
        else:
            layout.operator_menu_enum("sequencer.movieclip_strip_add", "clip", text="Clip...")

        if len(bpy.data.masks) > 10:
            layout.operator_context = 'INVOKE_DEFAULT'
            layout.operator("sequencer.mask_strip_add", text="Masks...")
        else:
            layout.operator_menu_enum("sequencer.mask_strip_add", "mask", text="Mask...")

        layout.operator("sequencer.movie_strip_add", text="Movie")
        layout.operator("sequencer.image_strip_add", text="Image")
        layout.operator("sequencer.sound_strip_add", text="Sound")

        layout.menu("SEQUENCER_MT_add_effect")


class SEQUENCER_MT_add_effect(Menu):
    bl_label = "Effect Strip..."

    def draw(self, context):
        layout = self.layout

        layout.operator_context = 'INVOKE_REGION_WIN'

        layout.operator("sequencer.effect_strip_add", text="Add").type = 'ADD'
        layout.operator("sequencer.effect_strip_add", text="Subtract").type = 'SUBTRACT'
        layout.operator("sequencer.effect_strip_add", text="Alpha Over").type = 'ALPHA_OVER'
        layout.operator("sequencer.effect_strip_add", text="Alpha Under").type = 'ALPHA_UNDER'
        layout.operator("sequencer.effect_strip_add", text="Cross").type = 'CROSS'
        layout.operator("sequencer.effect_strip_add", text="Gamma Cross").type = 'GAMMA_CROSS'
        layout.operator("sequencer.effect_strip_add", text="Multiply").type = 'MULTIPLY'
        layout.operator("sequencer.effect_strip_add", text="Over Drop").type = 'OVER_DROP'
        layout.operator("sequencer.effect_strip_add", text="Wipe").type = 'WIPE'
        layout.operator("sequencer.effect_strip_add", text="Glow").type = 'GLOW'
        layout.operator("sequencer.effect_strip_add", text="Transform").type = 'TRANSFORM'
        layout.operator("sequencer.effect_strip_add", text="Color").type = 'COLOR'
        layout.operator("sequencer.effect_strip_add", text="Speed Control").type = 'SPEED'
        layout.operator("sequencer.effect_strip_add", text="Multicam Selector").type = 'MULTICAM'
        layout.operator("sequencer.effect_strip_add", text="Adjustment Layer").type = 'ADJUSTMENT'


class SEQUENCER_MT_strip(Menu):
    bl_label = "Strip"

    def draw(self, context):
        layout = self.layout

        layout.operator_context = 'INVOKE_REGION_WIN'

        layout.operator("transform.transform", text="Grab/Move").mode = 'TRANSLATION'
        layout.operator("transform.transform", text="Grab/Extend from frame").mode = 'TIME_EXTEND'
        #  uiItemO(layout, NULL, 0, "sequencer.strip_snap"); // TODO - add this operator
        layout.separator()

        layout.operator("sequencer.cut", text="Cut (hard) at frame").type = 'HARD'
        layout.operator("sequencer.cut", text="Cut (soft) at frame").type = 'SOFT'
        layout.operator("sequencer.images_separate")
        layout.operator("sequencer.offset_clear")
        layout.operator("sequencer.deinterlace_selected_movies")
        layout.operator("sequencer.rebuild_proxy")
        layout.separator()

        layout.operator("sequencer.duplicate_move")
        layout.operator("sequencer.delete")

        strip = act_strip(context)

        if strip:
            stype = strip.type

            # XXX note strip.type is never equal to 'EFFECT', look at seq_type_items within rna_sequencer.c
            if stype == 'EFFECT':
                pass
                # layout.separator()
                # layout.operator("sequencer.effect_change")
                # layout.operator("sequencer.effect_reassign_inputs")
            elif stype == 'IMAGE':
                layout.separator()
                # layout.operator("sequencer.image_change")
                layout.operator("sequencer.rendersize")
            elif stype == 'SCENE':
                pass
                # layout.separator()
                # layout.operator("sequencer.scene_change", text="Change Scene")
            elif stype == 'MOVIE':
                layout.separator()
                # layout.operator("sequencer.movie_change")
                layout.operator("sequencer.rendersize")
            elif stype == 'SOUND':
                layout.separator()
                layout.operator("sequencer.crossfade_sounds")

        layout.separator()

        layout.operator("sequencer.meta_make")
        layout.operator("sequencer.meta_separate")

        #if (ed && (ed->metastack.first || (ed->act_seq && ed->act_seq->type == SEQ_META))) {
        #	uiItemS(layout);
        #	uiItemO(layout, NULL, 0, "sequencer.meta_toggle");
        #}

        layout.separator()
        props = layout.operator("sequencer.reload", text="Reload Strips")
        props.adjust_length = False
        props = layout.operator("sequencer.reload", text="Reload Strips and Adjust Length")
        props.adjust_length = True
        layout.operator("sequencer.reassign_inputs")
        layout.operator("sequencer.swap_inputs")
        layout.separator()
        layout.operator("sequencer.lock")
        layout.operator("sequencer.unlock")
        layout.operator("sequencer.mute").unselected = False
        layout.operator("sequencer.unmute")

        layout.operator("sequencer.mute", text="Mute Deselected Strips").unselected = True

        layout.operator("sequencer.snap")

        layout.operator_menu_enum("sequencer.swap", "side")

        layout.separator()

        layout.operator("sequencer.swap_data")
        layout.menu("SEQUENCER_MT_change")


class SequencerButtonsPanel():
    bl_space_type = 'SEQUENCE_EDITOR'
    bl_region_type = 'UI'

    @staticmethod
    def has_sequencer(context):
        return (context.space_data.view_type in {'SEQUENCER', 'SEQUENCER_PREVIEW'})

    @classmethod
    def poll(cls, context):
        return cls.has_sequencer(context) and (act_strip(context) is not None)


class SequencerButtonsPanel_Output():
    bl_space_type = 'SEQUENCE_EDITOR'
    bl_region_type = 'UI'

    @staticmethod
    def has_preview(context):
        return (context.space_data.view_type in {'PREVIEW', 'SEQUENCER_PREVIEW'})

    @classmethod
    def poll(cls, context):
        return cls.has_preview(context)


class SEQUENCER_PT_edit(SequencerButtonsPanel, Panel):
    bl_label = "Edit Strip"

    def draw(self, context):
        layout = self.layout

        scene = context.scene
        frame_current = scene.frame_current
        strip = act_strip(context)

        split = layout.split(percentage=0.3)
        split.label(text="Name:")
        split.prop(strip, "name", text="")

        split = layout.split(percentage=0.3)
        split.label(text="Type:")
        split.prop(strip, "type", text="")

        split = layout.split(percentage=0.3)
        split.label(text="Blend:")
        split.prop(strip, "blend_type", text="")

        row = layout.row(align=True)
        sub = row.row()
        sub.active = (not strip.mute)
        sub.prop(strip, "blend_alpha", text="Opacity", slider=True)
        row.prop(strip, "mute", toggle=True, icon='RESTRICT_VIEW_ON' if strip.mute else 'RESTRICT_VIEW_OFF', text="")
        row.prop(strip, "lock", toggle=True, icon='LOCKED' if strip.lock else 'UNLOCKED', text="")

        col = layout.column()
        sub = col.column()
        sub.enabled = not strip.lock
        sub.prop(strip, "channel")
        sub.prop(strip, "frame_start")
        sub.prop(strip, "frame_final_duration")

        col = layout.column(align=True)
        row = col.row()
        row.label(text="Final Length" + ": %s" % bpy.utils.smpte_from_frame(strip.frame_final_duration))
        row = col.row()
        row.active = (frame_current >= strip.frame_start and frame_current <= strip.frame_start + strip.frame_duration)
        row.label(text="Playhead" + ": %d" % (frame_current - strip.frame_start))

        col.label(text="Frame Offset" + " %d:%d" % (strip.frame_offset_start, strip.frame_offset_end))
        col.label(text="Frame Still" + " %d:%d" % (strip.frame_still_start, strip.frame_still_end))

        elem = False

        if strip.type == 'IMAGE':
            elem = strip.getStripElem(frame_current)
        elif strip.type == 'MOVIE':
            elem = strip.elements[0]

        if elem and elem.orig_width > 0 and elem.orig_height > 0:
            col.label(text="Original Dimension" + ": %dx%d" % (elem.orig_width, elem.orig_height))
        else:
            col.label(text="Original Dimension: None")


class SEQUENCER_PT_effect(SequencerButtonsPanel, Panel):
    bl_label = "Effect Strip"

    @classmethod
    def poll(cls, context):
        if not cls.has_sequencer(context):
            return False

        strip = act_strip(context)
        if not strip:
            return False

        return strip.type in {'ADD', 'SUBTRACT', 'ALPHA_OVER', 'ALPHA_UNDER',
                              'CROSS', 'GAMMA_CROSS', 'MULTIPLY', 'OVER_DROP',
                              'WIPE', 'GLOW', 'TRANSFORM', 'COLOR', 'SPEED',
                              'MULTICAM', 'ADJUSTMENT'}

    def draw(self, context):
        layout = self.layout

        sequencer = context.scene.sequence_editor
        strip = act_strip(context)

        if strip.input_count > 0:
            col = layout.column()
            col.prop(strip, "input_1")
            if strip.input_count > 1:
                col.prop(strip, "input_2")

        if strip.is_supports_mask:
            col = layout.column()
            col.prop_search(strip, "input_mask_strip", sequencer, "sequences", text="Mask")

        if strip.type == 'COLOR':
            layout.prop(strip, "color")

        elif strip.type == 'WIPE':
            col = layout.column()
            col.prop(strip, "transition_type")
            col.label(text="Direction:")
            col.row().prop(strip, "direction", expand=True)

            col = layout.column()
            col.prop(strip, "blur_width", slider=True)
            if strip.transition_type in {'SINGLE', 'DOUBLE'}:
                col.prop(strip, "angle")

        elif strip.type == 'GLOW':
            flow = layout.column_flow()
            flow.prop(strip, "threshold", slider=True)
            flow.prop(strip, "clamp", slider=True)
            flow.prop(strip, "boost_factor")
            flow.prop(strip, "blur_radius")

            row = layout.row()
            row.prop(strip, "quality", slider=True)
            row.prop(strip, "use_only_boost")

        elif strip.type == 'SPEED':
            layout.prop(strip, "use_default_fade", "Stretch to input strip length")
            if not strip.use_default_fade:
                layout.prop(strip, "use_as_speed")
                if strip.use_as_speed:
                    layout.prop(strip, "speed_factor")
                else:
                    layout.prop(strip, "speed_factor", text="Frame number")
                    layout.prop(strip, "scale_to_length")

            #doesn't work currently
            #layout.prop(strip, "use_frame_blend")

        elif strip.type == 'TRANSFORM':
            layout = self.layout
            col = layout.column()

            col.prop(strip, "interpolation")
            col.prop(strip, "translation_unit")
            col = layout.column(align=True)
            col.label(text="Position:")
            col.prop(strip, "translate_start_x", text="X")
            col.prop(strip, "translate_start_y", text="Y")

            layout.separator()

            col = layout.column(align=True)
            col.prop(strip, "use_uniform_scale")
            if strip.use_uniform_scale:
                col = layout.column(align=True)
                col.prop(strip, "scale_start_x", text="Scale")
            else:
                col = layout.column(align=True)
                col.label(text="Scale:")
                col.prop(strip, "scale_start_x", text="X")
                col.prop(strip, "scale_start_y", text="Y")

            layout.separator()

            col = layout.column(align=True)
            col.label(text="Rotation:")
            col.prop(strip, "rotation_start", text="Rotation")

        elif strip.type == 'MULTICAM':
            layout.prop(strip, "multicam_source")

            row = layout.row(align=True)
            sub = row.row()
            sub.scale_x = 2.0

            sub.operator("screen.animation_play", text="", icon='PAUSE' if context.screen.is_animation_playing else 'PLAY')

            row.label("Cut To")
            for i in range(1, strip.channel):
                row.operator("sequencer.cut_multicam", text=str(i)).camera = i

        col = layout.column(align=True)
        if strip.type == 'SPEED':
            col.prop(strip, "multiply_speed")
        elif strip.type in {'CROSS', 'GAMMA_CROSS', 'WIPE'}:
            col.prop(strip, "use_default_fade", "Default fade")
            if not strip.use_default_fade:
                col.prop(strip, "effect_fader", text="Effect fader")


class SEQUENCER_PT_input(SequencerButtonsPanel, Panel):
    bl_label = "Strip Input"

    @classmethod
    def poll(cls, context):
        if not cls.has_sequencer(context):
            return False

        strip = act_strip(context)
        if not strip:
            return False

        return strip.type in {'MOVIE', 'IMAGE', 'SCENE', 'MOVIECLIP', 'META',
                              'ADD', 'SUBTRACT', 'ALPHA_OVER', 'ALPHA_UNDER',
                              'CROSS', 'GAMMA_CROSS', 'MULTIPLY', 'OVER_DROP',
                              'WIPE', 'GLOW', 'TRANSFORM', 'COLOR',
                              'MULTICAM', 'SPEED', 'ADJUSTMENT'}

    def draw(self, context):
        layout = self.layout

        strip = act_strip(context)

        seq_type = strip.type

        # draw a filename if we have one
        if seq_type == 'IMAGE':
            split = layout.split(percentage=0.2)
            split.label(text="Path:")
            split.prop(strip, "directory", text="")

            # Current element for the filename

            elem = strip.getStripElem(context.scene.frame_current)
            if elem:
                split = layout.split(percentage=0.2)
                split.label(text="File:")
                split.prop(elem, "filename", text="")  # strip.elements[0] could be a fallback

            layout.operator("sequencer.change_path")

        elif seq_type == 'MOVIE':
            split = layout.split(percentage=0.2)
            split.label(text="Path:")
            split.prop(strip, "filepath", text="")

            layout.prop(strip, "mpeg_preseek")
            layout.prop(strip, "stream_index")

        layout.prop(strip, "use_translation", text="Image Offset")
        if strip.use_translation:
            col = layout.column(align=True)
            col.prop(strip.transform, "offset_x", text="X")
            col.prop(strip.transform, "offset_y", text="Y")

        layout.prop(strip, "use_crop", text="Image Crop")
        if strip.use_crop:
            col = layout.column(align=True)
            col.prop(strip.crop, "max_y")
            col.prop(strip.crop, "min_x")
            col.prop(strip.crop, "min_y")
            col.prop(strip.crop, "max_x")

        if not isinstance(strip, bpy.types.EffectSequence):
            col = layout.column(align=True)
            col.label(text="Trim Duration (hard):")
            col.prop(strip, "animation_offset_start", text="Start")
            col.prop(strip, "animation_offset_end", text="End")

        col = layout.column(align=True)
        col.label(text="Trim Duration (soft):")
        col.prop(strip, "frame_offset_start", text="Start")
        col.prop(strip, "frame_offset_end", text="End")


class SEQUENCER_PT_sound(SequencerButtonsPanel, Panel):
    bl_label = "Sound"

    @classmethod
    def poll(cls, context):
        if not cls.has_sequencer(context):
            return False

        strip = act_strip(context)
        if not strip:
            return False

        return (strip.type == 'SOUND')

    def draw(self, context):
        layout = self.layout

        strip = act_strip(context)
        sound = strip.sound

        layout.template_ID(strip, "sound", open="sound.open")

        layout.separator()
        layout.prop(strip, "filepath", text="")

        row = layout.row()
        if sound.packed_file:
            row.operator("sound.unpack", icon='PACKAGE', text="Unpack")
        else:
            row.operator("sound.pack", icon='UGLYPACKAGE', text="Pack")

        row.prop(sound, "use_memory_cache")

        layout.prop(strip, "show_waveform")
        layout.prop(strip, "volume")
        layout.prop(strip, "pitch")
        layout.prop(strip, "pan")

        col = layout.column(align=True)
        col.label(text="Trim Duration:")
        col.prop(strip, "animation_offset_start", text="Start")
        col.prop(strip, "animation_offset_end", text="End")


class SEQUENCER_PT_scene(SequencerButtonsPanel, Panel):
    bl_label = "Scene"

    @classmethod
    def poll(cls, context):
        if not cls.has_sequencer(context):
            return False

        strip = act_strip(context)
        if not strip:
            return False

        return (strip.type == 'SCENE')

    def draw(self, context):
        layout = self.layout

        strip = act_strip(context)

        layout.template_ID(strip, "scene")

        scene = strip.scene
        if scene:
            layout.prop(scene.render, "use_sequencer")

        layout.label(text="Camera Override")
        layout.template_ID(strip, "scene_camera")

        if scene:
            sta = scene.frame_start
            end = scene.frame_end
            layout.label(text="Original frame range" + ": %d-%d (%d)" % (sta, end, end - sta + 1))


class SEQUENCER_PT_mask(SequencerButtonsPanel, Panel):
    bl_label = "Mask"

    @classmethod
    def poll(cls, context):
        if not cls.has_sequencer(context):
            return False

        strip = act_strip(context)
        if not strip:
            return False

        return (strip.type == 'MASK')

    def draw(self, context):
        layout = self.layout

        strip = act_strip(context)

        layout.template_ID(strip, "mask")

        mask = strip.mask

        if mask:
            sta = mask.frame_start
            end = mask.frame_end
            layout.label(text="Original frame range" + ": %d-%d (%d)" % (sta, end, end - sta + 1))


class SEQUENCER_PT_filter(SequencerButtonsPanel, Panel):
    bl_label = "Filter"

    @classmethod
    def poll(cls, context):
        if not cls.has_sequencer(context):
            return False

        strip = act_strip(context)
        if not strip:
            return False

        return strip.type in {'MOVIE', 'IMAGE', 'SCENE', 'MOVIECLIP', 'MASK',
                              'META', 'ADD', 'SUBTRACT', 'ALPHA_OVER',
                              'ALPHA_UNDER', 'CROSS', 'GAMMA_CROSS', 'MULTIPLY',
                              'OVER_DROP', 'WIPE', 'GLOW', 'TRANSFORM', 'COLOR',
                              'MULTICAM', 'SPEED', 'ADJUSTMENT'}

    def draw(self, context):
        layout = self.layout

        strip = act_strip(context)

        col = layout.column()
        col.label(text="Video:")
        col.prop(strip, "strobe")

        if strip.type == 'MOVIECLIP':
            col = layout.column()
            col.label(text="Tracker:")
            col.prop(strip, "stabilize2d")

            col = layout.column()
            col.label(text="Distortion:")
            col.prop(strip, "undistort")

        split = layout.split(percentage=0.65)

        col = split.column()
        col.prop(strip, "use_reverse_frames", text="Backwards")
        col.prop(strip, "use_deinterlace")

        col = split.column()
        col.label(text="Flip:")
        col.prop(strip, "use_flip_x", text="X")
        col.prop(strip, "use_flip_y", text="Y")

        col = layout.column()
        col.label(text="Colors:")
        col.prop(strip, "color_saturation", text="Saturation")
        col.prop(strip, "color_multiply", text="Multiply")
        col.prop(strip, "use_premultiply")
        col.prop(strip, "use_float")

        layout.prop(strip, "use_color_balance")
        if strip.use_color_balance and strip.color_balance:  # TODO - need to add this somehow
            draw_color_balance(layout, strip.color_balance)


class SEQUENCER_PT_proxy(SequencerButtonsPanel, Panel):
    bl_label = "Proxy / Timecode"

    @classmethod
    def poll(cls, context):
        if not cls.has_sequencer(context):
            return False

        strip = act_strip(context)
        if not strip:
            return False

        return strip.type in {'MOVIE', 'IMAGE', 'SCENE', 'META', 'MULTICAM'}

    def draw_header(self, context):
        strip = act_strip(context)

        self.layout.prop(strip, "use_proxy", text="")

    def draw(self, context):
        layout = self.layout

        strip = act_strip(context)

        flow = layout.column_flow()
        flow.prop(strip, "use_proxy_custom_directory")
        flow.prop(strip, "use_proxy_custom_file")
        if strip.proxy:
            if strip.use_proxy_custom_directory and not strip.use_proxy_custom_file:
                flow.prop(strip.proxy, "directory")
            if strip.use_proxy_custom_file:
                flow.prop(strip.proxy, "filepath")

            row = layout.row()
            row.prop(strip.proxy, "build_25")
            row.prop(strip.proxy, "build_50")
            row.prop(strip.proxy, "build_75")
            row.prop(strip.proxy, "build_100")

            col = layout.column()
            col.label(text="Build JPEG quality")
            col.prop(strip.proxy, "quality")

            if strip.type == 'MOVIE':
                col = layout.column()
                col.label(text="Use timecode index:")

                col.prop(strip.proxy, "timecode")


class SEQUENCER_PT_preview(SequencerButtonsPanel_Output, Panel):
    bl_label = "Scene Preview/Render"
    bl_space_type = 'SEQUENCE_EDITOR'
    bl_region_type = 'UI'

    def draw(self, context):
        layout = self.layout

        render = context.scene.render

        col = layout.column()
        col.active = False  # Currently only opengl preview works!
        col.prop(render, "use_sequencer_gl_preview", text="Open GL Preview")
        col = layout.column()
        #col.active = render.use_sequencer_gl_preview
        col.prop(render, "sequencer_gl_preview", text="")


class SEQUENCER_PT_view(SequencerButtonsPanel_Output, Panel):
    bl_label = "View Settings"

    def draw(self, context):
        layout = self.layout

        st = context.space_data

        col = layout.column()
        if st.display_mode == 'IMAGE':
            col.prop(st, "draw_overexposed")
            col.prop(st, "show_safe_margin")
        elif st.display_mode == 'WAVEFORM':
            col.prop(st, "show_separate_color")
        col.prop(st, "proxy_render_size")

<<<<<<< HEAD
        col = layout.column()
        col.separator()
        col.label(text="Color Management:")
        col.template_colormanaged_view_settings(st, "view_settings", True)
=======

class SEQUENCER_PT_modifiers(SequencerButtonsPanel, Panel):
    bl_label = "Modifiers"

    def draw(self, context):
        layout = self.layout

        strip = act_strip(context)
        sequencer = context.scene.sequence_editor

        layout.operator_menu_enum("sequencer.strip_modifier_add", "type")

        for mod in strip.modifiers:
            box = layout.box()

            row = box.row()
            row.prop(mod, "show_expanded", text="", emboss=False)
            row.prop(mod, "name")

            row.prop(mod, "mute", text="")
            props = row.operator("sequencer.strip_modifier_remove", text="", icon='X')
            props.name = mod.name

            if mod.show_expanded:
                row = box.row()
                row.prop(mod, "input_mask_type", expand=True)

                if mod.input_mask_type == 'STRIP':
                    box.prop_search(mod, "input_mask_strip", sequencer, "sequences", text="Mask")
                else:
                    box.prop(mod, "input_mask_id")

                if mod.type == 'COLOR_BALANCE':
                    box.prop(mod, "color_multiply")
                    draw_color_balance(box, mod.color_balance)
                elif mod.type == 'CURVES':
                    box.template_curve_mapping(mod, "curve_mapping", type='COLOR')
                elif mod.type == 'HUE_CORRECT':
                    box.template_curve_mapping(mod, "curve_mapping", type='HUE')
>>>>>>> 995a19a9


if __name__ == "__main__":  # only for live edit.
    bpy.utils.register_module(__name__)<|MERGE_RESOLUTION|>--- conflicted
+++ resolved
@@ -882,12 +882,11 @@
             col.prop(st, "show_separate_color")
         col.prop(st, "proxy_render_size")
 
-<<<<<<< HEAD
         col = layout.column()
         col.separator()
         col.label(text="Color Management:")
         col.template_colormanaged_view_settings(st, "view_settings", True)
-=======
+
 
 class SEQUENCER_PT_modifiers(SequencerButtonsPanel, Panel):
     bl_label = "Modifiers"
@@ -927,7 +926,6 @@
                     box.template_curve_mapping(mod, "curve_mapping", type='COLOR')
                 elif mod.type == 'HUE_CORRECT':
                     box.template_curve_mapping(mod, "curve_mapping", type='HUE')
->>>>>>> 995a19a9
 
 
 if __name__ == "__main__":  # only for live edit.
