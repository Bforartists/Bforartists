--- conflicted
+++ resolved
@@ -155,8 +155,6 @@
                 if tool_settings.use_proportional_edit:
                     row.prop(tool_settings, "proportional_edit_falloff", icon_only=True)
 
-<<<<<<< HEAD
-=======
         if st.view_type in {'SEQUENCER', 'SEQUENCER_PREVIEW'}:
             tool_settings = context.tool_settings
             row = layout.row(align=True)
@@ -164,7 +162,6 @@
             sub = row.row(align=True)
             sub.popover(panel="SEQUENCER_PT_snapping")
             layout.separator_spacer()
->>>>>>> 72aa5f51
 
         row = layout.row(align=True)
         row.prop(st, "show_strip_overlay", text="", icon='OVERLAY')
@@ -2330,7 +2327,28 @@
     bl_category = "Strip"
 
 
-<<<<<<< HEAD
+class SEQUENCER_PT_snapping(Panel):
+    bl_space_type = 'SEQUENCE_EDITOR'
+    bl_region_type = 'HEADER'
+    bl_label = ""
+
+    def draw(self, context):
+        tool_settings = context.tool_settings
+        sequencer_tool_settings = tool_settings.sequencer_tool_settings
+
+        layout = self.layout
+        layout.use_property_split = True
+        layout.use_property_decorate = False
+
+        col = layout.column(heading="Snap to", align=True)
+        col.prop(sequencer_tool_settings, "snap_to_current_frame" )
+        col.prop(sequencer_tool_settings, "snap_to_hold_offset")
+
+        col = layout.column(heading="Ignore", align=True)
+        col.prop(sequencer_tool_settings, "snap_ignore_muted", text="Muted Strips")
+        col.prop(sequencer_tool_settings, "snap_ignore_sound",text="Sound Strips")
+
+
 class SEQUENCER_PT_marker_options(Panel):
     bl_label = "Marker Options"
     bl_space_type = 'SEQUENCE_EDITOR'
@@ -2399,28 +2417,6 @@
             layout.use_property_split = False
             if st.display_mode == 'IMAGE':
                 layout.prop(st, "show_metadata")
-=======
-class SEQUENCER_PT_snapping(Panel):
-    bl_space_type = 'SEQUENCE_EDITOR'
-    bl_region_type = 'HEADER'
-    bl_label = ""
-
-    def draw(self, context):
-        tool_settings = context.tool_settings
-        sequencer_tool_settings = tool_settings.sequencer_tool_settings
-
-        layout = self.layout
-        layout.use_property_split = True
-        layout.use_property_decorate = False
-
-        col = layout.column(heading="Snap to", align=True)
-        col.prop(sequencer_tool_settings, "snap_to_current_frame" )
-        col.prop(sequencer_tool_settings, "snap_to_hold_offset")
-
-        col = layout.column(heading="Ignore", align=True)
-        col.prop(sequencer_tool_settings, "snap_ignore_muted", text="Muted Strips")
-        col.prop(sequencer_tool_settings, "snap_ignore_sound",text="Sound Strips")
->>>>>>> 72aa5f51
 
 
 classes = (
@@ -2495,14 +2491,12 @@
     SEQUENCER_PT_annotation,
     SEQUENCER_PT_annotation_onion,
 
-<<<<<<< HEAD
+    SEQUENCER_PT_snapping,
+
 #BFA
 
     SEQUENCER_PT_marker_options,
     SEQUENCER_PT_view_options
-=======
-    SEQUENCER_PT_snapping,
->>>>>>> 72aa5f51
 )
 
 if __name__ == "__main__":  # only for live edit.
