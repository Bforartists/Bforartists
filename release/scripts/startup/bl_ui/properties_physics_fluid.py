# SPDX-License-Identifier: GPL-2.0-or-later

# <pep8 compliant>

import bpy
from bpy.types import Panel
from bl_ui.utils import PresetPanel
from bl_ui.properties_physics_common import (
    effector_weights_ui,
)


class FLUID_PT_presets(PresetPanel, Panel):
    bl_label = "Fluid Presets"
    preset_subdir = "fluid"
    preset_operator = "script.execute_preset"
    preset_add_operator = "fluid.preset_add"


class PhysicButtonsPanel:
    bl_space_type = 'PROPERTIES'
    bl_region_type = 'WINDOW'
    bl_context = "physics"

    @staticmethod
    def check_domain_has_unbaked_guide(domain):
        return (
            domain.use_guide and not domain.has_cache_baked_guide and
            ((domain.guide_source == 'EFFECTOR') or
             (domain.guide_source == 'DOMAIN' and not domain.guide_parent))
        )

    @staticmethod
    def poll_fluid(context):
        ob = context.object
        if not ((ob and ob.type == 'MESH') and (context.fluid)):
            return False

        md = context.fluid
        return md and (context.fluid.fluid_type != 'NONE')

    @staticmethod
    def poll_fluid_domain(context):
        if not PhysicButtonsPanel.poll_fluid(context):
            return False

        md = context.fluid
        return md and (md.fluid_type == 'DOMAIN')

    @staticmethod
    def poll_gas_domain(context):
        if not PhysicButtonsPanel.poll_fluid(context):
            return False

        md = context.fluid
        if md and (md.fluid_type == 'DOMAIN'):
            domain = md.domain_settings
            return domain.domain_type == 'GAS'
        return False

    @staticmethod
    def poll_liquid_domain(context):
        if not PhysicButtonsPanel.poll_fluid(context):
            return False

        md = context.fluid
        if md and (md.fluid_type == 'DOMAIN'):
            domain = md.domain_settings
            return domain.domain_type == 'LIQUID'
        return False

    @staticmethod
    def poll_fluid_flow(context):
        if not PhysicButtonsPanel.poll_fluid(context):
            return False

        md = context.fluid
        return md and (md.fluid_type == 'FLOW')

    @staticmethod
    def poll_fluid_flow_outflow(context):
        if not PhysicButtonsPanel.poll_fluid_flow(context):
            return False

        md = context.fluid
        flow = md.flow_settings
        if (flow.flow_behavior == 'OUTFLOW'):
            return True

    @staticmethod
    def poll_fluid_flow_liquid(context):
        if not PhysicButtonsPanel.poll_fluid_flow(context):
            return False

        md = context.fluid
        flow = md.flow_settings
        if (flow.flow_type == 'LIQUID'):
            return True


class PHYSICS_PT_fluid(PhysicButtonsPanel, Panel):
    bl_label = "Fluid"
    COMPAT_ENGINES = {'BLENDER_RENDER', 'BLENDER_EEVEE', 'BLENDER_WORKBENCH'}

    @classmethod
    def poll(cls, context):
        ob = context.object
        return (ob and ob.type == 'MESH') and (context.engine in cls.COMPAT_ENGINES) and (context.fluid)

    def draw(self, context):
        layout = self.layout
        layout.use_property_split = True

        if not bpy.app.build_options.fluid:
            col = layout.column(align=True)
            col.alignment = 'RIGHT'
            col.label(text="Built without Fluid modifier")
            return
        md = context.fluid

        layout.prop(md, "fluid_type")


class PHYSICS_PT_settings(PhysicButtonsPanel, Panel):
    bl_label = "Settings"
    bl_parent_id = 'PHYSICS_PT_fluid'
    COMPAT_ENGINES = {'BLENDER_RENDER', 'BLENDER_EEVEE', 'BLENDER_WORKBENCH'}

    @classmethod
    def poll(cls, context):
        if not PhysicButtonsPanel.poll_fluid(context):
            return False

        return (context.engine in cls.COMPAT_ENGINES)

    def draw(self, context):
        layout = self.layout
        layout.use_property_split = True

        md = context.fluid
        ob = context.object
        scene = context.scene

        if md.fluid_type == 'DOMAIN':
            domain = md.domain_settings

            is_baking_any = domain.is_cache_baking_any
            has_baked_data = domain.has_cache_baked_data

            row = layout.row()
            row.enabled = not is_baking_any and not has_baked_data
            row.prop(domain, "domain_type", expand=False)

            flow = layout.grid_flow(row_major=True, columns=0, even_columns=True, even_rows=False, align=False)
            flow.enabled = not is_baking_any and not has_baked_data

            col = flow.column()
            col.enabled = not domain.has_cache_baked_guide
            col.prop(domain, "resolution_max", text="Resolution Divisions")
            col.prop(domain, "time_scale", text="Time Scale")
            col.prop(domain, "cfl_condition", text="CFL Number")

            col = flow.column()
            row = col.row()
            row.use_property_split = False
            row.prop(domain, "use_adaptive_timesteps")
            if domain.use_adaptive_timesteps:
                row.label(icon='DISCLOSURE_TRI_DOWN')
            else:
                row.label(icon='DISCLOSURE_TRI_RIGHT')
            row.prop_decorator(domain, "use_adaptive_timesteps")

            sub = col.column(align=True)
            if domain.use_adaptive_timesteps:
                row = sub.row()
                row.separator()
                row.prop(domain, "timesteps_max", text="Timesteps Maximum")
                row = sub.row()
                row.separator()
                row.prop(domain, "timesteps_min", text="Minimum")

            col.separator()

            col = flow.column()
            if scene.use_gravity:
                sub = col.column()
                sub.enabled = False
                sub.prop(domain, "gravity", text="Using Scene Gravity", icon='SCENE_DATA')
            else:
                col.prop(domain, "gravity", text="Gravity")

            col = flow.column()
            if PhysicButtonsPanel.poll_gas_domain(context):
                col.prop(domain, "clipping", text="Empty Space")
            row = col.row()
            row.use_property_split = False
            row.prop(domain, "delete_in_obstacle", text="Delete in Obstacle")
            row.prop_decorator(domain, "delete_in_obstacle")

            if domain.cache_type == 'MODULAR':
                col.separator()
                label = ""

                # Deactivate bake operator if guides are enabled but not baked yet.
                note_flag = True
                if self.check_domain_has_unbaked_guide(domain):
                    note_flag = False
                    label = "Unbaked Guides: Bake Guides or disable them"
                elif not domain.cache_resumable and not label:
                    label = "Non Resumable Cache: Baking "
                    if PhysicButtonsPanel.poll_liquid_domain(context):
                        label += "mesh or particles will not be possible"
                    elif PhysicButtonsPanel.poll_gas_domain(context):
                        label += "noise will not be possible"
                    else:
                        label = ""

                if label:
                    info = layout.split()
                    note = info.row()
                    note.enabled = note_flag
                    note.alignment = 'RIGHT'
                    note.label(icon='INFO', text=label)

                split = layout.split()
                split.enabled = note_flag and ob.mode == 'OBJECT'

                bake_incomplete = (domain.cache_frame_pause_data < domain.cache_frame_end)
                if (
                        domain.cache_resumable and
                        domain.has_cache_baked_data and
                        not domain.is_cache_baking_data and
                        bake_incomplete
                ):
                    col = split.column()
                    col.operator("fluid.bake_data", text="Resume")
                    col = split.column()
                    col.operator("fluid.free_data", text="Free")
                elif domain.is_cache_baking_data and not domain.has_cache_baked_data:
                    split.enabled = False
                    split.operator("fluid.pause_bake", text="Baking Data - ESC to pause")
                elif not domain.has_cache_baked_data and not domain.is_cache_baking_data:
                    split.operator("fluid.bake_data", text="Bake Data")
                else:
                    split.operator("fluid.free_data", text="Free Data")

        elif md.fluid_type == 'FLOW':
            flow = md.flow_settings

            row = layout.row()
            row.prop(flow, "flow_type", expand=False)

            grid = layout.grid_flow(row_major=True, columns=0, even_columns=True, even_rows=False, align=False)

            col = grid.column()
            col.prop(flow, "flow_behavior", expand=False)
            if flow.flow_behavior in {'INFLOW', 'OUTFLOW'}:
                row = col.row()
                row.use_property_split = False
                row.prop(flow, "use_inflow")
                row.prop_decorator(flow, "use_inflow")

            col.prop(flow, "subframes", text="Sampling Substeps")

            if not flow.flow_behavior == 'OUTFLOW' and flow.flow_type in {'SMOKE', 'BOTH', 'FIRE'}:

                if flow.flow_type in {'SMOKE', 'BOTH'}:
                    col.prop(flow, "smoke_color", text="Smoke Color")

                col = grid.column(align=True)
                col.use_property_split = False
                col.prop(flow, "use_absolute", text="Absolute Density")
                col.use_property_split = True

                if flow.flow_type in {'SMOKE', 'BOTH'}:
                    col.prop(flow, "temperature", text="Initial Temperature")
                    col.prop(flow, "density", text="Density")

                if flow.flow_type in {'FIRE', 'BOTH'}:
                    col.prop(flow, "fuel_amount", text="Fuel")

                col.separator()
                col.prop_search(flow, "density_vertex_group", ob, "vertex_groups", text="Vertex Group")

        elif md.fluid_type == 'EFFECTOR':
            effector_settings = md.effector_settings

            row = layout.row()
            row.prop(effector_settings, "effector_type")

            grid = layout.grid_flow(row_major=True, columns=0, even_columns=True, even_rows=False, align=False)

            col = grid.column()
            col.prop(effector_settings, "subframes", text="Sampling Substeps")
            col.prop(effector_settings, "surface_distance", text="Surface Thickness")

            col = grid.column()
            row = col.row()
            row.use_property_split = False
            row.prop(effector_settings, "use_effector", text="Use Effector")
            row.prop_decorator(effector_settings, "use_effector")
            row = col.row()
            row.use_property_split = False
            row.prop(effector_settings, "use_plane_init", text="Is Planar")
            row.prop_decorator(effector_settings, "use_plane_init")

            if effector_settings.effector_type == 'GUIDE':
                col.prop(effector_settings, "velocity_factor", text="Velocity Factor")
                col.prop(effector_settings, "guide_mode", text="Guide Mode")


class PHYSICS_PT_borders(PhysicButtonsPanel, Panel):
    bl_label = "Border Collisions"
    bl_parent_id = 'PHYSICS_PT_settings'
    COMPAT_ENGINES = {'BLENDER_RENDER', 'BLENDER_EEVEE', 'BLENDER_WORKBENCH'}
    bl_options = {'DEFAULT_CLOSED'}

    @classmethod
    def poll(cls, context):
        if not PhysicButtonsPanel.poll_fluid_domain(context):
            return False

        return (context.engine in cls.COMPAT_ENGINES)

    def draw(self, context):
        layout = self.layout
        layout.use_property_split = False

        md = context.fluid
        domain = md.domain_settings

        is_baking_any = domain.is_cache_baking_any
        has_baked_data = domain.has_cache_baked_data

        col = layout.column(align=True)
        col.enabled = not is_baking_any and not has_baked_data

        row = col.row()
        row.prop(domain, "use_collision_border_front")
        row.prop_decorator(domain, "use_collision_border_front")

        row = col.row()
        row.prop(domain, "use_collision_border_back")
        row.prop_decorator(domain, "use_collision_border_back")

        row = col.row()
        row.prop(domain, "use_collision_border_right")
        row.prop_decorator(domain, "use_collision_border_right")

        row = col.row()
        row.prop(domain, "use_collision_border_left")
        row.prop_decorator(domain, "use_collision_border_left")

        row = col.row()
        row.prop(domain, "use_collision_border_top")
        row.prop_decorator(domain, "use_collision_border_top")

        row = col.row()
        row.prop(domain, "use_collision_border_bottom")
        row.prop_decorator(domain, "use_collision_border_bottom")


class PHYSICS_PT_smoke(PhysicButtonsPanel, Panel):
    bl_label = "Gas"
    bl_parent_id = 'PHYSICS_PT_fluid'
    COMPAT_ENGINES = {'BLENDER_RENDER', 'BLENDER_EEVEE', 'BLENDER_WORKBENCH'}
    bl_options = {'DEFAULT_CLOSED'}

    @classmethod
    def poll(cls, context):
        if not PhysicButtonsPanel.poll_gas_domain(context):
            return False

        return (context.engine in cls.COMPAT_ENGINES)

    def draw(self, context):
        layout = self.layout
        layout.use_property_split = True

        md = context.fluid
        domain = md.domain_settings

        is_baking_any = domain.is_cache_baking_any
        has_baked_data = domain.has_cache_baked_data

        flow = layout.grid_flow(row_major=True, columns=0, even_columns=True, even_rows=False, align=False)
        flow.enabled = not is_baking_any and not has_baked_data

        col = flow.column(align=True)
        col.prop(domain, "alpha", text="Buoyancy Density")
        col.prop(domain, "beta", text="Heat")
        col = flow.column()
        col.prop(domain, "vorticity")


class PHYSICS_PT_smoke_dissolve(PhysicButtonsPanel, Panel):
    bl_label = "Dissolve"
    bl_parent_id = 'PHYSICS_PT_smoke'
    bl_options = {'DEFAULT_CLOSED'}
    COMPAT_ENGINES = {'BLENDER_RENDER', 'BLENDER_EEVEE', 'BLENDER_WORKBENCH'}

    @classmethod
    def poll(cls, context):
        if not PhysicButtonsPanel.poll_gas_domain(context):
            return False

        return (context.engine in cls.COMPAT_ENGINES)

    def draw_header(self, context):
        md = context.fluid.domain_settings
        domain = context.fluid.domain_settings

        is_baking_any = domain.is_cache_baking_any

        self.layout.enabled = not is_baking_any
        self.layout.prop(md, "use_dissolve_smoke", text="")

    def draw(self, context):
        layout = self.layout
        layout.use_property_split = True

        md = context.fluid
        domain = md.domain_settings

        is_baking_any = domain.is_cache_baking_any
        has_baked_data = domain.has_cache_baked_data

        flow = layout.grid_flow(row_major=True, columns=0, even_columns=True, even_rows=False, align=False)
        flow.enabled = not is_baking_any and not has_baked_data

        layout.active = domain.use_dissolve_smoke

        col = flow.column()
        col.prop(domain, "dissolve_speed", text="Time")

        col = flow.column()
        row = col.row()
        row.use_property_split = False
        row.prop(domain, "use_dissolve_smoke_log", text="Slow")
        row.prop_decorator(domain, "use_dissolve_smoke_log")


class PHYSICS_PT_fire(PhysicButtonsPanel, Panel):
    bl_label = "Fire"
    bl_parent_id = 'PHYSICS_PT_smoke'
    bl_options = {'DEFAULT_CLOSED'}
    COMPAT_ENGINES = {'BLENDER_RENDER', 'BLENDER_EEVEE', 'BLENDER_WORKBENCH'}

    @classmethod
    def poll(cls, context):
        if not PhysicButtonsPanel.poll_gas_domain(context):
            return False

        return (context.engine in cls.COMPAT_ENGINES)

    def draw(self, context):
        layout = self.layout
        layout.use_property_split = True

        md = context.fluid
        domain = md.domain_settings

        is_baking_any = domain.is_cache_baking_any
        has_baked_data = domain.has_cache_baked_data

        flow = layout.grid_flow(row_major=True, columns=0, even_columns=True, even_rows=False, align=False)
        flow.enabled = not is_baking_any and not has_baked_data

        col = flow.column()
        col.prop(domain, "burning_rate", text="Reaction Speed")
        row = col.row()
        sub = row.column(align=True)
        sub.prop(domain, "flame_smoke", text="Flame Smoke")
        sub.prop(domain, "flame_vorticity", text="Vorticity")

        col = flow.column(align=True)
        col.prop(domain, "flame_max_temp", text="Temperature Maximum")
        col.prop(domain, "flame_ignition", text="Minimum")
        row = col.row()
        row.prop(domain, "flame_smoke_color", text="Flame Color")


class PHYSICS_PT_liquid(PhysicButtonsPanel, Panel):
    bl_label = "Liquid"
    bl_parent_id = 'PHYSICS_PT_fluid'
    COMPAT_ENGINES = {'BLENDER_RENDER', 'BLENDER_EEVEE', 'BLENDER_WORKBENCH'}

    @classmethod
    def poll(cls, context):
        if not PhysicButtonsPanel.poll_liquid_domain(context):
            return False

        return (context.engine in cls.COMPAT_ENGINES)

    def draw_header(self, context):
        md = context.fluid.domain_settings
        domain = context.fluid.domain_settings

        is_baking_any = domain.is_cache_baking_any

        self.layout.enabled = not is_baking_any
        self.layout.prop(md, "use_flip_particles", text="")

    def draw(self, context):
        layout = self.layout
        layout.use_property_split = True

        md = context.fluid
        domain = md.domain_settings

        is_baking_any = domain.is_cache_baking_any
        has_baked_data = domain.has_cache_baked_data

        layout.enabled = not is_baking_any and not has_baked_data
        flow = layout.grid_flow(row_major=True, columns=0, even_columns=True, even_rows=False, align=False)

        col = flow.column()
        col.prop(domain, "simulation_method", expand=False)
        if domain.simulation_method == 'FLIP':
            col.prop(domain, "flip_ratio", text="FLIP Ratio")
        col.prop(domain, "sys_particle_maximum", text="System Maximum")
        col = col.column(align=True)
        col.prop(domain, "particle_radius", text="Particle Radius")
        col.prop(domain, "particle_number", text="Sampling")
        col.prop(domain, "particle_randomness", text="Randomness")

        col = flow.column()
        col = col.column(align=True)
        col.prop(domain, "particle_max", text="Particles Maximum")
        col.prop(domain, "particle_min", text="Minimum")

        col.separator()

        col = col.column()
        col.prop(domain, "particle_band_width", text="Narrow Band Width")

        col = col.column()
        row = col.row()
        row.use_property_split = False
        row.prop(domain, "use_fractions", text="Fractional Obstacles")
        if domain.use_fractions:
            row.label(icon='DISCLOSURE_TRI_DOWN')
        else:
            row.label(icon='DISCLOSURE_TRI_RIGHT')

        row.prop_decorator(domain, "use_fractions")

        if domain.use_fractions:
            sub = col.column()
            row = sub.row()
            row.separator()
            row.prop(domain, "fractions_distance", text="Obstacle Distance")
            row = sub.row()
            row.separator()
            row.prop(domain, "fractions_threshold", text="Threshold")


class PHYSICS_PT_flow_source(PhysicButtonsPanel, Panel):
    bl_label = "Flow Source"
    bl_parent_id = 'PHYSICS_PT_settings'
    bl_options = {'DEFAULT_CLOSED'}
    COMPAT_ENGINES = {'BLENDER_RENDER', 'BLENDER_EEVEE', 'BLENDER_WORKBENCH'}

    @classmethod
    def poll(cls, context):
        if not PhysicButtonsPanel.poll_fluid_flow(context):
            return False

        return (context.engine in cls.COMPAT_ENGINES)

    def draw(self, context):
        layout = self.layout
        layout.use_property_split = True

        ob = context.object
        flow = context.fluid.flow_settings

        col = layout.column()
        col.prop(flow, "flow_source", expand=False, text="Flow Source")
        if flow.flow_source == 'PARTICLES':
            col.prop_search(flow, "particle_system", ob, "particle_systems", text="Particle System")

        grid = layout.grid_flow(row_major=True, columns=0, even_columns=True, even_rows=False, align=False)

        col = grid.column()
        if flow.flow_source == 'MESH':
            row = col.row()
            row.use_property_split = False
            row.prop(flow, "use_plane_init", text="Is Planar")
            row.prop_decorator(flow, "use_plane_init")

            col.prop(flow, "surface_distance", text="Surface Emission")
            if flow.flow_type in {'SMOKE', 'BOTH', 'FIRE'}:
                col = grid.column()
                col.prop(flow, "volume_density", text="Volume Emission")

        if flow.flow_source == 'PARTICLES':
            row = col.row()
            row.use_property_split = False
            row.prop(flow, "use_particle_size", text="Set Size")
            row.prop_decorator(flow, "use_particle_size")

            sub = col.column()
            sub.active = flow.use_particle_size
            sub.prop(flow, "particle_size")


class PHYSICS_PT_flow_initial_velocity(PhysicButtonsPanel, Panel):
    bl_label = "Initial Velocity"
    bl_parent_id = 'PHYSICS_PT_settings'
    COMPAT_ENGINES = {'BLENDER_RENDER', 'BLENDER_EEVEE', 'BLENDER_WORKBENCH'}

    @classmethod
    def poll(cls, context):
        if not PhysicButtonsPanel.poll_fluid_flow(context):
            return False

        if PhysicButtonsPanel.poll_fluid_flow_outflow(context):
            return False

        return (context.engine in cls.COMPAT_ENGINES)

    def draw_header(self, context):
        md = context.fluid
        flow_smoke = md.flow_settings

        self.layout.prop(flow_smoke, "use_initial_velocity", text="")

    def draw(self, context):
        layout = self.layout
        layout.use_property_split = True
        flow = layout.grid_flow(row_major=False, columns=0, even_columns=True, even_rows=False, align=True)

        md = context.fluid
        flow_smoke = md.flow_settings

        flow.active = flow_smoke.use_initial_velocity

        col = flow.column()
        col.prop(flow_smoke, "velocity_factor")

        if flow_smoke.flow_source == 'MESH':
            col.prop(flow_smoke, "velocity_normal")
            # col.prop(flow_smoke, "velocity_random")
            col = flow.column()
            col.prop(flow_smoke, "velocity_coord")


class PHYSICS_PT_flow_texture(PhysicButtonsPanel, Panel):
    bl_label = "Texture"
    bl_parent_id = 'PHYSICS_PT_settings'
    bl_options = {'DEFAULT_CLOSED'}
    COMPAT_ENGINES = {'BLENDER_RENDER', 'BLENDER_EEVEE', 'BLENDER_WORKBENCH'}

    @classmethod
    def poll(cls, context):
        if not PhysicButtonsPanel.poll_fluid_flow(context):
            return False

        if PhysicButtonsPanel.poll_fluid_flow_outflow(context):
            return False

        if PhysicButtonsPanel.poll_fluid_flow_liquid(context):
            return False

        return (context.engine in cls.COMPAT_ENGINES)

    def draw_header(self, context):
        md = context.fluid
        flow_smoke = md.flow_settings

        self.layout.prop(flow_smoke, "use_texture", text="")

    def draw(self, context):
        layout = self.layout
        layout.use_property_split = True
        flow = layout.grid_flow(row_major=True, columns=0, even_columns=True, even_rows=False, align=False)

        ob = context.object
        flow_smoke = context.fluid.flow_settings

        sub = flow.column()
        sub.active = flow_smoke.use_texture
        sub.prop(flow_smoke, "noise_texture")
        sub.prop(flow_smoke, "texture_map_type", text="Mapping")

        col = flow.column()
        sub = col.column()
        sub.active = flow_smoke.use_texture

        if flow_smoke.texture_map_type == 'UV':
            sub.prop_search(flow_smoke, "uv_layer", ob.data, "uv_layers")

        if flow_smoke.texture_map_type == 'AUTO':
            sub.prop(flow_smoke, "texture_size")

        sub.prop(flow_smoke, "texture_offset")


class PHYSICS_PT_adaptive_domain(PhysicButtonsPanel, Panel):
    bl_label = "Adaptive Domain"
    bl_parent_id = 'PHYSICS_PT_settings'
    bl_options = {'DEFAULT_CLOSED'}
    COMPAT_ENGINES = {'BLENDER_RENDER', 'BLENDER_EEVEE', 'BLENDER_WORKBENCH'}

    @classmethod
    def poll(cls, context):
        if not PhysicButtonsPanel.poll_gas_domain(context):
            return False

        md = context.fluid
        domain = md.domain_settings
        # Effector guides require a fixed domain size
        if domain.use_guide and domain.guide_source == 'EFFECTOR':
            return False

        return (context.engine in cls.COMPAT_ENGINES)

    def draw_header(self, context):
        md = context.fluid.domain_settings
        domain = context.fluid.domain_settings

        is_baking_any = domain.is_cache_baking_any
        has_baked_any = domain.has_cache_baked_any

        self.layout.enabled = not is_baking_any and not has_baked_any
        self.layout.prop(md, "use_adaptive_domain", text="")

    def draw(self, context):
        layout = self.layout
        layout.use_property_split = True

        domain = context.fluid.domain_settings
        layout.active = domain.use_adaptive_domain

        is_baking_any = domain.is_cache_baking_any
        has_baked_any = domain.has_cache_baked_any

        flow = layout.grid_flow(row_major=True, columns=0, even_columns=True, even_rows=False, align=True)
        flow.enabled = not is_baking_any and not has_baked_any

        col = flow.column()
        col.prop(domain, "additional_res", text="Add Resolution")
        col.prop(domain, "adapt_margin")

        col.separator()

        col = flow.column()
        col.prop(domain, "adapt_threshold", text="Threshold")


class PHYSICS_PT_noise(PhysicButtonsPanel, Panel):
    bl_label = "Noise"
    bl_parent_id = 'PHYSICS_PT_smoke'
    bl_options = {'DEFAULT_CLOSED'}
    COMPAT_ENGINES = {'BLENDER_RENDER', 'BLENDER_EEVEE', 'BLENDER_WORKBENCH'}

    @classmethod
    def poll(cls, context):
        if not PhysicButtonsPanel.poll_gas_domain(context):
            return False

        return (context.engine in cls.COMPAT_ENGINES)

    def draw_header(self, context):
        md = context.fluid.domain_settings
        domain = context.fluid.domain_settings
        is_baking_any = domain.is_cache_baking_any
        self.layout.enabled = not is_baking_any
        self.layout.prop(md, "use_noise", text="")

    def draw(self, context):
        layout = self.layout
        layout.use_property_split = True

        ob = context.object
        domain = context.fluid.domain_settings
        layout.active = domain.use_noise

        is_baking_any = domain.is_cache_baking_any
        has_baked_noise = domain.has_cache_baked_noise

        flow = layout.grid_flow(row_major=True, columns=0, even_columns=True, even_rows=False, align=False)
        flow.enabled = not is_baking_any and not has_baked_noise

        col = flow.column()
        col.prop(domain, "noise_scale", text="Upres Factor")
        col.prop(domain, "noise_strength", text="Strength")

        col = flow.column()
        col.prop(domain, "noise_pos_scale", text="Scale")
        col.prop(domain, "noise_time_anim", text="Time")

        if domain.cache_type == 'MODULAR':
            col.separator()

            # Deactivate bake operator if data has not been baked yet.
            note_flag = True
            if domain.use_noise:
                label = ""
                if not domain.cache_resumable:
                    label = "Non Resumable Cache: Enable resumable option first"
                elif not domain.has_cache_baked_data:
                    label = "Unbaked Data: Bake Data first"

                if label:
                    info = layout.split()
                    note = info.row()
                    note_flag = False
                    note.enabled = note_flag
                    note.alignment = 'RIGHT'
                    note.label(icon='INFO', text=label)

            split = layout.split()
            split.enabled = domain.has_cache_baked_data and note_flag and ob.mode == 'OBJECT'

            bake_incomplete = (domain.cache_frame_pause_noise < domain.cache_frame_end)
            if domain.has_cache_baked_noise and not domain.is_cache_baking_noise and bake_incomplete:
                col = split.column()
                col.operator("fluid.bake_noise", text="Resume")
                col = split.column()
                col.operator("fluid.free_noise", text="Free")
            elif not domain.has_cache_baked_noise and domain.is_cache_baking_noise:
                split.enabled = False
                split.operator("fluid.pause_bake", text="Baking Noise - ESC to pause")
            elif not domain.has_cache_baked_noise and not domain.is_cache_baking_noise:
                split.operator("fluid.bake_noise", text="Bake Noise")
            else:
                split.operator("fluid.free_noise", text="Free Noise")


class PHYSICS_PT_mesh(PhysicButtonsPanel, Panel):
    bl_label = "Mesh"
    bl_parent_id = 'PHYSICS_PT_liquid'
    bl_options = {'DEFAULT_CLOSED'}
    COMPAT_ENGINES = {'BLENDER_RENDER', 'BLENDER_EEVEE', 'BLENDER_WORKBENCH'}

    @classmethod
    def poll(cls, context):
        if not PhysicButtonsPanel.poll_liquid_domain(context):
            return False

        return (context.engine in cls.COMPAT_ENGINES)

    def draw_header(self, context):
        md = context.fluid.domain_settings
        domain = context.fluid.domain_settings
        is_baking_any = domain.is_cache_baking_any
        self.layout.enabled = not is_baking_any
        self.layout.prop(md, "use_mesh", text="")

    def draw(self, context):
        layout = self.layout
        layout.use_property_split = True

        ob = context.object
        domain = context.fluid.domain_settings
        layout.active = domain.use_mesh

        is_baking_any = domain.is_cache_baking_any
        has_baked_mesh = domain.has_cache_baked_mesh

        flow = layout.grid_flow(row_major=True, columns=0, even_columns=True, even_rows=False, align=False)
        flow.enabled = not is_baking_any and not has_baked_mesh

        col = flow.column()

        col.prop(domain, "mesh_scale", text="Upres Factor")
        col.prop(domain, "mesh_particle_radius", text="Particle Radius")

        col = flow.column()
        col.use_property_split = False
        col.prop(domain, "use_speed_vectors", text="Use Speed Vectors")
        col.use_property_split = True

        col.separator()
        col.prop(domain, "mesh_generator", text="Mesh Generator")

        if domain.mesh_generator == 'IMPROVED':
            col = flow.column(align=True)
            col.prop(domain, "mesh_smoothen_pos", text="Smoothing Positive")
            col.prop(domain, "mesh_smoothen_neg", text="Negative")

            col = flow.column(align=True)
            col.prop(domain, "mesh_concave_upper", text="Concavity Upper")
            col.prop(domain, "mesh_concave_lower", text="Lower")

        # TODO (sebbas): for now just interpolate any upres grids, ie not sampling highres grids
        #col.prop(domain, "highres_sampling", text="Flow Sampling:")

        if domain.cache_type == 'MODULAR':
            col.separator()

            # Deactivate bake operator if data has not been baked yet.
            note_flag = True
            if domain.use_mesh:
                label = ""
                if not domain.cache_resumable:
                    label = "Non Resumable Cache: Enable resumable option first"
                elif not domain.has_cache_baked_data:
                    label = "Unbaked Data: Bake Data first"

                if label:
                    info = layout.split()
                    note = info.row()
                    note_flag = False
                    note.enabled = note_flag
                    note.alignment = 'RIGHT'
                    note.label(icon='INFO', text=label)

            split = layout.split()
            split.enabled = domain.has_cache_baked_data and note_flag and ob.mode == 'OBJECT'

            bake_incomplete = (domain.cache_frame_pause_mesh < domain.cache_frame_end)
            if domain.has_cache_baked_mesh and not domain.is_cache_baking_mesh and bake_incomplete:
                col = split.column()
                col.operator("fluid.bake_mesh", text="Resume")
                col = split.column()
                col.operator("fluid.free_mesh", text="Free")
            elif not domain.has_cache_baked_mesh and domain.is_cache_baking_mesh:
                split.enabled = False
                split.operator("fluid.pause_bake", text="Baking Mesh - ESC to pause")
            elif not domain.has_cache_baked_mesh and not domain.is_cache_baking_mesh:
                split.operator("fluid.bake_mesh", text="Bake Mesh")
            else:
                split.operator("fluid.free_mesh", text="Free Mesh")


class PHYSICS_PT_particles(PhysicButtonsPanel, Panel):
    bl_label = "Particles"
    bl_parent_id = 'PHYSICS_PT_liquid'
    bl_options = {'DEFAULT_CLOSED'}
    COMPAT_ENGINES = {'BLENDER_RENDER', 'BLENDER_EEVEE', 'BLENDER_WORKBENCH'}

    @classmethod
    def poll(cls, context):
        if not PhysicButtonsPanel.poll_liquid_domain(context):
            return False

        return (context.engine in cls.COMPAT_ENGINES)

    def draw(self, context):
        layout = self.layout
        layout.use_property_split = True

        ob = context.object
        domain = context.fluid.domain_settings

        is_baking_any = domain.is_cache_baking_any
        has_baked_particles = domain.has_cache_baked_particles
        using_particles = domain.use_spray_particles or domain.use_foam_particles or domain.use_bubble_particles

        flow = layout.grid_flow(row_major=True, columns=0, even_columns=True, even_rows=False, align=False)
        flow.enabled = not is_baking_any

        sndparticle_combined_export = domain.sndparticle_combined_export
        col = flow.column()
        row = col.row()
        row.enabled = sndparticle_combined_export in {'OFF', 'FOAM + BUBBLES'}
        row = col.row()
        row.use_property_split = False
        row.prop(domain, "use_spray_particles", text="Spray")
        row = col.row()
        row.use_property_split = False
        row.prop(domain, "use_foam_particles", text="Foam")
        row = col.row()
        row.use_property_split = False
        row.prop(domain, "use_bubble_particles", text="Bubbles")

        col.separator()

        col.prop(domain, "sndparticle_combined_export")

        flow = layout.grid_flow(row_major=True, columns=0, even_columns=True, even_rows=False, align=False)
        flow.enabled = not is_baking_any and not has_baked_particles
        flow.active = using_particles

        col = flow.column()
        col.prop(domain, "particle_scale", text="Upres Factor")
        col.separator()

        col = flow.column(align=True)
        col.prop(domain, "sndparticle_potential_max_wavecrest", text="Wave Crest Potential Maximum")
        col.prop(domain, "sndparticle_potential_min_wavecrest", text="Minimum")
        col.separator()

        col = flow.column(align=True)
        col.prop(domain, "sndparticle_potential_max_trappedair", text="Trapped Air Potential Maximum")
        col.prop(domain, "sndparticle_potential_min_trappedair", text="Minimum")
        col.separator()

        col = flow.column(align=True)
        col.prop(domain, "sndparticle_potential_max_energy", text="Kinetic Energy Potential Maximum")
        col.prop(domain, "sndparticle_potential_min_energy", text="Minimum")
        col.separator()

        col = flow.column(align=True)
        col.prop(domain, "sndparticle_potential_radius", text="Potential Radius")
        col.prop(domain, "sndparticle_update_radius", text="Particle Update Radius")
        col.separator()

        col = flow.column(align=True)
        col.prop(domain, "sndparticle_sampling_wavecrest", text="Wave Crest Particle Sampling")
        col.prop(domain, "sndparticle_sampling_trappedair", text="Trapped Air Particle Sampling")
        col.separator()

        col = flow.column(align=True)
        col.prop(domain, "sndparticle_life_max", text="Particle Life Maximum")
        col.prop(domain, "sndparticle_life_min", text="Minimum")
        col.separator()

        col = flow.column(align=True)
        col.prop(domain, "sndparticle_bubble_buoyancy", text="Bubble Buoyancy")
        col.prop(domain, "sndparticle_bubble_drag", text="Bubble Drag")
        col.separator()

        col = flow.column()
        col.prop(domain, "sndparticle_boundary", text="Particles in Boundary")

        if domain.cache_type == 'MODULAR':
            col.separator()

            # Deactivate bake operator if data has not been baked yet.
            note_flag = True
            if using_particles:
                label = ""
                if not domain.cache_resumable:
                    label = "Non Resumable Cache: Enable resumable option first"
                elif not domain.has_cache_baked_data:
                    label = "Unbaked Data: Bake Data first"

                if label:
                    info = layout.split()
                    note = info.row()
                    note_flag = False
                    note.enabled = note_flag
                    note.alignment = 'RIGHT'
                    note.label(icon='INFO', text=label)

            split = layout.split()
            split.enabled = (
                note_flag and
                ob.mode == 'OBJECT' and
                domain.has_cache_baked_data and
                (domain.use_spray_particles or
                 domain.use_bubble_particles or
                 domain.use_foam_particles or
                 domain.use_tracer_particles)
            )

            bake_incomplete = (domain.cache_frame_pause_particles < domain.cache_frame_end)
            if domain.has_cache_baked_particles and not domain.is_cache_baking_particles and bake_incomplete:
                col = split.column()
                col.operator("fluid.bake_particles", text="Resume")
                col = split.column()
                col.operator("fluid.free_particles", text="Free")
            elif not domain.has_cache_baked_particles and domain.is_cache_baking_particles:
                split.enabled = False
                split.operator("fluid.pause_bake", text="Baking Particles - ESC to pause")
            elif not domain.has_cache_baked_particles and not domain.is_cache_baking_particles:
                split.operator("fluid.bake_particles", text="Bake Particles")
            else:
                split.operator("fluid.free_particles", text="Free Particles")


class PHYSICS_PT_viscosity(PhysicButtonsPanel, Panel):
    bl_label = "Viscosity"
    bl_parent_id = 'PHYSICS_PT_liquid'
    bl_options = {'DEFAULT_CLOSED'}
    COMPAT_ENGINES = {'BLENDER_RENDER', 'BLENDER_EEVEE', 'BLENDER_WORKBENCH'}

    @classmethod
    def poll(cls, context):
        # Fluid viscosity only enabled for liquids
        if not PhysicButtonsPanel.poll_liquid_domain(context):
            return False

        return (context.engine in cls.COMPAT_ENGINES)

    def draw_header(self, context):
        md = context.fluid.domain_settings
        domain = context.fluid.domain_settings
        is_baking_any = domain.is_cache_baking_any
        has_baked_any = domain.has_cache_baked_any
        self.layout.enabled = not is_baking_any and not has_baked_any
        self.layout.prop(md, "use_viscosity", text="")

    def draw(self, context):
        layout = self.layout
        layout.use_property_split = True

        domain = context.fluid.domain_settings
        layout.active = domain.use_viscosity

        is_baking_any = domain.is_cache_baking_any
        has_baked_any = domain.has_cache_baked_any
        has_baked_data = domain.has_cache_baked_data

        flow = layout.grid_flow(row_major=True, columns=0, even_columns=True, even_rows=False, align=False)
        flow.enabled = not is_baking_any and not has_baked_any and not has_baked_data

        col = flow.column(align=True)
        col.prop(domain, "viscosity_value", text="Strength")


class PHYSICS_PT_diffusion(PhysicButtonsPanel, Panel):
    bl_label = "Diffusion"
    bl_parent_id = 'PHYSICS_PT_liquid'
    bl_options = {'DEFAULT_CLOSED'}
    COMPAT_ENGINES = {'BLENDER_RENDER', 'BLENDER_EEVEE', 'BLENDER_WORKBENCH'}

    @classmethod
    def poll(cls, context):
        # Fluid diffusion only enabled for liquids (surface tension and viscosity not relevant for smoke)
        if not PhysicButtonsPanel.poll_liquid_domain(context):
            return False

        return (context.engine in cls.COMPAT_ENGINES)

    def draw_header(self, context):
        md = context.fluid.domain_settings
        domain = context.fluid.domain_settings
        is_baking_any = domain.is_cache_baking_any
        has_baked_any = domain.has_cache_baked_any
        self.layout.enabled = not is_baking_any and not has_baked_any
        self.layout.prop(md, "use_diffusion", text="")

    def draw_header_preset(self, _context):
        FLUID_PT_presets.draw_panel_header(self.layout)

    def draw(self, context):
        layout = self.layout
        layout.use_property_split = True

        domain = context.fluid.domain_settings
        layout.active = domain.use_diffusion

        is_baking_any = domain.is_cache_baking_any
        has_baked_any = domain.has_cache_baked_any
        has_baked_data = domain.has_cache_baked_data

        flow = layout.grid_flow(row_major=True, columns=0, even_columns=True, even_rows=False, align=False)
        flow.enabled = not is_baking_any and not has_baked_any and not has_baked_data

        col = flow.column(align=True)
        col.prop(domain, "viscosity_base", text="Base")
        col.prop(domain, "viscosity_exponent", text="Exponent", slider=True)

        col = flow.column()
        col.prop(domain, "surface_tension", text="Surface Tension")


class PHYSICS_PT_guide(PhysicButtonsPanel, Panel):
    bl_label = "Guides"
    bl_parent_id = 'PHYSICS_PT_fluid'
    bl_options = {'DEFAULT_CLOSED'}
    COMPAT_ENGINES = {'BLENDER_RENDER', 'BLENDER_EEVEE', 'BLENDER_WORKBENCH'}

    @classmethod
    def poll(cls, context):
        if not PhysicButtonsPanel.poll_fluid_domain(context):
            return False

        return (context.engine in cls.COMPAT_ENGINES)

    def draw_header(self, context):
        md = context.fluid.domain_settings
        domain = context.fluid.domain_settings

        is_baking_any = domain.is_cache_baking_any

        self.layout.enabled = not is_baking_any
        self.layout.prop(md, "use_guide", text="")

    def draw(self, context):
        layout = self.layout
        layout.use_property_split = True

        domain = context.fluid.domain_settings

        layout.active = domain.use_guide

        is_baking_any = domain.is_cache_baking_any
        has_baked_data = domain.has_cache_baked_data

        flow = layout.grid_flow(row_major=True, columns=0, even_columns=True, even_rows=False, align=False)
        flow.enabled = not is_baking_any and not has_baked_data

        col = flow.column()
        col.prop(domain, "guide_alpha", text="Weight")
        col.prop(domain, "guide_beta", text="Size")
        col.prop(domain, "guide_vel_factor", text="Velocity Factor")

        col = flow.column()
        col.prop(domain, "guide_source", text="Velocity Source")
        if domain.guide_source == 'DOMAIN':
            col.prop(domain, "guide_parent", text="Guide Parent")

        if domain.cache_type == 'MODULAR':
            col.separator()

            if domain.guide_source == 'EFFECTOR':
                split = layout.split()
                bake_incomplete = (domain.cache_frame_pause_guide < domain.cache_frame_end)
                if domain.has_cache_baked_guide and not domain.is_cache_baking_guide and bake_incomplete:
                    col = split.column()
                    col.operator("fluid.bake_guides", text="Resume")
                    col = split.column()
                    col.operator("fluid.free_guides", text="Free")
                elif not domain.has_cache_baked_guide and domain.is_cache_baking_guide:
                    split.enabled = False
                    split.operator("fluid.pause_bake", text="Baking Guides - ESC to pause")
                elif not domain.has_cache_baked_guide and not domain.is_cache_baking_guide:
                    split.operator("fluid.bake_guides", text="Bake Guides")
                else:
                    split.operator("fluid.free_guides", text="Free Guides")


class PHYSICS_PT_collections(PhysicButtonsPanel, Panel):
    bl_label = "Collections"
    bl_parent_id = 'PHYSICS_PT_fluid'
    bl_options = {'DEFAULT_CLOSED'}
    COMPAT_ENGINES = {'BLENDER_RENDER', 'BLENDER_EEVEE', 'BLENDER_WORKBENCH'}

    @classmethod
    def poll(cls, context):
        if not PhysicButtonsPanel.poll_fluid_domain(context):
            return False

        return (context.engine in cls.COMPAT_ENGINES)

    def draw(self, context):
        layout = self.layout
        layout.use_property_split = True

        domain = context.fluid.domain_settings

        flow = layout.grid_flow(row_major=True, columns=0, even_columns=True, even_rows=False, align=False)

        col = flow.column()
        col.prop(domain, "fluid_group", text="Flow")

        # col.prop(domain, "effector_group", text="Forces")
        col.prop(domain, "effector_group", text="Effector")


class PHYSICS_PT_cache(PhysicButtonsPanel, Panel):
    bl_label = "Cache"
    bl_parent_id = 'PHYSICS_PT_fluid'
    COMPAT_ENGINES = {'BLENDER_RENDER', 'BLENDER_EEVEE', 'BLENDER_WORKBENCH'}
    bl_options = {'DEFAULT_CLOSED'}

    @classmethod
    def poll(cls, context):
        if not PhysicButtonsPanel.poll_fluid_domain(context):
            return False

        return (context.engine in cls.COMPAT_ENGINES)

    def draw(self, context):
        layout = self.layout

        ob = context.object
        md = context.fluid
        domain = context.fluid.domain_settings

        is_baking_any = domain.is_cache_baking_any
        has_baked_data = domain.has_cache_baked_data
        has_baked_mesh = domain.has_cache_baked_mesh

        col = layout.column()
        col.prop(domain, "cache_directory", text="")
        col.enabled = not is_baking_any

        layout.use_property_split = True

        flow = layout.grid_flow(row_major=True, columns=0, even_columns=True, even_rows=False, align=False)

        col = flow.column()
        row = col.row()
        row = row.column(align=True)
        row.prop(domain, "cache_frame_start", text="Frame Start")
        row.prop(domain, "cache_frame_end", text="End")
        row = col.row()
        row.enabled = domain.cache_type in {'MODULAR', 'ALL'}
        row.prop(domain, "cache_frame_offset", text="Offset")

        col.separator()

        col = flow.column()
        col.prop(domain, "cache_type", expand=False)

        row = col.row()
        row.enabled = not is_baking_any and not has_baked_data
        row.use_property_split = False
        row.prop(domain, "cache_resumable", text="Is Resumable")

        row = col.row()
        row.enabled = not is_baking_any and not has_baked_data
        row.prop(domain, "cache_data_format", text="Format Volumes")

        if md.domain_settings.domain_type == 'LIQUID' and domain.use_mesh:
            row = col.row()
            row.enabled = not is_baking_any and not has_baked_mesh
            row.prop(domain, "cache_mesh_format", text="Meshes")

        if domain.cache_type == 'ALL':
            col.separator()
            split = layout.split()
            split.enabled = ob.mode == 'OBJECT'

            bake_incomplete = (domain.cache_frame_pause_data < domain.cache_frame_end)
            if (
                    domain.cache_resumable and
                    domain.has_cache_baked_data and
                    not domain.is_cache_baking_data and
                    bake_incomplete
            ):
                col = split.column()
                col.operator("fluid.bake_all", text="Resume")
                col = split.column()
                col.operator("fluid.free_all", text="Free")
            elif domain.is_cache_baking_data and not domain.has_cache_baked_data:
                split.enabled = False
                split.operator("fluid.pause_bake", text="Baking All - ESC to pause")
            elif not domain.has_cache_baked_data and not domain.is_cache_baking_data:
                split.operator("fluid.bake_all", text="Bake All")
            else:
                split.operator("fluid.free_all", text="Free All")


class PHYSICS_PT_export(PhysicButtonsPanel, Panel):
    bl_label = "Advanced"
    bl_parent_id = 'PHYSICS_PT_cache'
    bl_options = {'DEFAULT_CLOSED'}
    COMPAT_ENGINES = {'BLENDER_RENDER', 'BLENDER_EEVEE', 'BLENDER_WORKBENCH'}

    @classmethod
    def poll(cls, context):
        domain = context.fluid.domain_settings
        if (
                not PhysicButtonsPanel.poll_fluid_domain(context) or
                (domain.cache_data_format != 'OPENVDB' and bpy.app.debug_value != 3001)
        ):
            return False

        return (context.engine in cls.COMPAT_ENGINES)

    def draw(self, context):
        layout = self.layout
        layout.use_property_split = True

        domain = context.fluid.domain_settings

        is_baking_any = domain.is_cache_baking_any
        has_baked_any = domain.has_cache_baked_any
        has_baked_data = domain.has_cache_baked_data

        flow = layout.grid_flow(row_major=True, columns=0, even_columns=True, even_rows=False, align=False)
        flow.enabled = not is_baking_any and not has_baked_any

        col = flow.column()

        if domain.cache_data_format == 'OPENVDB':
            col.enabled = not is_baking_any and not has_baked_data
            col.prop(domain, "openvdb_cache_compress_type", text="Compression Volumes")

            col = flow.column()
            col.prop(domain, "openvdb_data_depth", text="Precision Volumes")

        # Only show the advanced panel to advanced users who know Mantaflow's birthday :)
        if bpy.app.debug_value == 3001:
            col = flow.column()
            col.use_property_split = False
            col.prop(domain, "export_manta_script", text="Export Mantaflow Script")


class PHYSICS_PT_field_weights(PhysicButtonsPanel, Panel):
    bl_label = "Field Weights"
    bl_parent_id = 'PHYSICS_PT_fluid'
    bl_options = {'DEFAULT_CLOSED'}
    COMPAT_ENGINES = {'BLENDER_RENDER', 'BLENDER_EEVEE', 'BLENDER_WORKBENCH'}

    @classmethod
    def poll(cls, context):
        if not PhysicButtonsPanel.poll_fluid_domain(context):
            return False

        return (context.engine in cls.COMPAT_ENGINES)

    def draw(self, context):
        domain = context.fluid.domain_settings
        effector_weights_ui(self, domain.effector_weights, 'SMOKE')


class PHYSICS_PT_viewport_display(PhysicButtonsPanel, Panel):
    bl_label = "Viewport Display"
    bl_parent_id = 'PHYSICS_PT_fluid'
    bl_options = {'DEFAULT_CLOSED'}

    @classmethod
    def poll(cls, context):
        return (PhysicButtonsPanel.poll_fluid_domain(context))

    def draw(self, context):
        layout = self.layout
        layout.use_property_split = True
        flow = layout.grid_flow(row_major=True, columns=0, even_columns=True, even_rows=False, align=True)

        domain = context.fluid.domain_settings

        col = flow.column(align=False)
        col.prop(domain, "display_thickness")

        sub = col.column()
        sub.prop(domain, "display_interpolation")

        if domain.use_color_ramp and domain.color_ramp_field == 'FLAGS':
            sub.enabled = False

        col = col.column()
        col.active = not domain.use_slice
        col.prop(domain, "slice_per_voxel")


class PHYSICS_PT_viewport_display_slicing(PhysicButtonsPanel, Panel):
    bl_label = "Slice"
    bl_parent_id = 'PHYSICS_PT_viewport_display'
    bl_options = {'DEFAULT_CLOSED'}

    @classmethod
    def poll(cls, context):
        return (PhysicButtonsPanel.poll_fluid_domain(context))

    def draw_header(self, context):
        md = context.fluid.domain_settings

        self.layout.prop(md, "use_slice", text="")

    def draw(self, context):
        layout = self.layout
        layout.use_property_split = True

        domain = context.fluid.domain_settings

        layout.active = domain.use_slice

        col = layout.column()
        col.prop(domain, "slice_axis")
        col.prop(domain, "slice_depth")

        sub = col.column()
        sub.active = domain.display_interpolation == 'CLOSEST' or domain.color_ramp_field == 'FLAGS'
        row = sub.row()
        row.use_property_split = False
        row.prop(domain, "show_gridlines")
        if domain.show_gridlines:
            row.label(icon='DISCLOSURE_TRI_DOWN')
        else:
            row.label(icon='DISCLOSURE_TRI_RIGHT')
        row.prop_decorator(domain, "show_gridlines")

        if domain.show_gridlines:
            col = layout.column()
            col.active = domain.display_interpolation == 'CLOSEST' or domain.color_ramp_field == 'FLAGS'
            row = col.row()
            row.separator()
            row.prop(domain, "gridlines_color_field", text="Color Gridlines")

            if domain.gridlines_color_field == 'RANGE':
                if domain.use_color_ramp and domain.color_ramp_field != 'FLAGS':
                    row = col.row()
                    row.separator()
                    row.separator()
                    row.prop(domain, "gridlines_lower_bound")
                    row = col.row()
                    row.separator()
                    row.separator()
                    row.prop(domain, "gridlines_upper_bound")
                    row = col.row()
                    row.separator()
                    row.separator()
                    row.prop(domain, "gridlines_range_color")
                    row = col.row()
                    row.separator()
                    row.separator()
                    row.prop(domain, "gridlines_cell_filter")
                else:
                    note = layout.split()
                    if not domain.use_color_ramp:
                        note.label(icon='INFO', text="Enable Grid Display to use range highlighting!")
                    else:
                        note.label(icon='INFO', text="Range highlighting for flags is not available!")


class PHYSICS_PT_viewport_display_color(PhysicButtonsPanel, Panel):
    bl_label = "Grid Display"
    bl_parent_id = 'PHYSICS_PT_viewport_display'
    bl_options = {'DEFAULT_CLOSED'}

    @classmethod
    def poll(cls, context):
        return (PhysicButtonsPanel.poll_fluid_domain(context))

    def draw_header(self, context):
        md = context.fluid.domain_settings

        self.layout.prop(md, "use_color_ramp", text="")

    def draw(self, context):
        layout = self.layout
        layout.use_property_split = True

        domain = context.fluid.domain_settings
        col = layout.column()
        col.active = domain.use_color_ramp
        col.prop(domain, "color_ramp_field")

        if not domain.color_ramp_field == 'FLAGS':
            col.prop(domain, "color_ramp_field_scale")

        col.use_property_split = False

        if domain.color_ramp_field[:3] != 'PHI' and domain.color_ramp_field not in {'FLAGS', 'PRESSURE'}:
            col = col.column()
            col.template_color_ramp(domain, "color_ramp", expand=True)


class PHYSICS_PT_viewport_display_debug(PhysicButtonsPanel, Panel):
    bl_label = "Vector Display"
    bl_parent_id = 'PHYSICS_PT_viewport_display'
    bl_options = {'DEFAULT_CLOSED'}

    @classmethod
    def poll(cls, context):
        return (PhysicButtonsPanel.poll_fluid_domain(context))

    def draw_header(self, context):
        md = context.fluid.domain_settings

        self.layout.prop(md, "show_velocity", text="")

    def draw(self, context):
        layout = self.layout
        layout.use_property_split = True
        flow = layout.grid_flow(row_major=True, columns=0, even_columns=True, even_rows=False, align=True)

        domain = context.fluid.domain_settings

        col = flow.column()
        col.active = domain.show_velocity
        col.prop(domain, "vector_display_type", text="Display As")

        if not domain.use_guide and domain.vector_field == 'GUIDE_VELOCITY':
            note = layout.split()
            note.label(icon='INFO', text="Enable Guides first! Defaulting to Fluid Velocity")

        if domain.vector_display_type == 'MAC':
            sub = col.column()
            sub.use_property_split = False
            sub.label(text = "MAC Grid")
            row = sub.row()
            row.separator()
            row.prop(domain, "vector_show_mac_x")
            row = sub.row()
            row.separator()
            row.prop(domain, "vector_show_mac_y")
            row = sub.row()
            row.separator()
            row.prop(domain, "vector_show_mac_z")
        else:
            col.use_property_split = False
            col.prop(domain, "vector_scale_with_magnitude")

        col.use_property_split = True
        col.prop(domain, "vector_field")
        col.prop(domain, "vector_scale")

# bfa -  this content belongs to the gridlines prop. And is obsolete in BFA. Class deactivated.
class PHYSICS_PT_viewport_display_advanced(PhysicButtonsPanel, Panel):
    bl_label = "Advanced"
    bl_parent_id = 'PHYSICS_PT_viewport_display'
    bl_options = {'DEFAULT_CLOSED'}

    @classmethod
    def poll(cls, context):
        domain = context.fluid.domain_settings
        return PhysicButtonsPanel.poll_fluid_domain(context) and domain.use_slice and domain.show_gridlines

    def draw(self, context):
        layout = self.layout
        layout.use_property_split = True

        domain = context.fluid.domain_settings

        layout.active = domain.display_interpolation == 'CLOSEST' or domain.color_ramp_field == 'FLAGS'

        col = layout.column()
        col.prop(domain, "gridlines_color_field", text="Color Gridlines")

        if domain.gridlines_color_field == 'RANGE':
            if domain.use_color_ramp and domain.color_ramp_field != 'FLAGS':
                col.prop(domain, "gridlines_lower_bound")
                col.prop(domain, "gridlines_upper_bound")
                col.prop(domain, "gridlines_range_color")
                col.prop(domain, "gridlines_cell_filter")
            else:
                note = layout.split()
                if not domain.use_color_ramp:
                    note.label(icon='INFO', text="Enable Grid Display to use range highlighting!")
                else:
                    note.label(icon='INFO', text="Range highlighting for flags is not available!")


class PHYSICS_PT_fluid_domain_render(PhysicButtonsPanel, Panel):
    bl_label = "Render"
    bl_parent_id = 'PHYSICS_PT_fluid'
    bl_options = {'DEFAULT_CLOSED'}
    COMPAT_ENGINES = {'BLENDER_RENDER', 'BLENDER_EEVEE', 'BLENDER_WORKBENCH'}

    @classmethod
    def poll(cls, context):
        if not PhysicButtonsPanel.poll_gas_domain(context):
            return False

        return (context.engine in cls.COMPAT_ENGINES)

    def draw(self, context):
        layout = self.layout
        layout.use_property_split = True

        domain = context.fluid.domain_settings
        layout.prop(domain, "velocity_scale")


classes = (
    FLUID_PT_presets,
    PHYSICS_PT_fluid,
    PHYSICS_PT_settings,
    PHYSICS_PT_borders,
    PHYSICS_PT_adaptive_domain,
    PHYSICS_PT_smoke,
    PHYSICS_PT_smoke_dissolve,
    PHYSICS_PT_noise,
    PHYSICS_PT_fire,
    PHYSICS_PT_liquid,
    PHYSICS_PT_viscosity,
    PHYSICS_PT_diffusion,
    PHYSICS_PT_particles,
    PHYSICS_PT_mesh,
    PHYSICS_PT_guide,
    PHYSICS_PT_collections,
    PHYSICS_PT_cache,
    PHYSICS_PT_export,
    PHYSICS_PT_field_weights,
    PHYSICS_PT_flow_source,
    PHYSICS_PT_flow_initial_velocity,
    PHYSICS_PT_flow_texture,
    PHYSICS_PT_viewport_display,
    PHYSICS_PT_viewport_display_slicing,
    PHYSICS_PT_viewport_display_color,
    PHYSICS_PT_viewport_display_debug,
<<<<<<< HEAD
    #PHYSICS_PT_viewport_display_advanced, # bfa - deactivated the advanced panel. Keep for compatibility reasons.
=======
    PHYSICS_PT_viewport_display_advanced,
    PHYSICS_PT_fluid_domain_render,
>>>>>>> 8c0ed09c
)


if __name__ == "__main__":  # only for live edit.
    from bpy.utils import register_class
    for cls in classes:
        register_class(cls)<|MERGE_RESOLUTION|>--- conflicted
+++ resolved
@@ -1660,12 +1660,8 @@
     PHYSICS_PT_viewport_display_slicing,
     PHYSICS_PT_viewport_display_color,
     PHYSICS_PT_viewport_display_debug,
-<<<<<<< HEAD
     #PHYSICS_PT_viewport_display_advanced, # bfa - deactivated the advanced panel. Keep for compatibility reasons.
-=======
-    PHYSICS_PT_viewport_display_advanced,
     PHYSICS_PT_fluid_domain_render,
->>>>>>> 8c0ed09c
 )
 
 
