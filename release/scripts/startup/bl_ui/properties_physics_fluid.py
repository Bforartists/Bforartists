--- conflicted
+++ resolved
@@ -320,17 +320,13 @@
 class PHYSICS_PT_borders(PhysicButtonsPanel, Panel):
     bl_label = "Border Collisions"
     bl_parent_id = 'PHYSICS_PT_settings'
-<<<<<<< HEAD
-    bl_options = {'DEFAULT_CLOSED'}
-    COMPAT_ENGINES = {'BLENDER_RENDER', 'BLENDER_EEVEE', 'BLENDER_EEVEE_NEXT', 'BLENDER_WORKBENCH'}
-=======
-    COMPAT_ENGINES = {
-        'BLENDER_RENDER',
-        'BLENDER_EEVEE',
-        'BLENDER_EEVEE_NEXT',
-        'BLENDER_WORKBENCH',
-        'BLENDER_WORKBENCH_NEXT'}
->>>>>>> ad146bd1
+    bl_options = {'DEFAULT_CLOSED'}
+    COMPAT_ENGINES = {
+        'BLENDER_RENDER',
+        'BLENDER_EEVEE',
+        'BLENDER_EEVEE_NEXT',
+        'BLENDER_WORKBENCH',
+        'BLENDER_WORKBENCH_NEXT'}
 
     @classmethod
     def poll(cls, context):
@@ -380,17 +376,13 @@
 class PHYSICS_PT_smoke(PhysicButtonsPanel, Panel):
     bl_label = "Gas"
     bl_parent_id = 'PHYSICS_PT_fluid'
-<<<<<<< HEAD
-    bl_options = {'DEFAULT_CLOSED'}
-    COMPAT_ENGINES = {'BLENDER_RENDER', 'BLENDER_EEVEE', 'BLENDER_EEVEE_NEXT', 'BLENDER_WORKBENCH'}
-=======
-    COMPAT_ENGINES = {
-        'BLENDER_RENDER',
-        'BLENDER_EEVEE',
-        'BLENDER_EEVEE_NEXT',
-        'BLENDER_WORKBENCH',
-        'BLENDER_WORKBENCH_NEXT'}
->>>>>>> ad146bd1
+    bl_options = {'DEFAULT_CLOSED'}
+    COMPAT_ENGINES = {
+        'BLENDER_RENDER',
+        'BLENDER_EEVEE',
+        'BLENDER_EEVEE_NEXT',
+        'BLENDER_WORKBENCH',
+        'BLENDER_WORKBENCH_NEXT'}
 
     @classmethod
     def poll(cls, context):
@@ -1343,17 +1335,13 @@
 class PHYSICS_PT_cache(PhysicButtonsPanel, Panel):
     bl_label = "Cache"
     bl_parent_id = 'PHYSICS_PT_fluid'
-<<<<<<< HEAD
-    bl_options = {'DEFAULT_CLOSED'}
-    COMPAT_ENGINES = {'BLENDER_RENDER', 'BLENDER_EEVEE', 'BLENDER_EEVEE_NEXT', 'BLENDER_WORKBENCH'}
-=======
-    COMPAT_ENGINES = {
-        'BLENDER_RENDER',
-        'BLENDER_EEVEE',
-        'BLENDER_EEVEE_NEXT',
-        'BLENDER_WORKBENCH',
-        'BLENDER_WORKBENCH_NEXT'}
->>>>>>> ad146bd1
+    bl_options = {'DEFAULT_CLOSED'}
+    COMPAT_ENGINES = {
+        'BLENDER_RENDER',
+        'BLENDER_EEVEE',
+        'BLENDER_EEVEE_NEXT',
+        'BLENDER_WORKBENCH',
+        'BLENDER_WORKBENCH_NEXT'}
 
     @classmethod
     def poll(cls, context):
