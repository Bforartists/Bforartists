# ##### BEGIN GPL LICENSE BLOCK #####
#
#  This program is free software; you can redistribute it and/or
#  modify it under the terms of the GNU General Public License
#  as published by the Free Software Foundation; either version 2
#  of the License, or (at your option) any later version.
#
#  This program is distributed in the hope that it will be useful,
#  but WITHOUT ANY WARRANTY; without even the implied warranty of
#  MERCHANTABILITY or FITNESS FOR A PARTICULAR PURPOSE.  See the
#  GNU General Public License for more details.
#
#  You should have received a copy of the GNU General Public License
#  along with this program; if not, write to the Free Software Foundation,
#  Inc., 51 Franklin Street, Fifth Floor, Boston, MA 02110-1301, USA.
#
# ##### END GPL LICENSE BLOCK #####

# <pep8 compliant>

import bpy
from bpy.types import Menu, Panel
from bl_ui.utils import PresetPanel
from .properties_physics_common import (
    effector_weights_ui,
)


class FLUID_PT_presets(PresetPanel, Panel):
    bl_label = "Fluid Presets"
    preset_subdir = "fluid"
    preset_operator = "script.execute_preset"
    preset_add_operator = "fluid.preset_add"


class PhysicButtonsPanel:
    bl_space_type = 'PROPERTIES'
    bl_region_type = 'WINDOW'
    bl_context = "physics"

    @staticmethod
    def check_domain_has_unbaked_guide(domain):
        return (
            domain.use_guide and not domain.has_cache_baked_guide and
            ((domain.guide_source == 'EFFECTOR') or
             (domain.guide_source == 'DOMAIN' and not domain.guide_parent))
        )

    @staticmethod
    def poll_fluid(context):
        ob = context.object
        if not ((ob and ob.type == 'MESH') and (context.fluid)):
            return False

        md = context.fluid
        return md and (context.fluid.fluid_type != 'NONE')

    @staticmethod
    def poll_fluid_domain(context):
        if not PhysicButtonsPanel.poll_fluid(context):
            return False

        md = context.fluid
        return md and (md.fluid_type == 'DOMAIN')

    @staticmethod
    def poll_gas_domain(context):
        if not PhysicButtonsPanel.poll_fluid(context):
            return False

        md = context.fluid
        if md and (md.fluid_type == 'DOMAIN'):
            domain = md.domain_settings
            return domain.domain_type in {'GAS'}
        return False

    @staticmethod
    def poll_liquid_domain(context):
        if not PhysicButtonsPanel.poll_fluid(context):
            return False

        md = context.fluid
        if md and (md.fluid_type == 'DOMAIN'):
            domain = md.domain_settings
            return domain.domain_type in {'LIQUID'}
        return False

    @staticmethod
    def poll_fluid_flow(context):
        if not PhysicButtonsPanel.poll_fluid(context):
            return False

        md = context.fluid
        return md and (md.fluid_type == 'FLOW')

    @staticmethod
    def poll_fluid_flow_outflow(context):
        if not PhysicButtonsPanel.poll_fluid_flow(context):
            return False

        md = context.fluid
        flow = md.flow_settings
        if (flow.flow_behavior == 'OUTFLOW'):
            return True

    @staticmethod
    def poll_fluid_flow_liquid(context):
        if not PhysicButtonsPanel.poll_fluid_flow(context):
            return False

        md = context.fluid
        flow = md.flow_settings
        if (flow.flow_type == 'LIQUID'):
            return True


class PHYSICS_PT_fluid(PhysicButtonsPanel, Panel):
    bl_label = "Fluid"
    COMPAT_ENGINES = {'BLENDER_RENDER', 'BLENDER_EEVEE', 'BLENDER_WORKBENCH'}

    @classmethod
    def poll(cls, context):
        ob = context.object
        return (ob and ob.type == 'MESH') and (context.engine in cls.COMPAT_ENGINES) and (context.fluid)

    def draw(self, context):
        layout = self.layout
        layout.use_property_split = True

        if not bpy.app.build_options.fluid:
            col = layout.column(align=True)
            col.alignment = 'RIGHT'
            col.label(text="Built without Fluid modifier")
            return
        md = context.fluid

        layout.prop(md, "fluid_type")


class PHYSICS_PT_settings(PhysicButtonsPanel, Panel):
    bl_label = "Settings"
    bl_parent_id = 'PHYSICS_PT_fluid'
    COMPAT_ENGINES = {'BLENDER_RENDER', 'BLENDER_EEVEE', 'BLENDER_WORKBENCH'}

    @classmethod
    def poll(cls, context):
        if not PhysicButtonsPanel.poll_fluid(context):
            return False

        return (context.engine in cls.COMPAT_ENGINES)

    def draw(self, context):
        layout = self.layout
        layout.use_property_split = True

        md = context.fluid
        ob = context.object
        scene = context.scene

        if md.fluid_type == 'DOMAIN':
            domain = md.domain_settings

            is_baking_any = domain.is_cache_baking_any
            has_baked_data = domain.has_cache_baked_data

            row = layout.row()
            row.enabled = not is_baking_any and not has_baked_data
            row.prop(domain, "domain_type", expand=False)

            flow = layout.grid_flow(row_major=True, columns=0, even_columns=True, even_rows=False, align=False)
            flow.enabled = not is_baking_any and not has_baked_data

            col = flow.column()
            col.enabled = not domain.has_cache_baked_guide
            col.prop(domain, "resolution_max", text="Resolution Divisions")
            col.prop(domain, "time_scale", text="Time Scale")
            col.prop(domain, "cfl_condition", text="CFL Number")

            col = flow.column()
            row = col.row()
            row.use_property_split = False
            row.prop(domain, "use_adaptive_timesteps")
            if domain.use_adaptive_timesteps:
                row.label(icon='DISCLOSURE_TRI_DOWN')
            else:
                row.label(icon='DISCLOSURE_TRI_RIGHT')
            row.prop_decorator(domain, "use_adaptive_timesteps")

            sub = col.column(align=True)
            if domain.use_adaptive_timesteps:
                row = sub.row()
                row.separator()
                row.prop(domain, "timesteps_max", text="Timesteps Maximum")
                row = sub.row()
                row.separator()
                row.prop(domain, "timesteps_min", text="Minimum")

            col.separator()

            col = flow.column()
            if scene.use_gravity:
                sub = col.column()
                sub.enabled = False
                sub.prop(domain, "gravity", text="Using Scene Gravity", icon='SCENE_DATA')
            else:
                col.prop(domain, "gravity", text="Gravity")

            col = flow.column()
            if PhysicButtonsPanel.poll_gas_domain(context):
                col.prop(domain, "clipping", text="Empty Space")
<<<<<<< HEAD
            row = col.row()
            row.use_property_split = False
            row.prop(domain, "delete_in_obstacle", text="Delete In Obstacle")
            row.prop_decorator(domain, "delete_in_obstacle")
=======
            col.prop(domain, "delete_in_obstacle", text="Delete in Obstacle")
>>>>>>> 74643e5e

            if domain.cache_type == 'MODULAR':
                col.separator()
                label = ""

                # Deactivate bake operator if guides are enabled but not baked yet.
                note_flag = True
                if self.check_domain_has_unbaked_guide(domain):
                    note_flag = False
                    label = "Unbaked Guides: Bake Guides or disable them"
                elif not domain.cache_resumable and not label:
                    label = "Non Resumable Cache: Baking "
                    if PhysicButtonsPanel.poll_liquid_domain(context):
                        label += "mesh or particles will not be possible"
                    elif PhysicButtonsPanel.poll_gas_domain(context):
                        label += "noise will not be possible"
                    else:
                        label = ""

                if label:
                    info = layout.split()
                    note = info.row()
                    note.enabled = note_flag
                    note.alignment = 'RIGHT'
                    note.label(icon='INFO', text=label)

                split = layout.split()
                split.enabled = note_flag and ob.mode == 'OBJECT'

                bake_incomplete = (domain.cache_frame_pause_data < domain.cache_frame_end)
                if domain.cache_resumable and domain.has_cache_baked_data and not domain.is_cache_baking_data and bake_incomplete:
                    col = split.column()
                    col.operator("fluid.bake_data", text="Resume")
                    col = split.column()
                    col.operator("fluid.free_data", text="Free")
                elif domain.is_cache_baking_data and not domain.has_cache_baked_data:
                    split.enabled = False
                    split.operator("fluid.pause_bake", text="Baking Data - ESC to pause")
                elif not domain.has_cache_baked_data and not domain.is_cache_baking_data:
                    split.operator("fluid.bake_data", text="Bake Data")
                else:
                    split.operator("fluid.free_data", text="Free Data")

        elif md.fluid_type == 'FLOW':
            flow = md.flow_settings

            row = layout.row()
            row.prop(flow, "flow_type", expand=False)

            grid = layout.grid_flow(row_major=True, columns=0, even_columns=True, even_rows=False, align=False)

            col = grid.column()
            col.prop(flow, "flow_behavior", expand=False)
            if flow.flow_behavior in {'INFLOW', 'OUTFLOW'}:
                row = col.row()
                row.use_property_split = False
                row.prop(flow, "use_inflow")
                row.prop_decorator(flow, "use_inflow")

            col.prop(flow, "subframes", text="Sampling Substeps")

            if not flow.flow_behavior == 'OUTFLOW' and flow.flow_type in {'SMOKE', 'BOTH', 'FIRE'}:

                if flow.flow_type in {'SMOKE', 'BOTH'}:
                    col.prop(flow, "smoke_color", text="Smoke Color")

                col = grid.column(align=True)
                col.use_property_split = False
                col.prop(flow, "use_absolute", text="Absolute Density")
                col.use_property_split = True

                if flow.flow_type in {'SMOKE', 'BOTH'}:
                    col.prop(flow, "temperature", text="Initial Temperature")
                    col.prop(flow, "density", text="Density")

                if flow.flow_type in {'FIRE', 'BOTH'}:
                    col.prop(flow, "fuel_amount", text="Fuel")

                col.separator()
                col.prop_search(flow, "density_vertex_group", ob, "vertex_groups", text="Vertex Group")

        elif md.fluid_type == 'EFFECTOR':
            effector_settings = md.effector_settings

            row = layout.row()
            row.prop(effector_settings, "effector_type")

            grid = layout.grid_flow(row_major=True, columns=0, even_columns=True, even_rows=False, align=False)

            col = grid.column()
            col.prop(effector_settings, "subframes", text="Sampling Substeps")
            col.prop(effector_settings, "surface_distance", text="Surface Thickness")

            col = grid.column()
            row = col.row()
            row.use_property_split = False
            row.prop(effector_settings, "use_effector", text="Use Effector")
            row.prop_decorator(effector_settings, "use_effector")
            row = col.row()
            row.use_property_split = False
            row.prop(effector_settings, "use_plane_init", text="Is Planar")
            row.prop_decorator(effector_settings, "use_plane_init")

            if effector_settings.effector_type == 'GUIDE':
                col.prop(effector_settings, "velocity_factor", text="Velocity Factor")
                col.prop(effector_settings, "guide_mode", text="Guide Mode")


class PHYSICS_PT_borders(PhysicButtonsPanel, Panel):
    bl_label = "Border Collisions"
    bl_parent_id = 'PHYSICS_PT_settings'
    COMPAT_ENGINES = {'BLENDER_RENDER', 'BLENDER_EEVEE', 'BLENDER_WORKBENCH'}

    @classmethod
    def poll(cls, context):
        if not PhysicButtonsPanel.poll_fluid_domain(context):
            return False

        return (context.engine in cls.COMPAT_ENGINES)

    def draw(self, context):
        layout = self.layout
        layout.use_property_split = True

        md = context.fluid
        domain = md.domain_settings

        is_baking_any = domain.is_cache_baking_any
        has_baked_data = domain.has_cache_baked_data

        flow = layout.grid_flow(row_major=True, columns=0, even_columns=True, even_rows=False, align=False)
        flow.enabled = not is_baking_any and not has_baked_data

        col = flow.column()
        col.prop(domain, "use_collision_border_front", text="Front")
        col = flow.column()
        col.prop(domain, "use_collision_border_back", text="Back")
        col = flow.column()
        col.prop(domain, "use_collision_border_right", text="Right")
        col = flow.column()
        col.prop(domain, "use_collision_border_left", text="Left")
        col = flow.column()
        col.prop(domain, "use_collision_border_top", text="Top")
        col = flow.column()
        col.prop(domain, "use_collision_border_bottom", text="Bottom")


class PHYSICS_PT_smoke(PhysicButtonsPanel, Panel):
    bl_label = "Gas"
    bl_parent_id = 'PHYSICS_PT_fluid'
    COMPAT_ENGINES = {'BLENDER_RENDER', 'BLENDER_EEVEE', 'BLENDER_WORKBENCH'}

    @classmethod
    def poll(cls, context):
        if not PhysicButtonsPanel.poll_gas_domain(context):
            return False

        return (context.engine in cls.COMPAT_ENGINES)

    def draw(self, context):
        layout = self.layout
        layout.use_property_split = True

        md = context.fluid
        domain = md.domain_settings

        is_baking_any = domain.is_cache_baking_any
        has_baked_data = domain.has_cache_baked_data

        flow = layout.grid_flow(row_major=True, columns=0, even_columns=True, even_rows=False, align=False)
        flow.enabled = not is_baking_any and not has_baked_data

        col = flow.column(align=True)
        col.prop(domain, "alpha", text="Buoyancy Density")
        col.prop(domain, "beta", text="Heat")
        col = flow.column()
        col.prop(domain, "vorticity")


class PHYSICS_PT_smoke_dissolve(PhysicButtonsPanel, Panel):
    bl_label = "Dissolve"
    bl_parent_id = 'PHYSICS_PT_smoke'
    bl_options = {'DEFAULT_CLOSED'}
    COMPAT_ENGINES = {'BLENDER_RENDER', 'BLENDER_EEVEE', 'BLENDER_WORKBENCH'}

    @classmethod
    def poll(cls, context):
        if not PhysicButtonsPanel.poll_gas_domain(context):
            return False

        return (context.engine in cls.COMPAT_ENGINES)

    def draw_header(self, context):
        md = context.fluid.domain_settings
        domain = context.fluid.domain_settings

        is_baking_any = domain.is_cache_baking_any

        self.layout.enabled = not is_baking_any
        self.layout.prop(md, "use_dissolve_smoke", text="")

    def draw(self, context):
        layout = self.layout
        layout.use_property_split = True

        md = context.fluid
        domain = md.domain_settings

        is_baking_any = domain.is_cache_baking_any
        has_baked_data = domain.has_cache_baked_data

        flow = layout.grid_flow(row_major=True, columns=0, even_columns=True, even_rows=False, align=False)
        flow.enabled = not is_baking_any and not has_baked_data

        layout.active = domain.use_dissolve_smoke

        col = flow.column()
        col.prop(domain, "dissolve_speed", text="Time")

        col = flow.column()
        row = col.row()
        row.use_property_split = False
        row.prop(domain, "use_dissolve_smoke_log", text="Slow")
        row.prop_decorator(domain, "use_dissolve_smoke_log")


class PHYSICS_PT_fire(PhysicButtonsPanel, Panel):
    bl_label = "Fire"
    bl_parent_id = 'PHYSICS_PT_smoke'
    bl_options = {'DEFAULT_CLOSED'}
    COMPAT_ENGINES = {'BLENDER_RENDER', 'BLENDER_EEVEE', 'BLENDER_WORKBENCH'}

    @classmethod
    def poll(cls, context):
        if not PhysicButtonsPanel.poll_gas_domain(context):
            return False

        return (context.engine in cls.COMPAT_ENGINES)

    def draw(self, context):
        layout = self.layout
        layout.use_property_split = True

        md = context.fluid
        domain = md.domain_settings

        is_baking_any = domain.is_cache_baking_any
        has_baked_data = domain.has_cache_baked_data

        flow = layout.grid_flow(row_major=True, columns=0, even_columns=True, even_rows=False, align=False)
        flow.enabled = not is_baking_any and not has_baked_data

        col = flow.column()
        col.prop(domain, "burning_rate", text="Reaction Speed")
        row = col.row()
        sub = row.column(align=True)
        sub.prop(domain, "flame_smoke", text="Flame Smoke")
        sub.prop(domain, "flame_vorticity", text="Vorticity")

        col = flow.column(align=True)
        col.prop(domain, "flame_max_temp", text="Temperature Maximum")
        col.prop(domain, "flame_ignition", text="Minimum")
        row = col.row()
        row.prop(domain, "flame_smoke_color", text="Flame Color")


class PHYSICS_PT_liquid(PhysicButtonsPanel, Panel):
    bl_label = "Liquid"
    bl_parent_id = 'PHYSICS_PT_fluid'
    COMPAT_ENGINES = {'BLENDER_RENDER', 'BLENDER_EEVEE', 'BLENDER_WORKBENCH'}

    @classmethod
    def poll(cls, context):
        if not PhysicButtonsPanel.poll_liquid_domain(context):
            return False

        return (context.engine in cls.COMPAT_ENGINES)

    def draw_header(self, context):
        md = context.fluid.domain_settings
        domain = context.fluid.domain_settings

        is_baking_any = domain.is_cache_baking_any

        self.layout.enabled = not is_baking_any
        self.layout.prop(md, "use_flip_particles", text="")

    def draw(self, context):
        layout = self.layout
        layout.use_property_split = True

        md = context.fluid
        domain = md.domain_settings

        is_baking_any = domain.is_cache_baking_any
        has_baked_data = domain.has_cache_baked_data

        layout.enabled = not is_baking_any and not has_baked_data
        flow = layout.grid_flow(row_major=True, columns=0, even_columns=True, even_rows=False, align=False)

        col = flow.column()
        col.prop(domain, "simulation_method", expand=False)
        col.prop(domain, "flip_ratio", text="FLIP Ratio")
        col.prop(domain, "sys_particle_maximum", text="System Maximum")
        col = col.column(align=True)
        col.prop(domain, "particle_radius", text="Particle Radius")
        col.prop(domain, "particle_number", text="Sampling")
        col.prop(domain, "particle_randomness", text="Randomness")

        col = flow.column()
        col = col.column(align=True)
        col.prop(domain, "particle_max", text="Particles Maximum")
        col.prop(domain, "particle_min", text="Minimum")

        col.separator()

        col = col.column()
        col.prop(domain, "particle_band_width", text="Narrow Band Width")

        col = col.column()
        row = col.row()
        row.use_property_split = False
        row.prop(domain, "use_fractions", text="Fractional Obstacles")
        row.prop_decorator(domain, "use_fractions")
        sub = col.column()
        sub.active = domain.use_fractions
        sub.prop(domain, "fractions_distance", text="Obstacle Distance")
        sub.prop(domain, "fractions_threshold", text="Threshold")


class PHYSICS_PT_flow_source(PhysicButtonsPanel, Panel):
    bl_label = "Flow Source"
    bl_parent_id = 'PHYSICS_PT_settings'
    bl_options = {'DEFAULT_CLOSED'}
    COMPAT_ENGINES = {'BLENDER_RENDER', 'BLENDER_EEVEE', 'BLENDER_WORKBENCH'}

    @classmethod
    def poll(cls, context):
        if not PhysicButtonsPanel.poll_fluid_flow(context):
            return False

        return (context.engine in cls.COMPAT_ENGINES)

    def draw(self, context):
        layout = self.layout
        layout.use_property_split = True

        ob = context.object
        flow = context.fluid.flow_settings

        col = layout.column()
        col.prop(flow, "flow_source", expand=False, text="Flow Source")
        if flow.flow_source == 'PARTICLES':
            col.prop_search(flow, "particle_system", ob, "particle_systems", text="Particle System")

        grid = layout.grid_flow(row_major=True, columns=0, even_columns=True, even_rows=False, align=False)

        col = grid.column()
        if flow.flow_source == 'MESH':
            row = col.row()
            row.use_property_split = False
            row.prop(flow, "use_plane_init", text="Is Planar")
            row.prop_decorator(flow, "use_plane_init")

            col.prop(flow, "surface_distance", text="Surface Emission")
            if flow.flow_type in {'SMOKE', 'BOTH', 'FIRE'}:
                col = grid.column()
                col.prop(flow, "volume_density", text="Volume Emission")

        if flow.flow_source == 'PARTICLES':
            row = col.row()
            row.use_property_split = False
            row.prop(flow, "use_particle_size", text="Set Size")
            row.prop_decorator(flow, "use_particle_size")

            sub = col.column()
            sub.active = flow.use_particle_size
            sub.prop(flow, "particle_size")


class PHYSICS_PT_flow_initial_velocity(PhysicButtonsPanel, Panel):
    bl_label = "Initial Velocity"
    bl_parent_id = 'PHYSICS_PT_settings'
    COMPAT_ENGINES = {'BLENDER_RENDER', 'BLENDER_EEVEE', 'BLENDER_WORKBENCH'}

    @classmethod
    def poll(cls, context):
        if not PhysicButtonsPanel.poll_fluid_flow(context):
            return False

        if PhysicButtonsPanel.poll_fluid_flow_outflow(context):
            return False

        return (context.engine in cls.COMPAT_ENGINES)

    def draw_header(self, context):
        md = context.fluid
        flow_smoke = md.flow_settings

        self.layout.prop(flow_smoke, "use_initial_velocity", text="")

    def draw(self, context):
        layout = self.layout
        layout.use_property_split = True
        flow = layout.grid_flow(row_major=False, columns=0, even_columns=True, even_rows=False, align=True)

        md = context.fluid
        flow_smoke = md.flow_settings

        flow.active = flow_smoke.use_initial_velocity

        col = flow.column()
        col.prop(flow_smoke, "velocity_factor")

        if flow_smoke.flow_source == 'MESH':
            col.prop(flow_smoke, "velocity_normal")
            # col.prop(flow_smoke, "velocity_random")
            col = flow.column()
            col.prop(flow_smoke, "velocity_coord")


class PHYSICS_PT_flow_texture(PhysicButtonsPanel, Panel):
    bl_label = "Texture"
    bl_parent_id = 'PHYSICS_PT_settings'
    bl_options = {'DEFAULT_CLOSED'}
    COMPAT_ENGINES = {'BLENDER_RENDER', 'BLENDER_EEVEE', 'BLENDER_WORKBENCH'}

    @classmethod
    def poll(cls, context):
        if not PhysicButtonsPanel.poll_fluid_flow(context):
            return False

        if PhysicButtonsPanel.poll_fluid_flow_outflow(context):
            return False

        if PhysicButtonsPanel.poll_fluid_flow_liquid(context):
            return False

        return (context.engine in cls.COMPAT_ENGINES)

    def draw_header(self, context):
        md = context.fluid
        flow_smoke = md.flow_settings

        self.layout.prop(flow_smoke, "use_texture", text="")

    def draw(self, context):
        layout = self.layout
        layout.use_property_split = True
        flow = layout.grid_flow(row_major=True, columns=0, even_columns=True, even_rows=False, align=False)

        ob = context.object
        flow_smoke = context.fluid.flow_settings

        sub = flow.column()
        sub.active = flow_smoke.use_texture
        sub.prop(flow_smoke, "noise_texture")
        sub.prop(flow_smoke, "texture_map_type", text="Mapping")

        col = flow.column()
        sub = col.column()
        sub.active = flow_smoke.use_texture

        if flow_smoke.texture_map_type == 'UV':
            sub.prop_search(flow_smoke, "uv_layer", ob.data, "uv_layers")

        if flow_smoke.texture_map_type == 'AUTO':
            sub.prop(flow_smoke, "texture_size")

        sub.prop(flow_smoke, "texture_offset")


class PHYSICS_PT_adaptive_domain(PhysicButtonsPanel, Panel):
    bl_label = "Adaptive Domain"
    bl_parent_id = 'PHYSICS_PT_settings'
    bl_options = {'DEFAULT_CLOSED'}
    COMPAT_ENGINES = {'BLENDER_RENDER', 'BLENDER_EEVEE', 'BLENDER_WORKBENCH'}

    @classmethod
    def poll(cls, context):
        if not PhysicButtonsPanel.poll_gas_domain(context):
            return False

        md = context.fluid
        domain = md.domain_settings
        # Effector guides require a fixed domain size
        if domain.use_guide and domain.guide_source == 'EFFECTOR':
            return False

        return (context.engine in cls.COMPAT_ENGINES)

    def draw_header(self, context):
        md = context.fluid.domain_settings
        domain = context.fluid.domain_settings

        is_baking_any = domain.is_cache_baking_any
        has_baked_any = domain.has_cache_baked_any

        self.layout.enabled = not is_baking_any and not has_baked_any
        self.layout.prop(md, "use_adaptive_domain", text="")

    def draw(self, context):
        layout = self.layout
        layout.use_property_split = True

        domain = context.fluid.domain_settings
        layout.active = domain.use_adaptive_domain

        is_baking_any = domain.is_cache_baking_any
        has_baked_any = domain.has_cache_baked_any

        flow = layout.grid_flow(row_major=True, columns=0, even_columns=True, even_rows=False, align=True)
        flow.enabled = not is_baking_any and not has_baked_any

        col = flow.column()
        col.prop(domain, "additional_res", text="Add Resolution")
        col.prop(domain, "adapt_margin")

        col.separator()

        col = flow.column()
        col.prop(domain, "adapt_threshold", text="Threshold")


class PHYSICS_PT_noise(PhysicButtonsPanel, Panel):
    bl_label = "Noise"
    bl_parent_id = 'PHYSICS_PT_smoke'
    bl_options = {'DEFAULT_CLOSED'}
    COMPAT_ENGINES = {'BLENDER_RENDER', 'BLENDER_EEVEE', 'BLENDER_WORKBENCH'}

    @classmethod
    def poll(cls, context):
        if not PhysicButtonsPanel.poll_gas_domain(context):
            return False

        return (context.engine in cls.COMPAT_ENGINES)

    def draw_header(self, context):
        md = context.fluid.domain_settings
        domain = context.fluid.domain_settings
        is_baking_any = domain.is_cache_baking_any
        self.layout.enabled = not is_baking_any
        self.layout.prop(md, "use_noise", text="")

    def draw(self, context):
        layout = self.layout
        layout.use_property_split = True

        ob = context.object
        domain = context.fluid.domain_settings
        layout.active = domain.use_noise

        is_baking_any = domain.is_cache_baking_any
        has_baked_noise = domain.has_cache_baked_noise

        flow = layout.grid_flow(row_major=True, columns=0, even_columns=True, even_rows=False, align=False)
        flow.enabled = not is_baking_any and not has_baked_noise

        col = flow.column()
        col.prop(domain, "noise_scale", text="Upres Factor")
        # TODO (sebbas): Mantaflow only supports wavelet noise. Maybe get rid of noise type field.
        col.prop(domain, "noise_type", text="Noise Method")

        col = flow.column()
        col.prop(domain, "noise_strength", text="Strength")
        col.prop(domain, "noise_pos_scale", text="Scale")
        col.prop(domain, "noise_time_anim", text="Time")

        if domain.cache_type == 'MODULAR':
            col.separator()

            # Deactivate bake operator if data has not been baked yet.
            note_flag = True
            if domain.use_noise:
                label = ""
                if not domain.cache_resumable:
                    label = "Non Resumable Cache: Enable resumable option first"
                elif not domain.has_cache_baked_data:
                    label = "Unbaked Data: Bake Data first"

                if label:
                    info = layout.split()
                    note = info.row()
                    note_flag = False
                    note.enabled = note_flag
                    note.alignment = 'RIGHT'
                    note.label(icon='INFO', text=label)

            split = layout.split()
            split.enabled = domain.has_cache_baked_data and note_flag and ob.mode == 'OBJECT'

            bake_incomplete = (domain.cache_frame_pause_noise < domain.cache_frame_end)
            if domain.has_cache_baked_noise and not domain.is_cache_baking_noise and bake_incomplete:
                col = split.column()
                col.operator("fluid.bake_noise", text="Resume")
                col = split.column()
                col.operator("fluid.free_noise", text="Free")
            elif not domain.has_cache_baked_noise and domain.is_cache_baking_noise:
                split.enabled = False
                split.operator("fluid.pause_bake", text="Baking Noise - ESC to pause")
            elif not domain.has_cache_baked_noise and not domain.is_cache_baking_noise:
                split.operator("fluid.bake_noise", text="Bake Noise")
            else:
                split.operator("fluid.free_noise", text="Free Noise")


class PHYSICS_PT_mesh(PhysicButtonsPanel, Panel):
    bl_label = "Mesh"
    bl_parent_id = 'PHYSICS_PT_liquid'
    bl_options = {'DEFAULT_CLOSED'}
    COMPAT_ENGINES = {'BLENDER_RENDER', 'BLENDER_EEVEE', 'BLENDER_WORKBENCH'}

    @classmethod
    def poll(cls, context):
        if not PhysicButtonsPanel.poll_liquid_domain(context):
            return False

        return (context.engine in cls.COMPAT_ENGINES)

    def draw_header(self, context):
        md = context.fluid.domain_settings
        domain = context.fluid.domain_settings
        is_baking_any = domain.is_cache_baking_any
        self.layout.enabled = not is_baking_any
        self.layout.prop(md, "use_mesh", text="")

    def draw(self, context):
        layout = self.layout
        layout.use_property_split = True

        ob = context.object
        domain = context.fluid.domain_settings
        layout.active = domain.use_mesh

        is_baking_any = domain.is_cache_baking_any
        has_baked_mesh = domain.has_cache_baked_mesh

        flow = layout.grid_flow(row_major=True, columns=0, even_columns=True, even_rows=False, align=False)
        flow.enabled = not is_baking_any and not has_baked_mesh

        col = flow.column()

        col.prop(domain, "mesh_scale", text="Upres Factor")
        col.prop(domain, "mesh_particle_radius", text="Particle Radius")

        col = flow.column()
        col.use_property_split = False
        col.prop(domain, "use_speed_vectors", text="Use Speed Vectors")
        col.use_property_split = True

        col.separator()
        col.prop(domain, "mesh_generator", text="Mesh Generator")

        if domain.mesh_generator in {'IMPROVED'}:
            col = flow.column(align=True)
            col.prop(domain, "mesh_smoothen_pos", text="Smoothing Positive")
            col.prop(domain, "mesh_smoothen_neg", text="Negative")

            col = flow.column(align=True)
            col.prop(domain, "mesh_concave_upper", text="Concavity Upper")
            col.prop(domain, "mesh_concave_lower", text="Lower")

        # TODO (sebbas): for now just interpolate any upres grids, ie not sampling highres grids
        #col.prop(domain, "highres_sampling", text="Flow Sampling:")

        if domain.cache_type == 'MODULAR':
            col.separator()

            # Deactivate bake operator if data has not been baked yet.
            note_flag = True
            if domain.use_mesh:
                label = ""
                if not domain.cache_resumable:
                    label = "Non Resumable Cache: Enable resumable option first"
                elif not domain.has_cache_baked_data:
                    label = "Unbaked Data: Bake Data first"

                if label:
                    info = layout.split()
                    note = info.row()
                    note_flag = False
                    note.enabled = note_flag
                    note.alignment = 'RIGHT'
                    note.label(icon='INFO', text=label)

            split = layout.split()
            split.enabled = domain.has_cache_baked_data and note_flag and ob.mode == 'OBJECT'

            bake_incomplete = (domain.cache_frame_pause_mesh < domain.cache_frame_end)
            if domain.has_cache_baked_mesh and not domain.is_cache_baking_mesh and bake_incomplete:
                col = split.column()
                col.operator("fluid.bake_mesh", text="Resume")
                col = split.column()
                col.operator("fluid.free_mesh", text="Free")
            elif not domain.has_cache_baked_mesh and domain.is_cache_baking_mesh:
                split.enabled = False
                split.operator("fluid.pause_bake", text="Baking Mesh - ESC to pause")
            elif not domain.has_cache_baked_mesh and not domain.is_cache_baking_mesh:
                split.operator("fluid.bake_mesh", text="Bake Mesh")
            else:
                split.operator("fluid.free_mesh", text="Free Mesh")


class PHYSICS_PT_particles(PhysicButtonsPanel, Panel):
    bl_label = "Particles"
    bl_parent_id = 'PHYSICS_PT_liquid'
    bl_options = {'DEFAULT_CLOSED'}
    COMPAT_ENGINES = {'BLENDER_RENDER', 'BLENDER_EEVEE', 'BLENDER_WORKBENCH'}

    @classmethod
    def poll(cls, context):
        if not PhysicButtonsPanel.poll_liquid_domain(context):
            return False

        return (context.engine in cls.COMPAT_ENGINES)

    def draw(self, context):
        layout = self.layout
        layout.use_property_split = True

        ob = context.object
        domain = context.fluid.domain_settings

        is_baking_any = domain.is_cache_baking_any
        has_baked_particles = domain.has_cache_baked_particles
        using_particles = domain.use_spray_particles or domain.use_foam_particles or domain.use_bubble_particles

        flow = layout.grid_flow(row_major=True, columns=0, even_columns=True, even_rows=False, align=False)
        flow.enabled = not is_baking_any

        sndparticle_combined_export = domain.sndparticle_combined_export
        col = flow.column()
        row = col.row()
        row.enabled = sndparticle_combined_export in {'OFF', 'FOAM + BUBBLES'}
        row = col.row()
        row.use_property_split = False
        row.prop(domain, "use_spray_particles", text="Spray")
        row = col.row()
        row.use_property_split = False
        row.prop(domain, "use_foam_particles", text="Foam")
        row = col.row()
        row.use_property_split = False
        row.prop(domain, "use_bubble_particles", text="Bubbles")

        col.separator()

        col.prop(domain, "sndparticle_combined_export")

        flow = layout.grid_flow(row_major=True, columns=0, even_columns=True, even_rows=False, align=False)
        flow.enabled = not is_baking_any and not has_baked_particles
        flow.active = using_particles

        col = flow.column()
        col.prop(domain, "particle_scale", text="Upres Factor")
        col.separator()

        col = flow.column(align=True)
        col.prop(domain, "sndparticle_potential_max_wavecrest", text="Wave Crest Potential Maximum")
        col.prop(domain, "sndparticle_potential_min_wavecrest", text="Minimum")
        col.separator()

        col = flow.column(align=True)
        col.prop(domain, "sndparticle_potential_max_trappedair", text="Trapped Air Potential Maximum")
        col.prop(domain, "sndparticle_potential_min_trappedair", text="Minimum")
        col.separator()

        col = flow.column(align=True)
        col.prop(domain, "sndparticle_potential_max_energy", text="Kinetic Energy Potential Maximum")
        col.prop(domain, "sndparticle_potential_min_energy", text="Minimum")
        col.separator()

        col = flow.column(align=True)
        col.prop(domain, "sndparticle_potential_radius", text="Potential Radius")
        col.prop(domain, "sndparticle_update_radius", text="Particle Update Radius")
        col.separator()

        col = flow.column(align=True)
        col.prop(domain, "sndparticle_sampling_wavecrest", text="Wave Crest Particle Sampling")
        col.prop(domain, "sndparticle_sampling_trappedair", text="Trapped Air Particle Sampling")
        col.separator()

        col = flow.column(align=True)
        col.prop(domain, "sndparticle_life_max", text="Particle Life Maximum")
        col.prop(domain, "sndparticle_life_min", text="Minimum")
        col.separator()

        col = flow.column(align=True)
        col.prop(domain, "sndparticle_bubble_buoyancy", text="Bubble Buoyancy")
        col.prop(domain, "sndparticle_bubble_drag", text="Bubble Drag")
        col.separator()

        col = flow.column()
        col.prop(domain, "sndparticle_boundary", text="Particles in Boundary:")

        if domain.cache_type == 'MODULAR':
            col.separator()

            # Deactivate bake operator if data has not been baked yet.
            note_flag = True
            if using_particles:
                label = ""
                if not domain.cache_resumable:
                    label = "Non Resumable Cache: Enable resumable option first"
                elif not domain.has_cache_baked_data:
                    label = "Unbaked Data: Bake Data first"

                if label:
                    info = layout.split()
                    note = info.row()
                    note_flag = False
                    note.enabled = note_flag
                    note.alignment = 'RIGHT'
                    note.label(icon='INFO', text=label)

            split = layout.split()
            split.enabled = (
                note_flag and
                ob.mode == 'OBJECT' and
                domain.has_cache_baked_data and
                (domain.use_spray_particles or
                 domain.use_bubble_particles or
                 domain.use_foam_particles or
                 domain.use_tracer_particles)
            )

            bake_incomplete = (domain.cache_frame_pause_particles < domain.cache_frame_end)
            if domain.has_cache_baked_particles and not domain.is_cache_baking_particles and bake_incomplete:
                col = split.column()
                col.operator("fluid.bake_particles", text="Resume")
                col = split.column()
                col.operator("fluid.free_particles", text="Free")
            elif not domain.has_cache_baked_particles and domain.is_cache_baking_particles:
                split.enabled = False
                split.operator("fluid.pause_bake", text="Baking Particles - ESC to pause")
            elif not domain.has_cache_baked_particles and not domain.is_cache_baking_particles:
                split.operator("fluid.bake_particles", text="Bake Particles")
            else:
                split.operator("fluid.free_particles", text="Free Particles")


class PHYSICS_PT_diffusion(PhysicButtonsPanel, Panel):
    bl_label = "Diffusion"
    bl_parent_id = 'PHYSICS_PT_liquid'
    bl_options = {'DEFAULT_CLOSED'}
    COMPAT_ENGINES = {'BLENDER_RENDER', 'BLENDER_EEVEE', 'BLENDER_WORKBENCH'}

    @classmethod
    def poll(cls, context):
        # Fluid diffusion only enabled for liquids (surface tension and viscosity not relevant for smoke)
        if not PhysicButtonsPanel.poll_liquid_domain(context):
            return False

        return (context.engine in cls.COMPAT_ENGINES)

    def draw_header(self, context):
        md = context.fluid.domain_settings
        domain = context.fluid.domain_settings
        is_baking_any = domain.is_cache_baking_any
        has_baked_any = domain.has_cache_baked_any
        self.layout.enabled = not is_baking_any and not has_baked_any
        self.layout.prop(md, "use_diffusion", text="")

    def draw_header_preset(self, _context):
        FLUID_PT_presets.draw_panel_header(self.layout)

    def draw(self, context):
        layout = self.layout
        layout.use_property_split = True

        domain = context.fluid.domain_settings
        layout.active = domain.use_diffusion

        is_baking_any = domain.is_cache_baking_any
        has_baked_any = domain.has_cache_baked_any
        has_baked_data = domain.has_cache_baked_data

        flow = layout.grid_flow(row_major=True, columns=0, even_columns=True, even_rows=False, align=False)
        flow.enabled = not is_baking_any and not has_baked_any and not has_baked_data

        col = flow.column(align=True)
        col.prop(domain, "viscosity_base", text="Base")
        col.prop(domain, "viscosity_exponent", text="Exponent", slider=True)

        col = flow.column()
        col.prop(domain, "surface_tension", text="Surface Tension")


class PHYSICS_PT_guide(PhysicButtonsPanel, Panel):
    bl_label = "Guides"
    bl_parent_id = 'PHYSICS_PT_fluid'
    bl_options = {'DEFAULT_CLOSED'}
    COMPAT_ENGINES = {'BLENDER_RENDER', 'BLENDER_EEVEE', 'BLENDER_WORKBENCH'}

    @classmethod
    def poll(cls, context):
        if not PhysicButtonsPanel.poll_fluid_domain(context):
            return False

        return (context.engine in cls.COMPAT_ENGINES)

    def draw_header(self, context):
        md = context.fluid.domain_settings
        domain = context.fluid.domain_settings

        is_baking_any = domain.is_cache_baking_any

        self.layout.enabled = not is_baking_any
        self.layout.prop(md, "use_guide", text="")

    def draw(self, context):
        layout = self.layout
        layout.use_property_split = True

        domain = context.fluid.domain_settings

        layout.active = domain.use_guide

        is_baking_any = domain.is_cache_baking_any
        has_baked_data = domain.has_cache_baked_data

        flow = layout.grid_flow(row_major=True, columns=0, even_columns=True, even_rows=False, align=False)
        flow.enabled = not is_baking_any and not has_baked_data

        col = flow.column()
        col.prop(domain, "guide_alpha", text="Weight")
        col.prop(domain, "guide_beta", text="Size")
        col.prop(domain, "guide_vel_factor", text="Velocity Factor")

        col = flow.column()
        col.prop(domain, "guide_source", text="Velocity Source")
        if domain.guide_source == 'DOMAIN':
            col.prop(domain, "guide_parent", text="Guide Parent")

        if domain.cache_type == 'MODULAR':
            col.separator()

            if domain.guide_source == 'EFFECTOR':
                split = layout.split()
                bake_incomplete = (domain.cache_frame_pause_guide < domain.cache_frame_end)
                if domain.has_cache_baked_guide and not domain.is_cache_baking_guide and bake_incomplete:
                    col = split.column()
                    col.operator("fluid.bake_guides", text="Resume")
                    col = split.column()
                    col.operator("fluid.free_guides", text="Free")
                elif not domain.has_cache_baked_guide and domain.is_cache_baking_guide:
                    split.enabled = False
                    split.operator("fluid.pause_bake", text="Baking Guides - ESC to pause")
                elif not domain.has_cache_baked_guide and not domain.is_cache_baking_guide:
                    split.operator("fluid.bake_guides", text="Bake Guides")
                else:
                    split.operator("fluid.free_guides", text="Free Guides")


class PHYSICS_PT_collections(PhysicButtonsPanel, Panel):
    bl_label = "Collections"
    bl_parent_id = 'PHYSICS_PT_fluid'
    bl_options = {'DEFAULT_CLOSED'}
    COMPAT_ENGINES = {'BLENDER_RENDER', 'BLENDER_EEVEE', 'BLENDER_WORKBENCH'}

    @classmethod
    def poll(cls, context):
        if not PhysicButtonsPanel.poll_fluid_domain(context):
            return False

        return (context.engine in cls.COMPAT_ENGINES)

    def draw(self, context):
        layout = self.layout
        layout.use_property_split = True

        domain = context.fluid.domain_settings

        flow = layout.grid_flow(row_major=True, columns=0, even_columns=True, even_rows=False, align=False)

        col = flow.column()
        col.prop(domain, "fluid_group", text="Flow")

        # col.prop(domain, "effector_group", text="Forces")
        col.prop(domain, "effector_group", text="Effector")


class PHYSICS_PT_cache(PhysicButtonsPanel, Panel):
    bl_label = "Cache"
    bl_parent_id = 'PHYSICS_PT_fluid'
    COMPAT_ENGINES = {'BLENDER_RENDER', 'BLENDER_EEVEE', 'BLENDER_WORKBENCH'}

    @classmethod
    def poll(cls, context):
        if not PhysicButtonsPanel.poll_fluid_domain(context):
            return False

        return (context.engine in cls.COMPAT_ENGINES)

    def draw(self, context):
        layout = self.layout

        ob = context.object
        md = context.fluid
        domain = context.fluid.domain_settings

        is_baking_any = domain.is_cache_baking_any
        has_baked_data = domain.has_cache_baked_data
        has_baked_mesh = domain.has_cache_baked_mesh

        col = layout.column()
        col.prop(domain, "cache_directory", text="")
        col.enabled = not is_baking_any

        layout.use_property_split = True

        flow = layout.grid_flow(row_major=True, columns=0, even_columns=True, even_rows=False, align=False)

        col = flow.column()
        row = col.row()
        row = row.column(align=True)
        row.prop(domain, "cache_frame_start", text="Frame Start")
        row.prop(domain, "cache_frame_end", text="End")
        row = col.row()
        row.enabled = domain.cache_type in {'MODULAR', 'ALL'}
        row.prop(domain, "cache_frame_offset", text="Offset")

        col.separator()

        col = flow.column()
        col.prop(domain, "cache_type", expand=False)

        row = col.row()
        row.enabled = not is_baking_any and not has_baked_data
        row.use_property_split = False
        row.prop(domain, "cache_resumable", text="Is Resumable")

        row = col.row()
        row.enabled = not is_baking_any and not has_baked_data
        row.prop(domain, "cache_data_format", text="Format Volumes")

        if md.domain_settings.domain_type in {'LIQUID'} and domain.use_mesh:
            row = col.row()
            row.enabled = not is_baking_any and not has_baked_mesh
            row.prop(domain, "cache_mesh_format", text="Meshes")

        if domain.cache_type == 'ALL':
            col.separator()
            split = layout.split()
            split.enabled = ob.mode == 'OBJECT'

            bake_incomplete = (domain.cache_frame_pause_data < domain.cache_frame_end)
            if domain.cache_resumable and domain.has_cache_baked_data and not domain.is_cache_baking_data and bake_incomplete:
                col = split.column()
                col.operator("fluid.bake_all", text="Resume")
                col = split.column()
                col.operator("fluid.free_all", text="Free")
            elif domain.is_cache_baking_data and not domain.has_cache_baked_data:
                split.enabled = False
                split.operator("fluid.pause_bake", text="Baking All - ESC to pause")
            elif not domain.has_cache_baked_data and not domain.is_cache_baking_data:
                split.operator("fluid.bake_all", text="Bake All")
            else:
                split.operator("fluid.free_all", text="Free All")


class PHYSICS_PT_export(PhysicButtonsPanel, Panel):
    bl_label = "Advanced"
    bl_parent_id = 'PHYSICS_PT_cache'
    bl_options = {'DEFAULT_CLOSED'}
    COMPAT_ENGINES = {'BLENDER_RENDER', 'BLENDER_EEVEE', 'BLENDER_WORKBENCH'}

    @classmethod
    def poll(cls, context):
        domain = context.fluid.domain_settings
        if (
                not PhysicButtonsPanel.poll_fluid_domain(context) or
                (domain.cache_data_format != 'OPENVDB' and bpy.app.debug_value != 3001)
        ):
            return False

        return (context.engine in cls.COMPAT_ENGINES)

    def draw(self, context):
        layout = self.layout
        layout.use_property_split = True

        domain = context.fluid.domain_settings

        is_baking_any = domain.is_cache_baking_any
        has_baked_any = domain.has_cache_baked_any
        has_baked_data = domain.has_cache_baked_data

        flow = layout.grid_flow(row_major=True, columns=0, even_columns=True, even_rows=False, align=False)
        flow.enabled = not is_baking_any and not has_baked_any

        col = flow.column()

        if domain.cache_data_format == 'OPENVDB':
            col.enabled = not is_baking_any and not has_baked_data
            col.prop(domain, "openvdb_cache_compress_type", text="Compression Volumes")

            col = flow.column()
            col.prop(domain, "openvdb_data_depth", text="Precision Volumes")

        # Only show the advanced panel to advanced users who know Mantaflow's birthday :)
        if bpy.app.debug_value == 3001:
            col = flow.column()
            col.use_property_split = False
            col.prop(domain, "export_manta_script", text="Export Mantaflow Script")


class PHYSICS_PT_field_weights(PhysicButtonsPanel, Panel):
    bl_label = "Field Weights"
    bl_parent_id = 'PHYSICS_PT_fluid'
    bl_options = {'DEFAULT_CLOSED'}
    COMPAT_ENGINES = {'BLENDER_RENDER', 'BLENDER_EEVEE', 'BLENDER_WORKBENCH'}

    @classmethod
    def poll(cls, context):
        if not PhysicButtonsPanel.poll_fluid_domain(context):
            return False

        return (context.engine in cls.COMPAT_ENGINES)

    def draw(self, context):
        domain = context.fluid.domain_settings
        effector_weights_ui(self, domain.effector_weights, 'SMOKE')


class PHYSICS_PT_viewport_display(PhysicButtonsPanel, Panel):
    bl_label = "Viewport Display"
    bl_parent_id = 'PHYSICS_PT_fluid'
    bl_options = {'DEFAULT_CLOSED'}

    @classmethod
    def poll(cls, context):
        return (PhysicButtonsPanel.poll_fluid_domain(context))

    def draw(self, context):
        layout = self.layout
        layout.use_property_split = True
        flow = layout.grid_flow(row_major=True, columns=0, even_columns=True, even_rows=False, align=True)

        domain = context.fluid.domain_settings

        col = flow.column(align=False)
        col.prop(domain, "display_thickness")

        sub = col.column()
        sub.prop(domain, "display_interpolation")

        if domain.use_color_ramp and domain.color_ramp_field == 'FLAGS':
            sub.enabled = False

        col = col.column()
        col.active = not domain.use_slice
        col.prop(domain, "slice_per_voxel")


class PHYSICS_PT_viewport_display_slicing(PhysicButtonsPanel, Panel):
    bl_label = "Slice"
    bl_parent_id = 'PHYSICS_PT_viewport_display'
    bl_options = {'DEFAULT_CLOSED'}

    @classmethod
    def poll(cls, context):
        return (PhysicButtonsPanel.poll_fluid_domain(context))

    def draw_header(self, context):
        md = context.fluid.domain_settings

        self.layout.prop(md, "use_slice", text="")

    def draw(self, context):
        layout = self.layout
        layout.use_property_split = True

        domain = context.fluid.domain_settings

        layout.active = domain.use_slice

        col = layout.column()
        col.prop(domain, "slice_axis")
        col.prop(domain, "slice_depth")

        sub = col.column()
        sub.active = domain.display_interpolation == 'CLOSEST' or domain.color_ramp_field == 'FLAGS'
        row = sub.row()
        row.use_property_split = False
        row.prop(domain, "show_gridlines")
        if domain.show_gridlines:
            row.label(icon='DISCLOSURE_TRI_DOWN')
        else:
            row.label(icon='DISCLOSURE_TRI_RIGHT')
        row.prop_decorator(domain, "show_gridlines")

        if domain.show_gridlines:
            col = layout.column()
            col.active = domain.display_interpolation == 'CLOSEST' or domain.color_ramp_field == 'FLAGS'
            row = col.row()
            row.separator()
            row.prop(domain, "gridlines_color_field", text="Color Gridlines")

            if domain.gridlines_color_field == 'RANGE':
                if domain.use_color_ramp and domain.color_ramp_field != 'FLAGS':
                    row = col.row()
                    row.separator()
                    row.separator()
                    row.prop(domain, "gridlines_lower_bound")
                    row = col.row()
                    row.separator()
                    row.separator()
                    row.prop(domain, "gridlines_upper_bound")
                    row = col.row()
                    row.separator()
                    row.separator()
                    row.prop(domain, "gridlines_range_color")
                    row = col.row()
                    row.separator()
                    row.separator()
                    row.prop(domain, "gridlines_cell_filter")
                else:
                    note = layout.split()
                    if not domain.use_color_ramp:
                        note.label(icon='INFO', text="Enable Grid Display to use range highlighting!")
                    else:
                        note.label(icon='INFO', text="Range highlighting for flags is not available!")


class PHYSICS_PT_viewport_display_color(PhysicButtonsPanel, Panel):
    bl_label = "Grid Display"
    bl_parent_id = 'PHYSICS_PT_viewport_display'
    bl_options = {'DEFAULT_CLOSED'}

    @classmethod
    def poll(cls, context):
        return (PhysicButtonsPanel.poll_fluid_domain(context))

    def draw_header(self, context):
        md = context.fluid.domain_settings

        self.layout.prop(md, "use_color_ramp", text="")

    def draw(self, context):
        layout = self.layout
        layout.use_property_split = True

        domain = context.fluid.domain_settings
        col = layout.column()
        col.active = domain.use_color_ramp
        col.prop(domain, "color_ramp_field")

        if not domain.color_ramp_field == 'FLAGS':
            col.prop(domain, "color_ramp_field_scale")

        col.use_property_split = False

        if domain.color_ramp_field[:3] != 'PHI' and domain.color_ramp_field not in {'FLAGS', 'PRESSURE'}:
            col = col.column()
            col.template_color_ramp(domain, "color_ramp", expand=True)


class PHYSICS_PT_viewport_display_debug(PhysicButtonsPanel, Panel):
    bl_label = "Vector Display"
    bl_parent_id = 'PHYSICS_PT_viewport_display'
    bl_options = {'DEFAULT_CLOSED'}

    @classmethod
    def poll(cls, context):
        return (PhysicButtonsPanel.poll_fluid_domain(context))

    def draw_header(self, context):
        md = context.fluid.domain_settings

        self.layout.prop(md, "show_velocity", text="")

    def draw(self, context):
        layout = self.layout
        layout.use_property_split = True
        flow = layout.grid_flow(row_major=True, columns=0, even_columns=True, even_rows=False, align=True)

        domain = context.fluid.domain_settings

        col = flow.column()
        col.active = domain.show_velocity
        col.prop(domain, "vector_display_type", text="Display As")

        if not domain.use_guide and domain.vector_field == 'GUIDE_VELOCITY':
            note = layout.split()
            note.label(icon='INFO', text="Enable Guides first! Defaulting to Fluid Velocity")

        if domain.vector_display_type == 'MAC':
            sub = col.column()
            sub.use_property_split = False
            sub.label(text = "MAC Grid")
            row = sub.row()
            row.separator()
            row.prop(domain, "vector_show_mac_x")
            row = sub.row()
            row.separator()
            row.prop(domain, "vector_show_mac_y")
            row = sub.row()
            row.separator()
            row.prop(domain, "vector_show_mac_z")
        else:
            col.use_property_split = False
            col.prop(domain, "vector_scale_with_magnitude")

        col.use_property_split = True
        col.prop(domain, "vector_field")
        col.prop(domain, "vector_scale")

# bfa -  this content belongs to the gridlines prop. And is obsolete in BFA. Class deactivated.
class PHYSICS_PT_viewport_display_advanced(PhysicButtonsPanel, Panel):
    bl_label = "Advanced"
    bl_parent_id = 'PHYSICS_PT_viewport_display'
    bl_options = {'DEFAULT_CLOSED'}

    @classmethod
    def poll(cls, context):
        domain = context.fluid.domain_settings
        return PhysicButtonsPanel.poll_fluid_domain(context) and domain.use_slice and domain.show_gridlines

    def draw(self, context):
        layout = self.layout
        layout.use_property_split = True

        domain = context.fluid.domain_settings

        layout.active = domain.display_interpolation == 'CLOSEST' or domain.color_ramp_field == 'FLAGS'

        col = layout.column()
        col.prop(domain, "gridlines_color_field", text="Color Gridlines")

        if domain.gridlines_color_field == 'RANGE':
            if domain.use_color_ramp and domain.color_ramp_field != 'FLAGS':
                col.prop(domain, "gridlines_lower_bound")
                col.prop(domain, "gridlines_upper_bound")
                col.prop(domain, "gridlines_range_color")
                col.prop(domain, "gridlines_cell_filter")
            else:
                note = layout.split()
                if not domain.use_color_ramp:
                    note.label(icon='INFO', text="Enable Grid Display to use range highlighting!")
                else:
                    note.label(icon='INFO', text="Range highlighting for flags is not available!")


classes = (
    FLUID_PT_presets,
    PHYSICS_PT_fluid,
    PHYSICS_PT_settings,
    PHYSICS_PT_borders,
    PHYSICS_PT_adaptive_domain,
    PHYSICS_PT_smoke,
    PHYSICS_PT_smoke_dissolve,
    PHYSICS_PT_noise,
    PHYSICS_PT_fire,
    PHYSICS_PT_liquid,
    PHYSICS_PT_diffusion,
    PHYSICS_PT_particles,
    PHYSICS_PT_mesh,
    PHYSICS_PT_guide,
    PHYSICS_PT_collections,
    PHYSICS_PT_cache,
    PHYSICS_PT_export,
    PHYSICS_PT_field_weights,
    PHYSICS_PT_flow_source,
    PHYSICS_PT_flow_initial_velocity,
    PHYSICS_PT_flow_texture,
    PHYSICS_PT_viewport_display,
    PHYSICS_PT_viewport_display_slicing,
    PHYSICS_PT_viewport_display_color,
    PHYSICS_PT_viewport_display_debug,
    #PHYSICS_PT_viewport_display_advanced, # bfa - deactivated the advanced panel. Keep for compatibility reasons.
)


if __name__ == "__main__":  # only for live edit.
    from bpy.utils import register_class
    for cls in classes:
        register_class(cls)<|MERGE_RESOLUTION|>--- conflicted
+++ resolved
@@ -208,14 +208,10 @@
             col = flow.column()
             if PhysicButtonsPanel.poll_gas_domain(context):
                 col.prop(domain, "clipping", text="Empty Space")
-<<<<<<< HEAD
             row = col.row()
             row.use_property_split = False
-            row.prop(domain, "delete_in_obstacle", text="Delete In Obstacle")
+            row.prop(domain, "delete_in_obstacle", text="Delete in Obstacle")
             row.prop_decorator(domain, "delete_in_obstacle")
-=======
-            col.prop(domain, "delete_in_obstacle", text="Delete in Obstacle")
->>>>>>> 74643e5e
 
             if domain.cache_type == 'MODULAR':
                 col.separator()
