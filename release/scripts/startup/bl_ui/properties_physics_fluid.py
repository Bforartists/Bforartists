--- conflicted
+++ resolved
@@ -310,12 +310,8 @@
 class PHYSICS_PT_borders(PhysicButtonsPanel, Panel):
     bl_label = "Border Collisions"
     bl_parent_id = 'PHYSICS_PT_settings'
-<<<<<<< HEAD
-    COMPAT_ENGINES = {'BLENDER_RENDER', 'BLENDER_EEVEE', 'BLENDER_WORKBENCH'}
-    bl_options = {'DEFAULT_CLOSED'}
-=======
-    COMPAT_ENGINES = {'BLENDER_RENDER', 'BLENDER_EEVEE', 'BLENDER_EEVEE_NEXT', 'BLENDER_WORKBENCH'}
->>>>>>> 53dd6fe9
+    bl_options = {'DEFAULT_CLOSED'}
+    COMPAT_ENGINES = {'BLENDER_RENDER', 'BLENDER_EEVEE', 'BLENDER_EEVEE_NEXT', 'BLENDER_WORKBENCH'}
 
     @classmethod
     def poll(cls, context):
@@ -365,12 +361,8 @@
 class PHYSICS_PT_smoke(PhysicButtonsPanel, Panel):
     bl_label = "Gas"
     bl_parent_id = 'PHYSICS_PT_fluid'
-<<<<<<< HEAD
-    COMPAT_ENGINES = {'BLENDER_RENDER', 'BLENDER_EEVEE', 'BLENDER_WORKBENCH'}
-    bl_options = {'DEFAULT_CLOSED'}
-=======
-    COMPAT_ENGINES = {'BLENDER_RENDER', 'BLENDER_EEVEE', 'BLENDER_EEVEE_NEXT', 'BLENDER_WORKBENCH'}
->>>>>>> 53dd6fe9
+    bl_options = {'DEFAULT_CLOSED'}
+    COMPAT_ENGINES = {'BLENDER_RENDER', 'BLENDER_EEVEE', 'BLENDER_EEVEE_NEXT', 'BLENDER_WORKBENCH'}
 
     @classmethod
     def poll(cls, context):
@@ -1253,12 +1245,8 @@
 class PHYSICS_PT_cache(PhysicButtonsPanel, Panel):
     bl_label = "Cache"
     bl_parent_id = 'PHYSICS_PT_fluid'
-<<<<<<< HEAD
-    COMPAT_ENGINES = {'BLENDER_RENDER', 'BLENDER_EEVEE', 'BLENDER_WORKBENCH'}
-    bl_options = {'DEFAULT_CLOSED'}
-=======
-    COMPAT_ENGINES = {'BLENDER_RENDER', 'BLENDER_EEVEE', 'BLENDER_EEVEE_NEXT', 'BLENDER_WORKBENCH'}
->>>>>>> 53dd6fe9
+    bl_options = {'DEFAULT_CLOSED'}
+    COMPAT_ENGINES = {'BLENDER_RENDER', 'BLENDER_EEVEE', 'BLENDER_EEVEE_NEXT', 'BLENDER_WORKBENCH'}
 
     @classmethod
     def poll(cls, context):
