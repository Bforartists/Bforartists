--- conflicted
+++ resolved
@@ -363,15 +363,9 @@
 
 
 class RENDER_PT_output_views(RenderOutputButtonsPanel, Panel):
-<<<<<<< HEAD
-    bl_label = "Output Views"
-    bl_parent_id = "RENDER_PT_stereoscopy"
-    COMPAT_ENGINES = {'BLENDER_RENDER', 'BLENDER_EEVEE', 'BLENDER_WORKBENCH'}
-=======
     bl_label = "Views"
     bl_parent_id = "RENDER_PT_output"
     COMPAT_ENGINES = {'BLENDER_RENDER', 'BLENDER_EEVEE', 'BLENDER_EEVEE_NEXT', 'BLENDER_WORKBENCH'}
->>>>>>> 49a32f0d
 
     @classmethod
     def poll(cls, context):
