# ##### BEGIN GPL LICENSE BLOCK #####
#
#  This program is free software; you can redistribute it and/or
#  modify it under the terms of the GNU General Public License
#  as published by the Free Software Foundation; either version 2
#  of the License, or (at your option) any later version.
#
#  This program is distributed in the hope that it will be useful,
#  but WITHOUT ANY WARRANTY; without even the implied warranty of
#  MERCHANTABILITY or FITNESS FOR A PARTICULAR PURPOSE.  See the
#  GNU General Public License for more details.
#
#  You should have received a copy of the GNU General Public License
#  along with this program; if not, write to the Free Software Foundation,
#  Inc., 51 Franklin Street, Fifth Floor, Boston, MA 02110-1301, USA.
#
# ##### END GPL LICENSE BLOCK #####

# <pep8 compliant>
import bpy
from bpy.types import Header, Menu, Panel


class TOPBAR_HT_upper_bar(Header):
    bl_space_type = 'TOPBAR'

    def draw(self, context):
        region = context.region

        if region.alignment == 'RIGHT':
            self.draw_right(context)
        else:
            self.draw_left(context)

    def draw_left(self, context):
        layout = self.layout

        window = context.window
        screen = context.screen

        TOPBAR_MT_editor_menus.draw_collapsible(context, layout)

        layout.separator()

        if not screen.show_fullscreen:
            layout.template_ID_tabs(
                window, "workspace",
                new="workspace.add",
                menu="TOPBAR_MT_workspace_menu",
            )
        else:
            layout.operator(
                "screen.back_to_previous",
                icon='SCREEN_BACK',
                text="Back to Previous",
            )

    def draw_right(self, context):
        layout = self.layout

        window = context.window
        screen = context.screen
        scene = window.scene

        # If statusbar is hidden, still show messages at the top
        if not screen.show_statusbar:
            layout.template_reports_banner()
            layout.template_running_jobs()


class TOPBAR_PT_tool_settings_extra(Panel):
    """
    Popover panel for adding extra options that don't fit in the tool settings header
    """
    bl_idname = "TOPBAR_PT_tool_settings_extra"
    bl_region_type = 'HEADER'
    bl_space_type = 'TOPBAR'
    bl_label = "Extra Options"

    def draw(self, context):
        from bl_ui.space_toolsystem_common import ToolSelectPanelHelper
        layout = self.layout

        # Get the active tool
        space_type, mode = ToolSelectPanelHelper._tool_key_from_context(
            context)
        cls = ToolSelectPanelHelper._tool_class_from_space_type(space_type)
        item, tool, _ = cls._tool_get_active(
            context, space_type, mode, with_icon=True)
        if item is None:
            return

        # Draw the extra settings
        item.draw_settings(context, layout, tool, extra=True)


class TOPBAR_PT_tool_fallback(Panel):
    bl_space_type = 'VIEW_3D'
    bl_region_type = 'HEADER'
    bl_label = "Layers"
    bl_ui_units_x = 8

    def draw(self, context):
        from bl_ui.space_toolsystem_common import ToolSelectPanelHelper
        layout = self.layout

        tool_settings = context.tool_settings
        ToolSelectPanelHelper.draw_fallback_tool_items(layout, context)
        if tool_settings.workspace_tool_type == 'FALLBACK':
            tool = context.tool
            ToolSelectPanelHelper.draw_active_tool_fallback(context, layout, tool)


class TOPBAR_PT_gpencil_layers(Panel):
    bl_space_type = 'VIEW_3D'
    bl_region_type = 'HEADER'
    bl_label = "Layers"
    bl_ui_units_x = 14

    @classmethod
    def poll(cls, context):
        if context.gpencil_data is None:
            return False

        ob = context.object
        if ob is not None and ob.type == 'GPENCIL':
            return True

        return False

    def draw(self, context):
        layout = self.layout
        gpd = context.gpencil_data

        # Grease Pencil data...
        if (gpd is None) or (not gpd.layers):
            layout.operator("gpencil.layer_add", text="New Layer")
        else:
            self.draw_layers(context, layout, gpd)

    def draw_layers(self, context, layout, gpd):
        row = layout.row()

        col = row.column()
        layer_rows = 10
        col.template_list("GPENCIL_UL_layer", "", gpd, "layers", gpd.layers, "active_index",
                          rows=layer_rows, sort_reverse=True, sort_lock=True)

        gpl = context.active_gpencil_layer
        if gpl:
            srow = col.row(align=True)
            srow.prop(gpl, "blend_mode", text="Blend")

            srow = col.row(align=True)
            srow.prop(gpl, "opacity", text="Opacity", slider=True)
            srow.prop(gpl, "mask_layer", text="",
                      icon='MOD_MASK' if gpl.mask_layer else 'LAYER_ACTIVE')

            srow = col.row(align=True)
            srow.prop(gpl, "use_solo_mode", text="Show Only On Keyframed")

        col = row.column()

        sub = col.column(align=True)
        sub.operator("gpencil.layer_add", icon='ADD', text="")
        sub.operator("gpencil.layer_remove", icon='REMOVE', text="")

        gpl = context.active_gpencil_layer
        if gpl:
            sub.menu("GPENCIL_MT_layer_context_menu", icon='DOWNARROW_HLT', text="")

            if len(gpd.layers) > 1:
                col.separator()

                sub = col.column(align=True)
                sub.operator("gpencil.layer_move", icon='TRIA_UP', text="").type = 'UP'
                sub.operator("gpencil.layer_move", icon='TRIA_DOWN', text="").type = 'DOWN'

                col.separator()

                sub = col.column(align=True)
                sub.operator("gpencil.layer_isolate", icon='HIDE_OFF', text="").affect_visibility = True
                sub.operator("gpencil.layer_isolate", icon='LOCKED', text="").affect_visibility = False


class TOPBAR_MT_editor_menus(Menu):
    bl_idname = "TOPBAR_MT_editor_menus"
    bl_label = ""

    def draw(self, context):
        layout = self.layout

        layout.menu("TOPBAR_MT_file")
        layout.menu("TOPBAR_MT_edit")

        layout.menu("TOPBAR_MT_render")

        layout.menu("TOPBAR_MT_window")
        layout.menu("TOPBAR_MT_help")


class TOPBAR_MT_file_cleanup(Menu):
    bl_label = "Clean Up"

    def draw(self, context):
        layout = self.layout
        layout.separator()

        layout.operator("outliner.orphans_purge")


class TOPBAR_MT_file(Menu):
    bl_label = "File"

    def draw(self, context):
        layout = self.layout

        layout.operator_context = 'INVOKE_AREA'
        layout.operator("wm.read_homefile", text="New", icon='NEW')
        layout.menu("TOPBAR_MT_file_new", text="New from Template")
        layout.operator("wm.open_mainfile", text="Open", icon='FILE_FOLDER')
        layout.menu("TOPBAR_MT_file_open_recent")
        layout.operator("wm.revert_mainfile", icon='FILE_REFRESH')
        layout.menu("TOPBAR_MT_file_recover")
        layout.operator("wm.recover_last_session", icon='RECOVER_LAST')
        layout.operator("wm.recover_auto_save", text="Recover Auto Save", icon='RECOVER_AUTO')

        layout.separator()

        layout.operator_context = 'EXEC_AREA' if context.blend_data.is_saved else 'INVOKE_AREA'
        layout.operator("wm.save_mainfile", text="Save", icon='FILE_TICK')

        layout.operator_context = 'INVOKE_AREA'
        layout.operator("wm.save_as_mainfile", text="Save As", icon='SAVE_AS')
        layout.operator_context = 'INVOKE_AREA'
        layout.operator("wm.save_as_mainfile", text="Save Copy", icon='SAVE_COPY').copy = True

        layout.separator()

        layout.operator_context = 'INVOKE_AREA'
        layout.operator("wm.link", text="Link", icon='LINK_BLEND')
        layout.operator("wm.append", text="Append", icon='APPEND_BLEND')
        layout.menu("TOPBAR_MT_file_previews")

        layout.separator()

        layout.menu("TOPBAR_MT_file_import")
        layout.menu("TOPBAR_MT_file_export")

        layout.separator()

        layout.menu("TOPBAR_MT_file_external_data")
        layout.menu("TOPBAR_MT_file_cleanup")

        layout.separator()

        layout.operator("wm.quit_blender", text="Quit", icon='QUIT')


class TOPBAR_MT_file_new(Menu):
    bl_label = "New File from Template"

    @staticmethod
    def app_template_paths():
        import os

        template_paths = bpy.utils.app_template_paths()

        # expand template paths
        app_templates = []
        for path in template_paths:
            for d in os.listdir(path):
                if d.startswith(("__", ".")):
                    continue
                template = os.path.join(path, d)
                if os.path.isdir(template):
                    # template_paths_expand.append(template)
                    app_templates.append(d)

        return sorted(app_templates)

    @staticmethod
    def draw_ex(layout, _context, *, use_splash=False, use_more=False):
        layout.operator_context = 'INVOKE_DEFAULT'

        # Limit number of templates in splash screen, spill over into more menu.
        paths = TOPBAR_MT_file_new.app_template_paths()
        splash_limit = 5

        if use_splash:
            icon = 'FILE_NEW'
            show_more = len(paths) > (splash_limit - 1)
            if show_more:
                paths = paths[:splash_limit - 2]
        elif use_more:
            icon = 'FILE_NEW'
            paths = paths[splash_limit - 2:]
            show_more = False
        else:
            icon = 'NONE'
            show_more = False

        # Draw application templates.
        if not use_more:
            props = layout.operator("wm.read_homefile", text="General", icon=icon)
            props.app_template = ""

        for d in paths:
            props = layout.operator(
                "wm.read_homefile",
                text=bpy.path.display_name(d),
                icon=icon,
            )
            props.app_template = d

        layout.operator_context = 'EXEC_DEFAULT'

        if show_more:
            layout.menu("TOPBAR_MT_templates_more", text="...")

    def draw(self, context):
        TOPBAR_MT_file_new.draw_ex(self.layout, context)


class TOPBAR_MT_file_recover(Menu):
    bl_label = "Recover"

    def draw(self, _context):
        layout = self.layout

        layout.operator("wm.recover_last_session", text="Last Session")
        layout.operator("wm.recover_auto_save", text="Auto Save...")


    @staticmethod
    def draw_ex(layout, _context, *, use_splash=False, use_more=False):
        layout.operator_context = 'INVOKE_DEFAULT'

        # Limit number of templates in splash screen, spill over into more menu.
        paths = TOPBAR_MT_file_new.app_template_paths()
        splash_limit = 5

        if use_splash:
            icon = 'FILE_NEW'
            show_more = len(paths) > (splash_limit - 1)
            if show_more:
                paths = paths[:splash_limit - 2]
        elif use_more:
            icon = 'FILE_NEW'
            paths = paths[splash_limit - 2:]
            show_more = False
        else:
            icon = 'NONE'
            show_more = False

        # Draw application templates.
        if not use_more:
            props = layout.operator("wm.read_homefile", text="General", icon=icon)
            props.app_template = ""

        for d in paths:
            props = layout.operator(
                "wm.read_homefile",
                text=bpy.path.display_name(d),
                icon=icon,
            )
            props.app_template = d

        layout.operator_context = 'EXEC_DEFAULT'

        if show_more:
            layout.menu("TOPBAR_MT_templates_more", text="...")

    def draw(self, context):
        TOPBAR_MT_file_new.draw_ex(self.layout, context)


class TOPBAR_MT_templates_more(Menu):
    bl_label = "Templates"

    def draw(self, context):
        bpy.types.TOPBAR_MT_file_new.draw_ex(self.layout, context, use_more=True)


class TOPBAR_MT_file_import(Menu):
    bl_idname = "TOPBAR_MT_file_import"
    bl_label = "Import"

    def draw(self, _context):
        if bpy.app.build_options.collada:
            self.layout.operator("wm.collada_import", text="Collada (Default) (.dae)", icon = "LOAD_DAE")
        if bpy.app.build_options.alembic:
            self.layout.operator("wm.alembic_import", text="Alembic (.abc)", icon = "LOAD_ABC")


class TOPBAR_MT_file_export(Menu):
    bl_idname = "TOPBAR_MT_file_export"
    bl_label = "Export"

    def draw(self, _context):
        if bpy.app.build_options.collada:
            self.layout.operator("wm.collada_export", text="Collada (Default) (.dae)", icon = "SAVE_DAE")
        if bpy.app.build_options.alembic:
<<<<<<< HEAD
            self.layout.operator("wm.alembic_export", text="Alembic (.abc)", icon = "SAVE_ABC")
        if bpy.app.build_options.usd and context.preferences.experimental.use_usd_exporter:
=======
            self.layout.operator("wm.alembic_export", text="Alembic (.abc)")
        if bpy.app.build_options.usd:
>>>>>>> c33b3227
            self.layout.operator(
                "wm.usd_export", text="Universal Scene Description (.usd, .usdc, .usda)")

class TOPBAR_MT_file_external_data(Menu):
    bl_label = "External Data"

    def draw(self, _context):
        layout = self.layout

        icon = 'CHECKBOX_HLT' if bpy.data.use_autopack else 'CHECKBOX_DEHLT'
        layout.operator("file.autopack_toggle", icon=icon)

        layout.separator()

        pack_all = layout.row()
        pack_all.operator("file.pack_all", icon = "PACKAGE")
        pack_all.active = not bpy.data.use_autopack

        unpack_all = layout.row()
        unpack_all.operator("file.unpack_all", icon = "PACKAGE")
        unpack_all.active = not bpy.data.use_autopack

        layout.separator()

        layout.operator("file.make_paths_relative", icon = "RELATIVEPATH")
        layout.operator("file.make_paths_absolute", icon = "ABSOLUTEPATH")
        layout.operator("file.report_missing_files", icon = "ERROR")
        layout.operator("file.find_missing_files", icon = "VIEWZOOM")


class TOPBAR_MT_file_previews(Menu):
    bl_label = "Data Previews"

    def draw(self, _context):
        layout = self.layout

        layout.operator("wm.previews_ensure", icon = "FILE_REFRESH")
        layout.operator("wm.previews_batch_generate", icon = "BATCH_GENERATE")

        layout.separator()

        layout.operator("wm.previews_clear", icon = "DATABLOCK_CLEAR")
        layout.operator("wm.previews_batch_clear", icon = "BATCH_GENERATE_CLEAR")


class TOPBAR_MT_render(Menu):
    bl_label = "Render"

    def draw(self, context):
        layout = self.layout

        rd = context.scene.render

        layout.operator("render.render", text="Render Image", icon='RENDER_STILL').use_viewport = True
        props = layout.operator("render.render", text="Render Animation", icon='RENDER_ANIMATION')
        props.animation = True
        props.use_viewport = True

        layout.separator()

        layout.operator("sound.mixdown", text="Mixdown Audio", icon='PLAY_AUDIO')

        layout.separator()

        layout.operator("render.opengl", text="OpenGL Render Image", icon = 'RENDER_STILL_VIEW')
        layout.operator("render.opengl", text="OpenGL Render Animation", icon = 'RENDER_ANI_VIEW').animation = True
        layout.menu("TOPBAR_MT_opengl_render")


        layout.separator()

        layout.operator("render.view_show", text="Show/Hide Render", icon = 'HIDE_RENDERVIEW')
        layout.operator("render.play_rendered_anim", text="Play rendered Animation", icon='PLAY')


class TOPBAR_MT_opengl_render(Menu):
    bl_label = "OpenGL Render Options"

    def draw(self, context):
        layout = self.layout

        rd = context.scene.render

        layout.prop(rd, "use_full_sample")


class TOPBAR_MT_edit(Menu):
    bl_label = "Edit"

    def draw(self, context):
        layout = self.layout

        layout.operator("ed.undo", icon='UNDO')
        layout.operator("ed.redo", icon='REDO')

        layout.separator()

        layout.operator("ed.undo_history", text="Undo History", icon='UNDO_HISTORY')

        layout.separator()

        layout.operator("screen.repeat_last", icon='REPEAT',)
        layout.operator("screen.repeat_history", text="Repeat History", icon='REDO_HISTORY',)

        layout.separator()

        layout.operator("screen.redo_last", text="Adjust Last Operation", icon = "LASTOPERATOR")

        layout.separator()

        layout.operator("wm.search_menu", text="Operator Search", icon='VIEWZOOM')

        layout.separator()

        # Mainly to expose shortcut since this depends on the context.
        props = layout.operator("wm.call_panel", text="Rename Active Item", icon='RENAME')
        props.name = "TOPBAR_PT_name"
        props.keep_open = False

        layout.operator("wm.batch_rename", icon='RENAME')

        layout.separator()
       
        layout.operator("preferences.app_template_install", text="Install Application Template", icon = "APPTEMPLATE")

        layout.separator()

        layout.operator_context = 'INVOKE_AREA'

        if any(bpy.utils.app_template_paths()):
            app_template = context.preferences.app_template
        else:
            app_template = None

        if app_template:
            layout.label(text= "-- Template: " + bpy.path.display_name(app_template, has_ext=False)+" --")

        layout.operator("wm.save_homefile", icon='SAVE_PREFS')
        props = layout.operator("wm.read_factory_settings", icon='LOAD_FACTORY')
        if app_template:
            props.app_template = app_template

        layout.separator()

        layout.operator("screen.userpref_show", text="Preferences", icon='PREFERENCES')


class TOPBAR_MT_window(Menu):
    bl_label = "Window"

    def draw(self, context):
        import sys

        layout = self.layout

        layout.operator("wm.window_new", icon = "NEW_WINDOW")
        layout.operator("wm.window_new_main", icon = "NEW_WINDOW")

        layout.separator()

        layout.operator("wm.window_fullscreen_toggle", icon='FULLSCREEN_ENTER')

        layout.separator()

        layout.operator("screen.workspace_cycle", text="Next Workspace", icon = "FRAME_NEXT").direction = 'NEXT'
        layout.operator("screen.workspace_cycle", text="Previous Workspace", icon = "FRAME_PREV").direction = 'PREV'

        layout.separator()

        layout.prop(context.screen, "show_statusbar")

        layout.separator()

        layout.operator("screen.screenshot", icon='MAKE_SCREENSHOT')

        if sys.platform[:3] == "win":
            layout.separator()
            layout.operator("wm.console_toggle", icon='CONSOLE')

        if context.scene.render.use_multiview:
            layout.separator()
            layout.operator("wm.set_stereo_3d", icon='CAMERA_STEREO')


class TOPBAR_MT_help(Menu):
    bl_label = "Help"

    def draw(self, context):
        layout = self.layout

        layout.operator("wm.url_open", text="Manual", icon='HELP').url = "https://www.bforartists.de/wiki/Manual"
        layout.operator("wm.url_open", text="Release notes", icon='URL').url = "https://www.bforartists.de/wiki/release-notes"

        layout.separator()

        layout.operator("wm.url_open", text="Bforartists Website", icon='URL').url = "https://www.bforartists.de"
        layout.operator("wm.url_open", text="Quickstart Learning Videos (Youtube)", icon='URL').url = "https://www.youtube.com/playlist?list=PLB0iqEbIPQTZEkNWmGcIFGubrLYSDi5Og"

        layout.separator()

        layout.operator("wm.url_open", text="Report a Bug", icon='URL').url = "https://github.com/Bforartists/Bforartists/issues"

        layout.separator()

        layout.operator("wm.url_open", text="Blender Python API Reference", icon='URL').url = "https://docs.blender.org/api/blender_python_api_master/#"
        layout.operator("wm.sysinfo", icon='TEXT')

        layout.separator()

        layout.operator("wm.splash", icon='BLENDER')


class TOPBAR_MT_file_context_menu(Menu):
    bl_label = "File Context Menu"

    def draw(self, _context):
        layout = self.layout

        layout.operator_context = 'INVOKE_AREA'
        layout.menu("TOPBAR_MT_file_new", text="New", icon='FILE_NEW')
        layout.operator("wm.open_mainfile", text="Open...", icon='FILE_FOLDER')

        layout.separator()

        layout.operator("wm.link", text="Link...", icon='LINK_BLEND')
        layout.operator("wm.append", text="Append...", icon='APPEND_BLEND')

        layout.separator()

        layout.menu("TOPBAR_MT_file_import", icon='IMPORT')
        layout.menu("TOPBAR_MT_file_export", icon='EXPORT')

        layout.separator()

        layout.operator("screen.userpref_show", text="Preferences...", icon='PREFERENCES')


class TOPBAR_MT_workspace_menu(Menu):
    bl_label = "Workspace"

    def draw(self, _context):
        layout = self.layout

        layout.operator("workspace.duplicate", text="Duplicate", icon='DUPLICATE')
        if len(bpy.data.workspaces) > 1:
            layout.operator("workspace.delete", text="Delete", icon='DELETE')

        layout.separator()

        layout.operator("workspace.reorder_to_front", text="Reorder to Front", icon='TRIA_LEFT_BAR')
        layout.operator("workspace.reorder_to_back", text="Reorder to Back", icon='TRIA_RIGHT_BAR')

        layout.separator()

        # For key binding discoverability.
        props = layout.operator("screen.workspace_cycle", text="Previous Workspace", icon='BACK')
        props.direction = 'PREV'
        props = layout.operator("screen.workspace_cycle", text="Next Workspace", icon='FORWARD')
        props.direction = 'NEXT'



# Grease Pencil Object - Primitive curve
class TOPBAR_PT_gpencil_primitive(Panel):
    bl_space_type = 'VIEW_3D'
    bl_region_type = 'HEADER'
    bl_label = "Primitives"

    def draw(self, context):
        settings = context.tool_settings.gpencil_sculpt

        layout = self.layout
        # Curve
        layout.template_curve_mapping(settings, "thickness_primitive_curve", brush=True)


# Only a popover
class TOPBAR_PT_name(Panel):
    bl_space_type = 'TOPBAR'  # dummy
    bl_region_type = 'HEADER'
    bl_label = "Rename Active Item"
    bl_ui_units_x = 14

    def draw(self, context):
        layout = self.layout

        # Edit first editable button in popup
        def row_with_icon(layout, icon):
            row = layout.row()
            row.activate_init = True
            row.label(icon=icon)
            return row

        mode = context.mode
        scene = context.scene
        space = context.space_data
        space_type = None if (space is None) else space.type
        found = False
        if space_type == 'SEQUENCE_EDITOR':
            layout.label(text="Sequence Strip Name")
            item = getattr(scene.sequence_editor, "active_strip")
            if item:
                row = row_with_icon(layout, 'SEQUENCE')
                row.prop(item, "label", text="")
                found = True
        elif space_type == 'NODE_EDITOR':
            layout.label(text="Node Label")
            item = context.active_node
            if item:
                row = row_with_icon(layout, 'NODE')
                row.prop(item, "name", text="")
                found = True
        else:
            if mode == 'POSE' or (mode == 'WEIGHT_PAINT' and context.pose_object):
                layout.label(text="Bone Name")
                item = context.active_pose_bone
                if item:
                    row = row_with_icon(layout, 'BONE_DATA')
                    row.prop(item, "name", text="")
                    found = True
            elif mode == 'EDIT_ARMATURE':
                layout.label(text="Bone Name")
                item = context.active_bone
                if item:
                    row = row_with_icon(layout, 'BONE_DATA')
                    row.prop(item, "name", text="")
                    found = True
            else:
                layout.label(text="Object Name")
                item = context.object
                if item:
                    row = row_with_icon(layout, 'OBJECT_DATA')
                    row.prop(item, "name", text="")
                    found = True

        if not found:
            row = row_with_icon(layout, 'ERROR')
            row.label(text="No active item")


classes = (
    TOPBAR_HT_upper_bar,
    TOPBAR_MT_file_context_menu,
    TOPBAR_MT_workspace_menu,
    TOPBAR_MT_editor_menus,
    TOPBAR_MT_file,
    TOPBAR_MT_file_new,
    TOPBAR_MT_file_recover,
    TOPBAR_MT_templates_more,
    TOPBAR_MT_file_import,
    TOPBAR_MT_file_export,
    TOPBAR_MT_file_external_data,
    TOPBAR_MT_file_cleanup,
    TOPBAR_MT_file_previews,
    TOPBAR_MT_edit,
    TOPBAR_MT_render,
    TOPBAR_MT_opengl_render,
    TOPBAR_MT_window,
    TOPBAR_MT_help,
    TOPBAR_PT_tool_fallback,
    TOPBAR_PT_tool_settings_extra,
    TOPBAR_PT_gpencil_layers,
    TOPBAR_PT_gpencil_primitive,
    TOPBAR_PT_name,
)

if __name__ == "__main__":  # only for live edit.
    from bpy.utils import register_class
    for cls in classes:
        register_class(cls)<|MERGE_RESOLUTION|>--- conflicted
+++ resolved
@@ -401,13 +401,8 @@
         if bpy.app.build_options.collada:
             self.layout.operator("wm.collada_export", text="Collada (Default) (.dae)", icon = "SAVE_DAE")
         if bpy.app.build_options.alembic:
-<<<<<<< HEAD
             self.layout.operator("wm.alembic_export", text="Alembic (.abc)", icon = "SAVE_ABC")
-        if bpy.app.build_options.usd and context.preferences.experimental.use_usd_exporter:
-=======
-            self.layout.operator("wm.alembic_export", text="Alembic (.abc)")
         if bpy.app.build_options.usd:
->>>>>>> c33b3227
             self.layout.operator(
                 "wm.usd_export", text="Universal Scene Description (.usd, .usdc, .usda)")
 
