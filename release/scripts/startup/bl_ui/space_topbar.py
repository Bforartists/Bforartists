--- conflicted
+++ resolved
@@ -38,6 +38,8 @@
         window = context.window
         screen = context.screen
 
+        layout.operator("wm.splash", text="", icon='BLENDER', emboss=False)
+
         TOPBAR_MT_editor_menus.draw_collapsible(context, layout)
 
         layout.separator()
@@ -146,7 +148,7 @@
 
     def draw(self, _context):
         layout = self.layout
-
+      
         layout.menu("TOPBAR_MT_app")
 
         layout.menu("TOPBAR_MT_file")
@@ -203,17 +205,13 @@
 
         layout.separator()
 
-        layout.menu("TOPBAR_MT_app_about")
-        layout.menu("TOPBAR_MT_app_support")
-
-        layout.separator()
-
         layout.operator_context = 'EXEC_AREA'
         if bpy.data.is_dirty:
             layout.operator_context = 'INVOKE_SCREEN'  # quit dialog
         layout.operator("wm.quit_blender", text="Quit", icon='QUIT')
 
 
+
 class TOPBAR_MT_file(Menu):
     bl_label = "File"
 
@@ -224,14 +222,10 @@
         layout.menu("TOPBAR_MT_file_new", text="New", icon='FILE_NEW')
         layout.operator("wm.open_mainfile", text="Open", icon='FILE_FOLDER')
         layout.menu("TOPBAR_MT_file_open_recent")
-<<<<<<< HEAD
         layout.operator("wm.revert_mainfile", icon='FILE_REFRESH')
+        layout.menu("TOPBAR_MT_file_recover")
         layout.operator("wm.recover_last_session", icon='RECOVER_LAST')
         layout.operator("wm.recover_auto_save", text="Recover Auto Save", icon='RECOVER_AUTO')
-=======
-        layout.operator("wm.revert_mainfile")
-        layout.menu("TOPBAR_MT_file_recover")
->>>>>>> afd3f7f7
 
         layout.separator()
 
@@ -241,11 +235,7 @@
         layout.operator_context = 'INVOKE_AREA'
         layout.operator("wm.save_as_mainfile", text="Save As", icon='SAVE_AS')
         layout.operator_context = 'INVOKE_AREA'
-<<<<<<< HEAD
         layout.operator("wm.save_as_mainfile", text="Save Copy", icon='SAVE_COPY').copy = True
-=======
-        layout.operator("wm.save_as_mainfile", text="Save Copy...").copy = True
->>>>>>> afd3f7f7
 
         layout.separator()
 
@@ -262,6 +252,11 @@
         layout.separator()
 
         layout.menu("TOPBAR_MT_file_external_data")
+
+        layout.separator()
+
+        layout.operator_context = 'EXEC_AREA'
+        layout.operator("wm.quit_blender", text="Quit", icon='QUIT')
 
 
 class TOPBAR_MT_file_new(Menu):
@@ -339,47 +334,47 @@
         layout.operator("wm.recover_auto_save", text="Auto Save...")
 
 
-class TOPBAR_MT_app_about(Menu):
-    bl_label = "About"
-
-    def draw(self, context):
-        layout = self.layout
-
-        layout.operator(
-            "wm.url_open", text="Release Notes", icon='URL',
-        ).url = "https://www.blender.org/download/releases/%d-%d/" % bpy.app.version[:2]
-
-        layout.separator()
-
-        layout.operator(
-            "wm.url_open", text="Blender Website", icon='URL',
-        ).url = "https://www.blender.org/"
-        layout.operator(
-            "wm.url_open", text="Credits", icon='URL',
-        ).url = "https://www.blender.org/about/credits/"
-
-        layout.separator()
-
-        layout.operator(
-            "wm.url_open", text="License", icon='URL',
-        ).url = "https://www.blender.org/about/license/"
-
-
-class TOPBAR_MT_app_support(Menu):
-    bl_label = "Support Blender"
-
-    def draw(self, context):
-        layout = self.layout
-
-        layout.operator(
-            "wm.url_open", text="Development Fund", icon='URL',
-        ).url = "https://fund.blender.org"
-
-        layout.separator()
-
-        layout.operator(
-            "wm.url_open", text="Blender Store", icon='URL',
-        ).url = "https://store.blender.org"
+    @staticmethod
+    def draw_ex(layout, _context, *, use_splash=False, use_more=False):
+        layout.operator_context = 'INVOKE_DEFAULT'
+
+        # Limit number of templates in splash screen, spill over into more menu.
+        paths = TOPBAR_MT_file_new.app_template_paths()
+        splash_limit = 5
+
+        if use_splash:
+            icon = 'FILE_NEW'
+            show_more = len(paths) > (splash_limit - 1)
+            if show_more:
+                paths = paths[:splash_limit - 2]
+        elif use_more:
+            icon = 'FILE_NEW'
+            paths = paths[splash_limit - 2:]
+            show_more = False
+        else:
+            icon = 'NONE'
+            show_more = False
+
+        # Draw application templates.
+        if not use_more:
+            props = layout.operator("wm.read_homefile", text="General", icon=icon)
+            props.app_template = ""
+
+        for d in paths:
+            props = layout.operator(
+                "wm.read_homefile",
+                text=bpy.path.display_name(d),
+                icon=icon,
+            )
+            props.app_template = d
+
+        layout.operator_context = 'EXEC_DEFAULT'
+
+        if show_more:
+            layout.menu("TOPBAR_MT_templates_more", text="...")
+
+    def draw(self, context):
+        TOPBAR_MT_file_new.draw_ex(self.layout, context)
 
 
 class TOPBAR_MT_templates_more(Menu):
@@ -555,15 +550,12 @@
             layout.operator("wm.save_homefile", icon='SAVE_PREFS')
             layout.operator("wm.read_factory_settings", icon='LOAD_FACTORY')
 
-<<<<<<< HEAD
         layout.separator()
 
         layout.operator("screen.userpref_show", text="Preferences", icon='PREFERENCES')
 
         
 
-=======
->>>>>>> afd3f7f7
 
 class TOPBAR_MT_window(Menu):
     bl_label = "Window"
@@ -608,7 +600,6 @@
     def draw(self, context):
         layout = self.layout
 
-<<<<<<< HEAD
         layout.operator("wm.url_open", text="Manual", icon='HELP').url = "https://www.bforartists.de/wiki/Manual"
         layout.operator("wm.url_open", text="Release notes", icon='URL').url = "https://www.bforartists.de/wiki/release-notes"
 
@@ -625,51 +616,10 @@
 
         layout.operator("wm.url_open", text="Blender Python API Reference", icon='URL').url = "https://docs.blender.org/api/blender_python_api_master/#"
         layout.operator("wm.sysinfo", icon='TEXT')
-=======
-        show_developer = context.preferences.view.show_developer_ui
-
-        layout.operator(
-            "wm.url_open", text="Manual", icon='HELP',
-        ).url = "https://docs.blender.org/manual/en/dev/"
-        layout.operator(
-            "wm.url_open", text="Tutorials", icon='URL',
-        ).url = "https://www.blender.org/tutorials"
-        layout.operator(
-            "wm.url_open", text="Support", icon='URL',
-        ).url = "https://www.blender.org/support"
-
-        layout.separator()
-
-        layout.operator(
-            "wm.url_open", text="User Communities", icon='URL',
-        ).url = "https://www.blender.org/community/"
-        layout.operator(
-            "wm.url_open", text="Developer Community", icon='URL',
-        ).url = "https://devtalk.blender.org"
-
-        layout.separator()
-
-        layout.operator(
-            "wm.url_open", text="Python API Reference", icon='URL',
-        ).url = bpy.types.WM_OT_doc_view._prefix
-
-        if show_developer:
-            layout.operator(
-                "wm.url_open", text="Developer Documentation", icon='URL',
-            ).url = "https://wiki.blender.org/wiki/Main_Page"
-
-            layout.operator("wm.operator_cheat_sheet", icon='TEXT')
-
-        layout.separator()
-
-        layout.operator(
-            "wm.url_open", text="Report a Bug", icon='URL',
-        ).url = url_prefill_from_blender()
->>>>>>> afd3f7f7
-
-        layout.separator()
-
-        layout.operator("wm.sysinfo")
+
+        layout.separator()
+
+        layout.operator("wm.splash", icon='BLENDER')
 
 
 class TOPBAR_MT_file_context_menu(Menu):
@@ -719,6 +669,7 @@
         props.direction = 'PREV'
         props = layout.operator("screen.workspace_cycle", text="Next Workspace")
         props.direction = 'NEXT'
+
 
 
 # Grease Pencil Object - Primitive curve
@@ -827,8 +778,6 @@
     TOPBAR_MT_workspace_menu,
     TOPBAR_MT_editor_menus,
     TOPBAR_MT_app,
-    TOPBAR_MT_app_about,
-    TOPBAR_MT_app_support,
     TOPBAR_MT_file,
     TOPBAR_MT_file_new,
     TOPBAR_MT_file_recover,
