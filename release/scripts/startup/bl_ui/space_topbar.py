--- conflicted
+++ resolved
@@ -567,34 +567,7 @@
         layout.operator_context = 'INVOKE_AREA'
         layout.operator("wm.save_as_mainfile", text="Save As", icon='SAVE_AS')
         layout.operator_context = 'INVOKE_AREA'
-<<<<<<< HEAD
         layout.operator("wm.save_as_mainfile", text="Save Copy", icon='SAVE_COPY').copy = True
-=======
-        layout.operator("wm.save_as_mainfile", text="Save Copy...").copy = True
-
-        layout.separator()
-        layout.operator_context = 'INVOKE_AREA'
-
-        if any(bpy.utils.app_template_paths()):
-            app_template = context.preferences.app_template
-        else:
-            app_template = None
-
-        if app_template:
-            layout.label(text=bpy.path.display_name(app_template, has_ext=False))
-            layout.operator("wm.save_homefile")
-            layout.operator(
-                "wm.read_factory_settings",
-                text="Load Factory Settings",
-            ).app_template = app_template
-        else:
-            layout.operator("wm.save_homefile")
-            layout.operator("wm.read_factory_settings")
-
-        layout.separator()
-
-        layout.operator("preferences.app_template_install", text="Install Application Template...")
->>>>>>> 8a83a289
 
         layout.separator()
 
@@ -835,7 +808,7 @@
 
         layout.separator()
        
-        layout.operator("wm.app_template_install", text="Install Application Template", icon = "TEMPLATE")
+        layout.operator("preferences.app_template_install", text="Install Application Template...")
 
         layout.separator()
 
