--- conflicted
+++ resolved
@@ -156,30 +156,6 @@
         layout.menu("TOPBAR_MT_help")
 
 
-<<<<<<< HEAD
-=======
-class TOPBAR_MT_app(Menu):
-    bl_label = "Blender"
-
-    def draw(self, _context):
-        layout = self.layout
-
-        layout.operator("wm.splash")
-
-        layout.separator()
-
-        layout.menu("TOPBAR_MT_app_support")
-
-        layout.separator()
-
-        layout.menu("TOPBAR_MT_app_about")
-
-        layout.separator()
-
-        layout.operator("preferences.app_template_install", text="Install Application Template...")
-
-
->>>>>>> 0eb3a350
 class TOPBAR_MT_file(Menu):
     bl_label = "File"
 
@@ -224,14 +200,6 @@
 
         layout.separator()
 
-<<<<<<< HEAD
-        layout.operator_context = 'EXEC_AREA'
-=======
-        layout.menu("TOPBAR_MT_file_defaults")
-
-        layout.separator()
-
->>>>>>> 0eb3a350
         layout.operator("wm.quit_blender", text="Quit", icon='QUIT')
 
 
@@ -342,62 +310,15 @@
                 text=bpy.path.display_name(d),
                 icon=icon,
             )
-<<<<<<< HEAD
             props.app_template = d
-=======
-            if app_template:
-                props.app_template = app_template
-            props.use_temporary_preferences = True
-
-
-class TOPBAR_MT_app_about(Menu):
-    bl_label = "About"
-
-    def draw(self, _context):
-        layout = self.layout
-
-        layout.operator(
-            "wm.url_open", text="Release Notes", icon='URL',
-        ).url = "https://www.blender.org/download/releases/%d-%d/" % bpy.app.version[:2]
-
-        layout.separator()
-
-        layout.operator(
-            "wm.url_open", text="Blender Website", icon='URL',
-        ).url = "https://www.blender.org/"
-        layout.operator(
-            "wm.url_open", text="Credits", icon='URL',
-        ).url = "https://www.blender.org/about/credits/"
-
-        layout.separator()
-
-        layout.operator(
-            "wm.url_open", text="License", icon='URL',
-        ).url = "https://www.blender.org/about/license/"
->>>>>>> 0eb3a350
 
         layout.operator_context = 'EXEC_DEFAULT'
 
         if show_more:
             layout.menu("TOPBAR_MT_templates_more", text="...")
 
-<<<<<<< HEAD
     def draw(self, context):
         TOPBAR_MT_file_new.draw_ex(self.layout, context)
-=======
-    def draw(self, _context):
-        layout = self.layout
-
-        layout.operator(
-            "wm.url_open", text="Development Fund", icon='URL',
-        ).url = "https://fund.blender.org"
-
-        layout.separator()
-
-        layout.operator(
-            "wm.url_open", text="Blender Store", icon='URL',
-        ).url = "https://store.blender.org"
->>>>>>> 0eb3a350
 
 
 class TOPBAR_MT_templates_more(Menu):
