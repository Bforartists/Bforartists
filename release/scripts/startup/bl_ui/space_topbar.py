# ##### BEGIN GPL LICENSE BLOCK #####
#
#  This program is free software; you can redistribute it and/or
#  modify it under the terms of the GNU General Public License
#  as published by the Free Software Foundation; either version 2
#  of the License, or (at your option) any later version.
#
#  This program is distributed in the hope that it will be useful,
#  but WITHOUT ANY WARRANTY; without even the implied warranty of
#  MERCHANTABILITY or FITNESS FOR A PARTICULAR PURPOSE.  See the
#  GNU General Public License for more details.
#
#  You should have received a copy of the GNU General Public License
#  along with this program; if not, write to the Free Software Foundation,
#  Inc., 51 Franklin Street, Fifth Floor, Boston, MA 02110-1301, USA.
#
# ##### END GPL LICENSE BLOCK #####

# <pep8 compliant>
import bpy
import os
from pathlib import Path

user_path = Path(bpy.utils.resource_path('USER')).parent
local_path = Path(bpy.utils.resource_path('LOCAL')).parent

from bpy.types import Header, Menu, Panel


class TOPBAR_HT_upper_bar(Header):
    bl_space_type = 'TOPBAR'

    def draw(self, context):
        region = context.region

        if region.alignment == 'RIGHT':
            self.draw_right(context)
        else:
            self.draw_left(context)

    def draw_left(self, context):
        layout = self.layout

        window = context.window
        screen = context.screen

        TOPBAR_MT_editor_menus.draw_collapsible(context, layout)

        layout.separator()

        if not screen.show_fullscreen:
            layout.template_ID_tabs(
                window, "workspace",
                new="workspace.add",
                menu="TOPBAR_MT_workspace_menu",
            )
        else:
            layout.operator(
                "screen.back_to_previous",
                icon='SCREEN_BACK',
                text="Back to Previous",
            )

    def draw_right(self, context):
        layout = self.layout

        window = context.window
        screen = context.screen
        scene = window.scene

        # If statusbar is hidden, still show messages at the top
        if not screen.show_statusbar:
            layout.template_reports_banner()
            layout.template_running_jobs()


class TOPBAR_PT_tool_settings_extra(Panel):
    """
    Popover panel for adding extra options that don't fit in the tool settings header
    """
    bl_idname = "TOPBAR_PT_tool_settings_extra"
    bl_region_type = 'HEADER'
    bl_space_type = 'TOPBAR'
    bl_label = "Extra Options"

    def draw(self, context):
        from bl_ui.space_toolsystem_common import ToolSelectPanelHelper
        layout = self.layout

        # Get the active tool
        space_type, mode = ToolSelectPanelHelper._tool_key_from_context(
            context)
        cls = ToolSelectPanelHelper._tool_class_from_space_type(space_type)
        item, tool, _ = cls._tool_get_active(
            context, space_type, mode, with_icon=True)
        if item is None:
            return

        # Draw the extra settings
        item.draw_settings(context, layout, tool, extra=True)


class TOPBAR_PT_tool_fallback(Panel):
    bl_space_type = 'VIEW_3D'
    bl_region_type = 'HEADER'
    bl_label = "Layers"
    bl_ui_units_x = 8

    def draw(self, context):
        from bl_ui.space_toolsystem_common import ToolSelectPanelHelper
        layout = self.layout

        tool_settings = context.tool_settings
        ToolSelectPanelHelper.draw_fallback_tool_items(layout, context)
        if tool_settings.workspace_tool_type == 'FALLBACK':
            tool = context.tool
            ToolSelectPanelHelper.draw_active_tool_fallback(context, layout, tool)


class TOPBAR_PT_gpencil_layers(Panel):
    bl_space_type = 'VIEW_3D'
    bl_region_type = 'HEADER'
    bl_label = "Layers"
    bl_ui_units_x = 14

    @classmethod
    def poll(cls, context):
        if context.gpencil_data is None:
            return False

        ob = context.object
        if ob is not None and ob.type == 'GPENCIL':
            return True

        return False

    def draw(self, context):
        layout = self.layout
        gpd = context.gpencil_data

        # Grease Pencil data...
        if (gpd is None) or (not gpd.layers):
            layout.operator("gpencil.layer_add", text="New Layer")
        else:
            self.draw_layers(context, layout, gpd)

    def draw_layers(self, context, layout, gpd):
        row = layout.row()

        col = row.column()
        layer_rows = 10
        col.template_list("GPENCIL_UL_layer", "", gpd, "layers", gpd.layers, "active_index",
                          rows=layer_rows, sort_reverse=True, sort_lock=True)

        gpl = context.active_gpencil_layer
        if gpl:
            srow = col.row(align=True)
            srow.prop(gpl, "blend_mode", text="Blend")

            srow = col.row(align=True)
            srow.prop(gpl, "opacity", text="Opacity", slider=True)
            srow.prop(gpl, "use_mask_layer", text="",
                      icon='MOD_MASK' if gpl.use_mask_layer else 'MOD_MASK_OFF')

            srow = col.row(align=True)
            srow.prop(gpl, "use_lights")

        col = row.column()

        sub = col.column(align=True)
        sub.operator("gpencil.layer_add", icon='ADD', text="")
        sub.operator("gpencil.layer_remove", icon='REMOVE', text="")

        gpl = context.active_gpencil_layer
        if gpl:
            sub.menu("GPENCIL_MT_layer_context_menu", icon='DOWNARROW_HLT', text="")

            if len(gpd.layers) > 1:
                col.separator()

                sub = col.column(align=True)
                sub.operator("gpencil.layer_move", icon='TRIA_UP', text="").type = 'UP'
                sub.operator("gpencil.layer_move", icon='TRIA_DOWN', text="").type = 'DOWN'

                col.separator()

                sub = col.column(align=True)
                sub.operator("gpencil.layer_isolate", icon='HIDE_OFF', text="").affect_visibility = True
                sub.operator("gpencil.layer_isolate", icon='LOCKED', text="").affect_visibility = False


class TOPBAR_MT_editor_menus(Menu):
    bl_idname = "TOPBAR_MT_editor_menus"
    bl_label = ""

    def draw(self, context):
        layout = self.layout

        layout.menu("TOPBAR_MT_file")
        layout.menu("TOPBAR_MT_edit")

        layout.menu("TOPBAR_MT_render")

        layout.menu("TOPBAR_MT_window")
        layout.menu("TOPBAR_MT_help")


class TOPBAR_MT_file_cleanup(Menu):
    bl_label = "Clean Up"

    def draw(self, _context):
        layout = self.layout
        layout.separator()

        op_props = layout.operator("outliner.orphans_purge", text="Unused Data", icon = "CLEAN_CHANNELS")
        op_props.do_local_ids = True
        op_props.do_linked_ids = True
        op_props.do_recursive = False
        op_props = layout.operator("outliner.orphans_purge", text="Recursive Unused Data", icon = "CLEAN_CHANNELS")
        op_props.do_local_ids = True
        op_props.do_linked_ids = True
        op_props.do_recursive = True

        layout.separator()
        op_props = layout.operator("outliner.orphans_purge", text="Unused Linked Data", icon = "CLEAN_CHANNELS")
        op_props.do_local_ids = False
        op_props.do_linked_ids = True
        op_props.do_recursive = False
        op_props = layout.operator("outliner.orphans_purge", text="Recursive Unused Linked Data", icon = "CLEAN_CHANNELS")
        op_props.do_local_ids = False
        op_props.do_linked_ids = True
        op_props.do_recursive = True

        layout.separator()
        op_props = layout.operator("outliner.orphans_purge", text="Unused Local Data", icon = "CLEAN_CHANNELS")
        op_props.do_local_ids = True
        op_props.do_linked_ids = False
        op_props.do_recursive = False
        op_props = layout.operator("outliner.orphans_purge", text="Recursive Unused Local Data", icon = "CLEAN_CHANNELS")
        op_props.do_local_ids = True
        op_props.do_linked_ids = False
        op_props.do_recursive = True


class TOPBAR_MT_file(Menu):
    bl_label = "File"

    def draw(self, context):
        layout = self.layout

        layout.operator_context = 'INVOKE_AREA'
        layout.operator("wm.read_homefile", text="New", icon='NEW')
        layout.menu("TOPBAR_MT_file_new", text="New from Template")
        layout.operator("wm.open_mainfile", text="Open", icon='FILE_FOLDER')
        layout.menu("TOPBAR_MT_file_open_recent")
        layout.operator("wm.revert_mainfile", icon='FILE_REFRESH')
        layout.menu("TOPBAR_MT_file_recover")
        layout.operator("wm.recover_last_session", icon='RECOVER_LAST')
        layout.operator("wm.recover_auto_save", text="Recover Auto Save", icon='RECOVER_AUTO')

        layout.separator()

        layout.operator_context = 'EXEC_AREA' if context.blend_data.is_saved else 'INVOKE_AREA'
        layout.operator("wm.save_mainfile", text="Save", icon='FILE_TICK')

        layout.operator_context = 'INVOKE_AREA'
        layout.operator("wm.save_as_mainfile", text="Save As", icon='SAVE_AS')
        layout.operator_context = 'INVOKE_AREA'
        layout.operator("wm.save_as_mainfile", text="Save Copy", icon='SAVE_COPY').copy = True

        layout.separator()

        layout.operator_context = 'INVOKE_AREA'
        layout.operator("wm.link", text="Link", icon='LINK_BLEND')
        layout.operator("wm.append", text="Append", icon='APPEND_BLEND')
        layout.menu("TOPBAR_MT_file_previews")

        layout.separator()

        layout.menu("TOPBAR_MT_file_import")
        layout.menu("TOPBAR_MT_file_export")

        layout.separator()

        layout.menu("TOPBAR_MT_file_external_data")
        layout.menu("TOPBAR_MT_file_cleanup")

        layout.separator()

        layout.operator("wm.quit_blender", text="Quit", icon='QUIT')


class TOPBAR_MT_file_new(Menu):
    bl_label = "New File from Template"

    @staticmethod
    def app_template_paths():
        import os

        template_paths = bpy.utils.app_template_paths()

        # Expand template paths.

        # Use a set to avoid duplicate user/system templates.
        # This is a corner case, but users managed to do it! T76849.
        app_templates = set()
        for path in template_paths:
            for d in os.listdir(path):
                if d.startswith(("__", ".")):
                    continue
                template = os.path.join(path, d)
                if os.path.isdir(template):
                    app_templates.add(d)

        return sorted(app_templates)

    @staticmethod
    def draw_ex(layout, _context, *, use_splash=False, use_more=False):
        layout.operator_context = 'INVOKE_DEFAULT'

        # Limit number of templates in splash screen, spill over into more menu.
        paths = TOPBAR_MT_file_new.app_template_paths()
        splash_limit = 5

        if use_splash:
            icon = 'FILE_NEW'
            show_more = len(paths) > (splash_limit - 1)
            if show_more:
                paths = paths[:splash_limit - 2]
        elif use_more:
            icon = 'FILE_NEW'
            paths = paths[splash_limit - 2:]
            show_more = False
        else:
            icon = 'NONE'
            show_more = False

        # Draw application templates.
        if not use_more:
            props = layout.operator("wm.read_homefile", text="General", icon=icon)
            props.app_template = ""

        for d in paths:
            props = layout.operator(
                "wm.read_homefile",
                text=bpy.path.display_name(d),
                icon=icon,
            )
            props.app_template = d

        layout.operator_context = 'EXEC_DEFAULT'

        if show_more:
            layout.menu("TOPBAR_MT_templates_more", text="...")

    def draw(self, context):
        TOPBAR_MT_file_new.draw_ex(self.layout, context)


class TOPBAR_MT_file_recover(Menu):
    bl_label = "Recover"

    def draw(self, _context):
        layout = self.layout

        layout.operator("wm.recover_last_session", text="Last Session")
        layout.operator("wm.recover_auto_save", text="Auto Save")


class TOPBAR_MT_templates_more(Menu):
    bl_label = "Templates"

    def draw(self, context):
        bpy.types.TOPBAR_MT_file_new.draw_ex(self.layout, context, use_more=True)


class TOPBAR_MT_file_import(Menu):
    bl_idname = "TOPBAR_MT_file_import"
    bl_label = "Import"
    bl_owner_use_filter = False

    def draw(self, _context):
        if bpy.app.build_options.collada:
            self.layout.operator("wm.collada_import", text="Collada (Default) (.dae)", icon = "LOAD_DAE")
        if bpy.app.build_options.alembic:
            self.layout.operator("wm.alembic_import", text="Alembic (.abc)", icon = "LOAD_ABC")

        self.layout.operator("wm.gpencil_import_svg", text="SVG as Grease Pencil", icon = "LOAD_SVG_GPENCIL")


class TOPBAR_MT_file_export(Menu):
    bl_idname = "TOPBAR_MT_file_export"
    bl_label = "Export"
    bl_owner_use_filter = False

    def draw(self, _context):
        if bpy.app.build_options.collada:
            self.layout.operator("wm.collada_export", text="Collada (Default) (.dae)", icon = "SAVE_DAE")
        if bpy.app.build_options.alembic:
            self.layout.operator("wm.alembic_export", text="Alembic (.abc)", icon = "SAVE_ABC")
        if bpy.app.build_options.usd:
            self.layout.operator(
                "wm.usd_export", text="Universal Scene Description (.usd, .usdc, .usda)", icon = "SAVE_USD")

        # Pugixml lib dependency
        if bpy.app.build_options.pugixml:
            self.layout.operator("wm.gpencil_export_svg", text="Grease Pencil as SVG", icon = "SAVE_SVG")
        # Haru lib dependency
        if bpy.app.build_options.haru:
            self.layout.operator("wm.gpencil_export_pdf", text="Grease Pencil as PDF", icon = "SAVE_PDF")


class TOPBAR_MT_file_external_data(Menu):
    bl_label = "External Data"

    def draw(self, _context):
        layout = self.layout

        icon = 'CHECKBOX_HLT' if bpy.data.use_autopack else 'CHECKBOX_DEHLT'
        layout.operator("file.autopack_toggle", icon=icon)

        pack_all = layout.row()
        pack_all.operator("file.pack_all", icon = "PACKAGE")
        pack_all.active = not bpy.data.use_autopack

        unpack_all = layout.row()
        unpack_all.operator("file.unpack_all", icon = "PACKAGE")
        unpack_all.active = not bpy.data.use_autopack

        layout.separator()

<<<<<<< HEAD
        layout.operator("file.make_paths_relative", icon = "RELATIVEPATH")
        layout.operator("file.make_paths_absolute", icon = "ABSOLUTEPATH")
        layout.operator("file.report_missing_files", icon = "ERROR")
        layout.operator("file.find_missing_files", icon = "VIEWZOOM")
=======
        layout.operator("file.pack_libraries")
        layout.operator("file.unpack_libraries")

        layout.separator()

        layout.operator("file.make_paths_relative")
        layout.operator("file.make_paths_absolute")

        layout.separator()

        layout.operator("file.report_missing_files")
        layout.operator("file.find_missing_files")
>>>>>>> d5b7d48f


class TOPBAR_MT_file_previews(Menu):
    bl_label = "Data Previews"

    def draw(self, _context):
        layout = self.layout

        layout.operator("wm.previews_ensure", icon = "FILE_REFRESH")
        layout.operator("wm.previews_batch_generate", icon = "BATCH_GENERATE")

        layout.separator()

        layout.operator("wm.previews_clear", icon = "DATABLOCK_CLEAR")
        layout.operator("wm.previews_batch_clear", icon = "BATCH_GENERATE_CLEAR")


class TOPBAR_MT_render(Menu):
    bl_label = "Render"

    def draw(self, context):
        layout = self.layout

        rd = context.scene.render

        layout.operator("render.render", text="Render Image", icon='RENDER_STILL').use_viewport = True
        props = layout.operator("render.render", text="Render Animation", icon='RENDER_ANIMATION')
        props.animation = True
        props.use_viewport = True

        layout.separator()

        layout.operator("sound.mixdown", text="Mixdown Audio", icon='PLAY_AUDIO')

        layout.separator()

        layout.operator("render.opengl", text="OpenGL Render Image", icon = 'RENDER_STILL_VIEW')
        layout.operator("render.opengl", text="OpenGL Render Animation", icon = 'RENDER_ANI_VIEW').animation = True
        layout.menu("TOPBAR_MT_opengl_render")


        layout.separator()

        layout.operator("render.view_show", text="Show/Hide Render", icon = 'HIDE_RENDERVIEW')
        layout.operator("render.play_rendered_anim", text="Play rendered Animation", icon='PLAY')


class TOPBAR_MT_opengl_render(Menu):
    bl_label = "OpenGL Render Options"

    def draw(self, context):
        layout = self.layout

        rd = context.scene.render

        layout.prop(rd, "use_full_sample")


class TOPBAR_MT_edit(Menu):
    bl_label = "Edit"

    def draw(self, context):
        layout = self.layout

        layout.operator("ed.undo", icon='UNDO')
        layout.operator("ed.redo", icon='REDO')

        layout.separator()

        layout.operator("ed.undo_history", text="Undo History", icon='UNDO_HISTORY')

        layout.separator()

        layout.operator("screen.repeat_last", icon='REPEAT',)
        layout.operator("screen.repeat_history", text="Repeat History", icon='REDO_HISTORY',)

        layout.separator()

        layout.operator("screen.redo_last", text="Adjust Last Operation", icon = "LASTOPERATOR")

        layout.separator()

        layout.operator("wm.search_menu", text="Menu Search", icon='VIEWZOOM')
        layout.operator("wm.search_operator", text="Operator Search", icon='VIEWZOOM')

        layout.separator()

        # Mainly to expose shortcut since this depends on the context.
        props = layout.operator("wm.call_panel", text="Rename Active Item", icon='RENAME')
        props.name = "TOPBAR_PT_name"
        props.keep_open = False

        layout.operator("wm.batch_rename", text = "Batch Rename", icon='RENAME')

        layout.separator()

        layout.operator("preferences.app_template_install", text="Install Application Template", icon = "APPTEMPLATE")

        layout.separator()

        layout.operator_context = 'INVOKE_AREA'

        if any(bpy.utils.app_template_paths()):
            app_template = context.preferences.app_template
        else:
            app_template = None

        if app_template:
            layout.label(text= "-- Template: " + bpy.path.display_name(app_template, has_ext=False)+" --")

        layout.operator("wm.save_homefile", icon='SAVE_PREFS')
        props = layout.operator("wm.read_factory_settings", icon='LOAD_FACTORY')
        if app_template:
            props.app_template = app_template

        layout.separator()

        if os.path.isdir(Path(bpy.utils.resource_path('USER'))):
            layout.operator("wm.path_open", text="Open Preferences Folder", icon = "FOLDER_REDIRECT").filepath = str(user_path)
        else:
            layout.operator("wm.path_open", text="Open Preferences Folder", icon = "FOLDER_REDIRECT").filepath = str(local_path)

        layout.operator("screen.userpref_show", text="Preferences", icon='PREFERENCES')


class TOPBAR_MT_window(Menu):
    bl_label = "Window"

    def draw(self, context):
        import sys

        layout = self.layout

        layout.operator("wm.window_new", icon = "NEW_WINDOW")
        layout.operator("wm.window_new_main", icon = "NEW_WINDOW")

        layout.separator()

        layout.operator("wm.window_fullscreen_toggle", icon='FULLSCREEN_ENTER')

        layout.separator()

        layout.operator("screen.workspace_cycle", text="Next Workspace", icon = "FRAME_NEXT").direction = 'NEXT'
        layout.operator("screen.workspace_cycle", text="Previous Workspace", icon = "FRAME_PREV").direction = 'PREV'

        layout.separator()

        layout.prop(context.screen, "show_statusbar")

        layout.separator()

        layout.operator("screen.screenshot", icon='MAKE_SCREENSHOT')

        if sys.platform[:3] == "win":
            layout.separator()
            layout.operator("wm.console_toggle", icon='CONSOLE')


class TOPBAR_MT_help(Menu):
    bl_label = "Help"

    def draw(self, context):
        layout = self.layout

        layout.operator("wm.url_open", text="Manual", icon='HELP').url = "https://www.bforartists.de/bforartists-2-reference-manual/"
        layout.operator("wm.url_open", text="Release notes", icon='URL').url = "https://www.bforartists.de/release-notes/"

        layout.separator()

        layout.operator("wm.url_open", text="Bforartists Website", icon='URL').url = "https://www.bforartists.de"
        layout.operator("wm.url_open", text="Quickstart Learning Videos (Youtube)", icon='URL').url = "https://www.youtube.com/watch?v=sZlqqMAGgMs&list=PLB0iqEbIPQTZArhZspyYSJOS_00jURpUB"

        layout.separator()

        layout.operator("wm.url_open", text="Report a Bug", icon='URL').url = "https://github.com/Bforartists/Bforartists/issues"

        layout.separator()

        layout.operator("wm.url_open", text="Blender Python API Reference", icon='URL').url = "https://docs.blender.org/api/blender_python_api_master/#"
        layout.operator("wm.sysinfo", icon='TEXT')

        layout.separator()

        layout.operator("wm.splash", icon='BLENDER')


class TOPBAR_MT_file_context_menu(Menu):
    bl_label = "File Context Menu"

    def draw(self, _context):
        layout = self.layout

        layout.operator_context = 'INVOKE_AREA'
        layout.menu("TOPBAR_MT_file_new", text="New", icon='FILE_NEW')
        layout.operator("wm.open_mainfile", text="Open...", icon='FILE_FOLDER')

        layout.separator()

        layout.operator("wm.link", text="Link...", icon='LINK_BLEND')
        layout.operator("wm.append", text="Append...", icon='APPEND_BLEND')

        layout.separator()

        layout.menu("TOPBAR_MT_file_import", icon='IMPORT')
        layout.menu("TOPBAR_MT_file_export", icon='EXPORT')

        layout.separator()

        layout.operator("screen.userpref_show", text="Preferences...", icon='PREFERENCES')


class TOPBAR_MT_workspace_menu(Menu):
    bl_label = "Workspace"

    def draw(self, _context):
        layout = self.layout

        layout.operator("workspace.duplicate", text="Duplicate", icon='DUPLICATE')
        if len(bpy.data.workspaces) > 1:
            layout.operator("workspace.delete", text="Delete", icon='DELETE')

        layout.separator()

        layout.operator("workspace.reorder_to_front", text="Reorder to Front", icon='TRIA_LEFT_BAR')
        layout.operator("workspace.reorder_to_back", text="Reorder to Back", icon='TRIA_RIGHT_BAR')

        layout.separator()

        # For key binding discoverability.
        props = layout.operator("screen.workspace_cycle", text="Previous Workspace", icon='BACK')
        props.direction = 'PREV'
        props = layout.operator("screen.workspace_cycle", text="Next Workspace", icon='FORWARD')
        props.direction = 'NEXT'


# Grease Pencil Object - Primitive curve
class TOPBAR_PT_gpencil_primitive(Panel):
    bl_space_type = 'VIEW_3D'
    bl_region_type = 'HEADER'
    bl_label = "Primitives"

    def draw(self, context):
        settings = context.tool_settings.gpencil_sculpt

        layout = self.layout
        # Curve
        layout.template_curve_mapping(settings, "thickness_primitive_curve", brush=True)


# Only a popover
class TOPBAR_PT_name(Panel):
    bl_space_type = 'TOPBAR'  # dummy
    bl_region_type = 'HEADER'
    bl_label = "Rename Active Item"
    bl_ui_units_x = 14

    def draw(self, context):
        layout = self.layout

        # Edit first editable button in popup
        def row_with_icon(layout, icon):
            row = layout.row()
            row.activate_init = True
            row.label(icon=icon)
            return row

        mode = context.mode
        scene = context.scene
        space = context.space_data
        space_type = None if (space is None) else space.type
        found = False
        if space_type == 'SEQUENCE_EDITOR':
            layout.label(text="Sequence Strip Name")
            item = getattr(scene.sequence_editor, "active_strip")
            if item:
                row = row_with_icon(layout, 'SEQUENCE')
                row.prop(item, "label", text="")
                found = True
        elif space_type == 'NODE_EDITOR':
            layout.label(text="Node Label")
            item = context.active_node
            if item:
                row = row_with_icon(layout, 'NODE')
                row.prop(item, "label", text="")
                found = True
        else:
            if mode == 'POSE' or (mode == 'WEIGHT_PAINT' and context.pose_object):
                layout.label(text="Bone Name")
                item = context.active_pose_bone
                if item:
                    row = row_with_icon(layout, 'BONE_DATA')
                    row.prop(item, "name", text="")
                    found = True
            elif mode == 'EDIT_ARMATURE':
                layout.label(text="Bone Name")
                item = context.active_bone
                if item:
                    row = row_with_icon(layout, 'BONE_DATA')
                    row.prop(item, "name", text="")
                    found = True
            else:
                layout.label(text="Object Name")
                item = context.object
                if item:
                    row = row_with_icon(layout, 'OBJECT_DATA')
                    row.prop(item, "name", text="")
                    found = True

        if not found:
            row = row_with_icon(layout, 'ERROR')
            row.label(text="No active item")


classes = (
    TOPBAR_HT_upper_bar,
    TOPBAR_MT_file_context_menu,
    TOPBAR_MT_workspace_menu,
    TOPBAR_MT_editor_menus,
    TOPBAR_MT_file,
    TOPBAR_MT_file_new,
    TOPBAR_MT_file_recover,
    TOPBAR_MT_templates_more,
    TOPBAR_MT_file_import,
    TOPBAR_MT_file_export,
    TOPBAR_MT_file_external_data,
    TOPBAR_MT_file_cleanup,
    TOPBAR_MT_file_previews,
    TOPBAR_MT_edit,
    TOPBAR_MT_render,
    TOPBAR_MT_opengl_render,
    TOPBAR_MT_window,
    TOPBAR_MT_help,
    TOPBAR_PT_tool_fallback,
    TOPBAR_PT_tool_settings_extra,
    TOPBAR_PT_gpencil_layers,
    TOPBAR_PT_gpencil_primitive,
    TOPBAR_PT_name,
)

if __name__ == "__main__":  # only for live edit.
    from bpy.utils import register_class
    for cls in classes:
        register_class(cls)<|MERGE_RESOLUTION|>--- conflicted
+++ resolved
@@ -419,35 +419,30 @@
         icon = 'CHECKBOX_HLT' if bpy.data.use_autopack else 'CHECKBOX_DEHLT'
         layout.operator("file.autopack_toggle", icon=icon)
 
+        layout.separator()
+
         pack_all = layout.row()
         pack_all.operator("file.pack_all", icon = "PACKAGE")
         pack_all.active = not bpy.data.use_autopack
 
+        layout.separator()
+
+        layout.operator("file.pack_libraries")
+        layout.operator("file.unpack_libraries")
+
         unpack_all = layout.row()
         unpack_all.operator("file.unpack_all", icon = "PACKAGE")
         unpack_all.active = not bpy.data.use_autopack
 
         layout.separator()
 
-<<<<<<< HEAD
         layout.operator("file.make_paths_relative", icon = "RELATIVEPATH")
         layout.operator("file.make_paths_absolute", icon = "ABSOLUTEPATH")
+
+        layout.separator()
+
         layout.operator("file.report_missing_files", icon = "ERROR")
         layout.operator("file.find_missing_files", icon = "VIEWZOOM")
-=======
-        layout.operator("file.pack_libraries")
-        layout.operator("file.unpack_libraries")
-
-        layout.separator()
-
-        layout.operator("file.make_paths_relative")
-        layout.operator("file.make_paths_absolute")
-
-        layout.separator()
-
-        layout.operator("file.report_missing_files")
-        layout.operator("file.find_missing_files")
->>>>>>> d5b7d48f
 
 
 class TOPBAR_MT_file_previews(Menu):
