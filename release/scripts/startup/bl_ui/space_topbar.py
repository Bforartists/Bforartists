# ##### BEGIN GPL LICENSE BLOCK #####
#
#  This program is free software; you can redistribute it and/or
#  modify it under the terms of the GNU General Public License
#  as published by the Free Software Foundation; either version 2
#  of the License, or (at your option) any later version.
#
#  This program is distributed in the hope that it will be useful,
#  but WITHOUT ANY WARRANTY; without even the implied warranty of
#  MERCHANTABILITY or FITNESS FOR A PARTICULAR PURPOSE.  See the
#  GNU General Public License for more details.
#
#  You should have received a copy of the GNU General Public License
#  along with this program; if not, write to the Free Software Foundation,
#  Inc., 51 Franklin Street, Fifth Floor, Boston, MA 02110-1301, USA.
#
# ##### END GPL LICENSE BLOCK #####

# <pep8 compliant>
import bpy
import os
from pathlib import Path

user_path = Path(bpy.utils.resource_path('USER')).parent
local_path = Path(bpy.utils.resource_path('LOCAL')).parent

from bpy.types import Header, Menu, Panel


class TOPBAR_HT_upper_bar(Header):
    bl_space_type = 'TOPBAR'

    def draw(self, context):
        region = context.region

        if region.alignment == 'RIGHT':
            self.draw_right(context)
        else:
            self.draw_left(context)

    def draw_left(self, context):
        layout = self.layout

        window = context.window
        screen = context.screen

        TOPBAR_MT_editor_menus.draw_collapsible(context, layout)

        layout.separator()

        if not screen.show_fullscreen:
            layout.template_ID_tabs(
                window, "workspace",
                new="workspace.add",
                menu="TOPBAR_MT_workspace_menu",
            )
        else:
            layout.operator(
                "screen.back_to_previous",
                icon='SCREEN_BACK',
                text="Back to Previous",
            )

    def draw_right(self, context):
        layout = self.layout

        window = context.window
        screen = context.screen
        scene = window.scene

        # If statusbar is hidden, still show messages at the top
        if not screen.show_statusbar:
            layout.template_reports_banner()
            layout.template_running_jobs()


class TOPBAR_PT_tool_settings_extra(Panel):
    """
    Popover panel for adding extra options that don't fit in the tool settings header
    """
    bl_idname = "TOPBAR_PT_tool_settings_extra"
    bl_region_type = 'HEADER'
    bl_space_type = 'TOPBAR'
    bl_label = "Extra Options"

    def draw(self, context):
        from bl_ui.space_toolsystem_common import ToolSelectPanelHelper
        layout = self.layout

        # Get the active tool
        space_type, mode = ToolSelectPanelHelper._tool_key_from_context(
            context)
        cls = ToolSelectPanelHelper._tool_class_from_space_type(space_type)
        item, tool, _ = cls._tool_get_active(
            context, space_type, mode, with_icon=True)
        if item is None:
            return

        # Draw the extra settings
        item.draw_settings(context, layout, tool, extra=True)


class TOPBAR_PT_tool_fallback(Panel):
    bl_space_type = 'VIEW_3D'
    bl_region_type = 'HEADER'
    bl_label = "Layers"
    bl_ui_units_x = 8

    def draw(self, context):
        from bl_ui.space_toolsystem_common import ToolSelectPanelHelper
        layout = self.layout

        tool_settings = context.tool_settings
        ToolSelectPanelHelper.draw_fallback_tool_items(layout, context)
        if tool_settings.workspace_tool_type == 'FALLBACK':
            tool = context.tool
            ToolSelectPanelHelper.draw_active_tool_fallback(context, layout, tool)


class TOPBAR_PT_gpencil_layers(Panel):
    bl_space_type = 'VIEW_3D'
    bl_region_type = 'HEADER'
    bl_label = "Layers"
    bl_ui_units_x = 14

    @classmethod
    def poll(cls, context):
        if context.gpencil_data is None:
            return False

        ob = context.object
        if ob is not None and ob.type == 'GPENCIL':
            return True

        return False

    def draw(self, context):
        layout = self.layout
        gpd = context.gpencil_data

        # Grease Pencil data...
        if (gpd is None) or (not gpd.layers):
            layout.operator("gpencil.layer_add", text="New Layer")
        else:
            self.draw_layers(context, layout, gpd)

    def draw_layers(self, context, layout, gpd):
        row = layout.row()

        col = row.column()
        layer_rows = 10
        col.template_list("GPENCIL_UL_layer", "", gpd, "layers", gpd.layers, "active_index",
                          rows=layer_rows, sort_reverse=True, sort_lock=True)

        gpl = context.active_gpencil_layer
        if gpl:
            srow = col.row(align=True)
            srow.prop(gpl, "blend_mode", text="Blend")

            srow = col.row(align=True)
            srow.prop(gpl, "opacity", text="Opacity", slider=True)
            srow.prop(gpl, "use_mask_layer", text="",
                      icon='MOD_MASK' if gpl.use_mask_layer else 'MOD_MASK_OFF')

            srow = col.row(align=True)
            srow.prop(gpl, "use_lights")

        col = row.column()

        sub = col.column(align=True)
        sub.operator("gpencil.layer_add", icon='ADD', text="")
        sub.operator("gpencil.layer_remove", icon='REMOVE', text="")

        gpl = context.active_gpencil_layer
        if gpl:
            sub.menu("GPENCIL_MT_layer_context_menu", icon='DOWNARROW_HLT', text="")

            if len(gpd.layers) > 1:
                col.separator()

                sub = col.column(align=True)
                sub.operator("gpencil.layer_move", icon='TRIA_UP', text="").type = 'UP'
                sub.operator("gpencil.layer_move", icon='TRIA_DOWN', text="").type = 'DOWN'

                col.separator()

                sub = col.column(align=True)
                sub.operator("gpencil.layer_isolate", icon='HIDE_OFF', text="").affect_visibility = True
                sub.operator("gpencil.layer_isolate", icon='LOCKED', text="").affect_visibility = False


class TOPBAR_MT_editor_menus(Menu):
    bl_idname = "TOPBAR_MT_editor_menus"
    bl_label = ""

    def draw(self, context):
        layout = self.layout

        layout.menu("TOPBAR_MT_file")
        layout.menu("TOPBAR_MT_edit")

        layout.menu("TOPBAR_MT_render")

        layout.menu("TOPBAR_MT_window")
        layout.menu("TOPBAR_MT_help")


class TOPBAR_MT_file_cleanup(Menu):
    bl_label = "Clean Up"

    def draw(self, _context):
        layout = self.layout
        layout.separator()

        op_props = layout.operator("outliner.orphans_purge", text="Unused Data", icon = "CLEAN_CHANNELS")
        op_props.do_local_ids = True
        op_props.do_linked_ids = True
        op_props.do_recursive = False
        op_props = layout.operator("outliner.orphans_purge", text="Recursive Unused Data", icon = "CLEAN_CHANNELS")
        op_props.do_local_ids = True
        op_props.do_linked_ids = True
        op_props.do_recursive = True

        layout.separator()
        op_props = layout.operator("outliner.orphans_purge", text="Unused Linked Data", icon = "CLEAN_CHANNELS")
        op_props.do_local_ids = False
        op_props.do_linked_ids = True
        op_props.do_recursive = False
        op_props = layout.operator("outliner.orphans_purge", text="Recursive Unused Linked Data", icon = "CLEAN_CHANNELS")
        op_props.do_local_ids = False
        op_props.do_linked_ids = True
        op_props.do_recursive = True

        layout.separator()
        op_props = layout.operator("outliner.orphans_purge", text="Unused Local Data", icon = "CLEAN_CHANNELS")
        op_props.do_local_ids = True
        op_props.do_linked_ids = False
        op_props.do_recursive = False
        op_props = layout.operator("outliner.orphans_purge", text="Recursive Unused Local Data", icon = "CLEAN_CHANNELS")
        op_props.do_local_ids = True
        op_props.do_linked_ids = False
        op_props.do_recursive = True


class TOPBAR_MT_file(Menu):
    bl_label = "File"

    def draw(self, context):
        layout = self.layout

        layout.operator_context = 'INVOKE_AREA'
        layout.operator("wm.read_homefile", text="New", icon='NEW')
        layout.menu("TOPBAR_MT_file_new", text="New from Template")
        layout.operator("wm.open_mainfile", text="Open", icon='FILE_FOLDER')
        layout.menu("TOPBAR_MT_file_open_recent")
        layout.operator("wm.revert_mainfile", icon='FILE_REFRESH')
        layout.menu("TOPBAR_MT_file_recover")
        layout.operator("wm.recover_last_session", icon='RECOVER_LAST')
        layout.operator("wm.recover_auto_save", text="Recover Auto Save", icon='RECOVER_AUTO')

        layout.separator()

        layout.operator_context = 'EXEC_AREA' if context.blend_data.is_saved else 'INVOKE_AREA'
        layout.operator("wm.save_mainfile", text="Save", icon='FILE_TICK')

        layout.operator_context = 'INVOKE_AREA'
        layout.operator("wm.save_as_mainfile", text="Save As", icon='SAVE_AS')
        layout.operator_context = 'INVOKE_AREA'
        layout.operator("wm.save_as_mainfile", text="Save Copy", icon='SAVE_COPY').copy = True

        layout.separator()

        layout.operator_context = 'INVOKE_AREA'
        layout.operator("wm.link", text="Link", icon='LINK_BLEND')
        layout.operator("wm.append", text="Append", icon='APPEND_BLEND')
        layout.menu("TOPBAR_MT_file_previews")

        layout.separator()

        layout.menu("TOPBAR_MT_file_import")
        layout.menu("TOPBAR_MT_file_export")

        layout.separator()

        layout.menu("TOPBAR_MT_file_external_data")
        layout.menu("TOPBAR_MT_file_cleanup")

        layout.separator()

        layout.operator("wm.quit_blender", text="Quit", icon='QUIT')


class TOPBAR_MT_file_new(Menu):
    bl_label = "New File from Template"

    @staticmethod
    def app_template_paths():
        import os

        template_paths = bpy.utils.app_template_paths()

        # Expand template paths.

        # Use a set to avoid duplicate user/system templates.
        # This is a corner case, but users managed to do it! T76849.
        app_templates = set()
        for path in template_paths:
            for d in os.listdir(path):
                if d.startswith(("__", ".")):
                    continue
                template = os.path.join(path, d)
                if os.path.isdir(template):
                    app_templates.add(d)

        return sorted(app_templates)

    @staticmethod
    def draw_ex(layout, _context, *, use_splash=False, use_more=False):
        layout.operator_context = 'INVOKE_DEFAULT'

        # Limit number of templates in splash screen, spill over into more menu.
        paths = TOPBAR_MT_file_new.app_template_paths()
        splash_limit = 5

        if use_splash:
            icon = 'FILE_NEW'
            show_more = len(paths) > (splash_limit - 1)
            if show_more:
                paths = paths[:splash_limit - 2]
        elif use_more:
            icon = 'FILE_NEW'
            paths = paths[splash_limit - 2:]
            show_more = False
        else:
            icon = 'NONE'
            show_more = False

        # Draw application templates.
        if not use_more:
            props = layout.operator("wm.read_homefile", text="General", icon=icon)
            props.app_template = ""

        for d in paths:
            props = layout.operator(
                "wm.read_homefile",
                text=bpy.path.display_name(d),
                icon=icon,
            )
            props.app_template = d

        layout.operator_context = 'EXEC_DEFAULT'

        if show_more:
            layout.menu("TOPBAR_MT_templates_more", text="...")

    def draw(self, context):
        TOPBAR_MT_file_new.draw_ex(self.layout, context)


class TOPBAR_MT_file_recover(Menu):
    bl_label = "Recover"

    def draw(self, _context):
        layout = self.layout

        layout.operator("wm.recover_last_session", text="Last Session")
        layout.operator("wm.recover_auto_save", text="Auto Save")


class TOPBAR_MT_templates_more(Menu):
    bl_label = "Templates"

    def draw(self, context):
        bpy.types.TOPBAR_MT_file_new.draw_ex(self.layout, context, use_more=True)


class TOPBAR_MT_file_import(Menu):
    bl_idname = "TOPBAR_MT_file_import"
    bl_label = "Import"
    bl_owner_use_filter = False

    def draw(self, _context):
        if bpy.app.build_options.collada:
            self.layout.operator("wm.collada_import", text="Collada (Default) (.dae)", icon = "LOAD_DAE")
        if bpy.app.build_options.alembic:
            self.layout.operator("wm.alembic_import", text="Alembic (.abc)", icon = "LOAD_ABC")

        if bpy.app.build_options.usd:
            self.layout.operator(
                "wm.usd_import", text="Universal Scene Description (.usd, .usdc, .usda)", icon = "LOAD_USD")

        self.layout.operator("wm.gpencil_import_svg", text="SVG as Grease Pencil", icon = "LOAD_SVG_GPENCIL")


class TOPBAR_MT_file_export(Menu):
    bl_idname = "TOPBAR_MT_file_export"
    bl_label = "Export"
    bl_owner_use_filter = False

    def draw(self, _context):
        if bpy.app.build_options.collada:
            self.layout.operator("wm.collada_export", text="Collada (Default) (.dae)", icon = "SAVE_DAE")
        if bpy.app.build_options.alembic:
            self.layout.operator("wm.alembic_export", text="Alembic (.abc)", icon = "SAVE_ABC")
        if bpy.app.build_options.usd:
            self.layout.operator(
                "wm.usd_export", text="Universal Scene Description (.usd, .usdc, .usda)", icon = "SAVE_USD")

        # Pugixml lib dependency
        if bpy.app.build_options.pugixml:
            self.layout.operator("wm.gpencil_export_svg", text="Grease Pencil as SVG", icon = "SAVE_SVG")
        # Haru lib dependency
        if bpy.app.build_options.haru:
            self.layout.operator("wm.gpencil_export_pdf", text="Grease Pencil as PDF", icon = "SAVE_PDF")


class TOPBAR_MT_file_external_data(Menu):
    bl_label = "External Data"

    def draw(self, _context):
        layout = self.layout

        icon = 'CHECKBOX_HLT' if bpy.data.use_autopack else 'CHECKBOX_DEHLT'
        layout.operator("file.autopack_toggle", icon=icon)

        layout.separator()

        pack_all = layout.row()
        pack_all.operator("file.pack_all", icon = "PACKAGE")
        pack_all.active = not bpy.data.use_autopack

        layout.separator()

        layout.operator("file.pack_libraries", icon = "PACKAGE")
        layout.operator("file.unpack_libraries", icon = "PACKAGE")

        unpack_all = layout.row()
        unpack_all.operator("file.unpack_all", icon = "PACKAGE")
        unpack_all.active = not bpy.data.use_autopack

        layout.separator()

        layout.operator("file.make_paths_relative", icon = "RELATIVEPATH")
        layout.operator("file.make_paths_absolute", icon = "ABSOLUTEPATH")

        layout.separator()

        layout.operator("file.report_missing_files", icon = "ERROR")
        layout.operator("file.find_missing_files", icon = "VIEWZOOM")


class TOPBAR_MT_file_previews(Menu):
    bl_label = "Data Previews"

    def draw(self, _context):
        layout = self.layout

        layout.operator("wm.previews_ensure", icon = "FILE_REFRESH")
        layout.operator("wm.previews_batch_generate", icon = "BATCH_GENERATE")

        layout.separator()

        layout.operator("wm.previews_clear", icon = "DATABLOCK_CLEAR")
        layout.operator("wm.previews_batch_clear", icon = "BATCH_GENERATE_CLEAR")


class TOPBAR_MT_render(Menu):
    bl_label = "Render"

    def draw(self, context):
        layout = self.layout

        rd = context.scene.render

        layout.operator("render.render", text="Render Image", icon='RENDER_STILL').use_viewport = True
        props = layout.operator("render.render", text="Render Animation", icon='RENDER_ANIMATION')
        props.animation = True
        props.use_viewport = True

        layout.separator()

        layout.operator("sound.mixdown", text="Mixdown Audio", icon='PLAY_AUDIO')

        layout.separator()

        layout.operator("render.opengl", text="OpenGL Render Image", icon = 'RENDER_STILL_VIEW')
        layout.operator("render.opengl", text="OpenGL Render Animation", icon = 'RENDER_ANI_VIEW').animation = True
        layout.menu("TOPBAR_MT_opengl_render")


        layout.separator()

        layout.operator("render.view_show", text="Show/Hide Render", icon = 'HIDE_RENDERVIEW')
        layout.operator("render.play_rendered_anim", text="Play rendered Animation", icon='PLAY')

        layout.separator()

        layout.prop(rd, "use_lock_interface", text="Lock Interface")


class TOPBAR_MT_opengl_render(Menu):
    bl_label = "OpenGL Render Options"

    def draw(self, context):
        layout = self.layout

        rd = context.scene.render

        layout.prop(rd, "use_full_sample")


class TOPBAR_MT_edit(Menu):
    bl_label = "Edit"

    def draw(self, context):
        layout = self.layout

        layout.operator("ed.undo", icon='UNDO')
        layout.operator("ed.redo", icon='REDO')

        layout.separator()

        layout.operator("ed.undo_history", text="Undo History", icon='UNDO_HISTORY')

        layout.separator()

        layout.operator("screen.repeat_last", icon='REPEAT',)
        layout.operator("screen.repeat_history", text="Repeat History", icon='REDO_HISTORY',)

        layout.separator()

        layout.operator("screen.redo_last", text="Adjust Last Operation", icon = "LASTOPERATOR")

        layout.separator()

        layout.operator("wm.search_menu", text="Menu Search", icon='SEARCH_MENU')
        layout.operator("wm.search_operator", text="Operator Search", icon='VIEWZOOM')

        layout.separator()

        # Mainly to expose shortcut since this depends on the context.
        props = layout.operator("wm.call_panel", text="Rename Active Item", icon='RENAME')
        props.name = "TOPBAR_PT_name"
        props.keep_open = False

        layout.operator("wm.batch_rename", text = "Batch Rename", icon='RENAME')

        layout.separator()

        layout.operator("preferences.app_template_install", text="Install Application Template", icon = "APPTEMPLATE")

        layout.separator()

        layout.operator_context = 'INVOKE_AREA'

        if any(bpy.utils.app_template_paths()):
            app_template = context.preferences.app_template
        else:
            app_template = None

        if app_template:
            layout.label(text= "-- Template: " + bpy.path.display_name(app_template, has_ext=False)+" --")

        layout.operator("wm.save_homefile", icon='SAVE_PREFS')
        props = layout.operator("wm.read_factory_settings", icon='LOAD_FACTORY')
        if app_template:
            props.app_template = app_template

        layout.separator()

        if os.path.isdir(Path(bpy.utils.resource_path('USER'))):
            layout.operator("wm.path_open", text="Open Preferences Folder", icon = "FOLDER_REDIRECT").filepath = str(user_path)
        else:
            layout.operator("wm.path_open", text="Open Preferences Folder", icon = "FOLDER_REDIRECT").filepath = str(local_path)

        layout.operator("screen.userpref_show", text="Preferences", icon='PREFERENCES')


class TOPBAR_MT_window(Menu):
    bl_label = "Window"

    def draw(self, context):
        import sys

        layout = self.layout

<<<<<<< HEAD
        layout.operator("wm.window_new", icon = "NEW_WINDOW")
        layout.operator("wm.window_new_main", icon = "NEW_WINDOW_MAIN")
=======
        operator_context_default = layout.operator_context

        layout.operator("wm.window_new")
        layout.operator("wm.window_new_main")
>>>>>>> f8d224b5

        layout.separator()

        layout.operator("wm.window_fullscreen_toggle", icon='FULLSCREEN_ENTER')

        layout.separator()

        layout.operator("screen.workspace_cycle", text="Next Workspace", icon = "FRAME_NEXT").direction = 'NEXT'
        layout.operator("screen.workspace_cycle", text="Previous Workspace", icon = "FRAME_PREV").direction = 'PREV'

        layout.separator()

        layout.prop(context.screen, "show_statusbar")

        layout.separator()

<<<<<<< HEAD
        layout.operator("screen.screenshot", icon='MAKE_SCREENSHOT')
        layout.operator("screen.screenshot_area", icon = "MAKE_SCREENSHOT_AREA")
=======
        layout.operator("screen.screenshot")

        # Showing the status in the area doesn't work well in this case.
        # - From the top-bar, the text replaces the file-menu (not so bad but strange).
        # - From menu-search it replaces the area that the user may want to screen-shot.
        # Setting the context to screen causes the status to show in the global status-bar.
        layout.operator_context = 'INVOKE_SCREEN'
        layout.operator("screen.screenshot_area")
        layout.operator_context = operator_context_default
>>>>>>> f8d224b5

        if sys.platform[:3] == "win":
            layout.separator()
            layout.operator("wm.console_toggle", icon='CONSOLE')


class TOPBAR_MT_help(Menu):
    bl_label = "Help"

    def draw(self, context):
        layout = self.layout

        layout.operator("wm.url_open", text="Manual", icon='HELP').url = "https://www.bforartists.de/bforartists-2-reference-manual/"
        layout.operator("wm.url_open", text="Release notes", icon='URL').url = "https://www.bforartists.de/release-notes/"

        layout.separator()

        layout.operator("wm.url_open", text="Bforartists Website", icon='URL').url = "https://www.bforartists.de"
        layout.operator("wm.url_open", text="Quickstart Learning Videos (Youtube)", icon='URL').url = "https://www.youtube.com/watch?v=sZlqqMAGgMs&list=PLB0iqEbIPQTZArhZspyYSJOS_00jURpUB"

        layout.separator()

        layout.operator("wm.url_open", text="Report a Bug", icon='URL').url = "https://github.com/Bforartists/Bforartists/issues"

        layout.separator()

        layout.operator("wm.url_open", text="Blender Python API Reference", icon='URL').url = "https://docs.blender.org/api/blender_python_api_master/#"
        layout.operator("wm.sysinfo", icon='TEXT')

        layout.separator()

        layout.operator("wm.splash", icon='BLENDER')


class TOPBAR_MT_file_context_menu(Menu):
    bl_label = "File Context Menu"

    def draw(self, _context):
        layout = self.layout

        layout.operator_context = 'INVOKE_AREA'
        layout.menu("TOPBAR_MT_file_new", text="New", icon='FILE_NEW')
        layout.operator("wm.open_mainfile", text="Open...", icon='FILE_FOLDER')

        layout.separator()

        layout.operator("wm.link", text="Link...", icon='LINK_BLEND')
        layout.operator("wm.append", text="Append...", icon='APPEND_BLEND')

        layout.separator()

        layout.menu("TOPBAR_MT_file_import", icon='IMPORT')
        layout.menu("TOPBAR_MT_file_export", icon='EXPORT')

        layout.separator()

        layout.operator("screen.userpref_show", text="Preferences...", icon='PREFERENCES')


class TOPBAR_MT_workspace_menu(Menu):
    bl_label = "Workspace"

    def draw(self, _context):
        layout = self.layout

        layout.operator("workspace.duplicate", text="Duplicate", icon='DUPLICATE')
        if len(bpy.data.workspaces) > 1:
            layout.operator("workspace.delete", text="Delete", icon='DELETE')

        layout.separator()

        layout.operator("workspace.reorder_to_front", text="Reorder to Front", icon='TRIA_LEFT_BAR')
        layout.operator("workspace.reorder_to_back", text="Reorder to Back", icon='TRIA_RIGHT_BAR')

        layout.separator()

        # For key binding discoverability.
        props = layout.operator("screen.workspace_cycle", text="Previous Workspace", icon='BACK')
        props.direction = 'PREV'
        props = layout.operator("screen.workspace_cycle", text="Next Workspace", icon='FORWARD')
        props.direction = 'NEXT'


# Grease Pencil Object - Primitive curve
class TOPBAR_PT_gpencil_primitive(Panel):
    bl_space_type = 'VIEW_3D'
    bl_region_type = 'HEADER'
    bl_label = "Primitives"

    def draw(self, context):
        settings = context.tool_settings.gpencil_sculpt

        layout = self.layout
        # Curve
        layout.template_curve_mapping(settings, "thickness_primitive_curve", brush=True)


# Only a popover
class TOPBAR_PT_name(Panel):
    bl_space_type = 'TOPBAR'  # dummy
    bl_region_type = 'HEADER'
    bl_label = "Rename Active Item"
    bl_ui_units_x = 14

    def draw(self, context):
        layout = self.layout

        # Edit first editable button in popup
        def row_with_icon(layout, icon):
            row = layout.row()
            row.activate_init = True
            row.label(icon=icon)
            return row

        mode = context.mode
        scene = context.scene
        space = context.space_data
        space_type = None if (space is None) else space.type
        found = False
        if space_type == 'SEQUENCE_EDITOR':
            layout.label(text="Sequence Strip Name")
            item = context.active_sequence_strip
            if item:
                row = row_with_icon(layout, 'SEQUENCE')
                row.prop(item, "label", text="")
                found = True
        elif space_type == 'NODE_EDITOR':
            layout.label(text="Node Label")
            item = context.active_node
            if item:
                row = row_with_icon(layout, 'NODE')
                row.prop(item, "label", text="")
                found = True
        else:
            if mode == 'POSE' or (mode == 'WEIGHT_PAINT' and context.pose_object):
                layout.label(text="Bone Name")
                item = context.active_pose_bone
                if item:
                    row = row_with_icon(layout, 'BONE_DATA')
                    row.prop(item, "name", text="")
                    found = True
            elif mode == 'EDIT_ARMATURE':
                layout.label(text="Bone Name")
                item = context.active_bone
                if item:
                    row = row_with_icon(layout, 'BONE_DATA')
                    row.prop(item, "name", text="")
                    found = True
            else:
                layout.label(text="Object Name")
                item = context.object
                if item:
                    row = row_with_icon(layout, 'OBJECT_DATA')
                    row.prop(item, "name", text="")
                    found = True

        if not found:
            row = row_with_icon(layout, 'ERROR')
            row.label(text="No active item")


classes = (
    TOPBAR_HT_upper_bar,
    TOPBAR_MT_file_context_menu,
    TOPBAR_MT_workspace_menu,
    TOPBAR_MT_editor_menus,
    TOPBAR_MT_file,
    TOPBAR_MT_file_new,
    TOPBAR_MT_file_recover,
    TOPBAR_MT_templates_more,
    TOPBAR_MT_file_import,
    TOPBAR_MT_file_export,
    TOPBAR_MT_file_external_data,
    TOPBAR_MT_file_cleanup,
    TOPBAR_MT_file_previews,
    TOPBAR_MT_edit,
    TOPBAR_MT_render,
    TOPBAR_MT_opengl_render,
    TOPBAR_MT_window,
    TOPBAR_MT_help,
    TOPBAR_PT_tool_fallback,
    TOPBAR_PT_tool_settings_extra,
    TOPBAR_PT_gpencil_layers,
    TOPBAR_PT_gpencil_primitive,
    TOPBAR_PT_name,
)

if __name__ == "__main__":  # only for live edit.
    from bpy.utils import register_class
    for cls in classes:
        register_class(cls)<|MERGE_RESOLUTION|>--- conflicted
+++ resolved
@@ -583,16 +583,10 @@
         import sys
 
         layout = self.layout
-
-<<<<<<< HEAD
+        operator_context_default = layout.operator_context
+
         layout.operator("wm.window_new", icon = "NEW_WINDOW")
         layout.operator("wm.window_new_main", icon = "NEW_WINDOW_MAIN")
-=======
-        operator_context_default = layout.operator_context
-
-        layout.operator("wm.window_new")
-        layout.operator("wm.window_new_main")
->>>>>>> f8d224b5
 
         layout.separator()
 
@@ -609,20 +603,16 @@
 
         layout.separator()
 
-<<<<<<< HEAD
         layout.operator("screen.screenshot", icon='MAKE_SCREENSHOT')
-        layout.operator("screen.screenshot_area", icon = "MAKE_SCREENSHOT_AREA")
-=======
-        layout.operator("screen.screenshot")
+
 
         # Showing the status in the area doesn't work well in this case.
         # - From the top-bar, the text replaces the file-menu (not so bad but strange).
         # - From menu-search it replaces the area that the user may want to screen-shot.
         # Setting the context to screen causes the status to show in the global status-bar.
         layout.operator_context = 'INVOKE_SCREEN'
-        layout.operator("screen.screenshot_area")
+        layout.operator("screen.screenshot_area", icon = "MAKE_SCREENSHOT_AREA")
         layout.operator_context = operator_context_default
->>>>>>> f8d224b5
 
         if sys.platform[:3] == "win":
             layout.separator()
