--- conflicted
+++ resolved
@@ -20,6 +20,7 @@
 import bpy
 from bpy.types import Header, Menu, Panel
 
+
 class TOPBAR_HT_upper_bar(Header):
     bl_space_type = 'TOPBAR'
 
@@ -59,7 +60,6 @@
     def draw_right(self, context):
         layout = self.layout
 
-        # bfa not sure if longer needed. 
         window = context.window
         screen = context.screen
         scene = window.scene
@@ -68,6 +68,16 @@
         if not screen.show_statusbar:
             layout.template_reports_banner()
             layout.template_running_jobs()
+
+        # Active workspace view-layer is retrieved through window, not through workspace.
+        layout.template_ID(window, "scene", new="scene.new", unlink="scene.delete")
+
+        row = layout.row(align=True)
+        row.template_search(
+            window, "view_layer",
+            scene, "view_layers",
+            new="scene.view_layer_add",
+            unlink="scene.view_layer_remove")
 
 
 class TOPBAR_HT_lower_bar(Header):
@@ -557,7 +567,7 @@
         layout = self.layout
 
         layout.operator_context = 'INVOKE_AREA'
-        layout.menu("TOPBAR_MT_file_new", text="New")
+        layout.menu("TOPBAR_MT_file_new", text="New", icon='FILE_NEW')
         layout.operator("wm.open_mainfile", text="Open", icon='FILE_FOLDER')
         layout.menu("TOPBAR_MT_file_open_recent")
         layout.operator("wm.revert_mainfile", icon='FILE_REFRESH')
@@ -904,31 +914,8 @@
 
         layout.separator()
 
-<<<<<<< HEAD
         layout.operator("wm.url_open", text="Blender Python API Reference", icon='URL').url = "https://docs.blender.org/api/blender_python_api_master/#"
         layout.operator("wm.sysinfo", icon='TEXT')
-=======
-        layout.operator(
-            "wm.url_open", text="Blender Store", icon='URL',
-        ).url = "https://store.blender.org"
-        layout.operator(
-            "wm.url_open", text="Development Fund", icon='URL',
-        ).url = "https://fund.blender.org"
-        layout.operator(
-            "wm.url_open", text="Donate", icon='URL',
-        ).url = "https://www.blender.org/foundation/donation-payment/"
-
-        layout.separator()
-
-        if show_developer:
-            layout.operator(
-                "wm.url_open", text="Python API Reference", icon='URL',
-            ).url = bpy.types.WM_OT_doc_view._prefix
-
-            layout.operator("wm.operator_cheat_sheet", icon='TEXT')
-
-        layout.operator("wm.sysinfo")
->>>>>>> 68768926
 
         layout.separator()
 
@@ -1011,7 +998,6 @@
     bl_region_type = 'HEADER'
     bl_label = "Primitives"
 
-    @staticmethod
     def draw(self, context):
         settings = context.tool_settings.gpencil_sculpt
 
@@ -1074,14 +1060,14 @@
             item = getattr(scene.sequence_editor, "active_strip")
             if item:
                 row = row_with_icon(layout, 'SEQUENCE')
-                row.prop(item, "name", text="")
+                row.prop(item, "label", text="")
                 found = True
         elif space_type == 'NODE_EDITOR':
             layout.label(text="Node Label")
             item = context.active_node
             if item:
                 row = row_with_icon(layout, 'NODE')
-                row.prop(item, "label", text="")
+                row.prop(item, "name", text="")
                 found = True
         else:
             if mode == 'POSE' or (mode == 'WEIGHT_PAINT' and context.pose_object):
