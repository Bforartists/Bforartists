--- conflicted
+++ resolved
@@ -526,7 +526,6 @@
             col.prop(mesh, "use_remesh_fix_poles")
             col.prop(mesh, "use_remesh_smooth_normals")
 
-<<<<<<< HEAD
             col.label(text = "Preserve")
             row.use_property_split = False
             row = col.row()
@@ -538,22 +537,13 @@
             row = col.row()
             row.separator()
             row.prop(mesh, "use_remesh_preserve_sculpt_face_sets", text="Face Sets")
-            row = col.row()
-            row.separator()
-            row.prop(mesh, "use_remesh_preserve_vertex_colors", text="Vertex Colors")
+            if context.preferences.experimental.use_sculpt_vertex_colors:
+                row = col.row()
+                row.separator()
+                row.prop(mesh, "use_remesh_preserve_vertex_colors", text="Vertex Colors")
 
             row = col.row()
             row.operator("object.voxel_remesh", text="Voxel Remesh")
-=======
-            col = layout.column(heading="Preserve")
-            col.prop(mesh, "use_remesh_preserve_volume", text="Volume")
-            col.prop(mesh, "use_remesh_preserve_paint_mask", text="Paint Mask")
-            col.prop(mesh, "use_remesh_preserve_sculpt_face_sets", text="Face Sets")
-            if context.preferences.experimental.use_sculpt_vertex_colors:
-                col.prop(mesh, "use_remesh_preserve_vertex_colors", text="Vertex Colors")
-
-            col.operator("object.voxel_remesh", text="Voxel Remesh")
->>>>>>> 00a6cec0
         else:
             col.operator("object.quadriflow_remesh", text="QuadriFlow Remesh")
 
