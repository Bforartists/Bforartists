# ##### BEGIN GPL LICENSE BLOCK #####
#
#  This program is free software; you can redistribute it and/or
#  modify it under the terms of the GNU General Public License
#  as published by the Free Software Foundation; either version 2
#  of the License, or (at your option) any later version.
#
#  This program is distributed in the hope that it will be useful,
#  but WITHOUT ANY WARRANTY; without even the implied warranty of
#  MERCHANTABILITY or FITNESS FOR A PARTICULAR PURPOSE.  See the
#  GNU General Public License for more details.
#
#  You should have received a copy of the GNU General Public License
#  along with this program; if not, write to the Free Software Foundation,
#  Inc., 51 Franklin Street, Fifth Floor, Boston, MA 02110-1301, USA.
#
# ##### END GPL LICENSE BLOCK #####

# <pep8 compliant>
import bpy
from bpy.types import Menu, Panel, UIList
from rna_prop_ui import PropertyPanel


class MESH_MT_vertex_group_context_menu(Menu):
    bl_label = "Vertex Group Specials"

    def draw(self, _context):
        layout = self.layout

        layout.operator(
            "object.vertex_group_sort",
            icon='SORTALPHA',
            text="Sort by Name",
        ).sort_type = 'NAME'
        layout.operator(
            "object.vertex_group_sort",
            icon='BONE_DATA',
            text="Sort by Bone Hierarchy",
        ).sort_type = 'BONE_HIERARCHY'
        layout.separator()
        layout.operator("object.vertex_group_copy", icon='DUPLICATE')
        layout.operator("object.vertex_group_copy_to_linked", icon='LINK_AREA')
        layout.operator("object.vertex_group_copy_to_selected", icon='LINK_AREA')
        layout.separator()
        layout.operator("object.vertex_group_mirror", icon='ARROW_LEFTRIGHT').use_topology = False
        layout.operator("object.vertex_group_mirror", text="Mirror Vertex Group (Topology)", icon='ARROW_LEFTRIGHT').use_topology = True
        layout.separator()
        layout.operator("object.vertex_group_remove_from", icon='X', text="Remove from All Groups").use_all_groups = True
        layout.operator("object.vertex_group_remove_from", text="Clear Active Group", icon='X').use_all_verts = True
        layout.operator("object.vertex_group_remove", text="Delete All Unlocked Groups", icon='X').all_unlocked = True
        layout.operator("object.vertex_group_remove", text="Delete All Groups", icon='X').all = True
        layout.separator()
        props = layout.operator("object.vertex_group_lock", icon='LOCKED', text="Lock All")
        props.action, props.mask = 'LOCK', 'ALL'
        props = layout.operator("object.vertex_group_lock", icon='UNLOCKED', text="UnLock All")
        props.action, props.mask = 'UNLOCK', 'ALL'
        props = layout.operator("object.vertex_group_lock", text="Lock Invert All")
        props.action, props.mask = 'INVERT', 'ALL'


class MESH_MT_shape_key_context_menu(Menu):
    bl_label = "Shape Key Specials"

    def draw(self, _context):
        layout = self.layout

        layout.operator("object.shape_key_add", icon='ADD', text="New Shape From Mix").from_mix = True
        layout.separator()
        layout.operator("object.shape_key_mirror", icon='ARROW_LEFTRIGHT').use_topology = False
        layout.operator("object.shape_key_mirror", text="Mirror Shape Key (Topology)").use_topology = True
        layout.separator()
        layout.operator("object.join_shapes")
        layout.operator("object.shape_key_transfer")
        layout.separator()
        layout.operator("object.shape_key_remove", icon='X', text="Delete All Shape Keys").all = True
        layout.separator()
        layout.operator("object.shape_key_move", icon='TRIA_UP_BAR', text="Move to Top").type = 'TOP'
        layout.operator("object.shape_key_move", icon='TRIA_DOWN_BAR', text="Move to Bottom").type = 'BOTTOM'


class MESH_UL_vgroups(UIList):
    def draw_item(self, _context, layout, _data, item, icon, _active_data_, _active_propname, _index):
        # assert(isinstance(item, bpy.types.VertexGroup))
        vgroup = item
        if self.layout_type in {'DEFAULT', 'COMPACT'}:
            layout.prop(vgroup, "name", text="", emboss=False, icon_value=icon)
            icon = 'LOCKED' if vgroup.lock_weight else 'UNLOCKED'
            layout.prop(vgroup, "lock_weight", text="", icon=icon, emboss=False)
        elif self.layout_type == 'GRID':
            layout.alignment = 'CENTER'
            layout.label(text="", icon_value=icon)


class MESH_UL_fmaps(UIList):
    def draw_item(self, _context, layout, _data, item, icon, _active_data, _active_propname, _index):
        # assert(isinstance(item, bpy.types.FaceMap))
        fmap = item
        if self.layout_type in {'DEFAULT', 'COMPACT'}:
            layout.prop(fmap, "name", text="", emboss=False, icon='FACE_MAPS')
        elif self.layout_type == 'GRID':
            layout.alignment = 'CENTER'
            layout.label(text="", icon_value=icon)


class MESH_UL_shape_keys(UIList):
    def draw_item(self, _context, layout, _data, item, icon, active_data, _active_propname, index):
        # assert(isinstance(item, bpy.types.ShapeKey))
        obj = active_data
        # key = data
        key_block = item
        if self.layout_type in {'DEFAULT', 'COMPACT'}:
            split = layout.split(factor=0.66, align=False)
            split.prop(key_block, "name", text="", emboss=False, icon_value=icon)
            row = split.row(align=True)
            if key_block.mute or (obj.mode == 'EDIT' and not (obj.use_shape_key_edit_mode and obj.type == 'MESH')):
                row.active = False
            if not item.id_data.use_relative:
                row.prop(key_block, "frame", text="", emboss=False)
            elif index > 0:
                row.prop(key_block, "value", text="", emboss=False)
            else:
                row.label(text="")
            row.prop(key_block, "mute", text="", emboss=False)
        elif self.layout_type == 'GRID':
            layout.alignment = 'CENTER'
            layout.label(text="", icon_value=icon)


class MESH_UL_uvmaps(UIList):
    def draw_item(self, _context, layout, _data, item, icon, _active_data, _active_propname, _index):
        # assert(isinstance(item, (bpy.types.MeshTexturePolyLayer, bpy.types.MeshLoopColorLayer)))
        if self.layout_type in {'DEFAULT', 'COMPACT'}:
            layout.prop(item, "name", text="", emboss=False, icon='GROUP_UVS')
            icon = 'RESTRICT_RENDER_OFF' if item.active_render else 'RESTRICT_RENDER_ON'
            layout.prop(item, "active_render", text="", icon=icon, emboss=False)
        elif self.layout_type == 'GRID':
            layout.alignment = 'CENTER'
            layout.label(text="", icon_value=icon)


class MESH_UL_vcols(UIList):
    def draw_item(self, _context, layout, _data, item, icon, _active_data, _active_propname, _index):
        # assert(isinstance(item, (bpy.types.MeshTexturePolyLayer, bpy.types.MeshLoopColorLayer)))
        if self.layout_type in {'DEFAULT', 'COMPACT'}:
            layout.prop(item, "name", text="", emboss=False, icon='GROUP_VCOL')
            icon = 'RESTRICT_RENDER_OFF' if item.active_render else 'RESTRICT_RENDER_ON'
            layout.prop(item, "active_render", text="", icon=icon, emboss=False)
        elif self.layout_type == 'GRID':
            layout.alignment = 'CENTER'
            layout.label(text="", icon_value=icon)


class MeshButtonsPanel:
    bl_space_type = 'PROPERTIES'
    bl_region_type = 'WINDOW'
    bl_context = "data"

    @classmethod
    def poll(cls, context):
        engine = context.engine
        return context.mesh and (engine in cls.COMPAT_ENGINES)


class DATA_PT_context_mesh(MeshButtonsPanel, Panel):
    bl_label = ""
    bl_options = {'HIDE_HEADER'}
    COMPAT_ENGINES = {'BLENDER_RENDER', 'BLENDER_EEVEE', 'BLENDER_WORKBENCH'}

    def draw(self, context):
        layout = self.layout

        ob = context.object
        mesh = context.mesh
        space = context.space_data

        if ob:
            layout.template_ID(ob, "data")
        elif mesh:
            layout.template_ID(space, "pin_id")


class DATA_PT_normals(MeshButtonsPanel, Panel):
    bl_label = "Normals"
    bl_options = {'DEFAULT_CLOSED'}
    COMPAT_ENGINES = {'BLENDER_RENDER', 'BLENDER_EEVEE', 'BLENDER_WORKBENCH'}

    def draw(self, context):
        layout = self.layout
        layout.use_property_split = True

        mesh = context.mesh

        col = layout.column(align=False, heading="Auto Smooth")
        col.use_property_decorate = False
        row = col.row(align=True)
        sub = row.row(align=True)
        sub.prop(mesh, "use_auto_smooth", text="")
        sub = sub.row(align=True)
        sub.active = mesh.use_auto_smooth and not mesh.has_custom_normals
        sub.prop(mesh, "auto_smooth_angle", text="")
        row.prop_decorator(mesh, "auto_smooth_angle")


class DATA_PT_texture_space(MeshButtonsPanel, Panel):
    bl_label = "Texture Space"
    bl_options = {'DEFAULT_CLOSED'}
    COMPAT_ENGINES = {'BLENDER_RENDER', 'BLENDER_EEVEE', 'BLENDER_WORKBENCH'}

    def draw(self, context):
        layout = self.layout
        layout.use_property_split = True

        mesh = context.mesh

        layout.prop(mesh, "texture_mesh")

        layout.separator()

        layout.prop(mesh, "use_auto_texspace")

        layout.prop(mesh, "texspace_location", text="Location")
        layout.prop(mesh, "texspace_size", text="Size")


class DATA_PT_vertex_groups(MeshButtonsPanel, Panel):
    bl_label = "Vertex Groups"
    COMPAT_ENGINES = {'BLENDER_RENDER', 'BLENDER_EEVEE', 'BLENDER_WORKBENCH'}

    @classmethod
    def poll(cls, context):
        engine = context.engine
        obj = context.object
        return (obj and obj.type in {'MESH', 'LATTICE'} and (engine in cls.COMPAT_ENGINES))

    def draw(self, context):
        layout = self.layout

        ob = context.object
        group = ob.vertex_groups.active

        rows = 3
        if group:
            rows = 5

        row = layout.row()
        row.template_list("MESH_UL_vgroups", "", ob, "vertex_groups", ob.vertex_groups, "active_index", rows=rows)

        col = row.column(align=True)

        col.operator("object.vertex_group_add", icon='ADD', text="")
        props = col.operator("object.vertex_group_remove", icon='REMOVE', text="")
        props.all_unlocked = props.all = False

        col.separator()

        col.menu("MESH_MT_vertex_group_context_menu", icon='DOWNARROW_HLT', text="")

        if group:
            col.separator()
            col.operator("object.vertex_group_move", icon='TRIA_UP', text="").direction = 'UP'
            col.operator("object.vertex_group_move", icon='TRIA_DOWN', text="").direction = 'DOWN'

        if (
                ob.vertex_groups and
                (ob.mode == 'EDIT' or
                 (ob.mode == 'WEIGHT_PAINT' and ob.type == 'MESH' and ob.data.use_paint_mask_vertex))
        ):
            row = layout.row()

            sub = row.row(align=True)
            sub.operator("object.vertex_group_assign", text="Assign")
            sub.operator("object.vertex_group_remove_from", text="Remove")

            sub = row.row(align=True)
            sub.operator("object.vertex_group_select", text="Select")
            sub.operator("object.vertex_group_deselect", text="Deselect")

            layout.prop(context.tool_settings, "vertex_group_weight", text="Weight")


class DATA_PT_face_maps(MeshButtonsPanel, Panel):
    bl_label = "Face Maps"
    bl_options = {'DEFAULT_CLOSED'}
    COMPAT_ENGINES = {'BLENDER_RENDER', 'BLENDER_EEVEE', 'BLENDER_WORKBENCH'}

    @classmethod
    def poll(cls, context):
        obj = context.object
        return (obj and obj.type == 'MESH')

    def draw(self, context):
        layout = self.layout

        ob = context.object
        facemap = ob.face_maps.active

        rows = 2
        if facemap:
            rows = 4

        row = layout.row()
        row.template_list("MESH_UL_fmaps", "", ob, "face_maps", ob.face_maps, "active_index", rows=rows)

        col = row.column(align=True)
        col.operator("object.face_map_add", icon='ADD', text="")
        col.operator("object.face_map_remove", icon='REMOVE', text="")

        if facemap:
            col.separator()
            col.operator("object.face_map_move", icon='TRIA_UP', text="").direction = 'UP'
            col.operator("object.face_map_move", icon='TRIA_DOWN', text="").direction = 'DOWN'

        if ob.face_maps and (ob.mode == 'EDIT' and ob.type == 'MESH'):
            row = layout.row()

            sub = row.row(align=True)
            sub.operator("object.face_map_assign", text="Assign")
            sub.operator("object.face_map_remove_from", text="Remove")

            sub = row.row(align=True)
            sub.operator("object.face_map_select", text="Select")
            sub.operator("object.face_map_deselect", text="Deselect")


class DATA_PT_shape_keys(MeshButtonsPanel, Panel):
    bl_label = "Shape Keys"
    COMPAT_ENGINES = {'BLENDER_RENDER', 'BLENDER_EEVEE', 'BLENDER_WORKBENCH'}

    @classmethod
    def poll(cls, context):
        engine = context.engine
        obj = context.object
        return (obj and obj.type in {'MESH', 'LATTICE', 'CURVE', 'SURFACE'} and (engine in cls.COMPAT_ENGINES))

    def draw(self, context):
        layout = self.layout

        ob = context.object
        key = ob.data.shape_keys
        kb = ob.active_shape_key

        enable_edit = ob.mode != 'EDIT'
        enable_edit_value = False

        if ob.show_only_shape_key is False:
            if enable_edit or (ob.type == 'MESH' and ob.use_shape_key_edit_mode):
                enable_edit_value = True

        row = layout.row()

        rows = 3
        if kb:
            rows = 5

        row.template_list("MESH_UL_shape_keys", "", key, "key_blocks", ob, "active_shape_key_index", rows=rows)

        col = row.column(align=True)

        col.operator("object.shape_key_add", icon='ADD', text="").from_mix = False
        col.operator("object.shape_key_remove", icon='REMOVE', text="").all = False

        col.separator()

        col.menu("MESH_MT_shape_key_context_menu", icon='DOWNARROW_HLT', text="")

        if kb:
            col.separator()

            sub = col.column(align=True)
            sub.operator("object.shape_key_move", icon='TRIA_UP', text="").type = 'UP'
            sub.operator("object.shape_key_move", icon='TRIA_DOWN', text="").type = 'DOWN'

            split = layout.split(factor=0.4)
            row = split.row()
            row.enabled = enable_edit
            row.prop(key, "use_relative")

            row = split.row()
            row.alignment = 'RIGHT'

            sub = row.row(align=True)
            sub.label()  # XXX, for alignment only
            subsub = sub.row(align=True)
            subsub.active = enable_edit_value
            subsub.prop(ob, "show_only_shape_key", text="")
            sub.prop(ob, "use_shape_key_edit_mode", text="")

            sub = row.row()
            if key.use_relative:
                sub.operator("object.shape_key_clear", icon='X', text="")
            else:
                sub.operator("object.shape_key_retime", icon='RECOVER_LAST', text="")

            layout.use_property_split = True
            if key.use_relative:
                if ob.active_shape_key_index != 0:
                    row = layout.row()
                    row.active = enable_edit_value
                    row.prop(kb, "value")

                    col = layout.column()
                    sub.active = enable_edit_value
                    sub = col.column(align=True)
                    sub.prop(kb, "slider_min", text="Range Min")
                    sub.prop(kb, "slider_max", text="Max")

                    col.prop_search(kb, "vertex_group", ob, "vertex_groups", text="Vertex Group")
                    col.prop_search(kb, "relative_key", key, "key_blocks", text="Relative To")

            else:
                layout.prop(kb, "interpolation")
                row = layout.column()
                row.active = enable_edit_value
                row.prop(key, "eval_time")


class DATA_PT_uv_texture(MeshButtonsPanel, Panel):
    bl_label = "UV Maps"
    bl_options = {'DEFAULT_CLOSED'}
    COMPAT_ENGINES = {'BLENDER_RENDER', 'BLENDER_EEVEE', 'BLENDER_WORKBENCH'}

    def draw(self, context):
        layout = self.layout

        me = context.mesh

        row = layout.row()
        col = row.column()

        col.template_list("MESH_UL_uvmaps", "uvmaps", me, "uv_layers", me.uv_layers, "active_index", rows=2)

        col = row.column(align=True)
        col.operator("mesh.uv_texture_add", icon='ADD', text="")
        col.operator("mesh.uv_texture_remove", icon='REMOVE', text="")


class DATA_PT_vertex_colors(MeshButtonsPanel, Panel):
    bl_label = "Vertex Colors"
    bl_options = {'DEFAULT_CLOSED'}
    COMPAT_ENGINES = {'BLENDER_RENDER', 'BLENDER_EEVEE', 'BLENDER_WORKBENCH'}

    def draw(self, context):
        layout = self.layout

        me = context.mesh

        row = layout.row()
        col = row.column()

        col.template_list("MESH_UL_vcols", "vcols", me, "vertex_colors", me.vertex_colors, "active_index", rows=2)

        col = row.column(align=True)
        col.operator("mesh.vertex_color_add", icon='ADD', text="")
        col.operator("mesh.vertex_color_remove", icon='REMOVE', text="")


class DATA_PT_remesh(MeshButtonsPanel, Panel):
    bl_label = "Remesh"
    bl_options = {'DEFAULT_CLOSED'}
    COMPAT_ENGINES = {'BLENDER_RENDER', 'BLENDER_EEVEE', 'BLENDER_WORKBENCH'}

    def draw(self, context):
        layout = self.layout
        layout.use_property_split = True
        layout.use_property_decorate = False
        row = layout.row()

        mesh = context.mesh
        row.prop(mesh, "remesh_mode", text="Mode", expand=True)
        col = layout.column()
        if mesh.remesh_mode == 'VOXEL':
            col.prop(mesh, "remesh_voxel_size")
            col.prop(mesh, "remesh_voxel_adaptivity")
            col.use_property_split = False
            col.prop(mesh, "use_remesh_fix_poles")
            col.prop(mesh, "use_remesh_smooth_normals")

            col = layout.column(heading="Preserve")
            col.prop(mesh, "use_remesh_preserve_volume", text="Volume")
            col.prop(mesh, "use_remesh_preserve_paint_mask", text="Paint Mask")
            col.prop(mesh, "use_remesh_preserve_sculpt_face_sets", text="Face Sets")
            col.operator("object.voxel_remesh", text="Voxel Remesh")
        else:
            col.operator("object.quadriflow_remesh", text="QuadriFlow Remesh")


class DATA_PT_customdata(MeshButtonsPanel, Panel):
    bl_label = "Geometry Data"
    bl_options = {'DEFAULT_CLOSED'}
    COMPAT_ENGINES = {'BLENDER_RENDER', 'BLENDER_EEVEE', 'BLENDER_WORKBENCH'}

    def draw(self, context):
        layout = self.layout
        layout.use_property_split = True
        layout.use_property_decorate = False

        obj = context.object
        me = context.mesh
        col = layout.column()

        col.operator("mesh.customdata_mask_clear", icon='X')
        col.operator("mesh.customdata_skin_clear", icon='X')

        if me.has_custom_normals:
            col.operator("mesh.customdata_custom_splitnormals_clear", icon='X')
        else:
            col.operator("mesh.customdata_custom_splitnormals_add", icon='ADD')

        col = layout.column(heading="Store")

        col.enabled = obj is not None and obj.mode != 'EDIT'
<<<<<<< HEAD
        col.use_property_split = False
        col.prop(me, "use_customdata_vertex_bevel")
        col.prop(me, "use_customdata_edge_bevel")
        col.prop(me, "use_customdata_edge_crease")
=======
        col.prop(me, "use_customdata_vertex_bevel", text="Vertex Bevel Weight")
        col.prop(me, "use_customdata_edge_bevel", text="Edge Bevel Weight")
        col.prop(me, "use_customdata_edge_crease", text="Edge Crease")
>>>>>>> 875a5c2c


class DATA_PT_custom_props_mesh(MeshButtonsPanel, PropertyPanel, Panel):
    COMPAT_ENGINES = {'BLENDER_RENDER', 'BLENDER_EEVEE', 'BLENDER_WORKBENCH'}
    _context_path = "object.data"
    _property_type = bpy.types.Mesh


classes = (
    MESH_MT_vertex_group_context_menu,
    MESH_MT_shape_key_context_menu,
    MESH_UL_vgroups,
    MESH_UL_fmaps,
    MESH_UL_shape_keys,
    MESH_UL_uvmaps,
    MESH_UL_vcols,
    DATA_PT_context_mesh,
    DATA_PT_vertex_groups,
    DATA_PT_shape_keys,
    DATA_PT_uv_texture,
    DATA_PT_vertex_colors,
    DATA_PT_face_maps,
    DATA_PT_normals,
    DATA_PT_texture_space,
    DATA_PT_remesh,
    DATA_PT_customdata,
    DATA_PT_custom_props_mesh,
)

if __name__ == "__main__":  # only for live edit.
    from bpy.utils import register_class
    for cls in classes:
        register_class(cls)<|MERGE_RESOLUTION|>--- conflicted
+++ resolved
@@ -202,6 +202,26 @@
         row.prop_decorator(mesh, "auto_smooth_angle")
 
 
+class DATA_PT_normals_auto_smooth(MeshButtonsPanel, Panel):
+    bl_label = "Auto Smooth"
+    bl_parent_id = "DATA_PT_normals"
+    COMPAT_ENGINES = {'BLENDER_RENDER', 'BLENDER_EEVEE', 'BLENDER_WORKBENCH'}
+
+    def draw_header(self, context):
+        mesh = context.mesh
+
+        self.layout.prop(mesh, "use_auto_smooth", text="")
+
+    def draw(self, context):
+        layout = self.layout
+        layout.use_property_split = True
+
+        mesh = context.mesh
+
+        layout.active = mesh.use_auto_smooth and not mesh.has_custom_normals
+        layout.prop(mesh, "auto_smooth_angle", text="Angle")
+
+
 class DATA_PT_texture_space(MeshButtonsPanel, Panel):
     bl_label = "Texture Space"
     bl_options = {'DEFAULT_CLOSED'}
@@ -472,7 +492,6 @@
         if mesh.remesh_mode == 'VOXEL':
             col.prop(mesh, "remesh_voxel_size")
             col.prop(mesh, "remesh_voxel_adaptivity")
-            col.use_property_split = False
             col.prop(mesh, "use_remesh_fix_poles")
             col.prop(mesh, "use_remesh_smooth_normals")
 
@@ -510,16 +529,9 @@
         col = layout.column(heading="Store")
 
         col.enabled = obj is not None and obj.mode != 'EDIT'
-<<<<<<< HEAD
-        col.use_property_split = False
-        col.prop(me, "use_customdata_vertex_bevel")
-        col.prop(me, "use_customdata_edge_bevel")
-        col.prop(me, "use_customdata_edge_crease")
-=======
         col.prop(me, "use_customdata_vertex_bevel", text="Vertex Bevel Weight")
         col.prop(me, "use_customdata_edge_bevel", text="Edge Bevel Weight")
         col.prop(me, "use_customdata_edge_crease", text="Edge Crease")
->>>>>>> 875a5c2c
 
 
 class DATA_PT_custom_props_mesh(MeshButtonsPanel, PropertyPanel, Panel):
