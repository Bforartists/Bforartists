--- conflicted
+++ resolved
@@ -77,6 +77,7 @@
         layout.separator()
         layout.operator("object.shape_key_move", icon='TRIA_UP_BAR', text="Move to Top").type = 'TOP'
         layout.operator("object.shape_key_move", icon='TRIA_DOWN_BAR', text="Move to Bottom").type = 'BOTTOM'
+
 
 class MESH_MT_attribute_context_menu(Menu):
     bl_label = "Attribute Specials"
@@ -596,16 +597,10 @@
         col = layout.column()
         col.use_property_split = False
         col.enabled = obj is not None and obj.mode != 'EDIT'
-<<<<<<< HEAD
         col.prop(me, "use_customdata_vertex_bevel", text="Store Vertex Bevel Weight")
         col.prop(me, "use_customdata_edge_bevel", text="Store Edge Bevel Weight")
+        col.prop(me, "use_customdata_vertex_crease", text="Vertex Crease")
         col.prop(me, "use_customdata_edge_crease", text="Store Edge Crease")
-=======
-        col.prop(me, "use_customdata_vertex_bevel", text="Vertex Bevel Weight")
-        col.prop(me, "use_customdata_edge_bevel", text="Edge Bevel Weight")
-        col.prop(me, "use_customdata_vertex_crease", text="Vertex Crease")
-        col.prop(me, "use_customdata_edge_crease", text="Edge Crease")
->>>>>>> 78e7b5af
 
 
 class DATA_PT_custom_props_mesh(MeshButtonsPanel, PropertyPanel, Panel):
