# ##### BEGIN GPL LICENSE BLOCK #####
#
#  This program is free software; you can redistribute it and/or
#  modify it under the terms of the GNU General Public License
#  as published by the Free Software Foundation; either version 2
#  of the License, or (at your option) any later version.
#
#  This program is distributed in the hope that it will be useful,
#  but WITHOUT ANY WARRANTY; without even the implied warranty of
#  MERCHANTABILITY or FITNESS FOR A PARTICULAR PURPOSE.  See the
#  GNU General Public License for more details.
#
#  You should have received a copy of the GNU General Public License
#  along with this program; if not, write to the Free Software Foundation,
#  Inc., 51 Franklin Street, Fifth Floor, Boston, MA 02110-1301, USA.
#
# ##### END GPL LICENSE BLOCK #####

# <pep8 compliant>
from bl_ui.properties_animviz import (
    MotionPathButtonsPanel,
    MotionPathButtonsPanel_display,
)
import bpy
from bpy.types import Panel, Menu
from rna_prop_ui import PropertyPanel


class ObjectButtonsPanel:
    bl_space_type = 'PROPERTIES'
    bl_region_type = 'WINDOW'
    bl_context = "object"


class OBJECT_PT_context_object(ObjectButtonsPanel, Panel):
    bl_label = ""
    bl_options = {'HIDE_HEADER'}

    def draw(self, context):
        layout = self.layout
        space = context.space_data

        if space.use_pin_id:
            layout.template_ID(space, "pin_id")
        else:
            row = layout.row()
            row.template_ID(context.view_layer.objects, "active", filter='AVAILABLE')


class OBJECT_PT_transform(ObjectButtonsPanel, Panel):
    bl_label = "Transform"

    def draw(self, context):
        layout = self.layout
        layout.use_property_split = True

        ob = context.object

        col = layout.column()
        row = col.row(align=True)
        row.prop(ob, "location")
        row.use_property_decorate = False
        row.prop(ob, "lock_location", text="", emboss=False, icon='DECORATE_UNLOCKED')

        rotation_mode = ob.rotation_mode
        if rotation_mode == 'QUATERNION':
            col = layout.column()
            row = col.row(align=True)
            row.prop(ob, "rotation_quaternion", text="Rotation")
            sub = row.column(align=True)
            sub.use_property_decorate = False
            sub.prop(ob, "lock_rotation_w", text="", emboss=False, icon='DECORATE_UNLOCKED')
            sub.prop(ob, "lock_rotation", text="", emboss=False, icon='DECORATE_UNLOCKED')
        elif rotation_mode == 'AXIS_ANGLE':
            col = layout.column()
            row = col.row(align=True)
            row.prop(ob, "rotation_axis_angle", text="Rotation")

            sub = row.column(align=True)
            sub.use_property_decorate = False
            sub.prop(ob, "lock_rotation_w", text="", emboss=False, icon='DECORATE_UNLOCKED')
            sub.prop(ob, "lock_rotation", text="", emboss=False, icon='DECORATE_UNLOCKED')
        else:
            col = layout.column()
            row = col.row(align=True)
            row.prop(ob, "rotation_euler", text="Rotation")
            row.use_property_decorate = False
            row.prop(ob, "lock_rotation", text="", emboss=False, icon='DECORATE_UNLOCKED')
        row = layout.row(align=True)
        row.prop(ob, "rotation_mode", text="Mode")
        row.label(text="", icon='BLANK1')

        col = layout.column()
        row = col.row(align=True)
        row.prop(ob, "scale")
        row.use_property_decorate = False
        row.prop(ob, "lock_scale", text="", emboss=False, icon='DECORATE_UNLOCKED')


class OBJECT_PT_delta_transform(ObjectButtonsPanel, Panel):
    bl_label = "Delta Transform"
    bl_parent_id = "OBJECT_PT_transform"
    bl_options = {'DEFAULT_CLOSED'}

    def draw(self, context):
        layout = self.layout
        layout.use_property_split = True

        ob = context.object

        col = layout.column()
        col.prop(ob, "delta_location", text="Location")

        rotation_mode = ob.rotation_mode
        if rotation_mode == 'QUATERNION':
            col.prop(ob, "delta_rotation_quaternion", text="Rotation")
        elif rotation_mode == 'AXIS_ANGLE':
            pass
        else:
            col.prop(ob, "delta_rotation_euler", text="Rotation")

        col.prop(ob, "delta_scale", text="Scale")


class OBJECT_PT_relations(ObjectButtonsPanel, Panel):
    bl_label = "Relations"
    bl_options = {'DEFAULT_CLOSED'}

    def draw(self, context):
        layout = self.layout
        layout.use_property_split = True
        flow = layout.grid_flow(row_major=True, columns=0, even_columns=True, even_rows=False, align=False)

        ob = context.object

        col = flow.column()
        col.prop(ob, "parent")
        sub = col.column()
        sub.prop(ob, "parent_type")
        parent = ob.parent
        if parent and ob.parent_type == 'BONE' and parent.type == 'ARMATURE':
            sub.prop_search(ob, "parent_bone", parent.data, "bones")
        sub.active = (parent is not None)

        col.separator()

        col = flow.column()

        col.prop(ob, "track_axis", text="Tracking Axis")
        col.prop(ob, "up_axis", text="Up Axis")

        col.separator()

        col = flow.column()

        col.prop(ob, "pass_index")


class COLLECTION_MT_context_menu(Menu):
    bl_label = "Collection Specials"

    def draw(self, _context):
        layout = self.layout

        layout.operator("object.collection_unlink", text = "Delete", icon='DELETE')
        layout.operator("object.collection_objects_select", icon = "HAND")
        layout.operator("object.instance_offset_from_cursor", icon = "CURSOR")


class OBJECT_PT_collections(ObjectButtonsPanel, Panel):
    bl_label = "Collections"
    bl_options = {'DEFAULT_CLOSED'}

    def draw(self, context):
        layout = self.layout

        obj = context.object

        row = layout.row(align=True)
        if bpy.data.collections:
            row.operator("object.collection_link", text="Add to Collection")
        else:
            row.operator("object.collection_add", text="Add to Collection")
        row.operator("object.collection_add", text="", icon='ADD')

        obj_name = obj.name
        for collection in bpy.data.collections:
            # XXX this is slow and stupid!, we need 2 checks, one that's fast
            # and another that we can be sure its not a name collision
            # from linked library data
            collection_objects = collection.objects
            if obj_name in collection.objects and obj in collection_objects[:]:
                col = layout.column(align=True)

                col.context_pointer_set("collection", collection)

                row = col.box().row()
                row.prop(collection, "name", text="")
                row.operator("object.collection_remove", text="", icon='X', emboss=False)
                row.menu("COLLECTION_MT_context_menu", icon='DOWNARROW_HLT', text="")

                row = col.box().row()
                row.prop(collection, "instance_offset", text="")


class OBJECT_PT_display(ObjectButtonsPanel, Panel):
    bl_label = "Viewport Display"
    bl_options = {'DEFAULT_CLOSED'}
    bl_order = 10

    def draw(self, context):
        layout = self.layout
        layout.use_property_split = True

        obj = context.object
        obj_type = obj.type
        is_geometry = (obj_type in {'MESH', 'CURVE', 'SURFACE', 'META', 'FONT', 'VOLUME', 'HAIR', 'POINTCLOUD'})
        is_wire = (obj_type in {'CAMERA', 'EMPTY'})
        is_empty_image = (obj_type == 'EMPTY' and obj.empty_display_type == 'IMAGE')
        is_dupli = (obj.instance_type != 'NONE')
        is_gpencil = (obj_type == 'GPENCIL')

        col = layout.column(align = True)
        col.label(text = "Show")

        row = col.row()
        row.separator()
        row.use_property_split = False
        row.prop(obj, "show_name", text="Name")
        row.prop_decorator(obj, "show_name")
        row = col.row()
        row.separator()
        row.use_property_split = False
        row.prop(obj, "show_axis", text="Axis")
        row.prop_decorator(obj, "show_axis")

        # Makes no sense for cameras, armatures, etc.!
        # but these settings do apply to dupli instances
        if is_geometry or is_dupli:
            row = col.row()
            row.separator()
            row.use_property_split = False
            row.prop(obj, "show_wire", text="Wireframe")
            row.prop_decorator(obj, "show_wire")
        if obj_type == 'MESH' or is_dupli:
            row = col.row()
            row.separator()
            row.use_property_split = False
            row.prop(obj, "show_all_edges", text="All Edges")
            row.prop_decorator(obj, "show_all_edges")
        if is_geometry:
            row = col.row()
            row.separator()
            row.use_property_split = False
            row.prop(obj, "show_texture_space", text="Texture Space")
            row.prop_decorator(obj, "show_texture_space")
            row = col.row()
            row.separator()
            row.use_property_split = False
            row.prop(obj.display, "show_shadows", text="Shadow")
        row = col.row()
        row.separator()
        row.use_property_split = False
        row.prop(obj, "show_in_front", text="In Front")
        row.prop_decorator(obj, "show_in_front")

        # if obj_type == 'MESH' or is_empty_image:
<<<<<<< HEAD
        #    col.prop(obj, "show_transparent", text="Transparency") #bfa - we have it in the output

        col = layout.column()
        if is_wire:
            # wire objects only use the max. display type for duplis
            col.active = is_dupli

        col.prop(obj, "display_type", text="Display As")
=======
        #    col.prop(obj, "show_transparent", text="Transparency")
        sub = layout.column()
        if is_wire:
            # wire objects only use the max. display type for duplis
            sub.active = is_dupli
        sub.prop(obj, "display_type", text="Display As")
>>>>>>> 13abacaa

        if is_geometry or is_dupli or is_empty_image or is_gpencil:
            # Only useful with object having faces/materials...
            col.prop(obj, "color")

        col = layout.column()
        col.use_property_decorate = False
        row = col.row(align=True)
        row.use_property_split = False
        row.prop(obj, "show_bounds", text="Bounds")
        if obj.show_bounds or (obj.display_type == 'BOUNDS'):
            row.use_property_split = True
            row.prop(obj, "display_bounds_type", text="")
            row.prop_decorator(obj, "display_bounds_type")


class OBJECT_PT_instancing(ObjectButtonsPanel, Panel):
    bl_label = "Instancing"
    bl_options = {'DEFAULT_CLOSED'}

    def draw(self, context):
        layout = self.layout

        ob = context.object

        row = layout.row()
        row.prop(ob, "instance_type", expand=True)

        layout.use_property_split = False

        if ob.instance_type == 'VERTS':
            row = layout.row()

            row.prop(ob, "use_instance_vertices_rotation", text="Align to Vertex Normal")
            row.prop_decorator(ob, "use_instance_vertices_rotation")

        elif ob.instance_type == 'COLLECTION':
            row = layout.row()

            row.prop(ob, "instance_collection", text="Collection")
            row.prop_decorator(ob, "instance_collection")

        if ob.instance_type != 'NONE' or ob.particle_systems:
            layout.label(text = "Show Instancer")

            row = layout.row()

            row.separator()
            row.prop(ob, "show_instancer_for_viewport", text="Viewport")
            row.prop_decorator(ob, "show_instancer_for_viewport")

            row = layout.row()

            row.separator()
            row.prop(ob, "show_instancer_for_render", text="Render")
            row.prop_decorator(ob, "show_instancer_for_render")


class OBJECT_PT_instancing_size(ObjectButtonsPanel, Panel):
    bl_label = "Scale by Face Size"
    bl_parent_id = "OBJECT_PT_instancing"

    @classmethod
    def poll(cls, context):
        ob = context.object
        return ob.instance_type == 'FACES'

    def draw_header(self, context):

        ob = context.object
        self.layout.prop(ob, "use_instance_faces_scale", text="")

    def draw(self, context):
        layout = self.layout
        ob = context.object
        layout.use_property_split = True

        layout.active = ob.use_instance_faces_scale
        layout.prop(ob, "instance_faces_scale", text="Factor")


class OBJECT_PT_motion_paths(MotionPathButtonsPanel, Panel):
    #bl_label = "Object Motion Paths"
    bl_context = "object"
    bl_options = {'DEFAULT_CLOSED'}

    @classmethod
    def poll(cls, context):
        return (context.object)

    def draw(self, context):
        # layout = self.layout

        ob = context.object
        avs = ob.animation_visualization
        mpath = ob.motion_path

        self.draw_settings(context, avs, mpath)


class OBJECT_PT_motion_paths_display(MotionPathButtonsPanel_display, Panel):
    #bl_label = "Object Motion Paths"
    bl_context = "object"
    bl_parent_id = "OBJECT_PT_motion_paths"
    bl_options = {'DEFAULT_CLOSED'}

    @classmethod
    def poll(cls, context):
        return (context.object)

    def draw(self, context):
        # layout = self.layout

        ob = context.object
        avs = ob.animation_visualization
        mpath = ob.motion_path

        self.draw_settings(context, avs, mpath)


class OBJECT_PT_visibility(ObjectButtonsPanel, Panel):
    bl_label = "Visibility"
    bl_options = {'DEFAULT_CLOSED'}
    COMPAT_ENGINES = {'BLENDER_RENDER', 'BLENDER_EEVEE', 'BLENDER_WORKBENCH'}

    @classmethod
    def poll(cls, context):
        return (context.object) and (context.engine in cls.COMPAT_ENGINES)

    def draw(self, context):
        layout = self.layout

        layout = self.layout
        ob = context.object

# bfa - we turn the selectable on or off in the outliner. Not in a hidden panel.
#        layout.use_property_split = False
#        layout.prop(ob, "hide_select", text="Selectable", toggle=False, invert_checkbox=True)
#        layout.use_property_split = True

        col = layout.column(align = True)
        col.label(text = "Show in")

        row = col.row()
        row.use_property_split = False
        row.separator()
        row.prop(ob, "hide_viewport", text="Viewports", toggle=False, invert_checkbox=True)
        row.prop_decorator(ob, "hide_viewport")

        row = col.row()
        row.use_property_split = False
        row.separator()
        row.prop(ob, "hide_render", text = "Renders", toggle=False, invert_checkbox=True)
        row.prop_decorator(ob, "hide_render")

        if context.object.type == 'GPENCIL':
            
            col = layout.column(align = True)
            col.label(text = "Grease Pencil")
            
            row = col.row()
            row.separator()
            row.use_property_split = False
            row.prop(ob, "use_grease_pencil_lights", toggle=False)
            row.prop_decorator(ob, "use_grease_pencil_lights")


class OBJECT_PT_custom_props(ObjectButtonsPanel, PropertyPanel, Panel):
    COMPAT_ENGINES = {'BLENDER_RENDER', 'BLENDER_EEVEE', 'BLENDER_WORKBENCH'}
    _context_path = "object"
    _property_type = bpy.types.Object


classes = (
    OBJECT_PT_context_object,
    OBJECT_PT_transform,
    OBJECT_PT_delta_transform,
    OBJECT_PT_relations,
    COLLECTION_MT_context_menu,
    OBJECT_PT_collections,
    OBJECT_PT_instancing,
    OBJECT_PT_instancing_size,
    OBJECT_PT_motion_paths,
    OBJECT_PT_motion_paths_display,
    OBJECT_PT_display,
    OBJECT_PT_visibility,
    OBJECT_PT_custom_props,
)

if __name__ == "__main__":  # only for live edit.
    from bpy.utils import register_class
    for cls in classes:
        register_class(cls)<|MERGE_RESOLUTION|>--- conflicted
+++ resolved
@@ -265,23 +265,13 @@
         row.prop_decorator(obj, "show_in_front")
 
         # if obj_type == 'MESH' or is_empty_image:
-<<<<<<< HEAD
         #    col.prop(obj, "show_transparent", text="Transparency") #bfa - we have it in the output
 
-        col = layout.column()
-        if is_wire:
-            # wire objects only use the max. display type for duplis
-            col.active = is_dupli
-
-        col.prop(obj, "display_type", text="Display As")
-=======
-        #    col.prop(obj, "show_transparent", text="Transparency")
         sub = layout.column()
         if is_wire:
             # wire objects only use the max. display type for duplis
             sub.active = is_dupli
         sub.prop(obj, "display_type", text="Display As")
->>>>>>> 13abacaa
 
         if is_geometry or is_dupli or is_empty_image or is_gpencil:
             # Only useful with object having faces/materials...
@@ -438,10 +428,10 @@
         row.prop_decorator(ob, "hide_render")
 
         if context.object.type == 'GPENCIL':
-            
+
             col = layout.column(align = True)
             col.label(text = "Grease Pencil")
-            
+
             row = col.row()
             row.separator()
             row.use_property_split = False
