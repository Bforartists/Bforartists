# SPDX-License-Identifier: GPL-2.0-or-later
from bl_ui.properties_animviz import (
    MotionPathButtonsPanel,
    MotionPathButtonsPanel_display,
)
import bpy
from bpy.types import Panel, Menu
from rna_prop_ui import PropertyPanel


class ObjectButtonsPanel:
    bl_space_type = 'PROPERTIES'
    bl_region_type = 'WINDOW'
    bl_context = "object"


class OBJECT_PT_context_object(ObjectButtonsPanel, Panel):
    bl_label = ""
    bl_options = {'HIDE_HEADER'}

    def draw(self, context):
        layout = self.layout
        space = context.space_data

        if space.use_pin_id:
            layout.template_ID(space, "pin_id")
        else:
            row = layout.row()
            row.template_ID(context.view_layer.objects, "active", filter='AVAILABLE')


class OBJECT_PT_transform(ObjectButtonsPanel, Panel):
    bl_label = "Transform"

    def draw(self, context):
        draw4L = False

        layout = self.layout
        layout.use_property_split = True

        ob = context.object

        col = layout.column()
        row = col.row(align=True)
        row.prop(ob, "location")
        row.use_property_decorate = False
        row.prop(ob, "lock_location", text="", emboss=False, icon='DECORATE_UNLOCKED')

        rotation_mode = ob.rotation_mode
        if rotation_mode == 'QUATERNION':
            draw4L = True
            col = layout.column()
            row = col.row(align=True)
            row.prop(ob, "rotation_quaternion", text="Rotation")
            sub = row.column(align=True)
            sub.use_property_decorate = False
            if ob.lock_rotations_4d:
                sub.prop(ob, "lock_rotation_w", text="", emboss=False, icon='DECORATE_UNLOCKED')
            else:
                sub.label(text="", icon='BLANK1')
            sub.prop(ob, "lock_rotation", text="", emboss=False, icon='DECORATE_UNLOCKED')
        elif rotation_mode == 'AXIS_ANGLE':
            draw4L = True
            col = layout.column()
            row = col.row(align=True)
            row.prop(ob, "rotation_axis_angle", text="Rotation")

            sub = row.column(align=True)
            sub.use_property_decorate = False
            if ob.lock_rotations_4d:
                sub.prop(ob, "lock_rotation_w", text="", emboss=False, icon='DECORATE_UNLOCKED')
            else:
                sub.label(text="", icon='BLANK1')
            sub.prop(ob, "lock_rotation", text="", emboss=False, icon='DECORATE_UNLOCKED')
        else:
            col = layout.column()
            row = col.row(align=True)
            row.prop(ob, "rotation_euler", text="Rotation")
            row.use_property_decorate = False
            row.prop(ob, "lock_rotation", text="", emboss=False, icon='DECORATE_UNLOCKED')

        row = layout.row(align=False)
        row.prop(ob, "rotation_mode", text="Mode")
        row = row.row(align=False)
        row.ui_units_x = 1.0

        if draw4L:
            row.use_property_decorate = False
            row.prop(ob, "lock_rotations_4d", icon_only=True, emboss=False, icon='4L_ON' if ob.lock_rotations_4d else '4L_OFF')
        else:
            row.label(text="", icon='BLANK1')

        col = layout.column()
        row = col.row(align=True)
        row.prop(ob, "scale")
        row.use_property_decorate = False
        row.prop(ob, "lock_scale", text="", emboss=False, icon='DECORATE_UNLOCKED')


class OBJECT_PT_delta_transform(ObjectButtonsPanel, Panel):
    bl_label = "Delta Transform"
    bl_parent_id = "OBJECT_PT_transform"
    bl_options = {'DEFAULT_CLOSED'}

    def draw(self, context):
        layout = self.layout
        layout.use_property_split = True

        ob = context.object

        col = layout.column()
        col.prop(ob, "delta_location", text="Location")

        rotation_mode = ob.rotation_mode
        if rotation_mode == 'QUATERNION':
            col.prop(ob, "delta_rotation_quaternion", text="Rotation")
        elif rotation_mode == 'AXIS_ANGLE':
            pass
        else:
            col.prop(ob, "delta_rotation_euler", text="Rotation")

        col.prop(ob, "delta_scale", text="Scale")


class OBJECT_PT_relations(ObjectButtonsPanel, Panel):
    bl_label = "Relations"
    bl_options = {'DEFAULT_CLOSED'}

    def draw(self, context):
        layout = self.layout
        layout.use_property_split = True
        flow = layout.grid_flow(row_major=True, columns=0, even_columns=True, even_rows=False, align=False)

        ob = context.object

        col = flow.column()
        col.prop(ob, "parent")
        parent = ob.parent
        if parent:
            row = col.row()
            row.separator()
            sub = row.column()
            sub.prop(ob, "parent_type")
            if ob.parent_type == 'BONE' and parent.type == 'ARMATURE':
                sub.prop_search(ob, "parent_bone", parent.data, "bones")
            sub.use_property_split = False
            sub.prop(ob, "use_camera_lock_parent")

        col.separator()

        col = flow.column()

        col.prop(ob, "track_axis", text="Tracking Axis")
        col.prop(ob, "up_axis", text="Up Axis")

        col.separator()

        col = flow.column()

        col.prop(ob, "pass_index")


class COLLECTION_MT_context_menu(Menu):
    bl_label = "Collection Specials"

    def draw(self, _context):
        layout = self.layout

        layout.operator("object.collection_unlink", text = "Delete", icon='DELETE')
        layout.operator("object.collection_objects_select", icon = "HAND")
        layout.operator("object.instance_offset_from_cursor", icon = "CURSOR")


class OBJECT_PT_collections(ObjectButtonsPanel, Panel):
    bl_label = "Collections"
    bl_options = {'DEFAULT_CLOSED'}

    def draw(self, context):
        layout = self.layout

        obj = context.object

        row = layout.row(align=True)
        if bpy.data.collections:
            row.operator("object.collection_link", text="Link to existing Collection")
            row.operator("object.collection_add", text="", icon='ADD')
        else:
            row.operator("object.collection_add", text="Add to New Collection")

        for collection in obj.users_collection:
            col = layout.column(align=True)

            col.context_pointer_set("collection", collection)

            row = col.box().row()
            row.prop(collection, "name", text="")
            row.operator("object.collection_remove", text="", icon='X', emboss=False)
            row.menu("COLLECTION_MT_context_menu", icon='DOWNARROW_HLT', text="")

            row = col.box().row()
            row.prop(collection, "instance_offset", text="")


class OBJECT_PT_display(ObjectButtonsPanel, Panel):
    bl_label = "Viewport Display"
    bl_options = {'DEFAULT_CLOSED'}
    bl_order = 10

    def draw(self, context):
        layout = self.layout
        layout.use_property_split = True

        obj = context.object
        obj_type = obj.type
        is_geometry = (obj_type in {'MESH', 'CURVE', 'SURFACE', 'META', 'FONT', 'VOLUME', 'CURVES', 'POINTCLOUD'})
        has_bounds = (is_geometry or obj_type in {'LATTICE', 'ARMATURE'})
        is_wire = (obj_type in {'CAMERA', 'EMPTY'})
        is_empty_image = (obj_type == 'EMPTY' and obj.empty_display_type == 'IMAGE')
        is_dupli = (obj.instance_type != 'NONE')
        is_gpencil = (obj_type == 'GPENCIL')

<<<<<<< HEAD
        col = layout.column(align = True)
        col.label(text = "Show")

        row = col.row()
        row.separator()
        row.use_property_split = False
        row.prop(obj, "show_name", text="Name")
        row.prop_decorator(obj, "show_name")
        row = col.row()
        row.separator()
        row.use_property_split = False
        row.prop(obj, "show_axis", text="Axis")
        row.prop_decorator(obj, "show_axis")
=======
        col = layout.column(heading="Show")
        col.prop(obj, "show_name", text="Name")
        col.prop(obj, "show_axis", text="Axes")
>>>>>>> 9a5e0449

        # Makes no sense for cameras, armatures, etc.!
        # but these settings do apply to dupli instances
        if is_geometry or is_dupli:
            row = col.row()
            row.separator()
            row.use_property_split = False
            row.prop(obj, "show_wire", text="Wireframe")
            row.prop_decorator(obj, "show_wire")
        if obj_type == 'MESH' or is_dupli:
            row = col.row()
            row.separator()
            row.use_property_split = False
            row.prop(obj, "show_all_edges", text="All Edges")
            row.prop_decorator(obj, "show_all_edges")
        if is_geometry:
            row = col.row()
            row.separator()
            row.use_property_split = False
            row.prop(obj, "show_texture_space", text="Texture Space")
            row.prop_decorator(obj, "show_texture_space")
            row = col.row()
            row.separator()
            row.use_property_split = False
            row.prop(obj.display, "show_shadows", text="Shadow")
        row = col.row()
        row.separator()
        row.use_property_split = False
        row.prop(obj, "show_in_front", text="In Front")
        row.prop_decorator(obj, "show_in_front")

        # if obj_type == 'MESH' or is_empty_image:
        #    col.prop(obj, "show_transparent", text="Transparency") #bfa - we have it in the output

        sub = layout.column()
        if is_wire:
            # wire objects only use the max. display type for duplis
            sub.active = is_dupli
        sub.prop(obj, "display_type", text="Display As")

        if is_geometry or is_dupli or is_empty_image or is_gpencil:
            # Only useful with object having faces/materials...
            col.prop(obj, "color")

        if has_bounds:
            split = layout.split(factor = 0.35)
            col = split.column()
            col.use_property_split = False
            col.prop(obj, "show_bounds", text="Bounds")
            col = split.column()
            if obj.show_bounds or (obj.display_type == 'BOUNDS'):
                col.prop(obj, "display_bounds_type", text="")
            else:
                col.label(icon='DISCLOSURE_TRI_RIGHT')


class OBJECT_PT_instancing(ObjectButtonsPanel, Panel):
    bl_label = "Instancing"
    bl_options = {'DEFAULT_CLOSED'}

    @classmethod
    def poll(cls, context):
        ob = context.object
        # FONT objects need (vertex) instancing for the 'Object Font' feature
        return (ob.type in {'MESH', 'EMPTY', 'FONT'})

    def draw(self, context):
        layout = self.layout

        ob = context.object

        row = layout.row()
        row.prop(ob, "instance_type", expand=True)

        layout.use_property_split = False

        if ob.instance_type == 'VERTS':
            row = layout.row()

            row.prop(ob, "use_instance_vertices_rotation", text="Align to Vertex Normal")
            row.prop_decorator(ob, "use_instance_vertices_rotation")

        elif ob.instance_type == 'COLLECTION':
            row = layout.row()

            row.prop(ob, "instance_collection", text="Collection")
            row.prop_decorator(ob, "instance_collection")

        if ob.instance_type != 'NONE' or ob.particle_systems:
            layout.label(text = "Show Instancer")

            row = layout.row()

            row.separator()
            row.prop(ob, "show_instancer_for_viewport", text="Viewport")
            row.prop_decorator(ob, "show_instancer_for_viewport")

            row = layout.row()

            row.separator()
            row.prop(ob, "show_instancer_for_render", text="Render")
            row.prop_decorator(ob, "show_instancer_for_render")


class OBJECT_PT_instancing_size(ObjectButtonsPanel, Panel):
    bl_label = "Scale by Face Size"
    bl_parent_id = "OBJECT_PT_instancing"

    @classmethod
    def poll(cls, context):
        ob = context.object
        return ob.instance_type == 'FACES'

    def draw_header(self, context):

        ob = context.object
        self.layout.prop(ob, "use_instance_faces_scale", text="")

    def draw(self, context):
        layout = self.layout
        ob = context.object
        layout.use_property_split = True

        layout.active = ob.use_instance_faces_scale
        layout.prop(ob, "instance_faces_scale", text="Factor")


class OBJECT_PT_lineart(ObjectButtonsPanel, Panel):
    bl_label = "Line Art"
    bl_options = {'DEFAULT_CLOSED'}
    bl_order = 10

    @classmethod
    def poll(cls, context):
        ob = context.object
        return (ob.type in {'MESH', 'FONT', 'CURVE', 'SURFACE'})

    def draw(self, context):
        layout = self.layout
        lineart = context.object.lineart

        layout.use_property_split = True

        layout.prop(lineart, "usage")

        split = layout.split(factor = 0.37)
        col = split.column()
        col.use_property_split = False
        col.prop(lineart, "use_crease_override", text="Override Crease")
        col = split.column()
        if lineart.use_crease_override:
            col.prop(lineart, "crease_threshold", slider=True, text="")
        else:
            col.label(icon='DISCLOSURE_TRI_RIGHT')

        row = layout.row(heading="Intersection Priority")
        row.prop(lineart, "use_intersection_priority_override", text="")
        subrow = row.row()
        subrow.active = lineart.use_intersection_priority_override
        subrow.prop(lineart, "intersection_priority", text="")

        row = layout.row(heading="Intersection Priority")
        row.prop(lineart, "use_intersection_priority_override", text="")
        subrow = row.row()
        subrow.active = lineart.use_intersection_priority_override
        subrow.prop(lineart, "intersection_priority", text="")


class OBJECT_PT_motion_paths(MotionPathButtonsPanel, Panel):
    #bl_label = "Object Motion Paths"
    bl_context = "object"
    bl_options = {'DEFAULT_CLOSED'}

    @classmethod
    def poll(cls, context):
        return (context.object)

    def draw(self, context):
        # layout = self.layout

        ob = context.object
        avs = ob.animation_visualization
        mpath = ob.motion_path

        self.draw_settings(context, avs, mpath)


class OBJECT_PT_motion_paths_display(MotionPathButtonsPanel_display, Panel):
    #bl_label = "Object Motion Paths"
    bl_context = "object"
    bl_parent_id = "OBJECT_PT_motion_paths"
    bl_options = {'DEFAULT_CLOSED'}

    @classmethod
    def poll(cls, context):
        return (context.object)

    def draw(self, context):
        # layout = self.layout

        ob = context.object
        avs = ob.animation_visualization
        mpath = ob.motion_path

        self.draw_settings(context, avs, mpath)


class OBJECT_PT_visibility(ObjectButtonsPanel, Panel):
    bl_label = "Visibility"
    bl_options = {'DEFAULT_CLOSED'}
    COMPAT_ENGINES = {'BLENDER_RENDER', 'BLENDER_EEVEE', 'BLENDER_WORKBENCH', 'BLENDER_WORKBENCH_NEXT'}

    @classmethod
    def poll(cls, context):
        return (context.object) and (context.engine in cls.COMPAT_ENGINES)

    def draw(self, context):
        layout = self.layout

        layout = self.layout
        ob = context.object

# bfa - we turn the selectable on or off in the outliner. Not in a hidden panel.
#        layout.use_property_split = False
#        layout.prop(ob, "hide_select", text="Selectable", toggle=False, invert_checkbox=True)
#        layout.use_property_split = True

        col = layout.column(align = True)
        col.label(text = "Show in")

        row = col.row()
        row.use_property_split = False
        row.separator()
        row.prop(ob, "hide_viewport", text="Viewports", toggle=False, invert_checkbox=True)
        row.prop_decorator(ob, "hide_viewport")

        row = col.row()
        row.use_property_split = False
        row.separator()
        row.prop(ob, "hide_render", text = "Renders", toggle=False, invert_checkbox=True)
        row.prop_decorator(ob, "hide_render")

        if context.object.type == 'GPENCIL':

            col = layout.column(align = True)
            col.label(text = "Grease Pencil")

            row = col.row()
            row.separator()
            row.use_property_split = False
            row.prop(ob, "use_grease_pencil_lights", toggle=False)
            row.prop_decorator(ob, "use_grease_pencil_lights")

        col = layout.column()
        col.label(text = "Mask")
        row = col.row()
        row.separator()
        row.prop(ob, "is_holdout")
        row.prop_decorator(ob, "is_holdout")


class OBJECT_PT_custom_props(ObjectButtonsPanel, PropertyPanel, Panel):
    COMPAT_ENGINES = {'BLENDER_RENDER', 'BLENDER_EEVEE', 'BLENDER_WORKBENCH', 'BLENDER_WORKBENCH_NEXT'}
    _context_path = "object"
    _property_type = bpy.types.Object


classes = (
    OBJECT_PT_context_object,
    OBJECT_PT_transform,
    OBJECT_PT_delta_transform,
    OBJECT_PT_relations,
    COLLECTION_MT_context_menu,
    OBJECT_PT_collections,
    OBJECT_PT_instancing,
    OBJECT_PT_instancing_size,
    OBJECT_PT_motion_paths,
    OBJECT_PT_motion_paths_display,
    OBJECT_PT_display,
    OBJECT_PT_visibility,
    OBJECT_PT_lineart,
    OBJECT_PT_custom_props,
)

if __name__ == "__main__":  # only for live edit.
    from bpy.utils import register_class
    for cls in classes:
        register_class(cls)<|MERGE_RESOLUTION|>--- conflicted
+++ resolved
@@ -219,7 +219,6 @@
         is_dupli = (obj.instance_type != 'NONE')
         is_gpencil = (obj_type == 'GPENCIL')
 
-<<<<<<< HEAD
         col = layout.column(align = True)
         col.label(text = "Show")
 
@@ -233,11 +232,6 @@
         row.use_property_split = False
         row.prop(obj, "show_axis", text="Axis")
         row.prop_decorator(obj, "show_axis")
-=======
-        col = layout.column(heading="Show")
-        col.prop(obj, "show_name", text="Name")
-        col.prop(obj, "show_axis", text="Axes")
->>>>>>> 9a5e0449
 
         # Makes no sense for cameras, armatures, etc.!
         # but these settings do apply to dupli instances
