--- conflicted
+++ resolved
@@ -1,4 +1,4 @@
-﻿# ##### BEGIN GPL LICENSE BLOCK #####
+# ##### BEGIN GPL LICENSE BLOCK #####
 #
 #  This program is free software; you can redistribute it and/or
 #  modify it under the terms of the GNU General Public License
@@ -173,9 +173,6 @@
     bl_context = "texture"
     COMPAT_ENGINES = {'BLENDER_RENDER', 'BLENDER_EEVEE', 'BLENDER_WORKBENCH'}
 
-<<<<<<< HEAD
-# Texture Slot Panels #
-=======
     @classmethod
     def poll(cls, context):
         node = context.texture_node
@@ -195,7 +192,6 @@
 
         col = flow.column()
         col.prop(mapping, "vector_type")
->>>>>>> 24888ec9
 
         col.separator()
 
@@ -227,7 +223,6 @@
 
 class TEXTURE_PT_clouds(TextureTypePanel, Panel):
     bl_label = "Clouds"
-    bl_options = {'DEFAULT_CLOSED'}
     tex_type = 'CLOUDS'
     COMPAT_ENGINES = {'BLENDER_RENDER', 'BLENDER_EEVEE', 'BLENDER_WORKBENCH'}
 
@@ -438,38 +433,6 @@
     layout.prop(tex, "filter_size", text="Size")
     layout.prop(tex, "use_filter_size_min", text="Minimum Size")
 
-class TEXTURE_PT_colors(TextureButtonsPanel, Panel):
-    bl_label = "Colors"
-    bl_options = {'DEFAULT_CLOSED'}
-    COMPAT_ENGINES = {'BLENDER_RENDER', 'BLENDER_GAME'}
-
-    def draw(self, context):
-        layout = self.layout
-
-        tex = context.texture
-
-        layout.prop(tex, "use_color_ramp", text="Ramp")
-        if tex.use_color_ramp:
-            layout.template_color_ramp(tex, "color_ramp", expand=True)
-
-        split = layout.split()
-
-        col = split.column()
-        col.label(text="RGB Multiply:")
-        sub = col.column(align=True)
-        sub.prop(tex, "factor_red", text="R")
-        sub.prop(tex, "factor_green", text="G")
-        sub.prop(tex, "factor_blue", text="B")
-
-        col = split.column()
-        col.label(text="Adjust:")
-        col.prop(tex, "intensity")
-        col.prop(tex, "contrast")
-        col.prop(tex, "saturation")
-
-        col = layout.column()
-        col.prop(tex, "use_clamp", text="Clamp")
-
 
 class TEXTURE_PT_image_sampling(TextureTypePanel, Panel):
     bl_label = "Sampling"
@@ -739,12 +702,7 @@
 
 class TEXTURE_PT_mapping(TextureSlotPanel, Panel):
     bl_label = "Mapping"
-<<<<<<< HEAD
-    bl_options = {'DEFAULT_CLOSED'}
-    COMPAT_ENGINES = {'BLENDER_RENDER', 'BLENDER_GAME'}
-=======
-    COMPAT_ENGINES = {'BLENDER_RENDER', 'BLENDER_EEVEE', 'BLENDER_WORKBENCH'}
->>>>>>> 24888ec9
+    COMPAT_ENGINES = {'BLENDER_RENDER', 'BLENDER_EEVEE', 'BLENDER_WORKBENCH'}
 
     @classmethod
     def poll(cls, context):
@@ -815,11 +773,7 @@
 class TEXTURE_PT_influence(TextureSlotPanel, Panel):
     bl_label = "Influence"
     bl_options = {'DEFAULT_CLOSED'}
-<<<<<<< HEAD
-    COMPAT_ENGINES = {'BLENDER_RENDER', 'BLENDER_GAME'}
-=======
-    COMPAT_ENGINES = {'BLENDER_RENDER', 'BLENDER_EEVEE', 'BLENDER_WORKBENCH'}
->>>>>>> 24888ec9
+    COMPAT_ENGINES = {'BLENDER_RENDER', 'BLENDER_EEVEE', 'BLENDER_WORKBENCH'}
 
     @classmethod
     def poll(cls, context):
