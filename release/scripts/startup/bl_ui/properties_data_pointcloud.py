--- conflicted
+++ resolved
@@ -72,17 +72,10 @@
         layout = self.layout
         pointcloud = context.pointcloud
 
-<<<<<<< HEAD
-        self.add_standard_attribute(layout, pointcloud, 'Radius', 'FLOAT', 'POINT', 'RADIUS')
-        self.add_standard_attribute(layout, pointcloud, 'Color', 'FLOAT_COLOR', 'POINT', 'COLOR')
-        self.add_standard_attribute(layout, pointcloud, 'Particle ID', 'INT', 'POINT', 'PARTICLE_DATA')
-        self.add_standard_attribute(layout, pointcloud, 'Velocity', 'FLOAT_VECTOR', 'POINT', 'MOD_FLUIDSIM')
-=======
-        self.add_standard_attribute(layout, pointcloud, 'radius', 'FLOAT', 'POINT')
-        self.add_standard_attribute(layout, pointcloud, 'color', 'FLOAT_COLOR', 'POINT')
-        self.add_standard_attribute(layout, pointcloud, 'id', 'INT', 'POINT')
-        self.add_standard_attribute(layout, pointcloud, 'velocity', 'FLOAT_VECTOR', 'POINT')
->>>>>>> 37cb0585
+        self.add_standard_attribute(layout, pointcloud, 'radius', 'FLOAT', 'POINT', 'RADIUS')
+        self.add_standard_attribute(layout, pointcloud, 'color', 'FLOAT_COLOR', 'POINT', 'COLOR')
+        self.add_standard_attribute(layout, pointcloud, 'id', 'INT', 'POINT', 'PARTICLE_DATA')
+        self.add_standard_attribute(layout, pointcloud, 'velocity', 'FLOAT_VECTOR', 'POINT', 'MOD_FLUIDSIM')
 
         layout.separator()
 
