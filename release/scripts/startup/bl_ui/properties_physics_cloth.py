# SPDX-License-Identifier: GPL-2.0-or-later

from bpy.types import (
    Panel,
)
from bl_ui.utils import PresetPanel

from bl_ui.properties_physics_common import (
    point_cache_ui,
    effector_weights_ui,
)


def cloth_panel_enabled(md):
    return md.point_cache.is_baked is False


class CLOTH_PT_presets(PresetPanel, Panel):
    bl_label = "Cloth Presets"
    preset_subdir = "cloth"
    preset_operator = "script.execute_preset"
    preset_add_operator = "cloth.preset_add"


class PhysicButtonsPanel:
    bl_space_type = 'PROPERTIES'
    bl_region_type = 'WINDOW'
    bl_context = "physics"

    @classmethod
    def poll(cls, context):
        ob = context.object
        return (ob and ob.type == 'MESH') and (context.engine in cls.COMPAT_ENGINES) and (context.cloth)


class PHYSICS_PT_cloth(PhysicButtonsPanel, Panel):
    bl_label = "Cloth"
    COMPAT_ENGINES = {
        'BLENDER_RENDER',
        'BLENDER_EEVEE',
        'BLENDER_EEVEE_NEXT',
        'BLENDER_WORKBENCH',
        'BLENDER_WORKBENCH_NEXT'}

    def draw_header_preset(self, _context):
        CLOTH_PT_presets.draw_panel_header(self.layout)

    def draw(self, context):
        layout = self.layout
        layout.use_property_split = True

        md = context.cloth
        cloth = md.settings

        layout.active = cloth_panel_enabled(md)

        flow = layout.grid_flow(row_major=False, columns=0, even_columns=True, even_rows=False, align=True)

        col = flow.column()
        col.prop(cloth, "quality", text="Quality Steps")
        col = flow.column()
        col.prop(cloth, "time_scale", text="Speed Multiplier")


class PHYSICS_PT_cloth_physical_properties(PhysicButtonsPanel, Panel):
    bl_label = "Physical Properties"
    bl_parent_id = 'PHYSICS_PT_cloth'
    COMPAT_ENGINES = {
        'BLENDER_RENDER',
        'BLENDER_EEVEE',
        'BLENDER_EEVEE_NEXT',
        'BLENDER_WORKBENCH',
        'BLENDER_WORKBENCH_NEXT'}

    def draw(self, context):
        layout = self.layout
        layout.use_property_split = True

        md = context.cloth
        cloth = md.settings

        layout.active = cloth_panel_enabled(md)

        flow = layout.grid_flow(row_major=False, columns=0, even_columns=True, even_rows=False, align=True)

        col = flow.column()
        col.prop(cloth, "mass", text="Vertex Mass")
        col = flow.column()
        col.prop(cloth, "air_damping", text="Air Viscosity")
        col = flow.column()
        col.prop(cloth, "bending_model")


class PHYSICS_PT_cloth_stiffness(PhysicButtonsPanel, Panel):
    bl_label = "Stiffness"
    bl_parent_id = 'PHYSICS_PT_cloth_physical_properties'
<<<<<<< HEAD
    bl_options = {'DEFAULT_CLOSED'}
    COMPAT_ENGINES = {'BLENDER_RENDER', 'BLENDER_EEVEE', 'BLENDER_EEVEE_NEXT', 'BLENDER_WORKBENCH'}
=======
    COMPAT_ENGINES = {
        'BLENDER_RENDER',
        'BLENDER_EEVEE',
        'BLENDER_EEVEE_NEXT',
        'BLENDER_WORKBENCH',
        'BLENDER_WORKBENCH_NEXT'}
>>>>>>> ad146bd1

    def draw(self, context):
        layout = self.layout
        layout.use_property_split = True

        md = context.cloth
        cloth = md.settings

        layout.active = cloth_panel_enabled(md)

        flow = layout.grid_flow(row_major=False, columns=0, even_columns=True, even_rows=False, align=True)

        col = flow.column()

        if cloth.bending_model == 'ANGULAR':
            col.prop(cloth, "tension_stiffness", text="Tension")
            col = flow.column()
            col.prop(cloth, "compression_stiffness", text="Compression")
        else:
            col.prop(cloth, "tension_stiffness", text="Structural")

        col = flow.column()
        col.prop(cloth, "shear_stiffness", text="Shear")
        col = flow.column()
        col.prop(cloth, "bending_stiffness", text="Bending")


class PHYSICS_PT_cloth_damping(PhysicButtonsPanel, Panel):
    bl_label = "Damping"
    bl_parent_id = 'PHYSICS_PT_cloth_physical_properties'
<<<<<<< HEAD
    bl_options = {'DEFAULT_CLOSED'}
    COMPAT_ENGINES = {'BLENDER_RENDER', 'BLENDER_EEVEE', 'BLENDER_EEVEE_NEXT', 'BLENDER_WORKBENCH'}
=======
    COMPAT_ENGINES = {
        'BLENDER_RENDER',
        'BLENDER_EEVEE',
        'BLENDER_EEVEE_NEXT',
        'BLENDER_WORKBENCH',
        'BLENDER_WORKBENCH_NEXT'}
>>>>>>> ad146bd1

    def draw(self, context):
        layout = self.layout
        layout.use_property_split = True

        md = context.cloth
        cloth = md.settings

        layout.active = cloth_panel_enabled(md)

        flow = layout.grid_flow(row_major=False, columns=0, even_columns=True, even_rows=False, align=True)

        col = flow.column()

        if cloth.bending_model == 'ANGULAR':
            col.prop(cloth, "tension_damping", text="Tension")
            col = flow.column()
            col.prop(cloth, "compression_damping", text="Compression")
        else:
            col.prop(cloth, "tension_damping", text="Structural")

        col = flow.column()
        col.prop(cloth, "shear_damping", text="Shear")
        col = flow.column()
        col.prop(cloth, "bending_damping", text="Bending")


class PHYSICS_PT_cloth_internal_springs(PhysicButtonsPanel, Panel):
    bl_label = "Internal Springs"
    bl_parent_id = 'PHYSICS_PT_cloth_physical_properties'
<<<<<<< HEAD
    bl_options = {'DEFAULT_CLOSED'}
    COMPAT_ENGINES = {'BLENDER_RENDER', 'BLENDER_EEVEE', 'BLENDER_EEVEE_NEXT', 'BLENDER_WORKBENCH'}
=======
    COMPAT_ENGINES = {
        'BLENDER_RENDER',
        'BLENDER_EEVEE',
        'BLENDER_EEVEE_NEXT',
        'BLENDER_WORKBENCH',
        'BLENDER_WORKBENCH_NEXT'}
>>>>>>> ad146bd1

    def draw_header(self, context):
        cloth = context.cloth.settings

        self.layout.active = cloth_panel_enabled(context.cloth)
        self.layout.prop(cloth, "use_internal_springs", text="")

    def draw(self, context):
        layout = self.layout
        layout.use_property_split = True

        cloth = context.cloth.settings
        md = context.cloth
        ob = context.object

        layout.active = cloth.use_internal_springs and cloth_panel_enabled(md)

        flow = layout.grid_flow(row_major=False, columns=0, even_columns=True, even_rows=False, align=True)

        col = flow.column()
        col.prop(cloth, "internal_spring_max_length", text="Max Spring Creation Length")
        col = flow.column()
        col.prop(cloth, "internal_spring_max_diversion", text="Max Creation Diversion")
        col = flow.column()
        col.use_property_split = False
        col.prop(cloth, "internal_spring_normal_check", text="Check Surface Normals")
        col.use_property_split = True
        col = flow.column()
        col.prop(cloth, "internal_tension_stiffness", text="Tension")
        col = flow.column()
        col.prop(cloth, "internal_compression_stiffness", text="Compression")

        col = flow.column()
        col.prop_search(cloth, "vertex_group_intern", ob, "vertex_groups", text="Vertex Group")
        col = flow.column()
        col.prop(cloth, "internal_tension_stiffness_max", text="Max Tension")
        col = flow.column()
        col.prop(cloth, "internal_compression_stiffness_max", text="Max Compression")


class PHYSICS_PT_cloth_pressure(PhysicButtonsPanel, Panel):
    bl_label = "Pressure"
    bl_parent_id = 'PHYSICS_PT_cloth_physical_properties'
<<<<<<< HEAD
    bl_options = {'DEFAULT_CLOSED'}
    COMPAT_ENGINES = {'BLENDER_RENDER', 'BLENDER_EEVEE', 'BLENDER_EEVEE_NEXT', 'BLENDER_WORKBENCH'}
=======
    COMPAT_ENGINES = {
        'BLENDER_RENDER',
        'BLENDER_EEVEE',
        'BLENDER_EEVEE_NEXT',
        'BLENDER_WORKBENCH',
        'BLENDER_WORKBENCH_NEXT'}
>>>>>>> ad146bd1

    def draw_header(self, context):
        cloth = context.cloth.settings

        self.layout.active = cloth_panel_enabled(context.cloth)
        self.layout.prop(cloth, "use_pressure", text="")

    def draw(self, context):
        layout = self.layout
        layout.use_property_split = True

        cloth = context.cloth.settings
        md = context.cloth
        ob = context.object

        layout.active = cloth.use_pressure and cloth_panel_enabled(md)

        flow = layout.grid_flow(row_major=False, columns=0, even_columns=True, even_rows=False, align=True)

        col = flow.column()
        col.prop(cloth, "uniform_pressure_force")

        col = flow.column()
        col.use_property_split = False
        col.prop(cloth, "use_pressure_volume", text="Custom Volume")
        col.use_property_split = True

        col = flow.column()
        col.active = cloth.use_pressure_volume
        col.prop(cloth, "target_volume")

        col = flow.column()
        col.prop(cloth, "pressure_factor")

        col = flow.column()
        col.prop(cloth, "fluid_density")

        col = flow.column()
        col.prop_search(cloth, "vertex_group_pressure", ob, "vertex_groups", text="Vertex Group")


class PHYSICS_PT_cloth_cache(PhysicButtonsPanel, Panel):
    bl_label = "Cache"
    bl_parent_id = 'PHYSICS_PT_cloth'
    bl_options = {'DEFAULT_CLOSED'}
    COMPAT_ENGINES = {
        'BLENDER_RENDER',
        'BLENDER_EEVEE',
        'BLENDER_EEVEE_NEXT',
        'BLENDER_WORKBENCH',
        'BLENDER_WORKBENCH_NEXT'}

    def draw(self, context):
        md = context.cloth
        point_cache_ui(self, md.point_cache, cloth_panel_enabled(md), 'CLOTH')


class PHYSICS_PT_cloth_shape(PhysicButtonsPanel, Panel):
    bl_label = "Shape"
    bl_parent_id = 'PHYSICS_PT_cloth'
    bl_options = {'DEFAULT_CLOSED'}
    COMPAT_ENGINES = {
        'BLENDER_RENDER',
        'BLENDER_EEVEE',
        'BLENDER_EEVEE_NEXT',
        'BLENDER_WORKBENCH',
        'BLENDER_WORKBENCH_NEXT'}

    def draw(self, context):
        layout = self.layout
        layout.use_property_split = True

        md = context.cloth
        ob = context.object
        cloth = md.settings

        layout.active = cloth_panel_enabled(md)

        flow = layout.grid_flow(row_major=False, columns=0, even_columns=True, even_rows=False, align=True)

        col = flow.column(align=True)
        col.prop_search(cloth, "vertex_group_mass", ob, "vertex_groups", text="Pin Group")

        sub = col.column(align=True)
        sub.active = cloth.vertex_group_mass != ""
        sub.prop(cloth, "pin_stiffness", text="Stiffness")

        col.separator()

        col = flow.column()

        split = flow.split(factor = 0.36)
        col = split.column()
        col.use_property_split = False
        col.prop(cloth, "use_sewing_springs", text="Sewing")
        col = split.column()
        if cloth.use_sewing_springs:
            col.prop(cloth, "sewing_force_max", text="")
        else:
            col.label(icon='DISCLOSURE_TRI_RIGHT')

        col = flow.column()
        col.prop(cloth, "shrink_min", text="Shrinking Factor")

        col = flow.column()
        row = col.row()
        row.use_property_split = False
        row.prop(cloth, "use_dynamic_mesh", text="Dynamic Mesh")
        row.prop_decorator(cloth, "use_dynamic_mesh")

        key = ob.data.shape_keys

        if key:
            col = flow.column()
            col.active = not cloth.use_dynamic_mesh
            col.prop_search(cloth, "rest_shape_key", key, "key_blocks", text="Rest Shape Key")


class PHYSICS_PT_cloth_collision(PhysicButtonsPanel, Panel):
    bl_label = "Collisions"
    bl_parent_id = 'PHYSICS_PT_cloth'
    bl_options = {'DEFAULT_CLOSED'}
    COMPAT_ENGINES = {
        'BLENDER_RENDER',
        'BLENDER_EEVEE',
        'BLENDER_EEVEE_NEXT',
        'BLENDER_WORKBENCH',
        'BLENDER_WORKBENCH_NEXT'}

    def draw(self, context):
        layout = self.layout
        layout.use_property_split = True

        cloth = context.cloth.collision_settings
        md = context.cloth

        layout.active = (cloth.use_collision or cloth.use_self_collision) and cloth_panel_enabled(md)

        flow = layout.grid_flow(row_major=False, columns=0, even_columns=True, even_rows=False, align=True)

        col = flow.column()
        col.prop(cloth, "collision_quality", text="Quality")


class PHYSICS_PT_cloth_object_collision(PhysicButtonsPanel, Panel):
    bl_label = "Object Collisions"
    bl_parent_id = 'PHYSICS_PT_cloth_collision'
    COMPAT_ENGINES = {
        'BLENDER_RENDER',
        'BLENDER_EEVEE',
        'BLENDER_EEVEE_NEXT',
        'BLENDER_WORKBENCH',
        'BLENDER_WORKBENCH_NEXT'}

    def draw_header(self, context):
        cloth = context.cloth.collision_settings

        self.layout.active = cloth_panel_enabled(context.cloth)
        self.layout.prop(cloth, "use_collision", text="")

    def draw(self, context):
        layout = self.layout
        layout.use_property_split = True

        cloth = context.cloth.collision_settings
        md = context.cloth
        ob = context.object

        layout.active = cloth.use_collision and cloth_panel_enabled(md)

        flow = layout.grid_flow(row_major=False, columns=0, even_columns=True, even_rows=False, align=True)

        col = flow.column()
        col.prop(cloth, "distance_min", slider=True, text="Distance")

        col = flow.column()
        col.prop(cloth, "impulse_clamp")

        col = flow.column()
        col.prop_search(cloth, "vertex_group_object_collisions", ob, "vertex_groups", text="Vertex Group")

        col = flow.column()
        col.prop(cloth, "collection")


class PHYSICS_PT_cloth_self_collision(PhysicButtonsPanel, Panel):
    bl_label = "Self Collisions"
    bl_parent_id = 'PHYSICS_PT_cloth_collision'
    COMPAT_ENGINES = {
        'BLENDER_RENDER',
        'BLENDER_EEVEE',
        'BLENDER_EEVEE_NEXT',
        'BLENDER_WORKBENCH',
        'BLENDER_WORKBENCH_NEXT'}

    def draw_header(self, context):
        cloth = context.cloth.collision_settings

        self.layout.active = cloth_panel_enabled(context.cloth)
        self.layout.prop(cloth, "use_self_collision", text="")

    def draw(self, context):
        layout = self.layout
        layout.use_property_split = True

        cloth = context.cloth.collision_settings
        md = context.cloth
        ob = context.object

        layout.active = cloth.use_self_collision and cloth_panel_enabled(md)

        flow = layout.grid_flow(row_major=False, columns=0, even_columns=True, even_rows=False, align=True)

        col = flow.column()
        col.prop(cloth, "self_friction", text="Friction")

        col = flow.column()
        col.prop(cloth, "self_distance_min", slider=True, text="Distance")

        col = flow.column()
        col.prop(cloth, "self_impulse_clamp")

        col = flow.column()
        col.prop_search(cloth, "vertex_group_self_collisions", ob, "vertex_groups", text="Vertex Group")


class PHYSICS_PT_cloth_property_weights(PhysicButtonsPanel, Panel):
    bl_label = "Property Weights"
    bl_parent_id = 'PHYSICS_PT_cloth'
    bl_options = {'DEFAULT_CLOSED'}
    COMPAT_ENGINES = {
        'BLENDER_RENDER',
        'BLENDER_EEVEE',
        'BLENDER_EEVEE_NEXT',
        'BLENDER_WORKBENCH',
        'BLENDER_WORKBENCH_NEXT'}

    def draw(self, context):
        layout = self.layout
        layout.use_property_split = True

        md = context.cloth
        ob = context.object
        cloth = context.cloth.settings

        layout.active = cloth_panel_enabled(md)

        flow = layout.grid_flow(row_major=True, columns=0, even_columns=True, even_rows=False, align=True)

        col = flow.column()
        col.prop_search(
            cloth, "vertex_group_structural_stiffness", ob, "vertex_groups",
            text="Structural Group",
        )
        col.prop(cloth, "tension_stiffness_max", text="Max Tension")
        col.prop(cloth, "compression_stiffness_max", text="Max Compression")

        col.separator()

        col = flow.column()
        col.prop_search(
            cloth, "vertex_group_shear_stiffness", ob, "vertex_groups",
            text="Shear Group",
        )
        col.prop(cloth, "shear_stiffness_max", text="Max Shearing")

        col.separator()

        col = flow.column()
        col.prop_search(
            cloth, "vertex_group_bending", ob, "vertex_groups",
            text="Bending Group",
        )
        col.prop(cloth, "bending_stiffness_max", text="Max Bending")

        col.separator()

        col = flow.column()
        col.prop_search(
            cloth, "vertex_group_shrink", ob, "vertex_groups",
            text="Shrinking Group",
        )
        col.prop(cloth, "shrink_max", text="Max Shrinking")


class PHYSICS_PT_cloth_field_weights(PhysicButtonsPanel, Panel):
    bl_label = "Field Weights"
    bl_parent_id = 'PHYSICS_PT_cloth'
    bl_options = {'DEFAULT_CLOSED'}
    COMPAT_ENGINES = {
        'BLENDER_RENDER',
        'BLENDER_EEVEE',
        'BLENDER_EEVEE_NEXT',
        'BLENDER_WORKBENCH',
        'BLENDER_WORKBENCH_NEXT'}

    def draw(self, context):
        cloth = context.cloth.settings
        effector_weights_ui(self, cloth.effector_weights, 'CLOTH')


classes = (
    CLOTH_PT_presets,
    PHYSICS_PT_cloth,
    PHYSICS_PT_cloth_physical_properties,
    PHYSICS_PT_cloth_stiffness,
    PHYSICS_PT_cloth_damping,
    PHYSICS_PT_cloth_internal_springs,
    PHYSICS_PT_cloth_pressure,
    PHYSICS_PT_cloth_cache,
    PHYSICS_PT_cloth_shape,
    PHYSICS_PT_cloth_collision,
    PHYSICS_PT_cloth_object_collision,
    PHYSICS_PT_cloth_self_collision,
    PHYSICS_PT_cloth_property_weights,
    PHYSICS_PT_cloth_field_weights,
)

if __name__ == "__main__":  # only for live edit.
    from bpy.utils import register_class
    for cls in classes:
        register_class(cls)<|MERGE_RESOLUTION|>--- conflicted
+++ resolved
@@ -94,17 +94,13 @@
 class PHYSICS_PT_cloth_stiffness(PhysicButtonsPanel, Panel):
     bl_label = "Stiffness"
     bl_parent_id = 'PHYSICS_PT_cloth_physical_properties'
-<<<<<<< HEAD
-    bl_options = {'DEFAULT_CLOSED'}
-    COMPAT_ENGINES = {'BLENDER_RENDER', 'BLENDER_EEVEE', 'BLENDER_EEVEE_NEXT', 'BLENDER_WORKBENCH'}
-=======
-    COMPAT_ENGINES = {
-        'BLENDER_RENDER',
-        'BLENDER_EEVEE',
-        'BLENDER_EEVEE_NEXT',
-        'BLENDER_WORKBENCH',
-        'BLENDER_WORKBENCH_NEXT'}
->>>>>>> ad146bd1
+    bl_options = {'DEFAULT_CLOSED'}
+    COMPAT_ENGINES = {
+        'BLENDER_RENDER',
+        'BLENDER_EEVEE',
+        'BLENDER_EEVEE_NEXT',
+        'BLENDER_WORKBENCH',
+        'BLENDER_WORKBENCH_NEXT'}
 
     def draw(self, context):
         layout = self.layout
@@ -135,17 +131,13 @@
 class PHYSICS_PT_cloth_damping(PhysicButtonsPanel, Panel):
     bl_label = "Damping"
     bl_parent_id = 'PHYSICS_PT_cloth_physical_properties'
-<<<<<<< HEAD
-    bl_options = {'DEFAULT_CLOSED'}
-    COMPAT_ENGINES = {'BLENDER_RENDER', 'BLENDER_EEVEE', 'BLENDER_EEVEE_NEXT', 'BLENDER_WORKBENCH'}
-=======
-    COMPAT_ENGINES = {
-        'BLENDER_RENDER',
-        'BLENDER_EEVEE',
-        'BLENDER_EEVEE_NEXT',
-        'BLENDER_WORKBENCH',
-        'BLENDER_WORKBENCH_NEXT'}
->>>>>>> ad146bd1
+    bl_options = {'DEFAULT_CLOSED'}
+    COMPAT_ENGINES = {
+        'BLENDER_RENDER',
+        'BLENDER_EEVEE',
+        'BLENDER_EEVEE_NEXT',
+        'BLENDER_WORKBENCH',
+        'BLENDER_WORKBENCH_NEXT'}
 
     def draw(self, context):
         layout = self.layout
@@ -176,17 +168,13 @@
 class PHYSICS_PT_cloth_internal_springs(PhysicButtonsPanel, Panel):
     bl_label = "Internal Springs"
     bl_parent_id = 'PHYSICS_PT_cloth_physical_properties'
-<<<<<<< HEAD
-    bl_options = {'DEFAULT_CLOSED'}
-    COMPAT_ENGINES = {'BLENDER_RENDER', 'BLENDER_EEVEE', 'BLENDER_EEVEE_NEXT', 'BLENDER_WORKBENCH'}
-=======
-    COMPAT_ENGINES = {
-        'BLENDER_RENDER',
-        'BLENDER_EEVEE',
-        'BLENDER_EEVEE_NEXT',
-        'BLENDER_WORKBENCH',
-        'BLENDER_WORKBENCH_NEXT'}
->>>>>>> ad146bd1
+    bl_options = {'DEFAULT_CLOSED'}
+    COMPAT_ENGINES = {
+        'BLENDER_RENDER',
+        'BLENDER_EEVEE',
+        'BLENDER_EEVEE_NEXT',
+        'BLENDER_WORKBENCH',
+        'BLENDER_WORKBENCH_NEXT'}
 
     def draw_header(self, context):
         cloth = context.cloth.settings
@@ -230,17 +218,13 @@
 class PHYSICS_PT_cloth_pressure(PhysicButtonsPanel, Panel):
     bl_label = "Pressure"
     bl_parent_id = 'PHYSICS_PT_cloth_physical_properties'
-<<<<<<< HEAD
-    bl_options = {'DEFAULT_CLOSED'}
-    COMPAT_ENGINES = {'BLENDER_RENDER', 'BLENDER_EEVEE', 'BLENDER_EEVEE_NEXT', 'BLENDER_WORKBENCH'}
-=======
-    COMPAT_ENGINES = {
-        'BLENDER_RENDER',
-        'BLENDER_EEVEE',
-        'BLENDER_EEVEE_NEXT',
-        'BLENDER_WORKBENCH',
-        'BLENDER_WORKBENCH_NEXT'}
->>>>>>> ad146bd1
+    bl_options = {'DEFAULT_CLOSED'}
+    COMPAT_ENGINES = {
+        'BLENDER_RENDER',
+        'BLENDER_EEVEE',
+        'BLENDER_EEVEE_NEXT',
+        'BLENDER_WORKBENCH',
+        'BLENDER_WORKBENCH_NEXT'}
 
     def draw_header(self, context):
         cloth = context.cloth.settings
