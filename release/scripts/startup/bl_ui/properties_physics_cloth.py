--- conflicted
+++ resolved
@@ -84,12 +84,8 @@
 class PHYSICS_PT_cloth_stiffness(PhysicButtonsPanel, Panel):
     bl_label = "Stiffness"
     bl_parent_id = 'PHYSICS_PT_cloth_physical_properties'
-<<<<<<< HEAD
-    COMPAT_ENGINES = {'BLENDER_RENDER', 'BLENDER_EEVEE', 'BLENDER_WORKBENCH'}
-    bl_options = {'DEFAULT_CLOSED'}
-=======
-    COMPAT_ENGINES = {'BLENDER_RENDER', 'BLENDER_EEVEE', 'BLENDER_EEVEE_NEXT', 'BLENDER_WORKBENCH'}
->>>>>>> e52e61df
+    bl_options = {'DEFAULT_CLOSED'}
+    COMPAT_ENGINES = {'BLENDER_RENDER', 'BLENDER_EEVEE', 'BLENDER_EEVEE_NEXT', 'BLENDER_WORKBENCH'}
 
     def draw(self, context):
         layout = self.layout
@@ -120,12 +116,8 @@
 class PHYSICS_PT_cloth_damping(PhysicButtonsPanel, Panel):
     bl_label = "Damping"
     bl_parent_id = 'PHYSICS_PT_cloth_physical_properties'
-<<<<<<< HEAD
-    COMPAT_ENGINES = {'BLENDER_RENDER', 'BLENDER_EEVEE', 'BLENDER_WORKBENCH'}
-    bl_options = {'DEFAULT_CLOSED'}
-=======
-    COMPAT_ENGINES = {'BLENDER_RENDER', 'BLENDER_EEVEE', 'BLENDER_EEVEE_NEXT', 'BLENDER_WORKBENCH'}
->>>>>>> e52e61df
+    bl_options = {'DEFAULT_CLOSED'}
+    COMPAT_ENGINES = {'BLENDER_RENDER', 'BLENDER_EEVEE', 'BLENDER_EEVEE_NEXT', 'BLENDER_WORKBENCH'}
 
     def draw(self, context):
         layout = self.layout
@@ -156,12 +148,8 @@
 class PHYSICS_PT_cloth_internal_springs(PhysicButtonsPanel, Panel):
     bl_label = "Internal Springs"
     bl_parent_id = 'PHYSICS_PT_cloth_physical_properties'
-<<<<<<< HEAD
-    COMPAT_ENGINES = {'BLENDER_RENDER', 'BLENDER_EEVEE', 'BLENDER_WORKBENCH'}
-    bl_options = {'DEFAULT_CLOSED'}
-=======
-    COMPAT_ENGINES = {'BLENDER_RENDER', 'BLENDER_EEVEE', 'BLENDER_EEVEE_NEXT', 'BLENDER_WORKBENCH'}
->>>>>>> e52e61df
+    bl_options = {'DEFAULT_CLOSED'}
+    COMPAT_ENGINES = {'BLENDER_RENDER', 'BLENDER_EEVEE', 'BLENDER_EEVEE_NEXT', 'BLENDER_WORKBENCH'}
 
     def draw_header(self, context):
         cloth = context.cloth.settings
@@ -205,12 +193,8 @@
 class PHYSICS_PT_cloth_pressure(PhysicButtonsPanel, Panel):
     bl_label = "Pressure"
     bl_parent_id = 'PHYSICS_PT_cloth_physical_properties'
-<<<<<<< HEAD
-    COMPAT_ENGINES = {'BLENDER_RENDER', 'BLENDER_EEVEE', 'BLENDER_WORKBENCH'}
-    bl_options = {'DEFAULT_CLOSED'}
-=======
-    COMPAT_ENGINES = {'BLENDER_RENDER', 'BLENDER_EEVEE', 'BLENDER_EEVEE_NEXT', 'BLENDER_WORKBENCH'}
->>>>>>> e52e61df
+    bl_options = {'DEFAULT_CLOSED'}
+    COMPAT_ENGINES = {'BLENDER_RENDER', 'BLENDER_EEVEE', 'BLENDER_EEVEE_NEXT', 'BLENDER_WORKBENCH'}
 
     def draw_header(self, context):
         cloth = context.cloth.settings
