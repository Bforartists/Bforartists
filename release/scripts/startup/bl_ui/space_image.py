# SPDX-License-Identifier: GPL-2.0-or-later

<<<<<<< HEAD
# <pep8 compliant>

import bpy
import math

=======
>>>>>>> 49c07ee8
from bpy.types import (
    Header,
    Menu,
    Panel,
    UIList,
)
from bl_ui.properties_paint_common import (
    UnifiedPaintPanel,
    brush_texture_settings,
    brush_basic_texpaint_settings,
    brush_settings,
    brush_settings_advanced,
    draw_color_settings,
    ClonePanel,
    BrushSelectPanel,
    TextureMaskPanel,
    ColorPalettePanel,
    StrokePanel,
    SmoothStrokePanel,
    FalloffPanel,
    DisplayPanel,
)
from bl_ui.properties_grease_pencil_common import (
    AnnotationDataPanel,
)
from bl_ui.space_toolsystem_common import (
    ToolActivePanelHelper,
)

from bpy.app.translations import pgettext_iface as iface_


class ImagePaintPanel:
    bl_space_type = 'IMAGE_EDITOR'
    bl_region_type = 'UI'


class BrushButtonsPanel(UnifiedPaintPanel):
    bl_space_type = 'IMAGE_EDITOR'
    bl_region_type = 'UI'

    @classmethod
    def poll(cls, context):
        tool_settings = context.tool_settings.image_paint
        return tool_settings.brush


class IMAGE_PT_active_tool(Panel, ToolActivePanelHelper):
    bl_space_type = 'IMAGE_EDITOR'
    bl_region_type = 'UI'
    bl_category = "Tool"


class IMAGE_MT_view_legacy(Menu):
    bl_label = "Legacy"

    def draw(self, context):
        layout = self.layout

        layout.operator("uv.cursor_set", text="Set 2D Cursor", icon='CURSOR')


class IMAGE_MT_view(Menu):
    bl_label = "View"

    def draw(self, context):
        layout = self.layout

        sima = context.space_data
        show_uvedit = sima.show_uvedit
        show_render = sima.show_render

        preferences = context.preferences
        addon_prefs = preferences.addons["bforartists_toolbar_settings"].preferences

        #overlay = sima.overlay

        layout.prop(sima, "show_region_toolbar")
        layout.prop(sima, "show_region_ui")
        layout.prop(sima, "show_region_tool_header")
        layout.prop(sima, "show_region_hud")
        if sima.mode == 'UV':
            layout.prop(addon_prefs, "uv_show_toolshelf_tabs")
            #layout.prop(overlay, "show_toolshelf_tabs", text="Tool Shelf Tabs") # bfa - the toolshelf tabs.

        layout.separator()

        # bfa - the view menu is shared between uv and image editor
        # and uv editor has a 3d cursor tool in the shelf. So legacy ...
        if sima.mode != 'UV':
            if sima.ui_mode == 'MASK':
                layout.operator("uv.cursor_set", text="Set 2D Cursor", icon='CURSOR')
        else:
            layout.menu("IMAGE_MT_view_legacy")

        layout.separator()

        layout.operator("image.view_zoom_in", text = "Zoom In", icon = "ZOOM_IN")
        layout.operator("image.view_zoom_out", text = "Zoom Out", icon = "ZOOM_OUT")
        layout.operator("image.view_zoom_border", icon = "ZOOM_BORDER")

        layout.separator()

        layout.menu("IMAGE_MT_view_zoom")

        layout.separator()

        if show_uvedit:
            layout.operator("image.view_selected", text = "View Selected", icon='VIEW_SELECTED')

        layout.operator("image.view_all", text="Frame All", icon = "VIEWALL")
        layout.operator("image.view_all", text="View Fit", icon = "VIEW_FIT").fit_view = True

        if sima.mode != 'UV':
            if sima.ui_mode == 'MASK':
                layout.operator("image.view_center_cursor", text="Center View to Cursor", icon = "CENTERTOCURSOR")
        elif sima.mode == 'UV':
            layout.operator("image.view_center_cursor", text="Center View to Cursor", icon = "CENTERTOCURSOR")
            layout.operator("image.view_cursor_center", icon='CURSORTOCENTER')

        layout.separator()

        if show_render:
            layout.operator("image.render_border", icon = "RENDERBORDER")
            layout.operator("image.clear_render_border", icon = "RENDERBORDER_CLEAR")

            layout.separator()

            layout.operator("image.cycle_render_slot", text="Render Slot Cycle Next", icon = "FRAME_NEXT")
            layout.operator("image.cycle_render_slot", text="Render Slot Cycle Previous", icon = "FRAME_PREV").reverse = True

            layout.separator()

        layout.menu("INFO_MT_area")
        layout.menu("IMAGE_MT_view_pie_menus")


class IMAGE_MT_view_pie_menus(Menu):
    bl_label = "Pie menus"

    def draw(self, _context):
        layout = self.layout

        layout.operator("wm.call_menu_pie", text = "Pivot", icon = "MENU_PANEL").name = 'IMAGE_MT_pivot_pie'
        layout.operator("wm.call_menu_pie", text = "UV's snap", icon = "MENU_PANEL").name = 'IMAGE_MT_uvs_snap_pie'
        layout.operator("wm.call_menu_pie", text = "View", icon = "MENU_PANEL").name = 'IMAGE_MT_view_pie'


class IMAGE_MT_view_zoom(Menu):
    bl_label = "Fractional Zoom"

    def draw(self, _context):
        layout = self.layout

        ratios = ((1, 8), (1, 4), (1, 2), (1, 1), (2, 1), (4, 1), (8, 1))

        for i, (a, b) in enumerate(ratios):
            if i in {3, 4}:  # Draw separators around Zoom 1:1.
                layout.separator()

            layout.operator(
                "image.view_zoom_ratio",
                text=iface_("Zoom %d:%d") % (a, b), icon = "ZOOM_SET",
                translate=False,
            ).ratio = a / b


class IMAGE_MT_select(Menu):
    bl_label = "Select"

    def draw(self, _context):
        layout = self.layout

        layout.menu("IMAGE_MT_select_legacy")

        layout.operator("uv.select_all", text="All", icon='SELECT_ALL').action = 'SELECT'

        layout.operator("uv.select_all", text="None", icon='SELECT_NONE').action = 'DESELECT'
        layout.operator("uv.select_all", text="Invert", icon='INVERSE').action = 'INVERT'

        layout.separator()

        layout.operator("uv.select_box", text = "Box Select Pinned", icon='BORDER_RECT').pinned = True

        layout.separator()

        layout.menu("IMAGE_MT_select_linked")
        myop = layout.operator("uv.select_linked_pick", text="Linked Pick", icon = "LINKED")
        myop.extend = True
        myop.deselect = False

        layout.separator()

        layout.operator("uv.select_pinned", text = "Pinned", icon = "PINNED")
        layout.operator("uv.select_split", text = "Split", icon = "SPLIT")
        layout.operator("uv.select_overlap", text = "Overlap", icon = "OVERLAP")
        layout.operator("uv.shortest_path_pick", text="Shortest Path", icon = "SELECT_SHORTESTPATH")

        layout.separator()

        layout.operator("uv.select_more", text="More", icon = "SELECTMORE")
        layout.operator("uv.select_less", text="Less", icon = "SELECTLESS")


class IMAGE_MT_select_legacy(Menu):
    bl_label = "Legacy"

    def draw(self, _context):
        layout = self.layout

        layout.operator("uv.select_box", text = "Box Select", icon='BORDER_RECT').pinned = False
        layout.operator("uv.select_circle", icon = "CIRCLE_SELECT")


class IMAGE_MT_select_linked(Menu):
    bl_label = "Select Linked"

    def draw(self, _context):
        layout = self.layout

        layout.operator("uv.select_linked", text="Linked", icon = "LINKED")
        layout.operator("uv.shortest_path_select", text="Shortest Path", icon = "LINKED")


class IMAGE_MT_brush(Menu):
    bl_label = "Brush"

    def draw(self, context):
        layout = self.layout

        #radial control button brush size
        myvar = layout.operator("wm.radial_control", text = "Brush Radius", icon = "BRUSHSIZE")
        myvar.data_path_primary = 'tool_settings.image_paint.brush.size'
        myvar.data_path_secondary = 'tool_settings.unified_paint_settings.size'
        myvar.use_secondary = 'tool_settings.unified_paint_settings.use_unified_size'
        myvar.rotation_path = 'tool_settings.image_paint.brush.mask_texture_slot.angle'
        myvar.color_path = 'tool_settings.image_paint.brush.cursor_color_add'
        myvar.fill_color_path = 'tool_settings.image_paint.brush.color'
        myvar.fill_color_override_path = 'tool_settings.unified_paint_settings.color'
        myvar.fill_color_override_test_path = 'tool_settings.unified_paint_settings.use_unified_color'
        myvar.zoom_path = 'space_data.zoom'
        myvar.image_id = 'tool_settings.image_paint.brush'
        myvar.secondary_tex = True

        #radial control button brush strength
        myvar = layout.operator("wm.radial_control", text = "Brush Strength", icon = "BRUSHSTRENGTH")
        myvar.data_path_primary = 'tool_settings.image_paint.brush.strength'
        myvar.data_path_secondary = 'tool_settings.unified_paint_settings.strength'
        myvar.use_secondary = 'tool_settings.unified_paint_settings.use_unified_strength'
        myvar.rotation_path = 'tool_settings.image_paint.brush.mask_texture_slot.angle'
        myvar.color_path = 'tool_settings.image_paint.brush.cursor_color_add'
        myvar.fill_color_path = 'tool_settings.image_paint.brush.color'
        myvar.fill_color_override_path = 'tool_settings.unified_paint_settings.color'
        myvar.fill_color_override_test_path = 'tool_settings.unified_paint_settings.use_unified_color'
        myvar.zoom_path = ''
        myvar.image_id = 'tool_settings.image_paint.brush'
        myvar.secondary_tex = True

        #radial control button brush angle
        myvar = layout.operator("wm.radial_control", text = "Texture Brush Angle", icon = "BRUSHANGLE")
        myvar.data_path_primary = 'tool_settings.image_paint.brush.texture_slot.angle'
        myvar.data_path_secondary = ''
        myvar.use_secondary = ''
        myvar.rotation_path = 'tool_settings.image_paint.brush.texture_slot.angle'
        myvar.color_path = 'tool_settings.image_paint.brush.cursor_color_add'
        myvar.fill_color_path = 'tool_settings.image_paint.brush.color'
        myvar.fill_color_override_path = 'tool_settings.unified_paint_settings.color'
        myvar.fill_color_override_test_path = 'tool_settings.unified_paint_settings.use_unified_color'
        myvar.zoom_path = ''
        myvar.image_id = 'tool_settings.image_paint.brush'
        myvar.secondary_tex = False

        #radial control button brush angle secondary texture
        myvar = layout.operator("wm.radial_control", text = "Texture Brush Angle", icon = "BRUSHANGLE")
        myvar.data_path_primary = 'tool_settings.image_paint.brush.mask_texture_slot.angle'
        myvar.data_path_secondary = ''
        myvar.use_secondary = ''
        myvar.rotation_path = 'tool_settings.image_paint.brush.mask_texture_slot.angle'
        myvar.color_path = 'tool_settings.image_paint.brush.cursor_color_add'
        myvar.fill_color_path = 'tool_settings.image_paint.brush.color'
        myvar.fill_color_override_path = 'tool_settings.unified_paint_settings.color'
        myvar.fill_color_override_test_path = 'tool_settings.unified_paint_settings.use_unified_color'
        myvar.zoom_path = ''
        myvar.image_id = 'tool_settings.image_paint.brush'
        myvar.secondary_tex = True


class IMAGE_MT_image(Menu):
    bl_label = "Image"

    def draw(self, context):
        layout = self.layout

        sima = context.space_data
        ima = sima.image
        show_render = sima.show_render

        layout.operator("image.new", text="New", icon='IMAGE_DATA')
        layout.operator("image.open", text="Open...", icon='FILE_FOLDER')

        layout.operator("image.read_viewlayers", icon = "RENDERLAYERS")

        if ima:
            layout.separator()

            if not show_render:
                layout.operator("image.replace", text="Replace", icon='FILE_FOLDER')
                layout.operator("image.reload", text="Reload",icon = "FILE_REFRESH")

            # bfa TODO: move this to image.external_edit poll
            # bfa - hide disfunctional tools and settings for render result
            import os

            can_edit = True

            if ima.packed_file:
                can_edit = False

            if sima.type == 'IMAGE_EDITOR':
                filepath = ima.filepath_from_user(image_user=sima.image_user)
            else:
                filepath = ima.filepath

            filepath = bpy.path.abspath(filepath, library=ima.library)

            filepath = os.path.normpath(filepath)

            if not filepath:
                can_edit = False

            if not os.path.exists(filepath) or not os.path.isfile(filepath):
                can_edit = False

            if can_edit:
                layout.operator("image.external_edit", text="Edit Externally", icon = "EDIT_EXTERNAL")

        layout.separator()

        if ima:
            layout.operator("image.save", icon='FILE_TICK')
            layout.operator("image.save_as", icon='SAVE_AS')
            layout.operator("image.save_as", text="Save a Copy", icon='SAVE_COPY').copy = True

        if ima and ima.source == 'SEQUENCE':
            layout.operator("image.save_sequence", icon='SAVE_All')

        layout.operator("image.save_all_modified", text="Save All Images", icon = "SAVE_ALL")

        # bfa - hide disfunctional tools and settings for render result
        if ima:
            if ima.type != 'RENDER_RESULT':
                layout.separator()

                layout.menu("IMAGE_MT_image_invert")
                layout.operator("image.resize", text="Resize", icon = "MAN_SCALE")
                layout.menu("IMAGE_MT_image_flip")

                if not show_render:
                    if ima.packed_file:
                        if ima.filepath:
                            layout.separator()
                            layout.operator("image.unpack", text="Unpack", icon = "PACKAGE")
                    else:
                        layout.separator()
                        layout.operator("image.pack", text="Pack", icon = "PACKAGE")

                if context.area.ui_type == 'IMAGE_EDITOR':

                    layout.separator()

                    layout.operator("palette.extract_from_image", text="Extract Palette", icon = "PALETTE")
                    layout.operator("gpencil.image_to_grease_pencil", text="Generate Grease Pencil", icon = "GREASEPENCIL")


class IMAGE_MT_image_flip(Menu):
    bl_label = "Flip"

    def draw(self, _context):
        layout = self.layout
        layout.operator("image.flip", text="Horizontally", icon = "FLIP_Y").use_flip_x = True
        layout.operator("image.flip", text="Vertically", icon = "FLIP_X").use_flip_y = True


class IMAGE_MT_image_invert(Menu):
    bl_label = "Invert"

    def draw(self, _context):
        layout = self.layout

        props = layout.operator("image.invert", text="Invert Image Colors", icon='IMAGE_RGB')
        props.invert_r = True
        props.invert_g = True
        props.invert_b = True

        layout.separator()

        layout.operator("image.invert", text="Invert Red Channel", icon='COLOR_RED').invert_r = True
        layout.operator("image.invert", text="Invert Green Channel", icon='COLOR_GREEN').invert_g = True
        layout.operator("image.invert", text="Invert Blue Channel", icon='COLOR_BLUE').invert_b = True
        layout.operator("image.invert", text="Invert Alpha Channel", icon='IMAGE_ALPHA').invert_a = True


class IMAGE_MT_uvs_showhide(Menu):
    bl_label = "Show/Hide Faces"

    def draw(self, _context):
        layout = self.layout

        layout.operator("uv.reveal", icon = "HIDE_OFF")
        layout.operator("uv.hide", text="Hide Selected", icon = "HIDE_ON").unselected = False
        layout.operator("uv.hide", text="Hide Unselected", icon = "HIDE_UNSELECTED").unselected = True


class IMAGE_MT_uvs_transform(Menu):
    bl_label = "Transform"

    def draw(self, _context):
        layout = self.layout

        layout.operator_context = 'EXEC_REGION_WIN'
        layout.operator("transform.rotate", text="Rotate +90°", icon = "ROTATE_PLUS_90").value = math.pi / 2
        layout.operator("transform.rotate", text="Rotate  - 90°", icon = "ROTATE_MINUS_90").value = math.pi / -2
        layout.operator_context = 'INVOKE_DEFAULT'

        layout.separator()

        layout.operator("transform.shear", icon = 'SHEAR')


class IMAGE_MT_uvs_snap(Menu):
    bl_label = "Snap"

    def draw(self, _context):
        layout = self.layout

        layout.operator_context = 'EXEC_REGION_WIN'

        layout.operator("uv.snap_selected", text="Selected to Pixels", icon = "SNAP_TO_PIXELS").target = 'PIXELS'
        layout.operator("uv.snap_selected", text="Selected to Cursor", icon = "SELECTIONTOCURSOR").target = 'CURSOR'
        layout.operator("uv.snap_selected", text="Selected to Cursor (Offset)", icon = "SELECTIONTOCURSOROFFSET").target = 'CURSOR_OFFSET'
        layout.operator("uv.snap_selected", text="Selected to Adjacent Unselected", icon = "SNAP_TO_ADJACENT").target = 'ADJACENT_UNSELECTED'

        layout.separator()

        layout.operator("uv.snap_cursor", text="Cursor to Pixels", icon = "CURSOR_TO_PIXELS").target = 'PIXELS'
        layout.operator("uv.snap_cursor", text="Cursor to Selected", icon = "CURSORTOSELECTION").target = 'SELECTED'


class IMAGE_MT_uvs_mirror(Menu):
    bl_label = "Mirror"

    def draw(self, _context):
        layout = self.layout

        layout.operator("mesh.faces_mirror_uv", icon = "COPYMIRRORED")

        layout.separator()

        layout.operator_context = 'EXEC_REGION_WIN'

        layout.operator("transform.mirror", text="X Axis", icon = "MIRROR_X").constraint_axis[0] = True
        layout.operator("transform.mirror", text="Y Axis", icon = "MIRROR_Y").constraint_axis[1] = True


class IMAGE_MT_uvs_align(Menu):
    bl_label = "Align"

    def draw(self, _context):
        layout = self.layout

        layout.operator_enum("uv.align", "axis")


class IMAGE_MT_uvs_merge(Menu):
    bl_label = "Merge"

    def draw(self, _context):
        layout = self.layout

        layout.operator("uv.weld", text="At Center", icon='MERGE_CENTER')
        # Mainly to match the mesh menu.
        layout.operator("uv.snap_selected", text="At Cursor", icon='MERGE_CURSOR').target = 'CURSOR'

        layout.separator()

        layout.operator("uv.remove_doubles", text="By Distance", icon='REMOVE_DOUBLES')


class IMAGE_MT_uvs_split(Menu):
    bl_label = "Split"

    def draw(self, _context):
        layout = self.layout

        layout.operator("uv.select_split", text="Selection", icon = 'SPLIT')


# Tooltip and operator for Clear Seam.
class IMAGE_MT_uvs_clear_seam(bpy.types.Operator):
    """Clears the UV Seam for selected edges"""      # blender will use this as a tooltip for menu items and buttons.
    bl_idname = "uv.clear_seam"        # unique identifier for buttons and menu items to reference.
    bl_label = "Clear seam"         # display name in the interface.
    bl_options = {'REGISTER', 'UNDO'}  # enable undo for the operator.

    def execute(self, context):        # execute() is called by blender when running the operator.
        bpy.ops.uv.mark_seam(clear=True)
        return {'FINISHED'}


class IMAGE_MT_uvs_unwrap(Menu):
    bl_label = "Unwrap"

    def draw(self, _context):
        layout = self.layout

        layout.operator("uv.unwrap", text = "Unwrap ABF", icon='UNWRAP_ABF').method = 'ANGLE_BASED'
        layout.operator("uv.unwrap", text = "Unwrap Conformal", icon='UNWRAP_LSCM').method = 'CONFORMAL'

        layout.separator()

        layout.operator_context = 'INVOKE_DEFAULT'
        layout.operator("uv.smart_project", icon = "MOD_UVPROJECT")
        layout.operator("uv.lightmap_pack", icon = "LIGHTMAPPACK")
        layout.operator("uv.follow_active_quads", icon = "FOLLOWQUADS")

        layout.separator()

        layout.operator_context = 'EXEC_REGION_WIN'
        layout.operator("uv.cube_project", icon = "CUBEPROJECT")
        layout.operator("uv.cylinder_project", icon = "CYLINDERPROJECT")
        layout.operator("uv.sphere_project", icon = "SPHEREPROJECT")


class IMAGE_MT_uvs(Menu):
    bl_label = "UV"

    def draw(self, context):
        layout = self.layout

        sima = context.space_data
        uv = sima.uv_editor

        layout.menu("IMAGE_MT_uvs_transform")
        layout.menu("IMAGE_MT_uvs_mirror")
        layout.menu("IMAGE_MT_uvs_snap")

        layout.separator()

        layout.menu("IMAGE_MT_uvs_unwrap")

        layout.operator("uv.pin", icon = "PINNED").clear = False
        layout.operator("uv.pin", text="Unpin", icon = "UNPINNED").clear = True
        layout.menu("IMAGE_MT_uvs_merge")
        layout.operator("uv.select_split", text="Split Selection", icon = 'SPLIT')

        layout.separator()

        layout.operator("uv.pack_islands", icon ="PACKISLAND")
        layout.operator("uv.average_islands_scale", icon ="AVERAGEISLANDSCALE")
        layout.operator("uv.minimize_stretch", icon = "MINIMIZESTRETCH")
        layout.operator("uv.stitch", icon = "STITCH")

        layout.separator()

        layout.operator("uv.mark_seam", icon ="MARK_SEAM").clear = False
        layout.operator("uv.clear_seam", text="Clear Seam", icon = 'CLEAR_SEAM')
        layout.operator("uv.seams_from_islands", icon ="SEAMSFROMISLAND")

        layout.separator()

        layout.menu("IMAGE_MT_uvs_align")
        layout.menu("IMAGE_MT_uvs_select_mode")

        layout.separator()

        layout.menu("IMAGE_MT_uvs_showhide")
        layout.operator("uv.reset", icon = "RESET")


class IMAGE_MT_uvs_select_mode(Menu):
    bl_label = "UV Select Mode"

    def draw(self, context):
        layout = self.layout

        layout.operator_context = 'INVOKE_REGION_WIN'
        tool_settings = context.tool_settings

        # Do smart things depending on whether uv_select_sync is on.

        if tool_settings.use_uv_select_sync:

            layout.operator_context = 'INVOKE_REGION_WIN'
            layout.operator("mesh.select_mode", text="Vertex", icon='VERTEXSEL').type = 'VERT'
            layout.operator("mesh.select_mode", text="Edge", icon='EDGESEL').type = 'EDGE'
            layout.operator("mesh.select_mode", text="Face", icon='FACESEL').type = 'FACE'

        else:
            #layout.operator_context = 'INVOKE_REGION_WIN'
            props = layout.operator("wm.context_set_enum", text="Vertex", icon='UV_VERTEXSEL')
            props.value = 'VERTEX'
            props.data_path = "tool_settings.uv_select_mode"

            props = layout.operator("wm.context_set_enum", text="Edge", icon='UV_EDGESEL')
            props.value = 'EDGE'
            props.data_path = "tool_settings.uv_select_mode"

            props = layout.operator("wm.context_set_enum", text="Face", icon='UV_FACESEL')
            props.value = 'FACE'
            props.data_path = "tool_settings.uv_select_mode"

            props = layout.operator("wm.context_set_enum", text="Island", icon='UV_ISLANDSEL')
            props.value = 'ISLAND'
            props.data_path = "tool_settings.uv_select_mode"


class IMAGE_MT_uvs_context_menu(Menu):
    bl_label = "UV Context Menu"

    def draw(self, context):
        layout = self.layout

        sima = context.space_data

        # UV Edit Mode
        if sima.show_uvedit:
            # Add
            layout.operator("uv.unwrap", icon='UNWRAP_ABF')
            layout.operator("uv.follow_active_quads", icon = "FOLLOWQUADS")

            layout.separator()

            # Modify
            layout.operator("uv.pin", icon = "PINNED").clear = False
            layout.operator("uv.pin", text="Unpin", icon = "UNPINNED").clear = True

            layout.separator()

            layout.menu("IMAGE_MT_uvs_snap")

            layout.separator()

            layout.operator("transform.mirror", text="Mirror X", icon = "MIRROR_X").constraint_axis[0] = True
            layout.operator("transform.mirror", text="Mirror Y", icon = "MIRROR_Y").constraint_axis[1] = True

            layout.separator()

            layout.operator_enum("uv.align", "axis")  # W, 2/3/4.

            layout.separator()

            # Remove
            layout.menu("IMAGE_MT_uvs_merge")
            layout.operator("uv.stitch", icon = "STITCH")
            layout.menu("IMAGE_MT_uvs_split")


class IMAGE_MT_pivot_pie(Menu):
    bl_label = "Pivot Point"

    def draw(self, context):
        layout = self.layout
        pie = layout.menu_pie()

        pie.prop_enum(context.space_data, "pivot_point", value='CENTER')
        pie.prop_enum(context.space_data, "pivot_point", value='CURSOR')
        pie.prop_enum(context.space_data, "pivot_point", value='INDIVIDUAL_ORIGINS')
        pie.prop_enum(context.space_data, "pivot_point", value='MEDIAN')


class IMAGE_MT_uvs_snap_pie(Menu):
    bl_label = "Snap"

    def draw(self, _context):
        layout = self.layout
        pie = layout.menu_pie()

        layout.operator_context = 'EXEC_REGION_WIN'

        pie.operator(
            "uv.snap_selected",
            text="Selected to Pixels",
            icon='RESTRICT_SELECT_OFF',
        ).target = 'PIXELS'
        pie.operator(
            "uv.snap_cursor",
            text="Cursor to Pixels",
            icon='PIVOT_CURSOR',
        ).target = 'PIXELS'
        pie.operator(
            "uv.snap_cursor",
            text="Cursor to Selected",
            icon='PIVOT_CURSOR',
        ).target = 'SELECTED'
        pie.operator(
            "uv.snap_selected",
            text="Selected to Cursor",
            icon='RESTRICT_SELECT_OFF',
        ).target = 'CURSOR'
        pie.operator(
            "uv.snap_selected",
            text="Selected to Cursor (Offset)",
            icon='RESTRICT_SELECT_OFF',
        ).target = 'CURSOR_OFFSET'
        pie.operator(
            "uv.snap_selected",
            text="Selected to Adjacent Unselected",
            icon='RESTRICT_SELECT_OFF',
        ).target = 'ADJACENT_UNSELECTED'


class IMAGE_MT_view_pie(Menu):
    bl_label = "View"

    def draw(self, context):
        layout = self.layout

        sima = context.space_data
        show_uvedit = sima.show_uvedit
        show_maskedit = sima.show_maskedit

        pie = layout.menu_pie()
        pie.operator("image.view_all")

        if show_uvedit or show_maskedit:
            pie.operator("image.view_selected", text="Frame Selected", icon='ZOOM_SELECTED')
            pie.operator("image.view_center_cursor", text="Center View to Cursor")
        else:
            # Add spaces so items stay in the same position through all modes.
            pie.separator()
            pie.separator()

        pie.operator("image.view_zoom_ratio", text="Zoom 1:1").ratio = 1
        pie.operator("image.view_all", text="Frame All Fit").fit_view = True


class IMAGE_HT_tool_header(Header):
    bl_space_type = 'IMAGE_EDITOR'
    bl_region_type = 'TOOL_HEADER'

    def draw(self, context):
        layout = self.layout

        self.draw_tool_settings(context)

        layout.separator_spacer()

        self.draw_mode_settings(context)

    def draw_tool_settings(self, context):
        layout = self.layout

        # Active Tool
        # -----------
        from bl_ui.space_toolsystem_common import ToolSelectPanelHelper
        tool = ToolSelectPanelHelper.draw_active_tool_header(context, layout)
        tool_mode = context.mode if tool is None else tool.mode

        # Object Mode Options
        # -------------------

        # Example of how tool_settings can be accessed as pop-overs.

        # TODO(campbell): editing options should be after active tool options
        # (obviously separated for from the users POV)
        draw_fn = getattr(_draw_tool_settings_context_mode, tool_mode, None)
        if draw_fn is not None:
            draw_fn(context, layout, tool)

        if tool_mode == 'PAINT':
            if (tool is not None) and tool.has_datablock:
                layout.popover("IMAGE_PT_paint_settings_advanced")
                layout.popover("IMAGE_PT_paint_stroke")
                layout.popover("IMAGE_PT_paint_curve")
                layout.popover("IMAGE_PT_tools_brush_display")
                layout.popover("IMAGE_PT_tools_brush_texture")
                layout.popover("IMAGE_PT_tools_mask_texture")
        elif tool_mode == 'UV':
            if (tool is not None) and tool.has_datablock:
                layout.popover("IMAGE_PT_uv_sculpt_curve")
                layout.popover("IMAGE_PT_uv_sculpt_options")

    def draw_mode_settings(self, context):
        layout = self.layout

        # Active Tool
        # -----------
        from bl_ui.space_toolsystem_common import ToolSelectPanelHelper
        tool = ToolSelectPanelHelper.tool_active_from_context(context)
        tool_mode = context.mode if tool is None else tool.mode

        if tool_mode == 'PAINT':
            layout.popover_group(space_type='IMAGE_EDITOR', region_type='UI', context=".imagepaint_2d", category="")


class _draw_tool_settings_context_mode:
    @staticmethod
    def UV(context, layout, tool):
        if tool and tool.has_datablock:
            if context.mode == 'EDIT_MESH':
                tool_settings = context.tool_settings
                uv_sculpt = tool_settings.uv_sculpt
                brush = uv_sculpt.brush
                if brush:
                    UnifiedPaintPanel.prop_unified(
                        layout,
                        context,
                        brush,
                        "size",
                        pressure_name="use_pressure_size",
                        unified_name="use_unified_size",
                        slider=True,
                        header=True
                    )
                    UnifiedPaintPanel.prop_unified(
                        layout,
                        context,
                        brush,
                        "strength",
                        pressure_name="use_pressure_strength",
                        unified_name="use_unified_strength",
                        slider=True,
                        header=True
                    )

    @staticmethod
    def PAINT(context, layout, tool):
        if (tool is None) or (not tool.has_datablock):
            return

        paint = context.tool_settings.image_paint
        layout.template_ID_preview(paint, "brush", rows=3, cols=8, hide_buttons=True)

        brush = paint.brush
        if brush is None:
            return

        brush_basic_texpaint_settings(layout, context, brush, compact=True)


class IMAGE_HT_header(Header):
    bl_space_type = 'IMAGE_EDITOR'

    @staticmethod
    def draw_xform_template(layout, context):
        sima = context.space_data
        show_uvedit = sima.show_uvedit
        show_maskedit = sima.show_maskedit

        if show_uvedit or show_maskedit:
            layout.prop(sima, "pivot_point", icon_only=True)

        if show_uvedit:
            tool_settings = context.tool_settings

            # Snap.
            snap_uv_element = tool_settings.snap_uv_element
            act_snap_uv_element = tool_settings.bl_rna.properties['snap_uv_element'].enum_items[snap_uv_element]

            row = layout.row(align=True)
            row.prop(tool_settings, "use_snap_uv", text="")

            sub = row.row(align=True)
            sub.popover(
                panel="IMAGE_PT_snapping",
                icon=act_snap_uv_element.icon,
                text="",
            )

            # Proportional Editing
            row = layout.row(align=True)
            row.prop(
                tool_settings,
                "use_proportional_edit",
                icon_only=True,
                icon='PROP_CON' if tool_settings.use_proportional_connected else 'PROP_ON',
            )
            sub = row.row(align=True)
           # proportional editing settings
            if tool_settings.use_proportional_edit is True:
                sub = row.row(align=True)
                sub.prop_with_popover(tool_settings,"proportional_edit_falloff",text="", icon_only=True, panel="VIEW3D_PT_proportional_edit")
            if show_uvedit:
                uvedit = sima.uv_editor

                mesh = context.edit_object.data
                layout.prop_search(mesh.uv_layers, "active", mesh, "uv_layers", text="")


    def draw(self, context):
        layout = self.layout

        sima = context.space_data
        overlay = sima.overlay
        ima = sima.image
        iuser = sima.image_user
        tool_settings = context.tool_settings
        show_region_tool_header = sima.show_region_tool_header

        show_render = sima.show_render
        show_uvedit = sima.show_uvedit
        show_maskedit = sima.show_maskedit

        ALL_MT_editormenu.draw_hidden(context, layout) # bfa - show hide the editormenu

        # bfa - hide disfunctional tools and settings for render result
        is_render = False
        if ima:
            is_render = ima.type == 'RENDER_RESULT'

        if sima.mode != 'UV':
            row = layout.row(align = True)
            row.operator("wm.switch_editor_to_uv", text="", icon='UV')
            if is_render:
                layout.prop(sima, "ui_non_render_mode", text="")
            else:
                layout.prop(sima, "ui_mode", text="")

        else:
            row = layout.row(align = True)
            row.operator("wm.switch_editor_to_image", text="", icon='IMAGE')

        # UV editing.
        if show_uvedit:

            layout.prop(tool_settings, "use_uv_select_sync", text="")

            if tool_settings.use_uv_select_sync:
                layout.template_edit_mode_selection()
            else:
                row = layout.row(align=True)
                uv_select_mode = tool_settings.uv_select_mode[:]
                row.operator("uv.select_mode", text="", icon='UV_VERTEXSEL', depress=(uv_select_mode == 'VERTEX')).type = 'VERTEX'
                row.operator("uv.select_mode", text="", icon='UV_EDGESEL', depress=(uv_select_mode == 'EDGE')).type = 'EDGE'
                row.operator("uv.select_mode", text="", icon='UV_FACESEL', depress=(uv_select_mode == 'FACE')).type = 'FACE'
                row.operator("uv.select_mode", text="", icon='UV_ISLANDSEL', depress=(uv_select_mode == 'ISLAND')).type = 'ISLAND'

                layout.prop(tool_settings, "uv_sticky_select_mode", icon_only=True)

        IMAGE_MT_editor_menus.draw_collapsible(context, layout)

        #layout.separator_spacer()

        IMAGE_HT_header.draw_xform_template(layout, context)

        layout.template_ID(sima, "image", new="image.new", open="image.open")

        if show_maskedit:
            row = layout.row()
            row.template_ID(sima, "mask", new="mask.new")

        if not show_render:
            layout.prop(sima, "use_image_pin", text="", emboss=False)

        layout.separator_spacer()

        # Gizmo toggle & popover.
        row = layout.row(align=True)
        row.prop(sima, "show_gizmo", icon='GIZMO', text="")
        sub = row.row(align=True)
        sub.active = sima.show_gizmo
        sub.popover(panel="IMAGE_PT_gizmo_display", text="")

        # Overlay toggle & popover
        row = layout.row(align=True)
        row.prop(overlay, "show_overlays", icon='OVERLAY', text="")
        sub = row.row(align=True)
        sub.active = overlay.show_overlays
        sub.popover(panel="IMAGE_PT_overlay", text="")

        if ima:
            if ima.is_stereo_3d:
                row = layout.row()
                row.prop(sima, "show_stereo_3d", text="")
            if show_maskedit:
                row = layout.row()
                row.popover(panel='IMAGE_PT_mask_display')

            # layers.
            layout.template_image_layers(ima, iuser)

            # draw options.
            row = layout.row()
            row.prop(sima, "display_channels", icon_only=True)

        row.popover(panel = "IMAGE_PT_image_options", text = "Options")


# bfa - show hide the editormenu
class ALL_MT_editormenu(Menu):
    bl_label = ""

    def draw(self, context):
        self.draw_menus(self.layout, context)

    @staticmethod
    def draw_menus(layout, context):

        row = layout.row(align=True)
        row.template_header() # editor type menus

class IMAGE_MT_editor_menus(Menu):
    bl_idname = "IMAGE_MT_editor_menus"
    bl_label = ""

    def draw(self, context):
        layout = self.layout
        sima = context.space_data
        ima = sima.image

        show_uvedit = sima.show_uvedit
        show_maskedit = sima.show_maskedit

        layout.menu("SCREEN_MT_user_menu", text = "Quick") # Quick favourites menu
        layout.menu("IMAGE_MT_view")

        if show_uvedit:
            layout.menu("IMAGE_MT_select")
        if show_maskedit:
            layout.menu("MASK_MT_select")

        if ima and ima.is_dirty:
            layout.menu("IMAGE_MT_image", text="Image*")
        else:
            layout.menu("IMAGE_MT_image", text="Image")

        if show_uvedit:
            layout.menu("IMAGE_MT_uvs")
        if show_maskedit:
            layout.menu("MASK_MT_add")
            layout.menu("MASK_MT_mask")


class IMAGE_MT_mask_context_menu(Menu):
    bl_label = "Mask Context Menu"

    @classmethod
    def poll(cls, context):
        sima = context.space_data
        return sima.show_maskedit

    def draw(self, context):
        layout = self.layout
        from .properties_mask_common import draw_mask_context_menu
        draw_mask_context_menu(layout, context)


# -----------------------------------------------------------------------------
# Mask (similar code in space_clip.py, keep in sync)
# note! - panel placement does _not_ fit well with image panels... need to fix.

from bl_ui.properties_mask_common import (
    MASK_PT_mask,
    MASK_PT_layers,
    MASK_PT_spline,
    MASK_PT_point,
    MASK_PT_display,
)


class IMAGE_PT_mask(MASK_PT_mask, Panel):
    bl_space_type = 'IMAGE_EDITOR'
    bl_region_type = 'UI'
    bl_category = "Mask"


class IMAGE_PT_mask_layers(MASK_PT_layers, Panel):
    bl_space_type = 'IMAGE_EDITOR'
    bl_region_type = 'UI'
    bl_category = "Mask"


class IMAGE_PT_active_mask_spline(MASK_PT_spline, Panel):
    bl_space_type = 'IMAGE_EDITOR'
    bl_region_type = 'UI'
    bl_category = "Mask"


class IMAGE_PT_active_mask_point(MASK_PT_point, Panel):
    bl_space_type = 'IMAGE_EDITOR'
    bl_region_type = 'UI'
    bl_category = "Mask"


class IMAGE_PT_mask_display(MASK_PT_display, Panel):
    bl_space_type = 'IMAGE_EDITOR'
    bl_region_type = 'HEADER'


# --- end mask ---

class IMAGE_PT_snapping(Panel):
    bl_space_type = 'IMAGE_EDITOR'
    bl_region_type = 'HEADER'
    bl_label = "Snapping"

    def draw(self, context):
        tool_settings = context.tool_settings

        layout = self.layout
        col = layout.column()
        col.label(text="Snapping")
        col.prop(tool_settings, "snap_uv_element", expand=True)

        if tool_settings.snap_uv_element != 'INCREMENT':
            col.label(text="Target")
            row = col.row(align=True)
            row.prop(tool_settings, "snap_target", expand=True)

        col.separator()
        if 'INCREMENT' in tool_settings.snap_uv_element:
            col.prop(tool_settings, "use_snap_uv_grid_absolute")

        col.label(text="Affect")
        row = col.row(align=True)
        row.prop(tool_settings, "use_snap_translate", text="Move", toggle=True)
        row.prop(tool_settings, "use_snap_rotate", text="Rotate", toggle=True)
        row.prop(tool_settings, "use_snap_scale", text="Scale", toggle=True)


class IMAGE_PT_image_options(Panel):
    bl_space_type = 'IMAGE_EDITOR'
    bl_region_type = 'HEADER'
    bl_label = "Options"

    def draw(self, context):
        layout = self.layout

        sima = context.space_data
        uv = sima.uv_editor
        tool_settings = context.tool_settings
        paint = tool_settings.image_paint

        show_uvedit = sima.show_uvedit
        show_render = sima.show_render

        if sima.mode == 'UV':
            col = layout.column(align = True)
            col.prop(uv, "lock_bounds")
            col.prop(uv, "use_live_unwrap")

        col = layout.column(align = True)
        col.prop(sima, "use_realtime_update")
        col.prop(uv, "show_metadata")

        if sima.mode == 'UV':
            row = layout.row(heading = "Snap to Pixels")
            row.prop(uv, "pixel_snap_mode", expand = True, text="")

        if paint.brush and (context.image_paint_object or sima.mode == 'PAINT'):
            layout.prop(uv, "show_texpaint")
            layout.prop(tool_settings, "show_uv_local_view", text="Show Same Material")


class IMAGE_PT_proportional_edit(Panel):
    bl_space_type = 'IMAGE_EDITOR'
    bl_region_type = 'HEADER'
    bl_label = "Proportional Editing"
    bl_ui_units_x = 8

    def draw(self, context):
        layout = self.layout
        tool_settings = context.tool_settings
        col = layout.column()

        col.prop(tool_settings, "use_proportional_connected")
        col.separator()

        col.prop(tool_settings, "proportional_edit_falloff", expand=True)


class IMAGE_PT_image_properties(Panel):
    bl_space_type = 'IMAGE_EDITOR'
    bl_region_type = 'UI'
    bl_category = "Image"
    bl_label = "Image"

    @classmethod
    def poll(cls, context):
        sima = context.space_data
        return (sima.image)

    def draw(self, context):
        layout = self.layout

        sima = context.space_data
        iuser = sima.image_user

        layout.template_image(sima, "image", iuser, multiview=True)


class IMAGE_PT_view_display(Panel):
    bl_space_type = 'IMAGE_EDITOR'
    bl_region_type = 'UI'
    bl_label = "Display"
    bl_category = "View"

    @classmethod
    def poll(cls, context):
        sima = context.space_data
        return (sima and (sima.image or sima.show_uvedit))

    def draw(self, context):
        layout = self.layout
        layout.use_property_split = False

        sima = context.space_data
        ima = sima.image

        show_uvedit = sima.show_uvedit
        uvedit = sima.uv_editor

        col = layout.column()

        if ima:
            col.use_property_split = True
            col.prop(ima, "display_aspect", text="Aspect Ratio")
            col.use_property_split = False
            if ima.source != 'TILED':
                col.prop(sima, "show_repeat", text="Repeat Image")

        if show_uvedit:
            col.prop(uvedit, "show_pixel_coords", text="Pixel Coordinates")


class IMAGE_UL_render_slots(UIList):
    def draw_item(self, _context, layout, _data, item, _icon, _active_data, _active_propname, _index):
        slot = item
        layout.prop(slot, "name", text="", emboss=False)


class IMAGE_PT_render_slots(Panel):
    bl_space_type = 'IMAGE_EDITOR'
    bl_region_type = 'UI'
    bl_category = "Image"
    bl_label = "Render Slots"

    @classmethod
    def poll(cls, context):
        sima = context.space_data
        return (sima and sima.image and sima.show_render)

    def draw(self, context):
        layout = self.layout

        sima = context.space_data
        ima = sima.image

        row = layout.row()

        col = row.column()
        col.template_list(
            "IMAGE_UL_render_slots", "render_slots", ima,
            "render_slots", ima.render_slots, "active_index", rows=3,
        )

        col = row.column(align=True)
        col.operator("image.add_render_slot", icon='ADD', text="")
        col.operator("image.remove_render_slot", icon='REMOVE', text="")

        col.separator()

        col.operator("image.clear_render_slot", icon='X', text="")


class IMAGE_UL_udim_tiles(UIList):
    def draw_item(self, _context, layout, _data, item, _icon, _active_data, _active_propname, _index):
        tile = item
        layout.prop(tile, "label", text="", emboss=False)


class IMAGE_PT_udim_tiles(Panel):
    bl_space_type = 'IMAGE_EDITOR'
    bl_region_type = 'UI'
    bl_category = "Image"
    bl_label = "UDIM Tiles"

    @classmethod
    def poll(cls, context):
        sima = context.space_data
        return (sima and sima.image and sima.image.source == 'TILED')

    def draw(self, context):
        layout = self.layout

        sima = context.space_data
        ima = sima.image

        row = layout.row()
        col = row.column()
        col.template_list("IMAGE_UL_udim_tiles", "", ima, "tiles", ima.tiles, "active_index", rows=4)

        col = row.column()
        sub = col.column(align=True)
        sub.operator("image.tile_add", icon='ADD', text="")
        sub.operator("image.tile_remove", icon='REMOVE', text="")

        tile = ima.tiles.active
        if tile:
            col = layout.column(align=True)
            col.operator("image.tile_fill")


class IMAGE_PT_paint_select(Panel, ImagePaintPanel, BrushSelectPanel):
    bl_label = "Brushes"
    bl_context = ".paint_common_2d"
    bl_category = "Tool"


class IMAGE_PT_paint_settings(Panel, ImagePaintPanel):
    bl_context = ".paint_common_2d"
    bl_category = "Tool"
    bl_label = "Brush Settings"

    def draw(self, context):
        layout = self.layout

        layout.use_property_split = True
        layout.use_property_decorate = False

        settings = context.tool_settings.image_paint
        brush = settings.brush

        if brush:
            brush_settings(layout.column(), context, brush, popover=self.is_popover)


class IMAGE_PT_paint_settings_advanced(Panel, ImagePaintPanel):
    bl_context = ".paint_common_2d"
    bl_parent_id = "IMAGE_PT_paint_settings"
    bl_category = "Tool"
    bl_label = "Advanced"
    bl_ui_units_x = 12

    def draw(self, context):
        layout = self.layout

        layout.use_property_split = True
        layout.use_property_decorate = False  # No animation.

        settings = context.tool_settings.image_paint
        brush = settings.brush

        brush_settings_advanced(layout.column(), context, brush, self.is_popover)


class IMAGE_PT_paint_color(Panel, ImagePaintPanel):
    bl_context = ".paint_common_2d"
    bl_parent_id = "IMAGE_PT_paint_settings"
    bl_category = "Tool"
    bl_label = "Color Picker"

    @classmethod
    def poll(cls, context):
        settings = context.tool_settings.image_paint
        brush = settings.brush
        capabilities = brush.image_paint_capabilities

        return capabilities.has_color

    def draw(self, context):
        layout = self.layout
        settings = context.tool_settings.image_paint
        brush = settings.brush

        draw_color_settings(context, layout, brush, color_type=True)


class IMAGE_PT_paint_swatches(Panel, ImagePaintPanel, ColorPalettePanel):
    bl_category = "Tool"
    bl_context = ".paint_common_2d"
    bl_parent_id = "IMAGE_PT_paint_settings"
    bl_label = "Color Palette"
    bl_options = {'DEFAULT_CLOSED'}


class IMAGE_PT_paint_clone(Panel, ImagePaintPanel, ClonePanel):
    bl_category = "Tool"
    bl_context = ".paint_common_2d"
    bl_parent_id = "IMAGE_PT_paint_settings"
    bl_label = "Clone from Image/UV Map"


class IMAGE_PT_tools_brush_display(Panel, BrushButtonsPanel, DisplayPanel):
    bl_context = ".paint_common_2d"
    bl_parent_id = "IMAGE_PT_paint_settings"
    bl_category = "Tool"
    bl_label = "Brush Tip"
    bl_options = {'DEFAULT_CLOSED'}
    bl_ui_units_x = 15


class IMAGE_PT_tools_brush_texture(BrushButtonsPanel, Panel):
    bl_label = "Texture"
    bl_context = ".paint_common_2d"
    bl_parent_id = "IMAGE_PT_paint_settings"
    bl_category = "Tool"
    bl_options = {'DEFAULT_CLOSED'}

    def draw(self, context):
        layout = self.layout

        tool_settings = context.tool_settings.image_paint
        brush = tool_settings.brush
        tex_slot = brush.texture_slot

        col = layout.column()
        col.template_ID_preview(tex_slot, "texture", new="texture.new", rows=3, cols=8)

        brush_texture_settings(col, brush, 0)


class IMAGE_PT_tools_mask_texture(Panel, BrushButtonsPanel, TextureMaskPanel):
    bl_context = ".paint_common_2d"
    bl_parent_id = "IMAGE_PT_paint_settings"
    bl_category = "Tool"
    bl_label = "Texture Mask"
    bl_ui_units_x = 12


class IMAGE_PT_paint_stroke(BrushButtonsPanel, Panel, StrokePanel):
    bl_label = "Stroke"
    bl_context = ".paint_common_2d"
    bl_parent_id = "IMAGE_PT_paint_settings"
    bl_category = "Tool"
    bl_options = {'DEFAULT_CLOSED'}


class IMAGE_PT_paint_stroke_smooth_stroke(Panel, BrushButtonsPanel, SmoothStrokePanel):
    bl_context = ".paint_common_2d"
    bl_label = "Stabilize Stroke"
    bl_parent_id = "IMAGE_PT_paint_stroke"
    bl_category = "Tool"
    bl_options = {'DEFAULT_CLOSED'}


class IMAGE_PT_paint_curve(BrushButtonsPanel, Panel, FalloffPanel):
    bl_label = "Falloff"
    bl_context = ".paint_common_2d"
    bl_parent_id = "IMAGE_PT_paint_settings"
    bl_category = "Tool"
    bl_options = {'DEFAULT_CLOSED'}


class IMAGE_PT_tools_imagepaint_symmetry(BrushButtonsPanel, Panel):
    bl_context = ".imagepaint_2d"
    bl_label = "Tiling"
    bl_category = "Tool"
    bl_options = {'DEFAULT_CLOSED'}

    def draw(self, context):
        layout = self.layout

        tool_settings = context.tool_settings
        ipaint = tool_settings.image_paint

        col = layout.column(align=True)
        row = col.row(align=True)
        row.prop(ipaint, "tile_x", text="X", toggle=True)
        row.prop(ipaint, "tile_y", text="Y", toggle=True)


class UVSculptPanel(UnifiedPaintPanel):
    @classmethod
    def poll(cls, context):
        return cls.get_brush_mode(context) == 'UV_SCULPT'


class IMAGE_PT_uv_sculpt_brush_select(Panel, BrushSelectPanel, ImagePaintPanel, UVSculptPanel):
    bl_context = ".uv_sculpt"
    bl_category = "Tool"
    bl_label = "Brushes"


class IMAGE_PT_uv_sculpt_brush_settings(Panel, ImagePaintPanel, UVSculptPanel):
    bl_context = ".uv_sculpt"
    bl_category = "Tool"
    bl_label = "Brush Settings"

    def draw(self, context):
        layout = self.layout

        tool_settings = context.tool_settings
        uvsculpt = tool_settings.uv_sculpt

        brush = uvsculpt.brush

        brush_settings(layout.column(), context, brush)

        if brush:
            if brush.uv_sculpt_tool == 'RELAX':
                # Although this settings is stored in the scene,
                # it is only used by a single tool,
                # so it doesn't make sense from a user perspective to move it to the Options panel.
                layout.prop(tool_settings, "uv_relax_method")


class IMAGE_PT_uv_sculpt_curve(Panel, FalloffPanel, ImagePaintPanel, UVSculptPanel):
    bl_context = ".uv_sculpt"  # dot on purpose (access from topbar)
    bl_parent_id = "IMAGE_PT_uv_sculpt_brush_settings"
    bl_category = "Tool"
    bl_label = "Falloff"
    bl_options = {'DEFAULT_CLOSED'}


class IMAGE_PT_uv_sculpt_options(Panel, ImagePaintPanel, UVSculptPanel):
    bl_context = ".uv_sculpt"  # dot on purpose (access from topbar)
    bl_category = "Tool"
    bl_label = "Options"

    def draw(self, context):
        layout = self.layout

        tool_settings = context.tool_settings
        uvsculpt = tool_settings.uv_sculpt

        col = layout.column()
        col.prop(tool_settings, "uv_sculpt_lock_borders")
        col.prop(tool_settings, "uv_sculpt_all_islands")
        col.prop(uvsculpt, "show_brush", text="Display Cursor")


class ImageScopesPanel:
    @classmethod
    def poll(cls, context):
        sima = context.space_data

        if not (sima and sima.image):
            return False

        # scopes are not updated in paint modes, hide.
        if sima.mode == 'PAINT':
            return False

        ob = context.active_object
        if ob and ob.mode in {'TEXTURE_PAINT', 'EDIT'}:
            return False

        return True


class IMAGE_PT_view_histogram(ImageScopesPanel, Panel):
    bl_space_type = 'IMAGE_EDITOR'
    bl_region_type = 'UI'
    bl_category = "Scopes"
    bl_label = "Histogram"

    def draw(self, context):
        layout = self.layout

        sima = context.space_data
        hist = sima.scopes.histogram

        layout.template_histogram(sima.scopes, "histogram")

        row = layout.row(align=True)
        row.prop(hist, "mode", expand=True)
        row.prop(hist, "show_line", text="")


class IMAGE_PT_view_waveform(ImageScopesPanel, Panel):
    bl_space_type = 'IMAGE_EDITOR'
    bl_region_type = 'UI'
    bl_category = "Scopes"
    bl_label = "Waveform"

    def draw(self, context):
        layout = self.layout

        sima = context.space_data

        layout.use_property_split = True

        layout.template_waveform(sima, "scopes")
        row = layout.split(factor=0.5)
        row.label(text = "Opacity")
        row.prop(sima.scopes, "waveform_alpha", text = "")
        layout.prop(sima.scopes, "waveform_mode", text="")


class IMAGE_PT_view_vectorscope(ImageScopesPanel, Panel):
    bl_space_type = 'IMAGE_EDITOR'
    bl_region_type = 'UI'
    bl_category = "Scopes"
    bl_label = "Vectorscope"

    def draw(self, context):
        layout = self.layout

        layout.use_property_split = True

        sima = context.space_data
        layout.template_vectorscope(sima, "scopes")

        row = layout.split(factor=0.5)
        row.label(text = "Opacity")
        row.prop(sima.scopes, "vectorscope_alpha", text = "")


class IMAGE_PT_sample_line(ImageScopesPanel, Panel):
    bl_space_type = 'IMAGE_EDITOR'
    bl_region_type = 'UI'
    bl_category = "Scopes"
    bl_label = "Sample Line"

    def draw(self, context):
        layout = self.layout

        sima = context.space_data
        hist = sima.sample_histogram

        layout.operator("image.sample_line")
        layout.template_histogram(sima, "sample_histogram")

        row = layout.row(align=True)
        row.prop(hist, "mode", expand=True)
        row.prop(hist, "show_line", text="")


class IMAGE_PT_scope_sample(ImageScopesPanel, Panel):
    bl_space_type = 'IMAGE_EDITOR'
    bl_region_type = 'UI'
    bl_category = "Scopes"
    bl_label = "Samples"
    bl_options = {'DEFAULT_CLOSED'}

    def draw(self, context):
        layout = self.layout
        layout.use_property_split = True
        flow = layout.grid_flow(row_major=True, columns=0, even_columns=True, even_rows=False, align=True)

        sima = context.space_data

        col = flow.column()
        col.use_property_split = False
        col.prop(sima.scopes, "use_full_resolution")

        col = flow.column()
        col.active = not sima.scopes.use_full_resolution
        col.prop(sima.scopes, "accuracy")


class IMAGE_PT_uv_cursor(Panel):
    bl_space_type = 'IMAGE_EDITOR'
    bl_region_type = 'UI'
    bl_category = "View"
    bl_label = "2D Cursor"

    @classmethod
    def poll(cls, context):
        sima = context.space_data

        return (sima and (sima.show_uvedit or sima.show_maskedit))

    def draw(self, context):
        layout = self.layout

        sima = context.space_data

        layout.use_property_split = False
        layout.use_property_decorate = False

        col = layout.column()

        col = layout.column()
        col.prop(sima, "cursor_location", text="Location")


class IMAGE_PT_gizmo_display(Panel):
    bl_space_type = 'IMAGE_EDITOR'
    bl_region_type = 'HEADER'
    bl_label = "Gizmos"
    bl_ui_units_x = 8

    def draw(self, context):
        layout = self.layout

        view = context.space_data

        col = layout.column()
        col.label(text="Viewport Gizmos")
        col.separator()

        col.active = view.show_gizmo
        colsub = col.column()
        colsub.prop(view, "show_gizmo_navigate", text="Navigate")


class IMAGE_PT_overlay(Panel):
    bl_space_type = 'IMAGE_EDITOR'
    bl_region_type = 'HEADER'
    bl_label = "Overlays"
    bl_ui_units_x = 13

    def draw(self, context):
        pass


class IMAGE_PT_overlay_guides(Panel):
    bl_space_type = 'IMAGE_EDITOR'
    bl_region_type = 'HEADER'
    bl_label = "Guides"
    bl_parent_id = 'IMAGE_PT_overlay'

    @classmethod
    def poll(cls, context):
        sima = context.space_data

        return sima.show_uvedit

    def draw(self, context):
        layout = self.layout

        sima = context.space_data
        overlay = sima.overlay
        uvedit = sima.uv_editor

        layout.active = overlay.show_overlays

        split = layout.split()
        col = split.column()
        col.use_property_split = False
        row = col.row()
        row.separator()
        row.prop(overlay, "show_grid_background", text="Grid")
        col = split.column()
        if overlay.show_grid_background:
            col.label(icon='DISCLOSURE_TRI_DOWN')
        else:
            col.label(icon='DISCLOSURE_TRI_RIGHT')

        if overlay.show_grid_background:
            split = layout.split()
            split.use_property_split = False
            split.use_property_decorate = False
            col = split.column()
            row = col.row()
            row.separator()
            row.separator()
            row.prop(uvedit, "use_custom_grid", text = "Fixed Subdivisions")
            col = split.column()
            if uvedit.use_custom_grid:
                col.prop(uvedit, "custom_grid_subdivisions", text="")
            else:
                col.label(icon='DISCLOSURE_TRI_RIGHT')

            row = layout.row()
            row.use_property_split = True
            row.use_property_decorate = False
            row.separator()
            row.prop(uvedit, "tile_grid_shape", text="Tiles")



class IMAGE_PT_overlay_uv_edit(Panel):
    bl_space_type = 'IMAGE_EDITOR'
    bl_region_type = 'HEADER'
    bl_label = "UV Editing"
    bl_parent_id = 'IMAGE_PT_overlay'

    @classmethod
    def poll(cls, context):
        sima = context.space_data
        return (sima and (sima.show_uvedit))

    def draw(self, context):
        layout = self.layout

        sima = context.space_data
        uvedit = sima.uv_editor
        overlay = sima.overlay

        layout.active = overlay.show_overlays

        # UV Stretching
        split = layout.split()
        col = split.column()
        col.use_property_split = False
        row = col.row()
        row.separator()
        row.prop(uvedit, "show_stretch")
        col = split.column()
        if uvedit.show_stretch:
            col.prop(uvedit, "display_stretch_type", text="")
        else:
            col.label(icon='DISCLOSURE_TRI_RIGHT')


class IMAGE_PT_overlay_uv_edit_geometry(Panel):
    bl_space_type = 'IMAGE_EDITOR'
    bl_region_type = 'HEADER'
    bl_label = "Geometry"
    bl_parent_id = 'IMAGE_PT_overlay'

    @classmethod
    def poll(cls, context):
        sima = context.space_data
        return (sima and (sima.show_uvedit))

    def draw(self, context):
        layout = self.layout

        sima = context.space_data
        uvedit = sima.uv_editor
        overlay = sima.overlay

        layout.active = overlay.show_overlays

        # Edges
        col = layout.column()
        row = col.row()
        row.separator()
        row.prop(uvedit, "uv_opacity")
        row = col.row()
        row.separator()
        row.prop(uvedit, "edge_display_type", text="")
        row = col.row()
        row.separator()
        row.prop(uvedit, "show_modified_edges", text="Modified Edges")

        # Faces
        row = col.row()
        row.active = not uvedit.show_stretch
        row.separator()
        row.prop(uvedit, "show_faces", text="Faces")


class IMAGE_PT_overlay_texture_paint(Panel):
    bl_space_type = 'IMAGE_EDITOR'
    bl_region_type = 'HEADER'
    bl_label = "Geometry"
    bl_parent_id = 'IMAGE_PT_overlay'

    @classmethod
    def poll(cls, context):
        sima = context.space_data
        return (sima and (sima.show_paint))

    def draw(self, context):
        layout = self.layout

        sima = context.space_data
        uvedit = sima.uv_editor
        overlay = sima.overlay

        layout.active = overlay.show_overlays
        layout.prop(uvedit, "show_texpaint")


class IMAGE_PT_overlay_image(Panel):
    bl_space_type = 'IMAGE_EDITOR'
    bl_region_type = 'HEADER'
    bl_label = "Image"
    bl_parent_id = 'IMAGE_PT_overlay'

    def draw(self, context):
        layout = self.layout

        sima = context.space_data
        uvedit = sima.uv_editor
        overlay = sima.overlay

        layout.active = overlay.show_overlays
        row = layout.row()
        row.separator()
        row.prop(uvedit, "show_metadata")


# Grease Pencil properties
class IMAGE_PT_annotation(AnnotationDataPanel, Panel):
    bl_space_type = 'IMAGE_EDITOR'
    bl_region_type = 'UI'
    bl_category = "View"

    # NOTE: this is just a wrapper around the generic GP Panel.

# Grease Pencil drawing tools.


# -------------------- tabs to switch between uv and image editor

class IMAGE_OT_switch_editors_to_uv(bpy.types.Operator):
    """Switch to the UV Editor"""      # blender will use this as a tooltip for menu items and buttons.
    bl_idname = "wm.switch_editor_to_uv"        # unique identifier for buttons and menu items to reference.
    # display name in the interface.
    bl_label = "Switch to UV Editor"
    bl_options = {'REGISTER', 'UNDO'}  # enable undo for the operator.

    # execute() is called by blender when running the operator.
    def execute(self, context):
        bpy.ops.wm.context_set_enum(
            data_path="area.ui_type", value="UV")
        return {'FINISHED'}


class IMAGE_OT_switch_editors_to_image(bpy.types.Operator):
    """Switch to the Image Editor"""      # blender will use this as a tooltip for menu items and buttons.
    bl_idname = "wm.switch_editor_to_image"        # unique identifier for buttons and menu items to reference.
    # display name in the interface.
    bl_label = "Switch to Image Editor"
    bl_options = {'REGISTER', 'UNDO'}  # enable undo for the operator.

    # execute() is called by blender when running the operator.
    def execute(self, context):
        bpy.ops.wm.context_set_enum(
            data_path="area.ui_type", value="IMAGE_EDITOR")
        return {'FINISHED'}


classes = (
    ALL_MT_editormenu,
    IMAGE_MT_view_legacy,
    IMAGE_MT_view,
    IMAGE_MT_view_pie_menus,
    IMAGE_MT_view_zoom,
    IMAGE_MT_select,
    IMAGE_MT_select_legacy,
    IMAGE_MT_select_linked,
    IMAGE_MT_image,
    IMAGE_MT_image_flip,
    IMAGE_MT_image_invert,
    IMAGE_MT_uvs_clear_seam,
    IMAGE_MT_uvs,
    IMAGE_MT_uvs_showhide,
    IMAGE_MT_uvs_transform,
    IMAGE_MT_uvs_snap,
    IMAGE_MT_uvs_mirror,
    IMAGE_MT_uvs_align,
    IMAGE_MT_uvs_merge,
    IMAGE_MT_uvs_split,
    IMAGE_MT_uvs_unwrap,
    IMAGE_MT_uvs_select_mode,
    IMAGE_MT_uvs_context_menu,
    IMAGE_MT_mask_context_menu,
    IMAGE_MT_pivot_pie,
    IMAGE_MT_uvs_snap_pie,
    IMAGE_MT_view_pie,
    IMAGE_HT_tool_header,
    IMAGE_HT_header,
    IMAGE_MT_editor_menus,
    IMAGE_PT_active_tool,
    IMAGE_PT_mask,
    IMAGE_PT_mask_layers,
    IMAGE_PT_mask_display,
    IMAGE_PT_active_mask_spline,
    IMAGE_PT_active_mask_point,
    IMAGE_PT_snapping,
    IMAGE_PT_proportional_edit,
    IMAGE_PT_image_options,
    IMAGE_PT_image_properties,
    IMAGE_UL_render_slots,
    IMAGE_PT_render_slots,
    IMAGE_UL_udim_tiles,
    IMAGE_PT_udim_tiles,
    IMAGE_PT_view_display,
    IMAGE_PT_paint_select,
    IMAGE_PT_paint_settings,
    IMAGE_PT_paint_color,
    IMAGE_PT_paint_swatches,
    IMAGE_PT_paint_settings_advanced,
    IMAGE_PT_paint_clone,
    IMAGE_PT_tools_brush_texture,
    IMAGE_PT_tools_mask_texture,
    IMAGE_PT_paint_stroke,
    IMAGE_PT_paint_stroke_smooth_stroke,
    IMAGE_PT_paint_curve,
    IMAGE_PT_tools_brush_display,
    IMAGE_PT_tools_imagepaint_symmetry,
    IMAGE_PT_uv_sculpt_brush_select,
    IMAGE_PT_uv_sculpt_brush_settings,
    IMAGE_PT_uv_sculpt_options,
    IMAGE_PT_uv_sculpt_curve,
    IMAGE_PT_view_histogram,
    IMAGE_PT_view_waveform,
    IMAGE_PT_view_vectorscope,
    IMAGE_PT_sample_line,
    IMAGE_PT_scope_sample,
    IMAGE_PT_uv_cursor,
    IMAGE_PT_annotation,
    IMAGE_PT_gizmo_display,
    IMAGE_PT_overlay,
    IMAGE_PT_overlay_guides,
    IMAGE_PT_overlay_uv_edit,
    IMAGE_PT_overlay_uv_edit_geometry,
    IMAGE_PT_overlay_texture_paint,
    IMAGE_PT_overlay_image,

    IMAGE_OT_switch_editors_to_uv,
    IMAGE_OT_switch_editors_to_image,
)


if __name__ == "__main__":  # only for live edit.
    from bpy.utils import register_class
    for cls in classes:
        register_class(cls)<|MERGE_RESOLUTION|>--- conflicted
+++ resolved
@@ -1,13 +1,8 @@
 # SPDX-License-Identifier: GPL-2.0-or-later
-
-<<<<<<< HEAD
-# <pep8 compliant>
 
 import bpy
 import math
 
-=======
->>>>>>> 49c07ee8
 from bpy.types import (
     Header,
     Menu,
@@ -91,7 +86,7 @@
         layout.prop(sima, "show_region_hud")
         if sima.mode == 'UV':
             layout.prop(addon_prefs, "uv_show_toolshelf_tabs")
-            #layout.prop(overlay, "show_toolshelf_tabs", text="Tool Shelf Tabs") # bfa - the toolshelf tabs.
+            # layout.prop(overlay, "show_toolshelf_tabs", text="Tool Shelf Tabs") # bfa - the toolshelf tabs.
 
         layout.separator()
 
@@ -105,9 +100,9 @@
 
         layout.separator()
 
-        layout.operator("image.view_zoom_in", text = "Zoom In", icon = "ZOOM_IN")
-        layout.operator("image.view_zoom_out", text = "Zoom Out", icon = "ZOOM_OUT")
-        layout.operator("image.view_zoom_border", icon = "ZOOM_BORDER")
+        layout.operator("image.view_zoom_in", text="Zoom In", icon="ZOOM_IN")
+        layout.operator("image.view_zoom_out", text="Zoom Out", icon="ZOOM_OUT")
+        layout.operator("image.view_zoom_border", icon="ZOOM_BORDER")
 
         layout.separator()
 
@@ -116,28 +111,31 @@
         layout.separator()
 
         if show_uvedit:
-            layout.operator("image.view_selected", text = "View Selected", icon='VIEW_SELECTED')
-
-        layout.operator("image.view_all", text="Frame All", icon = "VIEWALL")
-        layout.operator("image.view_all", text="View Fit", icon = "VIEW_FIT").fit_view = True
+            layout.operator("image.view_selected", text="View Selected", icon='VIEW_SELECTED')
+
+        layout.operator("image.view_all", text="Frame All", icon="VIEWALL")
+        layout.operator("image.view_all", text="View Fit", icon="VIEW_FIT").fit_view = True
 
         if sima.mode != 'UV':
             if sima.ui_mode == 'MASK':
-                layout.operator("image.view_center_cursor", text="Center View to Cursor", icon = "CENTERTOCURSOR")
+                layout.operator("image.view_center_cursor", text="Center View to Cursor", icon="CENTERTOCURSOR")
         elif sima.mode == 'UV':
-            layout.operator("image.view_center_cursor", text="Center View to Cursor", icon = "CENTERTOCURSOR")
+            layout.operator("image.view_center_cursor", text="Center View to Cursor", icon="CENTERTOCURSOR")
             layout.operator("image.view_cursor_center", icon='CURSORTOCENTER')
 
         layout.separator()
 
         if show_render:
-            layout.operator("image.render_border", icon = "RENDERBORDER")
-            layout.operator("image.clear_render_border", icon = "RENDERBORDER_CLEAR")
+            layout.operator("image.render_border", icon="RENDERBORDER")
+            layout.operator("image.clear_render_border", icon="RENDERBORDER_CLEAR")
 
             layout.separator()
 
-            layout.operator("image.cycle_render_slot", text="Render Slot Cycle Next", icon = "FRAME_NEXT")
-            layout.operator("image.cycle_render_slot", text="Render Slot Cycle Previous", icon = "FRAME_PREV").reverse = True
+            layout.operator("image.cycle_render_slot", text="Render Slot Cycle Next", icon="FRAME_NEXT")
+            layout.operator(
+                "image.cycle_render_slot",
+                text="Render Slot Cycle Previous",
+                icon="FRAME_PREV").reverse = True
 
             layout.separator()
 
@@ -151,9 +149,9 @@
     def draw(self, _context):
         layout = self.layout
 
-        layout.operator("wm.call_menu_pie", text = "Pivot", icon = "MENU_PANEL").name = 'IMAGE_MT_pivot_pie'
-        layout.operator("wm.call_menu_pie", text = "UV's snap", icon = "MENU_PANEL").name = 'IMAGE_MT_uvs_snap_pie'
-        layout.operator("wm.call_menu_pie", text = "View", icon = "MENU_PANEL").name = 'IMAGE_MT_view_pie'
+        layout.operator("wm.call_menu_pie", text="Pivot", icon="MENU_PANEL").name = 'IMAGE_MT_pivot_pie'
+        layout.operator("wm.call_menu_pie", text="UV's snap", icon="MENU_PANEL").name = 'IMAGE_MT_uvs_snap_pie'
+        layout.operator("wm.call_menu_pie", text="View", icon="MENU_PANEL").name = 'IMAGE_MT_view_pie'
 
 
 class IMAGE_MT_view_zoom(Menu):
@@ -170,7 +168,7 @@
 
             layout.operator(
                 "image.view_zoom_ratio",
-                text=iface_("Zoom %d:%d") % (a, b), icon = "ZOOM_SET",
+                text=iface_("Zoom %d:%d") % (a, b), icon="ZOOM_SET",
                 translate=False,
             ).ratio = a / b
 
@@ -190,26 +188,26 @@
 
         layout.separator()
 
-        layout.operator("uv.select_box", text = "Box Select Pinned", icon='BORDER_RECT').pinned = True
+        layout.operator("uv.select_box", text="Box Select Pinned", icon='BORDER_RECT').pinned = True
 
         layout.separator()
 
         layout.menu("IMAGE_MT_select_linked")
-        myop = layout.operator("uv.select_linked_pick", text="Linked Pick", icon = "LINKED")
+        myop = layout.operator("uv.select_linked_pick", text="Linked Pick", icon="LINKED")
         myop.extend = True
         myop.deselect = False
 
         layout.separator()
 
-        layout.operator("uv.select_pinned", text = "Pinned", icon = "PINNED")
-        layout.operator("uv.select_split", text = "Split", icon = "SPLIT")
-        layout.operator("uv.select_overlap", text = "Overlap", icon = "OVERLAP")
-        layout.operator("uv.shortest_path_pick", text="Shortest Path", icon = "SELECT_SHORTESTPATH")
-
-        layout.separator()
-
-        layout.operator("uv.select_more", text="More", icon = "SELECTMORE")
-        layout.operator("uv.select_less", text="Less", icon = "SELECTLESS")
+        layout.operator("uv.select_pinned", text="Pinned", icon="PINNED")
+        layout.operator("uv.select_split", text="Split", icon="SPLIT")
+        layout.operator("uv.select_overlap", text="Overlap", icon="OVERLAP")
+        layout.operator("uv.shortest_path_pick", text="Shortest Path", icon="SELECT_SHORTESTPATH")
+
+        layout.separator()
+
+        layout.operator("uv.select_more", text="More", icon="SELECTMORE")
+        layout.operator("uv.select_less", text="Less", icon="SELECTLESS")
 
 
 class IMAGE_MT_select_legacy(Menu):
@@ -218,8 +216,8 @@
     def draw(self, _context):
         layout = self.layout
 
-        layout.operator("uv.select_box", text = "Box Select", icon='BORDER_RECT').pinned = False
-        layout.operator("uv.select_circle", icon = "CIRCLE_SELECT")
+        layout.operator("uv.select_box", text="Box Select", icon='BORDER_RECT').pinned = False
+        layout.operator("uv.select_circle", icon="CIRCLE_SELECT")
 
 
 class IMAGE_MT_select_linked(Menu):
@@ -228,8 +226,8 @@
     def draw(self, _context):
         layout = self.layout
 
-        layout.operator("uv.select_linked", text="Linked", icon = "LINKED")
-        layout.operator("uv.shortest_path_select", text="Shortest Path", icon = "LINKED")
+        layout.operator("uv.select_linked", text="Linked", icon="LINKED")
+        layout.operator("uv.shortest_path_select", text="Shortest Path", icon="LINKED")
 
 
 class IMAGE_MT_brush(Menu):
@@ -238,8 +236,8 @@
     def draw(self, context):
         layout = self.layout
 
-        #radial control button brush size
-        myvar = layout.operator("wm.radial_control", text = "Brush Radius", icon = "BRUSHSIZE")
+        # radial control button brush size
+        myvar = layout.operator("wm.radial_control", text="Brush Radius", icon="BRUSHSIZE")
         myvar.data_path_primary = 'tool_settings.image_paint.brush.size'
         myvar.data_path_secondary = 'tool_settings.unified_paint_settings.size'
         myvar.use_secondary = 'tool_settings.unified_paint_settings.use_unified_size'
@@ -252,8 +250,8 @@
         myvar.image_id = 'tool_settings.image_paint.brush'
         myvar.secondary_tex = True
 
-        #radial control button brush strength
-        myvar = layout.operator("wm.radial_control", text = "Brush Strength", icon = "BRUSHSTRENGTH")
+        # radial control button brush strength
+        myvar = layout.operator("wm.radial_control", text="Brush Strength", icon="BRUSHSTRENGTH")
         myvar.data_path_primary = 'tool_settings.image_paint.brush.strength'
         myvar.data_path_secondary = 'tool_settings.unified_paint_settings.strength'
         myvar.use_secondary = 'tool_settings.unified_paint_settings.use_unified_strength'
@@ -266,8 +264,8 @@
         myvar.image_id = 'tool_settings.image_paint.brush'
         myvar.secondary_tex = True
 
-        #radial control button brush angle
-        myvar = layout.operator("wm.radial_control", text = "Texture Brush Angle", icon = "BRUSHANGLE")
+        # radial control button brush angle
+        myvar = layout.operator("wm.radial_control", text="Texture Brush Angle", icon="BRUSHANGLE")
         myvar.data_path_primary = 'tool_settings.image_paint.brush.texture_slot.angle'
         myvar.data_path_secondary = ''
         myvar.use_secondary = ''
@@ -280,8 +278,8 @@
         myvar.image_id = 'tool_settings.image_paint.brush'
         myvar.secondary_tex = False
 
-        #radial control button brush angle secondary texture
-        myvar = layout.operator("wm.radial_control", text = "Texture Brush Angle", icon = "BRUSHANGLE")
+        # radial control button brush angle secondary texture
+        myvar = layout.operator("wm.radial_control", text="Texture Brush Angle", icon="BRUSHANGLE")
         myvar.data_path_primary = 'tool_settings.image_paint.brush.mask_texture_slot.angle'
         myvar.data_path_secondary = ''
         myvar.use_secondary = ''
@@ -308,14 +306,14 @@
         layout.operator("image.new", text="New", icon='IMAGE_DATA')
         layout.operator("image.open", text="Open...", icon='FILE_FOLDER')
 
-        layout.operator("image.read_viewlayers", icon = "RENDERLAYERS")
+        layout.operator("image.read_viewlayers", icon="RENDERLAYERS")
 
         if ima:
             layout.separator()
 
             if not show_render:
                 layout.operator("image.replace", text="Replace", icon='FILE_FOLDER')
-                layout.operator("image.reload", text="Reload",icon = "FILE_REFRESH")
+                layout.operator("image.reload", text="Reload", icon="FILE_REFRESH")
 
             # bfa TODO: move this to image.external_edit poll
             # bfa - hide disfunctional tools and settings for render result
@@ -342,7 +340,7 @@
                 can_edit = False
 
             if can_edit:
-                layout.operator("image.external_edit", text="Edit Externally", icon = "EDIT_EXTERNAL")
+                layout.operator("image.external_edit", text="Edit Externally", icon="EDIT_EXTERNAL")
 
         layout.separator()
 
@@ -354,7 +352,7 @@
         if ima and ima.source == 'SEQUENCE':
             layout.operator("image.save_sequence", icon='SAVE_All')
 
-        layout.operator("image.save_all_modified", text="Save All Images", icon = "SAVE_ALL")
+        layout.operator("image.save_all_modified", text="Save All Images", icon="SAVE_ALL")
 
         # bfa - hide disfunctional tools and settings for render result
         if ima:
@@ -362,24 +360,27 @@
                 layout.separator()
 
                 layout.menu("IMAGE_MT_image_invert")
-                layout.operator("image.resize", text="Resize", icon = "MAN_SCALE")
+                layout.operator("image.resize", text="Resize", icon="MAN_SCALE")
                 layout.menu("IMAGE_MT_image_flip")
 
                 if not show_render:
                     if ima.packed_file:
                         if ima.filepath:
                             layout.separator()
-                            layout.operator("image.unpack", text="Unpack", icon = "PACKAGE")
+                            layout.operator("image.unpack", text="Unpack", icon="PACKAGE")
                     else:
                         layout.separator()
-                        layout.operator("image.pack", text="Pack", icon = "PACKAGE")
+                        layout.operator("image.pack", text="Pack", icon="PACKAGE")
 
                 if context.area.ui_type == 'IMAGE_EDITOR':
 
                     layout.separator()
 
-                    layout.operator("palette.extract_from_image", text="Extract Palette", icon = "PALETTE")
-                    layout.operator("gpencil.image_to_grease_pencil", text="Generate Grease Pencil", icon = "GREASEPENCIL")
+                    layout.operator("palette.extract_from_image", text="Extract Palette", icon="PALETTE")
+                    layout.operator(
+                        "gpencil.image_to_grease_pencil",
+                        text="Generate Grease Pencil",
+                        icon="GREASEPENCIL")
 
 
 class IMAGE_MT_image_flip(Menu):
@@ -387,8 +388,8 @@
 
     def draw(self, _context):
         layout = self.layout
-        layout.operator("image.flip", text="Horizontally", icon = "FLIP_Y").use_flip_x = True
-        layout.operator("image.flip", text="Vertically", icon = "FLIP_X").use_flip_y = True
+        layout.operator("image.flip", text="Horizontally", icon="FLIP_Y").use_flip_x = True
+        layout.operator("image.flip", text="Vertically", icon="FLIP_X").use_flip_y = True
 
 
 class IMAGE_MT_image_invert(Menu):
@@ -416,9 +417,9 @@
     def draw(self, _context):
         layout = self.layout
 
-        layout.operator("uv.reveal", icon = "HIDE_OFF")
-        layout.operator("uv.hide", text="Hide Selected", icon = "HIDE_ON").unselected = False
-        layout.operator("uv.hide", text="Hide Unselected", icon = "HIDE_UNSELECTED").unselected = True
+        layout.operator("uv.reveal", icon="HIDE_OFF")
+        layout.operator("uv.hide", text="Hide Selected", icon="HIDE_ON").unselected = False
+        layout.operator("uv.hide", text="Hide Unselected", icon="HIDE_UNSELECTED").unselected = True
 
 
 class IMAGE_MT_uvs_transform(Menu):
@@ -428,13 +429,13 @@
         layout = self.layout
 
         layout.operator_context = 'EXEC_REGION_WIN'
-        layout.operator("transform.rotate", text="Rotate +90°", icon = "ROTATE_PLUS_90").value = math.pi / 2
-        layout.operator("transform.rotate", text="Rotate  - 90°", icon = "ROTATE_MINUS_90").value = math.pi / -2
+        layout.operator("transform.rotate", text="Rotate +90°", icon="ROTATE_PLUS_90").value = math.pi / 2
+        layout.operator("transform.rotate", text="Rotate  - 90°", icon="ROTATE_MINUS_90").value = math.pi / -2
         layout.operator_context = 'INVOKE_DEFAULT'
 
         layout.separator()
 
-        layout.operator("transform.shear", icon = 'SHEAR')
+        layout.operator("transform.shear", icon='SHEAR')
 
 
 class IMAGE_MT_uvs_snap(Menu):
@@ -445,15 +446,17 @@
 
         layout.operator_context = 'EXEC_REGION_WIN'
 
-        layout.operator("uv.snap_selected", text="Selected to Pixels", icon = "SNAP_TO_PIXELS").target = 'PIXELS'
-        layout.operator("uv.snap_selected", text="Selected to Cursor", icon = "SELECTIONTOCURSOR").target = 'CURSOR'
-        layout.operator("uv.snap_selected", text="Selected to Cursor (Offset)", icon = "SELECTIONTOCURSOROFFSET").target = 'CURSOR_OFFSET'
-        layout.operator("uv.snap_selected", text="Selected to Adjacent Unselected", icon = "SNAP_TO_ADJACENT").target = 'ADJACENT_UNSELECTED'
-
-        layout.separator()
-
-        layout.operator("uv.snap_cursor", text="Cursor to Pixels", icon = "CURSOR_TO_PIXELS").target = 'PIXELS'
-        layout.operator("uv.snap_cursor", text="Cursor to Selected", icon = "CURSORTOSELECTION").target = 'SELECTED'
+        layout.operator("uv.snap_selected", text="Selected to Pixels", icon="SNAP_TO_PIXELS").target = 'PIXELS'
+        layout.operator("uv.snap_selected", text="Selected to Cursor", icon="SELECTIONTOCURSOR").target = 'CURSOR'
+        layout.operator("uv.snap_selected", text="Selected to Cursor (Offset)",
+                        icon="SELECTIONTOCURSOROFFSET").target = 'CURSOR_OFFSET'
+        layout.operator("uv.snap_selected", text="Selected to Adjacent Unselected",
+                        icon="SNAP_TO_ADJACENT").target = 'ADJACENT_UNSELECTED'
+
+        layout.separator()
+
+        layout.operator("uv.snap_cursor", text="Cursor to Pixels", icon="CURSOR_TO_PIXELS").target = 'PIXELS'
+        layout.operator("uv.snap_cursor", text="Cursor to Selected", icon="CURSORTOSELECTION").target = 'SELECTED'
 
 
 class IMAGE_MT_uvs_mirror(Menu):
@@ -462,14 +465,14 @@
     def draw(self, _context):
         layout = self.layout
 
-        layout.operator("mesh.faces_mirror_uv", icon = "COPYMIRRORED")
+        layout.operator("mesh.faces_mirror_uv", icon="COPYMIRRORED")
 
         layout.separator()
 
         layout.operator_context = 'EXEC_REGION_WIN'
 
-        layout.operator("transform.mirror", text="X Axis", icon = "MIRROR_X").constraint_axis[0] = True
-        layout.operator("transform.mirror", text="Y Axis", icon = "MIRROR_Y").constraint_axis[1] = True
+        layout.operator("transform.mirror", text="X Axis", icon="MIRROR_X").constraint_axis[0] = True
+        layout.operator("transform.mirror", text="Y Axis", icon="MIRROR_Y").constraint_axis[1] = True
 
 
 class IMAGE_MT_uvs_align(Menu):
@@ -502,7 +505,7 @@
     def draw(self, _context):
         layout = self.layout
 
-        layout.operator("uv.select_split", text="Selection", icon = 'SPLIT')
+        layout.operator("uv.select_split", text="Selection", icon='SPLIT')
 
 
 # Tooltip and operator for Clear Seam.
@@ -523,22 +526,22 @@
     def draw(self, _context):
         layout = self.layout
 
-        layout.operator("uv.unwrap", text = "Unwrap ABF", icon='UNWRAP_ABF').method = 'ANGLE_BASED'
-        layout.operator("uv.unwrap", text = "Unwrap Conformal", icon='UNWRAP_LSCM').method = 'CONFORMAL'
+        layout.operator("uv.unwrap", text="Unwrap ABF", icon='UNWRAP_ABF').method = 'ANGLE_BASED'
+        layout.operator("uv.unwrap", text="Unwrap Conformal", icon='UNWRAP_LSCM').method = 'CONFORMAL'
 
         layout.separator()
 
         layout.operator_context = 'INVOKE_DEFAULT'
-        layout.operator("uv.smart_project", icon = "MOD_UVPROJECT")
-        layout.operator("uv.lightmap_pack", icon = "LIGHTMAPPACK")
-        layout.operator("uv.follow_active_quads", icon = "FOLLOWQUADS")
+        layout.operator("uv.smart_project", icon="MOD_UVPROJECT")
+        layout.operator("uv.lightmap_pack", icon="LIGHTMAPPACK")
+        layout.operator("uv.follow_active_quads", icon="FOLLOWQUADS")
 
         layout.separator()
 
         layout.operator_context = 'EXEC_REGION_WIN'
-        layout.operator("uv.cube_project", icon = "CUBEPROJECT")
-        layout.operator("uv.cylinder_project", icon = "CYLINDERPROJECT")
-        layout.operator("uv.sphere_project", icon = "SPHEREPROJECT")
+        layout.operator("uv.cube_project", icon="CUBEPROJECT")
+        layout.operator("uv.cylinder_project", icon="CYLINDERPROJECT")
+        layout.operator("uv.sphere_project", icon="SPHEREPROJECT")
 
 
 class IMAGE_MT_uvs(Menu):
@@ -558,23 +561,23 @@
 
         layout.menu("IMAGE_MT_uvs_unwrap")
 
-        layout.operator("uv.pin", icon = "PINNED").clear = False
-        layout.operator("uv.pin", text="Unpin", icon = "UNPINNED").clear = True
+        layout.operator("uv.pin", icon="PINNED").clear = False
+        layout.operator("uv.pin", text="Unpin", icon="UNPINNED").clear = True
         layout.menu("IMAGE_MT_uvs_merge")
-        layout.operator("uv.select_split", text="Split Selection", icon = 'SPLIT')
-
-        layout.separator()
-
-        layout.operator("uv.pack_islands", icon ="PACKISLAND")
-        layout.operator("uv.average_islands_scale", icon ="AVERAGEISLANDSCALE")
-        layout.operator("uv.minimize_stretch", icon = "MINIMIZESTRETCH")
-        layout.operator("uv.stitch", icon = "STITCH")
-
-        layout.separator()
-
-        layout.operator("uv.mark_seam", icon ="MARK_SEAM").clear = False
-        layout.operator("uv.clear_seam", text="Clear Seam", icon = 'CLEAR_SEAM')
-        layout.operator("uv.seams_from_islands", icon ="SEAMSFROMISLAND")
+        layout.operator("uv.select_split", text="Split Selection", icon='SPLIT')
+
+        layout.separator()
+
+        layout.operator("uv.pack_islands", icon="PACKISLAND")
+        layout.operator("uv.average_islands_scale", icon="AVERAGEISLANDSCALE")
+        layout.operator("uv.minimize_stretch", icon="MINIMIZESTRETCH")
+        layout.operator("uv.stitch", icon="STITCH")
+
+        layout.separator()
+
+        layout.operator("uv.mark_seam", icon="MARK_SEAM").clear = False
+        layout.operator("uv.clear_seam", text="Clear Seam", icon='CLEAR_SEAM')
+        layout.operator("uv.seams_from_islands", icon="SEAMSFROMISLAND")
 
         layout.separator()
 
@@ -584,7 +587,7 @@
         layout.separator()
 
         layout.menu("IMAGE_MT_uvs_showhide")
-        layout.operator("uv.reset", icon = "RESET")
+        layout.operator("uv.reset", icon="RESET")
 
 
 class IMAGE_MT_uvs_select_mode(Menu):
@@ -636,13 +639,13 @@
         if sima.show_uvedit:
             # Add
             layout.operator("uv.unwrap", icon='UNWRAP_ABF')
-            layout.operator("uv.follow_active_quads", icon = "FOLLOWQUADS")
+            layout.operator("uv.follow_active_quads", icon="FOLLOWQUADS")
 
             layout.separator()
 
             # Modify
-            layout.operator("uv.pin", icon = "PINNED").clear = False
-            layout.operator("uv.pin", text="Unpin", icon = "UNPINNED").clear = True
+            layout.operator("uv.pin", icon="PINNED").clear = False
+            layout.operator("uv.pin", text="Unpin", icon="UNPINNED").clear = True
 
             layout.separator()
 
@@ -650,8 +653,8 @@
 
             layout.separator()
 
-            layout.operator("transform.mirror", text="Mirror X", icon = "MIRROR_X").constraint_axis[0] = True
-            layout.operator("transform.mirror", text="Mirror Y", icon = "MIRROR_Y").constraint_axis[1] = True
+            layout.operator("transform.mirror", text="Mirror X", icon="MIRROR_X").constraint_axis[0] = True
+            layout.operator("transform.mirror", text="Mirror Y", icon="MIRROR_Y").constraint_axis[1] = True
 
             layout.separator()
 
@@ -661,7 +664,7 @@
 
             # Remove
             layout.menu("IMAGE_MT_uvs_merge")
-            layout.operator("uv.stitch", icon = "STITCH")
+            layout.operator("uv.stitch", icon="STITCH")
             layout.menu("IMAGE_MT_uvs_split")
 
 
@@ -889,13 +892,13 @@
            # proportional editing settings
             if tool_settings.use_proportional_edit is True:
                 sub = row.row(align=True)
-                sub.prop_with_popover(tool_settings,"proportional_edit_falloff",text="", icon_only=True, panel="VIEW3D_PT_proportional_edit")
+                sub.prop_with_popover(tool_settings, "proportional_edit_falloff", text="",
+                                      icon_only=True, panel="VIEW3D_PT_proportional_edit")
             if show_uvedit:
                 uvedit = sima.uv_editor
 
                 mesh = context.edit_object.data
                 layout.prop_search(mesh.uv_layers, "active", mesh, "uv_layers", text="")
-
 
     def draw(self, context):
         layout = self.layout
@@ -911,7 +914,7 @@
         show_uvedit = sima.show_uvedit
         show_maskedit = sima.show_maskedit
 
-        ALL_MT_editormenu.draw_hidden(context, layout) # bfa - show hide the editormenu
+        ALL_MT_editormenu.draw_hidden(context, layout)  # bfa - show hide the editormenu
 
         # bfa - hide disfunctional tools and settings for render result
         is_render = False
@@ -919,7 +922,7 @@
             is_render = ima.type == 'RENDER_RESULT'
 
         if sima.mode != 'UV':
-            row = layout.row(align = True)
+            row = layout.row(align=True)
             row.operator("wm.switch_editor_to_uv", text="", icon='UV')
             if is_render:
                 layout.prop(sima, "ui_non_render_mode", text="")
@@ -927,7 +930,7 @@
                 layout.prop(sima, "ui_mode", text="")
 
         else:
-            row = layout.row(align = True)
+            row = layout.row(align=True)
             row.operator("wm.switch_editor_to_image", text="", icon='IMAGE')
 
         # UV editing.
@@ -940,16 +943,20 @@
             else:
                 row = layout.row(align=True)
                 uv_select_mode = tool_settings.uv_select_mode[:]
-                row.operator("uv.select_mode", text="", icon='UV_VERTEXSEL', depress=(uv_select_mode == 'VERTEX')).type = 'VERTEX'
-                row.operator("uv.select_mode", text="", icon='UV_EDGESEL', depress=(uv_select_mode == 'EDGE')).type = 'EDGE'
-                row.operator("uv.select_mode", text="", icon='UV_FACESEL', depress=(uv_select_mode == 'FACE')).type = 'FACE'
-                row.operator("uv.select_mode", text="", icon='UV_ISLANDSEL', depress=(uv_select_mode == 'ISLAND')).type = 'ISLAND'
+                row.operator("uv.select_mode", text="", icon='UV_VERTEXSEL',
+                             depress=(uv_select_mode == 'VERTEX')).type = 'VERTEX'
+                row.operator("uv.select_mode", text="", icon='UV_EDGESEL',
+                             depress=(uv_select_mode == 'EDGE')).type = 'EDGE'
+                row.operator("uv.select_mode", text="", icon='UV_FACESEL',
+                             depress=(uv_select_mode == 'FACE')).type = 'FACE'
+                row.operator("uv.select_mode", text="", icon='UV_ISLANDSEL',
+                             depress=(uv_select_mode == 'ISLAND')).type = 'ISLAND'
 
                 layout.prop(tool_settings, "uv_sticky_select_mode", icon_only=True)
 
         IMAGE_MT_editor_menus.draw_collapsible(context, layout)
 
-        #layout.separator_spacer()
+        # layout.separator_spacer()
 
         IMAGE_HT_header.draw_xform_template(layout, context)
 
@@ -993,7 +1000,7 @@
             row = layout.row()
             row.prop(sima, "display_channels", icon_only=True)
 
-        row.popover(panel = "IMAGE_PT_image_options", text = "Options")
+        row.popover(panel="IMAGE_PT_image_options", text="Options")
 
 
 # bfa - show hide the editormenu
@@ -1007,7 +1014,8 @@
     def draw_menus(layout, context):
 
         row = layout.row(align=True)
-        row.template_header() # editor type menus
+        row.template_header()  # editor type menus
+
 
 class IMAGE_MT_editor_menus(Menu):
     bl_idname = "IMAGE_MT_editor_menus"
@@ -1021,7 +1029,7 @@
         show_uvedit = sima.show_uvedit
         show_maskedit = sima.show_maskedit
 
-        layout.menu("SCREEN_MT_user_menu", text = "Quick") # Quick favourites menu
+        layout.menu("SCREEN_MT_user_menu", text="Quick")  # Quick favourites menu
         layout.menu("IMAGE_MT_view")
 
         if show_uvedit:
@@ -1145,17 +1153,17 @@
         show_render = sima.show_render
 
         if sima.mode == 'UV':
-            col = layout.column(align = True)
+            col = layout.column(align=True)
             col.prop(uv, "lock_bounds")
             col.prop(uv, "use_live_unwrap")
 
-        col = layout.column(align = True)
+        col = layout.column(align=True)
         col.prop(sima, "use_realtime_update")
         col.prop(uv, "show_metadata")
 
         if sima.mode == 'UV':
-            row = layout.row(heading = "Snap to Pixels")
-            row.prop(uv, "pixel_snap_mode", expand = True, text="")
+            row = layout.row(heading="Snap to Pixels")
+            row.prop(uv, "pixel_snap_mode", expand=True, text="")
 
         if paint.brush and (context.image_paint_object or sima.mode == 'PAINT'):
             layout.prop(uv, "show_texpaint")
@@ -1583,8 +1591,8 @@
 
         layout.template_waveform(sima, "scopes")
         row = layout.split(factor=0.5)
-        row.label(text = "Opacity")
-        row.prop(sima.scopes, "waveform_alpha", text = "")
+        row.label(text="Opacity")
+        row.prop(sima.scopes, "waveform_alpha", text="")
         layout.prop(sima.scopes, "waveform_mode", text="")
 
 
@@ -1603,8 +1611,8 @@
         layout.template_vectorscope(sima, "scopes")
 
         row = layout.split(factor=0.5)
-        row.label(text = "Opacity")
-        row.prop(sima.scopes, "vectorscope_alpha", text = "")
+        row.label(text="Opacity")
+        row.prop(sima.scopes, "vectorscope_alpha", text="")
 
 
 class IMAGE_PT_sample_line(ImageScopesPanel, Panel):
@@ -1747,7 +1755,7 @@
             row = col.row()
             row.separator()
             row.separator()
-            row.prop(uvedit, "use_custom_grid", text = "Fixed Subdivisions")
+            row.prop(uvedit, "use_custom_grid", text="Fixed Subdivisions")
             col = split.column()
             if uvedit.use_custom_grid:
                 col.prop(uvedit, "custom_grid_subdivisions", text="")
@@ -1759,7 +1767,6 @@
             row.use_property_decorate = False
             row.separator()
             row.prop(uvedit, "tile_grid_shape", text="Tiles")
-
 
 
 class IMAGE_PT_overlay_uv_edit(Panel):
