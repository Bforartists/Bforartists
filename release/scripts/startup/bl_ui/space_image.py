--- conflicted
+++ resolved
@@ -82,7 +82,7 @@
 
     def execute(self, context):        # execute() is called by blender when running the operator.
         bpy.ops.image.view_all(fit_view = True)
-        return {'FINISHED'}  
+        return {'FINISHED'}
 
 
 class IMAGE_MT_view(Menu):
@@ -115,13 +115,8 @@
         if show_uvedit:
             layout.operator("image.view_selected", text = "View Selected", icon='VIEW_SELECTED')
 
-<<<<<<< HEAD
-        layout.operator("image.view_all", icon = "VIEWALL" )
+        layout.operator("image.view_all", text="Frame All", icon = "VIEWALL")
         layout.operator("image.view_all_fit", text="View Fit", icon = "VIEW_FIT") # bfa - separated tooltip
-=======
-        layout.operator("image.view_all")
-        layout.operator("image.view_all", text="Frame All Fit").fit_view = True
->>>>>>> df22b042
 
         if sima.mode != 'UV':
             if sima.ui_mode == 'MASK':
@@ -202,7 +197,7 @@
         layout.operator("uv.select_box", text = "Box Select Pinned", icon='BORDER_RECT').pinned = True
 
         layout.separator()
-      
+
         layout.operator("uv.select_linked", text = "Linked", icon = "LINKED")
         myop = layout.operator("uv.select_linked_pick", text="Linked Pick", icon = "LINKED")
         myop.extend = True
@@ -434,7 +429,7 @@
 
     def execute(self, context):        # execute() is called by blender when running the operator.
         bpy.ops.uv.mark_seam(clear=True)
-        return {'FINISHED'}  
+        return {'FINISHED'}
 
 
 class IMAGE_MT_uvs(Menu):
@@ -456,7 +451,7 @@
         layout.operator("uv.unwrap", text = "Unwrap Conformal", icon='UNWRAP_LSCM').method = 'CONFORMAL'
         layout.operator("uv.follow_active_quads", icon = "FOLLOWQUADS")
         layout.operator("uv.pin", icon = "PINNED").clear = False
-        layout.operator("uv.pin", text="Unpin", icon = "UNPINNED").clear = True      
+        layout.operator("uv.pin", text="Unpin", icon = "UNPINNED").clear = True
 
         layout.separator()
 
@@ -791,7 +786,7 @@
                 layout.prop(tool_settings, "uv_select_mode", text="", expand=True)
                 layout.prop(uvedit, "sticky_select_mode", icon_only=True)
 
-        IMAGE_MT_editor_menus.draw_collapsible(context, layout)    
+        IMAGE_MT_editor_menus.draw_collapsible(context, layout)
 
         #layout.separator_spacer()
 
@@ -1486,7 +1481,7 @@
         layout = self.layout
 
         sima = context.space_data
-        
+
         layout.use_property_split = True
 
         layout.template_waveform(sima, "scopes")
@@ -1504,12 +1499,12 @@
 
     def draw(self, context):
         layout = self.layout
-        
+
         layout.use_property_split = True
 
         sima = context.space_data
         layout.template_vectorscope(sima, "scopes")
-        
+
         row = layout.split(factor=0.5)
         row.label(text = "Opacity")
         row.prop(sima.scopes, "vectorscope_alpha", text = "")
