# ##### BEGIN GPL LICENSE BLOCK #####
#
#  This program is free software; you can redistribute it and/or
#  modify it under the terms of the GNU General Public License
#  as published by the Free Software Foundation; either version 2
#  of the License, or (at your option) any later version.
#
#  This program is distributed in the hope that it will be useful,
#  but WITHOUT ANY WARRANTY; without even the implied warranty of
#  MERCHANTABILITY or FITNESS FOR A PARTICULAR PURPOSE.  See the
#  GNU General Public License for more details.
#
#  You should have received a copy of the GNU General Public License
#  along with this program; if not, write to the Free Software Foundation,F
#  Inc., 51 Franklin Street, Fifth Floor, Boston, MA 02110-1301, USA.
#
# ##### END GPL LICENSE BLOCK #####

# <pep8 compliant>

import bpy

from bpy.types import (
    Header,
    Menu,
    Panel,
    UIList,
)
from bl_ui.properties_paint_common import (
    UnifiedPaintPanel,
    brush_texture_settings,
    brush_basic_texpaint_settings,
    brush_settings,
    brush_settings_advanced,
    draw_color_settings,
    ClonePanel,
    BrushSelectPanel,
    TextureMaskPanel,
    ColorPalettePanel,
    StrokePanel,
    SmoothStrokePanel,
    FalloffPanel,
    DisplayPanel,
)
from bl_ui.properties_grease_pencil_common import (
    AnnotationDataPanel,
)
from bl_ui.space_toolsystem_common import (
    ToolActivePanelHelper,
)

from bpy.app.translations import pgettext_iface as iface_


class ImagePaintPanel:
    bl_space_type = 'IMAGE_EDITOR'
    bl_region_type = 'UI'


class BrushButtonsPanel(UnifiedPaintPanel):
    bl_space_type = 'IMAGE_EDITOR'
    bl_region_type = 'UI'

    @classmethod
    def poll(cls, context):
        tool_settings = context.tool_settings.image_paint
        return tool_settings.brush


class IMAGE_PT_active_tool(Panel, ToolActivePanelHelper):
    bl_space_type = 'IMAGE_EDITOR'
    bl_region_type = 'UI'
    bl_category = "Tool"


# Workaround to separate the tooltips for Toggle Maximize Area
class IMAGE_MT_view_view_fit(bpy.types.Operator):
    """Fits the content area into the window"""      # blender will use this as a tooltip for menu items and buttons.
    bl_idname = "image.view_all_fit"        # unique identifier for buttons and menu items to reference.
    bl_label = "View Fit"         # display name in the interface.
    bl_options = {'REGISTER', 'UNDO'}  # enable undo for the operator.

    def execute(self, context):        # execute() is called by blender when running the operator.
        bpy.ops.image.view_all(fit_view = True)
        return {'FINISHED'}


class IMAGE_MT_view(Menu):
    bl_label = "View"

    def draw(self, context):
        layout = self.layout

        sima = context.space_data
        show_uvedit = sima.show_uvedit
        show_render = sima.show_render

        layout.prop(sima, "show_region_toolbar")
        layout.prop(sima, "show_region_ui")
        layout.prop(sima, "show_region_tool_header")
        layout.prop(sima, "show_region_hud")

        layout.separator()

        layout.operator("image.view_zoom_in", text = "Zoom In", icon = "ZOOM_IN")
        layout.operator("image.view_zoom_out", text = "Zoom Out", icon = "ZOOM_OUT")
        layout.operator("image.view_zoom_border", icon = "ZOOM_BORDER")

        layout.separator()

        layout.menu("IMAGE_MT_view_zoom")

        layout.separator()

        if show_uvedit:
            layout.operator("image.view_selected", text = "View Selected", icon='VIEW_SELECTED')

        layout.operator("image.view_all", text="Frame All", icon = "VIEWALL")
        layout.operator("image.view_all_fit", text="View Fit", icon = "VIEW_FIT") # bfa - separated tooltip

        if sima.mode != 'UV':
            if sima.ui_mode == 'MASK':
                layout.operator("image.view_center_cursor", text="Center View to Cursor", icon = "CENTERTOCURSOR")
        elif sima.mode == 'UV':
            layout.operator("image.view_center_cursor", text="Center View to Cursor", icon = "CENTERTOCURSOR")

        layout.separator()

        if show_render:
            layout.operator("image.render_border", icon = "RENDERBORDER")
            layout.operator("image.clear_render_border", icon = "RENDERBORDER_CLEAR")

            layout.separator()

            layout.operator("image.cycle_render_slot", text="Render Slot Cycle Next", icon = "FRAME_NEXT")
            layout.operator("image.cycle_render_slot", text="Render Slot Cycle Previous", icon = "FRAME_PREV").reverse = True

            layout.separator()

        layout.menu("INFO_MT_area")


class IMAGE_MT_view_zoom(Menu):
    bl_label = "Fractional Zoom"

    def draw(self, _context):
        layout = self.layout

        ratios = ((1, 8), (1, 4), (1, 2), (1, 1), (2, 1), (4, 1), (8, 1))

        for i, (a, b) in enumerate(ratios):
            if i in {3, 4}:  # Draw separators around Zoom 1:1.
                layout.separator()

            layout.operator(
                "image.view_zoom_ratio",
                text=iface_("Zoom %d:%d") % (a, b), icon = "ZOOM_SET",
                translate=False,
            ).ratio = a / b


# Workaround to separate the tooltips
class IMAGE_MT_select_inverse(bpy.types.Operator):
    """Inverts the current selection """      # blender will use this as a tooltip for menu items and buttons.
    bl_idname = "uv.select_all_inverse"        # unique identifier for buttons and menu items to reference.
    bl_label = "Select Inverse"         # display name in the interface.
    bl_options = {'REGISTER', 'UNDO'}  # enable undo for the operator.

    def execute(self, context):        # execute() is called by blender when running the operator.
        bpy.ops.uv.select_all(action = 'INVERT')
        return {'FINISHED'}

# Workaround to separate the tooltips
class IMAGE_MT_select_none(bpy.types.Operator):
    """Deselects everything """         # blender will use this as a tooltip for menu items and buttons.
    bl_idname = "uv.select_all_none"        # unique identifier for buttons and menu items to reference.
    bl_label = "Select None"         # display name in the interface.
    bl_options = {'REGISTER', 'UNDO'}  # enable undo for the operator.

    def execute(self, context):        # execute() is called by blender when running the operator.
        bpy.ops.uv.select_all(action = 'DESELECT')
        return {'FINISHED'}


class IMAGE_MT_select(Menu):
    bl_label = "Select"

    def draw(self, _context):
        layout = self.layout

        layout.operator("uv.select_all", text="All", icon='SELECT_ALL').action = 'SELECT'
        layout.operator("uv.select_all_none", text="None", icon = 'SELECT_NONE') # bfa - separated tooltip
        layout.operator("uv.select_all_inverse", text="Inverse", icon = 'INVERSE') # bfa - separated tooltip

        layout.separator()

        layout.operator("uv.select_box", text = "Box Select Pinned", icon='BORDER_RECT').pinned = True

        layout.separator()

        layout.menu("IMAGE_MT_select_linked")
        myop = layout.operator("uv.select_linked_pick", text="Linked Pick", icon = "LINKED")
        myop.extend = True
        myop.deselect = False

        layout.separator()

        layout.operator("uv.select_pinned", text = "Pinned", icon = "PINNED")
        layout.operator("uv.select_split", text = "Split", icon = "SPLIT")
        layout.operator("uv.select_overlap", text = "Overlap", icon = "OVERLAP")

        layout.separator()

        layout.operator("uv.select_more", text="More", icon = "SELECTMORE")
        layout.operator("uv.select_less", text="Less", icon = "SELECTLESS")


class IMAGE_MT_select_linked(Menu):
    bl_label = "Select Linked"

    def draw(self, _context):
        layout = self.layout

        layout.operator("uv.select_linked", text="Linked", icon = "LINKED")
        layout.operator("uv.shortest_path_select", text="Shortest Path", icon = "LINKED")


class IMAGE_MT_brush(Menu):
    bl_label = "Brush"

    def draw(self, context):
        layout = self.layout

        #radial control button brush size
        myvar = layout.operator("wm.radial_control", text = "Brush Radius", icon = "BRUSHSIZE")
        myvar.data_path_primary = 'tool_settings.image_paint.brush.size'
        myvar.data_path_secondary = 'tool_settings.unified_paint_settings.size'
        myvar.use_secondary = 'tool_settings.unified_paint_settings.use_unified_size'
        myvar.rotation_path = 'tool_settings.image_paint.brush.mask_texture_slot.angle'
        myvar.color_path = 'tool_settings.image_paint.brush.cursor_color_add'
        myvar.fill_color_path = 'tool_settings.image_paint.brush.color'
        myvar.fill_color_override_path = 'tool_settings.unified_paint_settings.color'
        myvar.fill_color_override_test_path = 'tool_settings.unified_paint_settings.use_unified_color'
        myvar.zoom_path = 'space_data.zoom'
        myvar.image_id = 'tool_settings.image_paint.brush'
        myvar.secondary_tex = True

        #radial control button brush strength
        myvar = layout.operator("wm.radial_control", text = "Brush Strength", icon = "BRUSHSTRENGTH")
        myvar.data_path_primary = 'tool_settings.image_paint.brush.strength'
        myvar.data_path_secondary = 'tool_settings.unified_paint_settings.strength'
        myvar.use_secondary = 'tool_settings.unified_paint_settings.use_unified_strength'
        myvar.rotation_path = 'tool_settings.image_paint.brush.mask_texture_slot.angle'
        myvar.color_path = 'tool_settings.image_paint.brush.cursor_color_add'
        myvar.fill_color_path = 'tool_settings.image_paint.brush.color'
        myvar.fill_color_override_path = 'tool_settings.unified_paint_settings.color'
        myvar.fill_color_override_test_path = 'tool_settings.unified_paint_settings.use_unified_color'
        myvar.zoom_path = ''
        myvar.image_id = 'tool_settings.image_paint.brush'
        myvar.secondary_tex = True

        #radial control button brush angle
        myvar = layout.operator("wm.radial_control", text = "Texture Brush Angle", icon = "BRUSHANGLE")
        myvar.data_path_primary = 'tool_settings.image_paint.brush.texture_slot.angle'
        myvar.data_path_secondary = ''
        myvar.use_secondary = ''
        myvar.rotation_path = 'tool_settings.image_paint.brush.texture_slot.angle'
        myvar.color_path = 'tool_settings.image_paint.brush.cursor_color_add'
        myvar.fill_color_path = 'tool_settings.image_paint.brush.color'
        myvar.fill_color_override_path = 'tool_settings.unified_paint_settings.color'
        myvar.fill_color_override_test_path = 'tool_settings.unified_paint_settings.use_unified_color'
        myvar.zoom_path = ''
        myvar.image_id = 'tool_settings.image_paint.brush'
        myvar.secondary_tex = False

        #radial control button brush angle secondary texture
        myvar = layout.operator("wm.radial_control", text = "Texture Brush Angle", icon = "BRUSHANGLE")
        myvar.data_path_primary = 'tool_settings.image_paint.brush.mask_texture_slot.angle'
        myvar.data_path_secondary = ''
        myvar.use_secondary = ''
        myvar.rotation_path = 'tool_settings.image_paint.brush.mask_texture_slot.angle'
        myvar.color_path = 'tool_settings.image_paint.brush.cursor_color_add'
        myvar.fill_color_path = 'tool_settings.image_paint.brush.color'
        myvar.fill_color_override_path = 'tool_settings.unified_paint_settings.color'
        myvar.fill_color_override_test_path = 'tool_settings.unified_paint_settings.use_unified_color'
        myvar.zoom_path = ''
        myvar.image_id = 'tool_settings.image_paint.brush'
        myvar.secondary_tex = True


class IMAGE_MT_image(Menu):
    bl_label = "Image"

    def draw(self, context):
        layout = self.layout

        sima = context.space_data
        ima = sima.image
        show_render = sima.show_render

        layout.operator("image.new", text="New", icon='IMAGE_DATA')
        layout.operator("image.open", text="Open...", icon='FILE_FOLDER')

        layout.operator("image.read_viewlayers", icon = "RENDERLAYERS")

        if ima:
            layout.separator()

            if not show_render:
                layout.operator("image.replace", text="Replace", icon='FILE_FOLDER')
                layout.operator("image.reload", text="Reload",icon = "FILE_REFRESH")

            layout.operator("image.external_edit", text="Edit Externally", icon = "EDIT_EXTERNAL")

        layout.separator()

        if ima:
            layout.operator("image.save", icon='FILE_TICK')
            layout.operator("image.save_as", icon='SAVE_AS')
            layout.operator("image.save_as", text="Save a Copy", icon='SAVE_COPY').copy = True

        if ima and ima.source == 'SEQUENCE':
            layout.operator("image.save_sequence", icon='SAVE_All')

        layout.operator("image.save_all_modified", text="Save All Images", icon = "SAVE_ALL")

        if ima:
            layout.separator()

            layout.menu("IMAGE_MT_image_invert")
            layout.operator("image.resize", text="Resize", icon = "MAN_SCALE")

        if ima and not show_render:
            if ima.packed_file:
                if ima.filepath:
                    layout.separator()
                    layout.operator("image.unpack", text="Unpack", icon = "PACKAGE")
            else:
                layout.separator()
                layout.operator("image.pack", text="Pack", icon = "PACKAGE")

        if ima:
            layout.separator()
            layout.operator("palette.extract_from_image", text="Extract Palette")
            layout.operator("gpencil.image_to_grease_pencil", text="Generate Grease Pencil")


class IMAGE_MT_image_invert(Menu):
    bl_label = "Invert"

    def draw(self, _context):
        layout = self.layout

        props = layout.operator("image.invert", text="Invert Image Colors", icon='IMAGE_RGB')
        props.invert_r = True
        props.invert_g = True
        props.invert_b = True

        layout.separator()

        layout.operator("image.invert", text="Invert Red Channel", icon='COLOR_RED').invert_r = True
        layout.operator("image.invert", text="Invert Green Channel", icon='COLOR_GREEN').invert_g = True
        layout.operator("image.invert", text="Invert Blue Channel", icon='COLOR_BLUE').invert_b = True
        layout.operator("image.invert", text="Invert Alpha Channel", icon='IMAGE_ALPHA').invert_a = True


class IMAGE_MT_uvs_showhide(Menu):
    bl_label = "Show/Hide Faces"

    def draw(self, _context):
        layout = self.layout

        layout.operator("uv.reveal", icon = "HIDE_OFF")
        layout.operator("uv.hide", text="Hide Selected", icon = "HIDE_ON").unselected = False
        layout.operator("uv.hide", text="Hide Unselected", icon = "HIDE_UNSELECTED").unselected = True


class IMAGE_MT_uvs_transform(Menu):
    bl_label = "Transform"

    def draw(self, _context):
        layout = self.layout

        layout.operator("transform.shear", icon = 'SHEAR')


class IMAGE_MT_uvs_snap(Menu):
    bl_label = "Snap"

    def draw(self, _context):
        layout = self.layout

        layout.operator_context = 'EXEC_REGION_WIN'

        layout.operator("uv.snap_selected", text="Selected to Pixels", icon = "SNAP_TO_PIXELS").target = 'PIXELS'
        layout.operator("uv.snap_selected", text="Selected to Cursor", icon = "SELECTIONTOCURSOR").target = 'CURSOR'
        layout.operator("uv.snap_selected", text="Selected to Cursor (Offset)", icon = "SELECTIONTOCURSOROFFSET").target = 'CURSOR_OFFSET'
        layout.operator("uv.snap_selected", text="Selected to Adjacent Unselected", icon = "SNAP_TO_ADJACENT").target = 'ADJACENT_UNSELECTED'

        layout.separator()

        layout.operator("uv.snap_cursor", text="Cursor to Pixels", icon = "CURSOR_TO_PIXELS").target = 'PIXELS'
        layout.operator("uv.snap_cursor", text="Cursor to Selected", icon = "CURSORTOSELECTION").target = 'SELECTED'


class IMAGE_MT_uvs_mirror(Menu):
    bl_label = "Mirror"

    def draw(self, _context):
        layout = self.layout

        layout.operator("mesh.faces_mirror_uv", icon = "COPYMIRRORED")

        layout.separator()

        layout.operator_context = 'EXEC_REGION_WIN'

        layout.operator("transform.mirror", text="X Axis", icon = "MIRROR_X").constraint_axis[0] = True
        layout.operator("transform.mirror", text="Y Axis", icon = "MIRROR_Y").constraint_axis[1] = True


class IMAGE_MT_uvs_align(Menu):
    bl_label = "Align"

    def draw(self, _context):
        layout = self.layout

        layout.operator_enum("uv.align", "axis")


class IMAGE_MT_uvs_merge(Menu):
    bl_label = "Merge"

    def draw(self, _context):
        layout = self.layout

        layout.operator("uv.weld", text="At Center", icon='WELD')
        # Mainly to match the mesh menu.
        layout.operator("uv.snap_selected", text="At Cursor", icon='WELD').target = 'CURSOR'

        layout.separator()

        layout.operator("uv.remove_doubles", text="By Distance", icon='REMOVE_DOUBLES')


class IMAGE_MT_uvs_split(Menu):
    bl_label = "Split"

    def draw(self, _context):
        layout = self.layout

        layout.operator("uv.select_split", text="Selection", icon = 'SPLIT')


# Tooltip and operator for Clear Seam.
class IMAGE_MT_uvs_clear_seam(bpy.types.Operator):
    """Clear Seam\nClears the UV Seam for selected edges"""      # blender will use this as a tooltip for menu items and buttons.
    bl_idname = "uv.clear_seam"        # unique identifier for buttons and menu items to reference.
    bl_label = "Clear seam"         # display name in the interface.
    bl_options = {'REGISTER', 'UNDO'}  # enable undo for the operator.

    def execute(self, context):        # execute() is called by blender when running the operator.
        bpy.ops.uv.mark_seam(clear=True)
        return {'FINISHED'}

class IMAGE_MT_uvs_unwrap(Menu):
    bl_label = "Unwrap"

    def draw(self, context):
        layout = self.layout

        layout.operator("uv.unwrap")

        layout.separator()

        layout.operator_context = 'INVOKE_DEFAULT'
        layout.operator("uv.smart_project")
        layout.operator("uv.lightmap_pack")
        layout.operator("uv.follow_active_quads")

        layout.separator()

        layout.operator_context = 'EXEC_REGION_WIN'
        layout.operator("uv.cube_project")
        layout.operator("uv.cylinder_project")
        layout.operator("uv.sphere_project")


class IMAGE_MT_uvs(Menu):
    bl_label = "UV"

    def draw(self, context):
        layout = self.layout

        sima = context.space_data
        uv = sima.uv_editor

        layout.menu("IMAGE_MT_uvs_transform")
        layout.menu("IMAGE_MT_uvs_mirror")
        layout.menu("IMAGE_MT_uvs_snap")

        layout.separator()

        layout.operator("uv.unwrap", text = "Unwrap ABF", icon='UNWRAP_ABF').method = 'ANGLE_BASED'
        layout.operator("uv.unwrap", text = "Unwrap Conformal", icon='UNWRAP_LSCM').method = 'CONFORMAL'

        layout.menu("IMAGE_MT_uvs_unwrap")

        layout.operator("uv.follow_active_quads", icon = "FOLLOWQUADS")
        layout.operator("uv.pin", icon = "PINNED").clear = False
        layout.operator("uv.pin", text="Unpin", icon = "UNPINNED").clear = True
        layout.menu("IMAGE_MT_uvs_merge")
        layout.menu("IMAGE_MT_uvs_split")

        layout.separator()

        layout.separator()

        layout.operator("uv.pack_islands", icon ="PACKISLAND")
        layout.operator("uv.average_islands_scale", icon ="AVERAGEISLANDSCALE")
        layout.operator("uv.minimize_stretch", icon = "MINIMIZESTRETCH")
        layout.operator("uv.stitch", icon = "STITCH")

        layout.separator()

        layout.operator("uv.mark_seam", icon ="MARK_SEAM").clear = False
        layout.operator("uv.clear_seam", text="Clear Seam", icon = 'CLEAR_SEAM')
        layout.operator("uv.seams_from_islands", icon ="SEAMSFROMISLAND")

        layout.separator()

        layout.menu("IMAGE_MT_uvs_align")
        layout.menu("IMAGE_MT_uvs_select_mode")

        layout.separator()

        layout.menu("IMAGE_MT_uvs_showhide")
        layout.operator("uv.reset", icon = "RESET")


class IMAGE_MT_uvs_select_mode(Menu):
    bl_label = "UV Select Mode"

    def draw(self, context):
        layout = self.layout

        layout.operator_context = 'INVOKE_REGION_WIN'
        tool_settings = context.tool_settings

        # Do smart things depending on whether uv_select_sync is on.

        if tool_settings.use_uv_select_sync:

            layout.operator_context = 'INVOKE_REGION_WIN'
            layout.operator("mesh.select_mode", text="Vertex", icon='VERTEXSEL').type = 'VERT'
            layout.operator("mesh.select_mode", text="Edge", icon='EDGESEL').type = 'EDGE'
            layout.operator("mesh.select_mode", text="Face", icon='FACESEL').type = 'FACE'

        else:
            #layout.operator_context = 'INVOKE_REGION_WIN'
            props = layout.operator("wm.context_set_enum", text="Vertex", icon='UV_VERTEXSEL')
            props.value = 'VERTEX'
            props.data_path = "tool_settings.uv_select_mode"

            props = layout.operator("wm.context_set_enum", text="Edge", icon='UV_EDGESEL')
            props.value = 'EDGE'
            props.data_path = "tool_settings.uv_select_mode"

            props = layout.operator("wm.context_set_enum", text="Face", icon='UV_FACESEL')
            props.value = 'FACE'
            props.data_path = "tool_settings.uv_select_mode"

            props = layout.operator("wm.context_set_enum", text="Island", icon='UV_ISLANDSEL')
            props.value = 'ISLAND'
            props.data_path = "tool_settings.uv_select_mode"


class IMAGE_MT_uvs_context_menu(Menu):
    bl_label = "UV Context Menu"

    def draw(self, context):
        layout = self.layout

        sima = context.space_data

        # UV Edit Mode
        if sima.show_uvedit:
            # Add
            layout.operator("uv.unwrap", icon='UNWRAP_ABF')
            layout.operator("uv.follow_active_quads", icon = "FOLLOWQUADS")

            layout.separator()

            # Modify
            layout.operator("uv.pin", icon = "PINNED").clear = False
            layout.operator("uv.pin", text="Unpin", icon = "UNPINNED").clear = True

            layout.separator()

            layout.menu("IMAGE_MT_uvs_snap")

            layout.separator()

            layout.operator("transform.mirror", text="Mirror X", icon = "MIRROR_X").constraint_axis[0] = True
            layout.operator("transform.mirror", text="Mirror Y", icon = "MIRROR_Y").constraint_axis[1] = True

            layout.separator()

            layout.operator_enum("uv.align", "axis")  # W, 2/3/4.

            layout.separator()

            # Remove
            layout.menu("IMAGE_MT_uvs_merge")
            layout.operator("uv.stitch", icon = "STITCH")
            layout.menu("IMAGE_MT_uvs_split")


class IMAGE_MT_pivot_pie(Menu):
    bl_label = "Pivot Point"

    def draw(self, context):
        layout = self.layout
        pie = layout.menu_pie()

        pie.prop_enum(context.space_data, "pivot_point", value='CENTER')
        pie.prop_enum(context.space_data, "pivot_point", value='CURSOR')
        pie.prop_enum(context.space_data, "pivot_point", value='INDIVIDUAL_ORIGINS')
        pie.prop_enum(context.space_data, "pivot_point", value='MEDIAN')


class IMAGE_MT_uvs_snap_pie(Menu):
    bl_label = "Snap"

    def draw(self, _context):
        layout = self.layout
        pie = layout.menu_pie()

        layout.operator_context = 'EXEC_REGION_WIN'

        pie.operator(
            "uv.snap_selected",
            text="Selected to Pixels",
            icon='RESTRICT_SELECT_OFF',
        ).target = 'PIXELS'
        pie.operator(
            "uv.snap_cursor",
            text="Cursor to Pixels",
            icon='PIVOT_CURSOR',
        ).target = 'PIXELS'
        pie.operator(
            "uv.snap_cursor",
            text="Cursor to Selected",
            icon='PIVOT_CURSOR',
        ).target = 'SELECTED'
        pie.operator(
            "uv.snap_selected",
            text="Selected to Cursor",
            icon='RESTRICT_SELECT_OFF',
        ).target = 'CURSOR'
        pie.operator(
            "uv.snap_selected",
            text="Selected to Cursor (Offset)",
            icon='RESTRICT_SELECT_OFF',
        ).target = 'CURSOR_OFFSET'
        pie.operator(
            "uv.snap_selected",
            text="Selected to Adjacent Unselected",
            icon='RESTRICT_SELECT_OFF',
        ).target = 'ADJACENT_UNSELECTED'


class IMAGE_HT_tool_header(Header):
    bl_space_type = 'IMAGE_EDITOR'
    bl_region_type = 'TOOL_HEADER'

    def draw(self, context):
        layout = self.layout

        self.draw_tool_settings(context)

        layout.separator_spacer()

        IMAGE_HT_header.draw_xform_template(layout, context)

        self.draw_mode_settings(context)

    def draw_tool_settings(self, context):
        layout = self.layout

        # Active Tool
        # -----------
        from bl_ui.space_toolsystem_common import ToolSelectPanelHelper
        tool = ToolSelectPanelHelper.draw_active_tool_header(context, layout)
        tool_mode = context.mode if tool is None else tool.mode

        # Object Mode Options
        # -------------------

        # Example of how tool_settings can be accessed as pop-overs.

        # TODO(campbell): editing options should be after active tool options
        # (obviously separated for from the users POV)
        draw_fn = getattr(_draw_tool_settings_context_mode, tool_mode, None)
        if draw_fn is not None:
            draw_fn(context, layout, tool)

        if tool_mode == 'PAINT':
            if (tool is not None) and tool.has_datablock:
                layout.popover("IMAGE_PT_paint_settings_advanced")
                layout.popover("IMAGE_PT_paint_stroke")
                layout.popover("IMAGE_PT_paint_curve")
                layout.popover("IMAGE_PT_tools_brush_display")
                layout.popover("IMAGE_PT_tools_brush_texture")
                layout.popover("IMAGE_PT_tools_mask_texture")
        elif tool_mode == 'UV':
            if (tool is not None) and tool.has_datablock:
                layout.popover("IMAGE_PT_uv_sculpt_curve")
                layout.popover("IMAGE_PT_uv_sculpt_options")

    def draw_mode_settings(self, context):
        layout = self.layout

        # Active Tool
        # -----------
        from bl_ui.space_toolsystem_common import ToolSelectPanelHelper
        tool = ToolSelectPanelHelper.tool_active_from_context(context)
        tool_mode = context.mode if tool is None else tool.mode

        if tool_mode == 'PAINT':
            layout.popover_group(space_type='IMAGE_EDITOR', region_type='UI', context=".imagepaint_2d", category="")


class _draw_tool_settings_context_mode:
    @staticmethod
    def UV(context, layout, tool):
        if tool and tool.has_datablock:
            if context.mode == 'EDIT_MESH':
                tool_settings = context.tool_settings
                uv_sculpt = tool_settings.uv_sculpt
                brush = uv_sculpt.brush
                if brush:
                    UnifiedPaintPanel.prop_unified(
                        layout,
                        context,
                        brush,
                        "size",
                        pressure_name="use_pressure_size",
                        unified_name="use_unified_size",
                        slider=True,
                        header=True
                    )
                    UnifiedPaintPanel.prop_unified(
                        layout,
                        context,
                        brush,
                        "strength",
                        pressure_name="use_pressure_strength",
                        unified_name="use_unified_strength",
                        slider=True,
                        header=True
                    )

    @staticmethod
    def PAINT(context, layout, tool):
        if (tool is None) or (not tool.has_datablock):
            return

        paint = context.tool_settings.image_paint
        layout.template_ID_preview(paint, "brush", rows=3, cols=8, hide_buttons=True)

        brush = paint.brush
        if brush is None:
            return

        brush_basic_texpaint_settings(layout, context, brush, compact=True)


class IMAGE_HT_header(Header):
    bl_space_type = 'IMAGE_EDITOR'

    @staticmethod
    def draw_xform_template(layout, context):
        sima = context.space_data
        show_uvedit = sima.show_uvedit
        show_maskedit = sima.show_maskedit

        if show_uvedit or show_maskedit:
            layout.prop(sima, "pivot_point", icon_only=True)

        if show_uvedit:
            tool_settings = context.tool_settings

            # Snap.
            snap_uv_element = tool_settings.snap_uv_element
            act_snap_uv_element = tool_settings.bl_rna.properties['snap_uv_element'].enum_items[snap_uv_element]

            row = layout.row(align=True)
            row.prop(tool_settings, "use_snap", text="")

            sub = row.row(align=True)
            sub.popover(
                panel="IMAGE_PT_snapping",
                icon=act_snap_uv_element.icon,
                text="",
            )

            # Proportional Editing
            row = layout.row(align=True)
            row.prop(
                tool_settings,
                "use_proportional_edit",
                icon_only=True,
                icon='PROP_CON' if tool_settings.use_proportional_connected else 'PROP_ON',
            )
            sub = row.row(align=True)
           # proportional editing settings
            if tool_settings.use_proportional_edit is True:
                sub = row.row(align=True)
                sub.prop_with_popover(tool_settings,"proportional_edit_falloff",text="", icon_only=True, panel="VIEW3D_PT_proportional_edit")


    def draw(self, context):
        layout = self.layout

        sima = context.space_data
        overlay = sima.overlay
        ima = sima.image
        iuser = sima.image_user
        tool_settings = context.tool_settings
        uv = sima.uv_editor

        show_render = sima.show_render
        show_uvedit = sima.show_uvedit
        show_maskedit = sima.show_maskedit
        show_region_tool_header = sima.show_region_tool_header

        ALL_MT_editormenu.draw_hidden(context, layout) # bfa - show hide the editormenu

        if sima.mode != 'UV':
            layout.prop(sima, "ui_mode", text="")

        # UV editing.
        if show_uvedit:
            uvedit = sima.uv_editor

            layout.prop(tool_settings, "use_uv_select_sync", text="")

            if tool_settings.use_uv_select_sync:
                layout.template_edit_mode_selection()
            else:
                layout.prop(tool_settings, "uv_select_mode", text="", expand=True)
                layout.prop(uvedit, "sticky_select_mode", icon_only=True)

        IMAGE_MT_editor_menus.draw_collapsible(context, layout)

        #layout.separator_spacer()

        layout.template_ID(sima, "image", new="image.new", open="image.open")

        if show_maskedit:
            row = layout.row()
            row.template_ID(sima, "mask", new="mask.new")

        if not show_render:
            layout.prop(sima, "use_image_pin", text="", emboss=False)

        layout.separator_spacer()

<<<<<<< HEAD
        if not show_region_tool_header:
            IMAGE_HT_header.draw_xform_template(layout, context)
=======
        # Overlay toggle & popover
        row = layout.row(align=True)
        row.prop(overlay, "show_overlays", icon='OVERLAY', text="")
        sub = row.row(align=True)
        sub.active = overlay.show_overlays
        sub.popover(panel="IMAGE_PT_overlay", text="")
>>>>>>> fb553374

        if show_uvedit:
            uvedit = sima.uv_editor

            mesh = context.edit_object.data
            layout.prop_search(mesh.uv_layers, "active", mesh, "uv_layers", text="")

        if ima:
            if ima.is_stereo_3d:
                row = layout.row()
                row.prop(sima, "show_stereo_3d", text="")
            if show_maskedit:
                row = layout.row()
                row.popover(panel='CLIP_PT_mask_display')

            # layers.
            layout.template_image_layers(ima, iuser)

            # draw options.
            row = layout.row()
            row.prop(sima, "display_channels", icon_only=True)

            row = layout.row(align=True)
            if ima.type == 'COMPOSITE':
                row.operator("image.record_composite", icon='REC')
            if ima.type == 'COMPOSITE' and ima.source in {'MOVIE', 'SEQUENCE'}:
                row.operator("image.play_composite", icon='PLAY')

# bfa - show hide the editormenu
class ALL_MT_editormenu(Menu):
    bl_label = ""

    def draw(self, context):
        self.draw_menus(self.layout, context)

    @staticmethod
    def draw_menus(layout, context):

        row = layout.row(align=True)
        row.template_header() # editor type menus

class IMAGE_MT_editor_menus(Menu):
    bl_idname = "IMAGE_MT_editor_menus"
    bl_label = ""

    def draw(self, context):
        layout = self.layout
        sima = context.space_data
        ima = sima.image

        show_uvedit = sima.show_uvedit
        show_maskedit = sima.show_maskedit

        layout.menu("IMAGE_MT_view")

        if show_uvedit:
            layout.menu("IMAGE_MT_select")
        if show_maskedit:
            layout.menu("MASK_MT_select")

        if ima and ima.is_dirty:
            layout.menu("IMAGE_MT_image", text="Image*")
        else:
            layout.menu("IMAGE_MT_image", text="Image")

        if show_uvedit:
            layout.menu("IMAGE_MT_uvs")
        if show_maskedit:
            layout.menu("MASK_MT_add")
            layout.menu("MASK_MT_mask")


class IMAGE_MT_mask_context_menu(Menu):
    bl_label = "Mask Context Menu"

    @classmethod
    def poll(cls, context):
        sima = context.space_data
        return sima.show_maskedit

    def draw(self, context):
        layout = self.layout
        from .properties_mask_common import draw_mask_context_menu
        draw_mask_context_menu(layout, context)


# -----------------------------------------------------------------------------
# Mask (similar code in space_clip.py, keep in sync)
# note! - panel placement does _not_ fit well with image panels... need to fix.

from bl_ui.properties_mask_common import (
    MASK_PT_mask,
    MASK_PT_layers,
    MASK_PT_spline,
    MASK_PT_point,
    MASK_PT_display,
)


class IMAGE_PT_mask(MASK_PT_mask, Panel):
    bl_space_type = 'IMAGE_EDITOR'
    bl_region_type = 'UI'
    bl_category = "Mask"


class IMAGE_PT_mask_layers(MASK_PT_layers, Panel):
    bl_space_type = 'IMAGE_EDITOR'
    bl_region_type = 'UI'
    bl_category = "Mask"


class IMAGE_PT_active_mask_spline(MASK_PT_spline, Panel):
    bl_space_type = 'IMAGE_EDITOR'
    bl_region_type = 'UI'
    bl_category = "Mask"


class IMAGE_PT_active_mask_point(MASK_PT_point, Panel):
    bl_space_type = 'IMAGE_EDITOR'
    bl_region_type = 'UI'
    bl_category = "Mask"


# --- end mask ---

class IMAGE_PT_snapping(Panel):
    bl_space_type = 'IMAGE_EDITOR'
    bl_region_type = 'HEADER'
    bl_label = "Snapping"

    def draw(self, context):
        tool_settings = context.tool_settings

        layout = self.layout
        col = layout.column()
        col.label(text="Snapping")
        col.prop(tool_settings, "snap_uv_element", expand=True)

        if tool_settings.snap_uv_element != 'INCREMENT':
            col.label(text="Target")
            row = col.row(align=True)
            row.prop(tool_settings, "snap_target", expand=True)

        col.label(text="Affect")
        row = col.row(align=True)
        row.prop(tool_settings, "use_snap_translate", text="Move", toggle=True)
        row.prop(tool_settings, "use_snap_rotate", text="Rotate", toggle=True)
        row.prop(tool_settings, "use_snap_scale", text="Scale", toggle=True)


class IMAGE_PT_image_options(Panel):
    bl_space_type = 'IMAGE_EDITOR'
    bl_region_type = 'UI'
    bl_category = "Image"
    bl_label = "Options"
    bl_options = {'DEFAULT_CLOSED'}

    def draw(self, context):
        layout = self.layout

        sima = context.space_data
        uv = sima.uv_editor
        tool_settings = context.tool_settings
        paint = tool_settings.image_paint

        show_uvedit = sima.show_uvedit
        show_render = sima.show_render

        if sima.mode == 'UV':

            layout.prop(uv, "lock_bounds")
            layout.prop(uv, "use_live_unwrap")

        layout.prop(sima, "use_realtime_update")

        layout.prop(uv, "show_metadata")

        layout.prop_menu_enum(uv, "pixel_snap_mode")

        if paint.brush and (context.image_paint_object or sima.mode == 'PAINT'):
            layout.prop(uv, "show_texpaint")
            layout.prop(tool_settings, "show_uv_local_view", text="Show Same Material")

class IMAGE_PT_image_options_unified(Panel):
    bl_space_type = 'IMAGE_EDITOR'
    bl_region_type = 'UI'
    bl_parent_id = "IMAGE_PT_image_options"
    bl_category = "Image"
    bl_label = "Unified Brush"
    bl_options = {'DEFAULT_CLOSED'}

    def draw(self, context):
        layout = self.layout

        tool_settings = context.tool_settings
        settings = tool_settings.image_paint
        brush = settings.brush
        ups = context.tool_settings.unified_paint_settings

        layout.prop(ups, "use_unified_size", text="Unified Size")
        layout.prop(ups, "use_unified_strength", text="Unified Strength")
        layout.prop(ups, "use_unified_color", text="Unified Color")


class IMAGE_PT_proportional_edit(Panel):
    bl_space_type = 'IMAGE_EDITOR'
    bl_region_type = 'HEADER'
    bl_label = "Proportional Editing"
    bl_ui_units_x = 8

    def draw(self, context):
        layout = self.layout
        tool_settings = context.tool_settings
        col = layout.column()

        col.prop(tool_settings, "use_proportional_connected")
        col.separator()

        col.prop(tool_settings, "proportional_edit_falloff", expand=True)


class IMAGE_PT_image_properties(Panel):
    bl_space_type = 'IMAGE_EDITOR'
    bl_region_type = 'UI'
    bl_category = "Image"
    bl_label = "Image"

    @classmethod
    def poll(cls, context):
        sima = context.space_data
        return (sima.image)

    def draw(self, context):
        layout = self.layout

        sima = context.space_data
        iuser = sima.image_user

        layout.template_image(sima, "image", iuser, multiview=True)


class IMAGE_PT_view_display(Panel):
    bl_space_type = 'IMAGE_EDITOR'
    bl_region_type = 'UI'
    bl_label = "Display"
    bl_category = "View"

    @classmethod
    def poll(cls, context):
        sima = context.space_data
        return (sima and (sima.image or sima.show_uvedit))

    def draw(self, context):
        layout = self.layout
        layout.use_property_split = False

        sima = context.space_data
        ima = sima.image

        show_uvedit = sima.show_uvedit
        uvedit = sima.uv_editor

        col = layout.column()

        if ima:
            col.use_property_split = True
            col.prop(ima, "display_aspect", text="Aspect Ratio")
            col.use_property_split = False
            if ima.source != 'TILED':
                col.prop(sima, "show_repeat", text="Repeat Image")

        if show_uvedit:
            col.prop(uvedit, "show_pixel_coords", text="Pixel Coordinates")


<<<<<<< HEAD
class IMAGE_PT_view_display_uv_edit_overlays(Panel):
    bl_space_type = 'IMAGE_EDITOR'
    bl_region_type = 'UI'
    bl_label = "Overlays"
    bl_parent_id = 'IMAGE_PT_view_display'
    bl_category = "View"
    bl_options = {'DEFAULT_CLOSED'}

    @classmethod
    def poll(cls, context):
        sima = context.space_data
        return (sima and (sima.show_uvedit))

    def draw(self, context):
        layout = self.layout
        layout.use_property_split = True
        layout.use_property_decorate = False

        sima = context.space_data
        uvedit = sima.uv_editor

        col = layout.column()

        col.prop(uvedit, "edge_display_type", text="Display As")
        col.use_property_split = False
        col.prop(uvedit, "show_faces", text="Faces")

        col = layout.column()
        col.use_property_split = False
        col = layout.column()
        if context.preferences.experimental.use_image_editor_legacy_drawing:
            col.prop(uvedit, "show_smooth_edges", text="Smooth")
        col.prop(uvedit, "show_modified_edges", text="Modified")
        col.prop(uvedit, "uv_opacity")


class IMAGE_PT_view_display_uv_edit_overlays_stretch(Panel):
    bl_space_type = 'IMAGE_EDITOR'
    bl_region_type = 'UI'
    bl_label = "Stretching"
    bl_parent_id = 'IMAGE_PT_view_display_uv_edit_overlays'
    bl_category = "View"
    bl_options = {'DEFAULT_CLOSED'}

    @classmethod
    def poll(cls, context):
        sima = context.space_data
        return (sima and (sima.show_uvedit))

    def draw_header(self, context):
        sima = context.space_data
        uvedit = sima.uv_editor
        self.layout.prop(uvedit, "show_stretch", text="")

    def draw(self, context):
        layout = self.layout
        layout.use_property_split = True

        sima = context.space_data
        uvedit = sima.uv_editor

        layout.active = uvedit.show_stretch
        layout.prop(uvedit, "display_stretch_type", text="Type")


=======
>>>>>>> fb553374
class IMAGE_UL_render_slots(UIList):
    def draw_item(self, _context, layout, _data, item, _icon, _active_data, _active_propname, _index):
        slot = item
        layout.prop(slot, "name", text="", emboss=False)


class IMAGE_PT_render_slots(Panel):
    bl_space_type = 'IMAGE_EDITOR'
    bl_region_type = 'UI'
    bl_category = "Image"
    bl_label = "Render Slots"

    @classmethod
    def poll(cls, context):
        sima = context.space_data
        return (sima and sima.image and sima.show_render)

    def draw(self, context):
        layout = self.layout

        sima = context.space_data
        ima = sima.image

        row = layout.row()

        col = row.column()
        col.template_list(
            "IMAGE_UL_render_slots", "render_slots", ima,
            "render_slots", ima.render_slots, "active_index", rows=3,
        )

        col = row.column(align=True)
        col.operator("image.add_render_slot", icon='ADD', text="")
        col.operator("image.remove_render_slot", icon='REMOVE', text="")

        col.separator()

        col.operator("image.clear_render_slot", icon='X', text="")


class IMAGE_UL_udim_tiles(UIList):
    def draw_item(self, _context, layout, _data, item, _icon, _active_data, _active_propname, _index):
        tile = item
        layout.prop(tile, "label", text="", emboss=False)


class IMAGE_PT_udim_tiles(Panel):
    bl_space_type = 'IMAGE_EDITOR'
    bl_region_type = 'UI'
    bl_category = "Image"
    bl_label = "UDIM Tiles"

    @classmethod
    def poll(cls, context):
        sima = context.space_data
        return (sima and sima.image and sima.image.source == 'TILED')

    def draw(self, context):
        layout = self.layout

        sima = context.space_data
        ima = sima.image

        row = layout.row()
        col = row.column()
        col.template_list("IMAGE_UL_udim_tiles", "", ima, "tiles", ima.tiles, "active_index", rows=4)

        col = row.column()
        sub = col.column(align=True)
        sub.operator("image.tile_add", icon='ADD', text="")
        sub.operator("image.tile_remove", icon='REMOVE', text="")

        tile = ima.tiles.active
        if tile:
            col = layout.column(align=True)
            col.operator("image.tile_fill")


class IMAGE_PT_paint_select(Panel, ImagePaintPanel, BrushSelectPanel):
    bl_label = "Brushes"
    bl_context = ".paint_common_2d"
    bl_category = "Tool"


class IMAGE_PT_paint_settings(Panel, ImagePaintPanel):
    bl_context = ".paint_common_2d"
    bl_category = "Tool"
    bl_label = "Brush Settings"

    def draw(self, context):
        layout = self.layout

        layout.use_property_split = True
        layout.use_property_decorate = False

        settings = context.tool_settings.image_paint
        brush = settings.brush

        if brush:
            brush_settings(layout.column(), context, brush, popover=self.is_popover)


class IMAGE_PT_paint_settings_advanced(Panel, ImagePaintPanel):
    bl_context = ".paint_common_2d"
    bl_parent_id = "IMAGE_PT_paint_settings"
    bl_category = "Tool"
    bl_label = "Advanced"
    bl_ui_units_x = 12

    def draw(self, context):
        layout = self.layout

        layout.use_property_split = True
        layout.use_property_decorate = False  # No animation.

        settings = context.tool_settings.image_paint
        brush = settings.brush

        brush_settings_advanced(layout.column(), context, brush, self.is_popover)


class IMAGE_PT_paint_color(Panel, ImagePaintPanel):
    bl_context = ".paint_common_2d"
    bl_parent_id = "IMAGE_PT_paint_settings"
    bl_category = "Tool"
    bl_label = "Color Picker"

    @classmethod
    def poll(cls, context):
        settings = context.tool_settings.image_paint
        brush = settings.brush
        capabilities = brush.image_paint_capabilities

        return capabilities.has_color

    def draw(self, context):
        layout = self.layout
        settings = context.tool_settings.image_paint
        brush = settings.brush

        draw_color_settings(context, layout, brush, color_type=True)


class IMAGE_PT_paint_swatches(Panel, ImagePaintPanel, ColorPalettePanel):
    bl_category = "Tool"
    bl_context = ".paint_common_2d"
    bl_parent_id = "IMAGE_PT_paint_settings"
    bl_label = "Color Palette"
    bl_options = {'DEFAULT_CLOSED'}


class IMAGE_PT_paint_clone(Panel, ImagePaintPanel, ClonePanel):
    bl_category = "Tool"
    bl_context = ".paint_common_2d"
    bl_parent_id = "IMAGE_PT_paint_settings"
    bl_label = "Clone from Image/UV Map"


class IMAGE_PT_tools_brush_display(Panel, BrushButtonsPanel, DisplayPanel):
    bl_context = ".paint_common_2d"
    bl_parent_id = "IMAGE_PT_paint_settings"
    bl_category = "Tool"
    bl_label = "Brush Tip"
    bl_options = {'DEFAULT_CLOSED'}
    bl_ui_units_x = 15


class IMAGE_PT_tools_brush_texture(BrushButtonsPanel, Panel):
    bl_label = "Texture"
    bl_context = ".paint_common_2d"
    bl_parent_id = "IMAGE_PT_paint_settings"
    bl_category = "Tool"
    bl_options = {'DEFAULT_CLOSED'}

    def draw(self, context):
        layout = self.layout

        tool_settings = context.tool_settings.image_paint
        brush = tool_settings.brush

        col = layout.column()
        col.template_ID_preview(brush, "texture", new="texture.new", rows=3, cols=8)

        brush_texture_settings(col, brush, 0)


class IMAGE_PT_tools_mask_texture(Panel, BrushButtonsPanel, TextureMaskPanel):
    bl_context = ".paint_common_2d"
    bl_parent_id = "IMAGE_PT_paint_settings"
    bl_category = "Tool"
    bl_label = "Texture Mask"
    bl_ui_units_x = 12


class IMAGE_PT_paint_stroke(BrushButtonsPanel, Panel, StrokePanel):
    bl_label = "Stroke"
    bl_context = ".paint_common_2d"
    bl_parent_id = "IMAGE_PT_paint_settings"
    bl_category = "Tool"
    bl_options = {'DEFAULT_CLOSED'}


class IMAGE_PT_paint_stroke_smooth_stroke(Panel, BrushButtonsPanel, SmoothStrokePanel):
    bl_context = ".paint_common_2d"
    bl_label = "Stabilize Stroke"
    bl_parent_id = "IMAGE_PT_paint_stroke"
    bl_category = "Tool"
    bl_options = {'DEFAULT_CLOSED'}


class IMAGE_PT_paint_curve(BrushButtonsPanel, Panel, FalloffPanel):
    bl_label = "Falloff"
    bl_context = ".paint_common_2d"
    bl_parent_id = "IMAGE_PT_paint_settings"
    bl_category = "Tool"
    bl_options = {'DEFAULT_CLOSED'}


class IMAGE_PT_tools_imagepaint_symmetry(BrushButtonsPanel, Panel):
    bl_context = ".imagepaint_2d"
    bl_label = "Tiling"
    bl_category = "Tool"
    bl_options = {'DEFAULT_CLOSED'}

    def draw(self, context):
        layout = self.layout

        tool_settings = context.tool_settings
        ipaint = tool_settings.image_paint

        col = layout.column(align=True)
        row = col.row(align=True)
        row.prop(ipaint, "tile_x", text="X", toggle=True)
        row.prop(ipaint, "tile_y", text="Y", toggle=True)


class UVSculptPanel(UnifiedPaintPanel):
    @classmethod
    def poll(cls, context):
        return cls.get_brush_mode(context) == 'UV_SCULPT'


class IMAGE_PT_uv_sculpt_brush_select(Panel, BrushSelectPanel, ImagePaintPanel, UVSculptPanel):
    bl_context = ".uv_sculpt"
    bl_category = "Tool"
    bl_label = "Brushes"


class IMAGE_PT_uv_sculpt_brush_settings(Panel, ImagePaintPanel, UVSculptPanel):
    bl_context = ".uv_sculpt"
    bl_category = "Tool"
    bl_label = "Brush Settings"

    def draw(self, context):
        layout = self.layout

        tool_settings = context.tool_settings
        uvsculpt = tool_settings.uv_sculpt

        brush = uvsculpt.brush

        brush_settings(layout.column(), context, brush)

        if brush:
            if brush.uv_sculpt_tool == 'RELAX':
                # Although this settings is stored in the scene,
                # it is only used by a single tool,
                # so it doesn't make sense from a user perspective to move it to the Options panel.
                layout.prop(tool_settings, "uv_relax_method")


class IMAGE_PT_uv_sculpt_curve(Panel, FalloffPanel, ImagePaintPanel, UVSculptPanel):
    bl_context = ".uv_sculpt"  # dot on purpose (access from topbar)
    bl_parent_id = "IMAGE_PT_uv_sculpt_brush_settings"
    bl_category = "Tool"
    bl_label = "Falloff"
    bl_options = {'DEFAULT_CLOSED'}


class IMAGE_PT_uv_sculpt_options(Panel, ImagePaintPanel, UVSculptPanel):
    bl_context = ".uv_sculpt"  # dot on purpose (access from topbar)
    bl_category = "Tool"
    bl_label = "Options"

    def draw(self, context):
        layout = self.layout

        tool_settings = context.tool_settings
        uvsculpt = tool_settings.uv_sculpt

        col = layout.column()
        col.prop(tool_settings, "uv_sculpt_lock_borders")
        col.prop(tool_settings, "uv_sculpt_all_islands")
        col.prop(uvsculpt, "show_brush", text="Display Cursor")


class ImageScopesPanel:
    @classmethod
    def poll(cls, context):
        sima = context.space_data

        if not (sima and sima.image):
            return False

        # scopes are not updated in paint modes, hide.
        if sima.mode == 'PAINT':
            return False

        ob = context.active_object
        if ob and ob.mode in {'TEXTURE_PAINT', 'EDIT'}:
            return False

        return True


class IMAGE_PT_view_histogram(ImageScopesPanel, Panel):
    bl_space_type = 'IMAGE_EDITOR'
    bl_region_type = 'UI'
    bl_category = "Scopes"
    bl_label = "Histogram"

    def draw(self, context):
        layout = self.layout

        sima = context.space_data
        hist = sima.scopes.histogram

        layout.template_histogram(sima.scopes, "histogram")

        row = layout.row(align=True)
        row.prop(hist, "mode", expand=True)
        row.prop(hist, "show_line", text="")


class IMAGE_PT_view_waveform(ImageScopesPanel, Panel):
    bl_space_type = 'IMAGE_EDITOR'
    bl_region_type = 'UI'
    bl_category = "Scopes"
    bl_label = "Waveform"

    def draw(self, context):
        layout = self.layout

        sima = context.space_data

        layout.use_property_split = True

        layout.template_waveform(sima, "scopes")
        row = layout.split(factor=0.5)
        row.label(text = "Opacity")
        row.prop(sima.scopes, "waveform_alpha", text = "")
        layout.prop(sima.scopes, "waveform_mode", text="")


class IMAGE_PT_view_vectorscope(ImageScopesPanel, Panel):
    bl_space_type = 'IMAGE_EDITOR'
    bl_region_type = 'UI'
    bl_category = "Scopes"
    bl_label = "Vectorscope"

    def draw(self, context):
        layout = self.layout

        layout.use_property_split = True

        sima = context.space_data
        layout.template_vectorscope(sima, "scopes")

        row = layout.split(factor=0.5)
        row.label(text = "Opacity")
        row.prop(sima.scopes, "vectorscope_alpha", text = "")


class IMAGE_PT_sample_line(ImageScopesPanel, Panel):
    bl_space_type = 'IMAGE_EDITOR'
    bl_region_type = 'UI'
    bl_category = "Scopes"
    bl_label = "Sample Line"

    def draw(self, context):
        layout = self.layout

        sima = context.space_data
        hist = sima.sample_histogram

        layout.operator("image.sample_line")
        layout.template_histogram(sima, "sample_histogram")

        row = layout.row(align=True)
        row.prop(hist, "mode", expand=True)
        row.prop(hist, "show_line", text="")


class IMAGE_PT_scope_sample(ImageScopesPanel, Panel):
    bl_space_type = 'IMAGE_EDITOR'
    bl_region_type = 'UI'
    bl_category = "Scopes"
    bl_label = "Samples"
    bl_options = {'DEFAULT_CLOSED'}

    def draw(self, context):
        layout = self.layout
        layout.use_property_split = True
        flow = layout.grid_flow(row_major=True, columns=0, even_columns=True, even_rows=False, align=True)

        sima = context.space_data

        col = flow.column()
        col.use_property_split = False
        col.prop(sima.scopes, "use_full_resolution")

        col = flow.column()
        col.active = not sima.scopes.use_full_resolution
        col.prop(sima.scopes, "accuracy")


class IMAGE_PT_uv_cursor(Panel):
    bl_space_type = 'IMAGE_EDITOR'
    bl_region_type = 'UI'
    bl_category = "View"
    bl_label = "2D Cursor"

    @classmethod
    def poll(cls, context):
        sima = context.space_data

        return (sima and (sima.show_uvedit or sima.show_maskedit))

    def draw(self, context):
        layout = self.layout

        sima = context.space_data

        layout.use_property_split = False
        layout.use_property_decorate = False

        col = layout.column()

        col = layout.column()
        col.prop(sima, "cursor_location", text="Location")


class IMAGE_PT_udim_grid(Panel):
    bl_space_type = 'IMAGE_EDITOR'
    bl_region_type = 'UI'
    bl_category = "View"
    bl_label = "UDIM Grid"

    @classmethod
    def poll(cls, context):
        sima = context.space_data

        return sima.show_uvedit and sima.image is None

    def draw(self, context):
        layout = self.layout

        sima = context.space_data
        uvedit = sima.uv_editor

        layout.use_property_split = False
        layout.use_property_decorate = False

        col = layout.column()
        col.prop(uvedit, "tile_grid_shape", text="Grid Shape")


class IMAGE_PT_overlay(Panel):
    bl_space_type = 'IMAGE_EDITOR'
    bl_region_type = 'HEADER'
    bl_label = "Overlays"
    bl_ui_units_x = 13

    def draw(self, context):
      pass


class IMAGE_PT_overlay_uv_edit(Panel):
    bl_space_type = 'IMAGE_EDITOR'
    bl_region_type = 'HEADER'
    bl_label = "UV Editing"
    bl_parent_id = 'IMAGE_PT_overlay'

    @classmethod
    def poll(cls, context):
        sima = context.space_data
        return (sima and (sima.show_uvedit))

    def draw(self, context):
        layout = self.layout

        sima = context.space_data
        uvedit = sima.uv_editor
        overlay = sima.overlay

        layout.active = overlay.show_overlays

        # UV Stretching
        row = layout.row()
        row.prop(uvedit, "show_stretch")
        subrow = row.row(align=True)
        subrow.active = uvedit.show_stretch
        subrow.prop(uvedit, "display_stretch_type", text="")



class IMAGE_PT_overlay_uv_edit_geometry(Panel):
    bl_space_type = 'IMAGE_EDITOR'
    bl_region_type = 'HEADER'
    bl_label = "Geometry"
    bl_parent_id = 'IMAGE_PT_overlay'

    @classmethod
    def poll(cls, context):
        sima = context.space_data
        return (sima and (sima.show_uvedit))

    def draw(self, context):
        layout = self.layout

        sima = context.space_data
        uvedit = sima.uv_editor
        overlay = sima.overlay

        layout.active = overlay.show_overlays

        # Edges
        col = layout.column()
        col.prop(uvedit, "uv_opacity")
        col.prop(uvedit, "edge_display_type", text="")
        if context.preferences.experimental.use_image_editor_legacy_drawing:
          col.prop(uvedit, "show_smooth_edges", text="Smooth")
        col.prop(uvedit, "show_modified_edges", text="Modified Edges")

        # Faces
        row = col.row()
        row.active = not uvedit.show_stretch
        row.prop(uvedit, "show_faces", text="Faces")



class IMAGE_PT_overlay_texture_paint(Panel):
    bl_space_type = 'IMAGE_EDITOR'
    bl_region_type = 'HEADER'
    bl_label = "Geometry"
    bl_parent_id = 'IMAGE_PT_overlay'

    @classmethod
    def poll(cls, context):
        sima = context.space_data
        return (sima and (sima.show_paint))

    def draw(self, context):
        layout = self.layout

        sima = context.space_data
        uvedit = sima.uv_editor
        overlay = sima.overlay

        layout.active = overlay.show_overlays
        layout.prop(uvedit, "show_texpaint")


class IMAGE_PT_overlay_image(Panel):
    bl_space_type = 'IMAGE_EDITOR'
    bl_region_type = 'HEADER'
    bl_label = "Image"
    bl_parent_id = 'IMAGE_PT_overlay'

    def draw(self, context):
        layout = self.layout

        sima = context.space_data
        uvedit = sima.uv_editor
        overlay = sima.overlay

        layout.active = overlay.show_overlays
        layout.prop(uvedit, "show_metadata")


# Grease Pencil properties
class IMAGE_PT_annotation(AnnotationDataPanel, Panel):
    bl_space_type = 'IMAGE_EDITOR'
    bl_region_type = 'UI'
    bl_category = "View"

    # NOTE: this is just a wrapper around the generic GP Panel.

# Grease Pencil drawing tools.


classes = (
    ALL_MT_editormenu,
    IMAGE_MT_view_view_fit,
    IMAGE_MT_view,
    IMAGE_MT_view_zoom,
    IMAGE_MT_select_inverse,
    IMAGE_MT_select_none,
    IMAGE_MT_select,
    IMAGE_MT_select_linked,
    IMAGE_MT_image,
    IMAGE_MT_image_invert,
    IMAGE_MT_uvs_clear_seam,
    IMAGE_MT_uvs,
    IMAGE_MT_uvs_showhide,
    IMAGE_MT_uvs_transform,
    IMAGE_MT_uvs_snap,
    IMAGE_MT_uvs_mirror,
    IMAGE_MT_uvs_align,
    IMAGE_MT_uvs_merge,
    IMAGE_MT_uvs_split,
    IMAGE_MT_uvs_unwrap,
    IMAGE_MT_uvs_select_mode,
    IMAGE_MT_uvs_context_menu,
    IMAGE_MT_mask_context_menu,
    IMAGE_MT_pivot_pie,
    IMAGE_MT_uvs_snap_pie,
    IMAGE_HT_tool_header,
    IMAGE_HT_header,
    IMAGE_MT_editor_menus,
    IMAGE_PT_active_tool,
    IMAGE_PT_mask,
    IMAGE_PT_mask_layers,
    IMAGE_PT_active_mask_spline,
    IMAGE_PT_active_mask_point,
    IMAGE_PT_snapping,
    IMAGE_PT_proportional_edit,
    IMAGE_PT_image_options,
    IMAGE_PT_image_options_unified,
    IMAGE_PT_image_properties,
    IMAGE_UL_render_slots,
    IMAGE_PT_render_slots,
    IMAGE_UL_udim_tiles,
    IMAGE_PT_udim_tiles,
    IMAGE_PT_view_display,
    IMAGE_PT_paint_select,
    IMAGE_PT_paint_settings,
    IMAGE_PT_paint_color,
    IMAGE_PT_paint_swatches,
    IMAGE_PT_paint_settings_advanced,
    IMAGE_PT_paint_clone,
    IMAGE_PT_tools_brush_texture,
    IMAGE_PT_tools_mask_texture,
    IMAGE_PT_paint_stroke,
    IMAGE_PT_paint_stroke_smooth_stroke,
    IMAGE_PT_paint_curve,
    IMAGE_PT_tools_brush_display,
    IMAGE_PT_tools_imagepaint_symmetry,
    IMAGE_PT_uv_sculpt_brush_select,
    IMAGE_PT_uv_sculpt_brush_settings,
    IMAGE_PT_uv_sculpt_options,
    IMAGE_PT_uv_sculpt_curve,
    IMAGE_PT_view_histogram,
    IMAGE_PT_view_waveform,
    IMAGE_PT_view_vectorscope,
    IMAGE_PT_sample_line,
    IMAGE_PT_scope_sample,
    IMAGE_PT_uv_cursor,
    IMAGE_PT_annotation,
    IMAGE_PT_udim_grid,
    IMAGE_PT_overlay,
    IMAGE_PT_overlay_uv_edit,
    IMAGE_PT_overlay_uv_edit_geometry,
    IMAGE_PT_overlay_texture_paint,
    IMAGE_PT_overlay_image,
)


if __name__ == "__main__":  # only for live edit.
    from bpy.utils import register_class
    for cls in classes:
        register_class(cls)<|MERGE_RESOLUTION|>--- conflicted
+++ resolved
@@ -840,44 +840,42 @@
         if sima.mode != 'UV':
             layout.prop(sima, "ui_mode", text="")
 
-        # UV editing.
-        if show_uvedit:
-            uvedit = sima.uv_editor
-
-            layout.prop(tool_settings, "use_uv_select_sync", text="")
-
-            if tool_settings.use_uv_select_sync:
-                layout.template_edit_mode_selection()
-            else:
-                layout.prop(tool_settings, "uv_select_mode", text="", expand=True)
-                layout.prop(uvedit, "sticky_select_mode", icon_only=True)
-
-        IMAGE_MT_editor_menus.draw_collapsible(context, layout)
-
-        #layout.separator_spacer()
-
-        layout.template_ID(sima, "image", new="image.new", open="image.open")
-
-        if show_maskedit:
-            row = layout.row()
-            row.template_ID(sima, "mask", new="mask.new")
-
-        if not show_render:
-            layout.prop(sima, "use_image_pin", text="", emboss=False)
-
-        layout.separator_spacer()
-
-<<<<<<< HEAD
-        if not show_region_tool_header:
-            IMAGE_HT_header.draw_xform_template(layout, context)
-=======
         # Overlay toggle & popover
         row = layout.row(align=True)
         row.prop(overlay, "show_overlays", icon='OVERLAY', text="")
         sub = row.row(align=True)
         sub.active = overlay.show_overlays
         sub.popover(panel="IMAGE_PT_overlay", text="")
->>>>>>> fb553374
+
+        # UV editing.
+        if show_uvedit:
+            uvedit = sima.uv_editor
+
+            layout.prop(tool_settings, "use_uv_select_sync", text="")
+
+            if tool_settings.use_uv_select_sync:
+                layout.template_edit_mode_selection()
+            else:
+                layout.prop(tool_settings, "uv_select_mode", text="", expand=True)
+                layout.prop(uvedit, "sticky_select_mode", icon_only=True)
+
+        IMAGE_MT_editor_menus.draw_collapsible(context, layout)
+
+        #layout.separator_spacer()
+
+        layout.template_ID(sima, "image", new="image.new", open="image.open")
+
+        if show_maskedit:
+            row = layout.row()
+            row.template_ID(sima, "mask", new="mask.new")
+
+        if not show_render:
+            layout.prop(sima, "use_image_pin", text="", emboss=False)
+
+        layout.separator_spacer()
+
+        if not show_region_tool_header:
+            IMAGE_HT_header.draw_xform_template(layout, context)
 
         if show_uvedit:
             uvedit = sima.uv_editor
@@ -1153,74 +1151,6 @@
             col.prop(uvedit, "show_pixel_coords", text="Pixel Coordinates")
 
 
-<<<<<<< HEAD
-class IMAGE_PT_view_display_uv_edit_overlays(Panel):
-    bl_space_type = 'IMAGE_EDITOR'
-    bl_region_type = 'UI'
-    bl_label = "Overlays"
-    bl_parent_id = 'IMAGE_PT_view_display'
-    bl_category = "View"
-    bl_options = {'DEFAULT_CLOSED'}
-
-    @classmethod
-    def poll(cls, context):
-        sima = context.space_data
-        return (sima and (sima.show_uvedit))
-
-    def draw(self, context):
-        layout = self.layout
-        layout.use_property_split = True
-        layout.use_property_decorate = False
-
-        sima = context.space_data
-        uvedit = sima.uv_editor
-
-        col = layout.column()
-
-        col.prop(uvedit, "edge_display_type", text="Display As")
-        col.use_property_split = False
-        col.prop(uvedit, "show_faces", text="Faces")
-
-        col = layout.column()
-        col.use_property_split = False
-        col = layout.column()
-        if context.preferences.experimental.use_image_editor_legacy_drawing:
-            col.prop(uvedit, "show_smooth_edges", text="Smooth")
-        col.prop(uvedit, "show_modified_edges", text="Modified")
-        col.prop(uvedit, "uv_opacity")
-
-
-class IMAGE_PT_view_display_uv_edit_overlays_stretch(Panel):
-    bl_space_type = 'IMAGE_EDITOR'
-    bl_region_type = 'UI'
-    bl_label = "Stretching"
-    bl_parent_id = 'IMAGE_PT_view_display_uv_edit_overlays'
-    bl_category = "View"
-    bl_options = {'DEFAULT_CLOSED'}
-
-    @classmethod
-    def poll(cls, context):
-        sima = context.space_data
-        return (sima and (sima.show_uvedit))
-
-    def draw_header(self, context):
-        sima = context.space_data
-        uvedit = sima.uv_editor
-        self.layout.prop(uvedit, "show_stretch", text="")
-
-    def draw(self, context):
-        layout = self.layout
-        layout.use_property_split = True
-
-        sima = context.space_data
-        uvedit = sima.uv_editor
-
-        layout.active = uvedit.show_stretch
-        layout.prop(uvedit, "display_stretch_type", text="Type")
-
-
-=======
->>>>>>> fb553374
 class IMAGE_UL_render_slots(UIList):
     def draw_item(self, _context, layout, _data, item, _icon, _active_data, _active_propname, _index):
         slot = item
@@ -1726,7 +1656,6 @@
         subrow.prop(uvedit, "display_stretch_type", text="")
 
 
-
 class IMAGE_PT_overlay_uv_edit_geometry(Panel):
     bl_space_type = 'IMAGE_EDITOR'
     bl_region_type = 'HEADER'
@@ -1759,7 +1688,6 @@
         row = col.row()
         row.active = not uvedit.show_stretch
         row.prop(uvedit, "show_faces", text="Faces")
-
 
 
 class IMAGE_PT_overlay_texture_paint(Panel):
