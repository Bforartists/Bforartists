--- conflicted
+++ resolved
@@ -1761,35 +1761,31 @@
         row.separator()
         row.prop(overlay, "show_grid_background", text="Grid")
         col = split.column()
+
         if overlay.show_grid_background:
-<<<<<<< HEAD
             col.label(icon='DISCLOSURE_TRI_DOWN')
         else:
             col.label(icon='DISCLOSURE_TRI_RIGHT')
-=======
-            layout.use_property_split = True
-
-            col = layout.column(align=False, heading="Grid Over Image")
+
+        if overlay.show_grid_background:
+            split = layout.split()
+            split.use_property_split = False
+            split.use_property_decorate = False
+
+            col = split.column(align=False, heading="Grid Over Image")
             col.use_property_decorate = False
             row = col.row(align=True)
             sub = row.row(align=True)
             sub.prop(uvedit, "show_grid_over_image", text="")
             sub.active = sima.image is not None
 
-            col = layout.column(align=False, heading="Fixed Subdivisions")
-            col.use_property_decorate = False
->>>>>>> 47472f17
-
-        if overlay.show_grid_background:
-            split = layout.split()
-            split.use_property_split = False
-            split.use_property_decorate = False
             col = split.column()
             row = col.row()
             row.separator()
             row.separator()
             row.prop(uvedit, "use_custom_grid", text="Fixed Subdivisions")
             col = split.column()
+
             if uvedit.use_custom_grid:
                 col.prop(uvedit, "custom_grid_subdivisions", text="")
             else:
