--- conflicted
+++ resolved
@@ -902,6 +902,7 @@
         ima = sima.image
         iuser = sima.image_user
         tool_settings = context.tool_settings
+        show_region_tool_header = sima.show_region_tool_header
 
         show_render = sima.show_render
         show_uvedit = sima.show_uvedit
@@ -928,6 +929,7 @@
 
         # UV editing.
         if show_uvedit:
+
             layout.prop(tool_settings, "use_uv_select_sync", text="")
 
             if tool_settings.use_uv_select_sync:
@@ -935,14 +937,10 @@
             else:
                 row = layout.row(align=True)
                 uv_select_mode = tool_settings.uv_select_mode[:]
-                row.operator("uv.select_mode", text="", icon='UV_VERTEXSEL',
-                             depress=(uv_select_mode == 'VERTEX')).type = 'VERTEX'
-                row.operator("uv.select_mode", text="", icon='UV_EDGESEL',
-                             depress=(uv_select_mode == 'EDGE')).type = 'EDGE'
-                row.operator("uv.select_mode", text="", icon='UV_FACESEL',
-                             depress=(uv_select_mode == 'FACE')).type = 'FACE'
-                row.operator("uv.select_mode", text="", icon='UV_ISLANDSEL',
-                             depress=(uv_select_mode == 'ISLAND')).type = 'ISLAND'
+                row.operator("uv.select_mode", text="", icon='UV_VERTEXSEL', depress=(uv_select_mode == 'VERTEX')).type = 'VERTEX'
+                row.operator("uv.select_mode", text="", icon='UV_EDGESEL', depress=(uv_select_mode == 'EDGE')).type = 'EDGE'
+                row.operator("uv.select_mode", text="", icon='UV_FACESEL', depress=(uv_select_mode == 'FACE')).type = 'FACE'
+                row.operator("uv.select_mode", text="", icon='UV_ISLANDSEL', depress=(uv_select_mode == 'ISLAND')).type = 'ISLAND'
 
                 layout.prop(tool_settings, "uv_sticky_select_mode", icon_only=True)
 
@@ -970,13 +968,6 @@
         sub.active = overlay.show_overlays
         sub.popover(panel="IMAGE_PT_overlay", text="")
 
-<<<<<<< HEAD
-=======
-        if show_uvedit:
-            mesh = context.edit_object.data
-            layout.prop_search(mesh.uv_layers, "active", mesh, "uv_layers", text="")
-
->>>>>>> ee9f3480
         if ima:
             if ima.is_stereo_3d:
                 row = layout.row()
