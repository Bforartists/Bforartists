# ##### BEGIN GPL LICENSE BLOCK #####
#
#  This program is free software; you can redistribute it and/or
#  modify it under the terms of the GNU General Public License
#  as published by the Free Software Foundation; either version 2
#  of the License, or (at your option) any later version.
#
#  This program is distributed in the hope that it will be useful,
#  but WITHOUT ANY WARRANTY; without even the implied warranty of
#  MERCHANTABILITY or FITNESS FOR A PARTICULAR PURPOSE.  See the
#  GNU General Public License for more details.
#
#  You should have received a copy of the GNU General Public License
#  along with this program; if not, write to the Free Software Foundation,F
#  Inc., 51 Franklin Street, Fifth Floor, Boston, MA 02110-1301, USA.
#
# ##### END GPL LICENSE BLOCK #####

# <pep8 compliant>

import bpy

from bpy.types import (
    Header,
    Menu,
    Panel,
    UIList,
)
from bl_ui.properties_paint_common import (
    UnifiedPaintPanel,
    brush_texture_settings,
    brush_basic_texpaint_settings,
    brush_settings,
    brush_settings_advanced,
    draw_color_settings,
    ClonePanel,
    BrushSelectPanel,
    TextureMaskPanel,
    ColorPalettePanel,
    StrokePanel,
    SmoothStrokePanel,
    FalloffPanel,
    DisplayPanel,
)
from bl_ui.properties_grease_pencil_common import (
    AnnotationDataPanel,
)
from bl_ui.space_toolsystem_common import (
    ToolActivePanelHelper,
)

from bpy.app.translations import pgettext_iface as iface_


class ImagePaintPanel:
    bl_space_type = 'IMAGE_EDITOR'
    bl_region_type = 'UI'


class BrushButtonsPanel(UnifiedPaintPanel):
    bl_space_type = 'IMAGE_EDITOR'
    bl_region_type = 'UI'

    @classmethod
    def poll(cls, context):
        tool_settings = context.tool_settings.image_paint
        return tool_settings.brush


class IMAGE_PT_active_tool(Panel, ToolActivePanelHelper):
    bl_space_type = 'IMAGE_EDITOR'
    bl_region_type = 'UI'
    bl_category = "Tool"


# Workaround to separate the tooltips for Toggle Maximize Area
class IMAGE_MT_view_view_fit(bpy.types.Operator):
    """Fits the content area into the window"""      # blender will use this as a tooltip for menu items and buttons.
    bl_idname = "image.view_all_fit"        # unique identifier for buttons and menu items to reference.
    bl_label = "View Fit"         # display name in the interface.
    bl_options = {'REGISTER', 'UNDO'}  # enable undo for the operator.

    def execute(self, context):        # execute() is called by blender when running the operator.
        bpy.ops.image.view_all(fit_view = True)
        return {'FINISHED'}


class IMAGE_MT_view(Menu):
    bl_label = "View"

    def draw(self, context):
        layout = self.layout

        sima = context.space_data
        show_uvedit = sima.show_uvedit
        show_render = sima.show_render

        layout.prop(sima, "show_region_toolbar")
        layout.prop(sima, "show_region_ui")
        layout.prop(sima, "show_region_tool_header")
        layout.prop(sima, "show_region_hud")

        layout.separator()

        layout.operator("image.view_zoom_in", text = "Zoom In", icon = "ZOOM_IN")
        layout.operator("image.view_zoom_out", text = "Zoom Out", icon = "ZOOM_OUT")
        layout.operator("image.view_zoom_border", icon = "ZOOM_BORDER")

        layout.separator()

        layout.menu("IMAGE_MT_view_zoom")

        layout.separator()

        if show_uvedit:
            layout.operator("image.view_selected", text = "View Selected", icon='VIEW_SELECTED')

        layout.operator("image.view_all", text="Frame All", icon = "VIEWALL")
        layout.operator("image.view_all_fit", text="View Fit", icon = "VIEW_FIT") # bfa - separated tooltip

        if sima.mode != 'UV':
            if sima.ui_mode == 'MASK':
                layout.operator("image.view_center_cursor", text="Center View to Cursor", icon = "CENTERTOCURSOR")
        elif sima.mode == 'UV':
            layout.operator("image.view_center_cursor", text="Center View to Cursor", icon = "CENTERTOCURSOR")

        layout.separator()

        if show_render:
            layout.operator("image.render_border", icon = "RENDERBORDER")
            layout.operator("image.clear_render_border", icon = "RENDERBORDER_CLEAR")

            layout.separator()

            layout.operator("image.cycle_render_slot", text="Render Slot Cycle Next", icon = "FRAME_NEXT")
            layout.operator("image.cycle_render_slot", text="Render Slot Cycle Previous", icon = "FRAME_PREV").reverse = True

            layout.separator()

        layout.menu("INFO_MT_area")


class IMAGE_MT_view_zoom(Menu):
    bl_label = "Fractional Zoom"

    def draw(self, _context):
        layout = self.layout

        ratios = ((1, 8), (1, 4), (1, 2), (1, 1), (2, 1), (4, 1), (8, 1))

        for i, (a, b) in enumerate(ratios):
            if i in {3, 4}:  # Draw separators around Zoom 1:1.
                layout.separator()

            layout.operator(
                "image.view_zoom_ratio",
                text=iface_("Zoom %d:%d") % (a, b), icon = "ZOOM_SET",
                translate=False,
            ).ratio = a / b


# Workaround to separate the tooltips
class IMAGE_MT_select_inverse(bpy.types.Operator):
    """Inverts the current selection """      # blender will use this as a tooltip for menu items and buttons.
    bl_idname = "uv.select_all_inverse"        # unique identifier for buttons and menu items to reference.
    bl_label = "Select Inverse"         # display name in the interface.
    bl_options = {'REGISTER', 'UNDO'}  # enable undo for the operator.

    def execute(self, context):        # execute() is called by blender when running the operator.
        bpy.ops.uv.select_all(action = 'INVERT')
        return {'FINISHED'}

# Workaround to separate the tooltips
class IMAGE_MT_select_none(bpy.types.Operator):
    """Deselects everything """         # blender will use this as a tooltip for menu items and buttons.
    bl_idname = "uv.select_all_none"        # unique identifier for buttons and menu items to reference.
    bl_label = "Select None"         # display name in the interface.
    bl_options = {'REGISTER', 'UNDO'}  # enable undo for the operator.

    def execute(self, context):        # execute() is called by blender when running the operator.
        bpy.ops.uv.select_all(action = 'DESELECT')
        return {'FINISHED'}


class IMAGE_MT_select(Menu):
    bl_label = "Select"

    def draw(self, _context):
        layout = self.layout

        layout.operator("uv.select_all", text="All", icon='SELECT_ALL').action = 'SELECT'
        layout.operator("uv.select_all_none", text="None", icon = 'SELECT_NONE') # bfa - separated tooltip
        layout.operator("uv.select_all_inverse", text="Inverse", icon = 'INVERSE') # bfa - separated tooltip

        layout.separator()

        layout.operator("uv.select_box", text = "Box Select Pinned", icon='BORDER_RECT').pinned = True

        layout.separator()

        layout.menu("IMAGE_MT_select_linked")
        myop = layout.operator("uv.select_linked_pick", text="Linked Pick", icon = "LINKED")
        myop.extend = True
        myop.deselect = False

        layout.separator()

        layout.operator("uv.select_pinned", text = "Pinned", icon = "PINNED")
        layout.operator("uv.select_split", text = "Split", icon = "SPLIT")
        layout.operator("uv.select_overlap", text = "Overlap", icon = "OVERLAP")

        layout.separator()

        layout.operator("uv.select_more", text="More", icon = "SELECTMORE")
        layout.operator("uv.select_less", text="Less", icon = "SELECTLESS")


class IMAGE_MT_select_linked(Menu):
    bl_label = "Select Linked"

    def draw(self, _context):
        layout = self.layout

        layout.operator("uv.select_linked", text="Linked", icon = "LINKED")
        layout.operator("uv.shortest_path_select", text="Shortest Path", icon = "LINKED")


class IMAGE_MT_brush(Menu):
    bl_label = "Brush"

    def draw(self, context):
        layout = self.layout

        #radial control button brush size
        myvar = layout.operator("wm.radial_control", text = "Brush Radius", icon = "BRUSHSIZE")
        myvar.data_path_primary = 'tool_settings.image_paint.brush.size'
        myvar.data_path_secondary = 'tool_settings.unified_paint_settings.size'
        myvar.use_secondary = 'tool_settings.unified_paint_settings.use_unified_size'
        myvar.rotation_path = 'tool_settings.image_paint.brush.mask_texture_slot.angle'
        myvar.color_path = 'tool_settings.image_paint.brush.cursor_color_add'
        myvar.fill_color_path = 'tool_settings.image_paint.brush.color'
        myvar.fill_color_override_path = 'tool_settings.unified_paint_settings.color'
        myvar.fill_color_override_test_path = 'tool_settings.unified_paint_settings.use_unified_color'
        myvar.zoom_path = 'space_data.zoom'
        myvar.image_id = 'tool_settings.image_paint.brush'
        myvar.secondary_tex = True

        #radial control button brush strength
        myvar = layout.operator("wm.radial_control", text = "Brush Strength", icon = "BRUSHSTRENGTH")
        myvar.data_path_primary = 'tool_settings.image_paint.brush.strength'
        myvar.data_path_secondary = 'tool_settings.unified_paint_settings.strength'
        myvar.use_secondary = 'tool_settings.unified_paint_settings.use_unified_strength'
        myvar.rotation_path = 'tool_settings.image_paint.brush.mask_texture_slot.angle'
        myvar.color_path = 'tool_settings.image_paint.brush.cursor_color_add'
        myvar.fill_color_path = 'tool_settings.image_paint.brush.color'
        myvar.fill_color_override_path = 'tool_settings.unified_paint_settings.color'
        myvar.fill_color_override_test_path = 'tool_settings.unified_paint_settings.use_unified_color'
        myvar.zoom_path = ''
        myvar.image_id = 'tool_settings.image_paint.brush'
        myvar.secondary_tex = True

        #radial control button brush angle
        myvar = layout.operator("wm.radial_control", text = "Texture Brush Angle", icon = "BRUSHANGLE")
        myvar.data_path_primary = 'tool_settings.image_paint.brush.texture_slot.angle'
        myvar.data_path_secondary = ''
        myvar.use_secondary = ''
        myvar.rotation_path = 'tool_settings.image_paint.brush.texture_slot.angle'
        myvar.color_path = 'tool_settings.image_paint.brush.cursor_color_add'
        myvar.fill_color_path = 'tool_settings.image_paint.brush.color'
        myvar.fill_color_override_path = 'tool_settings.unified_paint_settings.color'
        myvar.fill_color_override_test_path = 'tool_settings.unified_paint_settings.use_unified_color'
        myvar.zoom_path = ''
        myvar.image_id = 'tool_settings.image_paint.brush'
        myvar.secondary_tex = False

        #radial control button brush angle secondary texture
        myvar = layout.operator("wm.radial_control", text = "Texture Brush Angle", icon = "BRUSHANGLE")
        myvar.data_path_primary = 'tool_settings.image_paint.brush.mask_texture_slot.angle'
        myvar.data_path_secondary = ''
        myvar.use_secondary = ''
        myvar.rotation_path = 'tool_settings.image_paint.brush.mask_texture_slot.angle'
        myvar.color_path = 'tool_settings.image_paint.brush.cursor_color_add'
        myvar.fill_color_path = 'tool_settings.image_paint.brush.color'
        myvar.fill_color_override_path = 'tool_settings.unified_paint_settings.color'
        myvar.fill_color_override_test_path = 'tool_settings.unified_paint_settings.use_unified_color'
        myvar.zoom_path = ''
        myvar.image_id = 'tool_settings.image_paint.brush'
        myvar.secondary_tex = True


class IMAGE_MT_image(Menu):
    bl_label = "Image"

    def draw(self, context):
        layout = self.layout

        sima = context.space_data
        ima = sima.image
        show_render = sima.show_render

        layout.operator("image.new", text="New", icon='IMAGE_DATA')
        layout.operator("image.open", text="Open...", icon='FILE_FOLDER')

        layout.operator("image.read_viewlayers", icon = "RENDERLAYERS")

        if ima:
            layout.separator()

            if not show_render:
                layout.operator("image.replace", text="Replace", icon='FILE_FOLDER')
                layout.operator("image.reload", text="Reload",icon = "FILE_REFRESH")

            layout.operator("image.external_edit", text="Edit Externally", icon = "EDIT_EXTERNAL")

        layout.separator()

        if ima:
            layout.operator("image.save", icon='FILE_TICK')
            layout.operator("image.save_as", icon='SAVE_AS')
            layout.operator("image.save_as", text="Save a Copy", icon='SAVE_COPY').copy = True

        if ima and ima.source == 'SEQUENCE':
            layout.operator("image.save_sequence", icon='SAVE_All')

        layout.operator("image.save_all_modified", text="Save All Images", icon = "SAVE_ALL")

        if ima:
            layout.separator()

            layout.menu("IMAGE_MT_image_invert")
            layout.operator("image.resize", text="Resize", icon = "MAN_SCALE")

        if ima and not show_render:
            if ima.packed_file:
                if ima.filepath:
                    layout.separator()
                    layout.operator("image.unpack", text="Unpack", icon = "PACKAGE")
            else:
                layout.separator()
                layout.operator("image.pack", text="Pack", icon = "PACKAGE")

        if ima:
            layout.separator()
            layout.operator("palette.extract_from_image", text="Extract Palette")
            layout.operator("gpencil.image_to_grease_pencil", text="Generate Grease Pencil")


class IMAGE_MT_image_invert(Menu):
    bl_label = "Invert"

    def draw(self, _context):
        layout = self.layout

        props = layout.operator("image.invert", text="Invert Image Colors", icon='IMAGE_RGB')
        props.invert_r = True
        props.invert_g = True
        props.invert_b = True

        layout.separator()

        layout.operator("image.invert", text="Invert Red Channel", icon='COLOR_RED').invert_r = True
        layout.operator("image.invert", text="Invert Green Channel", icon='COLOR_GREEN').invert_g = True
        layout.operator("image.invert", text="Invert Blue Channel", icon='COLOR_BLUE').invert_b = True
        layout.operator("image.invert", text="Invert Alpha Channel", icon='IMAGE_ALPHA').invert_a = True


class IMAGE_MT_uvs_showhide(Menu):
    bl_label = "Show/Hide Faces"

    def draw(self, _context):
        layout = self.layout

        layout.operator("uv.reveal", icon = "HIDE_OFF")
        layout.operator("uv.hide", text="Hide Selected", icon = "HIDE_ON").unselected = False
        layout.operator("uv.hide", text="Hide Unselected", icon = "HIDE_UNSELECTED").unselected = True


class IMAGE_MT_uvs_transform(Menu):
    bl_label = "Transform"

    def draw(self, _context):
        layout = self.layout

        layout.operator("transform.shear", icon = 'SHEAR')


class IMAGE_MT_uvs_snap(Menu):
    bl_label = "Snap"

    def draw(self, _context):
        layout = self.layout

        layout.operator_context = 'EXEC_REGION_WIN'

        layout.operator("uv.snap_selected", text="Selected to Pixels", icon = "SNAP_TO_PIXELS").target = 'PIXELS'
        layout.operator("uv.snap_selected", text="Selected to Cursor", icon = "SELECTIONTOCURSOR").target = 'CURSOR'
        layout.operator("uv.snap_selected", text="Selected to Cursor (Offset)", icon = "SELECTIONTOCURSOROFFSET").target = 'CURSOR_OFFSET'
        layout.operator("uv.snap_selected", text="Selected to Adjacent Unselected", icon = "SNAP_TO_ADJACENT").target = 'ADJACENT_UNSELECTED'

        layout.separator()

        layout.operator("uv.snap_cursor", text="Cursor to Pixels", icon = "CURSOR_TO_PIXELS").target = 'PIXELS'
        layout.operator("uv.snap_cursor", text="Cursor to Selected", icon = "CURSORTOSELECTION").target = 'SELECTED'


class IMAGE_MT_uvs_mirror(Menu):
    bl_label = "Mirror"

    def draw(self, _context):
        layout = self.layout

        layout.operator("mesh.faces_mirror_uv", icon = "COPYMIRRORED")

        layout.separator()

        layout.operator_context = 'EXEC_REGION_WIN'

        layout.operator("transform.mirror", text="X Axis", icon = "MIRROR_X").constraint_axis[0] = True
        layout.operator("transform.mirror", text="Y Axis", icon = "MIRROR_Y").constraint_axis[1] = True


class IMAGE_MT_uvs_align(Menu):
    bl_label = "Align"

    def draw(self, _context):
        layout = self.layout

        layout.operator_enum("uv.align", "axis")


class IMAGE_MT_uvs_merge(Menu):
    bl_label = "Merge"

    def draw(self, _context):
        layout = self.layout

        layout.operator("uv.weld", text="At Center", icon='WELD')
        # Mainly to match the mesh menu.
        layout.operator("uv.snap_selected", text="At Cursor", icon='WELD').target = 'CURSOR'

        layout.separator()

        layout.operator("uv.remove_doubles", text="By Distance", icon='REMOVE_DOUBLES')


class IMAGE_MT_uvs_split(Menu):
    bl_label = "Split"

    def draw(self, _context):
        layout = self.layout

        layout.operator("uv.select_split", text="Selection", icon = 'SPLIT')


# Tooltip and operator for Clear Seam.
class IMAGE_MT_uvs_clear_seam(bpy.types.Operator):
    """Clear Seam\nClears the UV Seam for selected edges"""      # blender will use this as a tooltip for menu items and buttons.
    bl_idname = "uv.clear_seam"        # unique identifier for buttons and menu items to reference.
    bl_label = "Clear seam"         # display name in the interface.
    bl_options = {'REGISTER', 'UNDO'}  # enable undo for the operator.

    def execute(self, context):        # execute() is called by blender when running the operator.
        bpy.ops.uv.mark_seam(clear=True)
        return {'FINISHED'}


class IMAGE_MT_uvs_unwrap(Menu):
    bl_label = "Unwrap"

    def draw(self, context):
        layout = self.layout

        layout.operator("uv.unwrap")

        layout.separator()

        layout.operator_context = 'INVOKE_DEFAULT'
        layout.operator("uv.smart_project")
        layout.operator("uv.lightmap_pack")
        layout.operator("uv.follow_active_quads")

        layout.separator()

        layout.operator_context = 'EXEC_REGION_WIN'
        layout.operator("uv.cube_project")
        layout.operator("uv.cylinder_project")
        layout.operator("uv.sphere_project")


class IMAGE_MT_uvs(Menu):
    bl_label = "UV"

    def draw(self, context):
        layout = self.layout

        sima = context.space_data
        uv = sima.uv_editor

        layout.menu("IMAGE_MT_uvs_transform")
        layout.menu("IMAGE_MT_uvs_mirror")
        layout.menu("IMAGE_MT_uvs_snap")

        layout.separator()

        layout.operator("uv.unwrap", text = "Unwrap ABF", icon='UNWRAP_ABF').method = 'ANGLE_BASED'
        layout.operator("uv.unwrap", text = "Unwrap Conformal", icon='UNWRAP_LSCM').method = 'CONFORMAL'
        layout.operator("uv.follow_active_quads", icon = "FOLLOWQUADS")
        layout.operator("uv.pin", icon = "PINNED").clear = False
        layout.operator("uv.pin", text="Unpin", icon = "UNPINNED").clear = True
        layout.menu("IMAGE_MT_uvs_merge")
        layout.menu("IMAGE_MT_uvs_split")

        layout.separator()

<<<<<<< HEAD
=======
        layout.prop(uv, "use_live_unwrap")
        layout.menu("IMAGE_MT_uvs_unwrap")

        layout.separator()

        layout.operator("uv.pin").clear = False
        layout.operator("uv.pin", text="Unpin").clear = True

>>>>>>> 952212ac
        layout.separator()

        layout.operator("uv.pack_islands", icon ="PACKISLAND")
        layout.operator("uv.average_islands_scale", icon ="AVERAGEISLANDSCALE")
        layout.operator("uv.minimize_stretch", icon = "MINIMIZESTRETCH")
        layout.operator("uv.stitch", icon = "STITCH")

        layout.separator()

        layout.operator("uv.mark_seam", icon ="MARK_SEAM").clear = False
        layout.operator("uv.clear_seam", text="Clear Seam", icon = 'CLEAR_SEAM')
        layout.operator("uv.seams_from_islands", icon ="SEAMSFROMISLAND")

        layout.separator()

        layout.menu("IMAGE_MT_uvs_align")
        layout.menu("IMAGE_MT_uvs_select_mode")

        layout.separator()

        layout.menu("IMAGE_MT_uvs_showhide")
        layout.operator("uv.reset", icon = "RESET")


class IMAGE_MT_uvs_select_mode(Menu):
    bl_label = "UV Select Mode"

    def draw(self, context):
        layout = self.layout

        layout.operator_context = 'INVOKE_REGION_WIN'
        tool_settings = context.tool_settings

        # Do smart things depending on whether uv_select_sync is on.

        if tool_settings.use_uv_select_sync:

            layout.operator_context = 'INVOKE_REGION_WIN'
            layout.operator("mesh.select_mode", text="Vertex", icon='VERTEXSEL').type = 'VERT'
            layout.operator("mesh.select_mode", text="Edge", icon='EDGESEL').type = 'EDGE'
            layout.operator("mesh.select_mode", text="Face", icon='FACESEL').type = 'FACE'

        else:
            #layout.operator_context = 'INVOKE_REGION_WIN'
            props = layout.operator("wm.context_set_enum", text="Vertex", icon='UV_VERTEXSEL')
            props.value = 'VERTEX'
            props.data_path = "tool_settings.uv_select_mode"

            props = layout.operator("wm.context_set_enum", text="Edge", icon='UV_EDGESEL')
            props.value = 'EDGE'
            props.data_path = "tool_settings.uv_select_mode"

            props = layout.operator("wm.context_set_enum", text="Face", icon='UV_FACESEL')
            props.value = 'FACE'
            props.data_path = "tool_settings.uv_select_mode"

            props = layout.operator("wm.context_set_enum", text="Island", icon='UV_ISLANDSEL')
            props.value = 'ISLAND'
            props.data_path = "tool_settings.uv_select_mode"


class IMAGE_MT_uvs_context_menu(Menu):
    bl_label = "UV Context Menu"

    def draw(self, context):
        layout = self.layout

        sima = context.space_data

        # UV Edit Mode
        if sima.show_uvedit:
            # Add
            layout.operator("uv.unwrap", icon='UNWRAP_ABF')
            layout.operator("uv.follow_active_quads", icon = "FOLLOWQUADS")

            layout.separator()

            # Modify
            layout.operator("uv.pin", icon = "PINNED").clear = False
            layout.operator("uv.pin", text="Unpin", icon = "UNPINNED").clear = True

            layout.separator()

            layout.menu("IMAGE_MT_uvs_snap")

            layout.separator()

            layout.operator("transform.mirror", text="Mirror X", icon = "MIRROR_X").constraint_axis[0] = True
            layout.operator("transform.mirror", text="Mirror Y", icon = "MIRROR_Y").constraint_axis[1] = True

            layout.separator()

            layout.operator_enum("uv.align", "axis")  # W, 2/3/4.

            layout.separator()

            # Remove
            layout.menu("IMAGE_MT_uvs_merge")
<<<<<<< HEAD
            layout.operator("uv.stitch", icon = "STITCH")
=======
            layout.operator("uv.stitch")
>>>>>>> 952212ac
            layout.menu("IMAGE_MT_uvs_split")


class IMAGE_MT_pivot_pie(Menu):
    bl_label = "Pivot Point"

    def draw(self, context):
        layout = self.layout
        pie = layout.menu_pie()

        pie.prop_enum(context.space_data, "pivot_point", value='CENTER')
        pie.prop_enum(context.space_data, "pivot_point", value='CURSOR')
        pie.prop_enum(context.space_data, "pivot_point", value='INDIVIDUAL_ORIGINS')
        pie.prop_enum(context.space_data, "pivot_point", value='MEDIAN')


class IMAGE_MT_uvs_snap_pie(Menu):
    bl_label = "Snap"

    def draw(self, _context):
        layout = self.layout
        pie = layout.menu_pie()

        layout.operator_context = 'EXEC_REGION_WIN'

        pie.operator(
            "uv.snap_selected",
            text="Selected to Pixels",
            icon='RESTRICT_SELECT_OFF',
        ).target = 'PIXELS'
        pie.operator(
            "uv.snap_cursor",
            text="Cursor to Pixels",
            icon='PIVOT_CURSOR',
        ).target = 'PIXELS'
        pie.operator(
            "uv.snap_cursor",
            text="Cursor to Selected",
            icon='PIVOT_CURSOR',
        ).target = 'SELECTED'
        pie.operator(
            "uv.snap_selected",
            text="Selected to Cursor",
            icon='RESTRICT_SELECT_OFF',
        ).target = 'CURSOR'
        pie.operator(
            "uv.snap_selected",
            text="Selected to Cursor (Offset)",
            icon='RESTRICT_SELECT_OFF',
        ).target = 'CURSOR_OFFSET'
        pie.operator(
            "uv.snap_selected",
            text="Selected to Adjacent Unselected",
            icon='RESTRICT_SELECT_OFF',
        ).target = 'ADJACENT_UNSELECTED'


class IMAGE_HT_tool_header(Header):
    bl_space_type = 'IMAGE_EDITOR'
    bl_region_type = 'TOOL_HEADER'

    def draw(self, context):
        layout = self.layout

        self.draw_tool_settings(context)

        layout.separator_spacer()

        IMAGE_HT_header.draw_xform_template(layout, context)

        self.draw_mode_settings(context)

    def draw_tool_settings(self, context):
        layout = self.layout

        # Active Tool
        # -----------
        from bl_ui.space_toolsystem_common import ToolSelectPanelHelper
        tool = ToolSelectPanelHelper.draw_active_tool_header(context, layout)
        tool_mode = context.mode if tool is None else tool.mode

        # Object Mode Options
        # -------------------

        # Example of how tool_settings can be accessed as pop-overs.

        # TODO(campbell): editing options should be after active tool options
        # (obviously separated for from the users POV)
        draw_fn = getattr(_draw_tool_settings_context_mode, tool_mode, None)
        if draw_fn is not None:
            draw_fn(context, layout, tool)

        if tool_mode == 'PAINT':
            if (tool is not None) and tool.has_datablock:
                layout.popover("IMAGE_PT_paint_settings_advanced")
                layout.popover("IMAGE_PT_paint_stroke")
                layout.popover("IMAGE_PT_paint_curve")
                layout.popover("IMAGE_PT_tools_brush_display")
                layout.popover("IMAGE_PT_tools_brush_texture")
                layout.popover("IMAGE_PT_tools_mask_texture")
        elif tool_mode == 'UV':
            if (tool is not None) and tool.has_datablock:
                layout.popover("IMAGE_PT_uv_sculpt_curve")
                layout.popover("IMAGE_PT_uv_sculpt_options")

    def draw_mode_settings(self, context):
        layout = self.layout

        # Active Tool
        # -----------
        from bl_ui.space_toolsystem_common import ToolSelectPanelHelper
        tool = ToolSelectPanelHelper.tool_active_from_context(context)
        tool_mode = context.mode if tool is None else tool.mode

        if tool_mode == 'PAINT':
            layout.popover_group(space_type='IMAGE_EDITOR', region_type='UI', context=".imagepaint_2d", category="")


class _draw_tool_settings_context_mode:
    @staticmethod
    def UV(context, layout, tool):
        if tool and tool.has_datablock:
            if context.mode == 'EDIT_MESH':
                tool_settings = context.tool_settings
                uv_sculpt = tool_settings.uv_sculpt
                brush = uv_sculpt.brush
                if brush:
                    UnifiedPaintPanel.prop_unified(
                        layout,
                        context,
                        brush,
                        "size",
                        pressure_name="use_pressure_size",
                        unified_name="use_unified_size",
                        slider=True,
                        header=True
                    )
                    UnifiedPaintPanel.prop_unified(
                        layout,
                        context,
                        brush,
                        "strength",
                        pressure_name="use_pressure_strength",
                        unified_name="use_unified_strength",
                        slider=True,
                        header=True
                    )

    @staticmethod
    def PAINT(context, layout, tool):
        if (tool is None) or (not tool.has_datablock):
            return

        paint = context.tool_settings.image_paint
        layout.template_ID_preview(paint, "brush", rows=3, cols=8, hide_buttons=True)

        brush = paint.brush
        if brush is None:
            return

        brush_basic_texpaint_settings(layout, context, brush, compact=True)


class IMAGE_HT_header(Header):
    bl_space_type = 'IMAGE_EDITOR'

    @staticmethod
    def draw_xform_template(layout, context):
        sima = context.space_data
        show_uvedit = sima.show_uvedit
        show_maskedit = sima.show_maskedit

        if show_uvedit or show_maskedit:
            layout.prop(sima, "pivot_point", icon_only=True)

        if show_uvedit:
            tool_settings = context.tool_settings

            # Snap.
            snap_uv_element = tool_settings.snap_uv_element
            act_snap_uv_element = tool_settings.bl_rna.properties['snap_uv_element'].enum_items[snap_uv_element]

            row = layout.row(align=True)
            row.prop(tool_settings, "use_snap", text="")

            sub = row.row(align=True)
            sub.popover(
                panel="IMAGE_PT_snapping",
                icon=act_snap_uv_element.icon,
                text="",
            )

            # Proportional Editing
            row = layout.row(align=True)
            row.prop(
                tool_settings,
                "use_proportional_edit",
                icon_only=True,
                icon='PROP_CON' if tool_settings.use_proportional_connected else 'PROP_ON',
            )
            sub = row.row(align=True)
           # proportional editing settings
            if tool_settings.use_proportional_edit is True:
                sub = row.row(align=True)
                sub.prop_with_popover(tool_settings,"proportional_edit_falloff",text="", icon_only=True, panel="VIEW3D_PT_proportional_edit")


    def draw(self, context):
        layout = self.layout

        sima = context.space_data
        ima = sima.image
        iuser = sima.image_user
        tool_settings = context.tool_settings
        uv = sima.uv_editor

        show_render = sima.show_render
        show_uvedit = sima.show_uvedit
        show_maskedit = sima.show_maskedit
        show_region_tool_header = sima.show_region_tool_header

        ALL_MT_editormenu.draw_hidden(context, layout) # bfa - show hide the editormenu

        if sima.mode != 'UV':
            layout.prop(sima, "ui_mode", text="")

        # UV editing.
        if show_uvedit:
            uvedit = sima.uv_editor

            layout.prop(tool_settings, "use_uv_select_sync", text="")

            if tool_settings.use_uv_select_sync:
                layout.template_edit_mode_selection()
            else:
                layout.prop(tool_settings, "uv_select_mode", text="", expand=True)
                layout.prop(uvedit, "sticky_select_mode", icon_only=True)

        IMAGE_MT_editor_menus.draw_collapsible(context, layout)

        #layout.separator_spacer()

        layout.template_ID(sima, "image", new="image.new", open="image.open")

        if show_maskedit:
            row = layout.row()
            row.template_ID(sima, "mask", new="mask.new")

        if not show_render:
            layout.prop(sima, "use_image_pin", text="", emboss=False)

        layout.separator_spacer()

        if not show_region_tool_header:
            IMAGE_HT_header.draw_xform_template(layout, context)

        if show_uvedit:
            uvedit = sima.uv_editor

            mesh = context.edit_object.data
            layout.prop_search(mesh.uv_layers, "active", mesh, "uv_layers", text="")

        if ima:
            if ima.is_stereo_3d:
                row = layout.row()
                row.prop(sima, "show_stereo_3d", text="")
            if show_maskedit:
                row = layout.row()
                row.popover(panel='CLIP_PT_mask_display')

            # layers.
            layout.template_image_layers(ima, iuser)

            # draw options.
            row = layout.row()
            row.prop(sima, "display_channels", icon_only=True)

            row = layout.row(align=True)
            if ima.type == 'COMPOSITE':
                row.operator("image.record_composite", icon='REC')
            if ima.type == 'COMPOSITE' and ima.source in {'MOVIE', 'SEQUENCE'}:
                row.operator("image.play_composite", icon='PLAY')

# bfa - show hide the editormenu
class ALL_MT_editormenu(Menu):
    bl_label = ""

    def draw(self, context):
        self.draw_menus(self.layout, context)

    @staticmethod
    def draw_menus(layout, context):

        row = layout.row(align=True)
        row.template_header() # editor type menus

class IMAGE_MT_editor_menus(Menu):
    bl_idname = "IMAGE_MT_editor_menus"
    bl_label = ""

    def draw(self, context):
        layout = self.layout
        sima = context.space_data
        ima = sima.image

        show_uvedit = sima.show_uvedit
        show_maskedit = sima.show_maskedit

        layout.menu("IMAGE_MT_view")

        if show_uvedit:
            layout.menu("IMAGE_MT_select")
        if show_maskedit:
            layout.menu("MASK_MT_select")

        if ima and ima.is_dirty:
            layout.menu("IMAGE_MT_image", text="Image*")
        else:
            layout.menu("IMAGE_MT_image", text="Image")

        if show_uvedit:
            layout.menu("IMAGE_MT_uvs")
        if show_maskedit:
            layout.menu("MASK_MT_add")
            layout.menu("MASK_MT_mask")


class IMAGE_MT_mask_context_menu(Menu):
    bl_label = "Mask Context Menu"

    @classmethod
    def poll(cls, context):
        sima = context.space_data
        return sima.show_maskedit

    def draw(self, context):
        layout = self.layout
        from .properties_mask_common import draw_mask_context_menu
        draw_mask_context_menu(layout, context)


# -----------------------------------------------------------------------------
# Mask (similar code in space_clip.py, keep in sync)
# note! - panel placement does _not_ fit well with image panels... need to fix.

from bl_ui.properties_mask_common import (
    MASK_PT_mask,
    MASK_PT_layers,
    MASK_PT_spline,
    MASK_PT_point,
    MASK_PT_display,
)


class IMAGE_PT_mask(MASK_PT_mask, Panel):
    bl_space_type = 'IMAGE_EDITOR'
    bl_region_type = 'UI'
    bl_category = "Mask"


class IMAGE_PT_mask_layers(MASK_PT_layers, Panel):
    bl_space_type = 'IMAGE_EDITOR'
    bl_region_type = 'UI'
    bl_category = "Mask"


class IMAGE_PT_active_mask_spline(MASK_PT_spline, Panel):
    bl_space_type = 'IMAGE_EDITOR'
    bl_region_type = 'UI'
    bl_category = "Mask"


class IMAGE_PT_active_mask_point(MASK_PT_point, Panel):
    bl_space_type = 'IMAGE_EDITOR'
    bl_region_type = 'UI'
    bl_category = "Mask"


# --- end mask ---

class IMAGE_PT_snapping(Panel):
    bl_space_type = 'IMAGE_EDITOR'
    bl_region_type = 'HEADER'
    bl_label = "Snapping"

    def draw(self, context):
        tool_settings = context.tool_settings

        layout = self.layout
        col = layout.column()
        col.label(text="Snapping")
        col.prop(tool_settings, "snap_uv_element", expand=True)

        if tool_settings.snap_uv_element != 'INCREMENT':
            col.label(text="Target")
            row = col.row(align=True)
            row.prop(tool_settings, "snap_target", expand=True)

        col.label(text="Affect")
        row = col.row(align=True)
        row.prop(tool_settings, "use_snap_translate", text="Move", toggle=True)
        row.prop(tool_settings, "use_snap_rotate", text="Rotate", toggle=True)
        row.prop(tool_settings, "use_snap_scale", text="Scale", toggle=True)


class IMAGE_PT_image_options(Panel):
    bl_space_type = 'IMAGE_EDITOR'
    bl_region_type = 'UI'
    bl_category = "Image"
    bl_label = "Options"
    bl_options = {'DEFAULT_CLOSED'}

    def draw(self, context):
        layout = self.layout

        sima = context.space_data
        uv = sima.uv_editor
        tool_settings = context.tool_settings
        paint = tool_settings.image_paint

        show_uvedit = sima.show_uvedit
        show_render = sima.show_render

        if sima.mode == 'UV':

            layout.prop(uv, "lock_bounds")
            layout.prop(uv, "use_live_unwrap")

        layout.prop(sima, "use_realtime_update")

        layout.prop(uv, "show_metadata")

        layout.prop_menu_enum(uv, "pixel_snap_mode")

        if paint.brush and (context.image_paint_object or sima.mode == 'PAINT'):
            layout.prop(uv, "show_texpaint")
            layout.prop(tool_settings, "show_uv_local_view", text="Show Same Material")

class IMAGE_PT_image_options_unified(Panel):
    bl_space_type = 'IMAGE_EDITOR'
    bl_region_type = 'UI'
    bl_parent_id = "IMAGE_PT_image_options"
    bl_category = "Image"
    bl_label = "Unified Brush"
    bl_options = {'DEFAULT_CLOSED'}

    def draw(self, context):
        layout = self.layout

        tool_settings = context.tool_settings
        settings = tool_settings.image_paint
        brush = settings.brush
        ups = context.tool_settings.unified_paint_settings

        layout.prop(ups, "use_unified_size", text="Unified Size")
        layout.prop(ups, "use_unified_strength", text="Unified Strength")
        layout.prop(ups, "use_unified_color", text="Unified Color")


class IMAGE_PT_proportional_edit(Panel):
    bl_space_type = 'IMAGE_EDITOR'
    bl_region_type = 'HEADER'
    bl_label = "Proportional Editing"
    bl_ui_units_x = 8

    def draw(self, context):
        layout = self.layout
        tool_settings = context.tool_settings
        col = layout.column()

        col.prop(tool_settings, "use_proportional_connected")
        col.separator()

        col.prop(tool_settings, "proportional_edit_falloff", expand=True)


class IMAGE_PT_image_properties(Panel):
    bl_space_type = 'IMAGE_EDITOR'
    bl_region_type = 'UI'
    bl_category = "Image"
    bl_label = "Image"

    @classmethod
    def poll(cls, context):
        sima = context.space_data
        return (sima.image)

    def draw(self, context):
        layout = self.layout

        sima = context.space_data
        iuser = sima.image_user

        layout.template_image(sima, "image", iuser, multiview=True)


class IMAGE_PT_view_display(Panel):
    bl_space_type = 'IMAGE_EDITOR'
    bl_region_type = 'UI'
    bl_label = "Display"
    bl_category = "View"

    @classmethod
    def poll(cls, context):
        sima = context.space_data
        return (sima and (sima.image or sima.show_uvedit))

    def draw(self, context):
        layout = self.layout
        layout.use_property_split = False

        sima = context.space_data
        ima = sima.image

        show_uvedit = sima.show_uvedit
        uvedit = sima.uv_editor

        col = layout.column()

        if ima:
            col.use_property_split = True
            col.prop(ima, "display_aspect", text="Aspect Ratio")
            col.use_property_split = False
            col.prop(sima, "show_repeat", text="Repeat Image")

        if show_uvedit:
            col.prop(uvedit, "show_pixel_coords", text="Pixel Coordinates")


class IMAGE_PT_view_display_uv_edit_overlays(Panel):
    bl_space_type = 'IMAGE_EDITOR'
    bl_region_type = 'UI'
    bl_label = "Overlays"
    bl_parent_id = 'IMAGE_PT_view_display'
    bl_category = "View"
    bl_options = {'DEFAULT_CLOSED'}

    @classmethod
    def poll(cls, context):
        sima = context.space_data
        return (sima and (sima.show_uvedit))

    def draw(self, context):
        layout = self.layout
        layout.use_property_split = True
        layout.use_property_decorate = False

        sima = context.space_data
        uvedit = sima.uv_editor

        col = layout.column()

        col.prop(uvedit, "edge_display_type", text="Display As")
        col.use_property_split = False
        col.prop(uvedit, "show_faces", text="Faces")

        col = layout.column()
<<<<<<< HEAD
        col.use_property_split = False
        col.prop(uvedit, "show_smooth_edges", text="Smooth")
=======
        if context.preferences.experimental.use_image_editor_legacy_drawing:
          col.prop(uvedit, "show_smooth_edges", text="Smooth")
>>>>>>> 952212ac
        col.prop(uvedit, "show_modified_edges", text="Modified")
        col.prop(uvedit, "uv_opacity")


class IMAGE_PT_view_display_uv_edit_overlays_stretch(Panel):
    bl_space_type = 'IMAGE_EDITOR'
    bl_region_type = 'UI'
    bl_label = "Stretching"
    bl_parent_id = 'IMAGE_PT_view_display_uv_edit_overlays'
    bl_category = "View"
    bl_options = {'DEFAULT_CLOSED'}

    @classmethod
    def poll(cls, context):
        sima = context.space_data
        return (sima and (sima.show_uvedit))

    def draw_header(self, context):
        sima = context.space_data
        uvedit = sima.uv_editor
        self.layout.prop(uvedit, "show_stretch", text="")

    def draw(self, context):
        layout = self.layout
        layout.use_property_split = True

        sima = context.space_data
        uvedit = sima.uv_editor

        layout.active = uvedit.show_stretch
        layout.prop(uvedit, "display_stretch_type", text="Type")


class IMAGE_UL_render_slots(UIList):
    def draw_item(self, _context, layout, _data, item, _icon, _active_data, _active_propname, _index):
        slot = item
        layout.prop(slot, "name", text="", emboss=False)


class IMAGE_PT_render_slots(Panel):
    bl_space_type = 'IMAGE_EDITOR'
    bl_region_type = 'UI'
    bl_category = "Image"
    bl_label = "Render Slots"

    @classmethod
    def poll(cls, context):
        sima = context.space_data
        return (sima and sima.image and sima.show_render)

    def draw(self, context):
        layout = self.layout

        sima = context.space_data
        ima = sima.image

        row = layout.row()

        col = row.column()
        col.template_list(
            "IMAGE_UL_render_slots", "render_slots", ima,
            "render_slots", ima.render_slots, "active_index", rows=3,
        )

        col = row.column(align=True)
        col.operator("image.add_render_slot", icon='ADD', text="")
        col.operator("image.remove_render_slot", icon='REMOVE', text="")

        col.separator()

        col.operator("image.clear_render_slot", icon='X', text="")


class IMAGE_UL_udim_tiles(UIList):
    def draw_item(self, _context, layout, _data, item, _icon, _active_data, _active_propname, _index):
        tile = item
        layout.prop(tile, "label", text="", emboss=False)


class IMAGE_PT_udim_tiles(Panel):
    bl_space_type = 'IMAGE_EDITOR'
    bl_region_type = 'UI'
    bl_category = "Image"
    bl_label = "UDIM Tiles"

    @classmethod
    def poll(cls, context):
        sima = context.space_data
        return (sima and sima.image and sima.image.source == 'TILED')

    def draw(self, context):
        layout = self.layout

        sima = context.space_data
        ima = sima.image

        row = layout.row()
        col = row.column()
        col.template_list("IMAGE_UL_udim_tiles", "", ima, "tiles", ima.tiles, "active_index", rows=4)

        col = row.column()
        sub = col.column(align=True)
        sub.operator("image.tile_add", icon='ADD', text="")
        sub.operator("image.tile_remove", icon='REMOVE', text="")

        tile = ima.tiles.active
        if tile:
            col = layout.column(align=True)
            col.operator("image.tile_fill")


class IMAGE_PT_paint_select(Panel, ImagePaintPanel, BrushSelectPanel):
    bl_label = "Brushes"
    bl_context = ".paint_common_2d"
    bl_category = "Tool"


class IMAGE_PT_paint_settings(Panel, ImagePaintPanel):
    bl_context = ".paint_common_2d"
    bl_category = "Tool"
    bl_label = "Brush Settings"

    def draw(self, context):
        layout = self.layout

        layout.use_property_split = True
        layout.use_property_decorate = False

        settings = context.tool_settings.image_paint
        brush = settings.brush

        if brush:
            brush_settings(layout.column(), context, brush, popover=self.is_popover)


class IMAGE_PT_paint_settings_advanced(Panel, ImagePaintPanel):
    bl_context = ".paint_common_2d"
    bl_parent_id = "IMAGE_PT_paint_settings"
    bl_category = "Tool"
    bl_label = "Advanced"
    bl_ui_units_x = 12

    def draw(self, context):
        layout = self.layout

        layout.use_property_split = True
        layout.use_property_decorate = False  # No animation.

        settings = context.tool_settings.image_paint
        brush = settings.brush

        brush_settings_advanced(layout.column(), context, brush, self.is_popover)


class IMAGE_PT_paint_color(Panel, ImagePaintPanel):
    bl_context = ".paint_common_2d"
    bl_parent_id = "IMAGE_PT_paint_settings"
    bl_category = "Tool"
    bl_label = "Color Picker"

    @classmethod
    def poll(cls, context):
        settings = context.tool_settings.image_paint
        brush = settings.brush
        capabilities = brush.image_paint_capabilities

        return capabilities.has_color

    def draw(self, context):
        layout = self.layout
        settings = context.tool_settings.image_paint
        brush = settings.brush

        draw_color_settings(context, layout, brush, color_type=True)


class IMAGE_PT_paint_swatches(Panel, ImagePaintPanel, ColorPalettePanel):
    bl_category = "Tool"
    bl_context = ".paint_common_2d"
    bl_parent_id = "IMAGE_PT_paint_settings"
    bl_label = "Color Palette"
    bl_options = {'DEFAULT_CLOSED'}


class IMAGE_PT_paint_clone(Panel, ImagePaintPanel, ClonePanel):
    bl_category = "Tool"
    bl_context = ".paint_common_2d"
    bl_parent_id = "IMAGE_PT_paint_settings"
    bl_label = "Clone from Image/UV Map"


class IMAGE_PT_tools_brush_display(Panel, BrushButtonsPanel, DisplayPanel):
    bl_context = ".paint_common_2d"
    bl_parent_id = "IMAGE_PT_paint_settings"
    bl_category = "Tool"
    bl_label = "Brush Tip"
    bl_options = {'DEFAULT_CLOSED'}
    bl_ui_units_x = 15


class IMAGE_PT_tools_brush_texture(BrushButtonsPanel, Panel):
    bl_label = "Texture"
    bl_context = ".paint_common_2d"
    bl_parent_id = "IMAGE_PT_paint_settings"
    bl_category = "Tool"
    bl_options = {'DEFAULT_CLOSED'}

    def draw(self, context):
        layout = self.layout

        tool_settings = context.tool_settings.image_paint
        brush = tool_settings.brush

        col = layout.column()
        col.template_ID_preview(brush, "texture", new="texture.new", rows=3, cols=8)

        brush_texture_settings(col, brush, 0)


class IMAGE_PT_tools_mask_texture(Panel, BrushButtonsPanel, TextureMaskPanel):
    bl_context = ".paint_common_2d"
    bl_parent_id = "IMAGE_PT_paint_settings"
    bl_category = "Tool"
    bl_label = "Texture Mask"
    bl_ui_units_x = 12


class IMAGE_PT_paint_stroke(BrushButtonsPanel, Panel, StrokePanel):
    bl_label = "Stroke"
    bl_context = ".paint_common_2d"
    bl_parent_id = "IMAGE_PT_paint_settings"
    bl_category = "Tool"
    bl_options = {'DEFAULT_CLOSED'}


class IMAGE_PT_paint_stroke_smooth_stroke(Panel, BrushButtonsPanel, SmoothStrokePanel):
    bl_context = ".paint_common_2d"
    bl_label = "Stabilize Stroke"
    bl_parent_id = "IMAGE_PT_paint_stroke"
    bl_category = "Tool"
    bl_options = {'DEFAULT_CLOSED'}


class IMAGE_PT_paint_curve(BrushButtonsPanel, Panel, FalloffPanel):
    bl_label = "Falloff"
    bl_context = ".paint_common_2d"
    bl_parent_id = "IMAGE_PT_paint_settings"
    bl_category = "Tool"
    bl_options = {'DEFAULT_CLOSED'}


class IMAGE_PT_tools_imagepaint_symmetry(BrushButtonsPanel, Panel):
    bl_context = ".imagepaint_2d"
    bl_label = "Tiling"
    bl_category = "Tool"
    bl_options = {'DEFAULT_CLOSED'}

    def draw(self, context):
        layout = self.layout

        tool_settings = context.tool_settings
        ipaint = tool_settings.image_paint

        col = layout.column(align=True)
        row = col.row(align=True)
        row.prop(ipaint, "tile_x", text="X", toggle=True)
        row.prop(ipaint, "tile_y", text="Y", toggle=True)


class UVSculptPanel(UnifiedPaintPanel):
    @classmethod
    def poll(cls, context):
        return cls.get_brush_mode(context) == 'UV_SCULPT'


class IMAGE_PT_uv_sculpt_brush_select(Panel, BrushSelectPanel, ImagePaintPanel, UVSculptPanel):
    bl_context = ".uv_sculpt"
    bl_category = "Tool"
    bl_label = "Brushes"


class IMAGE_PT_uv_sculpt_brush_settings(Panel, ImagePaintPanel, UVSculptPanel):
    bl_context = ".uv_sculpt"
    bl_category = "Tool"
    bl_label = "Brush Settings"

    def draw(self, context):
        layout = self.layout

        tool_settings = context.tool_settings
        uvsculpt = tool_settings.uv_sculpt

        brush = uvsculpt.brush

        brush_settings(layout.column(), context, brush)

        if brush:
            if brush.uv_sculpt_tool == 'RELAX':
                # Although this settings is stored in the scene,
                # it is only used by a single tool,
                # so it doesn't make sense from a user perspective to move it to the Options panel.
                layout.prop(tool_settings, "uv_relax_method")


class IMAGE_PT_uv_sculpt_curve(Panel, FalloffPanel, ImagePaintPanel, UVSculptPanel):
    bl_context = ".uv_sculpt"  # dot on purpose (access from topbar)
    bl_parent_id = "IMAGE_PT_uv_sculpt_brush_settings"
    bl_category = "Tool"
    bl_label = "Falloff"
    bl_options = {'DEFAULT_CLOSED'}


class IMAGE_PT_uv_sculpt_options(Panel, ImagePaintPanel, UVSculptPanel):
    bl_context = ".uv_sculpt"  # dot on purpose (access from topbar)
    bl_category = "Tool"
    bl_label = "Options"

    def draw(self, context):
        layout = self.layout

        tool_settings = context.tool_settings
        uvsculpt = tool_settings.uv_sculpt

        col = layout.column()
        col.prop(tool_settings, "uv_sculpt_lock_borders")
        col.prop(tool_settings, "uv_sculpt_all_islands")
        col.prop(uvsculpt, "show_brush", text="Display Cursor")


class ImageScopesPanel:
    @classmethod
    def poll(cls, context):
        sima = context.space_data

        if not (sima and sima.image):
            return False

        # scopes are not updated in paint modes, hide.
        if sima.mode == 'PAINT':
            return False

        ob = context.active_object
        if ob and ob.mode in {'TEXTURE_PAINT', 'EDIT'}:
            return False

        return True


class IMAGE_PT_view_histogram(ImageScopesPanel, Panel):
    bl_space_type = 'IMAGE_EDITOR'
    bl_region_type = 'UI'
    bl_category = "Scopes"
    bl_label = "Histogram"

    def draw(self, context):
        layout = self.layout

        sima = context.space_data
        hist = sima.scopes.histogram

        layout.template_histogram(sima.scopes, "histogram")

        row = layout.row(align=True)
        row.prop(hist, "mode", expand=True)
        row.prop(hist, "show_line", text="")


class IMAGE_PT_view_waveform(ImageScopesPanel, Panel):
    bl_space_type = 'IMAGE_EDITOR'
    bl_region_type = 'UI'
    bl_category = "Scopes"
    bl_label = "Waveform"

    def draw(self, context):
        layout = self.layout

        sima = context.space_data

        layout.use_property_split = True

        layout.template_waveform(sima, "scopes")
        row = layout.split(factor=0.5)
        row.label(text = "Opacity")
        row.prop(sima.scopes, "waveform_alpha", text = "")
        layout.prop(sima.scopes, "waveform_mode", text="")


class IMAGE_PT_view_vectorscope(ImageScopesPanel, Panel):
    bl_space_type = 'IMAGE_EDITOR'
    bl_region_type = 'UI'
    bl_category = "Scopes"
    bl_label = "Vectorscope"

    def draw(self, context):
        layout = self.layout

        layout.use_property_split = True

        sima = context.space_data
        layout.template_vectorscope(sima, "scopes")

        row = layout.split(factor=0.5)
        row.label(text = "Opacity")
        row.prop(sima.scopes, "vectorscope_alpha", text = "")


class IMAGE_PT_sample_line(ImageScopesPanel, Panel):
    bl_space_type = 'IMAGE_EDITOR'
    bl_region_type = 'UI'
    bl_category = "Scopes"
    bl_label = "Sample Line"

    def draw(self, context):
        layout = self.layout

        sima = context.space_data
        hist = sima.sample_histogram

        layout.operator("image.sample_line")
        layout.template_histogram(sima, "sample_histogram")

        row = layout.row(align=True)
        row.prop(hist, "mode", expand=True)
        row.prop(hist, "show_line", text="")


class IMAGE_PT_scope_sample(ImageScopesPanel, Panel):
    bl_space_type = 'IMAGE_EDITOR'
    bl_region_type = 'UI'
    bl_category = "Scopes"
    bl_label = "Samples"
    bl_options = {'DEFAULT_CLOSED'}

    def draw(self, context):
        layout = self.layout
        layout.use_property_split = True
        flow = layout.grid_flow(row_major=True, columns=0, even_columns=True, even_rows=False, align=True)

        sima = context.space_data

        col = flow.column()
        col.use_property_split = False
        col.prop(sima.scopes, "use_full_resolution")

        col = flow.column()
        col.active = not sima.scopes.use_full_resolution
        col.prop(sima.scopes, "accuracy")


class IMAGE_PT_uv_cursor(Panel):
    bl_space_type = 'IMAGE_EDITOR'
    bl_region_type = 'UI'
    bl_category = "View"
    bl_label = "2D Cursor"

    @classmethod
    def poll(cls, context):
        sima = context.space_data

        return (sima and (sima.show_uvedit or sima.show_maskedit))

    def draw(self, context):
        layout = self.layout

        sima = context.space_data

        col = layout.column()

        col = layout.column()
        col.prop(sima, "cursor_location", text="Cursor Location")


class IMAGE_PT_udim_grid(Panel):
    bl_space_type = 'IMAGE_EDITOR'
    bl_region_type = 'UI'
    bl_category = "View"
    bl_label = "UDIM Grid"

    @classmethod
    def poll(cls, context):
        sima = context.space_data

        return sima.show_uvedit and sima.image is None

    def draw(self, context):
        layout = self.layout

        sima = context.space_data
        uvedit = sima.uv_editor

        col = layout.column()
        col.prop(uvedit, "tile_grid_shape", text="Grid Shape")


# Grease Pencil properties
class IMAGE_PT_annotation(AnnotationDataPanel, Panel):
    bl_space_type = 'IMAGE_EDITOR'
    bl_region_type = 'UI'
    bl_category = "View"

    # NOTE: this is just a wrapper around the generic GP Panel.

# Grease Pencil drawing tools.


classes = (
    ALL_MT_editormenu,
    IMAGE_MT_view_view_fit,
    IMAGE_MT_view,
    IMAGE_MT_view_zoom,
    IMAGE_MT_select_inverse,
    IMAGE_MT_select_none,
    IMAGE_MT_select,
    IMAGE_MT_select_linked,
    IMAGE_MT_image,
    IMAGE_MT_image_invert,
    IMAGE_MT_uvs_clear_seam,
    IMAGE_MT_uvs,
    IMAGE_MT_uvs_showhide,
    IMAGE_MT_uvs_transform,
    IMAGE_MT_uvs_snap,
    IMAGE_MT_uvs_mirror,
    IMAGE_MT_uvs_align,
    IMAGE_MT_uvs_merge,
    IMAGE_MT_uvs_split,
    IMAGE_MT_uvs_unwrap,
    IMAGE_MT_uvs_select_mode,
    IMAGE_MT_uvs_context_menu,
    IMAGE_MT_mask_context_menu,
    IMAGE_MT_pivot_pie,
    IMAGE_MT_uvs_snap_pie,
    IMAGE_HT_tool_header,
    IMAGE_HT_header,
    IMAGE_MT_editor_menus,
    IMAGE_PT_active_tool,
    IMAGE_PT_mask,
    IMAGE_PT_mask_layers,
    IMAGE_PT_active_mask_spline,
    IMAGE_PT_active_mask_point,
    IMAGE_PT_snapping,
    IMAGE_PT_proportional_edit,
    IMAGE_PT_image_options,
    IMAGE_PT_image_options_unified,
    IMAGE_PT_image_properties,
    IMAGE_UL_render_slots,
    IMAGE_PT_render_slots,
    IMAGE_UL_udim_tiles,
    IMAGE_PT_udim_tiles,
    IMAGE_PT_view_display,
    IMAGE_PT_view_display_uv_edit_overlays,
    IMAGE_PT_view_display_uv_edit_overlays_stretch,
    IMAGE_PT_paint_select,
    IMAGE_PT_paint_settings,
    IMAGE_PT_paint_color,
    IMAGE_PT_paint_swatches,
    IMAGE_PT_paint_settings_advanced,
    IMAGE_PT_paint_clone,
    IMAGE_PT_tools_brush_texture,
    IMAGE_PT_tools_mask_texture,
    IMAGE_PT_paint_stroke,
    IMAGE_PT_paint_stroke_smooth_stroke,
    IMAGE_PT_paint_curve,
    IMAGE_PT_tools_brush_display,
    IMAGE_PT_tools_imagepaint_symmetry,
    IMAGE_PT_uv_sculpt_brush_select,
    IMAGE_PT_uv_sculpt_brush_settings,
    IMAGE_PT_uv_sculpt_options,
    IMAGE_PT_uv_sculpt_curve,
    IMAGE_PT_view_histogram,
    IMAGE_PT_view_waveform,
    IMAGE_PT_view_vectorscope,
    IMAGE_PT_sample_line,
    IMAGE_PT_scope_sample,
    IMAGE_PT_uv_cursor,
    IMAGE_PT_annotation,
    IMAGE_PT_udim_grid,
)


if __name__ == "__main__":  # only for live edit.
    from bpy.utils import register_class
    for cls in classes:
        register_class(cls)<|MERGE_RESOLUTION|>--- conflicted
+++ resolved
@@ -463,7 +463,6 @@
         bpy.ops.uv.mark_seam(clear=True)
         return {'FINISHED'}
 
-
 class IMAGE_MT_uvs_unwrap(Menu):
     bl_label = "Unwrap"
 
@@ -504,6 +503,9 @@
 
         layout.operator("uv.unwrap", text = "Unwrap ABF", icon='UNWRAP_ABF').method = 'ANGLE_BASED'
         layout.operator("uv.unwrap", text = "Unwrap Conformal", icon='UNWRAP_LSCM').method = 'CONFORMAL'
+
+        layout.menu("IMAGE_MT_uvs_unwrap")
+
         layout.operator("uv.follow_active_quads", icon = "FOLLOWQUADS")
         layout.operator("uv.pin", icon = "PINNED").clear = False
         layout.operator("uv.pin", text="Unpin", icon = "UNPINNED").clear = True
@@ -512,17 +514,6 @@
 
         layout.separator()
 
-<<<<<<< HEAD
-=======
-        layout.prop(uv, "use_live_unwrap")
-        layout.menu("IMAGE_MT_uvs_unwrap")
-
-        layout.separator()
-
-        layout.operator("uv.pin").clear = False
-        layout.operator("uv.pin", text="Unpin").clear = True
-
->>>>>>> 952212ac
         layout.separator()
 
         layout.operator("uv.pack_islands", icon ="PACKISLAND")
@@ -621,11 +612,7 @@
 
             # Remove
             layout.menu("IMAGE_MT_uvs_merge")
-<<<<<<< HEAD
             layout.operator("uv.stitch", icon = "STITCH")
-=======
-            layout.operator("uv.stitch")
->>>>>>> 952212ac
             layout.menu("IMAGE_MT_uvs_split")
 
 
@@ -1183,13 +1170,10 @@
         col.prop(uvedit, "show_faces", text="Faces")
 
         col = layout.column()
-<<<<<<< HEAD
         col.use_property_split = False
-        col.prop(uvedit, "show_smooth_edges", text="Smooth")
-=======
+        col = layout.column()
         if context.preferences.experimental.use_image_editor_legacy_drawing:
           col.prop(uvedit, "show_smooth_edges", text="Smooth")
->>>>>>> 952212ac
         col.prop(uvedit, "show_modified_edges", text="Modified")
         col.prop(uvedit, "uv_opacity")
 
