﻿# ##### BEGIN GPL LICENSE BLOCK #####
#
#  This program is free software; you can redistribute it and/or
#  modify it under the terms of the GNU General Public License
#  as published by the Free Software Foundation; either version 2
#  of the License, or (at your option) any later version.
#
#  This program is distributed in the hope that it will be useful,
#  but WITHOUT ANY WARRANTY; without even the implied warranty of
#  MERCHANTABILITY or FITNESS FOR A PARTICULAR PURPOSE.  See the
#  GNU General Public License for more details.
#
#  You should have received a copy of the GNU General Public License
#  along with this program; if not, write to the Free Software Foundation,
#  Inc., 51 Franklin Street, Fifth Floor, Boston, MA 02110-1301, USA.
#
# ##### END GPL LICENSE BLOCK #####

# <pep8 compliant>

import bpy
import math
from bpy.types import (
    Header,
    Menu,
    Panel,
    UIList,
)
from .properties_paint_common import (
    UnifiedPaintPanel,
    brush_texture_settings,
    brush_texpaint_common,
    brush_mask_texture_settings,
)
from .properties_grease_pencil_common import (
    AnnotationDataPanel,
)
from bpy.app.translations import pgettext_iface as iface_


class ImagePaintPanel(UnifiedPaintPanel):
    bl_space_type = 'PROPERTIES'
    bl_region_type = 'WINDOW'


class BrushButtonsPanel(UnifiedPaintPanel):
    bl_space_type = 'PROPERTIES'
    bl_region_type = 'WINDOW'

    @classmethod
    def poll(cls, context):
        toolsettings = context.tool_settings.image_paint
        return toolsettings.brush


# Workaround to separate the tooltips for Toggle Maximize Area
class IMAGE_MT_view_view_fit(bpy.types.Operator):
    """View Fit\nFits the content area into the window"""      # blender will use this as a tooltip for menu items and buttons.
    bl_idname = "image.view_all_fit"        # unique identifier for buttons and menu items to reference.
    bl_label = "View Fit"         # display name in the interface.
    bl_options = {'REGISTER', 'UNDO'}  # enable undo for the operator.

    def execute(self, context):        # execute() is called by blender when running the operator.
        bpy.ops.image.view_all(fit_view = True)
        return {'FINISHED'}  


class IMAGE_MT_view(Menu):
    bl_label = "View"

    def draw(self, context):
        layout = self.layout

        sima = context.space_data
        uv = sima.uv_editor

        show_uvedit = sima.show_uvedit
        show_render = sima.show_render

        layout.operator("image.properties", icon='MENU_PANEL')
        layout.operator("image.toolshelf", icon='MENU_PANEL')

        layout.separator()

<<<<<<< HEAD
        layout.operator("image.view_zoom_in", icon = "ZOOM_IN")
        layout.operator("image.view_zoom_out", icon = "ZOOM_OUT")

        layout.separator()

        ratios = ((1, 8), (1, 4), (1, 2), (1, 1), (2, 1), (4, 1), (8, 1))

        for a, b in ratios:
            layout.operator("image.view_zoom_ratio", text=iface_("Zoom %d:%d") % (a, b), translate=False, icon = "ZOOM_SET").ratio = a / b
=======
        layout.prop(sima, "use_realtime_update")
        if show_uvedit:
            layout.prop(toolsettings, "show_uv_local_view")

        layout.prop(uv, "show_metadata")

        if paint.brush and (context.image_paint_object or sima.mode == 'PAINT'):
            layout.prop(uv, "show_texpaint")
            layout.prop(toolsettings, "show_uv_local_view", text="Show Same Material")

        layout.separator()

        layout.operator("image.view_zoom_in")
        layout.operator("image.view_zoom_out")

        layout.separator()

        layout.menu("IMAGE_MT_view_zoom")
>>>>>>> c4777d31

        layout.separator()

        if show_uvedit:
            layout.operator("image.view_selected", icon = "VIEW_SELECTED")

        layout.operator("image.view_all", icon = "VIEWALL" )
        layout.operator("image.view_all_fit", text="View Fit", icon = "VIEW_FIT")

        layout.separator()

        if show_render:
            layout.operator("image.render_border", icon = "RENDERBORDER")
            layout.operator("image.clear_render_border", icon = "RENDERBORDER_CLEAR")

            layout.separator()

            layout.operator("image.cycle_render_slot", text="Render Slot Cycle Next", icon = "FRAME_NEXT")
            layout.operator("image.cycle_render_slot", text="Render Slot Cycle Previous", icon = "FRAME_PREV").reverse = True

            layout.separator()

<<<<<<< HEAD
        layout.operator("screen.area_dupli", icon = "NEW_WINDOW")
        layout.operator("screen.toggle_maximized_area", text="Toggle Maximize Area", icon = "MAXIMIZE_AREA") # bfa - the separated tooltip. Class is in space_text.py
        layout.operator("screen.screen_full_area", text="Toggle Fullscreen Area", icon = "FULLSCREEN_AREA").use_hide_panels = True


# Workaround to separate the tooltips
class IMAGE_MT_select_inverse(bpy.types.Operator):
    """Inverse\nInverts the current selection """      # blender will use this as a tooltip for menu items and buttons.
    bl_idname = "uv.select_all_inverse"        # unique identifier for buttons and menu items to reference.
    bl_label = "Inverse"         # display name in the interface.
    bl_options = {'REGISTER', 'UNDO'}  # enable undo for the operator.

    def execute(self, context):        # execute() is called by blender when running the operator.
        bpy.ops.uv.select_all(action = 'INVERT')
        return {'FINISHED'}  

# Workaround to separate the tooltips
class IMAGE_MT_select_linked_pick_extend(bpy.types.Operator):
    """Linked Pick Extend\nSelect all UV vertices under the mouse with extend method\nHotkey Only tool! """      # blender will use this as a tooltip for menu items and buttons.
    bl_idname = "uv.select_linked_pick_extend"        # unique identifier for buttons and menu items to reference.
    bl_label = "Linked Pick Extend"         # display name in the interface.
    bl_options = {'REGISTER', 'UNDO'}  # enable undo for the operator.

    def execute(self, context):        # execute() is called by blender when running the operator.
        bpy.ops.uv.select_linked_pick(extend = True)
        return {'FINISHED'} 

# Workaround to separate the tooltips
class IMAGE_MT_select_linked_extend(bpy.types.Operator):
    """Linked Extend\nSelect all UV vertices linked to the active keymap extended"""      # blender will use this as a tooltip for menu items and buttons.
    bl_idname = "uv.select_linked_extend"        # unique identifier for buttons and menu items to reference.
    bl_label = "Linked Extend"         # display name in the interface.
    bl_options = {'REGISTER', 'UNDO'}  # enable undo for the operator.

    def execute(self, context):        # execute() is called by blender when running the operator.
        bpy.ops.uv.select_linked(extend = True)
        return {'FINISHED'} 
=======
        layout.menu("INFO_MT_area")


class IMAGE_MT_view_zoom(Menu):
    bl_label = "Fractional Zoom"

    def draw(self, context):
        layout = self.layout

        ratios = ((1, 8), (1, 4), (1, 2), (1, 1), (2, 1), (4, 1), (8, 1))

        for i, (a, b) in enumerate(ratios):
            if i in {3, 4}:  # Draw separators around Zoom 1:1.
                layout.separator()

            layout.operator(
                "image.view_zoom_ratio",
                text=iface_(f"Zoom {a:d}:{b:d}"),
                translate=False,
            ).ratio = a / b
>>>>>>> c4777d31


class IMAGE_MT_select(Menu):
    bl_label = "Select"

    def draw(self, context):
        layout = self.layout

<<<<<<< HEAD
        layout.operator("uv.select_border", text = "Border Select", icon='BORDER_RECT').pinned = False
        layout.operator("uv.select_border", text="Border Select Pinned", icon='BORDER_RECT').pinned = True
        layout.operator("uv.circle_select", icon = 'CIRCLE_SELECT')

        layout.separator()

        layout.operator("uv.select_all", icon='SELECT_ALL').action = 'TOGGLE'
        layout.operator("uv.select_all_inverse", text="Inverse", icon = 'INVERSE')

        layout.separator()
     
        layout.operator("uv.select_linked", text="Linked", icon = "LINKED").extend = False
        layout.operator("uv.select_linked_extend", text="Linked Extend", icon = "LINKED")
        layout.operator("uv.select_linked_pick", text="Linked Pick", icon = "LINKED").extend = False
        layout.operator("uv.select_linked_pick_extend", text="Linked Pick Extend", icon = "LINKED")

        layout.separator()

        layout.operator("uv.select_pinned", text = "Pinned", icon = "PINNED")
        layout.operator("uv.select_split",text = "Split", icon = "SPLIT")
=======
        layout.operator("uv.select_all", text="All").action = 'SELECT'
        layout.operator("uv.select_all", text="None").action = 'DESELECT'
        layout.operator("uv.select_all", text="Invert").action = 'INVERT'

        layout.separator()

        layout.operator("uv.select_box").pinned = False
        layout.operator("uv.select_box", text="Box Select Pinned").pinned = True
        layout.operator("uv.circle_select")

        layout.separator()

        layout.operator("uv.select_less", text="Less")
        layout.operator("uv.select_more", text="More")

        layout.separator()

        layout.operator("uv.select_pinned")
        layout.operator("uv.select_linked").extend = False
>>>>>>> c4777d31

        layout.separator()

        layout.operator("uv.select_more", text="More", icon = "SELECTMORE")
        layout.operator("uv.select_less", text="Less", icon = "SELECTLESS")


class IMAGE_MT_brush(Menu):
    bl_label = "Brush"

    def draw(self, context):
        layout = self.layout
        toolsettings = context.tool_settings
        settings = toolsettings.image_paint
        brush = settings.brush

<<<<<<< HEAD
        layout.label(text = "For addons")
=======
        ups = context.tool_settings.unified_paint_settings
        layout.prop(ups, "use_unified_size", text="Unified Size")
        layout.prop(ups, "use_unified_strength", text="Unified Strength")
        layout.prop(ups, "use_unified_color", text="Unified Color")
        layout.separator()

        # Brush tool.
        layout.prop_menu_enum(brush, "image_tool")
>>>>>>> c4777d31


class IMAGE_MT_image(Menu):
    bl_label = "Image"

    def draw(self, context):
        layout = self.layout

        sima = context.space_data
        ima = sima.image
<<<<<<< HEAD

        layout.operator("image.new", icon='IMAGE_DATA')
        layout.operator("image.open", icon='FILE_FOLDER')

        show_render = sima.show_render

        layout.operator("image.read_renderlayers", icon = "RENDERLAYERS")

        layout.operator("image.save_dirty", text="Save All Images", icon = "SAVE_ALL")
=======
        show_render = sima.show_render

        layout.operator("image.new", text="New")
        layout.operator("image.open", text="Open...", icon='FILE_FOLDER')

        layout.operator("image.read_viewlayers")
>>>>>>> c4777d31

        if ima:
            layout.separator()

            if not show_render:
<<<<<<< HEAD
                layout.operator("image.replace", icon='FILE_FOLDER')
                layout.operator("image.reload", icon = "FILE_REFRESH")

            layout.operator("image.save", icon='FILE_TICK')
            layout.operator("image.save_as", icon='SAVE_AS')
            layout.operator("image.save_as", text="Save a Copy", icon='SAVE_COPY').copy = True

            if ima.source == 'SEQUENCE':
                layout.operator("image.save_sequence", icon='SAVE_All')

            layout.operator("image.external_edit", "Edit Externally", icon = "EDIT_EXTERNAL")
=======
                layout.operator("image.replace", text="Replace...")
                layout.operator("image.reload", text="Reload")

            layout.operator("image.external_edit", text="Edit Externally")

        layout.separator()

        if ima:
            layout.operator("image.save", text="Save", icon='FILE_TICK')
            layout.operator("image.save_as", text="Save As...")
            layout.operator("image.save_as", text="Save a Copy...").copy = True

        if ima and ima.source == 'SEQUENCE':
            layout.operator("image.save_sequence")

        layout.operator("image.save_dirty", text="Save All Images")
>>>>>>> c4777d31

        if ima:
            layout.separator()

            layout.menu("IMAGE_MT_image_invert")

            if not show_render:
                if not ima.packed_file:
                    layout.separator()
<<<<<<< HEAD
                    layout.operator("image.pack", icon = "PACKAGE")
=======
                    layout.operator("image.pack", text="Pack")
>>>>>>> c4777d31

                # Only for dirty && specific image types, perhaps
                # this could be done in operator poll too.
                if ima.is_dirty:
                    if ima.source in {'FILE', 'GENERATED'} and ima.type != 'OPEN_EXR_MULTILAYER':
                        if ima.packed_file:
                            layout.separator()
                        layout.operator("image.pack", text="Pack As PNG", icon = "PACKAGE").as_png = True


class IMAGE_MT_image_invert(Menu):
    bl_label = "Invert"

    def draw(self, context):
        layout = self.layout

<<<<<<< HEAD
        props = layout.operator("image.invert", text="Invert Image Colors", icon = "REVERSE_COLORS")
=======
        props = layout.operator("image.invert", text="Invert Image Colors", icon='IMAGE_RGB')
>>>>>>> c4777d31
        props.invert_r = True
        props.invert_g = True
        props.invert_b = True

        layout.separator()

<<<<<<< HEAD
        layout.operator("image.invert", text="Invert Red Channel", icon = "REVERSE_RED").invert_r = True
        layout.operator("image.invert", text="Invert Green Channel", icon = "REVERSE_GREEN").invert_g = True
        layout.operator("image.invert", text="Invert Blue Channel", icon = "REVERSE_BLUE").invert_b = True
        layout.operator("image.invert", text="Invert Alpha Channel", icon = "IMAGE_ALPHA").invert_a = True
=======
        layout.operator("image.invert", text="Invert Red Channel", icon='COLOR_RED').invert_r = True
        layout.operator("image.invert", text="Invert Green Channel", icon='COLOR_GREEN').invert_g = True
        layout.operator("image.invert", text="Invert Blue Channel", icon='COLOR_BLUE').invert_b = True
        layout.operator("image.invert", text="Invert Alpha Channel", icon='IMAGE_ALPHA').invert_a = True
>>>>>>> c4777d31


class IMAGE_MT_uvs_showhide(Menu):
    bl_label = "Show/Hide Faces"

    def draw(self, context):
        layout = self.layout

<<<<<<< HEAD
        layout.operator("uv.reveal", icon = "RESTRICT_VIEW_OFF")
        layout.operator("uv.hide", text="Hide Selected", icon = "RESTRICT_VIEW_ON").unselected = False
        layout.operator("uv.hide", text="Hide Unselected", icon = "HIDE_UNSELECTED").unselected = True
=======
        layout.operator("uv.reveal")
        layout.operator("uv.hide", text="Hide Selected").unselected = False
        layout.operator("uv.hide", text="Hide Unselected").unselected = True


class IMAGE_MT_uvs_proportional(Menu):
    bl_label = "Proportional Editing"

    def draw(self, context):
        layout = self.layout

        layout.props_enum(context.tool_settings, "proportional_edit")

        layout.separator()

        layout.label(text="Falloff:")
        layout.props_enum(context.tool_settings, "proportional_edit_falloff")


class IMAGE_MT_uvs_transform(Menu):
    bl_label = "Transform"

    def draw(self, context):
        layout = self.layout

        layout.operator("transform.translate")
        layout.operator("transform.rotate")
        layout.operator("transform.resize")

        layout.separator()

        layout.operator("transform.shear")

>>>>>>> c4777d31

class IMAGE_MT_uvs_snap(Menu):
    bl_label = "Snap"

    def draw(self, context):
        layout = self.layout

        layout.operator_context = 'EXEC_REGION_WIN'

        layout.operator("uv.snap_selected", text="Selected to Pixels").target = 'PIXELS'
        layout.operator("uv.snap_selected", text="Selected to Cursor").target = 'CURSOR'
        layout.operator("uv.snap_selected", text="Selected to Cursor (Offset)").target = 'CURSOR_OFFSET'
        layout.operator("uv.snap_selected", text="Selected to Adjacent Unselected").target = 'ADJACENT_UNSELECTED'

        layout.separator()

        layout.operator("uv.snap_cursor", text="Cursor to Pixels").target = 'PIXELS'
        layout.operator("uv.snap_cursor", text="Cursor to Selected").target = 'SELECTED'


class IMAGE_PT_uvs_snap_panel(Panel, UVToolsPanel):
    bl_label = "Snap"
    bl_options = {'DEFAULT_CLOSED'}

    @classmethod
    def poll(cls, context):
        sima = context.space_data
        return sima.show_uvedit and not context.tool_settings.use_uv_sculpt

    def draw(self, context):
        layout = self.layout

        layout.operator("mesh.faces_mirror_uv")

        layout.separator()

        layout.operator_context = 'EXEC_REGION_WIN'

        col = layout.column(align=True)

        col.operator("uv.snap_selected", text="Selected to Pixels", icon = "SNAP_TO_PIXELS").target = 'PIXELS'
        col.operator("uv.snap_selected", text="Selected to Cursor", icon = "SELECTIONTOCURSOR").target = 'CURSOR'
        col.operator("uv.snap_selected", text="Selected to Cursor (Offset)", icon = "SELECTIONTOCURSOROFFSET").target = 'CURSOR_OFFSET'
        col.operator("uv.snap_selected", text="Selected to Adjacent Unselected", icon = "SNAP_TO_ADJACENT").target = 'ADJACENT_UNSELECTED'

        col = layout.column(align=True)

        col.operator("uv.snap_cursor", text="Cursor to Pixels", icon = "CURSOR_TO_PIXELS").target = 'PIXELS'
        col.operator("uv.snap_cursor", text="Cursor to Selected", icon = "CURSORTOSELECTION").target = 'SELECTED'

class IMAGE_MT_uvs_weldalign(Menu):
    bl_label = "Weld/Align"

    def draw(self, context):
        layout = self.layout

        layout.operator("uv.weld")  # W, 1.
        layout.operator("uv.remove_doubles")
        layout.operator_enum("uv.align", "axis")  # W, 2/3/4.



class IMAGE_MT_uvs(Menu):
    bl_label = "UV"

    def draw(self, context):
        layout = self.layout

        sima = context.space_data
        uv = sima.uv_editor
        toolsettings = context.tool_settings

<<<<<<< HEAD
        layout.menu("IMAGE_MT_uvs_showhide")
=======
        layout.prop(uv, "use_snap_to_pixels")
        layout.prop(uv, "lock_bounds")

        layout.separator()

        layout.prop(toolsettings, "use_uv_sculpt")

        layout.separator()

        layout.prop(uv, "use_live_unwrap")
        layout.operator("uv.unwrap")
        layout.operator("uv.pin", text="Unpin").clear = True
        layout.operator("uv.pin").clear = False

        layout.separator()

        layout.operator("uv.pack_islands")
        layout.operator("uv.average_islands_scale")
        layout.operator("uv.minimize_stretch")
        layout.operator("uv.stitch")

        layout.separator()

        layout.operator("uv.mark_seam").clear = False
        layout.operator("uv.mark_seam", text="Clear Seam").clear = True
        layout.operator("uv.seams_from_islands")

        layout.separator()

        layout.menu("IMAGE_MT_uvs_transform")
        layout.menu("IMAGE_MT_uvs_mirror")
        layout.menu("IMAGE_MT_uvs_snap")
        layout.menu("IMAGE_MT_uvs_weldalign")
>>>>>>> c4777d31

        layout.separator()

        # Export UV layout is an addon


class IMAGE_MT_uvs_select_mode(Menu):
    bl_label = "UV Select Mode"

    def draw(self, context):
        layout = self.layout

        layout.operator_context = 'INVOKE_REGION_WIN'
        toolsettings = context.tool_settings

        # Do smart things depending on whether uv_select_sync is on.

        if toolsettings.use_uv_select_sync:
            props = layout.operator("wm.context_set_value", text="Vertex", icon='VERTEXSEL')
            props.value = "(True, False, False)"
            props.data_path = "tool_settings.mesh_select_mode"

            props = layout.operator("wm.context_set_value", text="Edge", icon='EDGESEL')
            props.value = "(False, True, False)"
            props.data_path = "tool_settings.mesh_select_mode"

            props = layout.operator("wm.context_set_value", text="Face", icon='FACESEL')
            props.value = "(False, False, True)"
            props.data_path = "tool_settings.mesh_select_mode"

        else:
            props = layout.operator("wm.context_set_string", text="Vertex", icon='UV_VERTEXSEL')
            props.value = 'VERTEX'
            props.data_path = "tool_settings.uv_select_mode"

            props = layout.operator("wm.context_set_string", text="Edge", icon='UV_EDGESEL')
            props.value = 'EDGE'
            props.data_path = "tool_settings.uv_select_mode"

            props = layout.operator("wm.context_set_string", text="Face", icon='UV_FACESEL')
            props.value = 'FACE'
            props.data_path = "tool_settings.uv_select_mode"

            props = layout.operator("wm.context_set_string", text="Island", icon='UV_ISLANDSEL')
            props.value = 'ISLAND'
            props.data_path = "tool_settings.uv_select_mode"


class IMAGE_MT_specials(Menu):
    bl_label = "UV Context Menu"

    def draw(self, context):
        layout = self.layout

        sima = context.space_data

        # UV Edit Mode
        if sima.show_uvedit:
            layout.operator("uv.unwrap")
            layout.operator("uv.follow_active_quads")

            layout.separator()

            layout.operator("uv.pin").clear = False
            layout.operator("uv.pin", text="Unpin").clear = True

            layout.separator()

            layout.operator("uv.weld")
            layout.operator("uv.stitch")

            layout.separator()

            layout.operator_enum("uv.align", "axis")  # W, 2/3/4.

            layout.separator()

            layout.operator("transform.mirror", text="Mirror X").constraint_axis[0] = True
            layout.operator("transform.mirror", text="Mirror Y").constraint_axis[1] = True

            layout.separator()

            layout.menu("IMAGE_MT_uvs_snap")


class IMAGE_MT_pivot_pie(Menu):
    bl_label = "Pivot Point"

    def draw(self, context):
        layout = self.layout
        pie = layout.menu_pie()

        pie.prop_enum(context.space_data, "pivot_point", value='CENTER')
        pie.prop_enum(context.space_data, "pivot_point", value='CURSOR')
        pie.prop_enum(context.space_data, "pivot_point", value='INDIVIDUAL_ORIGINS')
        pie.prop_enum(context.space_data, "pivot_point", value='MEDIAN')


class IMAGE_MT_uvs_snap_pie(Menu):
    bl_label = "Snap"

    def draw(self, context):
        layout = self.layout
        pie = layout.menu_pie()

        layout.operator_context = 'EXEC_REGION_WIN'

        pie.operator("uv.snap_selected", text="Selected to Pixels", icon='RESTRICT_SELECT_OFF').target = 'PIXELS'
        pie.operator("uv.snap_cursor", text="Cursor to Pixels", icon='CURSOR').target = 'PIXELS'
        pie.operator("uv.snap_cursor", text="Cursor to Selected", icon='CURSOR').target = 'SELECTED'
        pie.operator("uv.snap_selected", text="Selected to Cursor", icon='RESTRICT_SELECT_OFF').target = 'CURSOR'
        pie.operator("uv.snap_selected", text="Selected to Cursor (Offset)", icon='RESTRICT_SELECT_OFF').target = 'CURSOR_OFFSET'
        pie.operator("uv.snap_selected", text="Selected to Adjacent Unselected", icon='RESTRICT_SELECT_OFF').target = 'ADJACENT_UNSELECTED'


class IMAGE_HT_header(Header):
    bl_space_type = 'IMAGE_EDITOR'

    def draw(self, context):
        layout = self.layout

        sima = context.space_data
        ima = sima.image
        iuser = sima.image_user
        toolsettings = context.tool_settings

        show_render = sima.show_render
        show_uvedit = sima.show_uvedit
        show_maskedit = sima.show_maskedit

<<<<<<< HEAD
        ALL_MT_editormenu.draw_hidden(context, layout) # bfa - show hide the editormenu
        MASK_MT_editor_menus.draw_collapsible(context, layout)

        layout.template_ID(sima, "image", new="image.new", open="image.open")
        if not show_render:
            layout.prop(sima, "use_image_pin", text="")

        layout.prop(sima, "mode", text="")

        if show_maskedit:
            row = layout.row()
            row.template_ID(sima, "mask", new="mask.new")

        layout.prop(sima, "pivot_point", icon_only=True)
=======
        row = layout.row(align=True)
        row.template_header()

        if sima.mode != 'UV':
            layout.prop(sima, "ui_mode", text="")
>>>>>>> c4777d31

        # UV editing.
        if show_uvedit:
            uvedit = sima.uv_editor

            layout.prop(toolsettings, "use_uv_select_sync", text="")

            if toolsettings.use_uv_select_sync:
                layout.template_edit_mode_selection()
            else:
                layout.prop(toolsettings, "uv_select_mode", text="", expand=True)
                layout.prop(uvedit, "sticky_select_mode", icon_only=True)

        MASK_MT_editor_menus.draw_collapsible(context, layout)

        layout.separator_spacer()

        layout.template_ID(sima, "image", new="image.new", open="image.open")

        if show_maskedit:
            row = layout.row()
            row.template_ID(sima, "mask", new="mask.new")

        if not show_render:
            layout.prop(sima, "use_image_pin", text="")

        layout.separator_spacer()

        if show_uvedit:
            uvedit = sima.uv_editor

            mesh = context.edit_object.data
            layout.prop_search(mesh.uv_layers, "active", mesh, "uv_layers", text="")

            # Snap.
            row = layout.row(align=True)
            row.prop(toolsettings, "use_snap", text="")
            row.prop(toolsettings, "snap_uv_element", icon_only=True)
            if toolsettings.snap_uv_element != 'INCREMENT':
                row.prop(toolsettings, "snap_target", text="")

            row = layout.row(align=True)
            row.prop(toolsettings, "proportional_edit", icon_only=True)
            # if toolsettings.proportional_edit != 'DISABLED':
            sub = row.row(align=True)
            sub.active = toolsettings.proportional_edit != 'DISABLED'
            sub.prop(toolsettings, "proportional_edit_falloff", icon_only=True)

        if show_uvedit or show_maskedit:
            layout.prop(sima, "pivot_point", icon_only=True)

        row = layout.row()
        row.popover(
            panel="IMAGE_PT_view_display",
            text="Display"
        )

        if ima:
            if ima.is_stereo_3d:
                row = layout.row()
                row.prop(sima, "show_stereo_3d", text="")

            # layers.
            layout.template_image_layers(ima, iuser)

            # draw options.
            row = layout.row()
            row.prop(sima, "display_channels", icon_only=True)

            row = layout.row(align=True)
            if ima.type == 'COMPOSITE':
                row.operator("image.record_composite", icon='REC')
            if ima.type == 'COMPOSITE' and ima.source in {'MOVIE', 'SEQUENCE'}:
                row.operator("image.play_composite", icon='PLAY')

<<<<<<< HEAD
        if show_uvedit or show_maskedit or mode == 'PAINT':
            layout.prop(sima, "use_realtime_update", icon_only=True, icon='LOCKED')

# bfa - show hide the editormenu
class ALL_MT_editormenu(Menu):
    bl_label = ""

    def draw(self, context):
        self.draw_menus(self.layout, context)

    @staticmethod
    def draw_menus(layout, context):

        row = layout.row(align=True)
        row.template_header() # editor type menus

=======
>>>>>>> c4777d31

class MASK_MT_editor_menus(Menu):
    bl_idname = "MASK_MT_editor_menus"
    bl_label = ""

    def draw(self, context):
        self.draw_menus(self.layout, context)

    @staticmethod
    def draw_menus(layout, context):
        sima = context.space_data
        ima = sima.image

        show_uvedit = sima.show_uvedit
        show_maskedit = sima.show_maskedit

        layout.menu("IMAGE_MT_view")

        if show_uvedit:
            layout.menu("IMAGE_MT_select")
        if show_maskedit:
            layout.menu("MASK_MT_select")

        if ima and ima.is_dirty:
            layout.menu("IMAGE_MT_image", text="Image*")
        else:
            layout.menu("IMAGE_MT_image", text="Image")

        if show_uvedit:
            layout.menu("IMAGE_MT_uvs")
        if show_maskedit:
            layout.menu("MASK_MT_add")
            layout.menu("MASK_MT_mask")


# -----------------------------------------------------------------------------
# Mask (similar code in space_clip.py, keep in sync)
# note! - panel placement does _not_ fit well with image panels... need to fix.

from .properties_mask_common import (
    MASK_PT_mask,
    MASK_PT_layers,
    MASK_PT_spline,
    MASK_PT_point,
    MASK_PT_display,
<<<<<<< HEAD
    MASK_PT_tools,
=======
>>>>>>> c4777d31
)


class IMAGE_PT_mask(MASK_PT_mask, Panel):
    bl_space_type = 'IMAGE_EDITOR'
    bl_region_type = 'UI'
    bl_category = "Image"


class IMAGE_PT_mask_layers(MASK_PT_layers, Panel):
    bl_space_type = 'IMAGE_EDITOR'
    bl_region_type = 'UI'
    bl_category = "Image"


class IMAGE_PT_mask_display(MASK_PT_display, Panel):
    bl_space_type = 'IMAGE_EDITOR'
    bl_region_type = 'UI'
    bl_category = "Image"


class IMAGE_PT_active_mask_spline(MASK_PT_spline, Panel):
    bl_space_type = 'IMAGE_EDITOR'
    bl_region_type = 'UI'
    bl_category = "Image"


class IMAGE_PT_active_mask_point(MASK_PT_point, Panel):
    bl_space_type = 'IMAGE_EDITOR'
    bl_region_type = 'UI'
<<<<<<< HEAD


class IMAGE_PT_tools_mask(MASK_PT_tools, Panel):
    bl_space_type = 'IMAGE_EDITOR'
    bl_region_type = 'TOOLS'
    bl_category = 'Mask'
=======
    bl_category = "Image"
>>>>>>> c4777d31


# --- end mask ---


class IMAGE_PT_image_properties(Panel):
    bl_space_type = 'IMAGE_EDITOR'
    bl_region_type = 'UI'
    bl_category = "Image"
    bl_label = "Image"

    @classmethod
    def poll(cls, context):
        sima = context.space_data
        return (sima.image)

    def draw(self, context):
        layout = self.layout

        sima = context.space_data
        iuser = sima.image_user

        layout.template_image(sima, "image", iuser, multiview=True)


class IMAGE_PT_view_display(Panel):
    bl_space_type = 'IMAGE_EDITOR'
    bl_region_type = 'HEADER'
    bl_label = "Display"

    @classmethod
    def poll(cls, context):
        sima = context.space_data
        return (sima and (sima.image or sima.show_uvedit))
        

    def draw(self, context):
        layout = self.layout
        layout.use_property_split = True

        sima = context.space_data
        ima = sima.image

        show_uvedit = sima.show_uvedit
        show_maskedit = sima.show_maskedit
        uvedit = sima.uv_editor

<<<<<<< HEAD
        toolsettings = context.tool_settings
        paint = toolsettings.image_paint

        split = layout.split()
=======
        col = layout.column()
>>>>>>> c4777d31

        if ima:
            col.prop(ima, "display_aspect", text="Aspect Ratio")
            col.prop(sima, "show_repeat", text="Repeat Image")

        if show_uvedit or show_maskedit:
            col.separator()

            col = layout.column()
            col.prop(sima, "cursor_location", text="Cursor Location")

        if show_uvedit:
            col.prop(uvedit, "show_pixel_coords", text="Pixel Coordinates")

        layout.prop(sima, "use_realtime_update")
        if show_uvedit:
            layout.prop(toolsettings, "show_uv_local_view")

<<<<<<< HEAD
        layout.prop(uvedit, "show_other_objects")
        layout.prop(uvedit, "show_metadata")
        if paint.brush and (context.image_paint_object or sima.mode == 'PAINT'):
            layout.prop(uvedit, "show_texpaint")
            layout.prop(toolsettings, "show_uv_local_view", text="Show Same Material")
=======
class IMAGE_PT_view_display_uv_edit_overlays(Panel):
    bl_space_type = 'IMAGE_EDITOR'
    bl_region_type = 'HEADER'
    bl_label = "Overlays"
    bl_parent_id = 'IMAGE_PT_view_display'
    bl_options = {'DEFAULT_CLOSED'}

    @classmethod
    def poll(cls, context):
        sima = context.space_data
        return (sima and (sima.show_uvedit))

    def draw(self, context):
        layout = self.layout
        layout.use_property_split = True

        sima = context.space_data
        uvedit = sima.uv_editor

        col = layout.column()
>>>>>>> c4777d31

        split = col.split(factor=0.6)
        split.prop(uvedit, "show_edges", text="Edges")
        split.prop(uvedit, "edge_display_type", text="")

        col.prop(uvedit, "show_faces", text="Faces")

        col = layout.column()
        col.prop(uvedit, "show_smooth_edges", text="Smooth")
        col.prop(uvedit, "show_modified_edges", text="Modified")


class IMAGE_PT_view_display_uv_edit_overlays_advanced(Panel):
    bl_space_type = 'IMAGE_EDITOR'
    bl_region_type = 'HEADER'
    bl_label = "Advanced"
    bl_parent_id = 'IMAGE_PT_view_display_uv_edit_overlays'
    bl_options = {'DEFAULT_CLOSED'}

    @classmethod
    def poll(cls, context):
        sima = context.space_data
        return (sima and (sima.show_uvedit))

    def draw(self, context):
        layout = self.layout
        layout.use_property_split = True

        sima = context.space_data
        uvedit = sima.uv_editor

<<<<<<< HEAD
        split = layout.split()
        col = split.column(align=True)
        col.operator("transform.mirror", text="Mirror X", icon = "MIRROR_X").constraint_axis[0] = True
        col.operator("transform.mirror", text="Mirror Y", icon = "MIRROR_Y").constraint_axis[1] = True
        col = split.column(align=True)
        col.operator("transform.rotate", text="Rotate +90°", icon = "ROTATE_PLUS_90").value = math.pi / 2
        col.operator("transform.rotate", text="Rotate  - 90°", icon = "ROTATE_MINUS_90").value = math.pi / -2

        split = layout.split()
        col = split.column(align=True)
        col.operator("uv.align", text="Straighten", icon = "STRAIGHTEN").axis = 'ALIGN_S'
        col.operator("uv.align", text="Straighten X", icon = "STRAIGHTEN_X").axis = 'ALIGN_T'
        col.operator("uv.align", text="Straighten Y", icon = "STRAIGHTEN_Y").axis = 'ALIGN_U'
        col = split.column(align=True)
        col.operator("uv.align", text="Align Auto", icon = "ALIGNAUTO").axis = 'ALIGN_AUTO'
        col.operator("uv.align", text="Align X", icon = "ALIGNHORIZONTAL").axis = 'ALIGN_X'
        col.operator("uv.align", text="Align Y", icon = "ALIGNVERTICAL").axis = 'ALIGN_Y'
=======
        col = layout.column()
        col.prop(uvedit, "show_stretch", text="Stretch")

        sub = col.column()
        sub.active = uvedit.show_stretch
        sub.prop(uvedit, "display_stretch_type", text="Type")

>>>>>>> c4777d31

class IMAGE_UL_render_slots(UIList):
    def draw_item(self, context, layout, data, item, icon, active_data, active_propname, index):
        slot = item
        layout.prop(slot, "name", text="", emboss=False)


class IMAGE_PT_render_slots(Panel):
    bl_space_type = 'IMAGE_EDITOR'
    bl_region_type = 'UI'
    bl_category = "Image"
    bl_label = "Render Slots"

    @classmethod
    def poll(cls, context):
        sima = context.space_data
        return (sima and sima.image and sima.show_render)

    def draw(self, context):
        layout = self.layout

<<<<<<< HEAD
        col = layout.column(align=True)
        
        layout.label(text="UV Unwrap:")
        
        col = layout.column(align=True)
        col.operator("uv.mark_seam", text="Mark Seam", icon ="MARK_SEAM").clear = False
        col.operator("uv.mark_seam", text="Clear Seam", icon ="CLEAR_SEAM").clear = True
        col.operator("uv.seams_from_islands", text="Mark Seams from Islands", icon ="SEAMSFROMISLAND")
        
        col.separator()
        
        col.operator("uv.unwrap", text = "Unwrap ABF", icon='UNWRAP_ABF').method='ANGLE_BASED'
        col.operator("uv.unwrap", text = "Unwrap LSCM", icon='UNWRAP_LSCM').method='CONFORMAL'  
        
        layout.label(text="Modify UV:")
        
        col = layout.column(align=True)
        
        col.operator("uv.pin", icon = "PINNED").clear = False
        col.operator("uv.pin", text="Unpin", icon = "UNPINNED").clear = True
        
        col.separator()
        
        col.operator("uv.weld", icon='WELD')
        col.operator("uv.stitch", icon = "STITCH")
        col.operator("uv.remove_doubles", icon='REMOVE_DOUBLES')
        
        col.separator()
        
        col.operator("uv.average_islands_scale", icon ="AVERAGEISLANDSCALE")
        col.operator("uv.pack_islands", icon ="PACKISLAND")
        col.operator("mesh.faces_mirror_uv", icon ="COPYMIRRORED")
        col.operator("uv.minimize_stretch", icon = "MINIMIZESTRETCH")
=======
        sima = context.space_data
        ima = sima.image

        row = layout.row()

        col = row.column()
        col.template_list(
            "IMAGE_UL_render_slots", "render_slots", ima,
            "render_slots", ima.render_slots, "active_index", rows=3
        )

        col = row.column(align=True)
        col.operator("image.add_render_slot", icon='ADD', text="")
        col.operator("image.remove_render_slot", icon='REMOVE', text="")

        col.separator()

        col.operator("image.clear_render_slot", icon='X', text="")
>>>>>>> c4777d31


class IMAGE_PT_paint(Panel, ImagePaintPanel):
    bl_label = "Brush"
    bl_context = ".paint_common_2d"
    bl_category = "Tools"

    def draw(self, context):
        layout = self.layout

        settings = context.tool_settings.image_paint
        brush = settings.brush

        col = layout.column()
        col.template_ID_preview(settings, "brush", new="brush.add", rows=2, cols=6)

        if brush:
            brush_texpaint_common(self, context, layout, brush, settings)


class IMAGE_PT_tools_brush_overlay(BrushButtonsPanel, Panel):
    bl_label = "Overlay"
    bl_context = ".paint_common_2d"
    bl_options = {'DEFAULT_CLOSED'}
    bl_category = "Options"

    def draw(self, context):
        layout = self.layout

        toolsettings = context.tool_settings.image_paint
        brush = toolsettings.brush
        tex_slot = brush.texture_slot
        tex_slot_mask = brush.mask_texture_slot

        col = layout.column()

        col.label(text="Curve:")

        row = col.row(align=True)
        row.prop(
            brush,
            "use_cursor_overlay",
            text="",
            toggle=True,
            icon='RESTRICT_VIEW_ON' if brush.use_cursor_overlay else 'RESTRICT_VIEW_OFF',
        )

        sub = row.row(align=True)
        sub.prop(brush, "cursor_overlay_alpha", text="Alpha")
        sub.prop(brush, "use_cursor_overlay_override", toggle=True, text="", icon='BRUSH_DATA')

        col.active = brush.brush_capabilities.has_overlay
        col.label(text="Texture:")
        row = col.row(align=True)
        if tex_slot.map_mode != 'STENCIL':
            row.prop(
                brush,
                "use_primary_overlay",
                text="",
                toggle=True,
                icon='RESTRICT_VIEW_ON' if brush.use_primary_overlay else 'RESTRICT_VIEW_OFF',
            )

        sub = row.row(align=True)
        sub.prop(brush, "texture_overlay_alpha", text="Alpha")
        sub.prop(brush, "use_primary_overlay_override", toggle=True, text="", icon='BRUSH_DATA')

        col.label(text="Mask Texture:")

        row = col.row(align=True)
        if tex_slot_mask.map_mode != 'STENCIL':
            row.prop(
                brush,
                "use_secondary_overlay",
                text="",
                toggle=True,
                icon='RESTRICT_VIEW_ON' if brush.use_secondary_overlay else 'RESTRICT_VIEW_OFF',
            )

        sub = row.row(align=True)
        sub.prop(brush, "mask_overlay_alpha", text="Alpha")
        sub.prop(brush, "use_secondary_overlay_override", toggle=True, text="", icon='BRUSH_DATA')


class IMAGE_PT_tools_brush_texture(BrushButtonsPanel, Panel):
    bl_label = "Texture"
    bl_context = ".paint_common_2d"
    bl_options = {'DEFAULT_CLOSED'}
    bl_category = "Tools"

    def draw(self, context):
        layout = self.layout

        toolsettings = context.tool_settings.image_paint
        brush = toolsettings.brush

        col = layout.column()
        col.template_ID_preview(brush, "texture", new="texture.new", rows=3, cols=8)

        brush_texture_settings(col, brush, 0)


class IMAGE_PT_tools_mask_texture(BrushButtonsPanel, Panel):
    bl_label = "Texture Mask"
    bl_context = ".paint_common_2d"
    bl_options = {'DEFAULT_CLOSED'}
    bl_category = "Tools"

    def draw(self, context):
        layout = self.layout

        brush = context.tool_settings.image_paint.brush

        col = layout.column()

        col.template_ID_preview(brush, "mask_texture", new="texture.new", rows=3, cols=8)

        brush_mask_texture_settings(col, brush)


class IMAGE_PT_paint_stroke(BrushButtonsPanel, Panel):
    bl_label = "Stroke"
    bl_context = ".paint_common_2d"
    bl_options = {'DEFAULT_CLOSED'}
    bl_category = "Tools"

    def draw(self, context):
        layout = self.layout

        toolsettings = context.tool_settings.image_paint
        brush = toolsettings.brush

        col = layout.column()

        col.label(text="Stroke Method:")

        col.prop(brush, "stroke_method", text="")

        if brush.use_anchor:
            col.separator()
            col.prop(brush, "use_edge_to_edge", text="Edge To Edge")

        if brush.use_airbrush:
            col.separator()
            col.prop(brush, "rate", text="Rate", slider=True)

        if brush.use_space:
            col.separator()
            row = col.row(align=True)
            row.prop(brush, "spacing", text="Spacing")
            row.prop(brush, "use_pressure_spacing", toggle=True, text="")

        if brush.use_line or brush.use_curve:
            col.separator()
            row = col.row(align=True)
            row.prop(brush, "spacing", text="Spacing")

        if brush.use_curve:
            col.separator()
            col.template_ID(brush, "paint_curve", new="paintcurve.new")
            col.operator("paintcurve.draw")

        col = layout.column()
        col.separator()

        row = col.row(align=True)
        row.prop(brush, "use_relative_jitter", icon_only=True)
        if brush.use_relative_jitter:
            row.prop(brush, "jitter", slider=True)
        else:
            row.prop(brush, "jitter_absolute")
        row.prop(brush, "use_pressure_jitter", toggle=True, text="")

        col = layout.column()
        col.separator()

        if brush.brush_capabilities.has_smooth_stroke:
            col.prop(brush, "use_smooth_stroke")

            sub = col.column()
            sub.active = brush.use_smooth_stroke
            sub.prop(brush, "smooth_stroke_radius", text="Radius", slider=True)
            sub.prop(brush, "smooth_stroke_factor", text="Factor", slider=True)

            col.separator()

        col.prop(toolsettings, "input_samples")


class IMAGE_PT_paint_curve(BrushButtonsPanel, Panel):
    bl_label = "Curve"
    bl_context = ".paint_common_2d"
    bl_options = {'DEFAULT_CLOSED'}
    bl_category = "Tools"

    def draw(self, context):
        layout = self.layout

        toolsettings = context.tool_settings.image_paint
        brush = toolsettings.brush

        layout.template_curve_mapping(brush, "curve")

        col = layout.column(align=True)
        row = col.row(align=True)
        row.operator("brush.curve_preset", icon='SMOOTHCURVE', text="").shape = 'SMOOTH'
        row.operator("brush.curve_preset", icon='SPHERECURVE', text="").shape = 'ROUND'
        row.operator("brush.curve_preset", icon='ROOTCURVE', text="").shape = 'ROOT'
        row.operator("brush.curve_preset", icon='SHARPCURVE', text="").shape = 'SHARP'
        row.operator("brush.curve_preset", icon='LINCURVE', text="").shape = 'LINE'
        row.operator("brush.curve_preset", icon='NOCURVE', text="").shape = 'MAX'


class IMAGE_PT_tools_imagepaint_symmetry(BrushButtonsPanel, Panel):
    bl_category = "Tools"
    bl_context = ".imagepaint_2d"
    bl_label = "Tiling"
    bl_options = {'DEFAULT_CLOSED'}

    def draw(self, context):
        layout = self.layout

        toolsettings = context.tool_settings
        ipaint = toolsettings.image_paint

        col = layout.column(align=True)
        row = col.row(align=True)
        row.prop(ipaint, "tile_x", text="X", toggle=True)
        row.prop(ipaint, "tile_y", text="Y", toggle=True)


class IMAGE_PT_tools_brush_appearance(BrushButtonsPanel, Panel):
    bl_label = "Appearance"
    bl_context = ".paint_common_2d"
    bl_options = {'DEFAULT_CLOSED'}
    bl_category = "Options"
    bl_parent_id = "IMAGE_PT_tools_brush_overlay"

    def draw(self, context):
        layout = self.layout

        toolsettings = context.tool_settings.image_paint
        brush = toolsettings.brush

        if brush is None:  # unlikely but can happen.
            layout.label(text="Brush Unset")
            return

        col = layout.column(align=True)

        col.prop(toolsettings, "show_brush")
        sub = col.column()
        sub.active = toolsettings.show_brush
        sub.prop(brush, "cursor_color_add", text="")

        col.separator()

        col.prop(brush, "use_custom_icon")
        sub = col.column()
        sub.active = brush.use_custom_icon
        sub.prop(brush, "icon_filepath", text="")


<<<<<<< HEAD
class IMAGE_PT_tools_paint_options(BrushButtonsPanel, Panel):
    bl_label = "Image Paint"
    bl_category = "Options"

    def draw(self, context):
        layout = self.layout

        toolsettings = context.tool_settings
        # brush = toolsettings.image_paint.brush

        ups = toolsettings.unified_paint_settings

        col = layout.column(align=True)
        col.label(text="Unified Settings:")
        row = col.row()
        row.prop(ups, "use_unified_size", text="Size")
        row.prop(ups, "use_unified_strength", text="Strength")
        col.prop(ups, "use_unified_color", text="Color")


        layout.label(text = "Addons Brush")
        layout.menu("IMAGE_MT_brush")


=======
>>>>>>> c4777d31
class IMAGE_PT_uv_sculpt_curve(Panel):
    bl_space_type = 'PROPERTIES'
    bl_region_type = 'WINDOW'
    bl_context = ".uv_sculpt"  # dot on purpose (access from topbar)
    bl_category = "Options"
    bl_label = "UV Sculpt Curve"
    bl_options = {'DEFAULT_CLOSED'}

    @classmethod
    def poll(cls, context):
        return (context.uv_sculpt_object is not None)

    def draw(self, context):
        layout = self.layout

        toolsettings = context.tool_settings
        uvsculpt = toolsettings.uv_sculpt
        brush = uvsculpt.brush

        layout.template_curve_mapping(brush, "curve")

        row = layout.row(align=True)
        row.operator("brush.curve_preset", icon='SMOOTHCURVE', text="").shape = 'SMOOTH'
        row.operator("brush.curve_preset", icon='SPHERECURVE', text="").shape = 'ROUND'
        row.operator("brush.curve_preset", icon='ROOTCURVE', text="").shape = 'ROOT'
        row.operator("brush.curve_preset", icon='SHARPCURVE', text="").shape = 'SHARP'
        row.operator("brush.curve_preset", icon='LINCURVE', text="").shape = 'LINE'
        row.operator("brush.curve_preset", icon='NOCURVE', text="").shape = 'MAX'


class IMAGE_PT_uv_sculpt(Panel):
    bl_space_type = 'PROPERTIES'
    bl_region_type = 'WINDOW'
    bl_context = ".uv_sculpt"  # dot on purpose (access from topbar)
    bl_category = "Options"
    bl_label = "UV Sculpt"

    @classmethod
    def poll(cls, context):
        return (context.uv_sculpt_object is not None)

    def draw(self, context):
        from .properties_paint_common import UnifiedPaintPanel
        layout = self.layout

        toolsettings = context.tool_settings
        uvsculpt = toolsettings.uv_sculpt
        brush = uvsculpt.brush

        if not self.is_popover:
            if brush:
                col = layout.column()

                row = col.row(align=True)
                UnifiedPaintPanel.prop_unified_size(row, context, brush, "size", slider=True, text="Radius")
                UnifiedPaintPanel.prop_unified_size(row, context, brush, "use_pressure_size")

                row = col.row(align=True)
                UnifiedPaintPanel.prop_unified_strength(row, context, brush, "strength", slider=True, text="Strength")
                UnifiedPaintPanel.prop_unified_strength(row, context, brush, "use_pressure_strength")

        col = layout.column()
        col.prop(toolsettings, "uv_sculpt_lock_borders")
        col.prop(toolsettings, "uv_sculpt_all_islands")

        col.prop(toolsettings, "uv_sculpt_tool")
        if toolsettings.uv_sculpt_tool == 'RELAX':
            col.prop(toolsettings, "uv_relax_method")

        col.prop(uvsculpt, "show_brush")


<<<<<<< HEAD


class IMAGE_PT_options_uvs(Panel, UVToolsPanel):
    bl_label = "UV Options"
    bl_category = "Options"

    @classmethod
    def poll(cls, context):
        sima = context.space_data
        return sima.show_uvedit

    def draw(self, context):
        layout = self.layout

        sima = context.space_data
        uv = sima.uv_editor
        toolsettings = context.tool_settings

        col = layout.column(align=True)
        col.prop(toolsettings, "use_uv_sculpt")
        
        col.separator()
        
        # brush size
        row = col.row(align=True)
        row.label(text = "Brush Size:")
        myvar = row.operator("wm.radial_control", text = "", icon = "BRUSHSIZE")
        myvar.data_path_primary = 'tool_settings.uv_sculpt.brush.size'
        myvar.data_path_secondary = 'tool_settings.unified_paint_settings.size'
        myvar.use_secondary = 'tool_settings.unified_paint_settings.use_unified_size'
        myvar.rotation_path = 'tool_settings.uv_sculpt.brush.texture_slot.angle'
        myvar.color_path = 'tool_settings.uv_sculpt.brush.cursor_color_add'
        myvar.fill_color_path = ''
        myvar.fill_color_override_path = ''
        myvar.fill_color_override_test_path = ''
        myvar.zoom_path = ''
        myvar.image_id = 'tool_settings.uv_sculpt.brush'
        myvar.secondary_tex = False
        
        #brush strength
        row = col.row(align=True)
        row.label(text = "Brush Strength:")
        myvar = row.operator("wm.radial_control", text = "", icon = "BRUSHSTRENGTH")
        myvar.data_path_primary = 'tool_settings.uv_sculpt.brush.strength'
        myvar.data_path_secondary = 'tool_settings.unified_paint_settings.strength'
        myvar.use_secondary = 'tool_settings.unified_paint_settings.use_unified_strength'
        myvar.rotation_path = 'tool_settings.uv_sculpt.brush.texture_slot.angle'
        myvar.color_path = 'tool_settings.uv_sculpt.brush.cursor_color_add'
        myvar.fill_color_path = ''
        myvar.fill_color_override_path = ''
        myvar.fill_color_override_test_path = ''
        myvar.zoom_path = ''
        myvar.image_id = 'tool_settings.uv_sculpt.brush'
        myvar.secondary_tex = False
        
        
        col.prop(uv, "use_live_unwrap")
        col.prop(uv, "use_snap_to_pixels")
        col.prop(uv, "lock_bounds")


=======
>>>>>>> c4777d31
class ImageScopesPanel:
    @classmethod
    def poll(cls, context):
        sima = context.space_data

        if not (sima and sima.image):
            return False

        # scopes are not updated in paint modes, hide.
        if sima.mode == 'PAINT':
            return False

        ob = context.active_object
        if ob and ob.mode in {'TEXTURE_PAINT', 'EDIT'}:
            return False

        return True


class IMAGE_PT_view_scopes(ImageScopesPanel, Panel):
    bl_space_type = 'IMAGE_EDITOR'
    bl_region_type = 'UI'
    bl_category = "Image"
    bl_label = "Scopes"

    def draw(self, layout):
        return  # nothing to draw.


class IMAGE_PT_view_histogram(ImageScopesPanel, Panel):
    bl_space_type = 'IMAGE_EDITOR'
    bl_region_type = 'UI'
    bl_category = "Image"
    bl_label = "Histogram"
    bl_parent_id = 'IMAGE_PT_view_scopes'

    def draw(self, context):
        layout = self.layout

        sima = context.space_data
        hist = sima.scopes.histogram

        layout.template_histogram(sima.scopes, "histogram")

        row = layout.row(align=True)
        row.prop(hist, "mode", expand=True)
        row.prop(hist, "show_line", text="")


class IMAGE_PT_view_waveform(ImageScopesPanel, Panel):
    bl_space_type = 'IMAGE_EDITOR'
    bl_region_type = 'UI'
    bl_category = "Image"
    bl_label = "Waveform"
    bl_parent_id = 'IMAGE_PT_view_scopes'
    bl_options = {'DEFAULT_CLOSED'}

    def draw(self, context):
        layout = self.layout

        sima = context.space_data

        layout.template_waveform(sima, "scopes")
        row = layout.split(factor=0.75)
        row.prop(sima.scopes, "waveform_alpha")
        row.prop(sima.scopes, "waveform_mode", text="")


class IMAGE_PT_view_vectorscope(ImageScopesPanel, Panel):
    bl_space_type = 'IMAGE_EDITOR'
    bl_region_type = 'UI'
    bl_category = "Image"
    bl_label = "Vectorscope"
    bl_parent_id = 'IMAGE_PT_view_scopes'
    bl_options = {'DEFAULT_CLOSED'}

    def draw(self, context):
        layout = self.layout

        sima = context.space_data
        layout.template_vectorscope(sima, "scopes")
        layout.prop(sima.scopes, "vectorscope_alpha")


class IMAGE_PT_sample_line(ImageScopesPanel, Panel):
    bl_space_type = 'IMAGE_EDITOR'
    bl_region_type = 'UI'
    bl_category = "Image"
    bl_label = "Sample Line"
    bl_parent_id = 'IMAGE_PT_view_scopes'
    bl_options = {'DEFAULT_CLOSED'}

    def draw(self, context):
        layout = self.layout

        sima = context.space_data
        hist = sima.sample_histogram

        layout.operator("image.sample_line")
        layout.template_histogram(sima, "sample_histogram")

        row = layout.row(align=True)
        row.prop(hist, "mode", expand=True)
        row.prop(hist, "show_line", text="")


class IMAGE_PT_scope_sample(ImageScopesPanel, Panel):
    bl_space_type = 'IMAGE_EDITOR'
    bl_region_type = 'UI'
    bl_category = "Image"
    bl_label = "Samples"
    bl_parent_id = 'IMAGE_PT_view_scopes'
    bl_options = {'DEFAULT_CLOSED'}

    def draw(self, context):
        layout = self.layout
        layout.use_property_split = True
        flow = layout.grid_flow(row_major=True, columns=0, even_columns=True, even_rows=False, align=True)

        sima = context.space_data

        col = flow.column()
        col.prop(sima.scopes, "use_full_resolution")

        col = flow.column()
        col.active = not sima.scopes.use_full_resolution
        col.prop(sima.scopes, "accuracy")


# Grease Pencil properties
class IMAGE_PT_grease_pencil(AnnotationDataPanel, Panel):
    bl_space_type = 'IMAGE_EDITOR'
    bl_region_type = 'UI'
    bl_category = "Image"

    # NOTE: this is just a wrapper around the generic GP Panel.

# Grease Pencil drawing tools.

class IMAGE_PT_tools_transform_uvs(Panel, UVToolsPanel):
    bl_label = "Transform"
    bl_options = {'DEFAULT_CLOSED'}

    @classmethod
    def poll(cls, context):
        sima = context.space_data
        return sima.show_uvedit and not context.tool_settings.use_uv_sculpt

    def draw(self, context):
        layout = self.layout

        col = layout.column(align=True)
        col.label(text="Transform:")
        row = col.row(align=False)
        row.alignment = 'LEFT'
        row.operator("transform.translate", icon ='TRANSFORM_MOVE', text = "")
        row.operator("transform.rotate", icon ='TRANSFORM_ROTATE', text = "")
        row.operator("transform.resize", icon ='TRANSFORM_SCALE', text = "")
        row.operator("transform.shear", icon = 'SHEAR', text = "")



classes = (
    IMAGE_MT_view,
<<<<<<< HEAD
    IMAGE_MT_view_view_fit,
    IMAGE_MT_select_inverse,
    IMAGE_MT_select_linked_pick_extend,
    IMAGE_MT_select_linked_extend,
=======
    IMAGE_MT_view_zoom,
>>>>>>> c4777d31
    IMAGE_MT_select,
    IMAGE_MT_brush,
    IMAGE_MT_image,
    IMAGE_MT_image_invert,
    IMAGE_MT_uvs,
    IMAGE_MT_uvs_weldalign,
    IMAGE_MT_uvs_showhide,
    IMAGE_MT_uvs_snap,
    IMAGE_PT_uvs_snap_panel,
    IMAGE_MT_uvs_select_mode,
    IMAGE_MT_specials,
    IMAGE_MT_pivot_pie,
    IMAGE_MT_uvs_snap_pie,
    IMAGE_HT_header,
    MASK_MT_editor_menus,
    ALL_MT_editormenu,
    IMAGE_PT_mask,
    IMAGE_PT_mask_layers,
    IMAGE_PT_mask_display,
    IMAGE_PT_active_mask_spline,
    IMAGE_PT_active_mask_point,
    IMAGE_PT_image_properties,
<<<<<<< HEAD
    IMAGE_PT_game_properties,
    IMAGE_PT_view_properties,   
    IMAGE_PT_tools_align_uvs,
    IMAGE_PT_tools_uvs,
    IMAGE_PT_options_uvs,
=======
    IMAGE_UL_render_slots,
    IMAGE_PT_render_slots,
    IMAGE_PT_view_display,
    IMAGE_PT_view_display_uv_edit_overlays,
    IMAGE_PT_view_display_uv_edit_overlays_advanced,
>>>>>>> c4777d31
    IMAGE_PT_paint,
    IMAGE_PT_tools_brush_overlay,
    IMAGE_PT_tools_brush_texture,
    IMAGE_PT_tools_mask_texture,
    IMAGE_PT_paint_stroke,
    IMAGE_PT_paint_curve,
    IMAGE_PT_tools_imagepaint_symmetry,
    IMAGE_PT_tools_brush_appearance,
    IMAGE_PT_uv_sculpt,
    IMAGE_PT_uv_sculpt_curve,
    IMAGE_PT_view_scopes,
    IMAGE_PT_view_histogram,
    IMAGE_PT_view_waveform,
    IMAGE_PT_view_vectorscope,
    IMAGE_PT_sample_line,
    IMAGE_PT_scope_sample,
    IMAGE_PT_grease_pencil,
<<<<<<< HEAD
    IMAGE_PT_grease_pencil_palettecolor,
    IMAGE_PT_tools_grease_pencil_draw,
    IMAGE_PT_tools_grease_pencil_edit,
    IMAGE_PT_tools_grease_pencil_sculpt,
    IMAGE_PT_tools_grease_pencil_brush,
    IMAGE_PT_tools_grease_pencil_brushcurves,
    IMAGE_PT_tools_transform_uvs,
=======
>>>>>>> c4777d31
)


if __name__ == "__main__":  # only for live edit.
    from bpy.utils import register_class
    for cls in classes:
        register_class(cls)<|MERGE_RESOLUTION|>--- conflicted
+++ resolved
@@ -1,4 +1,4 @@
-﻿# ##### BEGIN GPL LICENSE BLOCK #####
+# ##### BEGIN GPL LICENSE BLOCK #####
 #
 #  This program is free software; you can redistribute it and/or
 #  modify it under the terms of the GNU General Public License
@@ -53,18 +53,6 @@
         return toolsettings.brush
 
 
-# Workaround to separate the tooltips for Toggle Maximize Area
-class IMAGE_MT_view_view_fit(bpy.types.Operator):
-    """View Fit\nFits the content area into the window"""      # blender will use this as a tooltip for menu items and buttons.
-    bl_idname = "image.view_all_fit"        # unique identifier for buttons and menu items to reference.
-    bl_label = "View Fit"         # display name in the interface.
-    bl_options = {'REGISTER', 'UNDO'}  # enable undo for the operator.
-
-    def execute(self, context):        # execute() is called by blender when running the operator.
-        bpy.ops.image.view_all(fit_view = True)
-        return {'FINISHED'}  
-
-
 class IMAGE_MT_view(Menu):
     bl_label = "View"
 
@@ -73,6 +61,8 @@
 
         sima = context.space_data
         uv = sima.uv_editor
+        toolsettings = context.tool_settings
+        paint = toolsettings.image_paint
 
         show_uvedit = sima.show_uvedit
         show_render = sima.show_render
@@ -82,17 +72,6 @@
 
         layout.separator()
 
-<<<<<<< HEAD
-        layout.operator("image.view_zoom_in", icon = "ZOOM_IN")
-        layout.operator("image.view_zoom_out", icon = "ZOOM_OUT")
-
-        layout.separator()
-
-        ratios = ((1, 8), (1, 4), (1, 2), (1, 1), (2, 1), (4, 1), (8, 1))
-
-        for a, b in ratios:
-            layout.operator("image.view_zoom_ratio", text=iface_("Zoom %d:%d") % (a, b), translate=False, icon = "ZOOM_SET").ratio = a / b
-=======
         layout.prop(sima, "use_realtime_update")
         if show_uvedit:
             layout.prop(toolsettings, "show_uv_local_view")
@@ -105,21 +84,20 @@
 
         layout.separator()
 
-        layout.operator("image.view_zoom_in")
-        layout.operator("image.view_zoom_out")
+        layout.operator("image.view_zoom_in", icon = "ZOOM_IN")
+        layout.operator("image.view_zoom_out", icon = "ZOOM_OUT")
 
         layout.separator()
 
         layout.menu("IMAGE_MT_view_zoom")
->>>>>>> c4777d31
 
         layout.separator()
 
         if show_uvedit:
-            layout.operator("image.view_selected", icon = "VIEW_SELECTED")
-
-        layout.operator("image.view_all", icon = "VIEWALL" )
-        layout.operator("image.view_all_fit", text="View Fit", icon = "VIEW_FIT")
+            layout.operator("image.view_selected")
+
+        layout.operator("image.view_all")
+        layout.operator("image.view_all", text="View Fit").fit_view = True
 
         layout.separator()
 
@@ -134,45 +112,6 @@
 
             layout.separator()
 
-<<<<<<< HEAD
-        layout.operator("screen.area_dupli", icon = "NEW_WINDOW")
-        layout.operator("screen.toggle_maximized_area", text="Toggle Maximize Area", icon = "MAXIMIZE_AREA") # bfa - the separated tooltip. Class is in space_text.py
-        layout.operator("screen.screen_full_area", text="Toggle Fullscreen Area", icon = "FULLSCREEN_AREA").use_hide_panels = True
-
-
-# Workaround to separate the tooltips
-class IMAGE_MT_select_inverse(bpy.types.Operator):
-    """Inverse\nInverts the current selection """      # blender will use this as a tooltip for menu items and buttons.
-    bl_idname = "uv.select_all_inverse"        # unique identifier for buttons and menu items to reference.
-    bl_label = "Inverse"         # display name in the interface.
-    bl_options = {'REGISTER', 'UNDO'}  # enable undo for the operator.
-
-    def execute(self, context):        # execute() is called by blender when running the operator.
-        bpy.ops.uv.select_all(action = 'INVERT')
-        return {'FINISHED'}  
-
-# Workaround to separate the tooltips
-class IMAGE_MT_select_linked_pick_extend(bpy.types.Operator):
-    """Linked Pick Extend\nSelect all UV vertices under the mouse with extend method\nHotkey Only tool! """      # blender will use this as a tooltip for menu items and buttons.
-    bl_idname = "uv.select_linked_pick_extend"        # unique identifier for buttons and menu items to reference.
-    bl_label = "Linked Pick Extend"         # display name in the interface.
-    bl_options = {'REGISTER', 'UNDO'}  # enable undo for the operator.
-
-    def execute(self, context):        # execute() is called by blender when running the operator.
-        bpy.ops.uv.select_linked_pick(extend = True)
-        return {'FINISHED'} 
-
-# Workaround to separate the tooltips
-class IMAGE_MT_select_linked_extend(bpy.types.Operator):
-    """Linked Extend\nSelect all UV vertices linked to the active keymap extended"""      # blender will use this as a tooltip for menu items and buttons.
-    bl_idname = "uv.select_linked_extend"        # unique identifier for buttons and menu items to reference.
-    bl_label = "Linked Extend"         # display name in the interface.
-    bl_options = {'REGISTER', 'UNDO'}  # enable undo for the operator.
-
-    def execute(self, context):        # execute() is called by blender when running the operator.
-        bpy.ops.uv.select_linked(extend = True)
-        return {'FINISHED'} 
-=======
         layout.menu("INFO_MT_area")
 
 
@@ -193,7 +132,6 @@
                 text=iface_(f"Zoom {a:d}:{b:d}"),
                 translate=False,
             ).ratio = a / b
->>>>>>> c4777d31
 
 
 class IMAGE_MT_select(Menu):
@@ -202,28 +140,6 @@
     def draw(self, context):
         layout = self.layout
 
-<<<<<<< HEAD
-        layout.operator("uv.select_border", text = "Border Select", icon='BORDER_RECT').pinned = False
-        layout.operator("uv.select_border", text="Border Select Pinned", icon='BORDER_RECT').pinned = True
-        layout.operator("uv.circle_select", icon = 'CIRCLE_SELECT')
-
-        layout.separator()
-
-        layout.operator("uv.select_all", icon='SELECT_ALL').action = 'TOGGLE'
-        layout.operator("uv.select_all_inverse", text="Inverse", icon = 'INVERSE')
-
-        layout.separator()
-     
-        layout.operator("uv.select_linked", text="Linked", icon = "LINKED").extend = False
-        layout.operator("uv.select_linked_extend", text="Linked Extend", icon = "LINKED")
-        layout.operator("uv.select_linked_pick", text="Linked Pick", icon = "LINKED").extend = False
-        layout.operator("uv.select_linked_pick_extend", text="Linked Pick Extend", icon = "LINKED")
-
-        layout.separator()
-
-        layout.operator("uv.select_pinned", text = "Pinned", icon = "PINNED")
-        layout.operator("uv.select_split",text = "Split", icon = "SPLIT")
-=======
         layout.operator("uv.select_all", text="All").action = 'SELECT'
         layout.operator("uv.select_all", text="None").action = 'DESELECT'
         layout.operator("uv.select_all", text="Invert").action = 'INVERT'
@@ -236,19 +152,17 @@
 
         layout.separator()
 
-        layout.operator("uv.select_less", text="Less")
-        layout.operator("uv.select_more", text="More")
-
-        layout.separator()
-
-        layout.operator("uv.select_pinned")
-        layout.operator("uv.select_linked").extend = False
->>>>>>> c4777d31
-
-        layout.separator()
-
         layout.operator("uv.select_more", text="More", icon = "SELECTMORE")
         layout.operator("uv.select_less", text="Less", icon = "SELECTLESS")
+
+        layout.separator()
+
+        layout.operator("uv.select_pinned", icon = "PINNED")
+        layout.operator("uv.select_linked").extend = False
+
+        layout.separator()
+
+        layout.operator("uv.select_split", icon = "SPLIT")
 
 
 class IMAGE_MT_brush(Menu):
@@ -260,9 +174,6 @@
         settings = toolsettings.image_paint
         brush = settings.brush
 
-<<<<<<< HEAD
-        layout.label(text = "For addons")
-=======
         ups = context.tool_settings.unified_paint_settings
         layout.prop(ups, "use_unified_size", text="Unified Size")
         layout.prop(ups, "use_unified_strength", text="Unified Strength")
@@ -271,7 +182,6 @@
 
         # Brush tool.
         layout.prop_menu_enum(brush, "image_tool")
->>>>>>> c4777d31
 
 
 class IMAGE_MT_image(Menu):
@@ -282,59 +192,33 @@
 
         sima = context.space_data
         ima = sima.image
-<<<<<<< HEAD
-
-        layout.operator("image.new", icon='IMAGE_DATA')
-        layout.operator("image.open", icon='FILE_FOLDER')
-
-        show_render = sima.show_render
-
-        layout.operator("image.read_renderlayers", icon = "RENDERLAYERS")
-
-        layout.operator("image.save_dirty", text="Save All Images", icon = "SAVE_ALL")
-=======
         show_render = sima.show_render
 
         layout.operator("image.new", text="New")
         layout.operator("image.open", text="Open...", icon='FILE_FOLDER')
 
         layout.operator("image.read_viewlayers")
->>>>>>> c4777d31
 
         if ima:
             layout.separator()
 
             if not show_render:
-<<<<<<< HEAD
-                layout.operator("image.replace", icon='FILE_FOLDER')
-                layout.operator("image.reload", icon = "FILE_REFRESH")
-
+                layout.operator("image.replace", text="Replace", icon='FILE_FOLDER')
+                layout.operator("image.reload", text="Reload",icon = "FILE_REFRESH")
+
+            layout.operator("image.external_edit", text="Edit Externally")
+
+        layout.separator()
+
+        if ima:
             layout.operator("image.save", icon='FILE_TICK')
             layout.operator("image.save_as", icon='SAVE_AS')
             layout.operator("image.save_as", text="Save a Copy", icon='SAVE_COPY').copy = True
 
-            if ima.source == 'SEQUENCE':
-                layout.operator("image.save_sequence", icon='SAVE_All')
-
-            layout.operator("image.external_edit", "Edit Externally", icon = "EDIT_EXTERNAL")
-=======
-                layout.operator("image.replace", text="Replace...")
-                layout.operator("image.reload", text="Reload")
-
-            layout.operator("image.external_edit", text="Edit Externally")
-
-        layout.separator()
-
-        if ima:
-            layout.operator("image.save", text="Save", icon='FILE_TICK')
-            layout.operator("image.save_as", text="Save As...")
-            layout.operator("image.save_as", text="Save a Copy...").copy = True
-
         if ima and ima.source == 'SEQUENCE':
             layout.operator("image.save_sequence")
 
         layout.operator("image.save_dirty", text="Save All Images")
->>>>>>> c4777d31
 
         if ima:
             layout.separator()
@@ -344,11 +228,7 @@
             if not show_render:
                 if not ima.packed_file:
                     layout.separator()
-<<<<<<< HEAD
-                    layout.operator("image.pack", icon = "PACKAGE")
-=======
                     layout.operator("image.pack", text="Pack")
->>>>>>> c4777d31
 
                 # Only for dirty && specific image types, perhaps
                 # this could be done in operator poll too.
@@ -356,7 +236,7 @@
                     if ima.source in {'FILE', 'GENERATED'} and ima.type != 'OPEN_EXR_MULTILAYER':
                         if ima.packed_file:
                             layout.separator()
-                        layout.operator("image.pack", text="Pack As PNG", icon = "PACKAGE").as_png = True
+                        layout.operator("image.pack", text="Pack As PNG").as_png = True
 
 
 class IMAGE_MT_image_invert(Menu):
@@ -365,28 +245,17 @@
     def draw(self, context):
         layout = self.layout
 
-<<<<<<< HEAD
-        props = layout.operator("image.invert", text="Invert Image Colors", icon = "REVERSE_COLORS")
-=======
         props = layout.operator("image.invert", text="Invert Image Colors", icon='IMAGE_RGB')
->>>>>>> c4777d31
         props.invert_r = True
         props.invert_g = True
         props.invert_b = True
 
         layout.separator()
 
-<<<<<<< HEAD
-        layout.operator("image.invert", text="Invert Red Channel", icon = "REVERSE_RED").invert_r = True
-        layout.operator("image.invert", text="Invert Green Channel", icon = "REVERSE_GREEN").invert_g = True
-        layout.operator("image.invert", text="Invert Blue Channel", icon = "REVERSE_BLUE").invert_b = True
-        layout.operator("image.invert", text="Invert Alpha Channel", icon = "IMAGE_ALPHA").invert_a = True
-=======
         layout.operator("image.invert", text="Invert Red Channel", icon='COLOR_RED').invert_r = True
         layout.operator("image.invert", text="Invert Green Channel", icon='COLOR_GREEN').invert_g = True
         layout.operator("image.invert", text="Invert Blue Channel", icon='COLOR_BLUE').invert_b = True
         layout.operator("image.invert", text="Invert Alpha Channel", icon='IMAGE_ALPHA').invert_a = True
->>>>>>> c4777d31
 
 
 class IMAGE_MT_uvs_showhide(Menu):
@@ -395,11 +264,6 @@
     def draw(self, context):
         layout = self.layout
 
-<<<<<<< HEAD
-        layout.operator("uv.reveal", icon = "RESTRICT_VIEW_OFF")
-        layout.operator("uv.hide", text="Hide Selected", icon = "RESTRICT_VIEW_ON").unselected = False
-        layout.operator("uv.hide", text="Hide Unselected", icon = "HIDE_UNSELECTED").unselected = True
-=======
         layout.operator("uv.reveal")
         layout.operator("uv.hide", text="Hide Selected").unselected = False
         layout.operator("uv.hide", text="Hide Unselected").unselected = True
@@ -433,7 +297,6 @@
 
         layout.operator("transform.shear")
 
->>>>>>> c4777d31
 
 class IMAGE_MT_uvs_snap(Menu):
     bl_label = "Snap"
@@ -454,14 +317,8 @@
         layout.operator("uv.snap_cursor", text="Cursor to Selected").target = 'SELECTED'
 
 
-class IMAGE_PT_uvs_snap_panel(Panel, UVToolsPanel):
-    bl_label = "Snap"
-    bl_options = {'DEFAULT_CLOSED'}
-
-    @classmethod
-    def poll(cls, context):
-        sima = context.space_data
-        return sima.show_uvedit and not context.tool_settings.use_uv_sculpt
+class IMAGE_MT_uvs_mirror(Menu):
+    bl_label = "Mirror"
 
     def draw(self, context):
         layout = self.layout
@@ -472,17 +329,9 @@
 
         layout.operator_context = 'EXEC_REGION_WIN'
 
-        col = layout.column(align=True)
-
-        col.operator("uv.snap_selected", text="Selected to Pixels", icon = "SNAP_TO_PIXELS").target = 'PIXELS'
-        col.operator("uv.snap_selected", text="Selected to Cursor", icon = "SELECTIONTOCURSOR").target = 'CURSOR'
-        col.operator("uv.snap_selected", text="Selected to Cursor (Offset)", icon = "SELECTIONTOCURSOROFFSET").target = 'CURSOR_OFFSET'
-        col.operator("uv.snap_selected", text="Selected to Adjacent Unselected", icon = "SNAP_TO_ADJACENT").target = 'ADJACENT_UNSELECTED'
-
-        col = layout.column(align=True)
-
-        col.operator("uv.snap_cursor", text="Cursor to Pixels", icon = "CURSOR_TO_PIXELS").target = 'PIXELS'
-        col.operator("uv.snap_cursor", text="Cursor to Selected", icon = "CURSORTOSELECTION").target = 'SELECTED'
+        layout.operator("transform.mirror", text="X Axis").constraint_axis[0] = True
+        layout.operator("transform.mirror", text="Y Axis").constraint_axis[1] = True
+
 
 class IMAGE_MT_uvs_weldalign(Menu):
     bl_label = "Weld/Align"
@@ -495,7 +344,6 @@
         layout.operator_enum("uv.align", "axis")  # W, 2/3/4.
 
 
-
 class IMAGE_MT_uvs(Menu):
     bl_label = "UV"
 
@@ -506,9 +354,6 @@
         uv = sima.uv_editor
         toolsettings = context.tool_settings
 
-<<<<<<< HEAD
-        layout.menu("IMAGE_MT_uvs_showhide")
-=======
         layout.prop(uv, "use_snap_to_pixels")
         layout.prop(uv, "lock_bounds")
 
@@ -542,11 +387,14 @@
         layout.menu("IMAGE_MT_uvs_mirror")
         layout.menu("IMAGE_MT_uvs_snap")
         layout.menu("IMAGE_MT_uvs_weldalign")
->>>>>>> c4777d31
-
-        layout.separator()
-
-        # Export UV layout is an addon
+
+        layout.separator()
+
+        layout.menu("IMAGE_MT_uvs_proportional")
+
+        layout.separator()
+
+        layout.menu("IMAGE_MT_uvs_showhide")
 
 
 class IMAGE_MT_uvs_select_mode(Menu):
@@ -673,28 +521,11 @@
         show_uvedit = sima.show_uvedit
         show_maskedit = sima.show_maskedit
 
-<<<<<<< HEAD
-        ALL_MT_editormenu.draw_hidden(context, layout) # bfa - show hide the editormenu
-        MASK_MT_editor_menus.draw_collapsible(context, layout)
-
-        layout.template_ID(sima, "image", new="image.new", open="image.open")
-        if not show_render:
-            layout.prop(sima, "use_image_pin", text="")
-
-        layout.prop(sima, "mode", text="")
-
-        if show_maskedit:
-            row = layout.row()
-            row.template_ID(sima, "mask", new="mask.new")
-
-        layout.prop(sima, "pivot_point", icon_only=True)
-=======
         row = layout.row(align=True)
         row.template_header()
 
         if sima.mode != 'UV':
             layout.prop(sima, "ui_mode", text="")
->>>>>>> c4777d31
 
         # UV editing.
         if show_uvedit:
@@ -770,25 +601,6 @@
             if ima.type == 'COMPOSITE' and ima.source in {'MOVIE', 'SEQUENCE'}:
                 row.operator("image.play_composite", icon='PLAY')
 
-<<<<<<< HEAD
-        if show_uvedit or show_maskedit or mode == 'PAINT':
-            layout.prop(sima, "use_realtime_update", icon_only=True, icon='LOCKED')
-
-# bfa - show hide the editormenu
-class ALL_MT_editormenu(Menu):
-    bl_label = ""
-
-    def draw(self, context):
-        self.draw_menus(self.layout, context)
-
-    @staticmethod
-    def draw_menus(layout, context):
-
-        row = layout.row(align=True)
-        row.template_header() # editor type menus
-
-=======
->>>>>>> c4777d31
 
 class MASK_MT_editor_menus(Menu):
     bl_idname = "MASK_MT_editor_menus"
@@ -804,6 +616,7 @@
 
         show_uvedit = sima.show_uvedit
         show_maskedit = sima.show_maskedit
+        show_paint = sima.show_paint
 
         layout.menu("IMAGE_MT_view")
 
@@ -811,6 +624,8 @@
             layout.menu("IMAGE_MT_select")
         if show_maskedit:
             layout.menu("MASK_MT_select")
+        if show_paint:
+            layout.menu("IMAGE_MT_brush")
 
         if ima and ima.is_dirty:
             layout.menu("IMAGE_MT_image", text="Image*")
@@ -834,10 +649,6 @@
     MASK_PT_spline,
     MASK_PT_point,
     MASK_PT_display,
-<<<<<<< HEAD
-    MASK_PT_tools,
-=======
->>>>>>> c4777d31
 )
 
 
@@ -868,16 +679,7 @@
 class IMAGE_PT_active_mask_point(MASK_PT_point, Panel):
     bl_space_type = 'IMAGE_EDITOR'
     bl_region_type = 'UI'
-<<<<<<< HEAD
-
-
-class IMAGE_PT_tools_mask(MASK_PT_tools, Panel):
-    bl_space_type = 'IMAGE_EDITOR'
-    bl_region_type = 'TOOLS'
-    bl_category = 'Mask'
-=======
     bl_category = "Image"
->>>>>>> c4777d31
 
 
 # --- end mask ---
@@ -912,7 +714,6 @@
     def poll(cls, context):
         sima = context.space_data
         return (sima and (sima.image or sima.show_uvedit))
-        
 
     def draw(self, context):
         layout = self.layout
@@ -925,14 +726,7 @@
         show_maskedit = sima.show_maskedit
         uvedit = sima.uv_editor
 
-<<<<<<< HEAD
-        toolsettings = context.tool_settings
-        paint = toolsettings.image_paint
-
-        split = layout.split()
-=======
         col = layout.column()
->>>>>>> c4777d31
 
         if ima:
             col.prop(ima, "display_aspect", text="Aspect Ratio")
@@ -947,17 +741,7 @@
         if show_uvedit:
             col.prop(uvedit, "show_pixel_coords", text="Pixel Coordinates")
 
-        layout.prop(sima, "use_realtime_update")
-        if show_uvedit:
-            layout.prop(toolsettings, "show_uv_local_view")
-
-<<<<<<< HEAD
-        layout.prop(uvedit, "show_other_objects")
-        layout.prop(uvedit, "show_metadata")
-        if paint.brush and (context.image_paint_object or sima.mode == 'PAINT'):
-            layout.prop(uvedit, "show_texpaint")
-            layout.prop(toolsettings, "show_uv_local_view", text="Show Same Material")
-=======
+
 class IMAGE_PT_view_display_uv_edit_overlays(Panel):
     bl_space_type = 'IMAGE_EDITOR'
     bl_region_type = 'HEADER'
@@ -978,7 +762,6 @@
         uvedit = sima.uv_editor
 
         col = layout.column()
->>>>>>> c4777d31
 
         split = col.split(factor=0.6)
         split.prop(uvedit, "show_edges", text="Edges")
@@ -1010,25 +793,6 @@
         sima = context.space_data
         uvedit = sima.uv_editor
 
-<<<<<<< HEAD
-        split = layout.split()
-        col = split.column(align=True)
-        col.operator("transform.mirror", text="Mirror X", icon = "MIRROR_X").constraint_axis[0] = True
-        col.operator("transform.mirror", text="Mirror Y", icon = "MIRROR_Y").constraint_axis[1] = True
-        col = split.column(align=True)
-        col.operator("transform.rotate", text="Rotate +90°", icon = "ROTATE_PLUS_90").value = math.pi / 2
-        col.operator("transform.rotate", text="Rotate  - 90°", icon = "ROTATE_MINUS_90").value = math.pi / -2
-
-        split = layout.split()
-        col = split.column(align=True)
-        col.operator("uv.align", text="Straighten", icon = "STRAIGHTEN").axis = 'ALIGN_S'
-        col.operator("uv.align", text="Straighten X", icon = "STRAIGHTEN_X").axis = 'ALIGN_T'
-        col.operator("uv.align", text="Straighten Y", icon = "STRAIGHTEN_Y").axis = 'ALIGN_U'
-        col = split.column(align=True)
-        col.operator("uv.align", text="Align Auto", icon = "ALIGNAUTO").axis = 'ALIGN_AUTO'
-        col.operator("uv.align", text="Align X", icon = "ALIGNHORIZONTAL").axis = 'ALIGN_X'
-        col.operator("uv.align", text="Align Y", icon = "ALIGNVERTICAL").axis = 'ALIGN_Y'
-=======
         col = layout.column()
         col.prop(uvedit, "show_stretch", text="Stretch")
 
@@ -1036,7 +800,6 @@
         sub.active = uvedit.show_stretch
         sub.prop(uvedit, "display_stretch_type", text="Type")
 
->>>>>>> c4777d31
 
 class IMAGE_UL_render_slots(UIList):
     def draw_item(self, context, layout, data, item, icon, active_data, active_propname, index):
@@ -1058,41 +821,6 @@
     def draw(self, context):
         layout = self.layout
 
-<<<<<<< HEAD
-        col = layout.column(align=True)
-        
-        layout.label(text="UV Unwrap:")
-        
-        col = layout.column(align=True)
-        col.operator("uv.mark_seam", text="Mark Seam", icon ="MARK_SEAM").clear = False
-        col.operator("uv.mark_seam", text="Clear Seam", icon ="CLEAR_SEAM").clear = True
-        col.operator("uv.seams_from_islands", text="Mark Seams from Islands", icon ="SEAMSFROMISLAND")
-        
-        col.separator()
-        
-        col.operator("uv.unwrap", text = "Unwrap ABF", icon='UNWRAP_ABF').method='ANGLE_BASED'
-        col.operator("uv.unwrap", text = "Unwrap LSCM", icon='UNWRAP_LSCM').method='CONFORMAL'  
-        
-        layout.label(text="Modify UV:")
-        
-        col = layout.column(align=True)
-        
-        col.operator("uv.pin", icon = "PINNED").clear = False
-        col.operator("uv.pin", text="Unpin", icon = "UNPINNED").clear = True
-        
-        col.separator()
-        
-        col.operator("uv.weld", icon='WELD')
-        col.operator("uv.stitch", icon = "STITCH")
-        col.operator("uv.remove_doubles", icon='REMOVE_DOUBLES')
-        
-        col.separator()
-        
-        col.operator("uv.average_islands_scale", icon ="AVERAGEISLANDSCALE")
-        col.operator("uv.pack_islands", icon ="PACKISLAND")
-        col.operator("mesh.faces_mirror_uv", icon ="COPYMIRRORED")
-        col.operator("uv.minimize_stretch", icon = "MINIMIZESTRETCH")
-=======
         sima = context.space_data
         ima = sima.image
 
@@ -1111,7 +839,6 @@
         col.separator()
 
         col.operator("image.clear_render_slot", icon='X', text="")
->>>>>>> c4777d31
 
 
 class IMAGE_PT_paint(Panel, ImagePaintPanel):
@@ -1375,33 +1102,6 @@
         sub.prop(brush, "icon_filepath", text="")
 
 
-<<<<<<< HEAD
-class IMAGE_PT_tools_paint_options(BrushButtonsPanel, Panel):
-    bl_label = "Image Paint"
-    bl_category = "Options"
-
-    def draw(self, context):
-        layout = self.layout
-
-        toolsettings = context.tool_settings
-        # brush = toolsettings.image_paint.brush
-
-        ups = toolsettings.unified_paint_settings
-
-        col = layout.column(align=True)
-        col.label(text="Unified Settings:")
-        row = col.row()
-        row.prop(ups, "use_unified_size", text="Size")
-        row.prop(ups, "use_unified_strength", text="Strength")
-        col.prop(ups, "use_unified_color", text="Color")
-
-
-        layout.label(text = "Addons Brush")
-        layout.menu("IMAGE_MT_brush")
-
-
-=======
->>>>>>> c4777d31
 class IMAGE_PT_uv_sculpt_curve(Panel):
     bl_space_type = 'PROPERTIES'
     bl_region_type = 'WINDOW'
@@ -1474,70 +1174,6 @@
         col.prop(uvsculpt, "show_brush")
 
 
-<<<<<<< HEAD
-
-
-class IMAGE_PT_options_uvs(Panel, UVToolsPanel):
-    bl_label = "UV Options"
-    bl_category = "Options"
-
-    @classmethod
-    def poll(cls, context):
-        sima = context.space_data
-        return sima.show_uvedit
-
-    def draw(self, context):
-        layout = self.layout
-
-        sima = context.space_data
-        uv = sima.uv_editor
-        toolsettings = context.tool_settings
-
-        col = layout.column(align=True)
-        col.prop(toolsettings, "use_uv_sculpt")
-        
-        col.separator()
-        
-        # brush size
-        row = col.row(align=True)
-        row.label(text = "Brush Size:")
-        myvar = row.operator("wm.radial_control", text = "", icon = "BRUSHSIZE")
-        myvar.data_path_primary = 'tool_settings.uv_sculpt.brush.size'
-        myvar.data_path_secondary = 'tool_settings.unified_paint_settings.size'
-        myvar.use_secondary = 'tool_settings.unified_paint_settings.use_unified_size'
-        myvar.rotation_path = 'tool_settings.uv_sculpt.brush.texture_slot.angle'
-        myvar.color_path = 'tool_settings.uv_sculpt.brush.cursor_color_add'
-        myvar.fill_color_path = ''
-        myvar.fill_color_override_path = ''
-        myvar.fill_color_override_test_path = ''
-        myvar.zoom_path = ''
-        myvar.image_id = 'tool_settings.uv_sculpt.brush'
-        myvar.secondary_tex = False
-        
-        #brush strength
-        row = col.row(align=True)
-        row.label(text = "Brush Strength:")
-        myvar = row.operator("wm.radial_control", text = "", icon = "BRUSHSTRENGTH")
-        myvar.data_path_primary = 'tool_settings.uv_sculpt.brush.strength'
-        myvar.data_path_secondary = 'tool_settings.unified_paint_settings.strength'
-        myvar.use_secondary = 'tool_settings.unified_paint_settings.use_unified_strength'
-        myvar.rotation_path = 'tool_settings.uv_sculpt.brush.texture_slot.angle'
-        myvar.color_path = 'tool_settings.uv_sculpt.brush.cursor_color_add'
-        myvar.fill_color_path = ''
-        myvar.fill_color_override_path = ''
-        myvar.fill_color_override_test_path = ''
-        myvar.zoom_path = ''
-        myvar.image_id = 'tool_settings.uv_sculpt.brush'
-        myvar.secondary_tex = False
-        
-        
-        col.prop(uv, "use_live_unwrap")
-        col.prop(uv, "use_snap_to_pixels")
-        col.prop(uv, "lock_bounds")
-
-
-=======
->>>>>>> c4777d31
 class ImageScopesPanel:
     @classmethod
     def poll(cls, context):
@@ -1677,74 +1313,38 @@
 
 # Grease Pencil drawing tools.
 
-class IMAGE_PT_tools_transform_uvs(Panel, UVToolsPanel):
-    bl_label = "Transform"
-    bl_options = {'DEFAULT_CLOSED'}
-
-    @classmethod
-    def poll(cls, context):
-        sima = context.space_data
-        return sima.show_uvedit and not context.tool_settings.use_uv_sculpt
-
-    def draw(self, context):
-        layout = self.layout
-
-        col = layout.column(align=True)
-        col.label(text="Transform:")
-        row = col.row(align=False)
-        row.alignment = 'LEFT'
-        row.operator("transform.translate", icon ='TRANSFORM_MOVE', text = "")
-        row.operator("transform.rotate", icon ='TRANSFORM_ROTATE', text = "")
-        row.operator("transform.resize", icon ='TRANSFORM_SCALE', text = "")
-        row.operator("transform.shear", icon = 'SHEAR', text = "")
-
-
 
 classes = (
     IMAGE_MT_view,
-<<<<<<< HEAD
-    IMAGE_MT_view_view_fit,
-    IMAGE_MT_select_inverse,
-    IMAGE_MT_select_linked_pick_extend,
-    IMAGE_MT_select_linked_extend,
-=======
     IMAGE_MT_view_zoom,
->>>>>>> c4777d31
     IMAGE_MT_select,
     IMAGE_MT_brush,
     IMAGE_MT_image,
     IMAGE_MT_image_invert,
     IMAGE_MT_uvs,
+    IMAGE_MT_uvs_showhide,
+    IMAGE_MT_uvs_proportional,
+    IMAGE_MT_uvs_transform,
+    IMAGE_MT_uvs_snap,
+    IMAGE_MT_uvs_mirror,
     IMAGE_MT_uvs_weldalign,
-    IMAGE_MT_uvs_showhide,
-    IMAGE_MT_uvs_snap,
-    IMAGE_PT_uvs_snap_panel,
     IMAGE_MT_uvs_select_mode,
     IMAGE_MT_specials,
     IMAGE_MT_pivot_pie,
     IMAGE_MT_uvs_snap_pie,
     IMAGE_HT_header,
     MASK_MT_editor_menus,
-    ALL_MT_editormenu,
     IMAGE_PT_mask,
     IMAGE_PT_mask_layers,
     IMAGE_PT_mask_display,
     IMAGE_PT_active_mask_spline,
     IMAGE_PT_active_mask_point,
     IMAGE_PT_image_properties,
-<<<<<<< HEAD
-    IMAGE_PT_game_properties,
-    IMAGE_PT_view_properties,   
-    IMAGE_PT_tools_align_uvs,
-    IMAGE_PT_tools_uvs,
-    IMAGE_PT_options_uvs,
-=======
     IMAGE_UL_render_slots,
     IMAGE_PT_render_slots,
     IMAGE_PT_view_display,
     IMAGE_PT_view_display_uv_edit_overlays,
     IMAGE_PT_view_display_uv_edit_overlays_advanced,
->>>>>>> c4777d31
     IMAGE_PT_paint,
     IMAGE_PT_tools_brush_overlay,
     IMAGE_PT_tools_brush_texture,
@@ -1762,16 +1362,6 @@
     IMAGE_PT_sample_line,
     IMAGE_PT_scope_sample,
     IMAGE_PT_grease_pencil,
-<<<<<<< HEAD
-    IMAGE_PT_grease_pencil_palettecolor,
-    IMAGE_PT_tools_grease_pencil_draw,
-    IMAGE_PT_tools_grease_pencil_edit,
-    IMAGE_PT_tools_grease_pencil_sculpt,
-    IMAGE_PT_tools_grease_pencil_brush,
-    IMAGE_PT_tools_grease_pencil_brushcurves,
-    IMAGE_PT_tools_transform_uvs,
-=======
->>>>>>> c4777d31
 )
 
 
