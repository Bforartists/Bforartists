--- conflicted
+++ resolved
@@ -17,7 +17,9 @@
 # ##### END GPL LICENSE BLOCK #####
 
 # <pep8 compliant>
+
 import bpy
+
 from bpy.types import (
     Header,
     Menu,
@@ -237,7 +239,6 @@
         layout.operator("uv.select_less", text="Less", icon = "SELECTLESS")
 
 
-<<<<<<< HEAD
 class IMAGE_MT_brush(Menu):
     bl_label = "Brush"
 
@@ -301,8 +302,6 @@
         myvar.secondary_tex = True
 
 
-=======
->>>>>>> e581dc41
 class IMAGE_MT_image(Menu):
     bl_label = "Image"
 
@@ -1255,11 +1254,11 @@
             col = layout.column(align=True)
             col.operator("image.tile_fill")
 
-
 class IMAGE_PT_paint_select(Panel, ImagePaintPanel, BrushSelectPanel):
     bl_label = "Brushes"
     bl_context = ".paint_common_2d"
     bl_category = "Tool"
+
 
 class IMAGE_PT_paint_settings(Panel, ImagePaintPanel):
     bl_context = ".paint_common_2d"
@@ -1344,13 +1343,9 @@
 class IMAGE_PT_tools_brush_texture(BrushButtonsPanel, Panel):
     bl_label = "Texture"
     bl_context = ".paint_common_2d"
-<<<<<<< HEAD
-=======
     bl_parent_id = "IMAGE_PT_paint_settings"
     bl_category = "Tool"
->>>>>>> e581dc41
     bl_options = {'DEFAULT_CLOSED'}
-    bl_category = "Tool"
 
     def draw(self, context):
         layout = self.layout
@@ -1366,90 +1361,18 @@
 
 class IMAGE_PT_tools_mask_texture(Panel, BrushButtonsPanel, TextureMaskPanel):
     bl_context = ".paint_common_2d"
-<<<<<<< HEAD
-    bl_options = {'DEFAULT_CLOSED'}
-    bl_category = "Tool"
-
-    def draw(self, context):
-        layout = self.layout
-
-        brush = context.tool_settings.image_paint.brush
-
-        col = layout.column()
-
-        col.template_ID_preview(brush, "mask_texture", new="texture.new", rows=3, cols=8)
-
-        brush_mask_texture_settings(col, brush)
-=======
     bl_parent_id = "IMAGE_PT_paint_settings"
     bl_category = "Tool"
     bl_label = "Texture Mask"
->>>>>>> e581dc41
 
 
 class IMAGE_PT_paint_stroke(BrushButtonsPanel, Panel, StrokePanel):
     bl_label = "Stroke"
     bl_context = ".paint_common_2d"
-<<<<<<< HEAD
-=======
     bl_parent_id = "IMAGE_PT_paint_settings"
     bl_category = "Tool"
->>>>>>> e581dc41
     bl_options = {'DEFAULT_CLOSED'}
-    bl_category = "Tool"
-
-<<<<<<< HEAD
-    def draw(self, context):
-        layout = self.layout
-
-        tool_settings = context.tool_settings.image_paint
-        brush = tool_settings.brush
-
-        layout.use_property_split = True
-        layout.use_property_decorate = False
-
-        col = layout.column()
-
-        col.label(text="Stroke Method:")
-
-        col.prop(brush, "stroke_method", text="")
-
-        if brush.use_anchor:
-            col.separator()
-            col.prop(brush, "use_edge_to_edge", text="Edge To Edge")
-
-        if brush.use_airbrush:
-            col.separator()
-            col.prop(brush, "rate", text="Rate", slider=True)
-
-        if brush.use_space:
-            col.separator()
-            row = col.row(align=True)
-            row.prop(brush, "spacing", text="Spacing")
-            row.prop(brush, "use_pressure_spacing", toggle=True, text="")
-
-        if brush.use_line or brush.use_curve:
-            col.separator()
-            row = col.row(align=True)
-            row.prop(brush, "spacing", text="Spacing")
-
-        if brush.use_curve:
-            col.separator()
-            col.template_ID(brush, "paint_curve", new="paintcurve.new")
-            col.operator("paintcurve.draw")
-
-        col = layout.column()
-        col.separator()
-
-        row = col.row(align=True)
-        if brush.use_relative_jitter:
-            row.prop(brush, "jitter", slider=True)
-        else:
-            row.prop(brush, "jitter_absolute")
-        row.prop(brush, "use_relative_jitter", icon_only=True)
-        row.prop(brush, "use_pressure_jitter", toggle=True, text="")
-=======
->>>>>>> e581dc41
+
 
 class IMAGE_PT_paint_stroke_smooth_stroke(Panel, BrushButtonsPanel, SmoothStrokePanel):
     bl_context = ".paint_common_2d"
@@ -1462,19 +1385,15 @@
 class IMAGE_PT_paint_curve(BrushButtonsPanel, Panel, FalloffPanel):
     bl_label = "Falloff"
     bl_context = ".paint_common_2d"
-<<<<<<< HEAD
-=======
     bl_parent_id = "IMAGE_PT_paint_settings"
     bl_category = "Tool"
->>>>>>> e581dc41
     bl_options = {'DEFAULT_CLOSED'}
-    bl_category = "Tool"
 
 
 class IMAGE_PT_tools_imagepaint_symmetry(BrushButtonsPanel, Panel):
-    bl_category = "Tool"
     bl_context = ".imagepaint_2d"
     bl_label = "Tiling"
+    bl_category = "Tool"
     bl_options = {'DEFAULT_CLOSED'}
 
     def draw(self, context):
@@ -1488,6 +1407,7 @@
         row.prop(ipaint, "tile_x", text="X", toggle=True)
         row.prop(ipaint, "tile_y", text="Y", toggle=True)
 
+
 class UVSculptPanel(UnifiedPaintPanel):
     @classmethod
     def poll(cls, context):
@@ -1521,19 +1441,6 @@
                 layout.prop(tool_settings, "uv_relax_method")
 
 
-<<<<<<< HEAD
-class IMAGE_PT_uv_sculpt_curve(Panel):
-    bl_space_type = 'PROPERTIES'
-    bl_region_type = 'WINDOW'
-    bl_context = ".uv_sculpt"  # dot on purpose (access from topbar)
-    bl_category = "Options"
-    bl_label = "UV Sculpt Curve"
-    bl_options = {'DEFAULT_CLOSED'}
-
-    @classmethod
-    def poll(cls, context):
-        return (context.uv_sculpt_object is not None)
-=======
 class IMAGE_PT_uv_sculpt_curve(Panel, FalloffPanel, ImagePaintPanel, UVSculptPanel):
     bl_context = ".uv_sculpt"  # dot on purpose (access from topbar)
     bl_parent_id = "IMAGE_PT_uv_sculpt_brush_settings"
@@ -1541,11 +1448,11 @@
     bl_label = "Falloff"
     bl_options = {'DEFAULT_CLOSED'}
 
+
 class IMAGE_PT_uv_sculpt_options(Panel, ImagePaintPanel, UVSculptPanel):
     bl_context = ".uv_sculpt"  # dot on purpose (access from topbar)
     bl_category = "Tool"
     bl_label = "Options"
->>>>>>> e581dc41
 
     def draw(self, context):
         layout = self.layout
@@ -1557,48 +1464,7 @@
         col.prop(tool_settings, "uv_sculpt_lock_borders")
         col.prop(tool_settings, "uv_sculpt_all_islands")
         col.prop(uvsculpt, "show_brush", text="Display Cursor")
-
-
-class IMAGE_PT_uv_sculpt(Panel):
-    bl_space_type = 'PROPERTIES'
-    bl_region_type = 'WINDOW'
-    bl_context = ".uv_sculpt"  # dot on purpose (access from topbar)
-    bl_category = "Options"
-    bl_label = "UV Sculpt"
-
-    @classmethod
-    def poll(cls, context):
-        return (context.uv_sculpt_object is not None)
-
-    def draw(self, context):
-        from .properties_paint_common import UnifiedPaintPanel
-        layout = self.layout
-
-        tool_settings = context.tool_settings
-        uvsculpt = tool_settings.uv_sculpt
-        brush = uvsculpt.brush
-
-        if not self.is_popover:
-            if brush:
-                col = layout.column()
-
-                row = col.row(align=True)
-                UnifiedPaintPanel.prop_unified_size(row, context, brush, "size", slider=True)
-                UnifiedPaintPanel.prop_unified_size(row, context, brush, "use_pressure_size", text="")
-
-                row = col.row(align=True)
-                UnifiedPaintPanel.prop_unified_strength(row, context, brush, "strength", slider=True)
-                UnifiedPaintPanel.prop_unified_strength(row, context, brush, "use_pressure_strength", text="")
-
-        col = layout.column()
-        col.prop(tool_settings, "uv_sculpt_lock_borders")
-        col.prop(tool_settings, "uv_sculpt_all_islands")
-
-        col.prop(tool_settings, "uv_sculpt_tool")
-        if tool_settings.uv_sculpt_tool == 'RELAX':
-            col.prop(tool_settings, "uv_relax_method")
-
-        col.prop(uvsculpt, "show_brush")
+ 
 
 class ImageScopesPanel:
     @classmethod
