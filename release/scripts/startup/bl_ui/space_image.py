# SPDX-License-Identifier: GPL-2.0-or-later

import bpy
import math

from bpy.types import (
    Header,
    Menu,
    Panel,
    UIList,
)
from bl_ui.properties_paint_common import (
    UnifiedPaintPanel,
    brush_texture_settings,
    brush_basic_texpaint_settings,
    brush_settings,
    brush_settings_advanced,
    draw_color_settings,
    ClonePanel,
    BrushSelectPanel,
    TextureMaskPanel,
    ColorPalettePanel,
    StrokePanel,
    SmoothStrokePanel,
    FalloffPanel,
    DisplayPanel,
)
from bl_ui.properties_grease_pencil_common import (
    AnnotationDataPanel,
)
from bl_ui.space_toolsystem_common import (
    ToolActivePanelHelper,
)

from bpy.app.translations import (
    contexts as i18n_contexts,
    pgettext_iface as iface_,
)


class ImagePaintPanel:
    bl_space_type = 'IMAGE_EDITOR'
    bl_region_type = 'UI'


class BrushButtonsPanel(UnifiedPaintPanel):
    bl_space_type = 'IMAGE_EDITOR'
    bl_region_type = 'UI'

    @classmethod
    def poll(cls, context):
        tool_settings = context.tool_settings.image_paint
        return tool_settings.brush


class IMAGE_PT_active_tool(Panel, ToolActivePanelHelper):
    bl_space_type = 'IMAGE_EDITOR'
    bl_region_type = 'UI'
    bl_category = "Tool"


class IMAGE_MT_view_legacy(Menu):
    bl_label = "Legacy"

    def draw(self, context):
        layout = self.layout

        layout.operator("uv.cursor_set", text="Set 2D Cursor", icon='CURSOR')


class IMAGE_MT_view(Menu):
    bl_label = "View"

    def draw(self, context):
        layout = self.layout

        sima = context.space_data
        show_uvedit = sima.show_uvedit
        show_render = sima.show_render

        preferences = context.preferences
        addon_prefs = preferences.addons["bforartists_toolbar_settings"].preferences

        #overlay = sima.overlay

        layout.prop(sima, "show_region_toolbar")
        layout.prop(sima, "show_region_ui")
        layout.prop(sima, "show_region_tool_header")
        layout.prop(sima, "show_region_hud")
        if sima.mode == 'UV':
            layout.prop(addon_prefs, "uv_show_toolshelf_tabs")
            # layout.prop(overlay, "show_toolshelf_tabs", text="Tool Shelf Tabs") # bfa - the toolshelf tabs.

        layout.separator()

        # bfa - the view menu is shared between uv and image editor
        # and uv editor has a 3d cursor tool in the shelf. So legacy ...
        if sima.mode != 'UV':
            if sima.ui_mode == 'MASK':
                layout.operator("uv.cursor_set", text="Set 2D Cursor", icon='CURSOR')
        else:
            layout.menu("IMAGE_MT_view_legacy")

        layout.separator()

        layout.operator("image.view_zoom_in", text="Zoom In", icon="ZOOM_IN")
        layout.operator("image.view_zoom_out", text="Zoom Out", icon="ZOOM_OUT")
        layout.operator("image.view_zoom_border", icon="ZOOM_BORDER")

        layout.separator()

        layout.menu("IMAGE_MT_view_zoom")

        layout.separator()

        if show_uvedit:
            layout.operator("image.view_selected", text="View Selected", icon='VIEW_SELECTED')

        layout.operator("image.view_all", text="Frame All", icon="VIEWALL")
        layout.operator("image.view_all", text="View Fit", icon="VIEW_FIT").fit_view = True

        if sima.mode != 'UV':
            if sima.ui_mode == 'MASK':
                layout.operator("image.view_center_cursor", text="Center View to Cursor", icon="CENTERTOCURSOR")
        elif sima.mode == 'UV':
            layout.operator("image.view_center_cursor", text="Center View to Cursor", icon="CENTERTOCURSOR")
            layout.operator("image.view_cursor_center", icon='CURSORTOCENTER')

        layout.separator()

        if show_render:
            layout.operator("image.render_border", icon="RENDERBORDER")
            layout.operator("image.clear_render_border", icon="RENDERBORDER_CLEAR")

            layout.separator()

            layout.operator("image.cycle_render_slot", text="Render Slot Cycle Next", icon="FRAME_NEXT")
            layout.operator(
                "image.cycle_render_slot",
                text="Render Slot Cycle Previous",
                icon="FRAME_PREV").reverse = True

            layout.separator()

        layout.menu("INFO_MT_area")
        layout.menu("IMAGE_MT_view_pie_menus")


class IMAGE_MT_view_pie_menus(Menu):
    bl_label = "Pie menus"

    def draw(self, _context):
        layout = self.layout

        layout.operator("wm.call_menu_pie", text="Pivot", icon="MENU_PANEL").name = 'IMAGE_MT_pivot_pie'
        layout.operator("wm.call_menu_pie", text="UV's snap", icon="MENU_PANEL").name = 'IMAGE_MT_uvs_snap_pie'
        layout.operator("wm.call_menu_pie", text="View", icon="MENU_PANEL").name = 'IMAGE_MT_view_pie'


class IMAGE_MT_view_zoom(Menu):
    bl_label = "Fractional Zoom"

    def draw(self, _context):
        layout = self.layout

        ratios = ((1, 8), (1, 4), (1, 2), (1, 1), (2, 1), (4, 1), (8, 1))

        for i, (a, b) in enumerate(ratios):
            if i in {3, 4}:  # Draw separators around Zoom 1:1.
                layout.separator()

            layout.operator(
                "image.view_zoom_ratio",
                text=iface_("Zoom %d:%d") % (a, b), icon="ZOOM_SET",
                translate=False,
            ).ratio = a / b


class IMAGE_MT_select(Menu):
    bl_label = "Select"

    def draw(self, _context):
        layout = self.layout

        layout.menu("IMAGE_MT_select_legacy")

        layout.operator("uv.select_all", text="All", icon='SELECT_ALL').action = 'SELECT'

        layout.operator("uv.select_all", text="None", icon='SELECT_NONE').action = 'DESELECT'
        layout.operator("uv.select_all", text="Invert", icon='INVERSE').action = 'INVERT'

        layout.separator()

        layout.operator("uv.select_box", text="Box Select Pinned", icon='BORDER_RECT').pinned = True

        layout.separator()

        layout.menu("IMAGE_MT_select_linked")
        myop = layout.operator("uv.select_linked_pick", text="Linked Pick", icon="LINKED")
        myop.extend = True
        myop.deselect = False

        layout.separator()

        layout.operator("uv.select_pinned", text="Pinned", icon="PINNED")
        layout.operator("uv.select_split", text="Split", icon="SPLIT")
        layout.operator("uv.select_overlap", text="Overlap", icon="OVERLAP")
        layout.operator("uv.shortest_path_pick", text="Shortest Path", icon="SELECT_SHORTESTPATH")
        layout.operator("uv.select_similar", text="Similar", icon="SIMILAR")

        layout.separator()

        layout.operator("uv.select_more", text="More", icon="SELECTMORE")
        layout.operator("uv.select_less", text="Less", icon="SELECTLESS")


class IMAGE_MT_select_legacy(Menu):
    bl_label = "Legacy"

    def draw(self, _context):
        layout = self.layout

        layout.operator("uv.select_box", text="Box Select", icon='BORDER_RECT').pinned = False
        layout.operator("uv.select_circle", icon="CIRCLE_SELECT")


class IMAGE_MT_select_linked(Menu):
    bl_label = "Select Linked"

    def draw(self, _context):
        layout = self.layout

        layout.operator("uv.select_linked", text="Linked", icon="LINKED")
        layout.operator("uv.shortest_path_select", text="Shortest Path", icon="LINKED")


class IMAGE_MT_brush(Menu):
    bl_label = "Brush"

    def draw(self, context):
        layout = self.layout

        # radial control button brush size
        myvar = layout.operator("wm.radial_control", text="Brush Radius", icon="BRUSHSIZE")
        myvar.data_path_primary = 'tool_settings.image_paint.brush.size'
        myvar.data_path_secondary = 'tool_settings.unified_paint_settings.size'
        myvar.use_secondary = 'tool_settings.unified_paint_settings.use_unified_size'
        myvar.rotation_path = 'tool_settings.image_paint.brush.mask_texture_slot.angle'
        myvar.color_path = 'tool_settings.image_paint.brush.cursor_color_add'
        myvar.fill_color_path = 'tool_settings.image_paint.brush.color'
        myvar.fill_color_override_path = 'tool_settings.unified_paint_settings.color'
        myvar.fill_color_override_test_path = 'tool_settings.unified_paint_settings.use_unified_color'
        myvar.zoom_path = 'space_data.zoom'
        myvar.image_id = 'tool_settings.image_paint.brush'
        myvar.secondary_tex = True

        # radial control button brush strength
        myvar = layout.operator("wm.radial_control", text="Brush Strength", icon="BRUSHSTRENGTH")
        myvar.data_path_primary = 'tool_settings.image_paint.brush.strength'
        myvar.data_path_secondary = 'tool_settings.unified_paint_settings.strength'
        myvar.use_secondary = 'tool_settings.unified_paint_settings.use_unified_strength'
        myvar.rotation_path = 'tool_settings.image_paint.brush.mask_texture_slot.angle'
        myvar.color_path = 'tool_settings.image_paint.brush.cursor_color_add'
        myvar.fill_color_path = 'tool_settings.image_paint.brush.color'
        myvar.fill_color_override_path = 'tool_settings.unified_paint_settings.color'
        myvar.fill_color_override_test_path = 'tool_settings.unified_paint_settings.use_unified_color'
        myvar.zoom_path = ''
        myvar.image_id = 'tool_settings.image_paint.brush'
        myvar.secondary_tex = True

        # radial control button brush angle
        myvar = layout.operator("wm.radial_control", text="Texture Brush Angle", icon="BRUSHANGLE")
        myvar.data_path_primary = 'tool_settings.image_paint.brush.texture_slot.angle'
        myvar.data_path_secondary = ''
        myvar.use_secondary = ''
        myvar.rotation_path = 'tool_settings.image_paint.brush.texture_slot.angle'
        myvar.color_path = 'tool_settings.image_paint.brush.cursor_color_add'
        myvar.fill_color_path = 'tool_settings.image_paint.brush.color'
        myvar.fill_color_override_path = 'tool_settings.unified_paint_settings.color'
        myvar.fill_color_override_test_path = 'tool_settings.unified_paint_settings.use_unified_color'
        myvar.zoom_path = ''
        myvar.image_id = 'tool_settings.image_paint.brush'
        myvar.secondary_tex = False

        # radial control button brush angle secondary texture
        myvar = layout.operator("wm.radial_control", text="Texture Brush Angle", icon="BRUSHANGLE")
        myvar.data_path_primary = 'tool_settings.image_paint.brush.mask_texture_slot.angle'
        myvar.data_path_secondary = ''
        myvar.use_secondary = ''
        myvar.rotation_path = 'tool_settings.image_paint.brush.mask_texture_slot.angle'
        myvar.color_path = 'tool_settings.image_paint.brush.cursor_color_add'
        myvar.fill_color_path = 'tool_settings.image_paint.brush.color'
        myvar.fill_color_override_path = 'tool_settings.unified_paint_settings.color'
        myvar.fill_color_override_test_path = 'tool_settings.unified_paint_settings.use_unified_color'
        myvar.zoom_path = ''
        myvar.image_id = 'tool_settings.image_paint.brush'
        myvar.secondary_tex = True


class IMAGE_MT_image(Menu):
    bl_label = "Image"

    def draw(self, context):
        layout = self.layout

        sima = context.space_data
        ima = sima.image
        show_render = sima.show_render

        layout.operator("image.new", text="New", icon='IMAGE_DATA',
                        text_ctxt=i18n_contexts.id_image)
        layout.operator("image.open", text="Open...", icon='FILE_FOLDER')

        layout.operator("image.read_viewlayers", icon="RENDERLAYERS")

        if ima:
            layout.separator()

            if not show_render:
                layout.operator("image.replace", text="Replace", icon='FILE_FOLDER')
                layout.operator("image.reload", text="Reload", icon="FILE_REFRESH")

            # bfa TODO: move this to image.external_edit poll
            # bfa - hide disfunctional tools and settings for render result
            import os

            can_edit = True

            if ima.packed_file:
                can_edit = False

            if sima.type == 'IMAGE_EDITOR':
                filepath = ima.filepath_from_user(image_user=sima.image_user)
            else:
                filepath = ima.filepath

            filepath = bpy.path.abspath(filepath, library=ima.library)

            filepath = os.path.normpath(filepath)

            if not filepath:
                can_edit = False

            if not os.path.exists(filepath) or not os.path.isfile(filepath):
                can_edit = False

            if can_edit:
                layout.operator("image.external_edit", text="Edit Externally", icon="EDIT_EXTERNAL")

        layout.separator()

        if ima:
            layout.operator("image.save", icon='FILE_TICK')
            layout.operator("image.save_as", icon='SAVE_AS')
            layout.operator("image.save_as", text="Save a Copy", icon='SAVE_COPY').copy = True

        if ima and ima.source == 'SEQUENCE':
            layout.operator("image.save_sequence", icon='SAVE_All')

        layout.operator("image.save_all_modified", text="Save All Images", icon="SAVE_ALL")

        # bfa - hide disfunctional tools and settings for render result
        if ima:
            if ima.type != 'RENDER_RESULT':
                layout.separator()

                layout.menu("IMAGE_MT_image_invert")
                layout.operator("image.resize", text="Resize", icon="MAN_SCALE")
                layout.menu("IMAGE_MT_image_flip")

                if not show_render:
                    if ima.packed_file:
                        if ima.filepath:
                            layout.separator()
                            layout.operator("image.unpack", text="Unpack", icon="PACKAGE")
                    else:
                        layout.separator()
                        layout.operator("image.pack", text="Pack", icon="PACKAGE")

                if context.area.ui_type == 'IMAGE_EDITOR':

                    layout.separator()

                    layout.operator("palette.extract_from_image", text="Extract Palette", icon="PALETTE")
                    layout.operator(
                        "gpencil.image_to_grease_pencil",
                        text="Generate Grease Pencil",
                        icon="GREASEPENCIL")


class IMAGE_MT_image_flip(Menu):
    bl_label = "Flip"

    def draw(self, _context):
        layout = self.layout
        layout.operator("image.flip", text="Horizontally", icon="FLIP_Y").use_flip_x = True
        layout.operator("image.flip", text="Vertically", icon="FLIP_X").use_flip_y = True


class IMAGE_MT_image_invert(Menu):
    bl_label = "Invert"

    def draw(self, _context):
        layout = self.layout

        props = layout.operator("image.invert", text="Invert Image Colors", icon='IMAGE_RGB')
        props.invert_r = True
        props.invert_g = True
        props.invert_b = True

        layout.separator()

        layout.operator("image.invert", text="Invert Red Channel", icon='COLOR_RED').invert_r = True
        layout.operator("image.invert", text="Invert Green Channel", icon='COLOR_GREEN').invert_g = True
        layout.operator("image.invert", text="Invert Blue Channel", icon='COLOR_BLUE').invert_b = True
        layout.operator("image.invert", text="Invert Alpha Channel", icon='IMAGE_ALPHA').invert_a = True


class IMAGE_MT_uvs_showhide(Menu):
    bl_label = "Show/Hide Faces"

    def draw(self, _context):
        layout = self.layout

        layout.operator("uv.reveal", icon="HIDE_OFF")
        layout.operator("uv.hide", text="Hide Selected", icon="HIDE_ON").unselected = False
        layout.operator("uv.hide", text="Hide Unselected", icon="HIDE_UNSELECTED").unselected = True


class IMAGE_MT_uvs_transform(Menu):
    bl_label = "Transform"

    def draw(self, _context):
        layout = self.layout

        layout.operator_context = 'EXEC_REGION_WIN'
        layout.operator("transform.rotate", text="Rotate +90°", icon="ROTATE_PLUS_90").value = math.pi / 2
        layout.operator("transform.rotate", text="Rotate  - 90°", icon="ROTATE_MINUS_90").value = math.pi / -2
        layout.operator_context = 'INVOKE_DEFAULT'

        layout.separator()

        layout.operator("transform.shear", icon='SHEAR')

        layout.separator()

        layout.operator("uv.randomize_uv_transform")


class IMAGE_MT_uvs_snap(Menu):
    bl_label = "Snap"

    def draw(self, _context):
        layout = self.layout

        layout.operator_context = 'EXEC_REGION_WIN'

        layout.operator("uv.snap_selected", text="Selected to Pixels", icon="SNAP_TO_PIXELS").target = 'PIXELS'
        layout.operator("uv.snap_selected", text="Selected to Cursor", icon="SELECTIONTOCURSOR").target = 'CURSOR'
        layout.operator("uv.snap_selected", text="Selected to Cursor (Offset)",
                        icon="SELECTIONTOCURSOROFFSET").target = 'CURSOR_OFFSET'
        layout.operator("uv.snap_selected", text="Selected to Adjacent Unselected",
                        icon="SNAP_TO_ADJACENT").target = 'ADJACENT_UNSELECTED'

        layout.separator()

        layout.operator("uv.snap_cursor", text="Cursor to Pixels", icon="CURSOR_TO_PIXELS").target = 'PIXELS'
        layout.operator("uv.snap_cursor", text="Cursor to Selected", icon="CURSORTOSELECTION").target = 'SELECTED'
        layout.operator("uv.snap_cursor", text="Cursor to Origin", icon="ORIGIN_TO_CURSOR").target = 'ORIGIN'


class IMAGE_MT_uvs_mirror(Menu):
    bl_label = "Mirror"

    def draw(self, _context):
        layout = self.layout

        layout.operator("mesh.faces_mirror_uv", icon="COPYMIRRORED")

        layout.separator()

        layout.operator_context = 'EXEC_REGION_WIN'

        layout.operator("transform.mirror", text="X Axis", icon="MIRROR_X").constraint_axis[0] = True
        layout.operator("transform.mirror", text="Y Axis", icon="MIRROR_Y").constraint_axis[1] = True


class IMAGE_MT_uvs_align(Menu):
    bl_label = "Align"

    def draw(self, _context):
        layout = self.layout

        layout.operator_enum("uv.align", "axis")
        layout.separator()
        layout.operator("uv.align_rotation", text="Align Rotation", icon="DRIVER_ROTATIONAL_DIFFERENCE")


class IMAGE_MT_uvs_merge(Menu):
    bl_label = "Merge"

    def draw(self, _context):
        layout = self.layout

        layout.operator("uv.weld", text="At Center", icon='MERGE_CENTER')
        # Mainly to match the mesh menu.
        layout.operator("uv.snap_selected", text="At Cursor", icon='MERGE_CURSOR').target = 'CURSOR'

        layout.separator()

        layout.operator("uv.remove_doubles", text="By Distance", icon='REMOVE_DOUBLES')


class IMAGE_MT_uvs_split(Menu):
    bl_label = "Split"

    def draw(self, _context):
        layout = self.layout

        layout.operator("uv.select_split", text="Selection", icon='SPLIT')


# Tooltip and operator for Clear Seam.
class IMAGE_MT_uvs_clear_seam(bpy.types.Operator):
    """Clears the UV Seam for selected edges"""      # blender will use this as a tooltip for menu items and buttons.
    bl_idname = "uv.clear_seam"        # unique identifier for buttons and menu items to reference.
    bl_label = "Clear seam"         # display name in the interface.
    bl_options = {'REGISTER', 'UNDO'}  # enable undo for the operator.

    def execute(self, context):        # execute() is called by blender when running the operator.
        bpy.ops.uv.mark_seam(clear=True)
        return {'FINISHED'}


class IMAGE_MT_uvs_unwrap(Menu):
    bl_label = "Unwrap"

    def draw(self, _context):
        layout = self.layout

        layout.operator("uv.unwrap", text="Unwrap ABF", icon='UNWRAP_ABF').method = 'ANGLE_BASED'
        layout.operator("uv.unwrap", text="Unwrap Conformal", icon='UNWRAP_LSCM').method = 'CONFORMAL'

        layout.separator()

        layout.operator_context = 'INVOKE_DEFAULT'
        layout.operator("uv.smart_project", icon="MOD_UVPROJECT")
        layout.operator("uv.lightmap_pack", icon="LIGHTMAPPACK")
        layout.operator("uv.follow_active_quads", icon="FOLLOWQUADS")

        layout.separator()

        layout.operator_context = 'EXEC_REGION_WIN'
        layout.operator("uv.cube_project", icon="CUBEPROJECT")
        layout.operator("uv.cylinder_project", icon="CYLINDERPROJECT")
        layout.operator("uv.sphere_project", icon="SPHEREPROJECT")


class IMAGE_MT_uvs(Menu):
    bl_label = "UV"

    def draw(self, context):
        layout = self.layout

        sima = context.space_data
        uv = sima.uv_editor

        layout.menu("IMAGE_MT_uvs_transform")
        layout.menu("IMAGE_MT_uvs_mirror")
        layout.menu("IMAGE_MT_uvs_snap")

        layout.separator()

        layout.menu("IMAGE_MT_uvs_unwrap")

        layout.operator("uv.pin", icon="PINNED").clear = False
        layout.operator("uv.pin", text="Unpin", icon="UNPINNED").clear = True
        layout.menu("IMAGE_MT_uvs_merge")
        layout.operator("uv.select_split", text="Split Selection", icon='SPLIT')

        layout.separator()

        layout.operator("uv.pack_islands", icon="PACKISLAND")
        layout.operator("uv.average_islands_scale", icon="AVERAGEISLANDSCALE")
        layout.operator("uv.minimize_stretch", icon="MINIMIZESTRETCH")
        layout.operator("uv.stitch", icon="STITCH")

        layout.separator()

        layout.operator("uv.mark_seam", icon="MARK_SEAM").clear = False
        layout.operator("uv.clear_seam", text="Clear Seam", icon='CLEAR_SEAM')
        layout.operator("uv.seams_from_islands", icon="SEAMSFROMISLAND")

        layout.separator()

        layout.menu("IMAGE_MT_uvs_align")
        layout.menu("IMAGE_MT_uvs_select_mode")

        layout.separator()

        layout.menu("IMAGE_MT_uvs_showhide")
        layout.operator("uv.reset", icon="RESET")


class IMAGE_MT_uvs_select_mode(Menu):
    bl_label = "UV Select Mode"

    def draw(self, context):
        layout = self.layout

        layout.operator_context = 'INVOKE_REGION_WIN'
        tool_settings = context.tool_settings

        # Do smart things depending on whether uv_select_sync is on.

        if tool_settings.use_uv_select_sync:

            layout.operator_context = 'INVOKE_REGION_WIN'
            layout.operator("mesh.select_mode", text="Vertex", icon='VERTEXSEL').type = 'VERT'
            layout.operator("mesh.select_mode", text="Edge", icon='EDGESEL').type = 'EDGE'
            layout.operator("mesh.select_mode", text="Face", icon='FACESEL').type = 'FACE'

        else:
            #layout.operator_context = 'INVOKE_REGION_WIN'
            props = layout.operator("wm.context_set_enum", text="Vertex", icon='UV_VERTEXSEL')
            props.value = 'VERTEX'
            props.data_path = "tool_settings.uv_select_mode"

            props = layout.operator("wm.context_set_enum", text="Edge", icon='UV_EDGESEL')
            props.value = 'EDGE'
            props.data_path = "tool_settings.uv_select_mode"

            props = layout.operator("wm.context_set_enum", text="Face", icon='UV_FACESEL')
            props.value = 'FACE'
            props.data_path = "tool_settings.uv_select_mode"

            props = layout.operator("wm.context_set_enum", text="Island", icon='UV_ISLANDSEL')
            props.value = 'ISLAND'
            props.data_path = "tool_settings.uv_select_mode"


class IMAGE_MT_uvs_context_menu(Menu):
    bl_label = "UV Context Menu"

    def draw(self, context):
        layout = self.layout

        sima = context.space_data

        # UV Edit Mode
        if sima.show_uvedit:
            # Add
            layout.operator("uv.unwrap", icon='UNWRAP_ABF')
            layout.operator("uv.follow_active_quads", icon="FOLLOWQUADS")

            layout.separator()

            # Modify
            layout.operator("uv.pin", icon="PINNED").clear = False
            layout.operator("uv.pin", text="Unpin", icon="UNPINNED").clear = True

            layout.separator()

            layout.menu("IMAGE_MT_uvs_snap")

            layout.separator()

            layout.operator("transform.mirror", text="Mirror X", icon="MIRROR_X").constraint_axis[0] = True
            layout.operator("transform.mirror", text="Mirror Y", icon="MIRROR_Y").constraint_axis[1] = True

            layout.separator()

            layout.operator_enum("uv.align", "axis")  # W, 2/3/4.

            layout.separator()

            # Remove
            layout.menu("IMAGE_MT_uvs_merge")
            layout.operator("uv.stitch", icon="STITCH")
            layout.menu("IMAGE_MT_uvs_split")


class IMAGE_MT_pivot_pie(Menu):
    bl_label = "Pivot Point"

    def draw(self, context):
        layout = self.layout
        pie = layout.menu_pie()

        sima = context.space_data

        pie.prop_enum(sima, "pivot_point", value='CENTER')
        pie.prop_enum(sima, "pivot_point", value='CURSOR')
        pie.prop_enum(sima, "pivot_point", value='INDIVIDUAL_ORIGINS')
        pie.prop_enum(sima, "pivot_point", value='MEDIAN')


class IMAGE_MT_uvs_snap_pie(Menu):
    bl_label = "Snap"

    def draw(self, _context):
        layout = self.layout
        pie = layout.menu_pie()

        layout.operator_context = 'EXEC_REGION_WIN'

        pie.operator(
            "uv.snap_selected",
            text="Selected to Pixels",
            icon='RESTRICT_SELECT_OFF',
        ).target = 'PIXELS'
        pie.operator(
            "uv.snap_cursor",
            text="Cursor to Pixels",
            icon='PIVOT_CURSOR',
        ).target = 'PIXELS'
        pie.operator(
            "uv.snap_cursor",
            text="Cursor to Selected",
            icon='PIVOT_CURSOR',
        ).target = 'SELECTED'
        pie.operator(
            "uv.snap_selected",
            text="Selected to Cursor",
            icon='RESTRICT_SELECT_OFF',
        ).target = 'CURSOR'
        pie.operator(
            "uv.snap_selected",
            text="Selected to Cursor (Offset)",
            icon='RESTRICT_SELECT_OFF',
        ).target = 'CURSOR_OFFSET'
        pie.operator(
            "uv.snap_selected",
            text="Selected to Adjacent Unselected",
            icon='RESTRICT_SELECT_OFF',
        ).target = 'ADJACENT_UNSELECTED'
        pie.operator(
            "uv.snap_cursor",
            text="Cursor to Origin",
            icon='PIVOT_CURSOR',
        ).target = 'ORIGIN'


class IMAGE_MT_view_pie(Menu):
    bl_label = "View"

    def draw(self, context):
        layout = self.layout

        sima = context.space_data
        show_uvedit = sima.show_uvedit
        show_maskedit = sima.show_maskedit

        pie = layout.menu_pie()
        pie.operator("image.view_all")

        if show_uvedit or show_maskedit:
            pie.operator("image.view_selected", text="Frame Selected", icon='ZOOM_SELECTED')
            pie.operator("image.view_center_cursor", text="Center View to Cursor")
        else:
            # Add spaces so items stay in the same position through all modes.
            pie.separator()
            pie.separator()

        pie.operator("image.view_zoom_ratio", text="Zoom 1:1").ratio = 1
        pie.operator("image.view_all", text="Frame All Fit").fit_view = True


class IMAGE_HT_tool_header(Header):
    bl_space_type = 'IMAGE_EDITOR'
    bl_region_type = 'TOOL_HEADER'

    def draw(self, context):
        layout = self.layout

        self.draw_tool_settings(context)

        layout.separator_spacer()

        self.draw_mode_settings(context)

    def draw_tool_settings(self, context):
        layout = self.layout

        # Active Tool
        # -----------
        from bl_ui.space_toolsystem_common import ToolSelectPanelHelper
        tool = ToolSelectPanelHelper.draw_active_tool_header(context, layout)
        tool_mode = context.mode if tool is None else tool.mode

        # Object Mode Options
        # -------------------

        # Example of how tool_settings can be accessed as pop-overs.

        # TODO(campbell): editing options should be after active tool options
        # (obviously separated for from the users POV)
        draw_fn = getattr(_draw_tool_settings_context_mode, tool_mode, None)
        if draw_fn is not None:
            draw_fn(context, layout, tool)

        if tool_mode == 'PAINT':
            if (tool is not None) and tool.has_datablock:
                layout.popover("IMAGE_PT_paint_settings_advanced")
                layout.popover("IMAGE_PT_paint_stroke")
                layout.popover("IMAGE_PT_paint_curve")
                layout.popover("IMAGE_PT_tools_brush_display")
                layout.popover("IMAGE_PT_tools_brush_texture")
                layout.popover("IMAGE_PT_tools_mask_texture")
        elif tool_mode == 'UV':
            if (tool is not None) and tool.has_datablock:
                layout.popover("IMAGE_PT_uv_sculpt_curve")
                layout.popover("IMAGE_PT_uv_sculpt_options")

    def draw_mode_settings(self, context):
        layout = self.layout

        # Active Tool
        # -----------
        from bl_ui.space_toolsystem_common import ToolSelectPanelHelper
        tool = ToolSelectPanelHelper.tool_active_from_context(context)
        tool_mode = context.mode if tool is None else tool.mode

        if tool_mode == 'PAINT':
            layout.popover_group(space_type='IMAGE_EDITOR', region_type='UI', context=".imagepaint_2d", category="")


class _draw_tool_settings_context_mode:
    @staticmethod
    def UV(context, layout, tool):
        if tool and tool.has_datablock:
            if context.mode == 'EDIT_MESH':
                tool_settings = context.tool_settings
                uv_sculpt = tool_settings.uv_sculpt
                brush = uv_sculpt.brush
                if brush:
                    UnifiedPaintPanel.prop_unified(
                        layout,
                        context,
                        brush,
                        "size",
                        pressure_name="use_pressure_size",
                        unified_name="use_unified_size",
                        slider=True,
                        header=True
                    )
                    UnifiedPaintPanel.prop_unified(
                        layout,
                        context,
                        brush,
                        "strength",
                        pressure_name="use_pressure_strength",
                        unified_name="use_unified_strength",
                        slider=True,
                        header=True
                    )

    @staticmethod
    def PAINT(context, layout, tool):
        if (tool is None) or (not tool.has_datablock):
            return

        paint = context.tool_settings.image_paint
        layout.template_ID_preview(paint, "brush", rows=3, cols=8, hide_buttons=True)

        brush = paint.brush
        if brush is None:
            return

        brush_basic_texpaint_settings(layout, context, brush, compact=True)


class IMAGE_HT_header(Header):
    bl_space_type = 'IMAGE_EDITOR'

    @staticmethod
    def draw_xform_template(layout, context):
        sima = context.space_data
        show_uvedit = sima.show_uvedit
        show_maskedit = sima.show_maskedit

        if show_uvedit or show_maskedit:
            layout.prop(sima, "pivot_point", icon_only=True)

        if show_uvedit:
            tool_settings = context.tool_settings

            # Snap.
            snap_uv_element = tool_settings.snap_uv_element
            act_snap_uv_element = tool_settings.bl_rna.properties['snap_uv_element'].enum_items[snap_uv_element]

            row = layout.row(align=True)
            row.prop(tool_settings, "use_snap_uv", text="")

            sub = row.row(align=True)
            sub.popover(
                panel="IMAGE_PT_snapping",
                icon=act_snap_uv_element.icon,
                text="",
            )

            # Proportional Editing
            row = layout.row(align=True)
            row.prop(
                tool_settings,
                "use_proportional_edit",
                icon_only=True,
                icon='PROP_CON' if tool_settings.use_proportional_connected else 'PROP_ON',
            )
            sub = row.row(align=True)
           # proportional editing settings
            if tool_settings.use_proportional_edit is True:
                sub = row.row(align=True)
                sub.prop_with_popover(tool_settings, "proportional_edit_falloff", text="",
                                      icon_only=True, panel="VIEW3D_PT_proportional_edit")
            if show_uvedit:
                uvedit = sima.uv_editor

                mesh = context.edit_object.data
                layout.prop_search(mesh.uv_layers, "active", mesh, "uv_layers", text="")

    def draw(self, context):
        layout = self.layout

        sima = context.space_data
        overlay = sima.overlay
        ima = sima.image
        iuser = sima.image_user
        tool_settings = context.tool_settings
        show_region_tool_header = sima.show_region_tool_header

        show_render = sima.show_render
        show_uvedit = sima.show_uvedit
        show_maskedit = sima.show_maskedit

        ALL_MT_editormenu.draw_hidden(context, layout)  # bfa - show hide the editormenu

        # bfa - hide disfunctional tools and settings for render result
        is_render = False
        if ima:
            is_render = ima.type == 'RENDER_RESULT'

        if sima.mode != 'UV':
            row = layout.row(align=True)
            row.operator("wm.switch_editor_to_uv", text="", icon='UV')
            if is_render:
                layout.prop(sima, "ui_non_render_mode", text="")
            else:
                layout.prop(sima, "ui_mode", text="")

        else:
            row = layout.row(align=True)
            row.operator("wm.switch_editor_to_image", text="", icon='IMAGE')

        # UV editing.
        if show_uvedit:

            layout.prop(tool_settings, "use_uv_select_sync", text="")

            if tool_settings.use_uv_select_sync:
                layout.template_edit_mode_selection()
            else:
                row = layout.row(align=True)
                uv_select_mode = tool_settings.uv_select_mode[:]
                row.operator("uv.select_mode", text="", icon='UV_VERTEXSEL',
                             depress=(uv_select_mode == 'VERTEX')).type = 'VERTEX'
                row.operator("uv.select_mode", text="", icon='UV_EDGESEL',
                             depress=(uv_select_mode == 'EDGE')).type = 'EDGE'
                row.operator("uv.select_mode", text="", icon='UV_FACESEL',
                             depress=(uv_select_mode == 'FACE')).type = 'FACE'
                row.operator("uv.select_mode", text="", icon='UV_ISLANDSEL',
                             depress=(uv_select_mode == 'ISLAND')).type = 'ISLAND'

                layout.prop(tool_settings, "uv_sticky_select_mode", icon_only=True)

        IMAGE_MT_editor_menus.draw_collapsible(context, layout)

        # layout.separator_spacer()

        IMAGE_HT_header.draw_xform_template(layout, context)

        layout.template_ID(sima, "image", new="image.new", open="image.open")

        if show_maskedit:
            row = layout.row()
            row.template_ID(sima, "mask", new="mask.new")

        if not show_render:
            layout.prop(sima, "use_image_pin", text="", emboss=False)

        layout.separator_spacer()

        # Gizmo toggle & popover.
        row = layout.row(align=True)
        row.prop(sima, "show_gizmo", icon='GIZMO', text="")
        sub = row.row(align=True)
        sub.active = sima.show_gizmo
        sub.popover(panel="IMAGE_PT_gizmo_display", text="")

        # Overlay toggle & popover
        row = layout.row(align=True)
        row.prop(overlay, "show_overlays", icon='OVERLAY', text="")
        sub = row.row(align=True)
        sub.active = overlay.show_overlays
        sub.popover(panel="IMAGE_PT_overlay", text="")

        if ima:
            if ima.is_stereo_3d:
                row = layout.row()
                row.prop(sima, "show_stereo_3d", text="")
            if show_maskedit:
                row = layout.row()
                row.popover(panel='IMAGE_PT_mask_display')

            # layers.
            layout.template_image_layers(ima, iuser)

            # draw options.
            row = layout.row()
            row.prop(sima, "display_channels", icon_only=True)

        row.popover(panel="IMAGE_PT_image_options", text="Options")


# bfa - show hide the editormenu
class ALL_MT_editormenu(Menu):
    bl_label = ""

    def draw(self, context):
        self.draw_menus(self.layout, context)

    @staticmethod
    def draw_menus(layout, context):

        row = layout.row(align=True)
        row.template_header()  # editor type menus


class IMAGE_MT_editor_menus(Menu):
    bl_idname = "IMAGE_MT_editor_menus"
    bl_label = ""

    def draw(self, context):
        layout = self.layout
        sima = context.space_data
        ima = sima.image

        show_uvedit = sima.show_uvedit
        show_maskedit = sima.show_maskedit

        layout.menu("SCREEN_MT_user_menu", text="Quick")  # Quick favourites menu
        layout.menu("IMAGE_MT_view")

        if show_uvedit:
            layout.menu("IMAGE_MT_select")
        if show_maskedit:
            layout.menu("MASK_MT_select")

        if ima and ima.is_dirty:
            layout.menu("IMAGE_MT_image", text="Image*")
        else:
            layout.menu("IMAGE_MT_image", text="Image")

        if show_uvedit:
            layout.menu("IMAGE_MT_uvs")
        if show_maskedit:
            layout.menu("MASK_MT_add")
            layout.menu("MASK_MT_mask")


class IMAGE_MT_mask_context_menu(Menu):
    bl_label = "Mask Context Menu"

    @classmethod
    def poll(cls, context):
        sima = context.space_data
        return sima.show_maskedit

    def draw(self, context):
        layout = self.layout
        from .properties_mask_common import draw_mask_context_menu
        draw_mask_context_menu(layout, context)


# -----------------------------------------------------------------------------
# Mask (similar code in space_clip.py, keep in sync)
# note! - panel placement does _not_ fit well with image panels... need to fix.

from bl_ui.properties_mask_common import (
    MASK_PT_mask,
    MASK_PT_layers,
    MASK_PT_spline,
    MASK_PT_point,
    MASK_PT_display,
)


class IMAGE_PT_mask(MASK_PT_mask, Panel):
    bl_space_type = 'IMAGE_EDITOR'
    bl_region_type = 'UI'
    bl_category = "Mask"


class IMAGE_PT_mask_layers(MASK_PT_layers, Panel):
    bl_space_type = 'IMAGE_EDITOR'
    bl_region_type = 'UI'
    bl_category = "Mask"


class IMAGE_PT_active_mask_spline(MASK_PT_spline, Panel):
    bl_space_type = 'IMAGE_EDITOR'
    bl_region_type = 'UI'
    bl_category = "Mask"


class IMAGE_PT_active_mask_point(MASK_PT_point, Panel):
    bl_space_type = 'IMAGE_EDITOR'
    bl_region_type = 'UI'
    bl_category = "Mask"


class IMAGE_PT_mask_display(MASK_PT_display, Panel):
    bl_space_type = 'IMAGE_EDITOR'
    bl_region_type = 'HEADER'


# --- end mask ---

class IMAGE_PT_snapping(Panel):
    bl_space_type = 'IMAGE_EDITOR'
    bl_region_type = 'HEADER'
    bl_label = "Snapping"

    def draw(self, context):
        tool_settings = context.tool_settings

        layout = self.layout
        col = layout.column()
        col.label(text="Snapping")
        col.prop(tool_settings, "snap_uv_element", expand=True)

        if tool_settings.snap_uv_element != 'INCREMENT':
            col.label(text="Target")
            row = col.row(align=True)
            row.prop(tool_settings, "snap_target", expand=True)

        col.separator()
        if 'INCREMENT' in tool_settings.snap_uv_element:
            col.prop(tool_settings, "use_snap_uv_grid_absolute")

        col.label(text="Affect")
        row = col.row(align=True)
        row.prop(tool_settings, "use_snap_translate", text="Move", toggle=True)
        row.prop(tool_settings, "use_snap_rotate", text="Rotate", toggle=True)
        row.prop(tool_settings, "use_snap_scale", text="Scale", toggle=True)


class IMAGE_PT_image_options(Panel):
    bl_space_type = 'IMAGE_EDITOR'
    bl_region_type = 'HEADER'
    bl_label = "Options"

    def draw(self, context):
        layout = self.layout

        sima = context.space_data
        uv = sima.uv_editor
        tool_settings = context.tool_settings
        paint = tool_settings.image_paint

        show_uvedit = sima.show_uvedit
        show_render = sima.show_render

        if sima.mode == 'UV':
            col = layout.column(align=True)
            col.prop(uv, "lock_bounds")
            col.prop(uv, "use_live_unwrap")

        col = layout.column(align=True)
        col.prop(sima, "use_realtime_update")
        col.prop(uv, "show_metadata")

        if sima.mode == 'UV':
            row = layout.row(heading="Snap to Pixels")
            row.prop(uv, "pixel_round_mode", expand=True, text="")

        if paint.brush and (context.image_paint_object or sima.mode == 'PAINT'):
            layout.prop(uv, "show_texpaint")
            layout.prop(tool_settings, "show_uv_local_view", text="Show Same Material")


class IMAGE_PT_proportional_edit(Panel):
    bl_space_type = 'IMAGE_EDITOR'
    bl_region_type = 'HEADER'
    bl_label = "Proportional Editing"
    bl_ui_units_x = 8

    def draw(self, context):
        layout = self.layout
        tool_settings = context.tool_settings
        col = layout.column()

        col.prop(tool_settings, "use_proportional_connected")
        col.separator()

        col.prop(tool_settings, "proportional_edit_falloff", expand=True)


class IMAGE_PT_image_properties(Panel):
    bl_space_type = 'IMAGE_EDITOR'
    bl_region_type = 'UI'
    bl_category = "Image"
    bl_label = "Image"

    @classmethod
    def poll(cls, context):
        sima = context.space_data
        return (sima.image)

    def draw(self, context):
        layout = self.layout

        sima = context.space_data
        iuser = sima.image_user

        layout.template_image(sima, "image", iuser, multiview=True)


class IMAGE_PT_view_display(Panel):
    bl_space_type = 'IMAGE_EDITOR'
    bl_region_type = 'UI'
    bl_label = "Display"
    bl_category = "View"

    @classmethod
    def poll(cls, context):
        sima = context.space_data
        return (sima and (sima.image or sima.show_uvedit))

    def draw(self, context):
        layout = self.layout
        layout.use_property_split = False

        sima = context.space_data
        ima = sima.image

        show_uvedit = sima.show_uvedit
        uvedit = sima.uv_editor

        col = layout.column()

        if ima:
            col.use_property_split = True
            col.prop(ima, "display_aspect", text="Aspect Ratio")
            col.use_property_split = False
            if ima.source != 'TILED':
                col.prop(sima, "show_repeat", text="Repeat Image")

        if show_uvedit:
            col.prop(uvedit, "show_pixel_coords", text="Pixel Coordinates")


class IMAGE_UL_render_slots(UIList):
    def draw_item(self, _context, layout, _data, item, _icon, _active_data, _active_propname, _index):
        slot = item
        layout.prop(slot, "name", text="", emboss=False)


class IMAGE_PT_render_slots(Panel):
    bl_space_type = 'IMAGE_EDITOR'
    bl_region_type = 'UI'
    bl_category = "Image"
    bl_label = "Render Slots"

    @classmethod
    def poll(cls, context):
        sima = context.space_data
        return (sima and sima.image and sima.show_render)

    def draw(self, context):
        layout = self.layout

        sima = context.space_data
        ima = sima.image

        row = layout.row()

        col = row.column()
        col.template_list(
            "IMAGE_UL_render_slots", "render_slots", ima,
            "render_slots", ima.render_slots, "active_index", rows=3,
        )

        col = row.column(align=True)
        col.operator("image.add_render_slot", icon='ADD', text="")
        col.operator("image.remove_render_slot", icon='REMOVE', text="")

        col.separator()

        col.operator("image.clear_render_slot", icon='X', text="")


class IMAGE_UL_udim_tiles(UIList):
    def draw_item(self, _context, layout, _data, item, _icon, _active_data, _active_propname, _index):
        tile = item
        layout.prop(tile, "label", text="", emboss=False)


class IMAGE_PT_udim_tiles(Panel):
    bl_space_type = 'IMAGE_EDITOR'
    bl_region_type = 'UI'
    bl_category = "Image"
    bl_label = "UDIM Tiles"

    @classmethod
    def poll(cls, context):
        sima = context.space_data
        return (sima and sima.image and sima.image.source == 'TILED')

    def draw(self, context):
        layout = self.layout

        sima = context.space_data
        ima = sima.image

        row = layout.row()
        col = row.column()
        col.template_list("IMAGE_UL_udim_tiles", "", ima, "tiles", ima.tiles, "active_index", rows=4)

        col = row.column()
        sub = col.column(align=True)
        sub.operator("image.tile_add", icon='ADD', text="")
        sub.operator("image.tile_remove", icon='REMOVE', text="")

        tile = ima.tiles.active
        if tile:
            col = layout.column(align=True)
            col.operator("image.tile_fill")


class IMAGE_PT_paint_select(Panel, ImagePaintPanel, BrushSelectPanel):
    bl_label = "Brushes"
    bl_context = ".paint_common_2d"
    bl_category = "Tool"


class IMAGE_PT_paint_settings(Panel, ImagePaintPanel):
    bl_context = ".paint_common_2d"
    bl_category = "Tool"
    bl_label = "Brush Settings"

    def draw(self, context):
        layout = self.layout

        layout.use_property_split = True
        layout.use_property_decorate = False

        settings = context.tool_settings.image_paint
        brush = settings.brush

        if brush:
            brush_settings(layout.column(), context, brush, popover=self.is_popover)


class IMAGE_PT_paint_settings_advanced(Panel, ImagePaintPanel):
    bl_context = ".paint_common_2d"
    bl_parent_id = "IMAGE_PT_paint_settings"
    bl_category = "Tool"
    bl_label = "Advanced"
    bl_ui_units_x = 12

    def draw(self, context):
        layout = self.layout

        layout.use_property_split = True
        layout.use_property_decorate = False  # No animation.

        settings = context.tool_settings.image_paint
        brush = settings.brush

        brush_settings_advanced(layout.column(), context, brush, self.is_popover)


class IMAGE_PT_paint_color(Panel, ImagePaintPanel):
    bl_context = ".paint_common_2d"
    bl_parent_id = "IMAGE_PT_paint_settings"
    bl_category = "Tool"
    bl_label = "Color Picker"

    @classmethod
    def poll(cls, context):
        settings = context.tool_settings.image_paint
        brush = settings.brush
        capabilities = brush.image_paint_capabilities

        return capabilities.has_color

    def draw(self, context):
        layout = self.layout
        settings = context.tool_settings.image_paint
        brush = settings.brush

        draw_color_settings(context, layout, brush, color_type=True)


class IMAGE_PT_paint_swatches(Panel, ImagePaintPanel, ColorPalettePanel):
    bl_category = "Tool"
    bl_context = ".paint_common_2d"
    bl_parent_id = "IMAGE_PT_paint_settings"
    bl_label = "Color Palette"
    bl_options = {'DEFAULT_CLOSED'}


class IMAGE_PT_paint_clone(Panel, ImagePaintPanel, ClonePanel):
    bl_category = "Tool"
    bl_context = ".paint_common_2d"
    bl_parent_id = "IMAGE_PT_paint_settings"
    bl_label = "Clone from Image/UV Map"


class IMAGE_PT_tools_brush_display(Panel, BrushButtonsPanel, DisplayPanel):
    bl_context = ".paint_common_2d"
    bl_parent_id = "IMAGE_PT_paint_settings"
    bl_category = "Tool"
    bl_label = "Brush Tip"
    bl_options = {'DEFAULT_CLOSED'}
    bl_ui_units_x = 15


class IMAGE_PT_tools_brush_texture(BrushButtonsPanel, Panel):
    bl_label = "Texture"
    bl_context = ".paint_common_2d"
    bl_parent_id = "IMAGE_PT_paint_settings"
    bl_category = "Tool"
    bl_options = {'DEFAULT_CLOSED'}

    def draw(self, context):
        layout = self.layout

        tool_settings = context.tool_settings.image_paint
        brush = tool_settings.brush
        tex_slot = brush.texture_slot

        col = layout.column()
        col.template_ID_preview(tex_slot, "texture", new="texture.new", rows=3, cols=8)

        brush_texture_settings(col, brush, 0)


class IMAGE_PT_tools_mask_texture(Panel, BrushButtonsPanel, TextureMaskPanel):
    bl_context = ".paint_common_2d"
    bl_parent_id = "IMAGE_PT_paint_settings"
    bl_category = "Tool"
    bl_label = "Texture Mask"
    bl_ui_units_x = 12


class IMAGE_PT_paint_stroke(BrushButtonsPanel, Panel, StrokePanel):
    bl_label = "Stroke"
    bl_context = ".paint_common_2d"
    bl_parent_id = "IMAGE_PT_paint_settings"
    bl_category = "Tool"
    bl_options = {'DEFAULT_CLOSED'}


class IMAGE_PT_paint_stroke_smooth_stroke(Panel, BrushButtonsPanel, SmoothStrokePanel):
    bl_context = ".paint_common_2d"
    bl_label = "Stabilize Stroke"
    bl_parent_id = "IMAGE_PT_paint_stroke"
    bl_category = "Tool"
    bl_options = {'DEFAULT_CLOSED'}


class IMAGE_PT_paint_curve(BrushButtonsPanel, Panel, FalloffPanel):
    bl_label = "Falloff"
    bl_context = ".paint_common_2d"
    bl_parent_id = "IMAGE_PT_paint_settings"
    bl_category = "Tool"
    bl_options = {'DEFAULT_CLOSED'}


class IMAGE_PT_tools_imagepaint_symmetry(BrushButtonsPanel, Panel):
    bl_context = ".imagepaint_2d"
    bl_label = "Tiling"
    bl_category = "Tool"
    bl_options = {'DEFAULT_CLOSED'}

    def draw(self, context):
        layout = self.layout

        tool_settings = context.tool_settings
        ipaint = tool_settings.image_paint

        col = layout.column(align=True)
        row = col.row(align=True)
        row.prop(ipaint, "tile_x", text="X", toggle=True)
        row.prop(ipaint, "tile_y", text="Y", toggle=True)


class UVSculptPanel(UnifiedPaintPanel):
    @classmethod
    def poll(cls, context):
        return cls.get_brush_mode(context) == 'UV_SCULPT'


class IMAGE_PT_uv_sculpt_brush_select(Panel, BrushSelectPanel, ImagePaintPanel, UVSculptPanel):
    bl_context = ".uv_sculpt"
    bl_category = "Tool"
    bl_label = "Brushes"


class IMAGE_PT_uv_sculpt_brush_settings(Panel, ImagePaintPanel, UVSculptPanel):
    bl_context = ".uv_sculpt"
    bl_category = "Tool"
    bl_label = "Brush Settings"

    def draw(self, context):
        layout = self.layout

        tool_settings = context.tool_settings
        uvsculpt = tool_settings.uv_sculpt

        brush = uvsculpt.brush

        brush_settings(layout.column(), context, brush)

        if brush:
            if brush.uv_sculpt_tool == 'RELAX':
                # Although this settings is stored in the scene,
                # it is only used by a single tool,
                # so it doesn't make sense from a user perspective to move it to the Options panel.
                layout.prop(tool_settings, "uv_relax_method")


class IMAGE_PT_uv_sculpt_curve(Panel, FalloffPanel, ImagePaintPanel, UVSculptPanel):
    bl_context = ".uv_sculpt"  # dot on purpose (access from topbar)
    bl_parent_id = "IMAGE_PT_uv_sculpt_brush_settings"
    bl_category = "Tool"
    bl_label = "Falloff"
    bl_options = {'DEFAULT_CLOSED'}


class IMAGE_PT_uv_sculpt_options(Panel, ImagePaintPanel, UVSculptPanel):
    bl_context = ".uv_sculpt"  # dot on purpose (access from topbar)
    bl_category = "Tool"
    bl_label = "Options"

    def draw(self, context):
        layout = self.layout

        tool_settings = context.tool_settings
        uvsculpt = tool_settings.uv_sculpt

        col = layout.column()
        col.prop(tool_settings, "uv_sculpt_lock_borders")
        col.prop(tool_settings, "uv_sculpt_all_islands")
        col.prop(uvsculpt, "show_brush", text="Display Cursor")


class ImageScopesPanel:
    @classmethod
    def poll(cls, context):
        sima = context.space_data

        if not (sima and sima.image):
            return False

        # scopes are not updated in paint modes, hide.
        if sima.mode == 'PAINT':
            return False

        ob = context.active_object
        if ob and ob.mode in {'TEXTURE_PAINT', 'EDIT'}:
            return False

        return True


class IMAGE_PT_view_histogram(ImageScopesPanel, Panel):
    bl_space_type = 'IMAGE_EDITOR'
    bl_region_type = 'UI'
    bl_category = "Scopes"
    bl_label = "Histogram"

    def draw(self, context):
        layout = self.layout

        sima = context.space_data
        hist = sima.scopes.histogram

        layout.template_histogram(sima.scopes, "histogram")

        row = layout.row(align=True)
        row.prop(hist, "mode", expand=True)
        row.prop(hist, "show_line", text="")


class IMAGE_PT_view_waveform(ImageScopesPanel, Panel):
    bl_space_type = 'IMAGE_EDITOR'
    bl_region_type = 'UI'
    bl_category = "Scopes"
    bl_label = "Waveform"

    def draw(self, context):
        layout = self.layout

        sima = context.space_data

        layout.use_property_split = True

        layout.template_waveform(sima, "scopes")
        row = layout.split(factor=0.5)
        row.label(text="Opacity")
        row.prop(sima.scopes, "waveform_alpha", text="")
        layout.prop(sima.scopes, "waveform_mode", text="")


class IMAGE_PT_view_vectorscope(ImageScopesPanel, Panel):
    bl_space_type = 'IMAGE_EDITOR'
    bl_region_type = 'UI'
    bl_category = "Scopes"
    bl_label = "Vectorscope"

    def draw(self, context):
        layout = self.layout

        layout.use_property_split = True

        sima = context.space_data
        layout.template_vectorscope(sima, "scopes")

        row = layout.split(factor=0.5)
        row.label(text="Opacity")
        row.prop(sima.scopes, "vectorscope_alpha", text="")


class IMAGE_PT_sample_line(ImageScopesPanel, Panel):
    bl_space_type = 'IMAGE_EDITOR'
    bl_region_type = 'UI'
    bl_category = "Scopes"
    bl_label = "Sample Line"

    def draw(self, context):
        layout = self.layout

        sima = context.space_data
        hist = sima.sample_histogram

        layout.operator("image.sample_line")
        layout.template_histogram(sima, "sample_histogram")

        row = layout.row(align=True)
        row.prop(hist, "mode", expand=True)
        row.prop(hist, "show_line", text="")


class IMAGE_PT_scope_sample(ImageScopesPanel, Panel):
    bl_space_type = 'IMAGE_EDITOR'
    bl_region_type = 'UI'
    bl_category = "Scopes"
    bl_label = "Samples"
    bl_options = {'DEFAULT_CLOSED'}

    def draw(self, context):
        layout = self.layout
        layout.use_property_split = True
        flow = layout.grid_flow(row_major=True, columns=0, even_columns=True, even_rows=False, align=True)

        sima = context.space_data

        col = flow.column()
        col.use_property_split = False
        col.prop(sima.scopes, "use_full_resolution")

        col = flow.column()
        col.active = not sima.scopes.use_full_resolution
        col.prop(sima.scopes, "accuracy")


class IMAGE_PT_uv_cursor(Panel):
    bl_space_type = 'IMAGE_EDITOR'
    bl_region_type = 'UI'
    bl_category = "View"
    bl_label = "2D Cursor"

    @classmethod
    def poll(cls, context):
        sima = context.space_data

        return (sima and (sima.show_uvedit or sima.show_maskedit))

    def draw(self, context):
        layout = self.layout

        sima = context.space_data

        layout.use_property_split = False
        layout.use_property_decorate = False

        col = layout.column()

        col = layout.column()
        col.prop(sima, "cursor_location", text="Location")


class IMAGE_PT_gizmo_display(Panel):
    bl_space_type = 'IMAGE_EDITOR'
    bl_region_type = 'HEADER'
    bl_label = "Gizmos"
    bl_ui_units_x = 8

    def draw(self, context):
        layout = self.layout

        view = context.space_data

        col = layout.column()
        col.label(text="Viewport Gizmos")
        col.separator()

        col.active = view.show_gizmo
        colsub = col.column()
        colsub.prop(view, "show_gizmo_navigate", text="Navigate")


class IMAGE_PT_overlay(Panel):
    bl_space_type = 'IMAGE_EDITOR'
    bl_region_type = 'HEADER'
    bl_label = "Overlays"
    bl_ui_units_x = 13

    def draw(self, context):
        pass


class IMAGE_PT_overlay_guides(Panel):
    bl_space_type = 'IMAGE_EDITOR'
    bl_region_type = 'HEADER'
    bl_label = "Guides"
    bl_parent_id = 'IMAGE_PT_overlay'

    @classmethod
    def poll(cls, context):
        sima = context.space_data

        return sima.show_uvedit

    def draw(self, context):
        layout = self.layout

        sima = context.space_data
        overlay = sima.overlay
        uvedit = sima.uv_editor

        layout.active = overlay.show_overlays

<<<<<<< HEAD
        split = layout.split()
        col = split.column()
        col.use_property_split = False
        row = col.row()
        row.separator()
        row.prop(overlay, "show_grid_background", text="Grid")
        col = split.column()

        if overlay.show_grid_background:
            col.label(icon='DISCLOSURE_TRI_DOWN')
        else:
            col.label(icon='DISCLOSURE_TRI_RIGHT')

        if overlay.show_grid_background:

            split = layout.split()
            split.use_property_split = False
            split.use_property_decorate = False

            col = split.column()
            row = col.row()
            row.separator()
            row.separator()
            row.prop(uvedit, "use_custom_grid", text="Fixed Subdivisions")

            col = layout.column()
            row = col.row()
            row.separator()
            row.separator()
            row.prop(uvedit, "show_grid_over_image")
            row.active = sima.image is not None

            col = split.column()
            if uvedit.use_custom_grid:
                col.prop(uvedit, "custom_grid_subdivisions", text="")
            else:
                col.label(icon='DISCLOSURE_TRI_RIGHT')

            row = layout.row()
            row.use_property_split = True
            row.use_property_decorate = False
            row.separator()
            row.prop(uvedit, "tile_grid_shape", text="Tiles")
=======
        row = layout.row()
        row.prop(overlay, "show_grid_background", text="Grid")

        if overlay.show_grid_background:
            sub = row.row()
            sub.prop(uvedit, "show_grid_over_image", text="Over Image")
            sub.active = sima.image is not None

            layout.row().prop(uvedit, "grid_shape_source", expand=True)

            layout.use_property_split = True
            layout.use_property_decorate = False

            row = layout.row()
            row.prop(uvedit, "custom_grid_subdivisions", text="Fixed Subdivisions")
            row.active = uvedit.grid_shape_source == 'FIXED'

            layout.prop(uvedit, "tile_grid_shape", text="Tiles")
>>>>>>> 797fe43f


class IMAGE_PT_overlay_uv_edit(Panel):
    bl_space_type = 'IMAGE_EDITOR'
    bl_region_type = 'HEADER'
    bl_label = "UV Editing"
    bl_parent_id = 'IMAGE_PT_overlay'

    @classmethod
    def poll(cls, context):
        sima = context.space_data
        return (sima and (sima.show_uvedit))

    def draw(self, context):
        layout = self.layout

        sima = context.space_data
        uvedit = sima.uv_editor
        overlay = sima.overlay

        layout.active = overlay.show_overlays

        # UV Stretching
        split = layout.split()
        col = split.column()
        col.use_property_split = False
        row = col.row()
        row.separator()
        row.prop(uvedit, "show_stretch")
        col = split.column()
        if uvedit.show_stretch:
            col.prop(uvedit, "display_stretch_type", text="")
        else:
            col.label(icon='DISCLOSURE_TRI_RIGHT')


class IMAGE_PT_overlay_uv_edit_geometry(Panel):
    bl_space_type = 'IMAGE_EDITOR'
    bl_region_type = 'HEADER'
    bl_label = "Geometry"
    bl_parent_id = 'IMAGE_PT_overlay'

    @classmethod
    def poll(cls, context):
        sima = context.space_data
        return (sima and (sima.show_uvedit))

    def draw(self, context):
        layout = self.layout

        sima = context.space_data
        uvedit = sima.uv_editor
        overlay = sima.overlay

        layout.active = overlay.show_overlays

        # Edges
        col = layout.column()
        row = col.row()
        row.separator()
        row.prop(uvedit, "uv_opacity")
        row = col.row()
        row.separator()
        row.prop(uvedit, "edge_display_type", text="")
        row = col.row()
        row.separator()
        row.prop(uvedit, "show_modified_edges", text="Modified Edges")

        # Faces
        row = col.row()
        row.active = not uvedit.show_stretch
        row.separator()
        row.prop(uvedit, "show_faces", text="Faces")


class IMAGE_PT_overlay_texture_paint(Panel):
    bl_space_type = 'IMAGE_EDITOR'
    bl_region_type = 'HEADER'
    bl_label = "Geometry"
    bl_parent_id = 'IMAGE_PT_overlay'

    @classmethod
    def poll(cls, context):
        sima = context.space_data
        return (sima and (sima.show_paint))

    def draw(self, context):
        layout = self.layout

        sima = context.space_data
        uvedit = sima.uv_editor
        overlay = sima.overlay

        layout.active = overlay.show_overlays
        layout.prop(uvedit, "show_texpaint")


class IMAGE_PT_overlay_image(Panel):
    bl_space_type = 'IMAGE_EDITOR'
    bl_region_type = 'HEADER'
    bl_label = "Image"
    bl_parent_id = 'IMAGE_PT_overlay'

    def draw(self, context):
        layout = self.layout

        sima = context.space_data
        uvedit = sima.uv_editor
        overlay = sima.overlay

        layout.active = overlay.show_overlays
        row = layout.row()
        row.separator()
        row.prop(uvedit, "show_metadata")


# Grease Pencil properties
class IMAGE_PT_annotation(AnnotationDataPanel, Panel):
    bl_space_type = 'IMAGE_EDITOR'
    bl_region_type = 'UI'
    bl_category = "View"

    # NOTE: this is just a wrapper around the generic GP Panel.

# Grease Pencil drawing tools.


# -------------------- tabs to switch between uv and image editor

class IMAGE_OT_switch_editors_to_uv(bpy.types.Operator):
    """Switch to the UV Editor"""      # blender will use this as a tooltip for menu items and buttons.
    bl_idname = "wm.switch_editor_to_uv"        # unique identifier for buttons and menu items to reference.
    # display name in the interface.
    bl_label = "Switch to UV Editor"
    bl_options = {'REGISTER', 'UNDO'}  # enable undo for the operator.

    # execute() is called by blender when running the operator.
    def execute(self, context):
        bpy.ops.wm.context_set_enum(
            data_path="area.ui_type", value="UV")
        return {'FINISHED'}


class IMAGE_OT_switch_editors_to_image(bpy.types.Operator):
    """Switch to the Image Editor"""      # blender will use this as a tooltip for menu items and buttons.
    bl_idname = "wm.switch_editor_to_image"        # unique identifier for buttons and menu items to reference.
    # display name in the interface.
    bl_label = "Switch to Image Editor"
    bl_options = {'REGISTER', 'UNDO'}  # enable undo for the operator.

    # execute() is called by blender when running the operator.
    def execute(self, context):
        bpy.ops.wm.context_set_enum(
            data_path="area.ui_type", value="IMAGE_EDITOR")
        return {'FINISHED'}


classes = (
    ALL_MT_editormenu,
    IMAGE_MT_view_legacy,
    IMAGE_MT_view,
    IMAGE_MT_view_pie_menus,
    IMAGE_MT_view_zoom,
    IMAGE_MT_select,
    IMAGE_MT_select_legacy,
    IMAGE_MT_select_linked,
    IMAGE_MT_image,
    IMAGE_MT_image_flip,
    IMAGE_MT_image_invert,
    IMAGE_MT_uvs_clear_seam,
    IMAGE_MT_uvs,
    IMAGE_MT_uvs_showhide,
    IMAGE_MT_uvs_transform,
    IMAGE_MT_uvs_snap,
    IMAGE_MT_uvs_mirror,
    IMAGE_MT_uvs_align,
    IMAGE_MT_uvs_merge,
    IMAGE_MT_uvs_split,
    IMAGE_MT_uvs_unwrap,
    IMAGE_MT_uvs_select_mode,
    IMAGE_MT_uvs_context_menu,
    IMAGE_MT_mask_context_menu,
    IMAGE_MT_pivot_pie,
    IMAGE_MT_uvs_snap_pie,
    IMAGE_MT_view_pie,
    IMAGE_HT_tool_header,
    IMAGE_HT_header,
    IMAGE_MT_editor_menus,
    IMAGE_PT_active_tool,
    IMAGE_PT_mask,
    IMAGE_PT_mask_layers,
    IMAGE_PT_mask_display,
    IMAGE_PT_active_mask_spline,
    IMAGE_PT_active_mask_point,
    IMAGE_PT_snapping,
    IMAGE_PT_proportional_edit,
    IMAGE_PT_image_options,
    IMAGE_PT_image_properties,
    IMAGE_UL_render_slots,
    IMAGE_PT_render_slots,
    IMAGE_UL_udim_tiles,
    IMAGE_PT_udim_tiles,
    IMAGE_PT_view_display,
    IMAGE_PT_paint_select,
    IMAGE_PT_paint_settings,
    IMAGE_PT_paint_color,
    IMAGE_PT_paint_swatches,
    IMAGE_PT_paint_settings_advanced,
    IMAGE_PT_paint_clone,
    IMAGE_PT_tools_brush_texture,
    IMAGE_PT_tools_mask_texture,
    IMAGE_PT_paint_stroke,
    IMAGE_PT_paint_stroke_smooth_stroke,
    IMAGE_PT_paint_curve,
    IMAGE_PT_tools_brush_display,
    IMAGE_PT_tools_imagepaint_symmetry,
    IMAGE_PT_uv_sculpt_brush_select,
    IMAGE_PT_uv_sculpt_brush_settings,
    IMAGE_PT_uv_sculpt_options,
    IMAGE_PT_uv_sculpt_curve,
    IMAGE_PT_view_histogram,
    IMAGE_PT_view_waveform,
    IMAGE_PT_view_vectorscope,
    IMAGE_PT_sample_line,
    IMAGE_PT_scope_sample,
    IMAGE_PT_uv_cursor,
    IMAGE_PT_annotation,
    IMAGE_PT_gizmo_display,
    IMAGE_PT_overlay,
    IMAGE_PT_overlay_guides,
    IMAGE_PT_overlay_uv_edit,
    IMAGE_PT_overlay_uv_edit_geometry,
    IMAGE_PT_overlay_texture_paint,
    IMAGE_PT_overlay_image,

    IMAGE_OT_switch_editors_to_uv,
    IMAGE_OT_switch_editors_to_image,
)


if __name__ == "__main__":  # only for live edit.
    from bpy.utils import register_class
    for cls in classes:
        register_class(cls)<|MERGE_RESOLUTION|>--- conflicted
+++ resolved
@@ -1754,7 +1754,6 @@
 
         layout.active = overlay.show_overlays
 
-<<<<<<< HEAD
         split = layout.split()
         col = split.column()
         col.use_property_split = False
@@ -1778,7 +1777,7 @@
             row = col.row()
             row.separator()
             row.separator()
-            row.prop(uvedit, "use_custom_grid", text="Fixed Subdivisions")
+            row.prop(uvedit, "grid_shape_source", expand=True)
 
             col = layout.column()
             row = col.row()
@@ -1788,36 +1787,16 @@
             row.active = sima.image is not None
 
             col = split.column()
-            if uvedit.use_custom_grid:
+            if uvedit.grid_shape_source == 'FIXED':
                 col.prop(uvedit, "custom_grid_subdivisions", text="")
             else:
                 col.label(icon='DISCLOSURE_TRI_RIGHT')
-
+            
             row = layout.row()
             row.use_property_split = True
             row.use_property_decorate = False
             row.separator()
             row.prop(uvedit, "tile_grid_shape", text="Tiles")
-=======
-        row = layout.row()
-        row.prop(overlay, "show_grid_background", text="Grid")
-
-        if overlay.show_grid_background:
-            sub = row.row()
-            sub.prop(uvedit, "show_grid_over_image", text="Over Image")
-            sub.active = sima.image is not None
-
-            layout.row().prop(uvedit, "grid_shape_source", expand=True)
-
-            layout.use_property_split = True
-            layout.use_property_decorate = False
-
-            row = layout.row()
-            row.prop(uvedit, "custom_grid_subdivisions", text="Fixed Subdivisions")
-            row.active = uvedit.grid_shape_source == 'FIXED'
-
-            layout.prop(uvedit, "tile_grid_shape", text="Tiles")
->>>>>>> 797fe43f
 
 
 class IMAGE_PT_overlay_uv_edit(Panel):
