# SPDX-License-Identifier: GPL-2.0-or-later

import bpy
import math

from bpy.types import (
    Header,
    Menu,
    Panel,
    UIList,
)
from bl_ui.properties_paint_common import (
    UnifiedPaintPanel,
    brush_texture_settings,
    brush_basic_texpaint_settings,
    brush_settings,
    brush_settings_advanced,
    draw_color_settings,
    ClonePanel,
    BrushSelectPanel,
    TextureMaskPanel,
    ColorPalettePanel,
    StrokePanel,
    SmoothStrokePanel,
    FalloffPanel,
    DisplayPanel,
)
from bl_ui.properties_grease_pencil_common import (
    AnnotationDataPanel,
)
from bl_ui.space_toolsystem_common import (
    ToolActivePanelHelper,
)

from bpy.app.translations import (
    contexts as i18n_contexts,
    pgettext_iface as iface_,
)


class ImagePaintPanel:
    bl_space_type = 'IMAGE_EDITOR'
    bl_region_type = 'UI'


class BrushButtonsPanel(UnifiedPaintPanel):
    bl_space_type = 'IMAGE_EDITOR'
    bl_region_type = 'UI'

    @classmethod
    def poll(cls, context):
        tool_settings = context.tool_settings.image_paint
        return tool_settings.brush


class IMAGE_PT_active_tool(Panel, ToolActivePanelHelper):
    bl_space_type = 'IMAGE_EDITOR'
    bl_region_type = 'UI'
    bl_category = "Tool"


class IMAGE_MT_view_legacy(Menu):
    bl_label = "Legacy"

    def draw(self, context):
        layout = self.layout

        layout.operator("uv.cursor_set", text="Set 2D Cursor", icon='CURSOR')


class IMAGE_MT_view(Menu):
    bl_label = "View"

    def draw(self, context):
        layout = self.layout

        sima = context.space_data
        show_uvedit = sima.show_uvedit
        show_render = sima.show_render

        preferences = context.preferences
        addon_prefs = preferences.addons["bforartists_toolbar_settings"].preferences

        #overlay = sima.overlay

        layout.prop(sima, "show_region_toolbar")
        layout.prop(sima, "show_region_ui")
        layout.prop(sima, "show_region_tool_header")
        layout.prop(sima, "show_region_hud")
        if sima.mode == 'UV':
            layout.prop(addon_prefs, "uv_show_toolshelf_tabs")
            # layout.prop(overlay, "show_toolshelf_tabs", text="Tool Shelf Tabs") # bfa - the toolshelf tabs.

        layout.separator()

        # bfa - the view menu is shared between uv and image editor
        # and uv editor has a 3d cursor tool in the shelf. So legacy ...
        if sima.mode != 'UV':
            if sima.ui_mode == 'MASK':
                layout.operator("uv.cursor_set", text="Set 2D Cursor", icon='CURSOR')
        else:
            layout.menu("IMAGE_MT_view_legacy")

        layout.separator()

        layout.operator("image.view_zoom_in", text="Zoom In", icon="ZOOM_IN")
        layout.operator("image.view_zoom_out", text="Zoom Out", icon="ZOOM_OUT")
        layout.operator("image.view_zoom_border", icon="ZOOM_BORDER")

        layout.separator()

        layout.menu("IMAGE_MT_view_zoom")

        layout.separator()

        if show_uvedit:
            layout.operator("image.view_selected", text="View Selected", icon='VIEW_SELECTED')

        layout.operator("image.view_all", text="Frame All", icon="VIEWALL")
        layout.operator("image.view_all", text="View Fit", icon="VIEW_FIT").fit_view = True

        if sima.mode != 'UV':
            if sima.ui_mode == 'MASK':
                layout.operator("image.view_center_cursor", text="Center View to Cursor", icon="CENTERTOCURSOR")
        elif sima.mode == 'UV':
            layout.operator("image.view_center_cursor", text="Center View to Cursor", icon="CENTERTOCURSOR")
            layout.operator("image.view_cursor_center", icon='CURSORTOCENTER')

        layout.separator()

        if show_render:
            layout.operator("image.render_border", icon="RENDERBORDER")
            layout.operator("image.clear_render_border", icon="RENDERBORDER_CLEAR")

            layout.separator()

            layout.operator("image.cycle_render_slot", text="Render Slot Cycle Next", icon="FRAME_NEXT")
            layout.operator(
                "image.cycle_render_slot",
                text="Render Slot Cycle Previous",
                icon="FRAME_PREV").reverse = True

            layout.separator()

        layout.menu("INFO_MT_area")
        layout.menu("IMAGE_MT_view_pie_menus")


class IMAGE_MT_view_pie_menus(Menu):
    bl_label = "Pie menus"

    def draw(self, _context):
        layout = self.layout

        layout.operator("wm.call_menu_pie", text="Pivot", icon="MENU_PANEL").name = 'IMAGE_MT_pivot_pie'
        layout.operator("wm.call_menu_pie", text="UV's snap", icon="MENU_PANEL").name = 'IMAGE_MT_uvs_snap_pie'
        layout.operator("wm.call_menu_pie", text="View", icon="MENU_PANEL").name = 'IMAGE_MT_view_pie'


class IMAGE_MT_view_zoom(Menu):
    bl_label = "Fractional Zoom"

    def draw(self, _context):
        layout = self.layout

        ratios = ((1, 8), (1, 4), (1, 2), (1, 1), (2, 1), (4, 1), (8, 1))

        for i, (a, b) in enumerate(ratios):
            if i in {3, 4}:  # Draw separators around Zoom 1:1.
                layout.separator()

            layout.operator(
                "image.view_zoom_ratio",
                text=iface_("Zoom %d:%d") % (a, b), icon="ZOOM_SET",
                translate=False,
            ).ratio = a / b


class IMAGE_MT_select(Menu):
    bl_label = "Select"

    def draw(self, _context):
        layout = self.layout

        layout.menu("IMAGE_MT_select_legacy")

        layout.operator("uv.select_all", text="All", icon='SELECT_ALL').action = 'SELECT'

        layout.operator("uv.select_all", text="None", icon='SELECT_NONE').action = 'DESELECT'
        layout.operator("uv.select_all", text="Invert", icon='INVERSE').action = 'INVERT'

        layout.separator()

        layout.operator("uv.select_box", text="Box Select Pinned", icon='BORDER_RECT').pinned = True

        layout.separator()

        layout.menu("IMAGE_MT_select_linked")
        myop = layout.operator("uv.select_linked_pick", text="Linked Pick", icon="LINKED")
        myop.extend = True
        myop.deselect = False

        layout.separator()

        layout.operator("uv.select_pinned", text="Pinned", icon="PINNED")
        layout.operator("uv.select_split", text="Split", icon="SPLIT")
        layout.operator("uv.select_overlap", text="Overlap", icon="OVERLAP")
        layout.operator("uv.shortest_path_pick", text="Shortest Path", icon="SELECT_SHORTESTPATH")
        layout.operator("uv.select_similar", text="Similar", icon="SIMILAR")

        layout.separator()

        layout.operator("uv.select_more", text="More", icon="SELECTMORE")
        layout.operator("uv.select_less", text="Less", icon="SELECTLESS")


class IMAGE_MT_select_legacy(Menu):
    bl_label = "Legacy"

    def draw(self, _context):
        layout = self.layout

        layout.operator("uv.select_box", text="Box Select", icon='BORDER_RECT').pinned = False
        layout.operator("uv.select_circle", icon="CIRCLE_SELECT")


class IMAGE_MT_select_linked(Menu):
    bl_label = "Select Linked"

    def draw(self, _context):
        layout = self.layout

        layout.operator("uv.select_linked", text="Linked", icon="LINKED")
        layout.operator("uv.shortest_path_select", text="Shortest Path", icon="LINKED")


class IMAGE_MT_brush(Menu):
    bl_label = "Brush"

    def draw(self, context):
        layout = self.layout

        # radial control button brush size
        myvar = layout.operator("wm.radial_control", text="Brush Radius", icon="BRUSHSIZE")
        myvar.data_path_primary = 'tool_settings.image_paint.brush.size'
        myvar.data_path_secondary = 'tool_settings.unified_paint_settings.size'
        myvar.use_secondary = 'tool_settings.unified_paint_settings.use_unified_size'
        myvar.rotation_path = 'tool_settings.image_paint.brush.mask_texture_slot.angle'
        myvar.color_path = 'tool_settings.image_paint.brush.cursor_color_add'
        myvar.fill_color_path = 'tool_settings.image_paint.brush.color'
        myvar.fill_color_override_path = 'tool_settings.unified_paint_settings.color'
        myvar.fill_color_override_test_path = 'tool_settings.unified_paint_settings.use_unified_color'
        myvar.zoom_path = 'space_data.zoom'
        myvar.image_id = 'tool_settings.image_paint.brush'
        myvar.secondary_tex = True

        # radial control button brush strength
        myvar = layout.operator("wm.radial_control", text="Brush Strength", icon="BRUSHSTRENGTH")
        myvar.data_path_primary = 'tool_settings.image_paint.brush.strength'
        myvar.data_path_secondary = 'tool_settings.unified_paint_settings.strength'
        myvar.use_secondary = 'tool_settings.unified_paint_settings.use_unified_strength'
        myvar.rotation_path = 'tool_settings.image_paint.brush.mask_texture_slot.angle'
        myvar.color_path = 'tool_settings.image_paint.brush.cursor_color_add'
        myvar.fill_color_path = 'tool_settings.image_paint.brush.color'
        myvar.fill_color_override_path = 'tool_settings.unified_paint_settings.color'
        myvar.fill_color_override_test_path = 'tool_settings.unified_paint_settings.use_unified_color'
        myvar.zoom_path = ''
        myvar.image_id = 'tool_settings.image_paint.brush'
        myvar.secondary_tex = True

        # radial control button brush angle
        myvar = layout.operator("wm.radial_control", text="Texture Brush Angle", icon="BRUSHANGLE")
        myvar.data_path_primary = 'tool_settings.image_paint.brush.texture_slot.angle'
        myvar.data_path_secondary = ''
        myvar.use_secondary = ''
        myvar.rotation_path = 'tool_settings.image_paint.brush.texture_slot.angle'
        myvar.color_path = 'tool_settings.image_paint.brush.cursor_color_add'
        myvar.fill_color_path = 'tool_settings.image_paint.brush.color'
        myvar.fill_color_override_path = 'tool_settings.unified_paint_settings.color'
        myvar.fill_color_override_test_path = 'tool_settings.unified_paint_settings.use_unified_color'
        myvar.zoom_path = ''
        myvar.image_id = 'tool_settings.image_paint.brush'
        myvar.secondary_tex = False

        # radial control button brush angle secondary texture
        myvar = layout.operator("wm.radial_control", text="Texture Brush Angle", icon="BRUSHANGLE")
        myvar.data_path_primary = 'tool_settings.image_paint.brush.mask_texture_slot.angle'
        myvar.data_path_secondary = ''
        myvar.use_secondary = ''
        myvar.rotation_path = 'tool_settings.image_paint.brush.mask_texture_slot.angle'
        myvar.color_path = 'tool_settings.image_paint.brush.cursor_color_add'
        myvar.fill_color_path = 'tool_settings.image_paint.brush.color'
        myvar.fill_color_override_path = 'tool_settings.unified_paint_settings.color'
        myvar.fill_color_override_test_path = 'tool_settings.unified_paint_settings.use_unified_color'
        myvar.zoom_path = ''
        myvar.image_id = 'tool_settings.image_paint.brush'
        myvar.secondary_tex = True


class IMAGE_MT_image(Menu):
    bl_label = "Image"

    def draw(self, context):
        layout = self.layout

        sima = context.space_data
        ima = sima.image
        show_render = sima.show_render

<<<<<<< HEAD
        layout.operator("image.new", text="New", icon='IMAGE_DATA')
=======
        layout.operator("image.new", text="New",
                        text_ctxt=i18n_contexts.id_image)
>>>>>>> 28a508a9
        layout.operator("image.open", text="Open...", icon='FILE_FOLDER')

        layout.operator("image.read_viewlayers", icon="RENDERLAYERS")

        if ima:
            layout.separator()

            if not show_render:
                layout.operator("image.replace", text="Replace", icon='FILE_FOLDER')
                layout.operator("image.reload", text="Reload", icon="FILE_REFRESH")

            # bfa TODO: move this to image.external_edit poll
            # bfa - hide disfunctional tools and settings for render result
            import os

            can_edit = True

            if ima.packed_file:
                can_edit = False

            if sima.type == 'IMAGE_EDITOR':
                filepath = ima.filepath_from_user(image_user=sima.image_user)
            else:
                filepath = ima.filepath

            filepath = bpy.path.abspath(filepath, library=ima.library)

            filepath = os.path.normpath(filepath)

            if not filepath:
                can_edit = False

            if not os.path.exists(filepath) or not os.path.isfile(filepath):
                can_edit = False

            if can_edit:
                layout.operator("image.external_edit", text="Edit Externally", icon="EDIT_EXTERNAL")

        layout.separator()

        if ima:
            layout.operator("image.save", icon='FILE_TICK')
            layout.operator("image.save_as", icon='SAVE_AS')
            layout.operator("image.save_as", text="Save a Copy", icon='SAVE_COPY').copy = True

        if ima and ima.source == 'SEQUENCE':
            layout.operator("image.save_sequence", icon='SAVE_All')

        layout.operator("image.save_all_modified", text="Save All Images", icon="SAVE_ALL")

        # bfa - hide disfunctional tools and settings for render result
        if ima:
            if ima.type != 'RENDER_RESULT':
                layout.separator()

                layout.menu("IMAGE_MT_image_invert")
                layout.operator("image.resize", text="Resize", icon="MAN_SCALE")
                layout.menu("IMAGE_MT_image_flip")

                if not show_render:
                    if ima.packed_file:
                        if ima.filepath:
                            layout.separator()
                            layout.operator("image.unpack", text="Unpack", icon="PACKAGE")
                    else:
                        layout.separator()
                        layout.operator("image.pack", text="Pack", icon="PACKAGE")

                if context.area.ui_type == 'IMAGE_EDITOR':

                    layout.separator()

                    layout.operator("palette.extract_from_image", text="Extract Palette", icon="PALETTE")
                    layout.operator(
                        "gpencil.image_to_grease_pencil",
                        text="Generate Grease Pencil",
                        icon="GREASEPENCIL")


class IMAGE_MT_image_flip(Menu):
    bl_label = "Flip"

    def draw(self, _context):
        layout = self.layout
        layout.operator("image.flip", text="Horizontally", icon="FLIP_Y").use_flip_x = True
        layout.operator("image.flip", text="Vertically", icon="FLIP_X").use_flip_y = True


class IMAGE_MT_image_invert(Menu):
    bl_label = "Invert"

    def draw(self, _context):
        layout = self.layout

        props = layout.operator("image.invert", text="Invert Image Colors", icon='IMAGE_RGB')
        props.invert_r = True
        props.invert_g = True
        props.invert_b = True

        layout.separator()

        layout.operator("image.invert", text="Invert Red Channel", icon='COLOR_RED').invert_r = True
        layout.operator("image.invert", text="Invert Green Channel", icon='COLOR_GREEN').invert_g = True
        layout.operator("image.invert", text="Invert Blue Channel", icon='COLOR_BLUE').invert_b = True
        layout.operator("image.invert", text="Invert Alpha Channel", icon='IMAGE_ALPHA').invert_a = True


class IMAGE_MT_uvs_showhide(Menu):
    bl_label = "Show/Hide Faces"

    def draw(self, _context):
        layout = self.layout

        layout.operator("uv.reveal", icon="HIDE_OFF")
        layout.operator("uv.hide", text="Hide Selected", icon="HIDE_ON").unselected = False
        layout.operator("uv.hide", text="Hide Unselected", icon="HIDE_UNSELECTED").unselected = True


class IMAGE_MT_uvs_transform(Menu):
    bl_label = "Transform"

    def draw(self, _context):
        layout = self.layout

        layout.operator_context = 'EXEC_REGION_WIN'
        layout.operator("transform.rotate", text="Rotate +90°", icon="ROTATE_PLUS_90").value = math.pi / 2
        layout.operator("transform.rotate", text="Rotate  - 90°", icon="ROTATE_MINUS_90").value = math.pi / -2
        layout.operator_context = 'INVOKE_DEFAULT'

        layout.separator()

        layout.operator("transform.shear", icon='SHEAR')

        layout.separator()

        layout.operator("uv.randomize_uv_transform")


class IMAGE_MT_uvs_snap(Menu):
    bl_label = "Snap"

    def draw(self, _context):
        layout = self.layout

        layout.operator_context = 'EXEC_REGION_WIN'

        layout.operator("uv.snap_selected", text="Selected to Pixels", icon="SNAP_TO_PIXELS").target = 'PIXELS'
        layout.operator("uv.snap_selected", text="Selected to Cursor", icon="SELECTIONTOCURSOR").target = 'CURSOR'
        layout.operator("uv.snap_selected", text="Selected to Cursor (Offset)",
                        icon="SELECTIONTOCURSOROFFSET").target = 'CURSOR_OFFSET'
        layout.operator("uv.snap_selected", text="Selected to Adjacent Unselected",
                        icon="SNAP_TO_ADJACENT").target = 'ADJACENT_UNSELECTED'

        layout.separator()

        layout.operator("uv.snap_cursor", text="Cursor to Pixels", icon="CURSOR_TO_PIXELS").target = 'PIXELS'
        layout.operator("uv.snap_cursor", text="Cursor to Selected", icon="CURSORTOSELECTION").target = 'SELECTED'
        layout.operator("uv.snap_cursor", text="Cursor to Origin", icon="ORIGIN_TO_CURSOR").target = 'ORIGIN'


class IMAGE_MT_uvs_mirror(Menu):
    bl_label = "Mirror"

    def draw(self, _context):
        layout = self.layout

        layout.operator("mesh.faces_mirror_uv", icon="COPYMIRRORED")

        layout.separator()

        layout.operator_context = 'EXEC_REGION_WIN'

        layout.operator("transform.mirror", text="X Axis", icon="MIRROR_X").constraint_axis[0] = True
        layout.operator("transform.mirror", text="Y Axis", icon="MIRROR_Y").constraint_axis[1] = True


class IMAGE_MT_uvs_align(Menu):
    bl_label = "Align"

    def draw(self, _context):
        layout = self.layout

        layout.operator_enum("uv.align", "axis")


class IMAGE_MT_uvs_merge(Menu):
    bl_label = "Merge"

    def draw(self, _context):
        layout = self.layout

        layout.operator("uv.weld", text="At Center", icon='MERGE_CENTER')
        # Mainly to match the mesh menu.
        layout.operator("uv.snap_selected", text="At Cursor", icon='MERGE_CURSOR').target = 'CURSOR'

        layout.separator()

        layout.operator("uv.remove_doubles", text="By Distance", icon='REMOVE_DOUBLES')


class IMAGE_MT_uvs_split(Menu):
    bl_label = "Split"

    def draw(self, _context):
        layout = self.layout

        layout.operator("uv.select_split", text="Selection", icon='SPLIT')


# Tooltip and operator for Clear Seam.
class IMAGE_MT_uvs_clear_seam(bpy.types.Operator):
    """Clears the UV Seam for selected edges"""      # blender will use this as a tooltip for menu items and buttons.
    bl_idname = "uv.clear_seam"        # unique identifier for buttons and menu items to reference.
    bl_label = "Clear seam"         # display name in the interface.
    bl_options = {'REGISTER', 'UNDO'}  # enable undo for the operator.

    def execute(self, context):        # execute() is called by blender when running the operator.
        bpy.ops.uv.mark_seam(clear=True)
        return {'FINISHED'}


class IMAGE_MT_uvs_unwrap(Menu):
    bl_label = "Unwrap"

    def draw(self, _context):
        layout = self.layout

        layout.operator("uv.unwrap", text="Unwrap ABF", icon='UNWRAP_ABF').method = 'ANGLE_BASED'
        layout.operator("uv.unwrap", text="Unwrap Conformal", icon='UNWRAP_LSCM').method = 'CONFORMAL'

        layout.separator()

        layout.operator_context = 'INVOKE_DEFAULT'
        layout.operator("uv.smart_project", icon="MOD_UVPROJECT")
        layout.operator("uv.lightmap_pack", icon="LIGHTMAPPACK")
        layout.operator("uv.follow_active_quads", icon="FOLLOWQUADS")

        layout.separator()

        layout.operator_context = 'EXEC_REGION_WIN'
        layout.operator("uv.cube_project", icon="CUBEPROJECT")
        layout.operator("uv.cylinder_project", icon="CYLINDERPROJECT")
        layout.operator("uv.sphere_project", icon="SPHEREPROJECT")


class IMAGE_MT_uvs(Menu):
    bl_label = "UV"

    def draw(self, context):
        layout = self.layout

        sima = context.space_data
        uv = sima.uv_editor

        layout.menu("IMAGE_MT_uvs_transform")
        layout.menu("IMAGE_MT_uvs_mirror")
        layout.menu("IMAGE_MT_uvs_snap")

        layout.separator()

        layout.menu("IMAGE_MT_uvs_unwrap")

        layout.operator("uv.pin", icon="PINNED").clear = False
        layout.operator("uv.pin", text="Unpin", icon="UNPINNED").clear = True
        layout.menu("IMAGE_MT_uvs_merge")
        layout.operator("uv.select_split", text="Split Selection", icon='SPLIT')

        layout.separator()

        layout.operator("uv.pack_islands", icon="PACKISLAND")
        layout.operator("uv.average_islands_scale", icon="AVERAGEISLANDSCALE")
        layout.operator("uv.minimize_stretch", icon="MINIMIZESTRETCH")
        layout.operator("uv.stitch", icon="STITCH")

        layout.separator()

        layout.operator("uv.mark_seam", icon="MARK_SEAM").clear = False
        layout.operator("uv.clear_seam", text="Clear Seam", icon='CLEAR_SEAM')
        layout.operator("uv.seams_from_islands", icon="SEAMSFROMISLAND")

        layout.separator()

        layout.menu("IMAGE_MT_uvs_align")
        layout.menu("IMAGE_MT_uvs_select_mode")

        layout.separator()

        layout.menu("IMAGE_MT_uvs_showhide")
        layout.operator("uv.reset", icon="RESET")


class IMAGE_MT_uvs_select_mode(Menu):
    bl_label = "UV Select Mode"

    def draw(self, context):
        layout = self.layout

        layout.operator_context = 'INVOKE_REGION_WIN'
        tool_settings = context.tool_settings

        # Do smart things depending on whether uv_select_sync is on.

        if tool_settings.use_uv_select_sync:

            layout.operator_context = 'INVOKE_REGION_WIN'
            layout.operator("mesh.select_mode", text="Vertex", icon='VERTEXSEL').type = 'VERT'
            layout.operator("mesh.select_mode", text="Edge", icon='EDGESEL').type = 'EDGE'
            layout.operator("mesh.select_mode", text="Face", icon='FACESEL').type = 'FACE'

        else:
            #layout.operator_context = 'INVOKE_REGION_WIN'
            props = layout.operator("wm.context_set_enum", text="Vertex", icon='UV_VERTEXSEL')
            props.value = 'VERTEX'
            props.data_path = "tool_settings.uv_select_mode"

            props = layout.operator("wm.context_set_enum", text="Edge", icon='UV_EDGESEL')
            props.value = 'EDGE'
            props.data_path = "tool_settings.uv_select_mode"

            props = layout.operator("wm.context_set_enum", text="Face", icon='UV_FACESEL')
            props.value = 'FACE'
            props.data_path = "tool_settings.uv_select_mode"

            props = layout.operator("wm.context_set_enum", text="Island", icon='UV_ISLANDSEL')
            props.value = 'ISLAND'
            props.data_path = "tool_settings.uv_select_mode"


class IMAGE_MT_uvs_context_menu(Menu):
    bl_label = "UV Context Menu"

    def draw(self, context):
        layout = self.layout

        sima = context.space_data

        # UV Edit Mode
        if sima.show_uvedit:
            # Add
            layout.operator("uv.unwrap", icon='UNWRAP_ABF')
            layout.operator("uv.follow_active_quads", icon="FOLLOWQUADS")

            layout.separator()

            # Modify
            layout.operator("uv.pin", icon="PINNED").clear = False
            layout.operator("uv.pin", text="Unpin", icon="UNPINNED").clear = True

            layout.separator()

            layout.menu("IMAGE_MT_uvs_snap")

            layout.separator()

            layout.operator("transform.mirror", text="Mirror X", icon="MIRROR_X").constraint_axis[0] = True
            layout.operator("transform.mirror", text="Mirror Y", icon="MIRROR_Y").constraint_axis[1] = True

            layout.separator()

            layout.operator_enum("uv.align", "axis")  # W, 2/3/4.

            layout.separator()

            # Remove
            layout.menu("IMAGE_MT_uvs_merge")
            layout.operator("uv.stitch", icon="STITCH")
            layout.menu("IMAGE_MT_uvs_split")


class IMAGE_MT_pivot_pie(Menu):
    bl_label = "Pivot Point"

    def draw(self, context):
        layout = self.layout
        pie = layout.menu_pie()

        pie.prop_enum(context.space_data, "pivot_point", value='CENTER')
        pie.prop_enum(context.space_data, "pivot_point", value='CURSOR')
        pie.prop_enum(context.space_data, "pivot_point", value='INDIVIDUAL_ORIGINS')
        pie.prop_enum(context.space_data, "pivot_point", value='MEDIAN')


class IMAGE_MT_uvs_snap_pie(Menu):
    bl_label = "Snap"

    def draw(self, _context):
        layout = self.layout
        pie = layout.menu_pie()

        layout.operator_context = 'EXEC_REGION_WIN'

        pie.operator(
            "uv.snap_selected",
            text="Selected to Pixels",
            icon='RESTRICT_SELECT_OFF',
        ).target = 'PIXELS'
        pie.operator(
            "uv.snap_cursor",
            text="Cursor to Pixels",
            icon='PIVOT_CURSOR',
        ).target = 'PIXELS'
        pie.operator(
            "uv.snap_cursor",
            text="Cursor to Selected",
            icon='PIVOT_CURSOR',
        ).target = 'SELECTED'
        pie.operator(
            "uv.snap_selected",
            text="Selected to Cursor",
            icon='RESTRICT_SELECT_OFF',
        ).target = 'CURSOR'
        pie.operator(
            "uv.snap_selected",
            text="Selected to Cursor (Offset)",
            icon='RESTRICT_SELECT_OFF',
        ).target = 'CURSOR_OFFSET'
        pie.operator(
            "uv.snap_selected",
            text="Selected to Adjacent Unselected",
            icon='RESTRICT_SELECT_OFF',
        ).target = 'ADJACENT_UNSELECTED'
        pie.operator(
            "uv.snap_cursor",
            text="Cursor to Origin",
            icon='PIVOT_CURSOR',
        ).target = 'ORIGIN'


class IMAGE_MT_view_pie(Menu):
    bl_label = "View"

    def draw(self, context):
        layout = self.layout

        sima = context.space_data
        show_uvedit = sima.show_uvedit
        show_maskedit = sima.show_maskedit

        pie = layout.menu_pie()
        pie.operator("image.view_all")

        if show_uvedit or show_maskedit:
            pie.operator("image.view_selected", text="Frame Selected", icon='ZOOM_SELECTED')
            pie.operator("image.view_center_cursor", text="Center View to Cursor")
        else:
            # Add spaces so items stay in the same position through all modes.
            pie.separator()
            pie.separator()

        pie.operator("image.view_zoom_ratio", text="Zoom 1:1").ratio = 1
        pie.operator("image.view_all", text="Frame All Fit").fit_view = True


class IMAGE_HT_tool_header(Header):
    bl_space_type = 'IMAGE_EDITOR'
    bl_region_type = 'TOOL_HEADER'

    def draw(self, context):
        layout = self.layout

        self.draw_tool_settings(context)

        layout.separator_spacer()

        self.draw_mode_settings(context)

    def draw_tool_settings(self, context):
        layout = self.layout

        # Active Tool
        # -----------
        from bl_ui.space_toolsystem_common import ToolSelectPanelHelper
        tool = ToolSelectPanelHelper.draw_active_tool_header(context, layout)
        tool_mode = context.mode if tool is None else tool.mode

        # Object Mode Options
        # -------------------

        # Example of how tool_settings can be accessed as pop-overs.

        # TODO(campbell): editing options should be after active tool options
        # (obviously separated for from the users POV)
        draw_fn = getattr(_draw_tool_settings_context_mode, tool_mode, None)
        if draw_fn is not None:
            draw_fn(context, layout, tool)

        if tool_mode == 'PAINT':
            if (tool is not None) and tool.has_datablock:
                layout.popover("IMAGE_PT_paint_settings_advanced")
                layout.popover("IMAGE_PT_paint_stroke")
                layout.popover("IMAGE_PT_paint_curve")
                layout.popover("IMAGE_PT_tools_brush_display")
                layout.popover("IMAGE_PT_tools_brush_texture")
                layout.popover("IMAGE_PT_tools_mask_texture")
        elif tool_mode == 'UV':
            if (tool is not None) and tool.has_datablock:
                layout.popover("IMAGE_PT_uv_sculpt_curve")
                layout.popover("IMAGE_PT_uv_sculpt_options")

    def draw_mode_settings(self, context):
        layout = self.layout

        # Active Tool
        # -----------
        from bl_ui.space_toolsystem_common import ToolSelectPanelHelper
        tool = ToolSelectPanelHelper.tool_active_from_context(context)
        tool_mode = context.mode if tool is None else tool.mode

        if tool_mode == 'PAINT':
            layout.popover_group(space_type='IMAGE_EDITOR', region_type='UI', context=".imagepaint_2d", category="")


class _draw_tool_settings_context_mode:
    @staticmethod
    def UV(context, layout, tool):
        if tool and tool.has_datablock:
            if context.mode == 'EDIT_MESH':
                tool_settings = context.tool_settings
                uv_sculpt = tool_settings.uv_sculpt
                brush = uv_sculpt.brush
                if brush:
                    UnifiedPaintPanel.prop_unified(
                        layout,
                        context,
                        brush,
                        "size",
                        pressure_name="use_pressure_size",
                        unified_name="use_unified_size",
                        slider=True,
                        header=True
                    )
                    UnifiedPaintPanel.prop_unified(
                        layout,
                        context,
                        brush,
                        "strength",
                        pressure_name="use_pressure_strength",
                        unified_name="use_unified_strength",
                        slider=True,
                        header=True
                    )

    @staticmethod
    def PAINT(context, layout, tool):
        if (tool is None) or (not tool.has_datablock):
            return

        paint = context.tool_settings.image_paint
        layout.template_ID_preview(paint, "brush", rows=3, cols=8, hide_buttons=True)

        brush = paint.brush
        if brush is None:
            return

        brush_basic_texpaint_settings(layout, context, brush, compact=True)


class IMAGE_HT_header(Header):
    bl_space_type = 'IMAGE_EDITOR'

    @staticmethod
    def draw_xform_template(layout, context):
        sima = context.space_data
        show_uvedit = sima.show_uvedit
        show_maskedit = sima.show_maskedit

        if show_uvedit or show_maskedit:
            layout.prop(sima, "pivot_point", icon_only=True)

        if show_uvedit:
            tool_settings = context.tool_settings

            # Snap.
            snap_uv_element = tool_settings.snap_uv_element
            act_snap_uv_element = tool_settings.bl_rna.properties['snap_uv_element'].enum_items[snap_uv_element]

            row = layout.row(align=True)
            row.prop(tool_settings, "use_snap_uv", text="")

            sub = row.row(align=True)
            sub.popover(
                panel="IMAGE_PT_snapping",
                icon=act_snap_uv_element.icon,
                text="",
            )

            # Proportional Editing
            row = layout.row(align=True)
            row.prop(
                tool_settings,
                "use_proportional_edit",
                icon_only=True,
                icon='PROP_CON' if tool_settings.use_proportional_connected else 'PROP_ON',
            )
            sub = row.row(align=True)
           # proportional editing settings
            if tool_settings.use_proportional_edit is True:
                sub = row.row(align=True)
                sub.prop_with_popover(tool_settings, "proportional_edit_falloff", text="",
                                      icon_only=True, panel="VIEW3D_PT_proportional_edit")
            if show_uvedit:
                uvedit = sima.uv_editor

                mesh = context.edit_object.data
                layout.prop_search(mesh.uv_layers, "active", mesh, "uv_layers", text="")

    def draw(self, context):
        layout = self.layout

        sima = context.space_data
        overlay = sima.overlay
        ima = sima.image
        iuser = sima.image_user
        tool_settings = context.tool_settings
        show_region_tool_header = sima.show_region_tool_header

        show_render = sima.show_render
        show_uvedit = sima.show_uvedit
        show_maskedit = sima.show_maskedit

        ALL_MT_editormenu.draw_hidden(context, layout)  # bfa - show hide the editormenu

        # bfa - hide disfunctional tools and settings for render result
        is_render = False
        if ima:
            is_render = ima.type == 'RENDER_RESULT'

        if sima.mode != 'UV':
            row = layout.row(align=True)
            row.operator("wm.switch_editor_to_uv", text="", icon='UV')
            if is_render:
                layout.prop(sima, "ui_non_render_mode", text="")
            else:
                layout.prop(sima, "ui_mode", text="")

        else:
            row = layout.row(align=True)
            row.operator("wm.switch_editor_to_image", text="", icon='IMAGE')

        # UV editing.
        if show_uvedit:

            layout.prop(tool_settings, "use_uv_select_sync", text="")

            if tool_settings.use_uv_select_sync:
                layout.template_edit_mode_selection()
            else:
                row = layout.row(align=True)
                uv_select_mode = tool_settings.uv_select_mode[:]
                row.operator("uv.select_mode", text="", icon='UV_VERTEXSEL',
                             depress=(uv_select_mode == 'VERTEX')).type = 'VERTEX'
                row.operator("uv.select_mode", text="", icon='UV_EDGESEL',
                             depress=(uv_select_mode == 'EDGE')).type = 'EDGE'
                row.operator("uv.select_mode", text="", icon='UV_FACESEL',
                             depress=(uv_select_mode == 'FACE')).type = 'FACE'
                row.operator("uv.select_mode", text="", icon='UV_ISLANDSEL',
                             depress=(uv_select_mode == 'ISLAND')).type = 'ISLAND'

                layout.prop(tool_settings, "uv_sticky_select_mode", icon_only=True)

        IMAGE_MT_editor_menus.draw_collapsible(context, layout)

        # layout.separator_spacer()

        IMAGE_HT_header.draw_xform_template(layout, context)

        layout.template_ID(sima, "image", new="image.new", open="image.open")

        if show_maskedit:
            row = layout.row()
            row.template_ID(sima, "mask", new="mask.new")

        if not show_render:
            layout.prop(sima, "use_image_pin", text="", emboss=False)

        layout.separator_spacer()

        # Gizmo toggle & popover.
        row = layout.row(align=True)
        row.prop(sima, "show_gizmo", icon='GIZMO', text="")
        sub = row.row(align=True)
        sub.active = sima.show_gizmo
        sub.popover(panel="IMAGE_PT_gizmo_display", text="")

        # Overlay toggle & popover
        row = layout.row(align=True)
        row.prop(overlay, "show_overlays", icon='OVERLAY', text="")
        sub = row.row(align=True)
        sub.active = overlay.show_overlays
        sub.popover(panel="IMAGE_PT_overlay", text="")

        if ima:
            if ima.is_stereo_3d:
                row = layout.row()
                row.prop(sima, "show_stereo_3d", text="")
            if show_maskedit:
                row = layout.row()
                row.popover(panel='IMAGE_PT_mask_display')

            # layers.
            layout.template_image_layers(ima, iuser)

            # draw options.
            row = layout.row()
            row.prop(sima, "display_channels", icon_only=True)

        row.popover(panel="IMAGE_PT_image_options", text="Options")


# bfa - show hide the editormenu
class ALL_MT_editormenu(Menu):
    bl_label = ""

    def draw(self, context):
        self.draw_menus(self.layout, context)

    @staticmethod
    def draw_menus(layout, context):

        row = layout.row(align=True)
        row.template_header()  # editor type menus


class IMAGE_MT_editor_menus(Menu):
    bl_idname = "IMAGE_MT_editor_menus"
    bl_label = ""

    def draw(self, context):
        layout = self.layout
        sima = context.space_data
        ima = sima.image

        show_uvedit = sima.show_uvedit
        show_maskedit = sima.show_maskedit

        layout.menu("SCREEN_MT_user_menu", text="Quick")  # Quick favourites menu
        layout.menu("IMAGE_MT_view")

        if show_uvedit:
            layout.menu("IMAGE_MT_select")
        if show_maskedit:
            layout.menu("MASK_MT_select")

        if ima and ima.is_dirty:
            layout.menu("IMAGE_MT_image", text="Image*")
        else:
            layout.menu("IMAGE_MT_image", text="Image")

        if show_uvedit:
            layout.menu("IMAGE_MT_uvs")
        if show_maskedit:
            layout.menu("MASK_MT_add")
            layout.menu("MASK_MT_mask")


class IMAGE_MT_mask_context_menu(Menu):
    bl_label = "Mask Context Menu"

    @classmethod
    def poll(cls, context):
        sima = context.space_data
        return sima.show_maskedit

    def draw(self, context):
        layout = self.layout
        from .properties_mask_common import draw_mask_context_menu
        draw_mask_context_menu(layout, context)


# -----------------------------------------------------------------------------
# Mask (similar code in space_clip.py, keep in sync)
# note! - panel placement does _not_ fit well with image panels... need to fix.

from bl_ui.properties_mask_common import (
    MASK_PT_mask,
    MASK_PT_layers,
    MASK_PT_spline,
    MASK_PT_point,
    MASK_PT_display,
)


class IMAGE_PT_mask(MASK_PT_mask, Panel):
    bl_space_type = 'IMAGE_EDITOR'
    bl_region_type = 'UI'
    bl_category = "Mask"


class IMAGE_PT_mask_layers(MASK_PT_layers, Panel):
    bl_space_type = 'IMAGE_EDITOR'
    bl_region_type = 'UI'
    bl_category = "Mask"


class IMAGE_PT_active_mask_spline(MASK_PT_spline, Panel):
    bl_space_type = 'IMAGE_EDITOR'
    bl_region_type = 'UI'
    bl_category = "Mask"


class IMAGE_PT_active_mask_point(MASK_PT_point, Panel):
    bl_space_type = 'IMAGE_EDITOR'
    bl_region_type = 'UI'
    bl_category = "Mask"


class IMAGE_PT_mask_display(MASK_PT_display, Panel):
    bl_space_type = 'IMAGE_EDITOR'
    bl_region_type = 'HEADER'


# --- end mask ---

class IMAGE_PT_snapping(Panel):
    bl_space_type = 'IMAGE_EDITOR'
    bl_region_type = 'HEADER'
    bl_label = "Snapping"

    def draw(self, context):
        tool_settings = context.tool_settings

        layout = self.layout
        col = layout.column()
        col.label(text="Snapping")
        col.prop(tool_settings, "snap_uv_element", expand=True)

        if tool_settings.snap_uv_element != 'INCREMENT':
            col.label(text="Target")
            row = col.row(align=True)
            row.prop(tool_settings, "snap_target", expand=True)

        col.separator()
        if 'INCREMENT' in tool_settings.snap_uv_element:
            col.prop(tool_settings, "use_snap_uv_grid_absolute")

        col.label(text="Affect")
        row = col.row(align=True)
        row.prop(tool_settings, "use_snap_translate", text="Move", toggle=True)
        row.prop(tool_settings, "use_snap_rotate", text="Rotate", toggle=True)
        row.prop(tool_settings, "use_snap_scale", text="Scale", toggle=True)


class IMAGE_PT_image_options(Panel):
    bl_space_type = 'IMAGE_EDITOR'
    bl_region_type = 'HEADER'
    bl_label = "Options"

    def draw(self, context):
        layout = self.layout

        sima = context.space_data
        uv = sima.uv_editor
        tool_settings = context.tool_settings
        paint = tool_settings.image_paint

        show_uvedit = sima.show_uvedit
        show_render = sima.show_render

        if sima.mode == 'UV':
            col = layout.column(align=True)
            col.prop(uv, "lock_bounds")
            col.prop(uv, "use_live_unwrap")

        col = layout.column(align=True)
        col.prop(sima, "use_realtime_update")
        col.prop(uv, "show_metadata")

        if sima.mode == 'UV':
            row = layout.row(heading="Snap to Pixels")
            row.prop(uv, "pixel_snap_mode", expand=True, text="")

        if paint.brush and (context.image_paint_object or sima.mode == 'PAINT'):
            layout.prop(uv, "show_texpaint")
            layout.prop(tool_settings, "show_uv_local_view", text="Show Same Material")


class IMAGE_PT_proportional_edit(Panel):
    bl_space_type = 'IMAGE_EDITOR'
    bl_region_type = 'HEADER'
    bl_label = "Proportional Editing"
    bl_ui_units_x = 8

    def draw(self, context):
        layout = self.layout
        tool_settings = context.tool_settings
        col = layout.column()

        col.prop(tool_settings, "use_proportional_connected")
        col.separator()

        col.prop(tool_settings, "proportional_edit_falloff", expand=True)


class IMAGE_PT_image_properties(Panel):
    bl_space_type = 'IMAGE_EDITOR'
    bl_region_type = 'UI'
    bl_category = "Image"
    bl_label = "Image"

    @classmethod
    def poll(cls, context):
        sima = context.space_data
        return (sima.image)

    def draw(self, context):
        layout = self.layout

        sima = context.space_data
        iuser = sima.image_user

        layout.template_image(sima, "image", iuser, multiview=True)


class IMAGE_PT_view_display(Panel):
    bl_space_type = 'IMAGE_EDITOR'
    bl_region_type = 'UI'
    bl_label = "Display"
    bl_category = "View"

    @classmethod
    def poll(cls, context):
        sima = context.space_data
        return (sima and (sima.image or sima.show_uvedit))

    def draw(self, context):
        layout = self.layout
        layout.use_property_split = False

        sima = context.space_data
        ima = sima.image

        show_uvedit = sima.show_uvedit
        uvedit = sima.uv_editor

        col = layout.column()

        if ima:
            col.use_property_split = True
            col.prop(ima, "display_aspect", text="Aspect Ratio")
            col.use_property_split = False
            if ima.source != 'TILED':
                col.prop(sima, "show_repeat", text="Repeat Image")

        if show_uvedit:
            col.prop(uvedit, "show_pixel_coords", text="Pixel Coordinates")


class IMAGE_UL_render_slots(UIList):
    def draw_item(self, _context, layout, _data, item, _icon, _active_data, _active_propname, _index):
        slot = item
        layout.prop(slot, "name", text="", emboss=False)


class IMAGE_PT_render_slots(Panel):
    bl_space_type = 'IMAGE_EDITOR'
    bl_region_type = 'UI'
    bl_category = "Image"
    bl_label = "Render Slots"

    @classmethod
    def poll(cls, context):
        sima = context.space_data
        return (sima and sima.image and sima.show_render)

    def draw(self, context):
        layout = self.layout

        sima = context.space_data
        ima = sima.image

        row = layout.row()

        col = row.column()
        col.template_list(
            "IMAGE_UL_render_slots", "render_slots", ima,
            "render_slots", ima.render_slots, "active_index", rows=3,
        )

        col = row.column(align=True)
        col.operator("image.add_render_slot", icon='ADD', text="")
        col.operator("image.remove_render_slot", icon='REMOVE', text="")

        col.separator()

        col.operator("image.clear_render_slot", icon='X', text="")


class IMAGE_UL_udim_tiles(UIList):
    def draw_item(self, _context, layout, _data, item, _icon, _active_data, _active_propname, _index):
        tile = item
        layout.prop(tile, "label", text="", emboss=False)


class IMAGE_PT_udim_tiles(Panel):
    bl_space_type = 'IMAGE_EDITOR'
    bl_region_type = 'UI'
    bl_category = "Image"
    bl_label = "UDIM Tiles"

    @classmethod
    def poll(cls, context):
        sima = context.space_data
        return (sima and sima.image and sima.image.source == 'TILED')

    def draw(self, context):
        layout = self.layout

        sima = context.space_data
        ima = sima.image

        row = layout.row()
        col = row.column()
        col.template_list("IMAGE_UL_udim_tiles", "", ima, "tiles", ima.tiles, "active_index", rows=4)

        col = row.column()
        sub = col.column(align=True)
        sub.operator("image.tile_add", icon='ADD', text="")
        sub.operator("image.tile_remove", icon='REMOVE', text="")

        tile = ima.tiles.active
        if tile:
            col = layout.column(align=True)
            col.operator("image.tile_fill")


class IMAGE_PT_paint_select(Panel, ImagePaintPanel, BrushSelectPanel):
    bl_label = "Brushes"
    bl_context = ".paint_common_2d"
    bl_category = "Tool"


class IMAGE_PT_paint_settings(Panel, ImagePaintPanel):
    bl_context = ".paint_common_2d"
    bl_category = "Tool"
    bl_label = "Brush Settings"

    def draw(self, context):
        layout = self.layout

        layout.use_property_split = True
        layout.use_property_decorate = False

        settings = context.tool_settings.image_paint
        brush = settings.brush

        if brush:
            brush_settings(layout.column(), context, brush, popover=self.is_popover)


class IMAGE_PT_paint_settings_advanced(Panel, ImagePaintPanel):
    bl_context = ".paint_common_2d"
    bl_parent_id = "IMAGE_PT_paint_settings"
    bl_category = "Tool"
    bl_label = "Advanced"
    bl_ui_units_x = 12

    def draw(self, context):
        layout = self.layout

        layout.use_property_split = True
        layout.use_property_decorate = False  # No animation.

        settings = context.tool_settings.image_paint
        brush = settings.brush

        brush_settings_advanced(layout.column(), context, brush, self.is_popover)


class IMAGE_PT_paint_color(Panel, ImagePaintPanel):
    bl_context = ".paint_common_2d"
    bl_parent_id = "IMAGE_PT_paint_settings"
    bl_category = "Tool"
    bl_label = "Color Picker"

    @classmethod
    def poll(cls, context):
        settings = context.tool_settings.image_paint
        brush = settings.brush
        capabilities = brush.image_paint_capabilities

        return capabilities.has_color

    def draw(self, context):
        layout = self.layout
        settings = context.tool_settings.image_paint
        brush = settings.brush

        draw_color_settings(context, layout, brush, color_type=True)


class IMAGE_PT_paint_swatches(Panel, ImagePaintPanel, ColorPalettePanel):
    bl_category = "Tool"
    bl_context = ".paint_common_2d"
    bl_parent_id = "IMAGE_PT_paint_settings"
    bl_label = "Color Palette"
    bl_options = {'DEFAULT_CLOSED'}


class IMAGE_PT_paint_clone(Panel, ImagePaintPanel, ClonePanel):
    bl_category = "Tool"
    bl_context = ".paint_common_2d"
    bl_parent_id = "IMAGE_PT_paint_settings"
    bl_label = "Clone from Image/UV Map"


class IMAGE_PT_tools_brush_display(Panel, BrushButtonsPanel, DisplayPanel):
    bl_context = ".paint_common_2d"
    bl_parent_id = "IMAGE_PT_paint_settings"
    bl_category = "Tool"
    bl_label = "Brush Tip"
    bl_options = {'DEFAULT_CLOSED'}
    bl_ui_units_x = 15


class IMAGE_PT_tools_brush_texture(BrushButtonsPanel, Panel):
    bl_label = "Texture"
    bl_context = ".paint_common_2d"
    bl_parent_id = "IMAGE_PT_paint_settings"
    bl_category = "Tool"
    bl_options = {'DEFAULT_CLOSED'}

    def draw(self, context):
        layout = self.layout

        tool_settings = context.tool_settings.image_paint
        brush = tool_settings.brush
        tex_slot = brush.texture_slot

        col = layout.column()
        col.template_ID_preview(tex_slot, "texture", new="texture.new", rows=3, cols=8)

        brush_texture_settings(col, brush, 0)


class IMAGE_PT_tools_mask_texture(Panel, BrushButtonsPanel, TextureMaskPanel):
    bl_context = ".paint_common_2d"
    bl_parent_id = "IMAGE_PT_paint_settings"
    bl_category = "Tool"
    bl_label = "Texture Mask"
    bl_ui_units_x = 12


class IMAGE_PT_paint_stroke(BrushButtonsPanel, Panel, StrokePanel):
    bl_label = "Stroke"
    bl_context = ".paint_common_2d"
    bl_parent_id = "IMAGE_PT_paint_settings"
    bl_category = "Tool"
    bl_options = {'DEFAULT_CLOSED'}


class IMAGE_PT_paint_stroke_smooth_stroke(Panel, BrushButtonsPanel, SmoothStrokePanel):
    bl_context = ".paint_common_2d"
    bl_label = "Stabilize Stroke"
    bl_parent_id = "IMAGE_PT_paint_stroke"
    bl_category = "Tool"
    bl_options = {'DEFAULT_CLOSED'}


class IMAGE_PT_paint_curve(BrushButtonsPanel, Panel, FalloffPanel):
    bl_label = "Falloff"
    bl_context = ".paint_common_2d"
    bl_parent_id = "IMAGE_PT_paint_settings"
    bl_category = "Tool"
    bl_options = {'DEFAULT_CLOSED'}


class IMAGE_PT_tools_imagepaint_symmetry(BrushButtonsPanel, Panel):
    bl_context = ".imagepaint_2d"
    bl_label = "Tiling"
    bl_category = "Tool"
    bl_options = {'DEFAULT_CLOSED'}

    def draw(self, context):
        layout = self.layout

        tool_settings = context.tool_settings
        ipaint = tool_settings.image_paint

        col = layout.column(align=True)
        row = col.row(align=True)
        row.prop(ipaint, "tile_x", text="X", toggle=True)
        row.prop(ipaint, "tile_y", text="Y", toggle=True)


class UVSculptPanel(UnifiedPaintPanel):
    @classmethod
    def poll(cls, context):
        return cls.get_brush_mode(context) == 'UV_SCULPT'


class IMAGE_PT_uv_sculpt_brush_select(Panel, BrushSelectPanel, ImagePaintPanel, UVSculptPanel):
    bl_context = ".uv_sculpt"
    bl_category = "Tool"
    bl_label = "Brushes"


class IMAGE_PT_uv_sculpt_brush_settings(Panel, ImagePaintPanel, UVSculptPanel):
    bl_context = ".uv_sculpt"
    bl_category = "Tool"
    bl_label = "Brush Settings"

    def draw(self, context):
        layout = self.layout

        tool_settings = context.tool_settings
        uvsculpt = tool_settings.uv_sculpt

        brush = uvsculpt.brush

        brush_settings(layout.column(), context, brush)

        if brush:
            if brush.uv_sculpt_tool == 'RELAX':
                # Although this settings is stored in the scene,
                # it is only used by a single tool,
                # so it doesn't make sense from a user perspective to move it to the Options panel.
                layout.prop(tool_settings, "uv_relax_method")


class IMAGE_PT_uv_sculpt_curve(Panel, FalloffPanel, ImagePaintPanel, UVSculptPanel):
    bl_context = ".uv_sculpt"  # dot on purpose (access from topbar)
    bl_parent_id = "IMAGE_PT_uv_sculpt_brush_settings"
    bl_category = "Tool"
    bl_label = "Falloff"
    bl_options = {'DEFAULT_CLOSED'}


class IMAGE_PT_uv_sculpt_options(Panel, ImagePaintPanel, UVSculptPanel):
    bl_context = ".uv_sculpt"  # dot on purpose (access from topbar)
    bl_category = "Tool"
    bl_label = "Options"

    def draw(self, context):
        layout = self.layout

        tool_settings = context.tool_settings
        uvsculpt = tool_settings.uv_sculpt

        col = layout.column()
        col.prop(tool_settings, "uv_sculpt_lock_borders")
        col.prop(tool_settings, "uv_sculpt_all_islands")
        col.prop(uvsculpt, "show_brush", text="Display Cursor")


class ImageScopesPanel:
    @classmethod
    def poll(cls, context):
        sima = context.space_data

        if not (sima and sima.image):
            return False

        # scopes are not updated in paint modes, hide.
        if sima.mode == 'PAINT':
            return False

        ob = context.active_object
        if ob and ob.mode in {'TEXTURE_PAINT', 'EDIT'}:
            return False

        return True


class IMAGE_PT_view_histogram(ImageScopesPanel, Panel):
    bl_space_type = 'IMAGE_EDITOR'
    bl_region_type = 'UI'
    bl_category = "Scopes"
    bl_label = "Histogram"

    def draw(self, context):
        layout = self.layout

        sima = context.space_data
        hist = sima.scopes.histogram

        layout.template_histogram(sima.scopes, "histogram")

        row = layout.row(align=True)
        row.prop(hist, "mode", expand=True)
        row.prop(hist, "show_line", text="")


class IMAGE_PT_view_waveform(ImageScopesPanel, Panel):
    bl_space_type = 'IMAGE_EDITOR'
    bl_region_type = 'UI'
    bl_category = "Scopes"
    bl_label = "Waveform"

    def draw(self, context):
        layout = self.layout

        sima = context.space_data

        layout.use_property_split = True

        layout.template_waveform(sima, "scopes")
        row = layout.split(factor=0.5)
        row.label(text="Opacity")
        row.prop(sima.scopes, "waveform_alpha", text="")
        layout.prop(sima.scopes, "waveform_mode", text="")


class IMAGE_PT_view_vectorscope(ImageScopesPanel, Panel):
    bl_space_type = 'IMAGE_EDITOR'
    bl_region_type = 'UI'
    bl_category = "Scopes"
    bl_label = "Vectorscope"

    def draw(self, context):
        layout = self.layout

        layout.use_property_split = True

        sima = context.space_data
        layout.template_vectorscope(sima, "scopes")

        row = layout.split(factor=0.5)
        row.label(text="Opacity")
        row.prop(sima.scopes, "vectorscope_alpha", text="")


class IMAGE_PT_sample_line(ImageScopesPanel, Panel):
    bl_space_type = 'IMAGE_EDITOR'
    bl_region_type = 'UI'
    bl_category = "Scopes"
    bl_label = "Sample Line"

    def draw(self, context):
        layout = self.layout

        sima = context.space_data
        hist = sima.sample_histogram

        layout.operator("image.sample_line")
        layout.template_histogram(sima, "sample_histogram")

        row = layout.row(align=True)
        row.prop(hist, "mode", expand=True)
        row.prop(hist, "show_line", text="")


class IMAGE_PT_scope_sample(ImageScopesPanel, Panel):
    bl_space_type = 'IMAGE_EDITOR'
    bl_region_type = 'UI'
    bl_category = "Scopes"
    bl_label = "Samples"
    bl_options = {'DEFAULT_CLOSED'}

    def draw(self, context):
        layout = self.layout
        layout.use_property_split = True
        flow = layout.grid_flow(row_major=True, columns=0, even_columns=True, even_rows=False, align=True)

        sima = context.space_data

        col = flow.column()
        col.use_property_split = False
        col.prop(sima.scopes, "use_full_resolution")

        col = flow.column()
        col.active = not sima.scopes.use_full_resolution
        col.prop(sima.scopes, "accuracy")


class IMAGE_PT_uv_cursor(Panel):
    bl_space_type = 'IMAGE_EDITOR'
    bl_region_type = 'UI'
    bl_category = "View"
    bl_label = "2D Cursor"

    @classmethod
    def poll(cls, context):
        sima = context.space_data

        return (sima and (sima.show_uvedit or sima.show_maskedit))

    def draw(self, context):
        layout = self.layout

        sima = context.space_data

        layout.use_property_split = False
        layout.use_property_decorate = False

        col = layout.column()

        col = layout.column()
        col.prop(sima, "cursor_location", text="Location")


class IMAGE_PT_gizmo_display(Panel):
    bl_space_type = 'IMAGE_EDITOR'
    bl_region_type = 'HEADER'
    bl_label = "Gizmos"
    bl_ui_units_x = 8

    def draw(self, context):
        layout = self.layout

        view = context.space_data

        col = layout.column()
        col.label(text="Viewport Gizmos")
        col.separator()

        col.active = view.show_gizmo
        colsub = col.column()
        colsub.prop(view, "show_gizmo_navigate", text="Navigate")


class IMAGE_PT_overlay(Panel):
    bl_space_type = 'IMAGE_EDITOR'
    bl_region_type = 'HEADER'
    bl_label = "Overlays"
    bl_ui_units_x = 13

    def draw(self, context):
        pass


class IMAGE_PT_overlay_guides(Panel):
    bl_space_type = 'IMAGE_EDITOR'
    bl_region_type = 'HEADER'
    bl_label = "Guides"
    bl_parent_id = 'IMAGE_PT_overlay'

    @classmethod
    def poll(cls, context):
        sima = context.space_data

        return sima.show_uvedit

    def draw(self, context):
        layout = self.layout

        sima = context.space_data
        overlay = sima.overlay
        uvedit = sima.uv_editor

        layout.active = overlay.show_overlays

        split = layout.split()
        col = split.column()
        col.use_property_split = False
        row = col.row()
        row.separator()
        row.prop(overlay, "show_grid_background", text="Grid")
        col = split.column()
        if overlay.show_grid_background:
            col.label(icon='DISCLOSURE_TRI_DOWN')
        else:
            col.label(icon='DISCLOSURE_TRI_RIGHT')

        if overlay.show_grid_background:
            split = layout.split()
            split.use_property_split = False
            split.use_property_decorate = False
            col = split.column()
            row = col.row()
            row.separator()
            row.separator()
            row.prop(uvedit, "use_custom_grid", text="Fixed Subdivisions")
            col = split.column()
            if uvedit.use_custom_grid:
                col.prop(uvedit, "custom_grid_subdivisions", text="")
            else:
                col.label(icon='DISCLOSURE_TRI_RIGHT')

            row = layout.row()
            row.use_property_split = True
            row.use_property_decorate = False
            row.separator()
            row.prop(uvedit, "tile_grid_shape", text="Tiles")


class IMAGE_PT_overlay_uv_edit(Panel):
    bl_space_type = 'IMAGE_EDITOR'
    bl_region_type = 'HEADER'
    bl_label = "UV Editing"
    bl_parent_id = 'IMAGE_PT_overlay'

    @classmethod
    def poll(cls, context):
        sima = context.space_data
        return (sima and (sima.show_uvedit))

    def draw(self, context):
        layout = self.layout

        sima = context.space_data
        uvedit = sima.uv_editor
        overlay = sima.overlay

        layout.active = overlay.show_overlays

        # UV Stretching
        split = layout.split()
        col = split.column()
        col.use_property_split = False
        row = col.row()
        row.separator()
        row.prop(uvedit, "show_stretch")
        col = split.column()
        if uvedit.show_stretch:
            col.prop(uvedit, "display_stretch_type", text="")
        else:
            col.label(icon='DISCLOSURE_TRI_RIGHT')


class IMAGE_PT_overlay_uv_edit_geometry(Panel):
    bl_space_type = 'IMAGE_EDITOR'
    bl_region_type = 'HEADER'
    bl_label = "Geometry"
    bl_parent_id = 'IMAGE_PT_overlay'

    @classmethod
    def poll(cls, context):
        sima = context.space_data
        return (sima and (sima.show_uvedit))

    def draw(self, context):
        layout = self.layout

        sima = context.space_data
        uvedit = sima.uv_editor
        overlay = sima.overlay

        layout.active = overlay.show_overlays

        # Edges
        col = layout.column()
        row = col.row()
        row.separator()
        row.prop(uvedit, "uv_opacity")
        row = col.row()
        row.separator()
        row.prop(uvedit, "edge_display_type", text="")
        row = col.row()
        row.separator()
        row.prop(uvedit, "show_modified_edges", text="Modified Edges")

        # Faces
        row = col.row()
        row.active = not uvedit.show_stretch
        row.separator()
        row.prop(uvedit, "show_faces", text="Faces")


class IMAGE_PT_overlay_texture_paint(Panel):
    bl_space_type = 'IMAGE_EDITOR'
    bl_region_type = 'HEADER'
    bl_label = "Geometry"
    bl_parent_id = 'IMAGE_PT_overlay'

    @classmethod
    def poll(cls, context):
        sima = context.space_data
        return (sima and (sima.show_paint))

    def draw(self, context):
        layout = self.layout

        sima = context.space_data
        uvedit = sima.uv_editor
        overlay = sima.overlay

        layout.active = overlay.show_overlays
        layout.prop(uvedit, "show_texpaint")


class IMAGE_PT_overlay_image(Panel):
    bl_space_type = 'IMAGE_EDITOR'
    bl_region_type = 'HEADER'
    bl_label = "Image"
    bl_parent_id = 'IMAGE_PT_overlay'

    def draw(self, context):
        layout = self.layout

        sima = context.space_data
        uvedit = sima.uv_editor
        overlay = sima.overlay

        layout.active = overlay.show_overlays
        row = layout.row()
        row.separator()
        row.prop(uvedit, "show_metadata")


# Grease Pencil properties
class IMAGE_PT_annotation(AnnotationDataPanel, Panel):
    bl_space_type = 'IMAGE_EDITOR'
    bl_region_type = 'UI'
    bl_category = "View"

    # NOTE: this is just a wrapper around the generic GP Panel.

# Grease Pencil drawing tools.


# -------------------- tabs to switch between uv and image editor

class IMAGE_OT_switch_editors_to_uv(bpy.types.Operator):
    """Switch to the UV Editor"""      # blender will use this as a tooltip for menu items and buttons.
    bl_idname = "wm.switch_editor_to_uv"        # unique identifier for buttons and menu items to reference.
    # display name in the interface.
    bl_label = "Switch to UV Editor"
    bl_options = {'REGISTER', 'UNDO'}  # enable undo for the operator.

    # execute() is called by blender when running the operator.
    def execute(self, context):
        bpy.ops.wm.context_set_enum(
            data_path="area.ui_type", value="UV")
        return {'FINISHED'}


class IMAGE_OT_switch_editors_to_image(bpy.types.Operator):
    """Switch to the Image Editor"""      # blender will use this as a tooltip for menu items and buttons.
    bl_idname = "wm.switch_editor_to_image"        # unique identifier for buttons and menu items to reference.
    # display name in the interface.
    bl_label = "Switch to Image Editor"
    bl_options = {'REGISTER', 'UNDO'}  # enable undo for the operator.

    # execute() is called by blender when running the operator.
    def execute(self, context):
        bpy.ops.wm.context_set_enum(
            data_path="area.ui_type", value="IMAGE_EDITOR")
        return {'FINISHED'}


classes = (
    ALL_MT_editormenu,
    IMAGE_MT_view_legacy,
    IMAGE_MT_view,
    IMAGE_MT_view_pie_menus,
    IMAGE_MT_view_zoom,
    IMAGE_MT_select,
    IMAGE_MT_select_legacy,
    IMAGE_MT_select_linked,
    IMAGE_MT_image,
    IMAGE_MT_image_flip,
    IMAGE_MT_image_invert,
    IMAGE_MT_uvs_clear_seam,
    IMAGE_MT_uvs,
    IMAGE_MT_uvs_showhide,
    IMAGE_MT_uvs_transform,
    IMAGE_MT_uvs_snap,
    IMAGE_MT_uvs_mirror,
    IMAGE_MT_uvs_align,
    IMAGE_MT_uvs_merge,
    IMAGE_MT_uvs_split,
    IMAGE_MT_uvs_unwrap,
    IMAGE_MT_uvs_select_mode,
    IMAGE_MT_uvs_context_menu,
    IMAGE_MT_mask_context_menu,
    IMAGE_MT_pivot_pie,
    IMAGE_MT_uvs_snap_pie,
    IMAGE_MT_view_pie,
    IMAGE_HT_tool_header,
    IMAGE_HT_header,
    IMAGE_MT_editor_menus,
    IMAGE_PT_active_tool,
    IMAGE_PT_mask,
    IMAGE_PT_mask_layers,
    IMAGE_PT_mask_display,
    IMAGE_PT_active_mask_spline,
    IMAGE_PT_active_mask_point,
    IMAGE_PT_snapping,
    IMAGE_PT_proportional_edit,
    IMAGE_PT_image_options,
    IMAGE_PT_image_properties,
    IMAGE_UL_render_slots,
    IMAGE_PT_render_slots,
    IMAGE_UL_udim_tiles,
    IMAGE_PT_udim_tiles,
    IMAGE_PT_view_display,
    IMAGE_PT_paint_select,
    IMAGE_PT_paint_settings,
    IMAGE_PT_paint_color,
    IMAGE_PT_paint_swatches,
    IMAGE_PT_paint_settings_advanced,
    IMAGE_PT_paint_clone,
    IMAGE_PT_tools_brush_texture,
    IMAGE_PT_tools_mask_texture,
    IMAGE_PT_paint_stroke,
    IMAGE_PT_paint_stroke_smooth_stroke,
    IMAGE_PT_paint_curve,
    IMAGE_PT_tools_brush_display,
    IMAGE_PT_tools_imagepaint_symmetry,
    IMAGE_PT_uv_sculpt_brush_select,
    IMAGE_PT_uv_sculpt_brush_settings,
    IMAGE_PT_uv_sculpt_options,
    IMAGE_PT_uv_sculpt_curve,
    IMAGE_PT_view_histogram,
    IMAGE_PT_view_waveform,
    IMAGE_PT_view_vectorscope,
    IMAGE_PT_sample_line,
    IMAGE_PT_scope_sample,
    IMAGE_PT_uv_cursor,
    IMAGE_PT_annotation,
    IMAGE_PT_gizmo_display,
    IMAGE_PT_overlay,
    IMAGE_PT_overlay_guides,
    IMAGE_PT_overlay_uv_edit,
    IMAGE_PT_overlay_uv_edit_geometry,
    IMAGE_PT_overlay_texture_paint,
    IMAGE_PT_overlay_image,

    IMAGE_OT_switch_editors_to_uv,
    IMAGE_OT_switch_editors_to_image,
)


if __name__ == "__main__":  # only for live edit.
    from bpy.utils import register_class
    for cls in classes:
        register_class(cls)<|MERGE_RESOLUTION|>--- conflicted
+++ resolved
@@ -307,12 +307,8 @@
         ima = sima.image
         show_render = sima.show_render
 
-<<<<<<< HEAD
-        layout.operator("image.new", text="New", icon='IMAGE_DATA')
-=======
-        layout.operator("image.new", text="New",
+        layout.operator("image.new", text="New", icon='IMAGE_DATA',
                         text_ctxt=i18n_contexts.id_image)
->>>>>>> 28a508a9
         layout.operator("image.open", text="Open...", icon='FILE_FOLDER')
 
         layout.operator("image.read_viewlayers", icon="RENDERLAYERS")
