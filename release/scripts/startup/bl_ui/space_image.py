--- conflicted
+++ resolved
@@ -77,14 +77,9 @@
         show_uvedit = sima.show_uvedit
         show_render = sima.show_render
 
-<<<<<<< HEAD
-        layout.operator("image.toolshelf", text = "Tool Shelf", icon='MENU_PANEL')
-        layout.operator("image.properties", text = "Sidebar", icon='MENU_PANEL')
-=======
         layout.prop(sima, "show_region_toolbar")
         layout.prop(sima, "show_region_ui")
         layout.prop(sima, "show_region_hud")
->>>>>>> c03ac674
 
         layout.separator()
 
@@ -323,27 +318,12 @@
             layout.menu("IMAGE_MT_image_invert")
 
             if not show_render:
-<<<<<<< HEAD
-                if not ima.packed_file:
-                    layout.separator()
-                    layout.operator("image.pack", text="Pack", icon = "PACKAGE")
-
-                # Only for dirty && specific image types, perhaps
-                # this could be done in operator poll too.
-                if ima.is_dirty:
-                    if ima.source in {'FILE', 'GENERATED'} and ima.type != 'OPEN_EXR_MULTILAYER':
-                        if ima.packed_file:
-                            layout.separator()
-                        layout.operator("image.pack", text="Pack As PNG", icon = "PACKAGE").as_png = True
-
-=======
                 layout.separator()
                 if ima.packed_file:
                     layout.operator("image.pack", text="Repack")
                 else:
                     layout.operator("image.pack", text="Pack")
 
->>>>>>> c03ac674
 
 class IMAGE_MT_image_invert(Menu):
     bl_label = "Invert"
@@ -756,12 +736,7 @@
         show_uvedit = sima.show_uvedit
         show_maskedit = sima.show_maskedit
 
-<<<<<<< HEAD
         ALL_MT_editormenu.draw_hidden(context, layout) # bfa - show hide the editormenu
-=======
-        if not sima.show_region_tool_header:
-            layout.template_header()
->>>>>>> c03ac674
 
         if sima.mode != 'UV':
             layout.prop(sima, "ui_mode", text="")
@@ -801,30 +776,6 @@
             mesh = context.edit_object.data
             layout.prop_search(mesh.uv_layers, "active", mesh, "uv_layers", text="")
 
-<<<<<<< HEAD
-        if show_uvedit or show_maskedit:
-            layout.prop(sima, "pivot_point", icon_only=True)
-
-        if show_uvedit:
-            # Snap.           
-            row = layout.row(align=True)
-            row.prop(uv, "pixel_snap_mode", icon_only=True)
-            row = layout.row(align=True)
-            row.prop(tool_settings, "use_snap", text="")
-            if tool_settings.use_snap:
-                row.prop(tool_settings, "snap_uv_element", icon_only=True)
-                if tool_settings.snap_uv_element != 'INCREMENT':
-                    row.prop(tool_settings, "snap_target", text="")
-
-            # Proportional Editing
-            row = layout.row(align=True)
-            row.prop(tool_settings, "proportional_edit", icon_only=True)
-            if tool_settings.proportional_edit != 'DISABLED':
-                sub = row.row(align=True)
-                sub.prop(tool_settings, "proportional_edit_falloff", icon_only=True)
-
-=======
->>>>>>> c03ac674
         row = layout.row()
         row.popover(
             panel="IMAGE_PT_view_display",
