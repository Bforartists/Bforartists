--- conflicted
+++ resolved
@@ -1,4 +1,4 @@
-﻿# ##### BEGIN GPL LICENSE BLOCK #####
+# ##### BEGIN GPL LICENSE BLOCK #####
 #
 #  This program is free software; you can redistribute it and/or
 #  modify it under the terms of the GNU General Public License
@@ -63,17 +63,6 @@
         sima = context.space_data
         return sima.show_uvedit and not context.tool_settings.use_uv_sculpt
 
-# Workaround to separate the tooltips for Toggle Maximize Area
-class IMAGE_MT_view_view_fit(bpy.types.Operator):
-    """View Fit\nFits the content area into the window"""      # blender will use this as a tooltip for menu items and buttons.
-    bl_idname = "image.view_all_fit"        # unique identifier for buttons and menu items to reference.
-    bl_label = "View Fit"         # display name in the interface.
-    bl_options = {'REGISTER', 'UNDO'}  # enable undo for the operator.
-
-    def execute(self, context):        # execute() is called by blender when running the operator.
-        bpy.ops.image.view_all(fit_view = True)
-        return {'FINISHED'}  
-
 
 class IMAGE_MT_view(Menu):
     bl_label = "View"
@@ -122,8 +111,7 @@
             layout.operator("image.view_selected")
 
         layout.operator("image.view_all")
-        #layout.operator("image.view_all", text="View Fit").fit_view = True
-        layout.operator("image.view_all_fit", text="View Fit")
+        layout.operator("image.view_all", text="View Fit").fit_view = True
 
         layout.separator()
 
@@ -135,53 +123,11 @@
 
             layout.operator("image.cycle_render_slot", text="Render Slot Cycle Next")
             layout.operator("image.cycle_render_slot", text="Render Slot Cycle Previous").reverse = True
-            layout.operator("image.clear_render_border", text = "Clear Render Border")
-            layout.operator("image.render_border", text = "Render Border")
             layout.separator()
 
-
         layout.operator("screen.area_dupli")
-<<<<<<< HEAD
-        #layout.operator("screen.screen_full_area", text="Toggle Maximize Area")
-        layout.operator("screen.toggle_maximized_area", text="Toggle Maximize Area") # bfa - the separated tooltip. Class is in space_text.py
-        layout.operator("screen.screen_full_area").use_hide_panels = True
-=======
         layout.operator("screen.screen_full_area")
         layout.operator("screen.screen_full_area", text="Toggle Fullscreen Area").use_hide_panels = True
->>>>>>> b76dbf5e
-
-# Workaround to separate the tooltips
-class IMAGE_MT_select_inverse(bpy.types.Operator):
-    """Inverse\nInverts the current selection """      # blender will use this as a tooltip for menu items and buttons.
-    bl_idname = "uv.select_all_inverse"        # unique identifier for buttons and menu items to reference.
-    bl_label = "Inverse"         # display name in the interface.
-    bl_options = {'REGISTER', 'UNDO'}  # enable undo for the operator.
-
-    def execute(self, context):        # execute() is called by blender when running the operator.
-        bpy.ops.uv.select_all(action = 'INVERT')
-        return {'FINISHED'}  
-
-# Workaround to separate the tooltips
-class IMAGE_MT_select_linked_pick_extend(bpy.types.Operator):
-    """Linked Pick Extend\nSelect all UV vertices under the mouse with extend method\nHotkey Only tool! """      # blender will use this as a tooltip for menu items and buttons.
-    bl_idname = "uv.select_linked_pick_extend"        # unique identifier for buttons and menu items to reference.
-    bl_label = "Linked Pick Extend"         # display name in the interface.
-    bl_options = {'REGISTER', 'UNDO'}  # enable undo for the operator.
-
-    def execute(self, context):        # execute() is called by blender when running the operator.
-        bpy.ops.uv.select_linked_pick(extend = True)
-        return {'FINISHED'} 
-
-# Workaround to separate the tooltips
-class IMAGE_MT_select_linked_extend(bpy.types.Operator):
-    """Linked Extend\nSelect all UV vertices linked to the active keymap extended"""      # blender will use this as a tooltip for menu items and buttons.
-    bl_idname = "uv.select_linked_extend"        # unique identifier for buttons and menu items to reference.
-    bl_label = "Linked Extend"         # display name in the interface.
-    bl_options = {'REGISTER', 'UNDO'}  # enable undo for the operator.
-
-    def execute(self, context):        # execute() is called by blender when running the operator.
-        bpy.ops.uv.select_linked(extend = True)
-        return {'FINISHED'} 
 
 
 class IMAGE_MT_select(Menu):
@@ -190,27 +136,19 @@
     def draw(self, context):
         layout = self.layout
 
-        layout.operator("uv.select_border", text="Border Select").pinned = False
+        layout.operator("uv.select_border").pinned = False
         layout.operator("uv.select_border", text="Border Select Pinned").pinned = True
         layout.operator("uv.circle_select")
 
         layout.separator()
 
         layout.operator("uv.select_all").action = 'TOGGLE'
-        #layout.operator("uv.select_all", text="Inverse").action = 'INVERT'
-        layout.operator("uv.select_all_inverse", text="Inverse")
+        layout.operator("uv.select_all", text="Inverse").action = 'INVERT'
 
         layout.separator()
 
         layout.operator("uv.select_pinned")
-        layout.operator("uv.select_linked", text="Linked").extend = False
-        #layout.operator("uv.select_linked", text="Linked Extend").extend = True
-        layout.operator("uv.select_linked_extend", text="Linked Extend")
-
-        layout.operator("uv.select_linked_pick", text="Linked Pick").extend = False
-        #layout.operator("uv.select_linked_pick", text="Linked Pick Extend").extend = True
-        layout.operator("uv.select_linked_pick_extend", text="Linked Pick Extend")
-
+        layout.operator("uv.select_linked").extend = False
 
         layout.separator()
 
@@ -219,8 +157,7 @@
 
         layout.separator()
 
-        layout.operator("uv.select_split",text = "Split")
-
+        layout.operator("uv.select_split")
 
 
 class IMAGE_MT_brush(Menu):
@@ -251,8 +188,8 @@
         sima = context.space_data
         ima = sima.image
 
-        layout.operator("image.new", icon='IMAGE_DATA')
-        layout.operator("image.open", icon='FILE_FOLDER')
+        layout.operator("image.new")
+        layout.operator("image.open")
 
         show_render = sima.show_render
 
@@ -265,9 +202,9 @@
                 layout.operator("image.replace")
                 layout.operator("image.reload")
 
-            layout.operator("image.save", icon='FILE_TICK')
-            layout.operator("image.save_as", icon='SAVE_AS')
-            layout.operator("image.save_as", text="Save a Copy", icon='SAVE_COPY').copy = True
+            layout.operator("image.save")
+            layout.operator("image.save_as")
+            layout.operator("image.save_as", text="Save a Copy").copy = True
 
             if ima.source == 'SEQUENCE':
                 layout.operator("image.save_sequence")
@@ -322,8 +259,6 @@
         layout.operator("uv.hide", text="Hide Unselected").unselected = True
 
 
-<<<<<<< HEAD
-=======
 class IMAGE_MT_uvs_proportional(Menu):
     bl_label = "Proportional Editing"
 
@@ -352,7 +287,6 @@
 
         layout.operator("transform.shear")
 
->>>>>>> b76dbf5e
 
 class IMAGE_MT_uvs_snap(Menu):
     bl_label = "Snap"
@@ -416,23 +350,24 @@
         layout.separator()
 
         layout.prop(uv, "use_live_unwrap")
-        layout.operator("uv.unwrap", icon='UNWRAP_ABF')
-        layout.operator("uv.pin", text="Unpin", icon = "UNPINNED").clear = True
-        layout.operator("uv.pin", icon = "PINNED").clear = False
-
-        layout.separator()
-
-        layout.operator("uv.pack_islands", icon ="PACKISLAND")
-        layout.operator("uv.average_islands_scale", icon ="AVERAGEISLANDSCALE")
-        layout.operator("uv.minimize_stretch", icon = "MINIMIZESTRETCH")
+        layout.operator("uv.unwrap")
+        layout.operator("uv.pin", text="Unpin").clear = True
+        layout.operator("uv.pin").clear = False
+
+        layout.separator()
+
+        layout.operator("uv.pack_islands")
+        layout.operator("uv.average_islands_scale")
+        layout.operator("uv.minimize_stretch")
         layout.operator("uv.stitch")
-        layout.operator("uv.mark_seam", icon ="MARK_SEAM").clear = False
-        layout.operator("uv.mark_seam", text="Clear Seam", icon ="CLEAR_SEAM").clear = True
-        layout.operator("uv.seams_from_islands", icon ="SEAMSFROMISLAND")
-        layout.operator("mesh.faces_mirror_uv", icon ="COPYMIRRORED")
-
-        layout.separator()
-
+        layout.operator("uv.mark_seam").clear = False
+        layout.operator("uv.mark_seam", text="Clear Seam").clear = True
+        layout.operator("uv.seams_from_islands")
+        layout.operator("mesh.faces_mirror_uv")
+
+        layout.separator()
+
+        layout.menu("IMAGE_MT_uvs_transform")
         layout.menu("IMAGE_MT_uvs_mirror")
         layout.menu("IMAGE_MT_uvs_snap")
         layout.menu("IMAGE_MT_uvs_weldalign")
@@ -504,7 +439,9 @@
         show_uvedit = sima.show_uvedit
         show_maskedit = sima.show_maskedit
 
-        ALL_MT_editormenu.draw_hidden(context, layout) # bfa - show hide the editormenu
+        row = layout.row(align=True)
+        row.template_header()
+
         MASK_MT_editor_menus.draw_collapsible(context, layout)
 
         layout.template_ID(sima, "image", new="image.new", open="image.open")
@@ -566,18 +503,6 @@
         if show_uvedit or show_maskedit or mode == 'PAINT':
             layout.prop(sima, "use_realtime_update", icon_only=True, icon='LOCKED')
 
-# bfa - show hide the editormenu
-class ALL_MT_editormenu(Menu):
-    bl_label = ""
-
-    def draw(self, context):
-        self.draw_menus(self.layout, context)
-
-    @staticmethod
-    def draw_menus(layout, context):
-
-        row = layout.row(align=True)
-        row.template_header() # editor type menus
 
 class MASK_MT_editor_menus(Menu):
     bl_idname = "MASK_MT_editor_menus"
@@ -673,6 +598,47 @@
         layout.template_image(sima, "image", iuser, multiview=True)
 
 
+class IMAGE_PT_game_properties(Panel):
+    bl_space_type = 'IMAGE_EDITOR'
+    bl_region_type = 'UI'
+    bl_label = "Game Properties"
+
+    @classmethod
+    def poll(cls, context):
+        sima = context.space_data
+        # display even when not in game mode because these settings effect the 3d view
+        return (sima and sima.image and not sima.show_maskedit)  # and (rd.engine == 'BLENDER_GAME')
+
+    def draw(self, context):
+        layout = self.layout
+
+        sima = context.space_data
+        ima = sima.image
+
+        split = layout.split()
+
+        col = split.column()
+        col.prop(ima, "use_animation")
+        sub = col.column(align=True)
+        sub.active = ima.use_animation
+        sub.prop(ima, "frame_start", text="Start")
+        sub.prop(ima, "frame_end", text="End")
+        sub.prop(ima, "fps", text="Speed")
+
+        col.prop(ima, "use_tiles")
+        sub = col.column(align=True)
+        sub.active = ima.use_tiles or ima.use_animation
+        sub.prop(ima, "tiles_x", text="X")
+        sub.prop(ima, "tiles_y", text="Y")
+
+        col = split.column()
+        col.label(text="Clamp:")
+        col.prop(ima, "use_clamp_x", text="X")
+        col.prop(ima, "use_clamp_y", text="Y")
+        col.separator()
+        col.prop(ima, "mapping", expand=True)
+
+
 class IMAGE_PT_view_properties(Panel):
     bl_space_type = 'IMAGE_EDITOR'
     bl_region_type = 'UI'
@@ -757,28 +723,13 @@
     def draw(self, context):
         layout = self.layout
 
-        scene = context.scene # Our data for the icon_or_text flag is in the current scene
-
-        if not scene.UItweaks.icon_or_text: 
-            col = layout.column(align=True)
-            col.label(text="Transform:")
-            col.operator("transform.translate", icon ='TRANSFORM_MOVE')
-            col.operator("transform.rotate", icon ='TRANSFORM_ROTATE')
-            col.operator("transform.resize", icon ='TRANSFORM_SCALE', text="Scale")
-
-            col.separator()
-
-            col.operator("transform.shear", icon = 'SHEAR')
-
-        else:
-            col = layout.column(align=True)
-            col.label(text="Transform:")
-            row = col.row(align=False)
-            row.alignment = 'LEFT'
-            row.operator("transform.translate", icon ='TRANSFORM_MOVE', text = "")
-            row.operator("transform.rotate", icon ='TRANSFORM_ROTATE', text = "")
-            row.operator("transform.resize", icon ='TRANSFORM_SCALE', text = "")
-            row.operator("transform.shear", icon = 'SHEAR', text = "")
+        col = layout.column(align=True)
+        col.operator("transform.translate")
+        col.operator("transform.rotate")
+        col.operator("transform.resize", text="Scale")
+        col.separator()
+
+        col.operator("transform.shear")
 
 
 class IMAGE_PT_paint(Panel, ImagePaintPanel):
@@ -800,13 +751,8 @@
     @classmethod
     def poll(cls, context):
         sima = context.space_data
-<<<<<<< HEAD
-        toolsettings = context.tool_settings.image_paint
         return sima.show_paint
-=======
-        return sima.show_paint
-
->>>>>>> b76dbf5e
+
 
 class IMAGE_PT_tools_brush_overlay(BrushButtonsPanel, Panel):
     bl_label = "Overlay"
@@ -1134,13 +1080,6 @@
             row = col.row(align=True)
             self.prop_unified_strength(row, context, brush, "strength", slider=True, text="Strength")
             self.prop_unified_strength(row, context, brush, "use_pressure_strength")
-
-            # bfa - Radial Control hotkeys.
-            col = layout.column()
-            col.label(text="Radial Control Keys:")
-            col.label(text=" - Radius: F")
-            col.label(text=" - Strength: Shift F")
-
 
         col = layout.column()
         col.prop(toolsettings, "uv_sculpt_lock_borders")
