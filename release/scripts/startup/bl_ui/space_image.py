--- conflicted
+++ resolved
@@ -193,7 +193,6 @@
         layout.separator()
 
         layout.menu("IMAGE_MT_select_linked")
-<<<<<<< HEAD
         myop = layout.operator("uv.select_linked_pick", text="Linked Pick", icon="LINKED")
         myop.extend = True
         myop.deselect = False
@@ -204,9 +203,7 @@
         layout.operator("uv.select_split", text="Split", icon="SPLIT")
         layout.operator("uv.select_overlap", text="Overlap", icon="OVERLAP")
         layout.operator("uv.shortest_path_pick", text="Shortest Path", icon="SELECT_SHORTESTPATH")
-=======
         layout.operator("uv.select_similar")
->>>>>>> 3517b81f
 
         layout.separator()
 
