--- conflicted
+++ resolved
@@ -734,11 +734,6 @@
 
         layout.separator_spacer()
 
-<<<<<<< HEAD
-        IMAGE_HT_header.draw_xform_template(layout, context)
-
-=======
->>>>>>> c18b620a
         self.draw_mode_settings(context)
 
     def draw_tool_settings(self, context):
@@ -895,16 +890,12 @@
         show_uvedit = sima.show_uvedit
         show_maskedit = sima.show_maskedit
 
-<<<<<<< HEAD
         ALL_MT_editormenu.draw_hidden(context, layout) # bfa - show hide the editormenu
 
         # bfa - hide disfunctional tools and settings for render result
         is_render = False
         if ima:
             is_render = ima.type == 'RENDER_RESULT'
-=======
-        layout.template_header()
->>>>>>> c18b620a
 
         if sima.mode != 'UV':
             row = layout.row(align = True)
@@ -932,13 +923,9 @@
 
         IMAGE_MT_editor_menus.draw_collapsible(context, layout)
 
-<<<<<<< HEAD
         #layout.separator_spacer()
-=======
-        layout.separator_spacer()
 
         IMAGE_HT_header.draw_xform_template(layout, context)
->>>>>>> c18b620a
 
         layout.template_ID(sima, "image", new="image.new", open="image.open")
 
@@ -950,9 +937,6 @@
             layout.prop(sima, "use_image_pin", text="", emboss=False)
 
         layout.separator_spacer()
-
-        if not show_region_tool_header:
-            IMAGE_HT_header.draw_xform_template(layout, context)
 
         # Overlay toggle & popover
         row = layout.row(align=True)
@@ -1683,6 +1667,7 @@
         col = layout.column()
         col.prop(uvedit, "tile_grid_shape", text="Grid Shape")
 
+
 class IMAGE_PT_custom_grid(Panel):
     bl_space_type = 'IMAGE_EDITOR'
     bl_region_type = 'UI'
@@ -1710,6 +1695,7 @@
 
         col = layout.column()
         col.prop(uvedit, "custom_grid_subdivisions", text="Subdivisions")
+
 
 class IMAGE_PT_overlay(Panel):
     bl_space_type = 'IMAGE_EDITOR'
