# ##### BEGIN GPL LICENSE BLOCK #####
#
#  This program is free software; you can redistribute it and/or
#  modify it under the terms of the GNU General Public License
#  as published by the Free Software Foundation; either version 2
#  of the License, or (at your option) any later version.
#
#  This program is distributed in the hope that it will be useful,
#  but WITHOUT ANY WARRANTY; without even the implied warranty of
#  MERCHANTABILITY or FITNESS FOR A PARTICULAR PURPOSE.  See the
#  GNU General Public License for more details.
#
#  You should have received a copy of the GNU General Public License
#  along with this program; if not, write to the Free Software Foundation,F
#  Inc., 51 Franklin Street, Fifth Floor, Boston, MA 02110-1301, USA.
#
# ##### END GPL LICENSE BLOCK #####

# <pep8 compliant>

import bpy

from bpy.types import (
    Header,
    Menu,
    Panel,
    UIList,
)
from bl_ui.properties_paint_common import (
    UnifiedPaintPanel,
    brush_texture_settings,
    brush_basic_texpaint_settings,
    brush_settings,
    brush_settings_advanced,
    draw_color_settings,
    ClonePanel,
    BrushSelectPanel,
    TextureMaskPanel,
    ColorPalettePanel,
    StrokePanel,
    SmoothStrokePanel,
    FalloffPanel,
    DisplayPanel,
)
from bl_ui.properties_grease_pencil_common import (
    AnnotationDataPanel,
)
from bl_ui.space_toolsystem_common import (
    ToolActivePanelHelper,
)

from bpy.app.translations import pgettext_iface as iface_


class ImagePaintPanel:
    bl_space_type = 'IMAGE_EDITOR'
    bl_region_type = 'UI'


class BrushButtonsPanel(UnifiedPaintPanel):
    bl_space_type = 'IMAGE_EDITOR'
    bl_region_type = 'UI'

    @classmethod
    def poll(cls, context):
        tool_settings = context.tool_settings.image_paint
        return tool_settings.brush


class IMAGE_PT_active_tool(Panel, ToolActivePanelHelper):
    bl_space_type = 'IMAGE_EDITOR'
    bl_region_type = 'UI'
    bl_category = "Tool"


# Workaround to separate the tooltips for Toggle Maximize Area
class IMAGE_MT_view_view_fit(bpy.types.Operator):
    """Fits the content area into the window"""      # blender will use this as a tooltip for menu items and buttons.
    bl_idname = "image.view_all_fit"        # unique identifier for buttons and menu items to reference.
    bl_label = "View Fit"         # display name in the interface.
    bl_options = {'REGISTER', 'UNDO'}  # enable undo for the operator.

    def execute(self, context):        # execute() is called by blender when running the operator.
        bpy.ops.image.view_all(fit_view = True)
        return {'FINISHED'}


class IMAGE_MT_view(Menu):
    bl_label = "View"

    def draw(self, context):
        layout = self.layout

        sima = context.space_data
        show_uvedit = sima.show_uvedit
        show_render = sima.show_render

        layout.prop(sima, "show_region_toolbar")
        layout.prop(sima, "show_region_ui")
        layout.prop(sima, "show_region_tool_header")
        layout.prop(sima, "show_region_hud")

        layout.separator()

<<<<<<< HEAD
        layout.operator("image.view_zoom_in", text = "Zoom In", icon = "ZOOM_IN")
        layout.operator("image.view_zoom_out", text = "Zoom Out", icon = "ZOOM_OUT")
        layout.operator("image.view_zoom_border", icon = "ZOOM_BORDER")
=======
        layout.prop(sima, "use_realtime_update")
        layout.prop(uv, "show_metadata")

        if paint.brush and (context.image_paint_object or sima.mode == 'PAINT'):
            layout.prop(uv, "show_texpaint")
            layout.prop(tool_settings, "show_uv_local_view", text="Show Same Material")

        layout.separator()

        layout.operator("image.view_zoom_in")
        layout.operator("image.view_zoom_out")
>>>>>>> 638e2216

        layout.separator()

        layout.menu("IMAGE_MT_view_zoom")

        layout.separator()

        if show_uvedit:
            layout.operator("image.view_selected", text = "View Selected", icon='VIEW_SELECTED')

        layout.operator("image.view_all", text="Frame All", icon = "VIEWALL")
        layout.operator("image.view_all_fit", text="View Fit", icon = "VIEW_FIT") # bfa - separated tooltip

        if sima.mode != 'UV':
            if sima.ui_mode == 'MASK':
                layout.operator("image.view_center_cursor", text="Center View to Cursor", icon = "CENTERTOCURSOR")
        elif sima.mode == 'UV':
            layout.operator("image.view_center_cursor", text="Center View to Cursor", icon = "CENTERTOCURSOR")

        layout.separator()

        if show_render:
            layout.operator("image.render_border", icon = "RENDERBORDER")
            layout.operator("image.clear_render_border", icon = "RENDERBORDER_CLEAR")

            layout.separator()

            layout.operator("image.cycle_render_slot", text="Render Slot Cycle Next", icon = "FRAME_NEXT")
            layout.operator("image.cycle_render_slot", text="Render Slot Cycle Previous", icon = "FRAME_PREV").reverse = True

            layout.separator()

        layout.menu("INFO_MT_area")


class IMAGE_MT_view_zoom(Menu):
    bl_label = "Fractional Zoom"

    def draw(self, _context):
        layout = self.layout

        ratios = ((1, 8), (1, 4), (1, 2), (1, 1), (2, 1), (4, 1), (8, 1))

        for i, (a, b) in enumerate(ratios):
            if i in {3, 4}:  # Draw separators around Zoom 1:1.
                layout.separator()

            layout.operator(
                "image.view_zoom_ratio",
                text=iface_("Zoom %d:%d") % (a, b), icon = "ZOOM_SET",
                translate=False,
            ).ratio = a / b


# Workaround to separate the tooltips
class IMAGE_MT_select_inverse(bpy.types.Operator):
    """Inverts the current selection """      # blender will use this as a tooltip for menu items and buttons.
    bl_idname = "uv.select_all_inverse"        # unique identifier for buttons and menu items to reference.
    bl_label = "Select Inverse"         # display name in the interface.
    bl_options = {'REGISTER', 'UNDO'}  # enable undo for the operator.

    def execute(self, context):        # execute() is called by blender when running the operator.
        bpy.ops.uv.select_all(action = 'INVERT')
        return {'FINISHED'}

# Workaround to separate the tooltips
class IMAGE_MT_select_none(bpy.types.Operator):
    """Deselects everything """         # blender will use this as a tooltip for menu items and buttons.
    bl_idname = "uv.select_all_none"        # unique identifier for buttons and menu items to reference.
    bl_label = "Select None"         # display name in the interface.
    bl_options = {'REGISTER', 'UNDO'}  # enable undo for the operator.

    def execute(self, context):        # execute() is called by blender when running the operator.
        bpy.ops.uv.select_all(action = 'DESELECT')
        return {'FINISHED'}


class IMAGE_MT_select(Menu):
    bl_label = "Select"

    def draw(self, _context):
        layout = self.layout

        layout.operator("uv.select_all", text="All", icon='SELECT_ALL').action = 'SELECT'
        layout.operator("uv.select_all_none", text="None", icon = 'SELECT_NONE') # bfa - separated tooltip
        layout.operator("uv.select_all_inverse", text="Inverse", icon = 'INVERSE') # bfa - separated tooltip

        layout.separator()

        layout.operator("uv.select_box", text = "Box Select Pinned", icon='BORDER_RECT').pinned = True

        layout.separator()

        layout.operator("uv.select_linked", text = "Linked", icon = "LINKED")
        myop = layout.operator("uv.select_linked_pick", text="Linked Pick", icon = "LINKED")
        myop.extend = True
        myop.deselect = False

        layout.separator()

        layout.operator("uv.select_pinned", text = "Pinned", icon = "PINNED")
        layout.operator("uv.select_split", text = "Split", icon = "SPLIT")
        layout.operator("uv.select_overlap", text = "Overlap", icon = "OVERLAP")

        layout.separator()

        layout.operator("uv.select_more", text="More", icon = "SELECTMORE")
        layout.operator("uv.select_less", text="Less", icon = "SELECTLESS")


class IMAGE_MT_brush(Menu):
    bl_label = "Brush"

    def draw(self, context):
        layout = self.layout

        #radial control button brush size
        myvar = layout.operator("wm.radial_control", text = "Brush Radius", icon = "BRUSHSIZE")
        myvar.data_path_primary = 'tool_settings.image_paint.brush.size'
        myvar.data_path_secondary = 'tool_settings.unified_paint_settings.size'
        myvar.use_secondary = 'tool_settings.unified_paint_settings.use_unified_size'
        myvar.rotation_path = 'tool_settings.image_paint.brush.mask_texture_slot.angle'
        myvar.color_path = 'tool_settings.image_paint.brush.cursor_color_add'
        myvar.fill_color_path = 'tool_settings.image_paint.brush.color'
        myvar.fill_color_override_path = 'tool_settings.unified_paint_settings.color'
        myvar.fill_color_override_test_path = 'tool_settings.unified_paint_settings.use_unified_color'
        myvar.zoom_path = 'space_data.zoom'
        myvar.image_id = 'tool_settings.image_paint.brush'
        myvar.secondary_tex = True

        #radial control button brush strength
        myvar = layout.operator("wm.radial_control", text = "Brush Strength", icon = "BRUSHSTRENGTH")
        myvar.data_path_primary = 'tool_settings.image_paint.brush.strength'
        myvar.data_path_secondary = 'tool_settings.unified_paint_settings.strength'
        myvar.use_secondary = 'tool_settings.unified_paint_settings.use_unified_strength'
        myvar.rotation_path = 'tool_settings.image_paint.brush.mask_texture_slot.angle'
        myvar.color_path = 'tool_settings.image_paint.brush.cursor_color_add'
        myvar.fill_color_path = 'tool_settings.image_paint.brush.color'
        myvar.fill_color_override_path = 'tool_settings.unified_paint_settings.color'
        myvar.fill_color_override_test_path = 'tool_settings.unified_paint_settings.use_unified_color'
        myvar.zoom_path = ''
        myvar.image_id = 'tool_settings.image_paint.brush'
        myvar.secondary_tex = True

        #radial control button brush angle
        myvar = layout.operator("wm.radial_control", text = "Texture Brush Angle", icon = "BRUSHANGLE")
        myvar.data_path_primary = 'tool_settings.image_paint.brush.texture_slot.angle'
        myvar.data_path_secondary = ''
        myvar.use_secondary = ''
        myvar.rotation_path = 'tool_settings.image_paint.brush.texture_slot.angle'
        myvar.color_path = 'tool_settings.image_paint.brush.cursor_color_add'
        myvar.fill_color_path = 'tool_settings.image_paint.brush.color'
        myvar.fill_color_override_path = 'tool_settings.unified_paint_settings.color'
        myvar.fill_color_override_test_path = 'tool_settings.unified_paint_settings.use_unified_color'
        myvar.zoom_path = ''
        myvar.image_id = 'tool_settings.image_paint.brush'
        myvar.secondary_tex = False

        #radial control button brush angle secondary texture
        myvar = layout.operator("wm.radial_control", text = "Texture Brush Angle", icon = "BRUSHANGLE")
        myvar.data_path_primary = 'tool_settings.image_paint.brush.mask_texture_slot.angle'
        myvar.data_path_secondary = ''
        myvar.use_secondary = ''
        myvar.rotation_path = 'tool_settings.image_paint.brush.mask_texture_slot.angle'
        myvar.color_path = 'tool_settings.image_paint.brush.cursor_color_add'
        myvar.fill_color_path = 'tool_settings.image_paint.brush.color'
        myvar.fill_color_override_path = 'tool_settings.unified_paint_settings.color'
        myvar.fill_color_override_test_path = 'tool_settings.unified_paint_settings.use_unified_color'
        myvar.zoom_path = ''
        myvar.image_id = 'tool_settings.image_paint.brush'
        myvar.secondary_tex = True


class IMAGE_MT_image(Menu):
    bl_label = "Image"

    def draw(self, context):
        layout = self.layout

        sima = context.space_data
        ima = sima.image
        show_render = sima.show_render

        layout.operator("image.new", text="New", icon='IMAGE_DATA')
        layout.operator("image.open", text="Open...", icon='FILE_FOLDER')

        layout.operator("image.read_viewlayers", icon = "RENDERLAYERS")

        if ima:
            layout.separator()

            if not show_render:
                layout.operator("image.replace", text="Replace", icon='FILE_FOLDER')
                layout.operator("image.reload", text="Reload",icon = "FILE_REFRESH")

            layout.operator("image.external_edit", text="Edit Externally", icon = "EDIT_EXTERNAL")

        layout.separator()

        if ima:
            layout.operator("image.save", icon='FILE_TICK')
            layout.operator("image.save_as", icon='SAVE_AS')
            layout.operator("image.save_as", text="Save a Copy", icon='SAVE_COPY').copy = True

        if ima and ima.source == 'SEQUENCE':
            layout.operator("image.save_sequence", icon='SAVE_All')

        layout.operator("image.save_all_modified", text="Save All Images", icon = "SAVE_ALL")

        if ima:
            layout.separator()

            layout.menu("IMAGE_MT_image_invert")
            layout.operator("image.resize", text="Resize", icon = "MAN_SCALE")

        if ima and not show_render:
            if ima.packed_file:
                if ima.filepath:
                    layout.separator()
                    layout.operator("image.unpack", text="Unpack", icon = "PACKAGE")
            else:
                layout.separator()
                layout.operator("image.pack", text="Pack", icon = "PACKAGE")

        if ima:
            layout.separator()
            layout.operator("palette.extract_from_image", text="Extract Palette")
            layout.operator("gpencil.image_to_grease_pencil", text="Generate Grease Pencil")


class IMAGE_MT_image_invert(Menu):
    bl_label = "Invert"

    def draw(self, _context):
        layout = self.layout

        props = layout.operator("image.invert", text="Invert Image Colors", icon='IMAGE_RGB')
        props.invert_r = True
        props.invert_g = True
        props.invert_b = True

        layout.separator()

        layout.operator("image.invert", text="Invert Red Channel", icon='COLOR_RED').invert_r = True
        layout.operator("image.invert", text="Invert Green Channel", icon='COLOR_GREEN').invert_g = True
        layout.operator("image.invert", text="Invert Blue Channel", icon='COLOR_BLUE').invert_b = True
        layout.operator("image.invert", text="Invert Alpha Channel", icon='IMAGE_ALPHA').invert_a = True


class IMAGE_MT_uvs_showhide(Menu):
    bl_label = "Show/Hide Faces"

    def draw(self, _context):
        layout = self.layout

        layout.operator("uv.reveal", icon = "HIDE_OFF")
        layout.operator("uv.hide", text="Hide Selected", icon = "HIDE_ON").unselected = False
        layout.operator("uv.hide", text="Hide Unselected", icon = "HIDE_UNSELECTED").unselected = True


class IMAGE_MT_uvs_transform(Menu):
    bl_label = "Transform"

    def draw(self, _context):
        layout = self.layout

        layout.operator("transform.shear", icon = 'SHEAR')


class IMAGE_MT_uvs_snap(Menu):
    bl_label = "Snap"

    def draw(self, _context):
        layout = self.layout

        layout.operator_context = 'EXEC_REGION_WIN'

        layout.operator("uv.snap_selected", text="Selected to Pixels", icon = "SNAP_TO_PIXELS").target = 'PIXELS'
        layout.operator("uv.snap_selected", text="Selected to Cursor", icon = "SELECTIONTOCURSOR").target = 'CURSOR'
        layout.operator("uv.snap_selected", text="Selected to Cursor (Offset)", icon = "SELECTIONTOCURSOROFFSET").target = 'CURSOR_OFFSET'
        layout.operator("uv.snap_selected", text="Selected to Adjacent Unselected", icon = "SNAP_TO_ADJACENT").target = 'ADJACENT_UNSELECTED'

        layout.separator()

        layout.operator("uv.snap_cursor", text="Cursor to Pixels", icon = "CURSOR_TO_PIXELS").target = 'PIXELS'
        layout.operator("uv.snap_cursor", text="Cursor to Selected", icon = "CURSORTOSELECTION").target = 'SELECTED'


class IMAGE_MT_uvs_mirror(Menu):
    bl_label = "Mirror"

    def draw(self, _context):
        layout = self.layout

        layout.operator("mesh.faces_mirror_uv", icon = "COPYMIRRORED")

        layout.separator()

        layout.operator_context = 'EXEC_REGION_WIN'

        layout.operator("transform.mirror", text="X Axis", icon = "MIRROR_X").constraint_axis[0] = True
        layout.operator("transform.mirror", text="Y Axis", icon = "MIRROR_Y").constraint_axis[1] = True


class IMAGE_MT_uvs_weldalign(Menu):
    bl_label = "Weld/Align"

    def draw(self, _context):
        layout = self.layout

        layout.operator("uv.weld", icon='WELD')  # W, 1.
        layout.operator("uv.remove_doubles", icon='REMOVE_DOUBLES')
        layout.operator_enum("uv.align", "axis")  # W, 2/3/4.


# Tooltip and operator for Clear Seam.
class IMAGE_MT_uvs_clear_seam(bpy.types.Operator):
    """Clear Seam\nClears the UV Seam for selected edges"""      # blender will use this as a tooltip for menu items and buttons.
    bl_idname = "uv.clear_seam"        # unique identifier for buttons and menu items to reference.
    bl_label = "Clear seam"         # display name in the interface.
    bl_options = {'REGISTER', 'UNDO'}  # enable undo for the operator.

    def execute(self, context):        # execute() is called by blender when running the operator.
        bpy.ops.uv.mark_seam(clear=True)
        return {'FINISHED'}


class IMAGE_MT_uvs(Menu):
    bl_label = "UV"

    def draw(self, context):
        layout = self.layout

        sima = context.space_data
        uv = sima.uv_editor

        layout.menu("IMAGE_MT_uvs_transform")
        layout.menu("IMAGE_MT_uvs_mirror")
        layout.menu("IMAGE_MT_uvs_snap")

        layout.separator()

        layout.operator("uv.unwrap", text = "Unwrap ABF", icon='UNWRAP_ABF').method = 'ANGLE_BASED'
        layout.operator("uv.unwrap", text = "Unwrap Conformal", icon='UNWRAP_LSCM').method = 'CONFORMAL'
        layout.operator("uv.follow_active_quads", icon = "FOLLOWQUADS")
        layout.operator("uv.pin", icon = "PINNED").clear = False
        layout.operator("uv.pin", text="Unpin", icon = "UNPINNED").clear = True

        layout.separator()

        layout.operator("uv.pack_islands", icon ="PACKISLAND")
        layout.operator("uv.average_islands_scale", icon ="AVERAGEISLANDSCALE")
        layout.operator("uv.minimize_stretch", icon = "MINIMIZESTRETCH")
        layout.operator("uv.stitch", icon = "STITCH")

        layout.separator()

        layout.operator("uv.mark_seam", icon ="MARK_SEAM").clear = False
        layout.operator("uv.clear_seam", text="Clear Seam", icon = 'CLEAR_SEAM')
        layout.operator("uv.seams_from_islands", icon ="SEAMSFROMISLAND")

        layout.separator()

        layout.menu("IMAGE_MT_uvs_weldalign")
        layout.menu("IMAGE_MT_uvs_select_mode")

        layout.separator()

        layout.menu("IMAGE_MT_uvs_showhide")
        layout.operator("uv.reset", icon = "RESET")


class IMAGE_MT_uvs_select_mode(Menu):
    bl_label = "UV Select Mode"

    def draw(self, context):
        layout = self.layout

        layout.operator_context = 'INVOKE_REGION_WIN'
        tool_settings = context.tool_settings

        # Do smart things depending on whether uv_select_sync is on.

        if tool_settings.use_uv_select_sync:

            layout.operator_context = 'INVOKE_REGION_WIN'
            layout.operator("mesh.select_mode", text="Vertex", icon='VERTEXSEL').type = 'VERT'
            layout.operator("mesh.select_mode", text="Edge", icon='EDGESEL').type = 'EDGE'
            layout.operator("mesh.select_mode", text="Face", icon='FACESEL').type = 'FACE'

        else:
            #layout.operator_context = 'INVOKE_REGION_WIN'
            props = layout.operator("wm.context_set_enum", text="Vertex", icon='UV_VERTEXSEL')
            props.value = 'VERTEX'
            props.data_path = "tool_settings.uv_select_mode"

            props = layout.operator("wm.context_set_enum", text="Edge", icon='UV_EDGESEL')
            props.value = 'EDGE'
            props.data_path = "tool_settings.uv_select_mode"

            props = layout.operator("wm.context_set_enum", text="Face", icon='UV_FACESEL')
            props.value = 'FACE'
            props.data_path = "tool_settings.uv_select_mode"

            props = layout.operator("wm.context_set_enum", text="Island", icon='UV_ISLANDSEL')
            props.value = 'ISLAND'
            props.data_path = "tool_settings.uv_select_mode"


class IMAGE_MT_uvs_context_menu(Menu):
    bl_label = "UV Context Menu"

    def draw(self, context):
        layout = self.layout

        sima = context.space_data

        # UV Edit Mode
        if sima.show_uvedit:
            # Add
            layout.operator("uv.unwrap", icon='UNWRAP_ABF')
            layout.operator("uv.follow_active_quads", icon = "FOLLOWQUADS")

            layout.separator()

            # Modify
            layout.operator("uv.pin", icon = "PINNED").clear = False
            layout.operator("uv.pin", text="Unpin", icon = "UNPINNED").clear = True

            layout.separator()

            layout.operator("uv.weld", icon='WELD')
            layout.operator("uv.stitch", icon = "STITCH")

            layout.separator()

            layout.operator_enum("uv.align", "axis")  # W, 2/3/4.

            layout.separator()

            layout.operator("transform.mirror", text="Mirror X", icon = "MIRROR_X").constraint_axis[0] = True
            layout.operator("transform.mirror", text="Mirror Y", icon = "MIRROR_Y").constraint_axis[1] = True

            layout.separator()

            layout.menu("IMAGE_MT_uvs_snap")


class IMAGE_MT_pivot_pie(Menu):
    bl_label = "Pivot Point"

    def draw(self, context):
        layout = self.layout
        pie = layout.menu_pie()

        pie.prop_enum(context.space_data, "pivot_point", value='CENTER')
        pie.prop_enum(context.space_data, "pivot_point", value='CURSOR')
        pie.prop_enum(context.space_data, "pivot_point", value='INDIVIDUAL_ORIGINS')
        pie.prop_enum(context.space_data, "pivot_point", value='MEDIAN')


class IMAGE_MT_uvs_snap_pie(Menu):
    bl_label = "Snap"

    def draw(self, _context):
        layout = self.layout
        pie = layout.menu_pie()

        layout.operator_context = 'EXEC_REGION_WIN'

        pie.operator(
            "uv.snap_selected",
            text="Selected to Pixels",
            icon='RESTRICT_SELECT_OFF',
        ).target = 'PIXELS'
        pie.operator(
            "uv.snap_cursor",
            text="Cursor to Pixels",
            icon='PIVOT_CURSOR',
        ).target = 'PIXELS'
        pie.operator(
            "uv.snap_cursor",
            text="Cursor to Selected",
            icon='PIVOT_CURSOR',
        ).target = 'SELECTED'
        pie.operator(
            "uv.snap_selected",
            text="Selected to Cursor",
            icon='RESTRICT_SELECT_OFF',
        ).target = 'CURSOR'
        pie.operator(
            "uv.snap_selected",
            text="Selected to Cursor (Offset)",
            icon='RESTRICT_SELECT_OFF',
        ).target = 'CURSOR_OFFSET'
        pie.operator(
            "uv.snap_selected",
            text="Selected to Adjacent Unselected",
            icon='RESTRICT_SELECT_OFF',
        ).target = 'ADJACENT_UNSELECTED'


class IMAGE_HT_tool_header(Header):
    bl_space_type = 'IMAGE_EDITOR'
    bl_region_type = 'TOOL_HEADER'

    def draw(self, context):
        layout = self.layout

        self.draw_tool_settings(context)

        layout.separator_spacer()

        IMAGE_HT_header.draw_xform_template(layout, context)

        self.draw_mode_settings(context)

    def draw_tool_settings(self, context):
        layout = self.layout

        # Active Tool
        # -----------
        from bl_ui.space_toolsystem_common import ToolSelectPanelHelper
        tool = ToolSelectPanelHelper.draw_active_tool_header(context, layout)
        tool_mode = context.mode if tool is None else tool.mode

        # Object Mode Options
        # -------------------

        # Example of how tool_settings can be accessed as pop-overs.

        # TODO(campbell): editing options should be after active tool options
        # (obviously separated for from the users POV)
        draw_fn = getattr(_draw_tool_settings_context_mode, tool_mode, None)
        if draw_fn is not None:
            draw_fn(context, layout, tool)

        if tool_mode == 'PAINT':
            if (tool is not None) and tool.has_datablock:
                layout.popover("IMAGE_PT_paint_settings_advanced")
                layout.popover("IMAGE_PT_paint_stroke")
                layout.popover("IMAGE_PT_paint_curve")
                layout.popover("IMAGE_PT_tools_brush_display")
                layout.popover("IMAGE_PT_tools_brush_texture")
                layout.popover("IMAGE_PT_tools_mask_texture")
        elif tool_mode == 'UV':
            if (tool is not None) and tool.has_datablock:
                layout.popover("IMAGE_PT_uv_sculpt_curve")
                layout.popover("IMAGE_PT_uv_sculpt_options")

    def draw_mode_settings(self, context):
        layout = self.layout

        # Active Tool
        # -----------
        from bl_ui.space_toolsystem_common import ToolSelectPanelHelper
        tool = ToolSelectPanelHelper.tool_active_from_context(context)
        tool_mode = context.mode if tool is None else tool.mode

        if tool_mode == 'PAINT':
            layout.popover_group(space_type='IMAGE_EDITOR', region_type='UI', context=".imagepaint_2d", category="")


class _draw_tool_settings_context_mode:
    @staticmethod
    def UV(context, layout, tool):
        if tool and tool.has_datablock:
            if context.mode == 'EDIT_MESH':
                tool_settings = context.tool_settings
                uv_sculpt = tool_settings.uv_sculpt
                brush = uv_sculpt.brush
                if brush:
                    UnifiedPaintPanel.prop_unified(
                        layout,
                        context,
                        brush,
                        "size",
                        pressure_name="use_pressure_size",
                        unified_name="use_unified_size",
                        slider=True,
                        header=True
                    )
                    UnifiedPaintPanel.prop_unified(
                        layout,
                        context,
                        brush,
                        "strength",
                        pressure_name="use_pressure_strength",
                        unified_name="use_unified_strength",
                        slider=True,
                        header=True
                    )

    @staticmethod
    def PAINT(context, layout, tool):
        if (tool is None) or (not tool.has_datablock):
            return

        paint = context.tool_settings.image_paint
        layout.template_ID_preview(paint, "brush", rows=3, cols=8, hide_buttons=True)

        brush = paint.brush
        if brush is None:
            return

        brush_basic_texpaint_settings(layout, context, brush, compact=True)


class IMAGE_HT_header(Header):
    bl_space_type = 'IMAGE_EDITOR'

    @staticmethod
    def draw_xform_template(layout, context):
        sima = context.space_data
        show_uvedit = sima.show_uvedit
        show_maskedit = sima.show_maskedit

        if show_uvedit or show_maskedit:
            layout.prop(sima, "pivot_point", icon_only=True)

        if show_uvedit:
            tool_settings = context.tool_settings

            # Snap.
            snap_uv_element = tool_settings.snap_uv_element
            act_snap_uv_element = tool_settings.bl_rna.properties['snap_uv_element'].enum_items[snap_uv_element]

            row = layout.row(align=True)
            row.prop(tool_settings, "use_snap", text="")

            sub = row.row(align=True)
            sub.popover(
                panel="IMAGE_PT_snapping",
                icon=act_snap_uv_element.icon,
                text="",
            )

            # Proportional Editing
            
            kw = {}         
            if tool_settings.use_proportional_edit:
                kw["icon"] = 'PROP_ON'
            else:
                kw["icon"] = 'PROP_OFF'

            row = layout.row(align=True)
            row.prop(tool_settings, "use_proportional_edit", icon_only=True, **kw)
            sub = row.row(align=True)
           # proportional editing settings
            if tool_settings.use_proportional_edit is True:
                sub = row.row(align=True)
                sub.prop_with_popover(tool_settings,"proportional_edit_falloff",text="", icon_only=True, panel="VIEW3D_PT_proportional_edit")


    def draw(self, context):
        layout = self.layout

        sima = context.space_data
        ima = sima.image
        iuser = sima.image_user
        tool_settings = context.tool_settings
        uv = sima.uv_editor

        show_render = sima.show_render
        show_uvedit = sima.show_uvedit
        show_maskedit = sima.show_maskedit
        show_region_tool_header = sima.show_region_tool_header

        ALL_MT_editormenu.draw_hidden(context, layout) # bfa - show hide the editormenu

        if sima.mode != 'UV':
            layout.prop(sima, "ui_mode", text="")

        # UV editing.
        if show_uvedit:
            uvedit = sima.uv_editor

            layout.prop(tool_settings, "use_uv_select_sync", text="")

            if tool_settings.use_uv_select_sync:
                layout.template_edit_mode_selection()
            else:
                layout.prop(tool_settings, "uv_select_mode", text="", expand=True)
                layout.prop(uvedit, "sticky_select_mode", icon_only=True)

        IMAGE_MT_editor_menus.draw_collapsible(context, layout)

        #layout.separator_spacer()

        layout.template_ID(sima, "image", new="image.new", open="image.open")

        if show_maskedit:
            row = layout.row()
            row.template_ID(sima, "mask", new="mask.new")

        if not show_render:
            layout.prop(sima, "use_image_pin", text="", emboss=False)

        layout.separator_spacer()

        if not show_region_tool_header:
            IMAGE_HT_header.draw_xform_template(layout, context)

        if show_uvedit:
            uvedit = sima.uv_editor

            mesh = context.edit_object.data
            layout.prop_search(mesh.uv_layers, "active", mesh, "uv_layers", text="")

        if ima:
            if ima.is_stereo_3d:
                row = layout.row()
                row.prop(sima, "show_stereo_3d", text="")
            if show_maskedit:
                row = layout.row()
                row.popover(panel='CLIP_PT_mask_display')

            # layers.
            layout.template_image_layers(ima, iuser)

            # draw options.
            row = layout.row()
            row.prop(sima, "display_channels", icon_only=True)

            row = layout.row(align=True)
            if ima.type == 'COMPOSITE':
                row.operator("image.record_composite", icon='REC')
            if ima.type == 'COMPOSITE' and ima.source in {'MOVIE', 'SEQUENCE'}:
                row.operator("image.play_composite", icon='PLAY')

# bfa - show hide the editormenu
class ALL_MT_editormenu(Menu):
    bl_label = ""

    def draw(self, context):
        self.draw_menus(self.layout, context)

    @staticmethod
    def draw_menus(layout, context):

        row = layout.row(align=True)
        row.template_header() # editor type menus

class IMAGE_MT_editor_menus(Menu):
    bl_idname = "IMAGE_MT_editor_menus"
    bl_label = ""

    def draw(self, context):
        layout = self.layout
        sima = context.space_data
        ima = sima.image

        show_uvedit = sima.show_uvedit
        show_maskedit = sima.show_maskedit

        layout.menu("IMAGE_MT_view")

        if show_uvedit:
            layout.menu("IMAGE_MT_select")
        if show_maskedit:
            layout.menu("MASK_MT_select")

        if ima and ima.is_dirty:
            layout.menu("IMAGE_MT_image", text="Image*")
        else:
            layout.menu("IMAGE_MT_image", text="Image")

        if show_uvedit:
            layout.menu("IMAGE_MT_uvs")
        if show_maskedit:
            layout.menu("MASK_MT_add")
            layout.menu("MASK_MT_mask")


class IMAGE_MT_mask_context_menu(Menu):
    bl_label = "Mask Context Menu"

    @classmethod
    def poll(cls, context):
        sima = context.space_data
        return sima.show_maskedit

    def draw(self, context):
        layout = self.layout
        from .properties_mask_common import draw_mask_context_menu
        draw_mask_context_menu(layout, context)


# -----------------------------------------------------------------------------
# Mask (similar code in space_clip.py, keep in sync)
# note! - panel placement does _not_ fit well with image panels... need to fix.

from bl_ui.properties_mask_common import (
    MASK_PT_mask,
    MASK_PT_layers,
    MASK_PT_spline,
    MASK_PT_point,
    MASK_PT_display,
)


class IMAGE_PT_mask(MASK_PT_mask, Panel):
    bl_space_type = 'IMAGE_EDITOR'
    bl_region_type = 'UI'
    bl_category = "Mask"


class IMAGE_PT_mask_layers(MASK_PT_layers, Panel):
    bl_space_type = 'IMAGE_EDITOR'
    bl_region_type = 'UI'
    bl_category = "Mask"


class IMAGE_PT_active_mask_spline(MASK_PT_spline, Panel):
    bl_space_type = 'IMAGE_EDITOR'
    bl_region_type = 'UI'
    bl_category = "Mask"


class IMAGE_PT_active_mask_point(MASK_PT_point, Panel):
    bl_space_type = 'IMAGE_EDITOR'
    bl_region_type = 'UI'
    bl_category = "Mask"


# --- end mask ---

class IMAGE_PT_snapping(Panel):
    bl_space_type = 'IMAGE_EDITOR'
    bl_region_type = 'HEADER'
    bl_label = "Snapping"

    def draw(self, context):
        tool_settings = context.tool_settings

        layout = self.layout
        col = layout.column()
        col.label(text="Snapping")
        col.prop(tool_settings, "snap_uv_element", expand=True)

        if tool_settings.snap_uv_element != 'INCREMENT':
            col.label(text="Target")
            row = col.row(align=True)
            row.prop(tool_settings, "snap_target", expand=True)

        col.label(text="Affect")
        row = col.row(align=True)
        row.prop(tool_settings, "use_snap_translate", text="Move", toggle=True)
        row.prop(tool_settings, "use_snap_rotate", text="Rotate", toggle=True)
        row.prop(tool_settings, "use_snap_scale", text="Scale", toggle=True)


class IMAGE_PT_image_options(Panel):
    bl_space_type = 'IMAGE_EDITOR'
    bl_region_type = 'UI'
    bl_category = "Image"
    bl_label = "Options"
    bl_options = {'DEFAULT_CLOSED'}

    def draw(self, context):
        layout = self.layout

        sima = context.space_data
        uv = sima.uv_editor
        tool_settings = context.tool_settings
        paint = tool_settings.image_paint

        show_uvedit = sima.show_uvedit
        show_render = sima.show_render

        if sima.mode == 'UV':

            layout.prop(uv, "lock_bounds")
            layout.prop(uv, "use_live_unwrap")

        layout.prop(sima, "use_realtime_update")
        if show_uvedit:
            layout.prop(tool_settings, "show_uv_local_view")

        layout.prop(uv, "show_metadata")
        
        layout.prop_menu_enum(uv, "pixel_snap_mode")

        if paint.brush and (context.image_paint_object or sima.mode == 'PAINT'):
            layout.prop(uv, "show_texpaint")
            layout.prop(tool_settings, "show_uv_local_view", text="Show Same Material")

class IMAGE_PT_image_options_unified(Panel):
    bl_space_type = 'IMAGE_EDITOR'
    bl_region_type = 'UI'
    bl_parent_id = "IMAGE_PT_image_options"
    bl_category = "Image"
    bl_label = "Unified Brush"
    bl_options = {'DEFAULT_CLOSED'}

    def draw(self, context):
        layout = self.layout

        tool_settings = context.tool_settings
        settings = tool_settings.image_paint
        brush = settings.brush
        ups = context.tool_settings.unified_paint_settings

        layout.prop(ups, "use_unified_size", text="Unified Size")
        layout.prop(ups, "use_unified_strength", text="Unified Strength")
        layout.prop(ups, "use_unified_color", text="Unified Color")


class IMAGE_PT_proportional_edit(Panel):
    bl_space_type = 'IMAGE_EDITOR'
    bl_region_type = 'HEADER'
    bl_label = "Proportional Editing"
    bl_ui_units_x = 8

    def draw(self, context):
        layout = self.layout
        tool_settings = context.tool_settings
        col = layout.column()

        col.prop(tool_settings, "use_proportional_connected")
        col.separator()

        col.prop(tool_settings, "proportional_edit_falloff", expand=True)


class IMAGE_PT_image_properties(Panel):
    bl_space_type = 'IMAGE_EDITOR'
    bl_region_type = 'UI'
    bl_category = "Image"
    bl_label = "Image"

    @classmethod
    def poll(cls, context):
        sima = context.space_data
        return (sima.image)

    def draw(self, context):
        layout = self.layout

        sima = context.space_data
        iuser = sima.image_user

        layout.template_image(sima, "image", iuser, multiview=True)


class IMAGE_PT_view_display(Panel):
    bl_space_type = 'IMAGE_EDITOR'
    bl_region_type = 'UI'
    bl_label = "Display"
    bl_category = "View"

    @classmethod
    def poll(cls, context):
        sima = context.space_data
        return (sima and (sima.image or sima.show_uvedit))

    def draw(self, context):
        layout = self.layout
        layout.use_property_split = False

        sima = context.space_data
        ima = sima.image

        show_uvedit = sima.show_uvedit
        uvedit = sima.uv_editor

        col = layout.column()

        if ima:
            col.use_property_split = True
            col.prop(ima, "display_aspect", text="Aspect Ratio")
            col.use_property_split = False
            col.prop(sima, "show_repeat", text="Repeat Image")

        if show_uvedit:
            col.prop(uvedit, "show_pixel_coords", text="Pixel Coordinates")


class IMAGE_PT_view_display_uv_edit_overlays(Panel):
    bl_space_type = 'IMAGE_EDITOR'
    bl_region_type = 'UI'
    bl_label = "Overlays"
    bl_parent_id = 'IMAGE_PT_view_display'
    bl_category = "View"
    bl_options = {'DEFAULT_CLOSED'}

    @classmethod
    def poll(cls, context):
        sima = context.space_data
        return (sima and (sima.show_uvedit))

    def draw(self, context):
        layout = self.layout
        layout.use_property_split = True
        layout.use_property_decorate = False

        sima = context.space_data
        uvedit = sima.uv_editor

        col = layout.column()

        col.prop(uvedit, "edge_display_type", text="Display As")
        col.use_property_split = False
        col.prop(uvedit, "show_faces", text="Faces")

        col = layout.column()
        col.use_property_split = False
        col.prop(uvedit, "show_smooth_edges", text="Smooth")
        col.prop(uvedit, "show_modified_edges", text="Modified")
        col.prop(uvedit, "uv_opacity")


class IMAGE_PT_view_display_uv_edit_overlays_stretch(Panel):
    bl_space_type = 'IMAGE_EDITOR'
    bl_region_type = 'UI'
    bl_label = "Stretching"
    bl_parent_id = 'IMAGE_PT_view_display_uv_edit_overlays'
    bl_category = "View"
    bl_options = {'DEFAULT_CLOSED'}

    @classmethod
    def poll(cls, context):
        sima = context.space_data
        return (sima and (sima.show_uvedit))

    def draw_header(self, context):
        sima = context.space_data
        uvedit = sima.uv_editor
        self.layout.prop(uvedit, "show_stretch", text="")

    def draw(self, context):
        layout = self.layout
        layout.use_property_split = True

        sima = context.space_data
        uvedit = sima.uv_editor

        layout.active = uvedit.show_stretch
        layout.prop(uvedit, "display_stretch_type", text="Type")


class IMAGE_UL_render_slots(UIList):
    def draw_item(self, _context, layout, _data, item, _icon, _active_data, _active_propname, _index):
        slot = item
        layout.prop(slot, "name", text="", emboss=False)


class IMAGE_PT_render_slots(Panel):
    bl_space_type = 'IMAGE_EDITOR'
    bl_region_type = 'UI'
    bl_category = "Image"
    bl_label = "Render Slots"

    @classmethod
    def poll(cls, context):
        sima = context.space_data
        return (sima and sima.image and sima.show_render)

    def draw(self, context):
        layout = self.layout

        sima = context.space_data
        ima = sima.image

        row = layout.row()

        col = row.column()
        col.template_list(
            "IMAGE_UL_render_slots", "render_slots", ima,
            "render_slots", ima.render_slots, "active_index", rows=3,
        )

        col = row.column(align=True)
        col.operator("image.add_render_slot", icon='ADD', text="")
        col.operator("image.remove_render_slot", icon='REMOVE', text="")

        col.separator()

        col.operator("image.clear_render_slot", icon='X', text="")


class IMAGE_UL_udim_tiles(UIList):
    def draw_item(self, _context, layout, _data, item, _icon, _active_data, _active_propname, _index):
        tile = item
        layout.prop(tile, "label", text="", emboss=False)


class IMAGE_PT_udim_tiles(Panel):
    bl_space_type = 'IMAGE_EDITOR'
    bl_region_type = 'UI'
    bl_category = "Image"
    bl_label = "UDIM Tiles"

    @classmethod
    def poll(cls, context):
        sima = context.space_data
        return (sima and sima.image and sima.image.source == 'TILED')

    def draw(self, context):
        layout = self.layout

        sima = context.space_data
        ima = sima.image

        row = layout.row()
        col = row.column()
        col.template_list("IMAGE_UL_udim_tiles", "", ima, "tiles", ima.tiles, "active_index", rows=4)

        col = row.column()
        sub = col.column(align=True)
        sub.operator("image.tile_add", icon='ADD', text="")
        sub.operator("image.tile_remove", icon='REMOVE', text="")

        tile = ima.tiles.active
        if tile:
            col = layout.column(align=True)
            col.operator("image.tile_fill")


class IMAGE_PT_paint_select(Panel, ImagePaintPanel, BrushSelectPanel):
    bl_label = "Brushes"
    bl_context = ".paint_common_2d"
    bl_category = "Tool"


class IMAGE_PT_paint_settings(Panel, ImagePaintPanel):
    bl_context = ".paint_common_2d"
    bl_category = "Tool"
    bl_label = "Brush Settings"

    def draw(self, context):
        layout = self.layout

        layout.use_property_split = True
        layout.use_property_decorate = False

        settings = context.tool_settings.image_paint
        brush = settings.brush

        if brush:
            brush_settings(layout.column(), context, brush, popover=self.is_popover)


class IMAGE_PT_paint_settings_advanced(Panel, ImagePaintPanel):
    bl_context = ".paint_common_2d"
    bl_parent_id = "IMAGE_PT_paint_settings"
    bl_category = "Tool"
    bl_label = "Advanced"

    def draw(self, context):
        layout = self.layout

        layout.use_property_split = True
        layout.use_property_decorate = False  # No animation.

        settings = context.tool_settings.image_paint
        brush = settings.brush

        brush_settings_advanced(layout.column(), context, brush, self.is_popover)


class IMAGE_PT_paint_color(Panel, ImagePaintPanel):
    bl_context = ".paint_common_2d"
    bl_parent_id = "IMAGE_PT_paint_settings"
    bl_category = "Tool"
    bl_label = "Color Picker"

    @classmethod
    def poll(cls, context):
        settings = context.tool_settings.image_paint
        brush = settings.brush
        capabilities = brush.image_paint_capabilities

        return capabilities.has_color

    def draw(self, context):
        layout = self.layout
        settings = context.tool_settings.image_paint
        brush = settings.brush

        draw_color_settings(context, layout, brush, color_type=True)


class IMAGE_PT_paint_swatches(Panel, ImagePaintPanel, ColorPalettePanel):
    bl_category = "Tool"
    bl_context = ".paint_common_2d"
    bl_parent_id = "IMAGE_PT_paint_settings"
    bl_label = "Color Palette"
    bl_options = {'DEFAULT_CLOSED'}


class IMAGE_PT_paint_clone(Panel, ImagePaintPanel, ClonePanel):
    bl_category = "Tool"
    bl_context = ".paint_common_2d"
    bl_parent_id = "IMAGE_PT_paint_settings"
    bl_label = "Clone from Image/UV Map"


class IMAGE_PT_tools_brush_display(Panel, BrushButtonsPanel, DisplayPanel):
    bl_context = ".paint_common_2d"
    bl_parent_id = "IMAGE_PT_paint_settings"
    bl_category = "Tool"
    bl_label = "Brush Tip"
    bl_options = {'DEFAULT_CLOSED'}


class IMAGE_PT_tools_brush_texture(BrushButtonsPanel, Panel):
    bl_label = "Texture"
    bl_context = ".paint_common_2d"
    bl_parent_id = "IMAGE_PT_paint_settings"
    bl_category = "Tool"
    bl_options = {'DEFAULT_CLOSED'}

    def draw(self, context):
        layout = self.layout

        tool_settings = context.tool_settings.image_paint
        brush = tool_settings.brush

        col = layout.column()
        col.template_ID_preview(brush, "texture", new="texture.new", rows=3, cols=8)

        brush_texture_settings(col, brush, 0)


class IMAGE_PT_tools_mask_texture(Panel, BrushButtonsPanel, TextureMaskPanel):
    bl_context = ".paint_common_2d"
    bl_parent_id = "IMAGE_PT_paint_settings"
    bl_category = "Tool"
    bl_label = "Texture Mask"


class IMAGE_PT_paint_stroke(BrushButtonsPanel, Panel, StrokePanel):
    bl_label = "Stroke"
    bl_context = ".paint_common_2d"
    bl_parent_id = "IMAGE_PT_paint_settings"
    bl_category = "Tool"
    bl_options = {'DEFAULT_CLOSED'}


class IMAGE_PT_paint_stroke_smooth_stroke(Panel, BrushButtonsPanel, SmoothStrokePanel):
    bl_context = ".paint_common_2d"
    bl_label = "Stabilize Stroke"
    bl_parent_id = "IMAGE_PT_paint_stroke"
    bl_category = "Tool"
    bl_options = {'DEFAULT_CLOSED'}


class IMAGE_PT_paint_curve(BrushButtonsPanel, Panel, FalloffPanel):
    bl_label = "Falloff"
    bl_context = ".paint_common_2d"
    bl_parent_id = "IMAGE_PT_paint_settings"
    bl_category = "Tool"
    bl_options = {'DEFAULT_CLOSED'}


class IMAGE_PT_tools_imagepaint_symmetry(BrushButtonsPanel, Panel):
    bl_context = ".imagepaint_2d"
    bl_label = "Tiling"
    bl_category = "Tool"
    bl_options = {'DEFAULT_CLOSED'}

    def draw(self, context):
        layout = self.layout

        tool_settings = context.tool_settings
        ipaint = tool_settings.image_paint

        col = layout.column(align=True)
        row = col.row(align=True)
        row.prop(ipaint, "tile_x", text="X", toggle=True)
        row.prop(ipaint, "tile_y", text="Y", toggle=True)


class UVSculptPanel(UnifiedPaintPanel):
    @classmethod
    def poll(cls, context):
        return cls.get_brush_mode(context) == 'UV_SCULPT'


class IMAGE_PT_uv_sculpt_brush_select(Panel, BrushSelectPanel, ImagePaintPanel, UVSculptPanel):
    bl_context = ".uv_sculpt"
    bl_category = "Tool"
    bl_label = "Brushes"


class IMAGE_PT_uv_sculpt_brush_settings(Panel, ImagePaintPanel, UVSculptPanel):
    bl_context = ".uv_sculpt"
    bl_category = "Tool"
    bl_label = "Brush Settings"

    def draw(self, context):
        layout = self.layout

        tool_settings = context.tool_settings
        uvsculpt = tool_settings.uv_sculpt

        brush = uvsculpt.brush

        brush_settings(layout.column(), context, brush)

        if brush:
            if brush.uv_sculpt_tool == 'RELAX':
                # Although this settings is stored in the scene,
                # it is only used by a single tool,
                # so it doesn't make sense from a user perspective to move it to the Options panel.
                layout.prop(tool_settings, "uv_relax_method")


class IMAGE_PT_uv_sculpt_curve(Panel, FalloffPanel, ImagePaintPanel, UVSculptPanel):
    bl_context = ".uv_sculpt"  # dot on purpose (access from topbar)
    bl_parent_id = "IMAGE_PT_uv_sculpt_brush_settings"
    bl_category = "Tool"
    bl_label = "Falloff"
    bl_options = {'DEFAULT_CLOSED'}


class IMAGE_PT_uv_sculpt_options(Panel, ImagePaintPanel, UVSculptPanel):
    bl_context = ".uv_sculpt"  # dot on purpose (access from topbar)
    bl_category = "Tool"
    bl_label = "Options"

    def draw(self, context):
        layout = self.layout

        tool_settings = context.tool_settings
        uvsculpt = tool_settings.uv_sculpt

        col = layout.column()
        col.prop(tool_settings, "uv_sculpt_lock_borders")
        col.prop(tool_settings, "uv_sculpt_all_islands")
        col.prop(uvsculpt, "show_brush", text="Display Cursor")


class ImageScopesPanel:
    @classmethod
    def poll(cls, context):
        sima = context.space_data

        if not (sima and sima.image):
            return False

        # scopes are not updated in paint modes, hide.
        if sima.mode == 'PAINT':
            return False

        ob = context.active_object
        if ob and ob.mode in {'TEXTURE_PAINT', 'EDIT'}:
            return False

        return True


class IMAGE_PT_view_histogram(ImageScopesPanel, Panel):
    bl_space_type = 'IMAGE_EDITOR'
    bl_region_type = 'UI'
    bl_category = "Scopes"
    bl_label = "Histogram"

    def draw(self, context):
        layout = self.layout

        sima = context.space_data
        hist = sima.scopes.histogram

        layout.template_histogram(sima.scopes, "histogram")

        row = layout.row(align=True)
        row.prop(hist, "mode", expand=True)
        row.prop(hist, "show_line", text="")


class IMAGE_PT_view_waveform(ImageScopesPanel, Panel):
    bl_space_type = 'IMAGE_EDITOR'
    bl_region_type = 'UI'
    bl_category = "Scopes"
    bl_label = "Waveform"

    def draw(self, context):
        layout = self.layout

        sima = context.space_data

        layout.use_property_split = True

        layout.template_waveform(sima, "scopes")
        row = layout.split(factor=0.5)
        row.label(text = "Opacity")
        row.prop(sima.scopes, "waveform_alpha", text = "")
        layout.prop(sima.scopes, "waveform_mode", text="")


class IMAGE_PT_view_vectorscope(ImageScopesPanel, Panel):
    bl_space_type = 'IMAGE_EDITOR'
    bl_region_type = 'UI'
    bl_category = "Scopes"
    bl_label = "Vectorscope"

    def draw(self, context):
        layout = self.layout

        layout.use_property_split = True

        sima = context.space_data
        layout.template_vectorscope(sima, "scopes")

        row = layout.split(factor=0.5)
        row.label(text = "Opacity")
        row.prop(sima.scopes, "vectorscope_alpha", text = "")


class IMAGE_PT_sample_line(ImageScopesPanel, Panel):
    bl_space_type = 'IMAGE_EDITOR'
    bl_region_type = 'UI'
    bl_category = "Scopes"
    bl_label = "Sample Line"

    def draw(self, context):
        layout = self.layout

        sima = context.space_data
        hist = sima.sample_histogram

        layout.operator("image.sample_line")
        layout.template_histogram(sima, "sample_histogram")

        row = layout.row(align=True)
        row.prop(hist, "mode", expand=True)
        row.prop(hist, "show_line", text="")


class IMAGE_PT_scope_sample(ImageScopesPanel, Panel):
    bl_space_type = 'IMAGE_EDITOR'
    bl_region_type = 'UI'
    bl_category = "Scopes"
    bl_label = "Samples"
    bl_options = {'DEFAULT_CLOSED'}

    def draw(self, context):
        layout = self.layout
        layout.use_property_split = True
        flow = layout.grid_flow(row_major=True, columns=0, even_columns=True, even_rows=False, align=True)

        sima = context.space_data

        col = flow.column()
        col.use_property_split = False
        col.prop(sima.scopes, "use_full_resolution")

        col = flow.column()
        col.active = not sima.scopes.use_full_resolution
        col.prop(sima.scopes, "accuracy")


class IMAGE_PT_uv_cursor(Panel):
    bl_space_type = 'IMAGE_EDITOR'
    bl_region_type = 'UI'
    bl_category = "View"
    bl_label = "2D Cursor"

    @classmethod
    def poll(cls, context):
        sima = context.space_data

        return (sima and (sima.show_uvedit or sima.show_maskedit))

    def draw(self, context):
        layout = self.layout

        sima = context.space_data

        col = layout.column()

        col = layout.column()
        col.prop(sima, "cursor_location", text="Cursor Location")


class IMAGE_PT_udim_grid(Panel):
    bl_space_type = 'IMAGE_EDITOR'
    bl_region_type = 'UI'
    bl_category = "View"
    bl_label = "UDIM Grid"

    @classmethod
    def poll(cls, context):
        sima = context.space_data

        return sima.show_uvedit and sima.image is None

    def draw(self, context):
        layout = self.layout

        sima = context.space_data
        uvedit = sima.uv_editor

        col = layout.column()
        col.prop(uvedit, "tile_grid_shape", text="Grid Shape")


# Grease Pencil properties
class IMAGE_PT_annotation(AnnotationDataPanel, Panel):
    bl_space_type = 'IMAGE_EDITOR'
    bl_region_type = 'UI'
    bl_category = "View"

    # NOTE: this is just a wrapper around the generic GP Panel.

# Grease Pencil drawing tools.


classes = (
    ALL_MT_editormenu,
    IMAGE_MT_view_view_fit,
    IMAGE_MT_view,
    IMAGE_MT_view_zoom,
    IMAGE_MT_select_inverse,
    IMAGE_MT_select_none,
    IMAGE_MT_select,
    IMAGE_MT_image,
    IMAGE_MT_image_invert,
    IMAGE_MT_uvs_clear_seam,
    IMAGE_MT_uvs,
    IMAGE_MT_uvs_showhide,
    IMAGE_MT_uvs_transform,
    IMAGE_MT_uvs_snap,
    IMAGE_MT_uvs_mirror,
    IMAGE_MT_uvs_weldalign,
    IMAGE_MT_uvs_select_mode,
    IMAGE_MT_uvs_context_menu,
    IMAGE_MT_mask_context_menu,
    IMAGE_MT_pivot_pie,
    IMAGE_MT_uvs_snap_pie,
    IMAGE_HT_tool_header,
    IMAGE_HT_header,
    IMAGE_MT_editor_menus,
    IMAGE_PT_active_tool,
    IMAGE_PT_mask,
    IMAGE_PT_mask_layers,
    IMAGE_PT_active_mask_spline,
    IMAGE_PT_active_mask_point,
    IMAGE_PT_snapping,
    IMAGE_PT_proportional_edit,
    IMAGE_PT_image_options,
    IMAGE_PT_image_options_unified,
    IMAGE_PT_image_properties,
    IMAGE_UL_render_slots,
    IMAGE_PT_render_slots,
    IMAGE_UL_udim_tiles,
    IMAGE_PT_udim_tiles,
    IMAGE_PT_view_display,
    IMAGE_PT_view_display_uv_edit_overlays,
    IMAGE_PT_view_display_uv_edit_overlays_stretch,
    IMAGE_PT_paint_select,
    IMAGE_PT_paint_settings,
    IMAGE_PT_paint_color,
    IMAGE_PT_paint_swatches,
    IMAGE_PT_paint_settings_advanced,
    IMAGE_PT_paint_clone,
    IMAGE_PT_tools_brush_texture,
    IMAGE_PT_tools_mask_texture,
    IMAGE_PT_paint_stroke,
    IMAGE_PT_paint_stroke_smooth_stroke,
    IMAGE_PT_paint_curve,
    IMAGE_PT_tools_brush_display,
    IMAGE_PT_tools_imagepaint_symmetry,
    IMAGE_PT_uv_sculpt_brush_select,
    IMAGE_PT_uv_sculpt_brush_settings,
    IMAGE_PT_uv_sculpt_options,
    IMAGE_PT_uv_sculpt_curve,
    IMAGE_PT_view_histogram,
    IMAGE_PT_view_waveform,
    IMAGE_PT_view_vectorscope,
    IMAGE_PT_sample_line,
    IMAGE_PT_scope_sample,
    IMAGE_PT_uv_cursor,
    IMAGE_PT_annotation,
    IMAGE_PT_udim_grid,
)


if __name__ == "__main__":  # only for live edit.
    from bpy.utils import register_class
    for cls in classes:
        register_class(cls)<|MERGE_RESOLUTION|>--- conflicted
+++ resolved
@@ -102,23 +102,9 @@
 
         layout.separator()
 
-<<<<<<< HEAD
         layout.operator("image.view_zoom_in", text = "Zoom In", icon = "ZOOM_IN")
         layout.operator("image.view_zoom_out", text = "Zoom Out", icon = "ZOOM_OUT")
         layout.operator("image.view_zoom_border", icon = "ZOOM_BORDER")
-=======
-        layout.prop(sima, "use_realtime_update")
-        layout.prop(uv, "show_metadata")
-
-        if paint.brush and (context.image_paint_object or sima.mode == 'PAINT'):
-            layout.prop(uv, "show_texpaint")
-            layout.prop(tool_settings, "show_uv_local_view", text="Show Same Material")
-
-        layout.separator()
-
-        layout.operator("image.view_zoom_in")
-        layout.operator("image.view_zoom_out")
->>>>>>> 638e2216
 
         layout.separator()
 
@@ -757,8 +743,8 @@
             )
 
             # Proportional Editing
-            
-            kw = {}         
+
+            kw = {}
             if tool_settings.use_proportional_edit:
                 kw["icon"] = 'PROP_ON'
             else:
@@ -995,11 +981,9 @@
             layout.prop(uv, "use_live_unwrap")
 
         layout.prop(sima, "use_realtime_update")
-        if show_uvedit:
-            layout.prop(tool_settings, "show_uv_local_view")
 
         layout.prop(uv, "show_metadata")
-        
+
         layout.prop_menu_enum(uv, "pixel_snap_mode")
 
         if paint.brush and (context.image_paint_object or sima.mode == 'PAINT'):
