--- conflicted
+++ resolved
@@ -520,12 +520,7 @@
         row.prop(settings, "use_default_blue_channel", text="B", toggle=True)
 
         col.separator()
-<<<<<<< HEAD
-        col.operator("clip.track_settings_as_default", text="Copy From Active Track", icon = "COPYDOWN")
-=======
-        col.operator("clip.track_settings_as_default",
-                     text="Copy from Active Track")
->>>>>>> 56e65554
+        col.operator("clip.track_settings_as_default", text="Copy from Active Track", icon = "COPYDOWN")
 
 
 class CLIP_PT_tracking_settings_extras(CLIP_PT_tracking_panel, Panel):
