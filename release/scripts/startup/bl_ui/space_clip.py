--- conflicted
+++ resolved
@@ -1208,11 +1208,7 @@
     MASK_PT_spline,
     MASK_PT_point,
     MASK_PT_display,
-<<<<<<< HEAD
-=======
-    MASK_PT_transforms,
     MASK_PT_tools
->>>>>>> b87ef5cc
 )
 
 
@@ -1245,20 +1241,12 @@
     bl_region_type = 'UI'
     bl_category = "Mask"
 
-
-<<<<<<< HEAD
-=======
-class CLIP_PT_tools_mask_transforms(MASK_PT_transforms, Panel):
+class CLIP_PT_tools_mask_tools(MASK_PT_tools, Panel):
     bl_space_type = 'CLIP_EDITOR'
     bl_region_type = 'TOOLS'
     bl_category = "Mask"
 
-class CLIP_PT_tools_mask_tools(MASK_PT_tools, Panel):
-    bl_space_type = 'CLIP_EDITOR'
-    bl_region_type = 'TOOLS'
-    bl_category = "Mask"
-
->>>>>>> b87ef5cc
+
 # --- end mask ---
 
 
@@ -1336,12 +1324,8 @@
             layout.prop(sc, "show_region_ui")
             layout.prop(sc, "show_region_toolbar")
             layout.prop(sc, "show_region_hud")
-<<<<<<< HEAD
+            layout.prop(sc, "show_region_tool_header")
             
-=======
-            layout.prop(sc, "show_region_tool_header")
-
->>>>>>> b87ef5cc
             layout.separator()
 
             layout.operator("clip.view_selected", icon = "VIEW_SELECTED")
@@ -1512,6 +1496,7 @@
         layout.operator("clip.select_grouped", text = "Same Color", icon = "HAND").group = 'COLOR'
         layout.operator("clip.select_grouped", text = "Failed", icon = "HAND").group = 'FAILED'
 
+
 class CLIP_MT_mask_handle_type_menu(Menu):
     bl_label = "Set Handle Type"
 
@@ -1520,34 +1505,17 @@
 
         layout.operator_enum("mask.handle_type_set", "type")
 
+
 class CLIP_MT_tracking_context_menu(Menu):
     bl_label = "Context Menu"
 
     @classmethod
-    def poll(cls, _context):
+    def poll(cls, context):
         return context.space_data.clip
 
-    def draw(self, context):
-        layout = self.layout
-
-<<<<<<< HEAD
-        layout.operator("clip.disable_markers", text="Enable Markers").action = 'ENABLE'
-        layout.operator("clip.disable_markers", text="Disable Markers").action = 'DISABLE'
-
-        layout.separator()
-
-        layout.operator("clip.set_origin")
-
-        layout.separator()
-
-        layout.operator("clip.hide_tracks")
-        layout.operator("clip.hide_tracks_clear", text="Show Tracks")
-
-        layout.separator()
-
-        layout.operator("clip.lock_tracks", text="Lock Tracks").action = 'LOCK'
-        layout.operator("clip.lock_tracks", text="Unlock Tracks").action = 'UNLOCK'
-=======
+    def draw(self, _context):
+        layout = self.layout
+
         mode = _context.space_data.mode
 
         if mode == 'TRACKING':
@@ -1613,9 +1581,9 @@
             layout.operator("mask.parent_clear")
 
             layout.separator()
->>>>>>> b87ef5cc
 
             layout.operator("mask.delete")
+
 
 class CLIP_PT_camera_presets(PresetPanel, Panel):
     """Predefined tracking camera intrinsics"""
@@ -1865,11 +1833,7 @@
     CLIP_PT_mask_display,
     CLIP_PT_active_mask_spline,
     CLIP_PT_active_mask_point,
-<<<<<<< HEAD
-=======
-    CLIP_PT_tools_mask_transforms,
     CLIP_PT_tools_mask_tools,
->>>>>>> b87ef5cc
     CLIP_PT_tools_scenesetup,
     CLIP_PT_grease_pencil,
     CLIP_PT_tools_grease_pencil_draw,
