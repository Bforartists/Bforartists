--- conflicted
+++ resolved
@@ -1341,23 +1341,13 @@
             layout.prop(sc, "show_region_ui")
             layout.prop(sc, "show_region_toolbar")
             layout.prop(sc, "show_region_hud")
-<<<<<<< HEAD
             
-=======
-
-            layout.separator()
-
-            layout.operator("clip.view_selected")
-            layout.operator("clip.view_all")
-            layout.operator("clip.view_all", text="View Fit").fit_view = True
-            layout.operator("clip.view_center_cursor")
-
->>>>>>> cbf8c1e0
             layout.separator()
 
             layout.operator("clip.view_selected", icon = "VIEW_SELECTED")
             layout.operator("clip.view_all", icon = "VIEWALL")
             layout.operator("clip.view_all", text="View Fit", icon = "VIEW_FIT").fit_view = True
+            layout.operator("clip.view_center_cursor", icon = "CENTERTOCURSOR")
 
             layout.separator()
 
