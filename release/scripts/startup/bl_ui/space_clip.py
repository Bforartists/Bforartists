﻿# ##### BEGIN GPL LICENSE BLOCK #####
#
#  This program is free software; you can redistribute it and/or
#  modify it under the terms of the GNU General Public License
#  as published by the Free Software Foundation; either version 2
#  of the License, or (at your option) any later version.
#
#  This program is distributed in the hope that it will be useful,
#  but WITHOUT ANY WARRANTY; without even the implied warranty of
#  MERCHANTABILITY or FITNESS FOR A PARTICULAR PURPOSE.  See the
#  GNU General Public License for more details.
#
#  You should have received a copy of the GNU General Public License
#  along with this program; if not, write to the Free Software Foundation,
#  Inc., 51 Franklin Street, Fifth Floor, Boston, MA 02110-1301, USA.
#
# ##### END GPL LICENSE BLOCK #####

# <pep8-80 compliant>

import bpy
from bpy.types import Panel, Header, Menu, UIList
from bpy.app.translations import pgettext_iface as iface_
from bl_ui.properties_grease_pencil_common import (
        GreasePencilDrawingToolsPanel,
        GreasePencilStrokeEditPanel,
        GreasePencilStrokeSculptPanel,
        GreasePencilBrushPanel,
        GreasePencilBrushCurvesPanel,
        GreasePencilDataPanel,
        GreasePencilPaletteColorPanel)


class CLIP_UL_tracking_objects(UIList):
    def draw_item(self, context, layout, data, item, icon,
                  active_data, active_propname, index):
        # assert(isinstance(item, bpy.types.MovieTrackingObject)
        tobj = item
        if self.layout_type in {'DEFAULT', 'COMPACT'}:
            layout.prop(tobj, "name", text="", emboss=False,
                        icon='CAMERA_DATA' if tobj.is_camera
                        else 'OBJECT_DATA')
        elif self.layout_type == 'GRID':
            layout.alignment = 'CENTER'
            layout.label(text="",
                         icon='CAMERA_DATA' if tobj.is_camera
                         else 'OBJECT_DATA')


class CLIP_HT_header(Header):
    bl_space_type = 'CLIP_EDITOR'

    def _draw_tracking(self, context):
        layout = self.layout

        sc = context.space_data
        clip = sc.clip

        ALL_MT_editormenu.draw_hidden(context, layout) # bfa - show hide the editormenu
        CLIP_MT_tracking_editor_menus.draw_collapsible(context, layout)

        row = layout.row()
        row.template_ID(sc, "clip", open="clip.open")

        if clip:
            tracking = clip.tracking
            active_object = tracking.objects.active

            if sc.view == 'CLIP':
                layout.prop(sc, "mode", text="")
                layout.prop(sc, "view", text="", expand=True)
                layout.prop(sc, "pivot_point", text="", icon_only=True)

                r = active_object.reconstruction

                if r.is_valid and sc.view == 'CLIP':
                    layout.label(text="Solve error: %.4f" %
                                 (r.average_error))
            elif sc.view == 'GRAPH':
                layout.prop(sc, "view", text="", expand=True)

                row = layout.row(align=True)
                row.prop(sc, "show_graph_only_selected", text="")
                row.prop(sc, "show_graph_hidden", text="")

                row = layout.row(align=True)

                if sc.show_filters:
                    row.prop(sc, "show_filters", icon='DISCLOSURE_TRI_DOWN',
                             text="Filters")

                    sub = row.row(align=True)
                    sub.active = clip.tracking.reconstruction.is_valid
                    sub.prop(sc, "show_graph_frames", icon='SEQUENCE', text="")

                    row.prop(sc, "show_graph_tracks_motion", icon='IPO', text="")
                    row.prop(sc, "show_graph_tracks_error", icon='ANIM', text="")
                else:
                    row.prop(sc, "show_filters", icon='DISCLOSURE_TRI_RIGHT',
                             text="Filters")
            elif sc.view == 'DOPESHEET':
                dopesheet = tracking.dopesheet
                layout.prop(sc, "view", text="", expand=True)

                row = layout.row(align=True)
                row.prop(dopesheet, "show_only_selected", text="")
                row.prop(dopesheet, "show_hidden", text="")

                row = layout.row(align=True)
                row.prop(dopesheet, "sort_method", text="")
                row.prop(dopesheet, "use_invert_sort",
                         text="Invert", toggle=True)
        else:
            layout.prop(sc, "view", text="", expand=True)

    def _draw_masking(self, context):
        layout = self.layout

        toolsettings = context.tool_settings
        sc = context.space_data
        clip = sc.clip

        row = layout.row(align=True)
        row.template_header()

        CLIP_MT_masking_editor_menus.draw_collapsible(context, layout)

        row = layout.row()
        row.template_ID(sc, "clip", open="clip.open")

        if clip:
            layout.prop(sc, "mode", text="")

            row = layout.row()
            row.template_ID(sc, "mask", new="mask.new")

            layout.prop(sc, "pivot_point", text="", icon_only=True)

            row = layout.row(align=True)
            row.prop(toolsettings, "use_proportional_edit_mask",
                     text="", icon_only=True)
            if toolsettings.use_proportional_edit_mask:
                row.prop(toolsettings, "proportional_edit_falloff",
                         text="", icon_only=True)

    def draw(self, context):
        layout = self.layout

        sc = context.space_data

        if sc.mode == 'TRACKING':
            self._draw_tracking(context)
        else:
            self._draw_masking(context)

        layout.template_running_jobs()

# bfa - show hide the editormenu
class ALL_MT_editormenu(Menu):
    bl_label = ""

    def draw(self, context):
        self.draw_menus(self.layout, context)

    @staticmethod
    def draw_menus(layout, context):

        row = layout.row(align=True)
        row.template_header() # editor type menus

class CLIP_MT_tracking_editor_menus(Menu):
    bl_idname = "CLIP_MT_tracking_editor_menus"
    bl_label = ""

    def draw(self, context):
        self.draw_menus(self.layout, context)

    @staticmethod
    def draw_menus(layout, context):
        sc = context.space_data
        clip = sc.clip

        layout.menu("CLIP_MT_view")

        if sc.view == 'CLIP':
            if clip:
                layout.menu("CLIP_MT_select")
                layout.menu("CLIP_MT_clip")
                layout.menu("CLIP_MT_track")
                layout.menu("CLIP_MT_reconstruction")
            else:
                layout.menu("CLIP_MT_clip")


class CLIP_MT_masking_editor_menus(Menu):

    bl_idname = "CLIP_MT_masking_editor_menus"
    bl_label = ""

    def draw(self, context):
        self.draw_menus(self.layout, context)

    @staticmethod
    def draw_menus(layout, context):
        sc = context.space_data
        clip = sc.clip

        layout.menu("CLIP_MT_view")

        if clip:
            layout.menu("MASK_MT_select")
            layout.menu("CLIP_MT_clip")  # XXX - remove?
            layout.menu("MASK_MT_mask")
        else:
            layout.menu("CLIP_MT_clip")  # XXX - remove?


class CLIP_PT_clip_view_panel:

    @classmethod
    def poll(cls, context):
        sc = context.space_data
        clip = sc.clip

        return clip and sc.view == 'CLIP'


class CLIP_PT_tracking_panel:

    @classmethod
    def poll(cls, context):
        sc = context.space_data
        clip = sc.clip

        return clip and sc.mode == 'TRACKING' and sc.view == 'CLIP'


class CLIP_PT_reconstruction_panel:

    @classmethod
    def poll(cls, context):
        sc = context.space_data
        clip = sc.clip

        return clip and sc.view == 'CLIP'


class CLIP_PT_tools_clip(Panel):
    bl_space_type = 'CLIP_EDITOR'
    bl_region_type = 'TOOLS'
    bl_label = "Clip"
    bl_translation_context = bpy.app.translations.contexts.id_movieclip
    bl_category = "Track"

    @classmethod
    def poll(cls, context):
        sc = context.space_data
        clip = sc.clip

        return clip and sc.view == 'CLIP' and sc.mode != 'MASK'

    def draw(self, context):
        layout = self.layout
        col = layout.column(align=True)
        col.operator("clip.set_scene_frames")


class CLIP_PT_tools_marker(CLIP_PT_tracking_panel, Panel):
    bl_space_type = 'CLIP_EDITOR'
    bl_region_type = 'TOOLS'
    bl_label = "Marker"
    bl_category = "Track"

    def draw(self, context):
        layout = self.layout

        # sc = context.space_data
        # clip = sc.clip

        col = layout.column(align=True)
        row = col.row(align=True)
        row.operator("clip.disable_markers", text="Enable Markers").action = 'ENABLE'
        row.operator("clip.disable_markers", text="Disable markers").action = 'DISABLE'
        
        col.operator("clip.add_marker_at_click", text="Add Marker")
        row = col.row(align=True)    
        row.operator("clip.delete_track", text="Delete Track")
        row.operator("clip.delete_marker", text="Delete Marker")
        col.operator("clip.detect_features")

class CLIP_PT_tracking_settings(CLIP_PT_tracking_panel, Panel):
    bl_space_type = 'CLIP_EDITOR'
    bl_region_type = 'TOOLS'
    bl_label = "Tracking Settings"
    bl_category = "Track"

    def draw(self, context):

        sc = context.space_data
        clip = sc.clip
        settings = clip.tracking.settings
        layout = self.layout
        col = layout.column()

        row = col.row(align=True)
        label = CLIP_MT_tracking_settings_presets.bl_label
        row.menu('CLIP_MT_tracking_settings_presets', text=label)
        row.operator("clip.tracking_settings_preset_add",
                     text="", icon='ZOOMIN')
        row.operator("clip.tracking_settings_preset_add",
                     text="", icon='ZOOMOUT').remove_active = True

        row = col.row(align=True)
        row.prop(settings, "use_default_red_channel",
                 text="R", toggle=True)
        row.prop(settings, "use_default_green_channel",
                 text="G", toggle=True)
        row.prop(settings, "use_default_blue_channel",
                 text="B", toggle=True)

        col.separator()

        sub = col.column(align=True)
        sub.prop(settings, "default_pattern_size")
        sub.prop(settings, "default_search_size")

        col.prop(settings, "default_motion_model")

        row = col.row(align=True)
        row.label(text="Match:")
        row.prop(settings, "default_pattern_match", text="")

        row = col.row(align=True)
        row.prop(settings, "use_default_brute")
        row.prop(settings, "use_default_normalization")

        col.separator()
        col.operator("clip.track_settings_as_default",
                     text="Copy From Active Track")

        box = layout.box()
        row = box.row(align=True)
        row.prop(settings, "show_default_expanded", text="", emboss=False)
        row.label(text="Extra Settings")

        if settings.show_default_expanded:
            col = box.column()
            row = col.row()
            row.prop(settings, "use_default_mask")

            sub = col.column(align=True)
            sub.prop(settings, "default_correlation_min")
            sub.prop(settings, "default_frames_limit")
            sub.prop(settings, "default_margin")

            col = box.column()
            col.prop(settings, "default_weight")


class CLIP_PT_tools_tracking(CLIP_PT_tracking_panel, Panel):
    bl_space_type = 'CLIP_EDITOR'
    bl_region_type = 'TOOLS'
    bl_label = "Track"
    bl_category = "Track"

    def draw(self, context):
        layout = self.layout

        row = layout.row(align=True)
        row.label(text="Track:")

        props = row.operator("clip.track_markers", text="", icon='FRAME_PREV')
        props.backwards = True
        props.sequence = False
        props = row.operator("clip.track_markers", text="",
                             icon='PLAY_REVERSE')
        props.backwards = True
        props.sequence = True
        props = row.operator("clip.track_markers", text="", icon='PLAY')
        props.backwards = False
        props.sequence = True
        props = row.operator("clip.track_markers", text="", icon='FRAME_NEXT')
        props.backwards = False
        props.sequence = False

        col = layout.column(align=True)
        row = col.row(align=True)
        row.label(text="Clear:")
        row.scale_x = 2.0

        props = row.operator("clip.clear_track_path", text="", icon='BACK')
        props.action = 'UPTO'

        props = row.operator("clip.clear_track_path", text="", icon='FORWARD')
        props.action = 'REMAINED'

        col = layout.column()
        row = col.row(align=True)
        row.label(text="Refine:")
        row.scale_x = 2.0

        props = row.operator("clip.refine_markers", text="", icon='LOOP_BACK')
        props.backwards = True

        props = row.operator("clip.refine_markers", text="", icon='LOOP_FORWARDS')
        props.backwards = False

        col = layout.column(align=True)
        row = col.row(align=True)
        row.label(text="Merge:")
        row.operator("clip.join_tracks", text="Join Tracks")


class CLIP_PT_tools_plane_tracking(CLIP_PT_tracking_panel, Panel):
    bl_space_type = 'CLIP_EDITOR'
    bl_region_type = 'TOOLS'
    bl_label = "Plane Track"
    bl_options = {'DEFAULT_CLOSED'}
    bl_category = "Solve"

    def draw(self, context):
        layout = self.layout
        layout.operator("clip.create_plane_track")


class CLIP_PT_tools_solve(CLIP_PT_tracking_panel, Panel):
    bl_space_type = 'CLIP_EDITOR'
    bl_region_type = 'TOOLS'
    bl_label = "Solve"
    bl_category = "Solve"

    def draw(self, context):
        layout = self.layout

        clip = context.space_data.clip
        tracking = clip.tracking
        settings = tracking.settings
        tracking_object = tracking.objects.active

        col = layout.column()
        row = col.row()
        row.prop(settings, "use_tripod_solver", text="Tripod")
        sub = row.row()
        sub.active = not settings.use_tripod_solver
        sub.prop(settings, "use_keyframe_selection", text="Keyframe")

        col = layout.column(align=True)
        col.active = (not settings.use_tripod_solver and
                      not settings.use_keyframe_selection)
        col.prop(tracking_object, "keyframe_a")
        col.prop(tracking_object, "keyframe_b")

        col = layout.column(align=True)
        col.active = tracking_object.is_camera
        row = col.row(align=True)
        row.label(text="Refine:")
        row.prop(settings, "refine_intrinsics", text="")

        col = layout.column(align=True)
        col.scale_y = 2.0

        col.operator("clip.solve_camera",
                     text="Solve Camera Motion" if tracking_object.is_camera
                     else "Solve Object Motion")


class CLIP_PT_tools_cleanup(CLIP_PT_tracking_panel, Panel):
    bl_space_type = 'CLIP_EDITOR'
    bl_region_type = 'TOOLS'
    bl_label = "Clean up"
    bl_options = {'DEFAULT_CLOSED'}
    bl_category = "Solve"

    def draw(self, context):
        layout = self.layout
        clip = context.space_data.clip
        settings = clip.tracking.settings

        layout.operator("clip.clean_tracks")

        layout.prop(settings, "clean_frames", text="Frames")
        layout.prop(settings, "clean_error", text="Error")
        layout.prop(settings, "clean_action", text="")
        layout.operator("clip.filter_tracks")


class CLIP_PT_tools_geometry(CLIP_PT_tracking_panel, Panel):
    bl_space_type = 'CLIP_EDITOR'
    bl_region_type = 'TOOLS'
    bl_label = "Geometry"
    bl_options = {'DEFAULT_CLOSED'}
    bl_category = "Solve"

    def draw(self, context):
        layout = self.layout

        layout.operator("clip.bundles_to_mesh")
        layout.operator("clip.track_to_empty")


class CLIP_PT_tools_orientation(CLIP_PT_tracking_panel, Panel):
    bl_space_type = 'CLIP_EDITOR'
    bl_region_type = 'TOOLS'
    bl_label = "Orientation"
    bl_category = "Solve"

    def draw(self, context):
        sc = context.space_data
        layout = self.layout
        settings = sc.clip.tracking.settings

        col = layout.column(align=True)
        row = col.row(align=True)
        row.operator("clip.set_plane", text="Floor").plane = 'FLOOR'
        row.operator("clip.set_plane", text="Wall").plane = 'WALL'

        col.operator("clip.set_origin")

        row = col.row(align=True)
        row.operator("clip.set_axis", text="Set X Axis").axis = 'X'
        row.operator("clip.set_axis", text="Set Y Axis").axis = 'Y'

        layout.separator()

        col = layout.column()
        row = col.row(align=True)
        row.operator("clip.set_scale")
        row.operator("clip.apply_solution_scale", text="Apply Scale")

        col.prop(settings, "distance")


class CLIP_PT_tools_object(CLIP_PT_reconstruction_panel, Panel):
    bl_space_type = 'CLIP_EDITOR'
    bl_region_type = 'TOOLS'
    bl_label = "Object"
    bl_category = "Solve"

    @classmethod
    def poll(cls, context):
        if CLIP_PT_reconstruction_panel.poll(context):
            sc = context.space_data
            clip = sc.clip

            tracking_object = clip.tracking.objects.active

            return not tracking_object.is_camera

        return False

    def draw(self, context):
        layout = self.layout

        sc = context.space_data
        clip = sc.clip
        tracking_object = clip.tracking.objects.active
        settings = sc.clip.tracking.settings

        col = layout.column()

        col.prop(tracking_object, "scale")

        col.separator()

        col.operator("clip.set_solution_scale", text="Set Scale")
        col.prop(settings, "object_distance")


class CLIP_PT_objects(CLIP_PT_clip_view_panel, Panel):
    bl_space_type = 'CLIP_EDITOR'
    bl_region_type = 'UI'
    bl_label = "Objects"
    bl_options = {'DEFAULT_CLOSED'}

    def draw(self, context):
        layout = self.layout

        sc = context.space_data
        tracking = sc.clip.tracking

        row = layout.row()
        row.template_list("CLIP_UL_tracking_objects", "", tracking, "objects",
                          tracking, "active_object_index", rows=1)

        sub = row.column(align=True)

        sub.operator("clip.tracking_object_new", icon='ZOOMIN', text="")
        sub.operator("clip.tracking_object_remove", icon='ZOOMOUT', text="")


class CLIP_PT_track(CLIP_PT_tracking_panel, Panel):
    bl_space_type = 'CLIP_EDITOR'
    bl_region_type = 'UI'
    bl_label = "Track"

    def draw(self, context):
        layout = self.layout

        sc = context.space_data
        clip = context.space_data.clip
        act_track = clip.tracking.tracks.active

        if not act_track:
            layout.active = False
            layout.label(text="No active track")
            return

        row = layout.row()
        row.prop(act_track, "name", text="")

        sub = row.row(align=True)

        sub.template_marker(sc, "clip", sc.clip_user, act_track, True)

        icon = 'LOCKED' if act_track.lock else 'UNLOCKED'
        sub.prop(act_track, "lock", text="", icon=icon)

        layout.template_track(sc, "scopes")

        row = layout.row(align=True)
        sub = row.row(align=True)
        sub.prop(act_track, "use_red_channel", text="R", toggle=True)
        sub.prop(act_track, "use_green_channel", text="G", toggle=True)
        sub.prop(act_track, "use_blue_channel", text="B", toggle=True)

        row.separator()

        row.prop(act_track, "use_grayscale_preview", text="B/W", toggle=True)

        row.separator()
        row.prop(act_track, "use_alpha_preview",
                 text="", toggle=True, icon='IMAGE_ALPHA')

        layout.prop(act_track, "weight")
        layout.prop(act_track, "weight_stab")

        if act_track.has_bundle:
            label_text = "Average Error: %.4f" % (act_track.average_error)
            layout.label(text=label_text)

        layout.separator()

        row = layout.row(align=True)
        label = bpy.types.CLIP_MT_track_color_presets.bl_label
        row.menu('CLIP_MT_track_color_presets', text=label)
        row.menu('CLIP_MT_track_color_specials', text="", icon='DOWNARROW_HLT')
        row.operator("clip.track_color_preset_add", text="", icon='ZOOMIN')
        row.operator("clip.track_color_preset_add",
                     text="", icon='ZOOMOUT').remove_active = True

        row = layout.row()
        row.prop(act_track, "use_custom_color")
        if act_track.use_custom_color:
            row.prop(act_track, "color", text="")


class CLIP_PT_plane_track(CLIP_PT_tracking_panel, Panel):
    bl_space_type = 'CLIP_EDITOR'
    bl_region_type = 'UI'
    bl_label = "Plane Track"
    bl_options = {'DEFAULT_CLOSED'}

    def draw(self, context):
        layout = self.layout

        clip = context.space_data.clip
        active_track = clip.tracking.plane_tracks.active

        if not active_track:
            layout.active = False
            layout.label(text="No active plane track")
            return

        layout.prop(active_track, "name")
        layout.prop(active_track, "use_auto_keying")
        layout.prop(active_track, "image")

        row = layout.row()
        row.active = active_track.image is not None
        row.prop(active_track, "image_opacity", text="Opacity")


class CLIP_PT_track_settings(CLIP_PT_tracking_panel, Panel):
    bl_space_type = 'CLIP_EDITOR'
    bl_region_type = 'UI'
    bl_label = "Tracking Settings"
    bl_options = {'DEFAULT_CLOSED'}

    def draw(self, context):
        layout = self.layout

        clip = context.space_data.clip
        settings = clip.tracking.settings

        col = layout.column()

        active = clip.tracking.tracks.active
        if active:
            col.prop(active, "motion_model")
            col.prop(active, "pattern_match", text="Match")
            col = layout.column()
            row = col.row(align=True)
            row.prop(active, "use_brute")
            row.prop(active, "use_normalization")

            box = layout.box()
            row = box.row(align=True)
            row.prop(settings, "show_extra_expanded", text="", emboss=False)
            row.label(text="Extra Settings")

            if settings.show_extra_expanded:
                col = box.column()
                row = col.row()
                row.prop(active, "use_mask")

                sub = col.column(align=True)
                sub.prop(active, "correlation_min")
                sub.prop(active, "frames_limit")
                sub.prop(active, "margin")
                sub.separator()
                sub.prop(settings, "speed")


class CLIP_PT_tracking_camera(Panel):
    bl_space_type = 'CLIP_EDITOR'
    bl_region_type = 'UI'
    bl_label = "Camera"
    bl_options = {'DEFAULT_CLOSED'}

    @classmethod
    def poll(cls, context):
        if CLIP_PT_clip_view_panel.poll(context):
            sc = context.space_data

            return sc.mode == 'TRACKING' and sc.clip

        return False

    def draw(self, context):
        layout = self.layout

        sc = context.space_data
        clip = sc.clip

        row = layout.row(align=True)
        label = bpy.types.CLIP_MT_camera_presets.bl_label
        row.menu('CLIP_MT_camera_presets', text=label)
        row.operator("clip.camera_preset_add", text="", icon='ZOOMIN')
        row.operator("clip.camera_preset_add", text="",
                     icon='ZOOMOUT').remove_active = True

        col = layout.column(align=True)
        col.label(text="Sensor:")
        col.prop(clip.tracking.camera, "sensor_width", text="Width")
        col.prop(clip.tracking.camera, "pixel_aspect")

        col = layout.column()
        col.label(text="Optical Center:")
        row = col.row()
        row.prop(clip.tracking.camera, "principal", text="")
        col.operator("clip.set_center_principal", text="Center")


class CLIP_PT_tracking_lens(Panel):
    bl_space_type = 'CLIP_EDITOR'
    bl_region_type = 'UI'
    bl_label = "Lens"
    bl_options = {'DEFAULT_CLOSED'}

    @classmethod
    def poll(cls, context):
        if CLIP_PT_clip_view_panel.poll(context):
            sc = context.space_data

            return sc.mode == 'TRACKING' and sc.clip

        return False

    def draw(self, context):
        layout = self.layout

        sc = context.space_data
        clip = sc.clip

        row = layout.row(align=True)
        sub = row.split(percentage=0.65, align=True)
        if clip.tracking.camera.units == 'MILLIMETERS':
            sub.prop(clip.tracking.camera, "focal_length")
        else:
            sub.prop(clip.tracking.camera, "focal_length_pixels")
        sub.prop(clip.tracking.camera, "units", text="")

        col = layout.column()
        col.label(text="Lens Distortion:")
        camera = clip.tracking.camera
        col.prop(camera, "distortion_model", text="")
        if camera.distortion_model == 'POLYNOMIAL':
            col = layout.column(align=True)
            col.prop(camera, "k1")
            col.prop(camera, "k2")
            col.prop(camera, "k3")
        elif camera.distortion_model == 'DIVISION':
            col = layout.column(align=True)
            col.prop(camera, "division_k1")
            col.prop(camera, "division_k2")


class CLIP_PT_display(CLIP_PT_clip_view_panel, Panel):
    bl_space_type = 'CLIP_EDITOR'
    bl_region_type = 'UI'
    bl_label = "Display"

    def draw(self, context):
        layout = self.layout
        sc = context.space_data

        row = layout.row(align=True)

        sub = row.row(align=True)
        sub.prop(sc, "show_red_channel", text="R", toggle=True)
        sub.prop(sc, "show_green_channel", text="G", toggle=True)
        sub.prop(sc, "show_blue_channel", text="B", toggle=True)
        row.separator()
        row.prop(sc, "use_grayscale_preview", text="B/W", toggle=True)
        row.separator()
        row.prop(sc, "use_mute_footage", text="", icon='VISIBLE_IPO_ON', toggle=True)

        col = layout.column(align=True)
        col.prop(sc.clip_user, "use_render_undistorted", text="Render Undistorted")
        col.prop(sc, "lock_selection", text="Lock to Selection")
        col.prop(sc, "show_stable", text="Display Stabilization")
        if sc.view == 'GRAPH':
            col.prop(sc, "lock_time_cursor")
        row = col.row(align=True)
        row.prop(sc, "show_grid", text="Grid")
        row.prop(sc, "use_manual_calibration", text="Calibration")

        clip = sc.clip
        if clip:
            col.label(text="Display Aspect Ratio:")
            row = col.row()
            row.prop(clip, "display_aspect", text="")


class CLIP_PT_marker_display(CLIP_PT_clip_view_panel, Panel):
    bl_space_type = 'CLIP_EDITOR'
    bl_region_type = 'UI'
    bl_label = "Marker Display"

    @classmethod
    def poll(cls, context):
        sc = context.space_data

        return sc.mode != 'MASK'

    def draw(self, context):
        layout = self.layout
        sc = context.space_data

        col = layout.column(align=True)
        row = col.row(align=True)
        row.prop(sc, "show_marker_pattern", text="Pattern")
        row.prop(sc, "show_marker_search", text="Search")

        row = col.row(align=True)
        row.active = sc.show_track_path
        row.prop(sc, "show_track_path", text="Path")
        row.prop(sc, "path_length", text="Length")

        col = layout.column(align=True)
        row = col.row(align=True)
        row.prop(sc, "show_disabled", "Disabled")
        row.prop(sc, "show_names", text="Info")

        row = col.row(align=True)
        if sc.mode != 'MASK':
            row.prop(sc, "show_bundles", text="3D Markers")
        row.prop(sc, "show_tiny_markers", text="Thin")


class CLIP_PT_marker(CLIP_PT_tracking_panel, Panel):
    bl_space_type = 'CLIP_EDITOR'
    bl_region_type = 'UI'
    bl_label = "Marker"
    bl_options = {'DEFAULT_CLOSED'}

    def draw(self, context):
        layout = self.layout
        sc = context.space_data
        clip = context.space_data.clip
        act_track = clip.tracking.tracks.active

        if act_track:
            layout.template_marker(sc, "clip", sc.clip_user, act_track, False)
        else:
            layout.active = False
            layout.label(text="No active track")


class CLIP_PT_stabilization(CLIP_PT_reconstruction_panel, Panel):
    bl_space_type = 'CLIP_EDITOR'
    bl_region_type = 'UI'
    bl_label = "2D Stabilization"
    bl_category = "Stabilization"
    bl_options = {'DEFAULT_CLOSED'}

    @classmethod
    def poll(cls, context):
        if CLIP_PT_clip_view_panel.poll(context):
            sc = context.space_data

            return sc.mode == 'TRACKING' and sc.clip

        return False

    def draw_header(self, context):
        stab = context.space_data.clip.tracking.stabilization

        self.layout.prop(stab, "use_2d_stabilization", text="")

    def draw(self, context):
        tracking = context.space_data.clip.tracking
        stab = tracking.stabilization

        layout = self.layout
        layout.active = stab.use_2d_stabilization

        layout.prop(stab, "anchor_frame")

        row = layout.row(align=True)
        row.prop(stab, "use_stabilize_rotation", text="Rotation", toggle=True)
        sub = row.row(align=True)
        sub.active = stab.use_stabilize_rotation
        sub.prop(stab, "use_stabilize_scale", text="Scale", toggle=True)

        box = layout.box()
        row = box.row(align=True)
        row.prop(stab, "show_tracks_expanded", text="", emboss=False)

        if not stab.show_tracks_expanded:
            row.label(text="Tracks For Stabilization")
        else:
            row.label(text="Tracks For Location")
            row = box.row()
            row.template_list("UI_UL_list", "stabilization_tracks", stab, "tracks",
                              stab, "active_track_index", rows=2)

            sub = row.column(align=True)

            sub.operator("clip.stabilize_2d_add", icon='ZOOMIN', text="")
            sub.operator("clip.stabilize_2d_remove", icon='ZOOMOUT', text="")

            sub.menu('CLIP_MT_stabilize_2d_specials', text="",
                     icon='DOWNARROW_HLT')

            # Usually we don't hide things from iterface, but here every pixel of
            # vertical space is precious.
            if stab.use_stabilize_rotation:
                box.label(text="Tracks For Rotation / Scale")
                row = box.row()
                row.template_list("UI_UL_list", "stabilization_rotation_tracks",
                                  stab, "rotation_tracks",
                                  stab, "active_rotation_track_index", rows=2)

                sub = row.column(align=True)

                sub.operator("clip.stabilize_2d_rotation_add", icon='ZOOMIN', text="")
                sub.operator("clip.stabilize_2d_rotation_remove", icon='ZOOMOUT', text="")

                sub.menu('CLIP_MT_stabilize_2d_rotation_specials', text="",
                         icon='DOWNARROW_HLT')

        row = layout.row()
        row.prop(stab, "use_autoscale")
        sub = row.row()
        sub.active = stab.use_autoscale
        sub.prop(stab, "scale_max", text="Max")

        col = layout.column(align=True)
        row = col.row(align=True)
        # Hrm, how to make it more obvious label?
        row.prop(stab, "target_position", text="")
        col.prop(stab, "target_rotation")
        row = col.row(align=True)
        row.prop(stab, "target_scale")
        row.active = not stab.use_autoscale

        col = layout.column(align=True)
        col.prop(stab, "influence_location")
        sub = col.column(align=True)
        sub.active = stab.use_stabilize_rotation
        sub.prop(stab, "influence_rotation")
        sub.prop(stab, "influence_scale")

        layout.prop(stab, "filter_type")


class CLIP_PT_proxy(CLIP_PT_clip_view_panel, Panel):
    bl_space_type = 'CLIP_EDITOR'
    bl_region_type = 'UI'
    bl_label = "Proxy/Timecode"
    bl_options = {'DEFAULT_CLOSED'}

    def draw_header(self, context):
        sc = context.space_data

        self.layout.prop(sc.clip, "use_proxy", text="")

    def draw(self, context):
        layout = self.layout

        sc = context.space_data
        clip = sc.clip

        col = layout.column()
        col.active = clip.use_proxy

        col.label(text="Build Original:")

        row = col.row(align=True)
        row.prop(clip.proxy, "build_25", toggle=True)
        row.prop(clip.proxy, "build_50", toggle=True)
        row.prop(clip.proxy, "build_75", toggle=True)
        row.prop(clip.proxy, "build_100", toggle=True)

        col.label(text="Build Undistorted:")

        row = col.row(align=True)
        row.prop(clip.proxy, "build_undistorted_25", toggle=True)
        row.prop(clip.proxy, "build_undistorted_50", toggle=True)
        row.prop(clip.proxy, "build_undistorted_75", toggle=True)
        row.prop(clip.proxy, "build_undistorted_100", toggle=True)

        col.prop(clip.proxy, "quality")

        col.prop(clip, "use_proxy_custom_directory")
        if clip.use_proxy_custom_directory:
            col.prop(clip.proxy, "directory")

        col.operator("clip.rebuild_proxy",
                     text="Build Proxy / Timecode" if clip.source == 'MOVIE'
                                                   else "Build Proxy")

        if clip.source == 'MOVIE':
            col2 = col.column()

            col2.label(text="Use timecode index:")
            col2.prop(clip.proxy, "timecode", text="")

        col2 = col.column()
        col2.label(text="Proxy render size:")

        col.prop(sc.clip_user, "proxy_render_size", text="")


# -----------------------------------------------------------------------------
# Mask (similar code in space_image.py, keep in sync)

from bl_ui.properties_mask_common import (
        MASK_PT_mask,
        MASK_PT_layers,
        MASK_PT_spline,
        MASK_PT_point,
        MASK_PT_display,
        MASK_PT_tools,
        MASK_PT_transforms,
        MASK_PT_add,
        )


class CLIP_PT_mask_layers(MASK_PT_layers, Panel):
    bl_space_type = 'CLIP_EDITOR'
    bl_region_type = 'UI'


class CLIP_PT_mask_display(MASK_PT_display, Panel):
    bl_space_type = 'CLIP_EDITOR'
    bl_region_type = 'UI'


class CLIP_PT_active_mask_spline(MASK_PT_spline, Panel):
    bl_space_type = 'CLIP_EDITOR'
    bl_region_type = 'UI'


class CLIP_PT_active_mask_point(MASK_PT_point, Panel):
    bl_space_type = 'CLIP_EDITOR'
    bl_region_type = 'UI'


class CLIP_PT_mask(MASK_PT_mask, Panel):
    bl_space_type = 'CLIP_EDITOR'
    bl_region_type = 'UI'

class CLIP_PT_tools_mask_add(MASK_PT_add, Panel):
    bl_space_type = 'CLIP_EDITOR'
    bl_region_type = 'TOOLS'


class CLIP_PT_tools_mask_transforms(MASK_PT_transforms, Panel):
    bl_space_type = 'CLIP_EDITOR'
    bl_region_type = 'TOOLS'


class CLIP_PT_tools_mask(MASK_PT_tools, Panel):
    bl_space_type = 'CLIP_EDITOR'
    bl_region_type = 'TOOLS'

# --- end mask ---


class CLIP_PT_footage(CLIP_PT_clip_view_panel, Panel):
    bl_space_type = 'CLIP_EDITOR'
    bl_region_type = 'UI'
    bl_label = "Footage Settings"
    bl_options = {'DEFAULT_CLOSED'}

    def draw(self, context):
        layout = self.layout

        sc = context.space_data
        clip = sc.clip

        col = layout.column()
        col.template_movieclip(sc, "clip", compact=True)
        col.prop(clip, "frame_start")
        col.prop(clip, "frame_offset")


class CLIP_PT_footage_info(CLIP_PT_clip_view_panel, Panel):
    bl_space_type = 'CLIP_EDITOR'
    bl_region_type = 'UI'
    bl_label = "Footage Information"
    bl_options = {'DEFAULT_CLOSED'}

    def draw(self, context):
        layout = self.layout

        sc = context.space_data

        col = layout.column()
        col.template_movieclip_information(sc, "clip", sc.clip_user)


class CLIP_PT_tools_scenesetup(Panel):
    bl_space_type = 'CLIP_EDITOR'
    bl_region_type = 'TOOLS'
    bl_label = "Scene Setup"
    bl_translation_context = bpy.app.translations.contexts.id_movieclip
    bl_category = "Solve"

    @classmethod
    def poll(cls, context):
        sc = context.space_data
        clip = sc.clip

        return clip and sc.view == 'CLIP' and sc.mode != 'MASK'

    def draw(self, context):
        layout = self.layout

        layout.operator("clip.set_viewport_background")
        layout.operator("clip.setup_tracking_scene")


# Grease Pencil properties
class CLIP_PT_grease_pencil(GreasePencilDataPanel, CLIP_PT_clip_view_panel, Panel):
    bl_space_type = 'CLIP_EDITOR'
    bl_region_type = 'UI'
    bl_options = {'DEFAULT_CLOSED'}

    # NOTE: this is just a wrapper around the generic GP Panel
    # But, this should only be visible in "clip" view


# Grease Pencil palette colors
class CLIP_PT_grease_pencil_palettecolor(GreasePencilPaletteColorPanel, CLIP_PT_clip_view_panel, Panel):
    bl_space_type = 'CLIP_EDITOR'
    bl_region_type = 'UI'
    bl_options = {'DEFAULT_CLOSED'}

    # NOTE: this is just a wrapper around the generic GP Panel
    # But, this should only be visible in "clip" view


# Grease Pencil drawing tools
class CLIP_PT_tools_grease_pencil_draw(GreasePencilDrawingToolsPanel, Panel):
    bl_space_type = 'CLIP_EDITOR'


# Grease Pencil stroke editing tools
class CLIP_PT_tools_grease_pencil_edit(GreasePencilStrokeEditPanel, Panel):
    bl_space_type = 'CLIP_EDITOR'


# Grease Pencil stroke sculpting tools
class CLIP_PT_tools_grease_pencil_sculpt(GreasePencilStrokeSculptPanel, Panel):
    bl_space_type = 'CLIP_EDITOR'


# Grease Pencil drawing brushes
class CLIP_PT_tools_grease_pencil_brush(GreasePencilBrushPanel, Panel):
    bl_space_type = 'CLIP_EDITOR'


# Grease Pencil drawing curves
class CLIP_PT_tools_grease_pencil_brushcurves(GreasePencilBrushCurvesPanel, Panel):
    bl_space_type = 'CLIP_EDITOR'

class CLIP_MT_view(Menu):
    bl_label = "View"

    def draw(self, context):
        layout = self.layout

        sc = context.space_data

        if sc.view == 'CLIP':
            layout.operator("clip.properties", icon='MENU_PANEL')
            layout.operator("clip.tools", icon='MENU_PANEL')
            layout.separator()

            layout.operator("clip.view_selected")
            layout.operator("clip.view_all")
            layout.operator("clip.view_all", text="View Fit").fit_view = True

            layout.separator()
            layout.operator("clip.view_zoom_in")
            layout.operator("clip.view_zoom_out")

            layout.separator()
            layout.prop(sc, "show_metadata")
            layout.separator()

            ratios = ((1, 8), (1, 4), (1, 2), (1, 1), (2, 1), (4, 1), (8, 1))

            text = iface_("Zoom %d:%d")
            for a, b in ratios:
                layout.operator("clip.view_zoom_ratio",
                                text=text % (a, b),
                                translate=False).ratio = a / b
        else:
            if sc.view == 'GRAPH':
                layout.operator_context = 'INVOKE_REGION_PREVIEW'
                layout.operator("clip.graph_center_current_frame")
                layout.operator("clip.graph_view_all")
                layout.operator_context = 'INVOKE_DEFAULT'

                layout.separator()

            layout.prop(sc, "show_seconds")
            layout.prop(sc, "show_locked_time")
<<<<<<< HEAD

        if sc.view == 'DOPESHEET':

            layout.separator()
=======
>>>>>>> 15189baa

            layout.operator("clip.dopesheet_view_all")    

        layout.separator()

        layout.operator("screen.area_dupli")
        layout.operator("screen.screen_full_area")
        layout.operator("screen.screen_full_area", text="Toggle Fullscreen Area").use_hide_panels = True


class CLIP_MT_clip(Menu):
    bl_label = "Clip"
    bl_translation_context = bpy.app.translations.contexts.id_movieclip

    def draw(self, context):
        layout = self.layout

        sc = context.space_data
        clip = sc.clip

        layout.operator("clip.open")

        if clip:
            layout.operator("clip.prefetch")
            layout.operator("clip.reload")
            layout.menu("CLIP_MT_proxy")

            layout.operator("clip.set_solver_keyframe", text = "Set Solver Keyframe A").keyframe = "KEYFRAME_A"
            layout.operator("clip.set_solver_keyframe", text = "Set Solver Keyframe B").keyframe = "KEYFRAME_B"




class CLIP_MT_proxy(Menu):
    bl_label = "Proxy"

    def draw(self, context):
        layout = self.layout

        layout.operator("clip.rebuild_proxy")
        layout.operator("clip.delete_proxy")


class CLIP_MT_track(Menu):
    bl_label = "Track"

    def draw(self, context):
        layout = self.layout

        layout.operator("clip.clear_solution")
        layout.operator("clip.solve_camera")

        layout.separator()
        props = layout.operator("clip.clear_track_path", text="Clear After")
        props.clear_active = False
        props.action = 'REMAINED'

        props = layout.operator("clip.clear_track_path", text="Clear Before")
        props.clear_active = False
        props.action = 'UPTO'

        props = layout.operator("clip.clear_track_path", text="Clear Track Path")
        props.clear_active = False
        props.action = 'ALL'

        layout.separator()
        layout.operator("clip.join_tracks")

        layout.separator()
        layout.operator("clip.clean_tracks")

        layout.separator()
        layout.operator("clip.lock_tracks", text="Lock Tracks").action = 'LOCK'
        layout.operator("clip.lock_tracks", text="Unlock Tracks").action = 'UNLOCK'

        layout.separator()
        layout.operator("clip.copy_tracks")
        layout.operator("clip.paste_tracks")

        layout.separator()
        layout.operator("clip.keyframe_insert")
        layout.operator("clip.keyframe_delete")

        layout.separator()
        props = layout.operator("clip.track_markers", text="Track Frame Backwards")
        props.backwards = True
        props.sequence = False

        props = layout.operator("clip.track_markers", text="Track Backwards")
        props.backwards = True
        props.sequence = True

        props = layout.operator("clip.track_markers", text="Track Forwards")
        props.backwards = False
        props.sequence = True

        props = layout.operator("clip.track_markers", text="Track Frame Forwards")
        props.backwards = False
        props.sequence = False

        #layout.separator()
        #layout.operator("clip.add_marker_move")

        layout.separator()
        layout.menu("CLIP_MT_track_visibility")
        layout.menu("CLIP_MT_track_transform")


class CLIP_MT_reconstruction(Menu):
    bl_label = "Reconstruction"

    def draw(self, context):
        layout = self.layout

        layout.operator("clip.set_origin")
        layout.operator("clip.set_plane", text="Set Floor").plane = 'FLOOR'
        layout.operator("clip.set_plane", text="Set Wall").plane = 'WALL'

        layout.operator("clip.set_axis", text="Set X Axis").axis = 'X'
        layout.operator("clip.set_axis", text="Set Y Axis").axis = 'Y'

        layout.operator("clip.set_scale")

        layout.separator()

        layout.operator("clip.track_to_empty")
        layout.operator("clip.bundles_to_mesh")


class CLIP_MT_track_visibility(Menu):
    bl_label = "Show/Hide"

    def draw(self, context):
        layout = self.layout

        layout.operator("clip.hide_tracks_clear", text="Show Hidden")
        layout.operator("clip.hide_tracks", text="Hide Selected").unselected = False
        layout.operator("clip.hide_tracks", text="Hide Unselected").unselected = True


class CLIP_MT_track_transform(Menu):
    bl_label = "Transform"

    def draw(self, context):
        layout = self.layout

        layout.operator("transform.translate")
        layout.operator("transform.resize")
        layout.operator("transform.rotate")
        


class CLIP_MT_select(Menu):
    bl_label = "Select"

    def draw(self, context):
        layout = self.layout

        layout.operator("clip.select_border", icon = 'BORDER_RECT')
        layout.operator("clip.select_circle", icon = 'CIRCLE_SELECT')

        layout.separator()

        layout.operator("clip.select_all", icon = 'SELECT_ALL').action = 'TOGGLE'
        layout.operator("clip.select_all", text ="Inverse", icon = 'INVERSE').action = 'INVERT'
        
        layout.separator()

        layout.menu("CLIP_MT_select_grouped")


class CLIP_MT_select_grouped(Menu):
    bl_label = "Select Grouped"

    def draw(self, context):
        layout = self.layout

        layout.operator_enum("clip.select_grouped", "group")

class CLIP_MT_tracking_specials(Menu):
    bl_label = "Specials"

    @classmethod
    def poll(cls, context):
        return context.space_data.clip

    def draw(self, context):
        layout = self.layout

        layout.operator("clip.disable_markers",
                        text="Enable Markers").action = 'ENABLE'

        layout.operator("clip.disable_markers",
                        text="Disable markers").action = 'DISABLE'

        layout.separator()
        layout.operator("clip.set_origin")

        layout.separator()
        layout.operator("clip.hide_tracks")
        layout.operator("clip.hide_tracks_clear", text="Show Tracks")

        layout.separator()
        layout.operator("clip.lock_tracks", text="Lock Tracks").action = 'LOCK'

        layout.operator("clip.lock_tracks",
                        text="Unlock Tracks").action = 'UNLOCK'


class CLIP_MT_camera_presets(Menu):
    """Predefined tracking camera intrinsics"""
    bl_label = "Camera Presets"
    preset_subdir = "tracking_camera"
    preset_operator = "script.execute_preset"
    draw = Menu.draw_preset


class CLIP_MT_track_color_presets(Menu):
    """Predefined track color"""
    bl_label = "Color Presets"
    preset_subdir = "tracking_track_color"
    preset_operator = "script.execute_preset"
    draw = Menu.draw_preset


class CLIP_MT_tracking_settings_presets(Menu):
    """Predefined tracking settings"""
    bl_label = "Tracking Presets"
    preset_subdir = "tracking_settings"
    preset_operator = "script.execute_preset"
    draw = Menu.draw_preset


class CLIP_MT_track_color_specials(Menu):
    bl_label = "Track Color Specials"

    def draw(self, context):
        layout = self.layout

        layout.operator("clip.track_copy_color", icon='COPY_ID')


class CLIP_MT_stabilize_2d_specials(Menu):
    bl_label = "Translation Track Specials"

    def draw(self, context):
        layout = self.layout

        layout.operator("clip.stabilize_2d_select")


class CLIP_MT_stabilize_2d_rotation_specials(Menu):
    bl_label = "Rotation Track Specials"

    def draw(self, context):
        layout = self.layout

        layout.operator("clip.stabilize_2d_rotation_select")


classes = (
    CLIP_UL_tracking_objects,
    CLIP_HT_header,
    CLIP_MT_track,
    CLIP_MT_tracking_editor_menus,
    CLIP_MT_masking_editor_menus,
    CLIP_PT_track,
    CLIP_PT_tools_clip,
    CLIP_PT_tools_marker,
    CLIP_PT_tracking_settings,
    CLIP_PT_tools_tracking,
    CLIP_PT_tools_plane_tracking,
    CLIP_PT_tools_solve,
    CLIP_PT_tools_cleanup,
    CLIP_PT_tools_geometry,
    CLIP_PT_tools_orientation,
    CLIP_PT_tools_object,
    CLIP_PT_objects,
    CLIP_PT_plane_track,
    CLIP_PT_track_settings,
    CLIP_PT_tracking_camera,
    CLIP_PT_tracking_lens,
    CLIP_PT_display,
    CLIP_PT_marker,
    CLIP_PT_marker_display,
    CLIP_PT_stabilization,
    CLIP_PT_proxy,
    CLIP_PT_mask,
    CLIP_PT_mask_layers,
    CLIP_PT_mask_display,
    CLIP_PT_active_mask_spline,
    CLIP_PT_active_mask_point,
    CLIP_PT_tools_mask,
    CLIP_PT_tools_mask_add,
    CLIP_PT_tools_mask_transforms,
    CLIP_PT_footage,
    CLIP_PT_footage_info,
    CLIP_PT_tools_scenesetup,
    CLIP_PT_grease_pencil,
    CLIP_PT_grease_pencil_palettecolor,
    CLIP_PT_tools_grease_pencil_draw,
    CLIP_PT_tools_grease_pencil_edit,
    CLIP_PT_tools_grease_pencil_sculpt,
    CLIP_PT_tools_grease_pencil_brush,
    CLIP_PT_tools_grease_pencil_brushcurves,
    CLIP_MT_view,
    CLIP_MT_clip,
    CLIP_MT_proxy,
    CLIP_MT_reconstruction,
    CLIP_MT_track_visibility,
    CLIP_MT_track_transform,
    CLIP_MT_select,
    CLIP_MT_select_grouped,
    CLIP_MT_tracking_specials,
    CLIP_MT_camera_presets,
    CLIP_MT_track_color_presets,
    CLIP_MT_tracking_settings_presets,
    CLIP_MT_track_color_specials,
    CLIP_MT_stabilize_2d_specials,
    CLIP_MT_stabilize_2d_rotation_specials,
)

if __name__ == "__main__":  # only for live edit.
    from bpy.utils import register_class
    for cls in classes:
        register_class(cls)<|MERGE_RESOLUTION|>--- conflicted
+++ resolved
@@ -1,4 +1,4 @@
-﻿# ##### BEGIN GPL LICENSE BLOCK #####
+# ##### BEGIN GPL LICENSE BLOCK #####
 #
 #  This program is free software; you can redistribute it and/or
 #  modify it under the terms of the GNU General Public License
@@ -1250,13 +1250,6 @@
 
             layout.prop(sc, "show_seconds")
             layout.prop(sc, "show_locked_time")
-<<<<<<< HEAD
-
-        if sc.view == 'DOPESHEET':
-
-            layout.separator()
-=======
->>>>>>> 15189baa
 
             layout.operator("clip.dopesheet_view_all")    
 
