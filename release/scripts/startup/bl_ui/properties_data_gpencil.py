--- conflicted
+++ resolved
@@ -343,12 +343,6 @@
         col.operator("object.vertex_group_add", icon='ADD', text="")
         col.operator("object.vertex_group_remove", icon='REMOVE', text="").all = False
 
-<<<<<<< HEAD
-        if ob.mode in {'EDIT_GPENCIL', 'SCULPT_GPENCIL'}:
-
-            if ob.vertex_groups:
-                row = layout.row()
-=======
         if group:
             col.separator()
             col.operator("object.vertex_group_move", icon='TRIA_UP', text="").direction = 'UP'
@@ -356,17 +350,16 @@
 
         if ob.vertex_groups:
             row = layout.row()
->>>>>>> 268802ff
-
-                sub = row.row(align=True)
-                sub.operator("gpencil.vertex_group_assign", text="Assign")
-                sub.operator("gpencil.vertex_group_remove_from", text="Remove")
-
-                sub = row.row(align=True)
-                sub.operator("gpencil.vertex_group_select", text="Select")
-                sub.operator("gpencil.vertex_group_deselect", text="Deselect")
-
-                layout.prop(context.tool_settings, "vertex_group_weight", text="Weight")
+
+            sub = row.row(align=True)
+            sub.operator("gpencil.vertex_group_assign", text="Assign")
+            sub.operator("gpencil.vertex_group_remove_from", text="Remove")
+
+            sub = row.row(align=True)
+            sub.operator("gpencil.vertex_group_select", text="Select")
+            sub.operator("gpencil.vertex_group_deselect", text="Deselect")
+
+            layout.prop(context.tool_settings, "vertex_group_weight", text="Weight")
 
 
 class DATA_PT_gpencil_strokes(DataButtonsPanel, Panel):
