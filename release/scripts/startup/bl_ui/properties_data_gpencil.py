--- conflicted
+++ resolved
@@ -158,13 +158,9 @@
                 col.separator()
 
                 sub = col.column(align=True)
-<<<<<<< HEAD
+                sub.operator("gpencil.layer_isolate", icon='HIDE_ON', text="").affect_visibility = True
                 sub.operator("gpencil.layer_isolate", icon='LOCKED', text="").affect_visibility = False
-                sub.operator("gpencil.layer_isolate", icon='HIDE_ON', text="").affect_visibility = True
-=======
-                sub.operator("gpencil.layer_isolate", icon='RESTRICT_VIEW_ON', text="").affect_visibility = True
-                sub.operator("gpencil.layer_isolate", icon='LOCKED', text="").affect_visibility = False
->>>>>>> 8988dbda
+                
 
         # Layer main properties
         row = layout.row()
