--- conflicted
+++ resolved
@@ -108,12 +108,8 @@
 
         layout.separator()
 
-<<<<<<< HEAD
-        layout.operator("gpencil.layer_merge", icon='SORT_DESC', text="Merge Down")
-=======
         layout.operator("gpencil.layer_merge", icon='SORT_ASC', text="Merge Down").mode = 'ACTIVE'
         layout.operator("gpencil.layer_merge", text="Merge All").mode = 'ALL'
->>>>>>> 31226e82
 
         layout.separator()
         layout.operator("gpencil.layer_duplicate_object", text="Copy Layer to Selected", icon = "COPYDOWN").only_active = True
