--- conflicted
+++ resolved
@@ -105,11 +105,8 @@
 
         layout.operator("gpencil.lock_all", icon='LOCKED', text="Lock All")
         layout.operator("gpencil.unlock_all", icon='UNLOCKED', text="Unlock All")
-<<<<<<< HEAD
-=======
         layout.prop(gpd, "use_autolock_layers", text="Autolock Inactive Layers")
         layout.prop(gpl, "lock_material")
->>>>>>> 194f6c78
 
         layout.separator()
 
@@ -275,8 +272,8 @@
 
         layout = self.layout
         layout.use_property_split = False
-        layout.enabled = gpd.users <= 1     
-        
+        layout.enabled = gpd.users <= 1
+
         col = layout.column(align=True)
         col.prop(gpd, "use_ghosts_always", text="View in Render")
         col.prop(gpd, "use_onion_fade", text="Fade")
@@ -342,7 +339,7 @@
         col = row.column(align=True)
         col.operator("object.vertex_group_add", icon='ADD', text="")
         col.operator("object.vertex_group_remove", icon='REMOVE', text="").all = False
-        
+
         if ob.mode in {'EDIT_GPENCIL', 'SCULPT_GPENCIL'}:
 
             if ob.vertex_groups:
