# ##### BEGIN GPL LICENSE BLOCK #####
#
#  This program is free software; you can redistribute it and/or
#  modify it under the terms of the GNU General Public License
#  as published by the Free Software Foundation; either version 2
#  of the License, or (at your option) any later version.
#
#  This program is distributed in the hope that it will be useful,
#  but WITHOUT ANY WARRANTY; without even the implied warranty of
#  MERCHANTABILITY or FITNESS FOR A PARTICULAR PURPOSE.  See the
#  GNU General Public License for more details.
#
#  You should have received a copy of the GNU General Public License
#  along with this program; if not, write to the Free Software Foundation,
#  Inc., 51 Franklin Street, Fifth Floor, Boston, MA 02110-1301, USA.
#
# ##### END GPL LICENSE BLOCK #####

# <pep8 compliant>
import bpy
from bpy.types import Menu, Panel, UIList
from rna_prop_ui import PropertyPanel

from bl_ui.properties_grease_pencil_common import (
    GreasePencilLayerMasksPanel,
    GreasePencilLayerTransformPanel,
    GreasePencilLayerAdjustmentsPanel,
    GreasePencilLayerRelationsPanel,
    GreasePencilLayerDisplayPanel,
)

###############################
# Base-Classes (for shared stuff - e.g. poll, attributes, etc.)


class DataButtonsPanel:
    bl_space_type = 'PROPERTIES'
    bl_region_type = 'WINDOW'
    bl_context = "data"

    @classmethod
    def poll(cls, context):
        return context.gpencil


class ObjectButtonsPanel:
    bl_space_type = 'PROPERTIES'
    bl_region_type = 'WINDOW'
    bl_context = "data"

    @classmethod
    def poll(cls, context):
        ob = context.object
        return ob and ob.type == 'GPENCIL'


class LayerDataButtonsPanel:
    bl_space_type = 'PROPERTIES'
    bl_region_type = 'WINDOW'
    bl_context = "data"

    @classmethod
    def poll(cls, context):
        gpencil = context.gpencil
        return gpencil and gpencil.layers.active


###############################
# GP Object Properties Panels and Helper Classes

class DATA_PT_context_gpencil(DataButtonsPanel, Panel):
    bl_label = ""
    bl_options = {'HIDE_HEADER'}

    def draw(self, context):
        layout = self.layout

        ob = context.object
        space = context.space_data

        if ob:
            layout.template_ID(ob, "data")
        else:
            layout.template_ID(space, "pin_id")


class GPENCIL_MT_layer_context_menu(Menu):
    bl_label = "Layer Specials"

    def draw(self, context):
        layout = self.layout
        ob = context.object
        gpd = ob.data
        gpl = gpd.layers.active

<<<<<<< HEAD
        layout.operator("gpencil.layer_duplicate", text="Duplicate", icon='DUPLICATE').mode='ALL'
        layout.operator("gpencil.layer_duplicate", text="Duplicate Empty Keyframes", icon='DUPLICATE').mode='EMPTY'
=======
        layout.operator("gpencil.layer_duplicate", text="Duplicate", icon='DUPLICATE').mode = 'ALL'
        layout.operator("gpencil.layer_duplicate", text="Duplicate Empty Keyframes").mode = 'EMPTY'
>>>>>>> 9614ccc9

        layout.separator()

        layout.operator("gpencil.reveal", icon='HIDE_OFF', text="Show All")
        layout.operator("gpencil.hide", icon='HIDE_UNSELECTED', text="Hide Others").unselected = True

        layout.separator()

        layout.operator("gpencil.lock_all", icon='LOCKED', text="Lock All")
        layout.operator("gpencil.unlock_all", icon='UNLOCKED', text="Unlock All")

        layout.separator()

        layout.operator("gpencil.layer_merge", icon='SORT_DESC', text="Merge Down")

        layout.separator()
<<<<<<< HEAD
        layout.operator("gpencil.layer_duplicate_object", text="Copy Layer to Selected", icon = "COPYDOWN").only_active=True
        layout.operator("gpencil.layer_duplicate_object", text="Copy All Layers to Selected", icon = "COPYDOWN").only_active=False
=======
        layout.operator("gpencil.layer_duplicate_object", text="Copy Layer to Selected").only_active = True
        layout.operator("gpencil.layer_duplicate_object", text="Copy All Layers to Selected").only_active = False
>>>>>>> 9614ccc9


class DATA_PT_gpencil_layers(DataButtonsPanel, Panel):
    bl_label = "Layers"

    def draw(self, context):
        layout = self.layout
        #layout.use_property_split = True
        layout.use_property_decorate = False

        gpd = context.gpencil

        # Grease Pencil data...
        if (gpd is None) or (not gpd.layers):
            layout.operator("gpencil.layer_add", text="New Layer")
        else:
            self.draw_layers(context, layout, gpd)

    def draw_layers(self, _context, layout, gpd):

        gpl = gpd.layers.active

        row = layout.row()
        layer_rows = 7

        col = row.column()
        col.template_list("GPENCIL_UL_layer", "", gpd, "layers", gpd.layers, "active_index",
                          rows=layer_rows, sort_reverse=True, sort_lock=True)

        col = row.column()
        sub = col.column(align=True)
        sub.operator("gpencil.layer_add", icon='ADD', text="")
        sub.operator("gpencil.layer_remove", icon='REMOVE', text="")

        sub.separator()

        if gpl:
            sub.menu("GPENCIL_MT_layer_context_menu", icon='DOWNARROW_HLT', text="")

            if len(gpd.layers) > 1:
                col.separator()

                sub = col.column(align=True)
                sub.operator("gpencil.layer_move", icon='TRIA_UP', text="").type = 'UP'
                sub.operator("gpencil.layer_move", icon='TRIA_DOWN', text="").type = 'DOWN'

                col.separator()

                sub = col.column(align=True)
                sub.operator("gpencil.layer_isolate", icon='HIDE_ON', text="").affect_visibility = True
                sub.operator("gpencil.layer_isolate", icon='LOCKED', text="").affect_visibility = False

        # Layer main properties
        col = layout.column(align=True)

        if gpl:
            layout = self.layout
            layout.use_property_split = True
            layout.use_property_decorate = True
            col = layout.column(align=True)

            col = layout.row(align=True)
            col.prop(gpl, "blend_mode", text="Blend")

            col = layout.row(align=True)
            col.prop(gpl, "opacity", text="Opacity", slider=True)

            col = layout.row(align=True)
            col.use_property_split = False
            col.prop(gpl, "use_lights")

        col = layout.column(align = True)
        col.use_property_split = False
        col.prop(gpd, "use_autolock_layers", text="Autolock Inactive Layers")
        col.prop(gpl, "lock_material")


class DATA_PT_gpencil_layer_masks(LayerDataButtonsPanel, GreasePencilLayerMasksPanel, Panel):
    bl_label = "Masks"
    bl_parent_id = 'DATA_PT_gpencil_layers'
    bl_options = {'DEFAULT_CLOSED'}


class DATA_PT_gpencil_layer_transform(LayerDataButtonsPanel, GreasePencilLayerTransformPanel, Panel):
    bl_label = "Transform"
    bl_parent_id = 'DATA_PT_gpencil_layers'
    bl_options = {'DEFAULT_CLOSED'}


class DATA_PT_gpencil_layer_adjustments(LayerDataButtonsPanel, GreasePencilLayerAdjustmentsPanel, Panel):
    bl_label = "Adjustments"
    bl_parent_id = 'DATA_PT_gpencil_layers'
    bl_options = {'DEFAULT_CLOSED'}


class DATA_PT_gpencil_layer_relations(LayerDataButtonsPanel, GreasePencilLayerRelationsPanel, Panel):
    bl_label = "Relations"
    bl_parent_id = 'DATA_PT_gpencil_layers'
    bl_options = {'DEFAULT_CLOSED'}


class DATA_PT_gpencil_layer_display(LayerDataButtonsPanel, GreasePencilLayerDisplayPanel, Panel):
    bl_label = "Display"
    bl_parent_id = 'DATA_PT_gpencil_layers'
    bl_options = {'DEFAULT_CLOSED'}


class DATA_PT_gpencil_onion_skinning(DataButtonsPanel, Panel):
    bl_label = "Onion Skinning"

    def draw(self, context):
        gpd = context.gpencil

        layout = self.layout
        layout.use_property_split = True

        col = layout.column()
        col.prop(gpd, "onion_mode")
        col.prop(gpd, "onion_factor", text="Opacity", slider=True)
        col.prop(gpd, "onion_keyframe_type")

        if gpd.onion_mode == 'ABSOLUTE':
            col = layout.column(align=True)
            col.prop(gpd, "ghost_before_range", text="Frames Before")
            col.prop(gpd, "ghost_after_range", text="Frames After")
        elif gpd.onion_mode == 'RELATIVE':
            col = layout.column(align=True)
            col.prop(gpd, "ghost_before_range", text="Keyframes Before")
            col.prop(gpd, "ghost_after_range", text="Keyframes After")


class DATA_PT_gpencil_onion_skinning_custom_colors(DataButtonsPanel, Panel):
    bl_parent_id = "DATA_PT_gpencil_onion_skinning"
    bl_label = "Custom Colors"
    bl_options = {'DEFAULT_CLOSED'}

    def draw_header(self, context):
        gpd = context.gpencil

        self.layout.prop(gpd, "use_ghost_custom_colors", text="")

    def draw(self, context):
        gpd = context.gpencil

        layout = self.layout
        layout.use_property_split = True
        layout.enabled = gpd.users <= 1 and gpd.use_ghost_custom_colors

        layout.prop(gpd, "before_color", text="Before")
        layout.prop(gpd, "after_color", text="After")


class DATA_PT_gpencil_onion_skinning_display(DataButtonsPanel, Panel):
    bl_parent_id = "DATA_PT_gpencil_onion_skinning"
    bl_label = "Display"
    bl_options = {'DEFAULT_CLOSED'}

    def draw(self, context):
        gpd = context.gpencil

        layout = self.layout
        layout.use_property_split = False
        layout.enabled = gpd.users <= 1

        col = layout.column(align=True)
        col.prop(gpd, "use_ghosts_always", text="View in Render")
        col.prop(gpd, "use_onion_fade", text="Fade")
        if gpd.onion_mode in {'RELATIVE', 'SELECTED'}:
            col.prop(gpd, "use_onion_loop", text="Show Start Frame")


class GPENCIL_MT_gpencil_vertex_group(Menu):
    bl_label = "Grease Pencil Vertex Groups"

    def draw(self, context):
        layout = self.layout

        layout.operator_context = 'EXEC_AREA'
        layout.operator("object.vertex_group_add", icon = "GROUP_VERTEX")

        ob = context.active_object
        if ob.vertex_groups.active:
            layout.separator()

            layout.operator("gpencil.vertex_group_assign", text="Assign to Active Group", icon = "ADD_TO_ACTIVE")
            layout.operator("gpencil.vertex_group_remove_from", text="Remove from Active Group", icon = "REMOVE_SELECTED_FROM_ACTIVE_GROUP")

            layout.separator()
            layout.operator_menu_enum("object.vertex_group_set_active", "group", text="Set Active Group")
            layout.operator("object.vertex_group_remove", text="Remove Active Group", icon = "REMOVE_ACTIVE_GROUP").all = False
            layout.operator("object.vertex_group_remove", text="Remove All Groups", icon = "REMOVE_ALL_GROUPS").all = True

            layout.separator()
            layout.operator("gpencil.vertex_group_select", text="Select Points", icon = "SELECT_ALL")
            layout.operator("gpencil.vertex_group_deselect", text="Deselect Points", icon = "SELECT_NONE")


class GPENCIL_UL_vgroups(UIList):
    def draw_item(self, _context, layout, _data, item, icon, _active_data, _active_propname, _index):
        vgroup = item
        if self.layout_type in {'DEFAULT', 'COMPACT'}:
            layout.prop(vgroup, "name", text="", emboss=False, icon_value=icon)
            icon = 'LOCKED' if vgroup.lock_weight else 'UNLOCKED'
            layout.prop(vgroup, "lock_weight", text="", icon=icon, emboss=False)
        elif self.layout_type == 'GRID':
            layout.alignment = 'CENTER'
            layout.label(text="", icon_value=icon)


class DATA_PT_gpencil_vertex_groups(ObjectButtonsPanel, Panel):
    bl_label = "Vertex Groups"
    bl_options = {'DEFAULT_CLOSED'}

    def draw(self, context):
        layout = self.layout

        ob = context.object
        group = ob.vertex_groups.active

        rows = 2
        if group:
            rows = 4

        row = layout.row()
        row.template_list("GPENCIL_UL_vgroups", "", ob, "vertex_groups", ob.vertex_groups, "active_index", rows=rows)

        col = row.column(align=True)
        col.operator("object.vertex_group_add", icon='ADD', text="")
        col.operator("object.vertex_group_remove", icon='REMOVE', text="").all = False

        if ob.mode in {'EDIT_GPENCIL', 'SCULPT_GPENCIL'}:

            if ob.vertex_groups:
                row = layout.row()

                sub = row.row(align=True)
                sub.operator("gpencil.vertex_group_assign", text="Assign")
                sub.operator("gpencil.vertex_group_remove_from", text="Remove")

                sub = row.row(align=True)
                sub.operator("gpencil.vertex_group_select", text="Select")
                sub.operator("gpencil.vertex_group_deselect", text="Deselect")

                layout.prop(context.tool_settings, "vertex_group_weight", text="Weight")


class DATA_PT_gpencil_strokes(DataButtonsPanel, Panel):
    bl_label = "Strokes"
    bl_options = {'DEFAULT_CLOSED'}

    def draw(self, context):
        layout = self.layout
        layout.use_property_split = True
        layout.use_property_decorate = False

        ob = context.object
        gpd = context.gpencil

        col = layout.column(align=True)
        col.prop(gpd, "stroke_depth_order")

        if ob:
            col.enabled = not ob.show_in_front

        col = layout.column(align=True)
        col.prop(gpd, "stroke_thickness_space")
        sub = col.column()
        sub.active = gpd.stroke_thickness_space == 'WORLDSPACE'
        sub.prop(gpd, "pixel_factor", text="Thickness Scale")

        col.prop(gpd, "edit_curve_resolution")


class DATA_PT_gpencil_display(DataButtonsPanel, Panel):
    bl_label = "Viewport Display"
    bl_options = {'DEFAULT_CLOSED'}

    def draw(self, context):
        layout = self.layout
        layout.use_property_split = True
        layout.use_property_decorate = False

        gpd = context.gpencil

        layout.prop(gpd, "edit_line_color", text="Edit Line Color")


class DATA_PT_gpencil_canvas(DataButtonsPanel, Panel):
    bl_label = "Canvas"
    bl_parent_id = 'DATA_PT_gpencil_display'
    bl_options = {'DEFAULT_CLOSED'}

    def draw(self, context):
        layout = self.layout
        layout.use_property_split = True
        layout.use_property_decorate = False
        gpd = context.gpencil
        grid = gpd.grid

        row = layout.row(align=True)
        col = row.column()
        col.prop(grid, "color", text="Color")
        col.prop(grid, "scale", text="Scale")
        col.prop(grid, "offset")
        row = layout.row(align=True)
        col = row.column()
        col.prop(grid, "lines", text="Subdivisions")


class DATA_PT_custom_props_gpencil(DataButtonsPanel, PropertyPanel, Panel):
    _context_path = "object.data"
    _property_type = bpy.types.GreasePencil


###############################


classes = (
    DATA_PT_context_gpencil,
    DATA_PT_gpencil_layers,
    DATA_PT_gpencil_onion_skinning,
    DATA_PT_gpencil_onion_skinning_custom_colors,
    DATA_PT_gpencil_onion_skinning_display,
    DATA_PT_gpencil_layer_masks,
    DATA_PT_gpencil_layer_transform,
    DATA_PT_gpencil_layer_adjustments,
    DATA_PT_gpencil_layer_relations,
    DATA_PT_gpencil_layer_display,
    DATA_PT_gpencil_vertex_groups,
    DATA_PT_gpencil_strokes,
    DATA_PT_gpencil_display,
    DATA_PT_gpencil_canvas,
    DATA_PT_custom_props_gpencil,

    GPENCIL_UL_vgroups,

    GPENCIL_MT_layer_context_menu,
    GPENCIL_MT_gpencil_vertex_group,
)

if __name__ == "__main__":  # only for live edit.
    from bpy.utils import register_class

    for cls in classes:
        register_class(cls)<|MERGE_RESOLUTION|>--- conflicted
+++ resolved
@@ -93,13 +93,8 @@
         gpd = ob.data
         gpl = gpd.layers.active
 
-<<<<<<< HEAD
-        layout.operator("gpencil.layer_duplicate", text="Duplicate", icon='DUPLICATE').mode='ALL'
-        layout.operator("gpencil.layer_duplicate", text="Duplicate Empty Keyframes", icon='DUPLICATE').mode='EMPTY'
-=======
         layout.operator("gpencil.layer_duplicate", text="Duplicate", icon='DUPLICATE').mode = 'ALL'
-        layout.operator("gpencil.layer_duplicate", text="Duplicate Empty Keyframes").mode = 'EMPTY'
->>>>>>> 9614ccc9
+        layout.operator("gpencil.layer_duplicate", text="Duplicate Empty Keyframes", icon='DUPLICATE').mode = 'EMPTY'
 
         layout.separator()
 
@@ -116,13 +111,8 @@
         layout.operator("gpencil.layer_merge", icon='SORT_DESC', text="Merge Down")
 
         layout.separator()
-<<<<<<< HEAD
-        layout.operator("gpencil.layer_duplicate_object", text="Copy Layer to Selected", icon = "COPYDOWN").only_active=True
-        layout.operator("gpencil.layer_duplicate_object", text="Copy All Layers to Selected", icon = "COPYDOWN").only_active=False
-=======
-        layout.operator("gpencil.layer_duplicate_object", text="Copy Layer to Selected").only_active = True
-        layout.operator("gpencil.layer_duplicate_object", text="Copy All Layers to Selected").only_active = False
->>>>>>> 9614ccc9
+        layout.operator("gpencil.layer_duplicate_object", text="Copy Layer to Selected", icon = "COPYDOWN").only_active = True
+        layout.operator("gpencil.layer_duplicate_object", text="Copy All Layers to Selected", icon = "COPYDOWN").only_active = False
 
 
 class DATA_PT_gpencil_layers(DataButtonsPanel, Panel):
