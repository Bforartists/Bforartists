# SPDX-License-Identifier: GPL-2.0-or-later
import bpy
from bpy.types import Panel
from rna_prop_ui import PropertyPanel
from bl_ui.utils import PresetPanel


class CameraButtonsPanel:
    bl_space_type = 'PROPERTIES'
    bl_region_type = 'WINDOW'
    bl_context = "data"

    @classmethod
    def poll(cls, context):
        engine = context.engine
        return context.camera and (engine in cls.COMPAT_ENGINES)


class CAMERA_PT_presets(PresetPanel, Panel):
    bl_label = "Camera Presets"
    preset_subdir = "camera"
    preset_operator = "script.execute_preset"
    preset_add_operator = "camera.preset_add"
    COMPAT_ENGINES = {
        'BLENDER_RENDER',
        'BLENDER_EEVEE',
        'BLENDER_EEVEE_NEXT',
        'BLENDER_WORKBENCH',
        'BLENDER_WORKBENCH_NEXT'}


class CAMERA_PT_safe_areas_presets(PresetPanel, Panel):
    bl_label = "Camera Presets"
    preset_subdir = "safe_areas"
    preset_operator = "script.execute_preset"
    preset_add_operator = "camera.safe_areas_preset_add"
    COMPAT_ENGINES = {
        'BLENDER_RENDER',
        'BLENDER_EEVEE',
        'BLENDER_EEVEE_NEXT',
        'BLENDER_WORKBENCH',
        'BLENDER_WORKBENCH_NEXT'}


class DATA_PT_context_camera(CameraButtonsPanel, Panel):
    bl_label = ""
    bl_options = {'HIDE_HEADER'}
    COMPAT_ENGINES = {
        'BLENDER_RENDER',
        'BLENDER_EEVEE',
        'BLENDER_EEVEE_NEXT',
        'BLENDER_WORKBENCH',
        'BLENDER_WORKBENCH_NEXT'}

    def draw(self, context):
        layout = self.layout

        ob = context.object
        cam = context.camera
        space = context.space_data

        if ob:
            layout.template_ID(ob, "data")
        elif cam:
            layout.template_ID(space, "pin_id")


class DATA_PT_lens(CameraButtonsPanel, Panel):
    bl_label = "Lens"
    COMPAT_ENGINES = {
        'BLENDER_RENDER',
        'BLENDER_EEVEE',
        'BLENDER_EEVEE_NEXT',
        'BLENDER_WORKBENCH',
        'BLENDER_WORKBENCH_NEXT'}

    def draw(self, context):
        layout = self.layout
        layout.use_property_split = True

        cam = context.camera

        layout.prop(cam, "type")

        col = layout.column()
        col.separator()

        if cam.type == 'PERSP':
            col.prop(cam, "lens_unit")
            if cam.lens_unit == 'MILLIMETERS':
                col.prop(cam, "lens")
            elif cam.lens_unit == 'FOV':
                col.prop(cam, "angle")

        elif cam.type == 'ORTHO':
            col.prop(cam, "ortho_scale")

        elif cam.type == 'PANO':
            engine = context.engine
            if engine == 'CYCLES':
                ccam = cam.cycles
                col.prop(ccam, "panorama_type")
                if ccam.panorama_type == 'FISHEYE_EQUIDISTANT':
                    col.prop(ccam, "fisheye_fov")
                elif ccam.panorama_type == 'FISHEYE_EQUISOLID':
                    col.prop(ccam, "fisheye_lens", text="Lens")
                    col.prop(ccam, "fisheye_fov")
                elif ccam.panorama_type == 'EQUIRECTANGULAR':
                    sub = col.column(align=True)
                    sub.prop(ccam, "latitude_min", text="Latitude Min")
                    sub.prop(ccam, "latitude_max", text="Max")
                    sub = col.column(align=True)
                    sub.prop(ccam, "longitude_min", text="Longitude Min")
                    sub.prop(ccam, "longitude_max", text="Max")
                elif ccam.panorama_type == 'FISHEYE_LENS_POLYNOMIAL':
                    col.prop(ccam, "fisheye_fov")
                    col.prop(ccam, "fisheye_polynomial_k0", text="K0")
                    col.prop(ccam, "fisheye_polynomial_k1", text="K1")
                    col.prop(ccam, "fisheye_polynomial_k2", text="K2")
                    col.prop(ccam, "fisheye_polynomial_k3", text="K3")
                    col.prop(ccam, "fisheye_polynomial_k4", text="K4")

<<<<<<< HEAD
            elif engine in {'BLENDER_RENDER', 'BLENDER_EEVEE', 'BLENDER_EEVEE_NEXT', 'BLENDER_WORKBENCH'}:
                col.prop(cam, "lens_unit")
=======
            elif engine in {'BLENDER_RENDER', 'BLENDER_EEVEE', 'BLENDER_EEVEE_NEXT', 'BLENDER_WORKBENCH', 'BLENDER_WORKBENCH_NEXT'}:
>>>>>>> a29575a4
                if cam.lens_unit == 'MILLIMETERS':
                    col.prop(cam, "lens")
                elif cam.lens_unit == 'FOV':
                    col.prop(cam, "angle")


        col = layout.column()
        col.separator()

        sub = col.column(align=True)
        sub.prop(cam, "shift_x", text="Shift X")
        sub.prop(cam, "shift_y", text="Y")

        col.separator()
        sub = col.column(align=True)
        sub.prop(cam, "clip_start", text="Clip Near")
        sub.prop(cam, "clip_end", text="Clip Far")


class DATA_PT_camera_stereoscopy(CameraButtonsPanel, Panel):
    bl_label = "Stereoscopy"
    COMPAT_ENGINES = {
        'BLENDER_RENDER',
        'BLENDER_EEVEE',
        'BLENDER_EEVEE_NEXT',
        'BLENDER_WORKBENCH',
        'BLENDER_WORKBENCH_NEXT'}

    @classmethod
    def poll(cls, context):
        render = context.scene.render
        return (super().poll(context) and render.use_multiview and
                render.views_format == 'STEREO_3D')

    def draw(self, context):
        layout = self.layout
        layout.use_property_split = True

        render = context.scene.render
        st = context.camera.stereo
        cam = context.camera

        is_spherical_stereo = cam.type != 'ORTHO' and render.use_spherical_stereo
        use_spherical_stereo = is_spherical_stereo and st.use_spherical_stereo

        layout.prop(st, "convergence_mode")

        col = layout.column()
        sub = col.column()
        sub.active = st.convergence_mode != 'PARALLEL'
        sub.prop(st, "convergence_distance")

        col.prop(st, "interocular_distance")

        if is_spherical_stereo:
            col.separator()
            col.prop(st, "use_spherical_stereo")
            sub = col.column()
            sub.active = st.use_spherical_stereo
            sub.prop(st, "use_pole_merge")

            sub = col.column(align=True)
            sub.active = st.use_pole_merge
            sub.prop(st, "pole_merge_angle_from", text="Pole Merge Angle Start")
            sub.prop(st, "pole_merge_angle_to", text="End")

        col = layout.column()
        col.active = not use_spherical_stereo
        col.separator()
        col.prop(st, "pivot")


class DATA_PT_camera(CameraButtonsPanel, Panel):
    bl_label = "Camera"
    bl_options = {'DEFAULT_CLOSED'}
    COMPAT_ENGINES = {
        'BLENDER_RENDER',
        'BLENDER_EEVEE',
        'BLENDER_EEVEE_NEXT',
        'BLENDER_WORKBENCH',
        'BLENDER_WORKBENCH_NEXT'}

    def draw_header_preset(self, _context):
        CAMERA_PT_presets.draw_panel_header(self.layout)

    def draw(self, context):
        layout = self.layout

        cam = context.camera

        layout.use_property_split = True

        col = layout.column()
        col.prop(cam, "sensor_fit")

        if cam.sensor_fit == 'AUTO':
            col.prop(cam, "sensor_width", text="Size")
        else:
            sub = col.column(align=True)
            sub.active = cam.sensor_fit == 'HORIZONTAL'
            sub.prop(cam, "sensor_width", text="Width")

            sub = col.column(align=True)
            sub.active = cam.sensor_fit == 'VERTICAL'
            sub.prop(cam, "sensor_height", text="Height")


class DATA_PT_camera_dof(CameraButtonsPanel, Panel):
    bl_label = "Depth of Field"
    bl_options = {'DEFAULT_CLOSED'}
    COMPAT_ENGINES = {'BLENDER_EEVEE', 'BLENDER_EEVEE_NEXT', 'BLENDER_WORKBENCH', 'BLENDER_WORKBENCH_NEXT'}

    def draw_header(self, context):
        cam = context.camera
        dof = cam.dof
        self.layout.prop(dof, "use_dof", text="")

    def draw(self, context):
        layout = self.layout
        layout.use_property_split = True

        cam = context.camera
        dof = cam.dof
        layout.active = dof.use_dof

        col = layout.column()
        col.prop(dof, "focus_object", text="Focus on Object")
        if dof.focus_object and dof.focus_object.type == 'ARMATURE':
            col.prop_search(dof, "focus_subtarget", dof.focus_object.data, "bones", text="Focus on Bone")
        sub = col.column()
        sub.active = (dof.focus_object is None)
        row = sub.row()
        row.prop(dof, "focus_distance", text="Focus Distance")
        row.operator("ui.eyedropper_depth", text = "", icon='EYEDROPPER')


class DATA_PT_camera_dof_aperture(CameraButtonsPanel, Panel):
    bl_label = "Aperture"
    bl_parent_id = "DATA_PT_camera_dof"
    COMPAT_ENGINES = {'BLENDER_EEVEE', 'BLENDER_EEVEE_NEXT', 'BLENDER_WORKBENCH', 'BLENDER_WORKBENCH_NEXT'}

    def draw(self, context):
        layout = self.layout
        layout.use_property_split = True

        cam = context.camera
        dof = cam.dof
        layout.active = dof.use_dof

        flow = layout.grid_flow(row_major=True, columns=0, even_columns=True, even_rows=False, align=False)

        col = flow.column()
        col.prop(dof, "aperture_fstop")

        col = flow.column()
        col.prop(dof, "aperture_blades")
        col.prop(dof, "aperture_rotation")
        col.prop(dof, "aperture_ratio")


class DATA_PT_camera_background_image(CameraButtonsPanel, Panel):
    bl_label = "Background Images"
    bl_options = {'DEFAULT_CLOSED'}
    COMPAT_ENGINES = {
        'BLENDER_RENDER',
        'BLENDER_EEVEE',
        'BLENDER_EEVEE_NEXT',
        'BLENDER_WORKBENCH',
        'BLENDER_WORKBENCH_NEXT'}

    def draw_header(self, context):
        cam = context.camera

        self.layout.prop(cam, "show_background_images", text="")

    def draw(self, context):
        layout = self.layout
        layout.use_property_split = True
        layout.use_property_decorate = False

        cam = context.camera
        use_multiview = context.scene.render.use_multiview

        col = layout.column()
        col.operator("view3d.background_image_add", text="Add Image")

        for i, bg in enumerate(cam.background_images):
            layout.active = cam.show_background_images
            box = layout.box()
            row = box.row(align=True)
            row.prop(bg, "show_expanded", text="", emboss=False)
            if bg.source == 'IMAGE' and bg.image:
                row.prop(bg.image, "name", text="", emboss=False)
            elif bg.source == 'MOVIE_CLIP' and bg.clip:
                row.prop(bg.clip, "name", text="", emboss=False)
            elif bg.source and bg.use_camera_clip:
                row.label(text="Active Clip")
            else:
                row.label(text="Not Set")

            row.prop(
                bg,
                "show_background_image",
                text="",
                emboss=False,
                icon='HIDE_OFF' if bg.show_background_image else 'HIDE_ON',
            )

            row.operator("view3d.background_image_remove", text="", emboss=False, icon='X').index = i

            if bg.show_expanded:
                row = box.row()
                row.prop(bg, "source", expand=True)

                has_bg = False
                if bg.source == 'IMAGE':
                    row = box.row()
                    row.template_ID(bg, "image", open="image.open")
                    if bg.image is not None:
                        box.template_image(bg, "image", bg.image_user, compact=True)
                        has_bg = True

                        if use_multiview:
                            box.prop(bg.image, "use_multiview")

                            column = box.column()
                            column.active = bg.image.use_multiview

                            column.label(text="Views Format:")
                            column.row().prop(bg.image, "views_format", expand=True)

                            sub = column.box()
                            sub.active = bg.image.views_format == 'STEREO_3D'
                            sub.template_image_stereo_3d(bg.image.stereo_3d_format)

                elif bg.source == 'MOVIE_CLIP':
                    box.prop(bg, "use_camera_clip", text="Active Clip")

                    column = box.column()
                    column.active = not bg.use_camera_clip
                    column.template_ID(bg, "clip", open="clip.open")

                    if bg.clip:
                        column.template_movieclip(bg, "clip", compact=True)

                    if bg.use_camera_clip or bg.clip:
                        has_bg = True

                    column = box.column()
                    column.active = has_bg
                    column.prop(bg.clip_user, "use_render_undistorted")
                    column.prop(bg.clip_user, "proxy_render_size")

                if has_bg:
                    col = box.column()
                    col.prop(bg, "alpha", slider=True)
                    col.row().prop(bg, "display_depth", expand=True)

                    col.row().prop(bg, "frame_method", expand=True)

                    row = box.row()
                    row.prop(bg, "offset")

                    col = box.column()
                    col.prop(bg, "rotation")
                    col.prop(bg, "scale")

                    col = box.column(heading="Flip")
                    col.prop(bg, "use_flip_x", text="X")
                    col.prop(bg, "use_flip_y", text="Y")


class DATA_PT_camera_display(CameraButtonsPanel, Panel):
    bl_label = "Viewport Display"
    bl_options = {'DEFAULT_CLOSED'}
    COMPAT_ENGINES = {
        'BLENDER_RENDER',
        'BLENDER_EEVEE',
        'BLENDER_EEVEE_NEXT',
        'BLENDER_WORKBENCH',
        'BLENDER_WORKBENCH_NEXT'}

    def draw(self, context):
        layout = self.layout
        layout.use_property_split = True

        cam = context.camera

        col = layout.column(align=True)

        col.prop(cam, "display_size", text="Size")

        col.label( text = "Show")
        col.use_property_split = False
        row = col.row()
        row.separator()
        row.prop(cam, "show_limits", text="Limits")
        row.prop_decorator(cam, "show_limits")
        row = col.row()
        row.separator()
        row.prop(cam, "show_mist", text="Mist")
        row.prop_decorator(cam, "show_mist")
        row = col.row()
        row.separator()
        row.prop(cam, "show_sensor", text="Sensor")
        row.prop_decorator(cam, "show_sensor")
        row = col.row()
        row.separator()
        row.prop(cam, "show_name", text="Name")
        row.prop_decorator(cam, "show_name")

        split = layout.split(factor = 0.36)
        col = split.column()
        col.use_property_split = False
        col.prop(cam, "show_passepartout", text = "Passepartout")
        col = split.column()
        if cam.show_passepartout:
            col.prop(cam, "passepartout_alpha", text="")
        else:
            col.label(icon='DISCLOSURE_TRI_RIGHT')


class DATA_PT_camera_display_composition_guides(CameraButtonsPanel, Panel):
    bl_label = "Composition Guides"
    bl_parent_id = "DATA_PT_camera_display"
    bl_options = {'DEFAULT_CLOSED'}
    COMPAT_ENGINES = {
        'BLENDER_RENDER',
        'BLENDER_EEVEE',
        'BLENDER_EEVEE_NEXT',
        'BLENDER_WORKBENCH',
        'BLENDER_WORKBENCH_NEXT'}

    def draw(self, context):
        layout = self.layout
        layout.use_property_split = True

        cam = context.camera

        row = layout.row()
        row.use_property_split = False
        row.prop(cam, "show_composition_thirds")
        row.prop_decorator(cam, "show_composition_thirds")

        col = layout.column(align=True)
        col.label( text = "Center")
        col.use_property_split = False
        row = col.row()
        row.separator()
        row.prop(cam, "show_composition_center")
        row.prop_decorator(cam, "show_composition_center")
        row = col.row()
        row.separator()
        row.prop(cam, "show_composition_center_diagonal", text="Diagonal")
        row.prop_decorator(cam, "show_composition_center_diagonal")

        col = layout.column(align=True)
        col.label( text = "Golden")
        col.use_property_split = False
        row = col.row()
        row.separator()
        row.prop(cam, "show_composition_golden", text="Ratio")
        row.prop_decorator(cam, "show_composition_golden")
        row = col.row()
        row.separator()
        row.prop(cam, "show_composition_golden_tria_a", text="Triangle A")
        row.prop_decorator(cam, "show_composition_golden_tria_a")
        row = col.row()
        row.separator()
        row.prop(cam, "show_composition_golden_tria_b", text="Triangle B")
        row.prop_decorator(cam, "show_composition_golden_tria_b")

        col = layout.column(align=True)
        col.label( text = "Harmony")
        col.use_property_split = False
        row = col.row()
        row.separator()
        row.prop(cam, "show_composition_harmony_tri_a", text="Triangle A")
        row.prop_decorator(cam, "show_composition_harmony_tri_a")
        row = col.row()
        row.separator()
        row.prop(cam, "show_composition_harmony_tri_b", text="Triangle B")
        row.prop_decorator(cam, "show_composition_harmony_tri_b")


class DATA_PT_camera_safe_areas(CameraButtonsPanel, Panel):
    bl_label = "Safe Areas"
    bl_options = {'DEFAULT_CLOSED'}
    COMPAT_ENGINES = {
        'BLENDER_RENDER',
        'BLENDER_EEVEE',
        'BLENDER_EEVEE_NEXT',
        'BLENDER_WORKBENCH',
        'BLENDER_WORKBENCH_NEXT'}

    def draw_header(self, context):
        cam = context.camera

        self.layout.prop(cam, "show_safe_areas", text="")

    def draw_header_preset(self, _context):
        CAMERA_PT_safe_areas_presets.draw_panel_header(self.layout)

    def draw(self, context):
        layout = self.layout
        safe_data = context.scene.safe_areas
        camera = context.camera

        layout.use_property_split = True

        layout.active = camera.show_safe_areas

        col = layout.column()

        sub = col.column()
        sub.prop(safe_data, "title", slider=True)
        sub.prop(safe_data, "action", slider=True)


class DATA_PT_camera_safe_areas_center_cut(CameraButtonsPanel, Panel):
    bl_label = "Center-Cut Safe Areas"
    bl_parent_id = "DATA_PT_camera_safe_areas"
    bl_options = {'DEFAULT_CLOSED'}
    COMPAT_ENGINES = {
        'BLENDER_RENDER',
        'BLENDER_EEVEE',
        'BLENDER_EEVEE_NEXT',
        'BLENDER_WORKBENCH',
        'BLENDER_WORKBENCH_NEXT'}

    def draw_header(self, context):
        cam = context.camera

        layout = self.layout
        layout.active = cam.show_safe_areas
        layout.prop(cam, "show_safe_center", text="")

    def draw(self, context):
        layout = self.layout
        safe_data = context.scene.safe_areas
        camera = context.camera

        layout.use_property_split = True

        layout.active = camera.show_safe_areas and camera.show_safe_center

        col = layout.column()
        col.prop(safe_data, "title_center", slider=True)
        col.prop(safe_data, "action_center", slider=True)


class DATA_PT_custom_props_camera(CameraButtonsPanel, PropertyPanel, Panel):
    COMPAT_ENGINES = {
        'BLENDER_RENDER',
        'BLENDER_EEVEE',
        'BLENDER_EEVEE_NEXT',
        'BLENDER_WORKBENCH',
        'BLENDER_WORKBENCH_NEXT'}
    _context_path = "object.data"
    _property_type = bpy.types.Camera


def draw_display_safe_settings(layout, safe_data, settings):
    show_safe_areas = settings.show_safe_areas
    show_safe_center = settings.show_safe_center

    layout.use_property_split = True

    col = layout.column()
    col.active = show_safe_areas

    sub = col.column()
    sub.prop(safe_data, "title", slider=True)
    sub.prop(safe_data, "action", slider=True)

    col.separator()

    col.prop(settings, "show_safe_center", text="Center-Cut Safe Areas")

    sub = col.column()
    sub.active = show_safe_areas and show_safe_center
    sub.prop(safe_data, "title_center", slider=True)
    sub.prop(safe_data, "action_center", slider=True)


classes = (
    CAMERA_PT_presets,
    CAMERA_PT_safe_areas_presets,
    DATA_PT_context_camera,
    DATA_PT_lens,
    DATA_PT_camera_dof,
    DATA_PT_camera_dof_aperture,
    DATA_PT_camera,
    DATA_PT_camera_stereoscopy,
    DATA_PT_camera_safe_areas,
    DATA_PT_camera_safe_areas_center_cut,
    DATA_PT_camera_background_image,
    DATA_PT_camera_display,
    DATA_PT_camera_display_composition_guides,
    DATA_PT_custom_props_camera,
)

if __name__ == "__main__":  # only for live edit.
    from bpy.utils import register_class
    for cls in classes:
        register_class(cls)<|MERGE_RESOLUTION|>--- conflicted
+++ resolved
@@ -120,12 +120,8 @@
                     col.prop(ccam, "fisheye_polynomial_k3", text="K3")
                     col.prop(ccam, "fisheye_polynomial_k4", text="K4")
 
-<<<<<<< HEAD
-            elif engine in {'BLENDER_RENDER', 'BLENDER_EEVEE', 'BLENDER_EEVEE_NEXT', 'BLENDER_WORKBENCH'}:
+            elif engine in {'BLENDER_RENDER', 'BLENDER_EEVEE', 'BLENDER_EEVEE_NEXT', 'BLENDER_WORKBENCH', 'BLENDER_WORKBENCH_NEXT'}:
                 col.prop(cam, "lens_unit")
-=======
-            elif engine in {'BLENDER_RENDER', 'BLENDER_EEVEE', 'BLENDER_EEVEE_NEXT', 'BLENDER_WORKBENCH', 'BLENDER_WORKBENCH_NEXT'}:
->>>>>>> a29575a4
                 if cam.lens_unit == 'MILLIMETERS':
                     col.prop(cam, "lens")
                 elif cam.lens_unit == 'FOV':
