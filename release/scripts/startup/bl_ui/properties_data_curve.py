--- conflicted
+++ resolved
@@ -122,10 +122,6 @@
     def draw(self, context):
         layout = self.layout
 
-<<<<<<< HEAD
-        ob = context.object
-=======
->>>>>>> 8a68bd6a
         curve = context.curve
 
         row = layout.row()
