# ##### BEGIN GPL LICENSE BLOCK #####
#
#  This program is free software; you can redistribute it and/or
#  modify it under the terms of the GNU General Public License
#  as published by the Free Software Foundation; either version 2
#  of the License, or (at your option) any later version.
#
#  This program is distributed in the hope that it will be useful,
#  but WITHOUT ANY WARRANTY; without even the implied warranty of
#  MERCHANTABILITY or FITNESS FOR A PARTICULAR PURPOSE.  See the
#  GNU General Public License for more details.
#
#  You should have received a copy of the GNU General Public License
#  along with this program; if not, write to the Free Software Foundation,
#  Inc., 51 Franklin Street, Fifth Floor, Boston, MA 02110-1301, USA.
#
# ##### END GPL LICENSE BLOCK #####

# <pep8 compliant>
import bpy
from bpy.types import Panel
from rna_prop_ui import PropertyPanel

from bpy.types import Curve, SurfaceCurve, TextCurve


class CurveButtonsPanel:
    bl_space_type = 'PROPERTIES'
    bl_region_type = 'WINDOW'
    bl_context = "data"

    @classmethod
    def poll(cls, context):
        return (context.curve is not None)


class CurveButtonsPanelCurve(CurveButtonsPanel):
    @classmethod
    def poll(cls, context):
        return (type(context.curve) is Curve)


class CurveButtonsPanelSurface(CurveButtonsPanel):
    @classmethod
    def poll(cls, context):
        return (type(context.curve) is SurfaceCurve)


class CurveButtonsPanelText(CurveButtonsPanel):
    @classmethod
    def poll(cls, context):
        return (type(context.curve) is TextCurve)


class CurveButtonsPanelActive(CurveButtonsPanel):
    """Same as above but for curves only"""

    @classmethod
    def poll(cls, context):
        curve = context.curve
        return (curve and type(curve) is not TextCurve and curve.splines.active)


class DATA_PT_context_curve(CurveButtonsPanel, Panel):
    bl_label = ""
    bl_options = {'HIDE_HEADER'}

    def draw(self, context):
        layout = self.layout

        obj = context.object
        curve = context.curve
        space = context.space_data

        if obj:
            layout.template_ID(obj, "data")
        elif curve:
            layout.template_ID(space, "pin_id")


class DATA_PT_shape_curve(CurveButtonsPanel, Panel):
    bl_label = "Shape"

    def draw(self, context):
        layout = self.layout

        curve = context.curve
        is_surf = type(curve) is SurfaceCurve
        is_curve = type(curve) is Curve
        is_text = type(curve) is TextCurve

        if is_curve:
            row = layout.row()
            row.prop(curve, "dimensions", expand=True)

        layout.use_property_split = True

        col = layout.column()
        sub = col.column(align=True)
        sub.prop(curve, "resolution_u", text="Resolution Preview U")
        if is_surf:
            sub.prop(curve, "resolution_v", text="V")

        sub = col.column(align=True)
        sub.prop(curve, "render_resolution_u", text="Render U")
        if is_surf:
            sub.prop(curve, "render_resolution_v", text="V")
        col.separator()

        if is_curve:
            col.prop(curve, "twist_mode")
            col.prop(curve, "twist_smooth", text="Smooth")
            
        elif is_text:
            row = layout.row()
            row.use_property_split = False    
            row.prop(curve, "use_fast_edit", text="Fast Editing")
            row.prop_decorator(curve, "use_fast_edit")
            
        if is_curve or is_text:
            col = layout.column()
            
            col.separator()
            

            sub = col.column()
            sub.active = (curve.dimensions == '2D' or (curve.bevel_mode != 'OBJECT' and curve.dimensions == '3D'))
            sub.prop(curve, "fill_mode")
            
            row = sub.row()
            row = sub.row() # two ones, no bug, using this as a separator
            
            row.use_property_split = False          
            row.prop(curve, "use_fill_deform")
            row.prop_decorator(curve, "use_fill_deform")

        if is_curve:
            
            col.use_property_split = False                
            row = col.row()
            row.prop(curve, "use_radius")
            row.prop_decorator(curve, "use_radius")          
            row = col.row()
            row.prop(curve, "use_stretch")
            row.prop_decorator(curve, "use_stretch")       
            row = col.row()
            row.prop(curve, "use_deform_bounds")
            row.prop_decorator(curve, "use_deform_bounds")


class DATA_PT_curve_texture_space(CurveButtonsPanel, Panel):
    bl_label = "Texture Space"
    bl_options = {'DEFAULT_CLOSED'}
    COMPAT_ENGINES = {'BLENDER_RENDER', 'BLENDER_EEVEE', 'BLENDER_WORKBENCH'}

    def draw(self, context):
        layout = self.layout
        layout.use_property_split = True

        curve = context.curve

        row = layout.row()
        row.use_property_split = False    
        row.prop(curve, "use_auto_texspace")
        row.prop_decorator(curve, "use_auto_texspace")
        
        layout.use_property_split = True

        col = layout.column()
        col.prop(curve, "texspace_location")
        col.prop(curve, "texspace_size")

        layout.operator("curve.match_texture_space")


class DATA_PT_geometry_curve(CurveButtonsPanelCurve, Panel):
    bl_label = "Geometry"
    bl_options = {'DEFAULT_CLOSED'}

    @classmethod
    def poll(cls, context):
        return (type(context.curve) in {Curve, TextCurve})

    def draw(self, context):
        layout = self.layout
        layout.use_property_split = True

        curve = context.curve

        col = layout.column()
        col.prop(curve, "offset")

        sub = col.column()
        sub.active = (curve.bevel_mode != 'OBJECT')
        sub.prop(curve, "extrude")

        col.prop(curve, "taper_object")

        if type(curve) is not TextCurve:
            # This setting makes no sense for texts, since we have no control over start/end of the bevel object curve.           
            row = layout.row()
            row.active = curve.taper_object is not None
            row.use_property_split = False    
            row.prop(curve, "use_map_taper")
            row.prop_decorator(curve, "use_map_taper")


class DATA_PT_geometry_curve_bevel(CurveButtonsPanelCurve, Panel):
    bl_label = "Bevel"
    bl_parent_id = "DATA_PT_geometry_curve"

    @classmethod
    def poll(cls, context):
        return (type(context.curve) in {Curve, TextCurve})

    def draw(self, context):
        layout = self.layout

        curve = context.curve
        layout.prop(curve, "bevel_mode", expand=True)

        layout.use_property_split = True

<<<<<<< HEAD
        row = layout.row()
        row.active = curve.bevel_object is not None
        row.use_property_split = False    
        row.prop(curve, "use_fill_caps")
        row.prop_decorator(curve, "use_fill_caps")
=======
        col = layout.column()
        if curve.bevel_mode == 'OBJECT':
            col.prop(curve, "bevel_object", text="Object")
        else:
            col.prop(curve, "bevel_depth", text="Depth")
            col.prop(curve, "bevel_resolution", text="Resolution")
        col.prop(curve, "use_fill_caps")
>>>>>>> d39caf23

        if type(curve) is not TextCurve:

            col = layout.column()
            col.active = (
                (curve.bevel_depth > 0.0) or
                (curve.extrude > 0.0) or
                (curve.bevel_object is not None)
            )
            sub = col.column(align=True)
            sub.prop(curve, "bevel_factor_start", text="Start")
            sub.prop(curve, "bevel_factor_end", text="End")

            sub = col.column(align=True)
            sub.prop(curve, "bevel_factor_mapping_start", text="Mapping Start")
            sub.prop(curve, "bevel_factor_mapping_end", text="End")

        # Put the large template at the end so it doesn't displace the other properties
        if curve.bevel_mode == 'PROFILE':
            col.template_curveprofile(curve, "bevel_profile")


class DATA_PT_pathanim(CurveButtonsPanelCurve, Panel):
    bl_label = "Path Animation"
    bl_options = {'DEFAULT_CLOSED'}

    def draw_header(self, context):
        curve = context.curve

        self.layout.prop(curve, "use_path", text="")

    def draw(self, context):
        layout = self.layout
        layout.use_property_split = True

        curve = context.curve

        layout.active = curve.use_path

        col = layout.column()
        col.prop(curve, "path_duration", text="Frames")
        col.prop(curve, "eval_time")

        # these are for paths only
        row = layout.row()
        row.use_property_split = False    
        row.prop(curve, "use_path_follow")
        row.prop_decorator(curve, "use_path_follow")


class DATA_PT_active_spline(CurveButtonsPanelActive, Panel):
    bl_label = "Active Spline"
    bl_options = {'DEFAULT_CLOSED'}

    def draw(self, context):
        layout = self.layout
        layout.use_property_split = True

        curve = context.curve
        act_spline = curve.splines.active
        is_surf = type(curve) is SurfaceCurve
        is_poly = (act_spline.type == 'POLY')

        col = layout.column()

        if is_poly:
            # These settings are below but its easier to have
            # polys set aside since they use so few settings

            col.prop(act_spline, "use_cyclic_u")
            col.prop(act_spline, "use_smooth")
        else:

            sub = col.column(heading="Cyclic", align=True)
            sub.use_property_split = False
            sub.prop(act_spline, "use_cyclic_u", text="U")
            if is_surf:
                sub.prop(act_spline, "use_cyclic_v", text="V")

            if act_spline.type == 'NURBS':
                sub = col.column(heading="Bezier", align=True)
                # sub.active = (not act_spline.use_cyclic_u)
                sub.use_property_split = False
                sub.prop(act_spline, "use_bezier_u", text="U")

                if is_surf:
                    subsub = sub.column()
                    subsub.active = (not act_spline.use_cyclic_v)
                    subsub.prop(act_spline, "use_bezier_v", text="V")

                sub = col.column(heading="Endpoint", align=True)
                sub.use_property_split = False
                sub.prop(act_spline, "use_endpoint_u", text="U")

                if is_surf:
                    subsub = sub.column()
                    subsub.active = (not act_spline.use_cyclic_v)
                    subsub.prop(act_spline, "use_endpoint_v", text="V")

                sub = col.column(align=True)
                sub.prop(act_spline, "order_u", text="Order U")

                if is_surf:
                    sub.prop(act_spline, "order_v", text="V")

            sub = col.column(align=True)
            sub.prop(act_spline, "resolution_u", text="Resolution U")
            if is_surf:
                sub.prop(act_spline, "resolution_v", text="V")

            if act_spline.type == 'BEZIER':

                col.separator()

                sub = col.column()
                sub.active = (curve.dimensions == '3D')
                sub.prop(act_spline, "tilt_interpolation", text="Interpolation Tilt")

                col.prop(act_spline, "radius_interpolation", text="Radius")

            row = layout.row()
            row.use_property_split = False    
            row.prop(act_spline, "use_smooth")
            row.prop_decorator(act_spline, "use_smooth")


class DATA_PT_font(CurveButtonsPanelText, Panel):
    bl_label = "Font"
    bl_options = {'DEFAULT_CLOSED'}

    def draw(self, context):
        layout = self.layout

        text = context.curve
        char = text.edit_format
        mode = context.mode

        row = layout.split(factor=0.25)
        row.label(text="Regular")
        row.template_ID(text, "font", open="font.open", unlink="font.unlink")
        row = layout.split(factor=0.25)
        row.label(text="Bold")
        row.template_ID(text, "font_bold", open="font.open", unlink="font.unlink")
        row = layout.split(factor=0.25)
        row.label(text="Italic")
        row.template_ID(text, "font_italic", open="font.open", unlink="font.unlink")
        row = layout.split(factor=0.25)
        row.label(text="Bold & Italic")
        row.template_ID(text, "font_bold_italic", open="font.open", unlink="font.unlink")

        if mode == 'EDIT_TEXT':
            layout.separator()

            row = layout.row(align=True)
            row.prop(char, "use_bold", toggle=True)
            row.prop(char, "use_italic", toggle=True)
            row.prop(char, "use_underline", toggle=True)
            row.prop(char, "use_small_caps", toggle=True)


class DATA_PT_font_transform(CurveButtonsPanelText, Panel):
    bl_label = "Transform"
    bl_parent_id = "DATA_PT_font"

    def draw(self, context):
        layout = self.layout

        text = context.curve

        layout.use_property_split = True

        col = layout.column()

        col.separator()

        col.prop(text, "size", text="Size")
        col.prop(text, "shear")

        col.separator()

        col.prop(text, "family")
        col.prop(text, "follow_curve")

        col.separator()

        sub = col.column(align=True)
        sub.prop(text, "underline_position", text="Underline Position")
        sub.prop(text, "underline_height", text="Underline Thickness")

        col.prop(text, "small_caps_scale", text="Small Caps Scale")


class DATA_PT_paragraph(CurveButtonsPanelText, Panel):
    bl_label = "Paragraph"

    def draw(self, context):
        # Parent panel
        pass


class DATA_PT_paragraph_alignment(CurveButtonsPanelText, Panel):
    bl_parent_id = "DATA_PT_paragraph"
    bl_label = "Alignment"

    def draw(self, context):
        layout = self.layout
        layout.use_property_split = True

        text = context.curve

        col = layout.column()
        col.prop(text, "align_x", text="Horizontal")
        col.prop(text, "align_y", text="Vertical")


class DATA_PT_paragraph_spacing(CurveButtonsPanelText, Panel):
    bl_parent_id = "DATA_PT_paragraph"
    bl_label = "Spacing"

    def draw(self, context):
        layout = self.layout
        layout.use_property_split = True

        text = context.curve

        col = layout.column(align=True)
        col.prop(text, "space_character", text="Character Spacing")
        col.prop(text, "space_word", text="Word Spacing")
        col.prop(text, "space_line", text="Line Spacing")

        layout.separator()

        col = layout.column(align=True)
        col.prop(text, "offset_x", text="Offset X")
        col.prop(text, "offset_y", text="Y")


class DATA_PT_text_boxes(CurveButtonsPanelText, Panel):
    bl_label = "Text Boxes"
    bl_options = {'DEFAULT_CLOSED'}

    def draw(self, context):
        layout = self.layout

        text = context.curve

        layout.operator("font.textbox_add", icon='ADD')
        layout.prop(text, "overflow", text="Overflow")

        for i, box in enumerate(text.text_boxes):

            boxy = layout.box()

            row = boxy.row()

            col = row.column()
            col.use_property_split = True

            sub = col.column(align=True)
            sub.prop(box, "width", text="Size X")
            sub.prop(box, "height", text="Y")

            sub = col.column(align=True)
            sub.prop(box, "x", text="Offset X")
            sub.prop(box, "y", text="Y")

            row.operator("font.textbox_remove", text="", icon='X', emboss=False).index = i


class DATA_PT_custom_props_curve(CurveButtonsPanel, PropertyPanel, Panel):
    COMPAT_ENGINES = {'BLENDER_RENDER', 'BLENDER_EEVEE', 'BLENDER_WORKBENCH'}
    _context_path = "object.data"
    _property_type = bpy.types.Curve


classes = (
    DATA_PT_context_curve,
    DATA_PT_shape_curve,
    DATA_PT_curve_texture_space,
    DATA_PT_geometry_curve,
    DATA_PT_geometry_curve_bevel,
    DATA_PT_pathanim,
    DATA_PT_active_spline,
    DATA_PT_font,
    DATA_PT_font_transform,
    DATA_PT_paragraph,
    DATA_PT_paragraph_alignment,
    DATA_PT_paragraph_spacing,
    DATA_PT_text_boxes,
    DATA_PT_custom_props_curve,
)

if __name__ == "__main__":  # only for live edit.
    from bpy.utils import register_class
    for cls in classes:
        register_class(cls)<|MERGE_RESOLUTION|>--- conflicted
+++ resolved
@@ -110,39 +110,39 @@
         if is_curve:
             col.prop(curve, "twist_mode")
             col.prop(curve, "twist_smooth", text="Smooth")
-            
+
         elif is_text:
             row = layout.row()
-            row.use_property_split = False    
+            row.use_property_split = False
             row.prop(curve, "use_fast_edit", text="Fast Editing")
             row.prop_decorator(curve, "use_fast_edit")
-            
+
         if is_curve or is_text:
             col = layout.column()
-            
+
             col.separator()
-            
+
 
             sub = col.column()
             sub.active = (curve.dimensions == '2D' or (curve.bevel_mode != 'OBJECT' and curve.dimensions == '3D'))
             sub.prop(curve, "fill_mode")
-            
+
             row = sub.row()
             row = sub.row() # two ones, no bug, using this as a separator
-            
-            row.use_property_split = False          
+
+            row.use_property_split = False
             row.prop(curve, "use_fill_deform")
             row.prop_decorator(curve, "use_fill_deform")
 
         if is_curve:
-            
-            col.use_property_split = False                
+
+            col.use_property_split = False
             row = col.row()
             row.prop(curve, "use_radius")
-            row.prop_decorator(curve, "use_radius")          
+            row.prop_decorator(curve, "use_radius")
             row = col.row()
             row.prop(curve, "use_stretch")
-            row.prop_decorator(curve, "use_stretch")       
+            row.prop_decorator(curve, "use_stretch")
             row = col.row()
             row.prop(curve, "use_deform_bounds")
             row.prop_decorator(curve, "use_deform_bounds")
@@ -160,10 +160,10 @@
         curve = context.curve
 
         row = layout.row()
-        row.use_property_split = False    
+        row.use_property_split = False
         row.prop(curve, "use_auto_texspace")
         row.prop_decorator(curve, "use_auto_texspace")
-        
+
         layout.use_property_split = True
 
         col = layout.column()
@@ -197,10 +197,10 @@
         col.prop(curve, "taper_object")
 
         if type(curve) is not TextCurve:
-            # This setting makes no sense for texts, since we have no control over start/end of the bevel object curve.           
+            # This setting makes no sense for texts, since we have no control over start/end of the bevel object curve.
             row = layout.row()
             row.active = curve.taper_object is not None
-            row.use_property_split = False    
+            row.use_property_split = False
             row.prop(curve, "use_map_taper")
             row.prop_decorator(curve, "use_map_taper")
 
@@ -221,13 +221,6 @@
 
         layout.use_property_split = True
 
-<<<<<<< HEAD
-        row = layout.row()
-        row.active = curve.bevel_object is not None
-        row.use_property_split = False    
-        row.prop(curve, "use_fill_caps")
-        row.prop_decorator(curve, "use_fill_caps")
-=======
         col = layout.column()
         if curve.bevel_mode == 'OBJECT':
             col.prop(curve, "bevel_object", text="Object")
@@ -235,7 +228,6 @@
             col.prop(curve, "bevel_depth", text="Depth")
             col.prop(curve, "bevel_resolution", text="Resolution")
         col.prop(curve, "use_fill_caps")
->>>>>>> d39caf23
 
         if type(curve) is not TextCurve:
 
@@ -281,7 +273,7 @@
 
         # these are for paths only
         row = layout.row()
-        row.use_property_split = False    
+        row.use_property_split = False
         row.prop(curve, "use_path_follow")
         row.prop_decorator(curve, "use_path_follow")
 
@@ -357,7 +349,7 @@
                 col.prop(act_spline, "radius_interpolation", text="Radius")
 
             row = layout.row()
-            row.use_property_split = False    
+            row.use_property_split = False
             row.prop(act_spline, "use_smooth")
             row.prop_decorator(act_spline, "use_smooth")
 
