# ##### BEGIN GPL LICENSE BLOCK #####
#
#  This program is free software; you can redistribute it and/or
#  modify it under the terms of the GNU General Public License
#  as published by the Free Software Foundation; either version 2
#  of the License, or (at your option) any later version.
#
#  This program is distributed in the hope that it will be useful,
#  but WITHOUT ANY WARRANTY; without even the implied warranty of
#  MERCHANTABILITY or FITNESS FOR A PARTICULAR PURPOSE.  See the
#  GNU General Public License for more details.
#
#  You should have received a copy of the GNU General Public License
#  along with this program; if not, write to the Free Software Foundation,
#  Inc., 51 Franklin Street, Fifth Floor, Boston, MA 02110-1301, USA.
#
# ##### END GPL LICENSE BLOCK #####

# <pep8 compliant>
import bpy
from bpy.types import Panel
from rna_prop_ui import PropertyPanel

from bpy.types import Curve, SurfaceCurve, TextCurve


class CurveButtonsPanel:
    bl_space_type = 'PROPERTIES'
    bl_region_type = 'WINDOW'
    bl_context = "data"

    @classmethod
    def poll(cls, context):
        return (context.curve is not None)


class CurveButtonsPanelCurve(CurveButtonsPanel):
    @classmethod
    def poll(cls, context):
        return (type(context.curve) is Curve)


class CurveButtonsPanelSurface(CurveButtonsPanel):
    @classmethod
    def poll(cls, context):
        return (type(context.curve) is SurfaceCurve)


class CurveButtonsPanelText(CurveButtonsPanel):
    @classmethod
    def poll(cls, context):
        return (type(context.curve) is TextCurve)


class CurveButtonsPanelActive(CurveButtonsPanel):
    """Same as above but for curves only"""

    @classmethod
    def poll(cls, context):
        curve = context.curve
        return (curve and type(curve) is not TextCurve and curve.splines.active)


class DATA_PT_context_curve(CurveButtonsPanel, Panel):
    bl_label = ""
    bl_options = {'HIDE_HEADER'}

    def draw(self, context):
        layout = self.layout

        obj = context.object
        curve = context.curve
        space = context.space_data

        if obj:
            layout.template_ID(obj, "data")
        elif curve:
            layout.template_ID(space, "pin_id")


class DATA_PT_shape_curve(CurveButtonsPanel, Panel):
    bl_label = "Shape"

    def draw(self, context):
        layout = self.layout

        curve = context.curve
        is_surf = type(curve) is SurfaceCurve
        is_curve = type(curve) is Curve
        is_text = type(curve) is TextCurve

        if is_curve:
            row = layout.row()
            row.prop(curve, "dimensions", expand=True)

        layout.use_property_split = True

        col = layout.column()
        sub = col.column(align=True)
        sub.prop(curve, "resolution_u", text="Resolution Preview U")
        if is_surf:
            sub.prop(curve, "resolution_v", text="V")

        sub = col.column(align=True)
        sub.prop(curve, "render_resolution_u", text="Render U")
        if is_surf:
            sub.prop(curve, "render_resolution_v", text="V")
        col.separator()

        if is_curve:
            col.prop(curve, "twist_mode")
            col.prop(curve, "twist_smooth", text="Smooth")
        elif is_text:
            col.prop(curve, "use_fast_edit", text="Fast Editing")

        if is_curve or is_text:
            col = layout.column()
            col.separator()

            sub = col.column()
            sub.active = (curve.dimensions == '2D' or (curve.bevel_object is None and curve.dimensions == '3D'))
            sub.prop(curve, "fill_mode")
            col.prop(curve, "use_fill_deform")

        if is_curve:
            col = layout.column()
            col.separator()

            sub = col.column()
            sub.prop(curve, "use_radius")
            sub.prop(curve, "use_stretch")
            sub.prop(curve, "use_deform_bounds")


class DATA_PT_curve_texture_space(CurveButtonsPanel, Panel):
    bl_label = "Texture Space"
    bl_options = {'DEFAULT_CLOSED'}
    COMPAT_ENGINES = {'BLENDER_RENDER', 'BLENDER_EEVEE', 'BLENDER_WORKBENCH'}

    def draw(self, context):
        layout = self.layout
        layout.use_property_split = True

        curve = context.curve

        col = layout.column()
        col.prop(curve, "use_auto_texspace")

        col = layout.column()
        col.prop(curve, "texspace_location")
        col.prop(curve, "texspace_size")

        layout.operator("curve.match_texture_space")


class DATA_PT_geometry_curve(CurveButtonsPanelCurve, Panel):
    bl_label = "Geometry"
    bl_options = {'DEFAULT_CLOSED'}

    @classmethod
    def poll(cls, context):
        return (type(context.curve) in {Curve, TextCurve})

    def draw(self, context):
        layout = self.layout
        layout.use_property_split = True

        curve = context.curve

        col = layout.column()
        col.prop(curve, "offset")

        sub = col.column()
        sub.active = (curve.bevel_object is None)
        sub.prop(curve, "extrude")

        col.prop(curve, "taper_object")

        if type(curve) is not TextCurve:
            # This setting makes no sense for texts, since we have no control over start/end of the bevel object curve.
            sub = col.column()
            sub.active = curve.taper_object is not None
            sub.prop(curve, "use_map_taper")


class DATA_PT_geometry_curve_bevel(CurveButtonsPanelCurve, Panel):
    bl_label = "Bevel"
    bl_parent_id = "DATA_PT_geometry_curve"

    @classmethod
    def poll(cls, context):
        return (type(context.curve) in {Curve, TextCurve})

    def draw(self, context):
        layout = self.layout
        layout.use_property_split = True

        curve = context.curve

        col = layout.column()
        sub = col.column()
        sub.active = (curve.bevel_object is None)
        sub.prop(curve, "bevel_depth", text="Depth")
        sub.prop(curve, "bevel_resolution", text="Resolution")

        col.prop(curve, "bevel_object", text="Object")

        sub = col.column()
        sub.active = curve.bevel_object is not None
        sub.prop(curve, "use_fill_caps")

        if type(curve) is not TextCurve:

            col = layout.column()
            col.active = (
                (curve.bevel_depth > 0.0) or
                (curve.extrude > 0.0) or
                (curve.bevel_object is not None)
            )
            sub = col.column(align=True)
            sub.prop(curve, "bevel_factor_start", text="Bevel Start")
            sub.prop(curve, "bevel_factor_end", text="End")

            sub = col.column(align=True)
            sub.prop(curve, "bevel_factor_mapping_start", text="Bevel Mapping Start")
            sub.prop(curve, "bevel_factor_mapping_end", text="End")


class DATA_PT_pathanim(CurveButtonsPanelCurve, Panel):
    bl_label = "Path Animation"
    bl_options = {'DEFAULT_CLOSED'}

    def draw_header(self, context):
        curve = context.curve

        self.layout.prop(curve, "use_path", text="")

    def draw(self, context):
        layout = self.layout
        layout.use_property_split = True

        curve = context.curve

        layout.active = curve.use_path

        col = layout.column()
        col.prop(curve, "path_duration", text="Frames")
        col.prop(curve, "eval_time")

        # these are for paths only
        col.separator()

        col.prop(curve, "use_path_follow")


class DATA_PT_active_spline(CurveButtonsPanelActive, Panel):
    bl_label = "Active Spline"
    bl_options = {'DEFAULT_CLOSED'}

    def draw(self, context):
        layout = self.layout
        layout.use_property_split = True

        curve = context.curve
        act_spline = curve.splines.active
        is_surf = type(curve) is SurfaceCurve
        is_poly = (act_spline.type == 'POLY')

        col = layout.column()

        if is_poly:
            # These settings are below but its easier to have
            # polys set aside since they use so few settings

            col.prop(act_spline, "use_cyclic_u")
            col.prop(act_spline, "use_smooth")
        else:

<<<<<<< HEAD
            sub = col.column(align=True)
            sub.use_property_split = False
            sub.prop(act_spline, "use_cyclic_u")
=======
            sub = col.column(heading="Cyclic", align=True)
            sub.prop(act_spline, "use_cyclic_u", text="U")
>>>>>>> 875a5c2c
            if is_surf:
                sub.prop(act_spline, "use_cyclic_v", text="V")

            if act_spline.type == 'NURBS':
                sub = col.column(heading="Bezier", align=True)
                # sub.active = (not act_spline.use_cyclic_u)
                sub.prop(act_spline, "use_bezier_u", text="U")

                if is_surf:
                    subsub = sub.column()
                    subsub.active = (not act_spline.use_cyclic_v)
                    subsub.prop(act_spline, "use_bezier_v", text="V")

                sub = col.column(heading="Endpoint", align=True)
                sub.prop(act_spline, "use_endpoint_u", text="U")

                if is_surf:
                    subsub = sub.column()
                    subsub.active = (not act_spline.use_cyclic_v)
                    subsub.prop(act_spline, "use_endpoint_v", text="V")

                sub = col.column(align=True)
                sub.prop(act_spline, "order_u", text="Order U")

                if is_surf:
                    sub.prop(act_spline, "order_v", text="V")

            sub = col.column(align=True)
            sub.prop(act_spline, "resolution_u", text="Resolution U")
            if is_surf:
                sub.prop(act_spline, "resolution_v", text="V")

            if act_spline.type == 'BEZIER':

                col.separator()

                sub = col.column()
                sub.active = (curve.dimensions == '3D')
                sub.prop(act_spline, "tilt_interpolation", text="Interpolation Tilt")

                col.prop(act_spline, "radius_interpolation", text="Radius")

            layout.prop(act_spline, "use_smooth")


class DATA_PT_font(CurveButtonsPanelText, Panel):
    bl_label = "Font"
    bl_options = {'DEFAULT_CLOSED'}

    def draw(self, context):
        layout = self.layout

        text = context.curve
        char = text.edit_format
        mode = context.mode

        row = layout.split(factor=0.25)
        row.label(text="Regular")
        row.template_ID(text, "font", open="font.open", unlink="font.unlink")
        row = layout.split(factor=0.25)
        row.label(text="Bold")
        row.template_ID(text, "font_bold", open="font.open", unlink="font.unlink")
        row = layout.split(factor=0.25)
        row.label(text="Italic")
        row.template_ID(text, "font_italic", open="font.open", unlink="font.unlink")
        row = layout.split(factor=0.25)
        row.label(text="Bold & Italic")
        row.template_ID(text, "font_bold_italic", open="font.open", unlink="font.unlink")

        if mode == 'EDIT_TEXT':
            layout.separator()

            row = layout.row(align=True)
            row.prop(char, "use_bold", toggle=True)
            row.prop(char, "use_italic", toggle=True)
            row.prop(char, "use_underline", toggle=True)
            row.prop(char, "use_small_caps", toggle=True)


class DATA_PT_font_transform(CurveButtonsPanelText, Panel):
    bl_label = "Transform"
    bl_parent_id = "DATA_PT_font"

    def draw(self, context):
        layout = self.layout

        text = context.curve

        layout.use_property_split = True

        col = layout.column()

        col.separator()

        col.prop(text, "size", text="Size")
        col.prop(text, "shear")

        col.separator()

        col.prop(text, "family")
        col.prop(text, "follow_curve")

        col.separator()

        sub = col.column(align=True)
        sub.prop(text, "underline_position", text="Underline Position")
        sub.prop(text, "underline_height", text="Underline Thickness")

        col.prop(text, "small_caps_scale", text="Small Caps Scale")


class DATA_PT_paragraph(CurveButtonsPanelText, Panel):
    bl_label = "Paragraph"

    def draw(self, context):
        # Parent panel
        pass


class DATA_PT_paragraph_alignment(CurveButtonsPanelText, Panel):
    bl_parent_id = "DATA_PT_paragraph"
    bl_label = "Alignment"

    def draw(self, context):
        layout = self.layout
        layout.use_property_split = True

        text = context.curve

        col = layout.column()
        col.prop(text, "align_x", text="Horizontal")
        col.prop(text, "align_y", text="Vertical")


class DATA_PT_paragraph_spacing(CurveButtonsPanelText, Panel):
    bl_parent_id = "DATA_PT_paragraph"
    bl_label = "Spacing"

    def draw(self, context):
        layout = self.layout
        layout.use_property_split = True

        text = context.curve

        col = layout.column(align=True)
        col.prop(text, "space_character", text="Character Spacing")
        col.prop(text, "space_word", text="Word Spacing")
        col.prop(text, "space_line", text="Line Spacing")

        layout.separator()

        col = layout.column(align=True)
        col.prop(text, "offset_x", text="Offset X")
        col.prop(text, "offset_y", text="Y")


class DATA_PT_text_boxes(CurveButtonsPanelText, Panel):
    bl_label = "Text Boxes"
    bl_options = {'DEFAULT_CLOSED'}

    def draw(self, context):
        layout = self.layout

        text = context.curve

        layout.operator("font.textbox_add", icon='ADD')
        layout.prop(text, "overflow", text="Overflow")

        for i, box in enumerate(text.text_boxes):

            boxy = layout.box()

            row = boxy.row()

            col = row.column()
            col.use_property_split = True

            sub = col.column(align=True)
            sub.prop(box, "width", text="Size X")
            sub.prop(box, "height", text="Y")

            sub = col.column(align=True)
            sub.prop(box, "x", text="Offset X")
            sub.prop(box, "y", text="Y")

            row.operator("font.textbox_remove", text="", icon='X', emboss=False).index = i


class DATA_PT_custom_props_curve(CurveButtonsPanel, PropertyPanel, Panel):
    COMPAT_ENGINES = {'BLENDER_RENDER', 'BLENDER_EEVEE', 'BLENDER_WORKBENCH'}
    _context_path = "object.data"
    _property_type = bpy.types.Curve


classes = (
    DATA_PT_context_curve,
    DATA_PT_shape_curve,
    DATA_PT_curve_texture_space,
    DATA_PT_geometry_curve,
    DATA_PT_geometry_curve_bevel,
    DATA_PT_pathanim,
    DATA_PT_active_spline,
    DATA_PT_font,
    DATA_PT_font_transform,
    DATA_PT_paragraph,
    DATA_PT_paragraph_alignment,
    DATA_PT_paragraph_spacing,
    DATA_PT_text_boxes,
    DATA_PT_custom_props_curve,
)

if __name__ == "__main__":  # only for live edit.
    from bpy.utils import register_class
    for cls in classes:
        register_class(cls)<|MERGE_RESOLUTION|>--- conflicted
+++ resolved
@@ -276,14 +276,9 @@
             col.prop(act_spline, "use_smooth")
         else:
 
-<<<<<<< HEAD
-            sub = col.column(align=True)
+            sub = col.column(heading="Cyclic", align=True)
             sub.use_property_split = False
-            sub.prop(act_spline, "use_cyclic_u")
-=======
-            sub = col.column(heading="Cyclic", align=True)
             sub.prop(act_spline, "use_cyclic_u", text="U")
->>>>>>> 875a5c2c
             if is_surf:
                 sub.prop(act_spline, "use_cyclic_v", text="V")
 
