--- conflicted
+++ resolved
@@ -122,20 +122,9 @@
 
             col.separator()
 
-
             sub = col.column()
             sub.active = (curve.dimensions == '2D' or (curve.bevel_mode != 'OBJECT' and curve.dimensions == '3D'))
             sub.prop(curve, "fill_mode")
-<<<<<<< HEAD
-
-            row = sub.row()
-            row = sub.row() # two ones, no bug, using this as a separator
-
-            row.use_property_split = False
-            row.prop(curve, "use_fill_deform")
-            row.prop_decorator(curve, "use_fill_deform")
-=======
->>>>>>> 15405685
 
         if is_curve:
 
