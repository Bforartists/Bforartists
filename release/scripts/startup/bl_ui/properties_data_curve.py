# ##### BEGIN GPL LICENSE BLOCK #####
#
#  This program is free software; you can redistribute it and/or
#  modify it under the terms of the GNU General Public License
#  as published by the Free Software Foundation; either version 2
#  of the License, or (at your option) any later version.
#
#  This program is distributed in the hope that it will be useful,
#  but WITHOUT ANY WARRANTY; without even the implied warranty of
#  MERCHANTABILITY or FITNESS FOR A PARTICULAR PURPOSE.  See the
#  GNU General Public License for more details.
#
#  You should have received a copy of the GNU General Public License
#  along with this program; if not, write to the Free Software Foundation,
#  Inc., 51 Franklin Street, Fifth Floor, Boston, MA 02110-1301, USA.
#
# ##### END GPL LICENSE BLOCK #####

# <pep8 compliant>
import bpy
from bpy.types import Panel
from rna_prop_ui import PropertyPanel

from bpy.types import Curve, SurfaceCurve, TextCurve


class CurveButtonsPanel:
    bl_space_type = 'PROPERTIES'
    bl_region_type = 'WINDOW'
    bl_context = "data"

    @classmethod
    def poll(cls, context):
        return (context.curve is not None)


class CurveButtonsPanelCurve(CurveButtonsPanel):
    @classmethod
    def poll(cls, context):
        return (type(context.curve) is Curve)


class CurveButtonsPanelSurface(CurveButtonsPanel):
    @classmethod
    def poll(cls, context):
        return (type(context.curve) is SurfaceCurve)


class CurveButtonsPanelText(CurveButtonsPanel):
    @classmethod
    def poll(cls, context):
        return (type(context.curve) is TextCurve)


class CurveButtonsPanelActive(CurveButtonsPanel):
    """Same as above but for curves only"""

    @classmethod
    def poll(cls, context):
        curve = context.curve
        return (curve and type(curve) is not TextCurve and curve.splines.active)


class DATA_PT_context_curve(CurveButtonsPanel, Panel):
    bl_label = ""
    bl_options = {'HIDE_HEADER'}

    def draw(self, context):
        layout = self.layout

        obj = context.object
        curve = context.curve
        space = context.space_data

        if obj:
            layout.template_ID(obj, "data")
        elif curve:
            layout.template_ID(space, "pin_id")


class DATA_PT_shape_curve(CurveButtonsPanel, Panel):
    bl_label = "Shape"

    def draw(self, context):
        layout = self.layout

        curve = context.curve
        is_surf = type(curve) is SurfaceCurve
        is_curve = type(curve) is Curve
        is_text = type(curve) is TextCurve

        if is_curve:
            row = layout.row()
            row.prop(curve, "dimensions", expand=True)

        layout.use_property_split = True

        col = layout.column()
        sub = col.column(align=True)
        sub.prop(curve, "resolution_u", text="Resolution Preview U")
        if is_surf:
            sub.prop(curve, "resolution_v", text="V")

        sub = col.column(align=True)
        sub.prop(curve, "render_resolution_u", text="Render U")
        if is_surf:
            sub.prop(curve, "render_resolution_v", text="V")
        col.separator()

        if is_curve:
            col.prop(curve, "twist_mode")
            col.prop(curve, "twist_smooth", text="Smooth")

        elif is_text:
            row = layout.row()
            row.use_property_split = False
            row.prop(curve, "use_fast_edit", text="Fast Editing")
            row.prop_decorator(curve, "use_fast_edit")

        if is_curve or is_text:
            col = layout.column()

            col.separator()


            sub = col.column()
            sub.active = (curve.dimensions == '2D' or (curve.bevel_mode != 'OBJECT' and curve.dimensions == '3D'))
            sub.prop(curve, "fill_mode")

            row = sub.row()
            row = sub.row() # two ones, no bug, using this as a separator

            row.use_property_split = False
            row.prop(curve, "use_fill_deform")
            row.prop_decorator(curve, "use_fill_deform")

        if is_curve:

<<<<<<< HEAD
            col.use_property_split = False
            row = col.row()
            row.prop(curve, "use_radius")
            row.prop_decorator(curve, "use_radius")
            row = col.row()
            row.prop(curve, "use_stretch")
            row.prop_decorator(curve, "use_stretch")
            row = col.row()
            row.prop(curve, "use_deform_bounds")
            row.prop_decorator(curve, "use_deform_bounds")
=======
            sub = col.column(heading="Curve Deform", align=True)
            sub.prop(curve, "use_radius")
            sub.prop(curve, "use_stretch")
            sub.prop(curve, "use_deform_bounds")
>>>>>>> e4f757bb


class DATA_PT_curve_texture_space(CurveButtonsPanel, Panel):
    bl_label = "Texture Space"
    bl_options = {'DEFAULT_CLOSED'}
    COMPAT_ENGINES = {'BLENDER_RENDER', 'BLENDER_EEVEE', 'BLENDER_WORKBENCH'}

    def draw(self, context):
        layout = self.layout
        layout.use_property_split = True

        curve = context.curve

        row = layout.row()
        row.use_property_split = False
        row.prop(curve, "use_auto_texspace")
        row.prop_decorator(curve, "use_auto_texspace")

        layout.use_property_split = True

        col = layout.column()
        col.prop(curve, "texspace_location")
        col.prop(curve, "texspace_size")

        layout.operator("curve.match_texture_space")


class DATA_PT_geometry_curve(CurveButtonsPanelCurve, Panel):
    bl_label = "Geometry"
    bl_options = {'DEFAULT_CLOSED'}

    @classmethod
    def poll(cls, context):
        return (type(context.curve) in {Curve, TextCurve})

    def draw(self, context):
        layout = self.layout
        layout.use_property_split = True

        curve = context.curve

        col = layout.column()
        col.prop(curve, "offset")

        sub = col.column()
        sub.active = (curve.bevel_mode != 'OBJECT')
        sub.prop(curve, "extrude")

        col.prop(curve, "taper_object")

        if type(curve) is not TextCurve:
            # This setting makes no sense for texts, since we have no control over start/end of the bevel object curve.
            row = layout.row()
            row.active = curve.taper_object is not None
            row.use_property_split = False
            row.prop(curve, "use_map_taper")
            row.prop_decorator(curve, "use_map_taper")


class DATA_PT_geometry_curve_bevel(CurveButtonsPanelCurve, Panel):
    bl_label = "Bevel"
    bl_parent_id = "DATA_PT_geometry_curve"

    @classmethod
    def poll(cls, context):
        return (type(context.curve) in {Curve, TextCurve})

    def draw(self, context):
        layout = self.layout

        curve = context.curve
        layout.prop(curve, "bevel_mode", expand=True)

        layout.use_property_split = True

        col = layout.column()
        if curve.bevel_mode == 'OBJECT':
            col.prop(curve, "bevel_object", text="Object")
        else:
            col.prop(curve, "bevel_depth", text="Depth")
            col.prop(curve, "bevel_resolution", text="Resolution")

        row = col.row()
        row.use_property_split = False
        row.prop(curve, "use_fill_caps")
        row.prop_decorator(curve, "use_fill_caps")

        if curve.bevel_mode == 'PROFILE':
            col.template_curveprofile(curve, "bevel_profile")


class DATA_PT_geometry_curve_start_end(CurveButtonsPanelCurve, Panel):
    bl_label = "Start & End Mapping"
    bl_parent_id = "DATA_PT_geometry_curve"
    bl_options = {'DEFAULT_CLOSED'}

    @classmethod
    def poll(cls, context):
        # Text objects don't support these properties
        return (type(context.curve) in {Curve})

    def draw(self, context):
        layout = self.layout
        layout.use_property_split = True

        curve = context.curve

        col = layout.column()

        col.active = (
            ((curve.bevel_depth > 0.0) or (curve.extrude > 0.0)) or
            ((curve.bevel_mode == 'OBJECT') and curve.bevel_object is not None)
        )
        sub = col.column(align=True)
        sub.prop(curve, "bevel_factor_start", text="Factor Start")
        sub.prop(curve, "bevel_factor_end", text="End")

        sub = col.column(align=True)
        sub.prop(curve, "bevel_factor_mapping_start", text="Mapping Start")
        sub.prop(curve, "bevel_factor_mapping_end", text="End")


class DATA_PT_pathanim(CurveButtonsPanelCurve, Panel):
    bl_label = "Path Animation"
    bl_options = {'DEFAULT_CLOSED'}

    def draw_header(self, context):
        curve = context.curve

        self.layout.prop(curve, "use_path", text="")

    def draw(self, context):
        layout = self.layout
        layout.use_property_split = True

        curve = context.curve

        layout.active = curve.use_path

        col = layout.column()
        col.prop(curve, "path_duration", text="Frames")
        col.prop(curve, "eval_time")

        # these are for paths only
        row = layout.row()
        row.use_property_split = False
        row.prop(curve, "use_path_follow")
        row.prop_decorator(curve, "use_path_follow")


class DATA_PT_active_spline(CurveButtonsPanelActive, Panel):
    bl_label = "Active Spline"
    bl_options = {'DEFAULT_CLOSED'}

    def draw(self, context):
        layout = self.layout
        layout.use_property_split = True

        curve = context.curve
        act_spline = curve.splines.active
        is_surf = type(curve) is SurfaceCurve
        is_poly = (act_spline.type == 'POLY')

        col = layout.column(align = True)

        if is_poly:
            # These settings are below but its easier to have
            # polys set aside since they use so few settings
            
            col.use_property_split = False

            col.prop(act_spline, "use_cyclic_u")
            row = col.row()
            row.prop(act_spline, "use_smooth")
            row.prop_decorator(act_spline, "use_smooth")
        else:

            sub = col.column(align = True)
            sub.label(text = "Cyclic")
            sub.use_property_split = False
            row = sub.row()
            row.separator()
            row.prop(act_spline, "use_cyclic_u", text="U")
            
            if is_surf:
                row = sub.row()
                row.separator()
                row.prop(act_spline, "use_cyclic_v", text="V")

            if act_spline.type == 'NURBS':
                sub = col.column(align = True)
                sub.label(text = "Bezier")
                sub.use_property_split = False
                row = sub.row()
                row.separator()
                row.prop(act_spline, "use_bezier_u", text="U")

                if is_surf:
                    subsub = sub.column()
                    row = subsub.row()
                    row.separator()
                    row.active = (not act_spline.use_cyclic_v)
                    row.prop(act_spline, "use_bezier_v", text="V")

                sub = col.column(align = True)
                sub.label(text = "Endpoint")
                sub.use_property_split = False
                row = sub.row()
                row.separator()
                row.prop(act_spline, "use_endpoint_u", text="U")

                if is_surf:
                    subsub = sub.column()
                    row = subsub.row()
                    row.separator()
                    row.active = (not act_spline.use_cyclic_v)
                    row.prop(act_spline, "use_endpoint_v", text="V")

                sub = col.column(align=True)
                sub.prop(act_spline, "order_u", text="Order U")

                if is_surf:
                    sub.prop(act_spline, "order_v", text="V")

            sub = col.column(align=True)
            sub.prop(act_spline, "resolution_u", text="Resolution U")
            if is_surf:
                sub.prop(act_spline, "resolution_v", text="V")

            if act_spline.type == 'BEZIER':

                col.separator()

                sub = col.column()
                sub.active = (curve.dimensions == '3D')
                sub.prop(act_spline, "tilt_interpolation", text="Interpolation Tilt")

                col.prop(act_spline, "radius_interpolation", text="Radius")

            row = layout.row()
            row.use_property_split = False
            row.prop(act_spline, "use_smooth")
            row.prop_decorator(act_spline, "use_smooth")


class DATA_PT_font(CurveButtonsPanelText, Panel):
    bl_label = "Font"
    bl_options = {'DEFAULT_CLOSED'}

    def draw(self, context):
        layout = self.layout

        text = context.curve
        char = text.edit_format
        mode = context.mode

        row = layout.split(factor=0.25)
        row.label(text="Regular")
        row.template_ID(text, "font", open="font.open", unlink="font.unlink")
        row = layout.split(factor=0.25)
        row.label(text="Bold")
        row.template_ID(text, "font_bold", open="font.open", unlink="font.unlink")
        row = layout.split(factor=0.25)
        row.label(text="Italic")
        row.template_ID(text, "font_italic", open="font.open", unlink="font.unlink")
        row = layout.split(factor=0.25)
        row.label(text="Bold & Italic")
        row.template_ID(text, "font_bold_italic", open="font.open", unlink="font.unlink")

        if mode == 'EDIT_TEXT':
            layout.separator()

            row = layout.row(align=True)
            row.prop(char, "use_bold", toggle=True)
            row.prop(char, "use_italic", toggle=True)
            row.prop(char, "use_underline", toggle=True)
            row.prop(char, "use_small_caps", toggle=True)


class DATA_PT_font_transform(CurveButtonsPanelText, Panel):
    bl_label = "Transform"
    bl_parent_id = "DATA_PT_font"

    def draw(self, context):
        layout = self.layout

        text = context.curve

        layout.use_property_split = True

        col = layout.column()

        col.separator()

        col.prop(text, "size", text="Size")
        col.prop(text, "shear")

        col.separator()

        col.prop(text, "family")
        col.prop(text, "follow_curve")

        col.separator()

        sub = col.column(align=True)
        sub.prop(text, "underline_position", text="Underline Position")
        sub.prop(text, "underline_height", text="Underline Thickness")

        col.prop(text, "small_caps_scale", text="Small Caps Scale")


class DATA_PT_paragraph(CurveButtonsPanelText, Panel):
    bl_label = "Paragraph"

    def draw(self, context):
        # Parent panel
        pass


class DATA_PT_paragraph_alignment(CurveButtonsPanelText, Panel):
    bl_parent_id = "DATA_PT_paragraph"
    bl_label = "Alignment"

    def draw(self, context):
        layout = self.layout
        layout.use_property_split = True

        text = context.curve

        col = layout.column()
        col.prop(text, "align_x", text="Horizontal")
        col.prop(text, "align_y", text="Vertical")


class DATA_PT_paragraph_spacing(CurveButtonsPanelText, Panel):
    bl_parent_id = "DATA_PT_paragraph"
    bl_label = "Spacing"

    def draw(self, context):
        layout = self.layout
        layout.use_property_split = True

        text = context.curve

        col = layout.column(align=True)
        col.prop(text, "space_character", text="Character Spacing")
        col.prop(text, "space_word", text="Word Spacing")
        col.prop(text, "space_line", text="Line Spacing")

        layout.separator()

        col = layout.column(align=True)
        col.prop(text, "offset_x", text="Offset X")
        col.prop(text, "offset_y", text="Y")


class DATA_PT_text_boxes(CurveButtonsPanelText, Panel):
    bl_label = "Text Boxes"
    bl_options = {'DEFAULT_CLOSED'}

    def draw(self, context):
        layout = self.layout

        text = context.curve

        layout.operator("font.textbox_add", icon='ADD')
        layout.prop(text, "overflow", text="Overflow")

        for i, box in enumerate(text.text_boxes):

            boxy = layout.box()

            row = boxy.row()

            col = row.column()
            col.use_property_split = True

            sub = col.column(align=True)
            sub.prop(box, "width", text="Size X")
            sub.prop(box, "height", text="Y")

            sub = col.column(align=True)
            sub.prop(box, "x", text="Offset X")
            sub.prop(box, "y", text="Y")

            row.operator("font.textbox_remove", text="", icon='X', emboss=False).index = i


class DATA_PT_custom_props_curve(CurveButtonsPanel, PropertyPanel, Panel):
    COMPAT_ENGINES = {'BLENDER_RENDER', 'BLENDER_EEVEE', 'BLENDER_WORKBENCH'}
    _context_path = "object.data"
    _property_type = bpy.types.Curve


classes = (
    DATA_PT_context_curve,
    DATA_PT_shape_curve,
    DATA_PT_curve_texture_space,
    DATA_PT_geometry_curve,
    DATA_PT_geometry_curve_bevel,
    DATA_PT_geometry_curve_start_end,
    DATA_PT_pathanim,
    DATA_PT_active_spline,
    DATA_PT_font,
    DATA_PT_font_transform,
    DATA_PT_paragraph,
    DATA_PT_paragraph_alignment,
    DATA_PT_paragraph_spacing,
    DATA_PT_text_boxes,
    DATA_PT_custom_props_curve,
)

if __name__ == "__main__":  # only for live edit.
    from bpy.utils import register_class
    for cls in classes:
        register_class(cls)<|MERGE_RESOLUTION|>--- conflicted
+++ resolved
@@ -136,23 +136,21 @@
 
         if is_curve:
 
-<<<<<<< HEAD
+            col.label(text = "Curve Deform")
+
             col.use_property_split = False
             row = col.row()
+            row.separator()
             row.prop(curve, "use_radius")
             row.prop_decorator(curve, "use_radius")
             row = col.row()
+            row.separator()
             row.prop(curve, "use_stretch")
             row.prop_decorator(curve, "use_stretch")
             row = col.row()
+            row.separator()
             row.prop(curve, "use_deform_bounds")
             row.prop_decorator(curve, "use_deform_bounds")
-=======
-            sub = col.column(heading="Curve Deform", align=True)
-            sub.prop(curve, "use_radius")
-            sub.prop(curve, "use_stretch")
-            sub.prop(curve, "use_deform_bounds")
->>>>>>> e4f757bb
 
 
 class DATA_PT_curve_texture_space(CurveButtonsPanel, Panel):
@@ -321,7 +319,7 @@
         if is_poly:
             # These settings are below but its easier to have
             # polys set aside since they use so few settings
-            
+
             col.use_property_split = False
 
             col.prop(act_spline, "use_cyclic_u")
@@ -336,7 +334,7 @@
             row = sub.row()
             row.separator()
             row.prop(act_spline, "use_cyclic_u", text="U")
-            
+
             if is_surf:
                 row = sub.row()
                 row.separator()
