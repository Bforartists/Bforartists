--- conflicted
+++ resolved
@@ -44,7 +44,7 @@
         row = layout.row(align=True)
         row.template_ID(st, "text", new="text.new",
                         unlink="text.unlink", open="text.open")
-                
+
         if text:
             text_name = text.name
             is_osl = text_name.endswith((".osl", ".oso"))
@@ -58,7 +58,7 @@
                 row = layout.row()
                 row.active = is_syntax_highlight_supported
                 row.operator("text.run_script", text="", icon='PLAY')
-                
+
                 row = layout.row()
                 row.active = text_name.endswith(".py")
                 row.prop(text, "use_module")
@@ -131,7 +131,7 @@
 
         layout.menu("TEXT_MT_text")
         layout.menu("TEXT_MT_view")
-        
+
         if text:
             layout.menu("TEXT_MT_edit")
             layout.menu("TEXT_MT_format")
@@ -156,9 +156,9 @@
         layout.use_property_split = True
 
         flow = layout.column_flow()
-        
+
         flow.prop(st, "font_size")
-        flow.prop(st, "tab_width")      
+        flow.prop(st, "tab_width")
 
         text = st.text
         if text:
@@ -167,7 +167,7 @@
         flow.prop(st, "show_margin")
         flow.use_property_split = True
         if st.show_margin:
-            
+
             col = flow.column()
             col.active = st.show_margin
             col.prop(st, "margin_column")
@@ -224,8 +224,8 @@
         layout.separator()
 
         layout.menu("INFO_MT_area")
-        
-        
+
+
 #Redraw timer sub menu - Debug stuff
 class TEXT_MT_redraw_timer(Menu):
     bl_label = "Redraw Timer"
@@ -268,15 +268,15 @@
         layout.separator()
 
         layout.menu("TEXT_MT_templates")
-            
-        layout.separator()
-        
+
+        layout.separator()
+
         layout.menu("TEXT_MT_redraw_timer", icon='TIME') #Redraw timer sub menu - Debug stuff
         layout.operator("wm.debug_menu", icon='DEBUG') # debug menu
         layout.operator("script.reload", icon='FILE_REFRESH') # Reload all python scripts. Mainly meant for the UI scripts.
 
         layout.separator()
-        
+
         layout.operator("screen.spacedata_cleanup", icon = "APPTEMPLATE")
         layout.operator("wm.memory_statistics", icon = "SYSTEM")
 
@@ -375,14 +375,8 @@
 
         layout.separator()
 
-<<<<<<< HEAD
         layout.operator("text.select_all", icon = "SELECT_ALL")
         layout.operator("text.select_line", icon = "SELECT_LINE")
-=======
-        layout.operator("text.start_find", text="Find & Replace...")
-        layout.operator("text.find_set_selected")
-        layout.operator("text.jump", text="Jump To...")
->>>>>>> 7bb679c3
 
         layout.separator()
 
