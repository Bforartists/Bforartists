--- conflicted
+++ resolved
@@ -97,6 +97,7 @@
                 )
 
 
+
 # bfa - show hide the editormenu
 class ALL_MT_editormenu(Menu):
     bl_label = ""
@@ -127,7 +128,6 @@
         
         if text:
             layout.menu("TEXT_MT_edit")
-            layout.menu("TEXT_MT_select")
             layout.menu("TEXT_MT_format")
 
 
@@ -141,39 +141,26 @@
         layout = self.layout
         layout.use_property_split = True
         layout.use_property_decorate = False
+
         st = context.space_data
 
         flow = layout.column_flow()
-<<<<<<< HEAD
         flow.prop(st, "show_line_highlight")
         flow.prop(st, "use_live_edit")
-=======
-        if not st.text:
-            flow.active = False
-        row = flow.row(align=True)
-        st = context.space_data
-        row.prop(st, "show_margin", text="Margin")
-        rowsub = row.row()
-        rowsub.active = st.show_margin
-        rowsub.prop(st, "margin_column", text="")
->>>>>>> 136f48dd
-
+
+        flow = layout.column_flow()
         flow.prop(st, "font_size")
         flow.prop(st, "tab_width")
 
         text = st.text
         if text:
-<<<<<<< HEAD
-            flow.prop(text, "use_tabs_as_spaces")
+            layout.prop(text, "indentation")
 
         flow.prop(st, "show_margin")
         if st.show_margin:
             col = flow.column()
             col.active = st.show_margin
             col.prop(st, "margin_column")
-=======
-            layout.prop(text, "indentation")
->>>>>>> 136f48dd
 
 
 class TEXT_PT_find(Panel):
@@ -184,25 +171,22 @@
 
     def draw(self, context):
         layout = self.layout
+
         st = context.space_data
 
         # find
-        col = layout.column()
+        col = layout.column(align=True)
         row = col.row(align=True)
-        row.prop(st, "find_text", icon='VIEWZOOM', text="")
+        row.prop(st, "find_text", text="", icon='VIEWZOOM')
         row.operator("text.find_set_selected", text="", icon='EYEDROPPER')
         col.operator("text.find")
 
-        layout.separator()
-
         # replace
-        col = layout.column()
+        col = layout.column(align=True)
         row = col.row(align=True)
-        row.prop(st, "replace_text", icon='DECORATE_OVERRIDE', text="")
+        row.prop(st, "replace_text", text="", icon='DECORATE_OVERRIDE')
         row.operator("text.replace_set_selected", text="", icon='EYEDROPPER')
         col.operator("text.replace")
-
-        layout.separator()
 
         # settings
         row = layout.row(align=True)
@@ -213,33 +197,6 @@
         row.prop(st, "use_find_all", text="All", toggle=True)
 
 
-class TEXT_MT_view_navigation(Menu):
-    bl_label = "Navigation"
-
-    def draw(self, context):
-        layout = self.layout
-
-        st = context.space_data
-
-        layout.operator("text.move", text="Top").type = 'FILE_TOP'
-        layout.operator("text.move", text="Bottom").type = 'FILE_BOTTOM'
-
-        layout.separator()
-
-        layout.operator("text.move", text="Line Begin").type = 'LINE_BEGIN'
-        layout.operator("text.move", text="Line End").type = 'LINE_END'
-
-        layout.separator()
-
-        layout.operator("text.move", text="Previous Line").type = 'PREVIOUS_LINE'
-        layout.operator("text.move", text="Next Line").type = 'NEXT_LINE'
-
-        layout.separator()
-
-        layout.operator("text.move", text="Previous Word").type = 'PREVIOUS_WORD'
-        layout.operator("text.move", text="Next Word").type = 'NEXT_WORD'
-
-
 class TEXT_MT_view(Menu):
     bl_label = "View"
 
@@ -252,19 +209,8 @@
 
         layout.separator()
 
-<<<<<<< HEAD
         layout.operator("text.move", text="Top of File", icon = "MOVE_UP").type = 'FILE_TOP'
         layout.operator("text.move", text="Bottom of File",icon = "MOVE_DOWN").type = 'FILE_BOTTOM'
-=======
-        layout.prop(st, "show_line_numbers")
-        layout.prop(st, "show_word_wrap")
-        layout.prop(st, "show_syntax_highlight")
-        layout.prop(st, "show_line_highlight")
-
-        layout.separator()
-
-        layout.menu("TEXT_MT_view_navigation")
->>>>>>> 136f48dd
 
         layout.separator()
 
@@ -296,13 +242,8 @@
         st = context.space_data
         text = st.text
 
-<<<<<<< HEAD
         layout.operator("text.new", text = "New Text", icon='NEW')
         layout.operator("text.open", text = "Open Text", icon='FILE_FOLDER')
-=======
-        layout.operator("text.new", text="New", icon='FILE_NEW')
-        layout.operator("text.open", text="Open...", icon='FILE_FOLDER')
->>>>>>> 136f48dd
 
         if text:
             layout.operator("text.reload", icon = "FILE_REFRESH")
@@ -312,24 +253,8 @@
             layout.operator("text.save_as", icon='SAVE_AS')
 
             if text.filepath:
-<<<<<<< HEAD
+                layout.separator()
                 layout.operator("text.make_internal", icon = "MAKE_INTERNAL")
-
-            layout.column()
-            layout.operator("text.run_script", icon = "PLAY")
-
-        layout.separator()
-
-        layout.menu("TEXT_MT_templates")
-            
-        layout.separator()
-        
-        layout.menu("TEXT_MT_redraw_timer", icon='TIME') #Redraw timer sub menu - Debug stuff
-        layout.operator("wm.debug_menu", icon='DEBUG') # debug menu
-        layout.operator("script.reload", icon='FILE_REFRESH') # Reload all python scripts. Mainly meant for the UI scripts.
-=======
-                layout.separator()
-                layout.operator("text.make_internal")
 
             layout.separator()
             row = layout.row()
@@ -340,8 +265,17 @@
             layout.prop(st, "use_live_edit")
 
             layout.separator()
-            layout.operator("text.run_script")
->>>>>>> 136f48dd
+            layout.operator("text.run_script", icon = "PLAY")
+
+        layout.separator()
+
+        layout.menu("TEXT_MT_templates")
+            
+        layout.separator()
+        
+        layout.menu("TEXT_MT_redraw_timer", icon='TIME') #Redraw timer sub menu - Debug stuff
+        layout.operator("wm.debug_menu", icon='DEBUG') # debug menu
+        layout.operator("script.reload", icon='FILE_REFRESH') # Reload all python scripts. Mainly meant for the UI scripts.
 
 
 class TEXT_MT_templates_py(Menu):
@@ -377,40 +311,6 @@
         layout.menu("TEXT_MT_templates_osl")
 
 
-<<<<<<< HEAD
-=======
-class TEXT_MT_select(Menu):
-    bl_label = "Select"
-
-    def draw(self, _context):
-        layout = self.layout
-
-        layout.operator("text.select_all", text="All")
-        layout.operator("text.select_line", text="Line")
-        layout.operator("text.select_word", text="Word")
-
-        layout.separator()
-
-        layout.operator("text.move_select", text="Top").type = 'FILE_TOP'
-        layout.operator("text.move_select", text="Bottom").type = 'FILE_BOTTOM'
-
-        layout.separator()
-
-        layout.operator("text.move_select", text="Line Begin").type = 'LINE_BEGIN'
-        layout.operator("text.move_select", text="Line End").type = 'LINE_END'
-
-        layout.separator()
-
-        layout.operator("text.move_select", text="Previous Line").type = 'PREVIOUS_LINE'
-        layout.operator("text.move_select", text="Next Line").type = 'NEXT_LINE'
-
-        layout.separator()
-
-        layout.operator("text.move_select", text="Previous Word").type = 'PREVIOUS_WORD'
-        layout.operator("text.move_select", text="Next Word").type = 'NEXT_WORD'
-
-
->>>>>>> 136f48dd
 class TEXT_MT_format(Menu):
     bl_label = "Format"
 
@@ -422,12 +322,8 @@
 
         layout.separator()
 
-<<<<<<< HEAD
         layout.operator("text.comment", icon = "COMMENT")
         layout.operator("text.uncomment", icon = "UNCOMMENT")
-=======
-        layout.operator("text.comment_toggle")
->>>>>>> 136f48dd
 
         layout.separator()
 
@@ -449,17 +345,11 @@
     bl_label = "Edit"
 
     @classmethod
-<<<<<<< HEAD
     def poll(cls, _context):
-        return (context.space_data.text)
-=======
-    def poll(cls, context):
         return context.space_data.text is not None
->>>>>>> 136f48dd
-
-    def draw(self, context):
-        layout = self.layout
-        st = context.space_data
+
+    def draw(self, context):
+        layout = self.layout
 
         layout.operator("text.cut", icon = "CUT")
         layout.operator("text.copy", icon = "COPYDOWN")
@@ -468,8 +358,8 @@
 
         layout.separator()
 
-        layout.operator("text.move_lines", text="Move line(s) up", icon = "MOVE_UP").direction = 'UP'
-        layout.operator("text.move_lines", text="Move line(s) down", icon = "MOVE_DOWN").direction = 'DOWN'
+        layout.operator("text.move_lines", text="Move Line(s) Up", icon = "MOVE_UP").direction = 'UP'
+        layout.operator("text.move_lines", text="Move Line(s) Down", icon = "MOVE_DOWN").direction = 'DOWN'
 
         layout.separator()
 
@@ -477,7 +367,6 @@
 
         layout.separator()
 
-<<<<<<< HEAD
         layout.menu("TEXT_MT_edit_delete")
 
         layout.separator()
@@ -490,27 +379,12 @@
         layout.operator("text.jump", text = "Go to line", icon = "GOTO")
         layout.operator("text.start_find", text="Find", icon = "ZOOM_SET")
         layout.operator("text.autocomplete", icon = "AUTOCOMPLETE")
-=======
-        layout.operator("text.move_lines", text="Move Line(s) Up").direction = 'UP'
-        layout.operator("text.move_lines", text="Move Line(s) Down").direction = 'DOWN'
-
-        layout.separator()
-
-        layout.operator("text.start_find", text="Find & Replace...")
-        layout.operator("text.find_set_selected", text="Find Next")
-        layout.operator("text.jump", text="Jump To...")
-
-        layout.separator()
-
-        layout.operator("text.autocomplete")
->>>>>>> 136f48dd
 
         layout.separator()
 
         layout.menu("TEXT_MT_edit_to3d")
 
 
-<<<<<<< HEAD
 # move_select submenu
 class TEXT_MT_edit_move_select(Menu):
     bl_label = "Select Text"
@@ -530,10 +404,7 @@
         layout.operator("text.move_select", text = "Next Character", icon = "HAND").type = 'NEXT_CHARACTER'
 
 
-class TEXT_MT_toolbox(Menu):
-=======
 class TEXT_MT_context_menu(Menu):
->>>>>>> 136f48dd
     bl_label = ""
 
     def draw(self, _context):
@@ -542,9 +413,8 @@
         layout.operator_context = 'INVOKE_DEFAULT'
 
         layout.operator("text.cut")
-        layout.operator("text.copy", icon='COPYDOWN')
-        layout.operator("text.paste", icon='PASTEDOWN')
-        layout.operator("text.duplicate_line")
+        layout.operator("text.copy")
+        layout.operator("text.paste")
 
         layout.separator()
 
@@ -581,31 +451,20 @@
     TEXT_HT_header,
     TEXT_HT_footer,
     TEXT_MT_editor_menus,
+    TEXT_PT_properties,
     TEXT_PT_find,
-    TEXT_PT_properties,
     TEXT_MT_view,
-<<<<<<< HEAD
     TEXT_MT_redraw_timer,
-=======
-    TEXT_MT_view_navigation,
->>>>>>> 136f48dd
     TEXT_MT_text,
     TEXT_MT_templates,
     TEXT_MT_templates_py,
     TEXT_MT_templates_osl,
-<<<<<<< HEAD
-    TEXT_MT_format,
-    TEXT_MT_edit_to3d,
-    TEXT_MT_edit,
-    TEXT_MT_edit_move_select,
-    TEXT_MT_toolbox,
-    TEXT_MT_edit_delete,
-=======
-    TEXT_MT_select,
     TEXT_MT_format,
     TEXT_MT_edit_to3d,
     TEXT_MT_context_menu,
->>>>>>> 136f48dd
+    TEXT_MT_edit,
+    TEXT_MT_edit_move_select,
+    TEXT_MT_edit_delete,
 )
 
 if __name__ == "__main__":  # only for live edit.
