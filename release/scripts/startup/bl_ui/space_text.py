# ##### BEGIN GPL LICENSE BLOCK #####
#
#  This program is free software; you can redistribute it and/or
#  modify it under the terms of the GNU General Public License
#  as published by the Free Software Foundation; either version 2
#  of the License, or (at your option) any later version.
#
#  This program is distributed in the hope that it will be useful,
#  but WITHOUT ANY WARRANTY; without even the implied warranty of
#  MERCHANTABILITY or FITNESS FOR A PARTICULAR PURPOSE.  See the
#  GNU General Public License for more details.
#
#  You should have received a copy of the GNU General Public License
#  along with this program; if not, write to the Free Software Foundation,
#  Inc., 51 Franklin Street, Fifth Floor, Boston, MA 02110-1301, USA.
#
# ##### END GPL LICENSE BLOCK #####

# <pep8-80 compliant>
import bpy
from bpy.types import Header, Menu, Panel
from bpy.app.translations import pgettext_iface as iface_


class TEXT_HT_header(Header):
    bl_space_type = 'TEXT_EDITOR'

    def draw(self, context):
        layout = self.layout

        st = context.space_data
        text = st.text
<<<<<<< HEAD

        ALL_MT_editormenu.draw_hidden(context, layout) # bfa - show hide the editormenu
=======
        is_syntax_highlight_supported = st.is_syntax_highlight_supported()
        layout.template_header()

>>>>>>> 9db6cb08
        TEXT_MT_editor_menus.draw_collapsible(context, layout)

        row = layout.row(align=True)
        if text and text.is_modified:
            row = layout.row(align=True)
            row.alert = True
            row.operator("text.resolve_conflict", text="", icon='HELP')

        #layout.separator_spacer()

        row = layout.row(align=True)
        row.template_ID(st, "text", new="text.new",
                        unlink="text.unlink", open="text.open")

        if text:
            is_osl = text.name.endswith((".osl", ".osl"))
            if is_osl:
                row.operator("node.shader_script_update",
                             text="", icon='FILE_REFRESH')
            else:
                row = layout.row()
                row.active = is_syntax_highlight_supported
                row.operator("text.run_script", text="", icon='PLAY')

        layout.separator_spacer()

        row = layout.row(align=True)
        row.prop(st, "show_line_numbers", text="")
        row.prop(st, "show_word_wrap", text="")

        syntax = row.row(align=True)
        syntax.active = is_syntax_highlight_supported
        syntax.prop(st, "show_syntax_highlight", text="")


class TEXT_HT_footer(Header):
    bl_space_type = 'TEXT_EDITOR'
    bl_region_type = 'FOOTER'

    def draw(self, context):
        layout = self.layout

        st = context.space_data
        text = st.text
        if text:
            row = layout.row()
            if text.filepath:
                if text.is_dirty:
                    row.label(
                        text=iface_("File: *%s (unsaved)" % text.filepath),
                        translate=False,
                    )
                else:
                    row.label(
                        text=iface_("File: %s" % text.filepath),
                        translate=False,
                    )
            else:
                row.label(
                    text=iface_("Text: External")
                    if text.library
                    else iface_("Text: Internal"),
                )



# bfa - show hide the editormenu
class ALL_MT_editormenu(Menu):
    bl_label = ""

    def draw(self, context):
        self.draw_menus(self.layout, context)

    @staticmethod
    def draw_menus(layout, context):

        row = layout.row(align=True)
        row.template_header() # editor type menus

class TEXT_MT_editor_menus(Menu):
    bl_idname = "TEXT_MT_editor_menus"
    bl_label = ""

    def draw(self, context):
        self.draw_menus(self.layout, context)

    @staticmethod
    def draw_menus(layout, context):
        st = context.space_data
        text = st.text

        layout.menu("TEXT_MT_text")
        layout.menu("TEXT_MT_view")
        
        if text:
            layout.menu("TEXT_MT_edit")
            layout.menu("TEXT_MT_format")


class TEXT_PT_properties(Panel):
    bl_space_type = 'TEXT_EDITOR'
    bl_region_type = 'UI'
    bl_category = "Text"
    bl_label = "Properties"

    def draw(self, context):
        layout = self.layout
        layout.use_property_split = True
        layout.use_property_decorate = False

        st = context.space_data

        flow = layout.column_flow()
        flow.use_property_split = False
        flow.prop(st, "show_line_highlight")
        flow.prop(st, "use_live_edit")
        layout.use_property_split = True

        flow = layout.column_flow()
        
        flow.prop(st, "font_size")
        flow.prop(st, "tab_width")      

        text = st.text
        if text:
            layout.prop(text, "indentation")
        flow.use_property_split = False
        flow.prop(st, "show_margin")
        flow.use_property_split = True
        if st.show_margin:
            
            col = flow.column()
            col.active = st.show_margin
            col.prop(st, "margin_column")


class TEXT_PT_find(Panel):
    bl_space_type = 'TEXT_EDITOR'
    bl_region_type = 'UI'
    bl_category = "Text"
    bl_label = "Find & Replace"

    def draw(self, context):
        layout = self.layout

        st = context.space_data

        # find
        col = layout.column(align=True)
        row = col.row(align=True)
        row.prop(st, "find_text", text="", icon='VIEWZOOM')
        row.operator("text.find_set_selected", text="", icon='EYEDROPPER')
        col.operator("text.find")

        # replace
        col = layout.column(align=True)
        row = col.row(align=True)
        row.prop(st, "replace_text", text="", icon='DECORATE_OVERRIDE')
        row.operator("text.replace_set_selected", text="", icon='EYEDROPPER')
        col.operator("text.replace")

        # settings
        row = layout.row(align=True)
        if not st.text:
            row.active = False
        row.prop(st, "use_match_case", text="Case", toggle=True)
        row.prop(st, "use_find_wrap", text="Wrap", toggle=True)
        row.prop(st, "use_find_all", text="All", toggle=True)


class TEXT_MT_view(Menu):
    bl_label = "View"

    def draw(self, context):
        layout = self.layout

        st = context.space_data

        layout.prop(st, "show_region_ui")

        layout.separator()

        layout.operator("text.move", text="Top of File", icon = "MOVE_UP").type = 'FILE_TOP'
        layout.operator("text.move", text="Bottom of File",icon = "MOVE_DOWN").type = 'FILE_BOTTOM'

        layout.separator()

        layout.menu("INFO_MT_area")
        
        
#Redraw timer sub menu - Debug stuff
class TEXT_MT_redraw_timer(Menu):
    bl_label = "Redraw Timer"

    def draw(self, context):
        layout = self.layout

        layout.operator("wm.redraw_timer", text = 'Draw Region').type ='DRAW'
        layout.operator("wm.redraw_timer", text = 'Draw Region  Swap').type ='DRAW_SWAP'
        layout.operator("wm.redraw_timer", text = 'Draw Window').type ='DRAW_WIN'
        layout.operator("wm.redraw_timer", text = 'Draw Window  Swap').type ='DRAW_WIN_SWAP'
        layout.operator("wm.redraw_timer", text = 'Anim Step').type ='ANIM_STEP'
        layout.operator("wm.redraw_timer", text = 'Anim Play').type ='ANIM_PLAY'
        layout.operator("wm.redraw_timer", text = 'Undo/Redo').type ='UNDO'


class TEXT_MT_text(Menu):
    bl_label = "File"

    def draw(self, context):
        layout = self.layout

        st = context.space_data
        text = st.text

        layout.operator("text.new", text = "New Text", icon='NEW')
        layout.operator("text.open", text = "Open Text", icon='FILE_FOLDER')

        if text:
            layout.operator("text.reload", icon = "FILE_REFRESH")

            layout.column()
            layout.operator("text.save", icon='FILE_TICK')
            layout.operator("text.save_as", icon='SAVE_AS')

            if text.filepath:
                layout.separator()
                layout.operator("text.make_internal", icon = "MAKE_INTERNAL")

            layout.separator()
            row = layout.row()
            row.active = text.name.endswith(".py")
            row.prop(text, "use_module")
            row = layout.row()

            layout.prop(st, "use_live_edit")

            layout.separator()
            layout.operator("text.run_script", icon = "PLAY")

        layout.separator()

        layout.menu("TEXT_MT_templates")
            
        layout.separator()
        
        layout.menu("TEXT_MT_redraw_timer", icon='TIME') #Redraw timer sub menu - Debug stuff
        layout.operator("wm.debug_menu", icon='DEBUG') # debug menu
        layout.operator("script.reload", icon='FILE_REFRESH') # Reload all python scripts. Mainly meant for the UI scripts.


class TEXT_MT_templates_py(Menu):
    bl_label = "Python"

    def draw(self, _context):
        self.path_menu(
            bpy.utils.script_paths("templates_py"),
            "text.open",
            props_default={"internal": True},
            filter_ext=lambda ext: (ext.lower() == ".py")
        )


class TEXT_MT_templates_osl(Menu):
    bl_label = "Open Shading Language"

    def draw(self, _context):
        self.path_menu(
            bpy.utils.script_paths("templates_osl"),
            "text.open",
            props_default={"internal": True},
            filter_ext=lambda ext: (ext.lower() == ".osl")
        )


class TEXT_MT_templates(Menu):
    bl_label = "Templates"

    def draw(self, _context):
        layout = self.layout
        layout.menu("TEXT_MT_templates_py")
        layout.menu("TEXT_MT_templates_osl")


class TEXT_MT_format(Menu):
    bl_label = "Format"

    def draw(self, _context):
        layout = self.layout

        layout.operator("text.indent", icon = "INDENT")
        layout.operator("text.unindent", icon = "UNINDENT")

        layout.separator()

        layout.operator("text.comment_toggle", text = "Comment", icon = "COMMENT").type = 'COMMENT'
        layout.operator("text.comment_toggle", text = "Un-Comment", icon = "COMMENT").type = 'UNCOMMENT'
        layout.operator("text.comment_toggle", icon = "COMMENT")

        layout.separator()

        layout.operator("text.convert_whitespace", text = "Whitespace to Spaces", icon = "WHITESPACE_SPACES").type = 'SPACES'
        layout.operator("text.convert_whitespace", text = "Whitespace to Tabs", icon = "WHITESPACE_TABS").type = 'TABS'


class TEXT_MT_edit_to3d(Menu):
    bl_label = "Text To 3D Object"

    def draw(self, _context):
        layout = self.layout

        layout.operator("text.to_3d_object", text="One Object", icon = "OUTLINER_OB_FONT").split_lines = False
        layout.operator("text.to_3d_object",text="One Object Per Line", icon = "OUTLINER_OB_FONT").split_lines = True


class TEXT_MT_edit(Menu):
    bl_label = "Edit"

    @classmethod
    def poll(cls, _context):
        return context.space_data.text is not None

    def draw(self, context):
        layout = self.layout

        layout.operator("text.cut", icon = "CUT")
        layout.operator("text.copy", icon = "COPYDOWN")
        layout.operator("text.paste", icon = "PASTEDOWN")
        layout.operator("text.duplicate_line", icon = "DUPLICATE")

        layout.separator()

        layout.operator("text.move_lines", text="Move Line(s) Up", icon = "MOVE_UP").direction = 'UP'
        layout.operator("text.move_lines", text="Move Line(s) Down", icon = "MOVE_DOWN").direction = 'DOWN'

        layout.separator()

        layout.menu("TEXT_MT_edit_move_select")

        layout.separator()

        layout.menu("TEXT_MT_edit_delete")

        layout.separator()

        layout.operator("text.select_all", icon = "SELECT_ALL")
        layout.operator("text.select_line", icon = "SELECT_LINE")

        layout.separator()

        layout.operator("text.jump", text = "Go to line", icon = "GOTO")
        layout.operator("text.start_find", text="Find", icon = "ZOOM_SET")
        layout.operator("text.autocomplete", icon = "AUTOCOMPLETE")

        layout.separator()

        layout.menu("TEXT_MT_edit_to3d")


# move_select submenu
class TEXT_MT_edit_move_select(Menu):
    bl_label = "Select Text"

    def draw(self, context):
        layout = self.layout

        layout.operator("text.move_select", text = "Line End", icon = "HAND").type = 'LINE_END'
        layout.operator("text.move_select", text = "Line Begin", icon = "HAND").type = 'LINE_BEGIN'
        layout.operator("text.move_select", text = "Previous Character", icon = "HAND").type = 'PREVIOUS_CHARACTER'
        layout.operator("text.move_select", text = "Next Character", icon = "HAND").type = 'NEXT_CHARACTER'
        layout.operator("text.move_select", text = "Previous Word", icon = "HAND").type = 'PREVIOUS_WORD'
        layout.operator("text.move_select", text = "Next Word", icon = "HAND").type = 'NEXT_WORD'
        layout.operator("text.move_select", text = "Previous Line", icon = "HAND").type = 'PREVIOUS_LINE'
        layout.operator("text.move_select", text = "Next Line", icon = "HAND").type = 'NEXT_LINE'
        layout.operator("text.move_select", text = "Previous Character", icon = "HAND").type = 'PREVIOUS_CHARACTER'
        layout.operator("text.move_select", text = "Next Character", icon = "HAND").type = 'NEXT_CHARACTER'


class TEXT_MT_context_menu(Menu):
    bl_label = ""

    def draw(self, _context):
        layout = self.layout

        layout.operator_context = 'INVOKE_DEFAULT'

        layout.operator("text.cut", icon = "CUT")
        layout.operator("text.copy", icon = "COPYDOWN")
        layout.operator("text.paste", icon = "PASTEDOWN")

        layout.separator()

        layout.operator("text.move_lines", text="Move Line(s) Up", icon = "MOVE_UP").direction = 'UP'
        layout.operator("text.move_lines", text="Move Line(s) Down", icon = "MOVE_DOWN").direction = 'DOWN'

        layout.separator()

        layout.operator("text.indent", icon = "INDENT")
        layout.operator("text.unindent", icon = "UNINDENT")

        layout.separator()

        layout.operator("text.comment_toggle", icon = "COMMENT")

        layout.separator()

        layout.operator("text.autocomplete", icon = "AUTOCOMPLETE")


class TEXT_MT_edit_delete(Menu):
    bl_label = "Delete"

    def draw(self, context):
        layout = self.layout

        layout.operator("text.delete", text = "Next Character", icon = "DELETE").type = 'NEXT_CHARACTER'
        layout.operator("text.delete", text = "Previous Character", icon = "DELETE").type = 'PREVIOUS_CHARACTER'
        layout.operator("text.delete", text = "Next Word", icon = "DELETE").type = 'NEXT_WORD'
        layout.operator("text.delete", text = "Previous Word", icon = "DELETE").type = 'PREVIOUS_WORD'


classes = (
    ALL_MT_editormenu,
    TEXT_HT_header,
    TEXT_HT_footer,
    TEXT_MT_editor_menus,
    TEXT_PT_properties,
    TEXT_PT_find,
    TEXT_MT_view,
    TEXT_MT_redraw_timer,
    TEXT_MT_text,
    TEXT_MT_templates,
    TEXT_MT_templates_py,
    TEXT_MT_templates_osl,
    TEXT_MT_format,
    TEXT_MT_edit_to3d,
    TEXT_MT_context_menu,
    TEXT_MT_edit,
    TEXT_MT_edit_move_select,
    TEXT_MT_edit_delete,
)

if __name__ == "__main__":  # only for live edit.
    from bpy.utils import register_class
    for cls in classes:
        register_class(cls)<|MERGE_RESOLUTION|>--- conflicted
+++ resolved
@@ -30,14 +30,8 @@
 
         st = context.space_data
         text = st.text
-<<<<<<< HEAD
 
         ALL_MT_editormenu.draw_hidden(context, layout) # bfa - show hide the editormenu
-=======
-        is_syntax_highlight_supported = st.is_syntax_highlight_supported()
-        layout.template_header()
-
->>>>>>> 9db6cb08
         TEXT_MT_editor_menus.draw_collapsible(context, layout)
 
         row = layout.row(align=True)
@@ -45,8 +39,6 @@
             row = layout.row(align=True)
             row.alert = True
             row.operator("text.resolve_conflict", text="", icon='HELP')
-
-        #layout.separator_spacer()
 
         row = layout.row(align=True)
         row.template_ID(st, "text", new="text.new",
