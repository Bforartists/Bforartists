﻿# ##### BEGIN GPL LICENSE BLOCK #####
#
#  This program is free software; you can redistribute it and/or
#  modify it under the terms of the GNU General Public License
#  as published by the Free Software Foundation; either version 2
#  of the License, or (at your option) any later version.
#
#  This program is distributed in the hope that it will be useful,
#  but WITHOUT ANY WARRANTY; without even the implied warranty of
#  MERCHANTABILITY or FITNESS FOR A PARTICULAR PURPOSE.  See the
#  GNU General Public License for more details.
#
#  You should have received a copy of the GNU General Public License
#  along with this program; if not, write to the Free Software Foundation,
#  Inc., 51 Franklin Street, Fifth Floor, Boston, MA 02110-1301, USA.
#
# ##### END GPL LICENSE BLOCK #####

# <pep8-80 compliant>
import bpy
from bpy.types import Header, Menu, Panel
from bpy.app.translations import pgettext_iface as iface_


class TEXT_HT_header(Header):
    bl_space_type = 'TEXT_EDITOR'

    def draw(self, context):
        layout = self.layout

        st = context.space_data
        text = st.text

        row = layout.row(align=True)

        ALL_MT_editormenu.draw_hidden(context, layout) # bfa - show hide the editormenu
        TEXT_MT_editor_menus.draw_collapsible(context, layout)

        if text and text.is_modified:
            sub = row.row(align=True)
            sub.alert = True
            sub.operator("text.resolve_conflict", text="", icon='HELP')

        row = layout.row(align=True)
        row.template_ID(st, "text", new="text.new", unlink="text.unlink", open="text.open")

        if text:
            osl = text.name.endswith(".osl") or text.name.endswith(".oso")

            if osl:
                row = layout.row()
                row.operator("node.shader_script_update")
            else:
                row = layout.row()
                row.operator("text.run_script")

                row = layout.row()
                row.active = text.name.endswith(".py")
                row.prop(text, "use_module")

            row = layout.row()
            if text.filepath:
                if text.is_dirty:
                    row.label(text=iface_("File: *%r (unsaved)") %
                              text.filepath, translate=False)
                else:
                    row.label(text=iface_("File: %r") %
                              text.filepath, translate=False)
            else:
                row.label(text="Text: External"
                          if text.library
                          else "Text: Internal")

# bfa - show hide the editormenu
class ALL_MT_editormenu(Menu):
    bl_label = ""

    def draw(self, context):
        self.draw_menus(self.layout, context)

    @staticmethod
    def draw_menus(layout, context):

        row = layout.row(align=True)
        row.template_header() # editor type menus

class TEXT_MT_editor_menus(Menu):
    bl_idname = "TEXT_MT_editor_menus"
    bl_label = ""

    def draw(self, context):
        self.draw_menus(self.layout, context)

    @staticmethod
    def draw_menus(layout, context):
        st = context.space_data
        text = st.text

        layout.menu("TEXT_MT_File")
        layout.menu("TEXT_MT_view")
        

        if text:
            layout.menu("TEXT_MT_edit")
            layout.menu("TEXT_MT_format")


class TEXT_PT_properties(Panel):
    bl_space_type = 'TEXT_EDITOR'
    bl_region_type = 'UI'
    bl_label = "Properties"

    def draw(self, context):
        layout = self.layout

        st = context.space_data

        scene = context.scene # Our data for the icon_or_text flag is in the current scene

        if not scene.UItweaks.icon_or_text: 
            flow = layout.column_flow()
            flow.prop(st, "show_line_numbers")
            flow.prop(st, "show_word_wrap")
            flow.prop(st, "show_syntax_highlight")
        else:
            flow = layout.column_flow()
            row = flow.row(align=False)
            row.alignment = 'LEFT'
            row.prop(st, "show_line_numbers", text = "")
            row.prop(st, "show_word_wrap", text = "")
            row.prop(st, "show_syntax_highlight", text = "")

        flow.prop(st, "show_line_highlight")
        flow.prop(st, "use_live_edit")

        flow = layout.column_flow()
        flow.prop(st, "font_size")
        flow.prop(st, "tab_width")

        text = st.text
        if text:
            flow.prop(text, "use_tabs_as_spaces")

        flow.prop(st, "show_margin")
        col = flow.column()
        col.active = st.show_margin
        col.prop(st, "margin_column")


class TEXT_PT_find(Panel):
    bl_space_type = 'TEXT_EDITOR'
    bl_region_type = 'UI'
    bl_label = "Find"

    def draw(self, context):
        layout = self.layout

        st = context.space_data

        # find
        col = layout.column(align=True)
        row = col.row(align=True)
        row.prop(st, "find_text", text="")
        row.operator("text.find_set_selected", text="", icon='TEXT')
        col.operator("text.find")

        # replace
        col = layout.column(align=True)
        row = col.row(align=True)
        row.prop(st, "replace_text", text="")
        row.operator("text.replace_set_selected", text="", icon='TEXT')
        col.operator("text.replace")

        # settings
        layout.prop(st, "use_match_case")
        row = layout.row(align=True)
        row.prop(st, "use_find_wrap", text="Wrap")
        row.prop(st, "use_find_all", text="All")

# Workaround to separate the tooltips for Toggle Maximize Area
# Note that this id name also gets used in the other editors now.

class TEXT_Toggle_Maximize_Area(bpy.types.Operator):
    """Toggle Maximize Area\nToggle display selected area as maximized"""      # blender will use this as a tooltip for menu items and buttons.
    bl_idname = "screen.toggle_maximized_area"        # unique identifier for buttons and menu items to reference.
    bl_label = "Toggle Maximize Area"         # display name in the interface.
    bl_options = {'REGISTER', 'UNDO'}  # enable undo for the operator.

    def execute(self, context):        # execute() is called by blender when running the operator.
        bpy.ops.screen.screen_full_area(use_hide_panels = False)
        return {'FINISHED'}  

class TEXT_MT_view(Menu):
    bl_label = "View"

    def draw(self, context):
        layout = self.layout

        layout.operator("text.properties", icon='MENU_PANEL')

        layout.separator()

        layout.operator("text.move",
                        text="Top of File",
                        ).type = 'FILE_TOP'
        layout.operator("text.move",
                        text="Bottom of File",
                        ).type = 'FILE_BOTTOM'

        layout.separator()

        layout.operator("screen.area_dupli")
<<<<<<< HEAD
        layout.operator("screen.toggle_maximized_area", text="Toggle Maximize Area") # bfa - the new separated tooltip. Class is in space_text.py
        layout.operator("screen.screen_full_area").use_hide_panels = True
=======
        layout.operator("screen.screen_full_area")
        layout.operator("screen.screen_full_area", text="Toggle Fullscreen Area").use_hide_panels = True
>>>>>>> b76dbf5e


class TEXT_MT_File(Menu):
    bl_label = "File"

    def draw(self, context):
        layout = self.layout

        st = context.space_data
        text = st.text

        layout.operator("text.new", text = "New Text", icon='NEW')
        layout.operator("text.open", text = "Open Text", icon='FILE_FOLDER')

        if text:
            layout.operator("text.reload")

            layout.column()
            layout.operator("text.save", icon='FILE_TICK')
            layout.operator("text.save_as", icon='SAVE_AS')

            if text.filepath:
                layout.operator("text.make_internal")

            layout.column()
            layout.operator("text.run_script")

        layout.separator()

        layout.menu("TEXT_MT_templates")


class TEXT_MT_templates_py(Menu):
    bl_label = "Python"

    def draw(self, context):
        self.path_menu(bpy.utils.script_paths("templates_py"),
                       "text.open",
                       {"internal": True},
                       )


class TEXT_MT_templates_osl(Menu):
    bl_label = "Open Shading Language"

    def draw(self, context):
        self.path_menu(bpy.utils.script_paths("templates_osl"),
                       "text.open",
                       {"internal": True},
                       )


class TEXT_MT_templates(Menu):
    bl_label = "Templates"

    def draw(self, context):
        layout = self.layout
        layout.menu("TEXT_MT_templates_py")
        layout.menu("TEXT_MT_templates_osl")


class TEXT_MT_format(Menu):
    bl_label = "Format"

    def draw(self, context):
        layout = self.layout

        layout.operator("text.indent")
        layout.operator("text.unindent")

        layout.separator()

        layout.operator("text.comment")
        layout.operator("text.uncomment")

        layout.separator()

        layout.operator_menu_enum("text.convert_whitespace", "type")


class TEXT_MT_edit_to3d(Menu):
    bl_label = "Text To 3D Object"

    def draw(self, context):
        layout = self.layout

        layout.operator("text.to_3d_object",
                        text="One Object",
                        ).split_lines = False
        layout.operator("text.to_3d_object",
                        text="One Object Per Line",
                        ).split_lines = True


class TEXT_MT_edit(Menu):
    bl_label = "Edit"

    @classmethod
    def poll(cls, context):
        return (context.space_data.text)

    def draw(self, context):
        layout = self.layout

        layout.operator("ed.undo")
        layout.operator("ed.redo")

        layout.separator()

        layout.operator("text.cut")
        layout.operator("text.copy")
        layout.operator("text.paste")
        layout.operator("text.duplicate_line")

        layout.separator()

        layout.operator("text.move_lines",
                        text="Move line(s) up").direction = 'UP'
        layout.operator("text.move_lines",
                        text="Move line(s) down").direction = 'DOWN'

        layout.separator()

        layout.operator("text.select_all")
        layout.operator("text.select_line")

        layout.operator_menu_enum("text.delete", "type")

        layout.separator()

        layout.operator("text.jump")
        layout.operator("text.start_find", text="Find...")
        layout.operator("text.autocomplete")

        layout.separator()

        layout.menu("TEXT_MT_edit_to3d")


class TEXT_MT_toolbox(Menu):
    bl_label = ""

    def draw(self, context):
        layout = self.layout

        layout.operator_context = 'INVOKE_DEFAULT'

        layout.operator("text.cut")
        layout.operator("text.copy")
        layout.operator("text.paste")

        layout.separator()

        layout.operator("text.run_script")

if __name__ == "__main__":  # only for live edit.
    bpy.utils.register_module(__name__)<|MERGE_RESOLUTION|>--- conflicted
+++ resolved
@@ -1,4 +1,4 @@
-﻿# ##### BEGIN GPL LICENSE BLOCK #####
+# ##### BEGIN GPL LICENSE BLOCK #####
 #
 #  This program is free software; you can redistribute it and/or
 #  modify it under the terms of the GNU General Public License
@@ -32,8 +32,8 @@
         text = st.text
 
         row = layout.row(align=True)
-
-        ALL_MT_editormenu.draw_hidden(context, layout) # bfa - show hide the editormenu
+        row.template_header()
+
         TEXT_MT_editor_menus.draw_collapsible(context, layout)
 
         if text and text.is_modified:
@@ -43,6 +43,11 @@
 
         row = layout.row(align=True)
         row.template_ID(st, "text", new="text.new", unlink="text.unlink", open="text.open")
+
+        row = layout.row(align=True)
+        row.prop(st, "show_line_numbers", text="")
+        row.prop(st, "show_word_wrap", text="")
+        row.prop(st, "show_syntax_highlight", text="")
 
         if text:
             osl = text.name.endswith(".osl") or text.name.endswith(".oso")
@@ -71,18 +76,6 @@
                           if text.library
                           else "Text: Internal")
 
-# bfa - show hide the editormenu
-class ALL_MT_editormenu(Menu):
-    bl_label = ""
-
-    def draw(self, context):
-        self.draw_menus(self.layout, context)
-
-    @staticmethod
-    def draw_menus(layout, context):
-
-        row = layout.row(align=True)
-        row.template_header() # editor type menus
 
 class TEXT_MT_editor_menus(Menu):
     bl_idname = "TEXT_MT_editor_menus"
@@ -96,13 +89,14 @@
         st = context.space_data
         text = st.text
 
-        layout.menu("TEXT_MT_File")
         layout.menu("TEXT_MT_view")
-        
+        layout.menu("TEXT_MT_text")
 
         if text:
             layout.menu("TEXT_MT_edit")
             layout.menu("TEXT_MT_format")
+
+        layout.menu("TEXT_MT_templates")
 
 
 class TEXT_PT_properties(Panel):
@@ -115,21 +109,10 @@
 
         st = context.space_data
 
-        scene = context.scene # Our data for the icon_or_text flag is in the current scene
-
-        if not scene.UItweaks.icon_or_text: 
-            flow = layout.column_flow()
-            flow.prop(st, "show_line_numbers")
-            flow.prop(st, "show_word_wrap")
-            flow.prop(st, "show_syntax_highlight")
-        else:
-            flow = layout.column_flow()
-            row = flow.row(align=False)
-            row.alignment = 'LEFT'
-            row.prop(st, "show_line_numbers", text = "")
-            row.prop(st, "show_word_wrap", text = "")
-            row.prop(st, "show_syntax_highlight", text = "")
-
+        flow = layout.column_flow()
+        flow.prop(st, "show_line_numbers")
+        flow.prop(st, "show_word_wrap")
+        flow.prop(st, "show_syntax_highlight")
         flow.prop(st, "show_line_highlight")
         flow.prop(st, "use_live_edit")
 
@@ -177,18 +160,6 @@
         row.prop(st, "use_find_wrap", text="Wrap")
         row.prop(st, "use_find_all", text="All")
 
-# Workaround to separate the tooltips for Toggle Maximize Area
-# Note that this id name also gets used in the other editors now.
-
-class TEXT_Toggle_Maximize_Area(bpy.types.Operator):
-    """Toggle Maximize Area\nToggle display selected area as maximized"""      # blender will use this as a tooltip for menu items and buttons.
-    bl_idname = "screen.toggle_maximized_area"        # unique identifier for buttons and menu items to reference.
-    bl_label = "Toggle Maximize Area"         # display name in the interface.
-    bl_options = {'REGISTER', 'UNDO'}  # enable undo for the operator.
-
-    def execute(self, context):        # execute() is called by blender when running the operator.
-        bpy.ops.screen.screen_full_area(use_hide_panels = False)
-        return {'FINISHED'}  
 
 class TEXT_MT_view(Menu):
     bl_label = "View"
@@ -210,17 +181,12 @@
         layout.separator()
 
         layout.operator("screen.area_dupli")
-<<<<<<< HEAD
-        layout.operator("screen.toggle_maximized_area", text="Toggle Maximize Area") # bfa - the new separated tooltip. Class is in space_text.py
-        layout.operator("screen.screen_full_area").use_hide_panels = True
-=======
         layout.operator("screen.screen_full_area")
         layout.operator("screen.screen_full_area", text="Toggle Fullscreen Area").use_hide_panels = True
->>>>>>> b76dbf5e
-
-
-class TEXT_MT_File(Menu):
-    bl_label = "File"
+
+
+class TEXT_MT_text(Menu):
+    bl_label = "Text"
 
     def draw(self, context):
         layout = self.layout
@@ -228,25 +194,21 @@
         st = context.space_data
         text = st.text
 
-        layout.operator("text.new", text = "New Text", icon='NEW')
-        layout.operator("text.open", text = "Open Text", icon='FILE_FOLDER')
+        layout.operator("text.new")
+        layout.operator("text.open")
 
         if text:
             layout.operator("text.reload")
 
             layout.column()
-            layout.operator("text.save", icon='FILE_TICK')
-            layout.operator("text.save_as", icon='SAVE_AS')
+            layout.operator("text.save")
+            layout.operator("text.save_as")
 
             if text.filepath:
                 layout.operator("text.make_internal")
 
             layout.column()
             layout.operator("text.run_script")
-
-        layout.separator()
-
-        layout.menu("TEXT_MT_templates")
 
 
 class TEXT_MT_templates_py(Menu):
@@ -276,6 +238,16 @@
         layout = self.layout
         layout.menu("TEXT_MT_templates_py")
         layout.menu("TEXT_MT_templates_osl")
+
+
+class TEXT_MT_edit_select(Menu):
+    bl_label = "Select"
+
+    def draw(self, context):
+        layout = self.layout
+
+        layout.operator("text.select_all")
+        layout.operator("text.select_line")
 
 
 class TEXT_MT_format(Menu):
@@ -340,10 +312,7 @@
 
         layout.separator()
 
-        layout.operator("text.select_all")
-        layout.operator("text.select_line")
-
-        layout.operator_menu_enum("text.delete", "type")
+        layout.menu("TEXT_MT_edit_select")
 
         layout.separator()
 
