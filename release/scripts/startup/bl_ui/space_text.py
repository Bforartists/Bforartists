# ##### BEGIN GPL LICENSE BLOCK #####
#
#  This program is free software; you can redistribute it and/or
#  modify it under the terms of the GNU General Public License
#  as published by the Free Software Foundation; either version 2
#  of the License, or (at your option) any later version.
#
#  This program is distributed in the hope that it will be useful,
#  but WITHOUT ANY WARRANTY; without even the implied warranty of
#  MERCHANTABILITY or FITNESS FOR A PARTICULAR PURPOSE.  See the
#  GNU General Public License for more details.
#
#  You should have received a copy of the GNU General Public License
#  along with this program; if not, write to the Free Software Foundation,
#  Inc., 51 Franklin Street, Fifth Floor, Boston, MA 02110-1301, USA.
#
# ##### END GPL LICENSE BLOCK #####

# <pep8-80 compliant>
import bpy
from bpy.types import Header, Menu, Panel
from bpy.app.translations import pgettext_iface as iface_


class TEXT_HT_header(Header):
    bl_space_type = 'TEXT_EDITOR'

    def draw(self, context):
        layout = self.layout

        st = context.space_data
        text = st.text

<<<<<<< HEAD
        ALL_MT_editormenu.draw_hidden(context, layout) # bfa - show hide the editormenu
=======
        layout.template_header()

>>>>>>> d301d80d
        TEXT_MT_editor_menus.draw_collapsible(context, layout)

        row = layout.row(align=True)
        if text and text.is_modified:
            row = layout.row(align=True)
            row.alert = True
            row.operator("text.resolve_conflict", text="", icon='HELP')

        #layout.separator_spacer()

        row = layout.row(align=True)
        row.template_ID(st, "text", new="text.new", unlink="text.unlink", open="text.open")

        layout.separator_spacer()

        row = layout.row(align=True)
        row.prop(st, "show_line_numbers", text="")
        row.prop(st, "show_word_wrap", text="")
        row.prop(st, "show_syntax_highlight", text="")

        if text:
            is_osl = text.name.endswith((".osl", ".osl"))
            
            if is_osl:
                row = layout.row()
                row.operator("node.shader_script_update")
            else:
                row = layout.row()
                row.active = text.name.endswith(".py")
                row.prop(text, "use_module")

                row = layout.row()
                row.operator("text.run_script")


class TEXT_HT_footer(Header):
    bl_space_type = 'TEXT_EDITOR'
    bl_region_type = 'FOOTER'

    def draw(self, context):
        layout = self.layout

        st = context.space_data
        text = st.text
        if text:
            row = layout.row()
            if text.filepath:
                if text.is_dirty:
                    row.label(
                        text=iface_(f"File: *{text.filepath:s} (unsaved)"),
                        translate=False,
                    )
                else:
                    row.label(
                        text=iface_(f"File: {text.filepath:s}"),
                        translate=False,
                    )
            else:
                row.label(
                    text="Text: External"
                    if text.library
                    else "Text: Internal",
                )


# bfa - show hide the editormenu
class ALL_MT_editormenu(Menu):
    bl_label = ""

    def draw(self, context):
        self.draw_menus(self.layout, context)

    @staticmethod
    def draw_menus(layout, context):

        row = layout.row(align=True)
        row.template_header() # editor type menus

class TEXT_MT_editor_menus(Menu):
    bl_idname = "TEXT_MT_editor_menus"
    bl_label = ""

    def draw(self, context):
        self.draw_menus(self.layout, context)

    @staticmethod
    def draw_menus(layout, context):
        st = context.space_data
        text = st.text

        layout.menu("TEXT_MT_text")
        layout.menu("TEXT_MT_view")
        
        if text:
            layout.menu("TEXT_MT_edit")
            layout.menu("TEXT_MT_format")


class TEXT_PT_properties(Panel):
    bl_space_type = 'TEXT_EDITOR'
    bl_region_type = 'UI'
    bl_category = "Text"
    bl_label = "Properties"

    def draw(self, context):
        layout = self.layout

        st = context.space_data

        flow = layout.column_flow()
        flow.prop(st, "show_line_highlight")
        flow.prop(st, "use_live_edit")

        flow = layout.column_flow()
        flow.prop(st, "font_size")
        flow.prop(st, "tab_width")

        text = st.text
        if text:
            flow.prop(text, "use_tabs_as_spaces")

        flow.prop(st, "show_margin")
        if st.show_margin:
            col = flow.column()
            col.active = st.show_margin
            col.prop(st, "margin_column")


class TEXT_PT_find(Panel):
    bl_space_type = 'TEXT_EDITOR'
    bl_region_type = 'UI'
    bl_category = "Text"
    bl_label = "Find"

    def draw(self, context):
        layout = self.layout

        st = context.space_data

        # find
        col = layout.column(align=True)
        row = col.row(align=True)
        row.prop(st, "find_text", text="")
        row.operator("text.find_set_selected", text="", icon='TEXT')
        col.operator("text.find")

        # replace
        col = layout.column(align=True)
        row = col.row(align=True)
        row.prop(st, "replace_text", text="")
        row.operator("text.replace_set_selected", text="", icon='TEXT')
        col.operator("text.replace")

        # settings
        layout.prop(st, "use_match_case")
        row = layout.row(align=True)
        row.prop(st, "use_find_wrap", text="Wrap")
        row.prop(st, "use_find_all", text="All")


class TEXT_MT_view(Menu):
    bl_label = "View"

    def draw(self, context):
        layout = self.layout

<<<<<<< HEAD
        layout.operator("text.properties", text = "Sidebar", icon='MENU_PANEL')
=======
        st = context.space_data

        layout.prop(st, "show_region_ui")
>>>>>>> d301d80d

        layout.separator()

        layout.operator("text.move", text="Top of File", icon = "MOVE_UP").type = 'FILE_TOP'
        layout.operator("text.move", text="Bottom of File",icon = "MOVE_DOWN").type = 'FILE_BOTTOM'

        layout.separator()

        layout.menu("INFO_MT_area")
        
        
#Redraw timer sub menu - Debug stuff
class TEXT_MT_redraw_timer(Menu):
    bl_label = "Redraw Timer"

    def draw(self, context):
        layout = self.layout

        layout.operator("wm.redraw_timer", text = 'Draw Region').type ='DRAW'
        layout.operator("wm.redraw_timer", text = 'Draw Region  Swap').type ='DRAW_SWAP'
        layout.operator("wm.redraw_timer", text = 'Draw Window').type ='DRAW_WIN'
        layout.operator("wm.redraw_timer", text = 'Draw Window  Swap').type ='DRAW_WIN_SWAP'
        layout.operator("wm.redraw_timer", text = 'Anim Step').type ='ANIM_STEP'
        layout.operator("wm.redraw_timer", text = 'Anim Play').type ='ANIM_PLAY'
        layout.operator("wm.redraw_timer", text = 'Undo/Redo').type ='UNDO'


class TEXT_MT_text(Menu):
    bl_label = "File"

    def draw(self, context):
        layout = self.layout

        st = context.space_data
        text = st.text

        layout.operator("text.new", text = "New Text", icon='NEW')
        layout.operator("text.open", text = "Open Text", icon='FILE_FOLDER')

        if text:
            layout.operator("text.reload", icon = "FILE_REFRESH")

            layout.column()
            layout.operator("text.save", icon='FILE_TICK')
            layout.operator("text.save_as", icon='SAVE_AS')

            if text.filepath:
                layout.operator("text.make_internal", icon = "MAKE_INTERNAL")

            layout.column()
            layout.operator("text.run_script", icon = "PLAY")

        layout.separator()

        layout.menu("TEXT_MT_templates")
            
        layout.separator()
        
        layout.menu("TEXT_MT_redraw_timer", icon='TIME') #Redraw timer sub menu - Debug stuff
        layout.operator("wm.debug_menu", icon='DEBUG') # debug menu
        layout.operator("script.reload", icon='FILE_REFRESH') # Reload all python scripts. Mainly meant for the UI scripts.


class TEXT_MT_templates_py(Menu):
    bl_label = "Python"

    def draw(self, _context):
        self.path_menu(
            bpy.utils.script_paths("templates_py"),
            "text.open",
            props_default={"internal": True},
        )


class TEXT_MT_templates_osl(Menu):
    bl_label = "Open Shading Language"

    def draw(self, _context):
        self.path_menu(
            bpy.utils.script_paths("templates_osl"),
            "text.open",
            props_default={"internal": True},
        )


class TEXT_MT_templates(Menu):
    bl_label = "Templates"

    def draw(self, _context):
        layout = self.layout
        layout.menu("TEXT_MT_templates_py")
        layout.menu("TEXT_MT_templates_osl")


<<<<<<< HEAD
=======
class TEXT_MT_edit_select(Menu):
    bl_label = "Select"

    def draw(self, _context):
        layout = self.layout

        layout.operator("text.select_all")
        layout.operator("text.select_line")


>>>>>>> d301d80d
class TEXT_MT_format(Menu):
    bl_label = "Format"

    def draw(self, _context):
        layout = self.layout

        layout.operator("text.indent", icon = "INDENT")
        layout.operator("text.unindent", icon = "UNINDENT")

        layout.separator()

        layout.operator("text.comment", icon = "COMMENT")
        layout.operator("text.uncomment", icon = "UNCOMMENT")

        layout.separator()

        layout.operator("text.convert_whitespace", text = "Whitespace to Spaces", icon = "WHITESPACE_SPACES").type = 'SPACES'
        layout.operator("text.convert_whitespace", text = "Whitespace to Tabs", icon = "WHITESPACE_TABS").type = 'TABS'


class TEXT_MT_edit_to3d(Menu):
    bl_label = "Text To 3D Object"

    def draw(self, _context):
        layout = self.layout

        layout.operator("text.to_3d_object", text="One Object", icon = "OUTLINER_OB_FONT").split_lines = False
        layout.operator("text.to_3d_object",text="One Object Per Line", icon = "OUTLINER_OB_FONT").split_lines = True


class TEXT_MT_edit(Menu):
    bl_label = "Edit"

    @classmethod
    def poll(cls, context):
        return (context.space_data.text)

    def draw(self, _context):
        layout = self.layout

        layout.operator("text.cut", icon = "CUT")
        layout.operator("text.copy", icon = "COPYDOWN")
        layout.operator("text.paste", icon = "PASTEDOWN")
        layout.operator("text.duplicate_line", icon = "DUPLICATE")

        layout.separator()

        layout.operator("text.move_lines", text="Move line(s) up", icon = "MOVE_UP").direction = 'UP'
        layout.operator("text.move_lines", text="Move line(s) down", icon = "MOVE_DOWN").direction = 'DOWN'

        layout.separator()

        layout.menu("TEXT_MT_edit_move_select")

        layout.separator()

        layout.menu("TEXT_MT_edit_delete")

        layout.separator()

        layout.operator("text.select_all", icon = "SELECT_ALL")
        layout.operator("text.select_line", icon = "SELECT_LINE")

        layout.separator()

        layout.operator("text.jump", text = "Go to line", icon = "GOTO")
        layout.operator("text.start_find", text="Find", icon = "ZOOM_SET")
        layout.operator("text.autocomplete", icon = "AUTOCOMPLETE")

        layout.separator()

        layout.menu("TEXT_MT_edit_to3d")


# move_select submenu
class TEXT_MT_edit_move_select(Menu):
    bl_label = "Select Text"

    def draw(self, context):
        layout = self.layout

        layout.operator("text.move_select", text = "Line End", icon = "HAND").type = 'LINE_END'
        layout.operator("text.move_select", text = "Line Begin", icon = "HAND").type = 'LINE_BEGIN'
        layout.operator("text.move_select", text = "Previous Character", icon = "HAND").type = 'PREVIOUS_CHARACTER'
        layout.operator("text.move_select", text = "Next Character", icon = "HAND").type = 'NEXT_CHARACTER'
        layout.operator("text.move_select", text = "Previous Word", icon = "HAND").type = 'PREVIOUS_WORD'
        layout.operator("text.move_select", text = "Next Word", icon = "HAND").type = 'NEXT_WORD'
        layout.operator("text.move_select", text = "Previous Line", icon = "HAND").type = 'PREVIOUS_LINE'
        layout.operator("text.move_select", text = "Next Line", icon = "HAND").type = 'NEXT_LINE'
        layout.operator("text.move_select", text = "Previous Character", icon = "HAND").type = 'PREVIOUS_CHARACTER'
        layout.operator("text.move_select", text = "Next Character", icon = "HAND").type = 'NEXT_CHARACTER'


class TEXT_MT_toolbox(Menu):
    bl_label = ""

    def draw(self, _context):
        layout = self.layout

        layout.operator_context = 'INVOKE_DEFAULT'

        layout.operator("text.cut")
        layout.operator("text.copy")
        layout.operator("text.paste")

        layout.separator()

        layout.operator("text.run_script")

class TEXT_MT_edit_delete(Menu):
    bl_label = "Delete"

    def draw(self, context):
        layout = self.layout

        layout.operator("text.delete", text = "Next Character", icon = "DELETE").type = 'NEXT_CHARACTER'
        layout.operator("text.delete", text = "Previous Character", icon = "DELETE").type = 'PREVIOUS_CHARACTER'
        layout.operator("text.delete", text = "Next Word", icon = "DELETE").type = 'NEXT_WORD'
        layout.operator("text.delete", text = "Previous Word", icon = "DELETE").type = 'PREVIOUS_WORD'


classes = (
    ALL_MT_editormenu,
    TEXT_HT_header,
    TEXT_HT_footer,
    TEXT_MT_editor_menus,
    TEXT_PT_properties,
    TEXT_PT_find,
    TEXT_MT_view,
    TEXT_MT_redraw_timer,
    TEXT_MT_text,
    TEXT_MT_templates,
    TEXT_MT_templates_py,
    TEXT_MT_templates_osl,
    TEXT_MT_format,
    TEXT_MT_edit_to3d,
    TEXT_MT_edit,
    TEXT_MT_edit_move_select,
    TEXT_MT_toolbox,
    TEXT_MT_edit_delete,
)

if __name__ == "__main__":  # only for live edit.
    from bpy.utils import register_class
    for cls in classes:
        register_class(cls)<|MERGE_RESOLUTION|>--- conflicted
+++ resolved
@@ -31,12 +31,7 @@
         st = context.space_data
         text = st.text
 
-<<<<<<< HEAD
         ALL_MT_editormenu.draw_hidden(context, layout) # bfa - show hide the editormenu
-=======
-        layout.template_header()
-
->>>>>>> d301d80d
         TEXT_MT_editor_menus.draw_collapsible(context, layout)
 
         row = layout.row(align=True)
@@ -203,13 +198,9 @@
     def draw(self, context):
         layout = self.layout
 
-<<<<<<< HEAD
-        layout.operator("text.properties", text = "Sidebar", icon='MENU_PANEL')
-=======
         st = context.space_data
 
         layout.prop(st, "show_region_ui")
->>>>>>> d301d80d
 
         layout.separator()
 
@@ -304,19 +295,6 @@
         layout.menu("TEXT_MT_templates_osl")
 
 
-<<<<<<< HEAD
-=======
-class TEXT_MT_edit_select(Menu):
-    bl_label = "Select"
-
-    def draw(self, _context):
-        layout = self.layout
-
-        layout.operator("text.select_all")
-        layout.operator("text.select_line")
-
-
->>>>>>> d301d80d
 class TEXT_MT_format(Menu):
     bl_label = "Format"
 
@@ -351,10 +329,10 @@
     bl_label = "Edit"
 
     @classmethod
-    def poll(cls, context):
+    def poll(cls, _context):
         return (context.space_data.text)
 
-    def draw(self, _context):
+    def draw(self, context):
         layout = self.layout
 
         layout.operator("text.cut", icon = "CUT")
