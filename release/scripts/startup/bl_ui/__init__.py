--- conflicted
+++ resolved
@@ -85,7 +85,7 @@
     "space_userpref",
     "space_view3d",
     "space_view3d_toolbar",
-    
+
     # bfa - toolbar
     "space_toolbar",
     # bfa - node toolshelf
@@ -105,10 +105,54 @@
 _modules_loaded = [_namespace[name] for name in _modules]
 del _namespace
 
-<<<<<<< HEAD
-def _addon_support_items():
-    """Return the addon support levels suitable for this Blender build."""
-
+def register():
+    from bpy.utils import register_class
+    for mod in _modules_loaded:
+        for cls in mod.classes:
+            register_class(cls)
+
+    space_filebrowser.register_props()
+
+    from bpy.props import (
+        EnumProperty,
+        StringProperty,
+    )
+    from bpy.types import (
+        WindowManager,
+    )
+
+    # space_userprefs.py
+    def addon_filter_items(_self, _context):
+        import addon_utils
+
+        items = [
+            ('All', "All", "All Add-ons"),
+            ('User', "User", "All Add-ons Installed by User"),
+        ]
+
+        items_unique = set()
+
+        for mod in addon_utils.modules(refresh=False):
+            info = addon_utils.module_bl_info(mod)
+            items_unique.add(info["category"])
+
+        items.extend([(cat, cat, "") for cat in sorted(items_unique)])
+        return items
+
+    WindowManager.addon_search = StringProperty(
+        name="Filter",
+        description="Filter by add-on name, author & category",
+        options={'TEXTEDIT_UPDATE'},
+    )
+    WindowManager.addon_filter = EnumProperty(
+        items=addon_filter_items,
+        name="Category",
+        description="Filter add-ons by category",
+    )
+
+
+
+    # These items are static but depend on the version cycle.
     # bfa - iconized enum menu
     items = [
         ('OFFICIAL', "Official", "Officially supported", 'FILE_BLEND', 1),
@@ -116,62 +160,7 @@
     ]
     if bpy.app.version_cycle == 'alpha':
         items.append(('TESTING', "Testing", "Newly contributed scripts (excluded from release builds)", 'EXPERIMENTAL', 4)) # bfa - 4 , not 3. enum flag requires for every new item a power of two value. Fourth element would be 8, fifth, 16 and so on.
-    return items
-=======
->>>>>>> 74bb069b
-
-def register():
-    from bpy.utils import register_class
-    for mod in _modules_loaded:
-        for cls in mod.classes:
-            register_class(cls)
-
-    space_filebrowser.register_props()
-
-    from bpy.props import (
-        EnumProperty,
-        StringProperty,
-    )
-    from bpy.types import (
-        WindowManager,
-    )
-
-    # space_userprefs.py
-    def addon_filter_items(_self, _context):
-        import addon_utils
-
-        items = [
-            ('All', "All", "All Add-ons"),
-            ('User', "User", "All Add-ons Installed by User"),
-        ]
-
-        items_unique = set()
-
-        for mod in addon_utils.modules(refresh=False):
-            info = addon_utils.module_bl_info(mod)
-            items_unique.add(info["category"])
-
-        items.extend([(cat, cat, "") for cat in sorted(items_unique)])
-        return items
-
-    WindowManager.addon_search = StringProperty(
-        name="Filter",
-        description="Filter by add-on name, author & category",
-        options={'TEXTEDIT_UPDATE'},
-    )
-    WindowManager.addon_filter = EnumProperty(
-        items=addon_filter_items,
-        name="Category",
-        description="Filter add-ons by category",
-    )
-
-    # These items are static but depend on the version cycle.
-    items = [
-        ('OFFICIAL', "Official", "Officially supported"),
-        ('COMMUNITY', "Community", "Maintained by community developers"),
-    ]
-    if bpy.app.version_cycle == "alpha":
-        items.append(('TESTING', "Testing", "Newly contributed scripts (excluded from release builds)"))
+
 
     WindowManager.addon_support = EnumProperty(
         items=items,
