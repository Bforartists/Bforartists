﻿# ##### BEGIN GPL LICENSE BLOCK #####
#
#  This program is free software; you can redistribute it and/or
#  modify it under the terms of the GNU General Public License
#  as published by the Free Software Foundation; either version 2
#  of the License, or (at your option) any later version.
#
#  This program is distributed in the hope that it will be useful,
#  but WITHOUT ANY WARRANTY; without even the implied warranty of
#  MERCHANTABILITY or FITNESS FOR A PARTICULAR PURPOSE.  See the
#  GNU General Public License for more details.
#
#  You should have received a copy of the GNU General Public License
#  along with this program; if not, write to the Free Software Foundation,
#  Inc., 51 Franklin Street, Fifth Floor, Boston, MA 02110-1301, USA.
#
# ##### END GPL LICENSE BLOCK #####

# <pep8 compliant>

# note, properties_animviz is a helper module only.

# support reloading sub-modules
if "bpy" in locals():
    from importlib import reload
    _modules_loaded[:] = [reload(val) for val in _modules_loaded]
    del reload
_modules = [
    "properties_animviz",
    "properties_constraint",
    "properties_data_armature",
    "properties_data_bone",
    "properties_data_camera",
    "properties_data_curve",
    "properties_data_empty",
    "properties_data_lamp",
    "properties_data_lattice",
    "properties_data_mesh",
    "properties_data_metaball",
    "properties_data_modifier",
    "properties_data_speaker",
    "properties_game",
    "properties_mask_common",
    "properties_material",
    "properties_object",
    "properties_paint_common",
    "properties_grease_pencil_common",
    "properties_particle",
    "properties_physics_cloth",
    "properties_physics_common",
    "properties_physics_dynamicpaint",
    "properties_physics_field",
    "properties_physics_fluid",
    "properties_physics_rigidbody",
    "properties_physics_rigidbody_constraint",
    "properties_physics_smoke",
    "properties_physics_softbody",
    "properties_render",
    "properties_render_layer",
    "properties_scene",
    "properties_texture",
    "properties_world",
    "space_clip",
    "space_console",
    "space_dopesheet",
    "space_filebrowser",
    "space_graph",
    "space_image",
    "space_info",
    "space_logic",
    "space_nla",
    "space_node",
    "space_outliner",
    "space_properties",
    "space_sequencer",
    "space_text",
    "space_time",
    "space_userpref",
    "space_view3d",
    "space_view3d_toolbar",
    "space_toolbar",
]

import bpy

if bpy.app.build_options.freestyle:
    _modules.append("properties_freestyle")

__import__(name=__name__, fromlist=_modules)
_namespace = globals()
_modules_loaded = [_namespace[name] for name in _modules]
del _namespace


def register():
<<<<<<< HEAD
    
    # Subtab bools
    bpy.types.WindowManager.subtab_3dview_properties_view_lock = bpy.props.BoolProperty(name="Lock", description="Contains the Lock Items", default = False)
    bpy.types.WindowManager.subtab_3dview_properties_display_misc = bpy.props.BoolProperty(name="Miscellaneous", description="Contains miscellaneous settings", default = False)
    bpy.types.WindowManager.subtab_3dview_properties_bgimg_settings = bpy.props.BoolProperty(name="Settings", description="Contains Settings", default = False)
    bpy.types.WindowManager.subtab_3dview_properties_bgimg_align = bpy.props.BoolProperty(name="Align", description="Contains Align Tools", default = False)
    bpy.types.WindowManager.subtab_3dview_properties_meshdisplay_overlay = bpy.props.BoolProperty(name="Overlay Options", description="Contains Overlay Settings", default = False)
    bpy.types.WindowManager.subtab_3dview_properties_meshdisplay_info = bpy.props.BoolProperty(name="Info Options", description="Contains Info Settings", default = False)

    # Subtab bools Rendertab panels
    bpy.types.WindowManager.SP_render_output_options = bpy.props.BoolProperty(name="Options", description="Contains Options", default = False)
    bpy.types.WindowManager.SP_render_metadata_stampoptions = bpy.props.BoolProperty(name="Stamp Options", description="Contains Options for Stamp output", default = False)
    bpy.types.WindowManager.SP_render_metadata_enabled = bpy.props.BoolProperty(name="Enabled Metadata", description="Contains the enabled / disabled Metadata Options", default = False)
    bpy.types.WindowManager.SP_render_dimensions_options = bpy.props.BoolProperty(name="Advanced", description="Contains advanced Options", default = False)
    bpy.types.WindowManager.SP_render_sampling_options = bpy.props.BoolProperty(name="Options", description="Contains Options", default = False)
    bpy.types.WindowManager.SP_render_light_paths_options = bpy.props.BoolProperty(name="Options", description="Contains Options", default = False)
    bpy.types.WindowManager.SP_render_postpro_BI_options = bpy.props.BoolProperty(name="Advanced", description="Contains more settings", default = False)

    #Subtab Bools Scene Panel
    bpy.types.WindowManager.SP_scene_colmanagement_render = bpy.props.BoolProperty(name="Render", description="Contains Color Management Render Settings", default = False)
    bpy.types.WindowManager.SP_scene_audio_options = bpy.props.BoolProperty(name="Options", description="Contains Audio Options", default = False)

    #Subtab Bools Object Panel
    bpy.types.WindowManager.SP_object_display_options = bpy.props.BoolProperty(name="Options", description="Contains some more options", default = False)

    #Subtab Bools Data Panel
    bpy.types.WindowManager.SP_data_texspace_manual = bpy.props.BoolProperty(name="Manual Transform", description="Contains the transform edit boxes for manual Texture space", default = False)

    #Subtab Bools Material Panel
    bpy.types.WindowManager.SP_material_options = bpy.props.BoolProperty(name="Options", description="Contains some more options", default = False)
    bpy.types.WindowManager.SP_material_settings_options = bpy.props.BoolProperty(name="Viewport Options", description="Contains some Viewport options", default = False)
    bpy.types.WindowManager.SP_material_shading_diffuseramp = bpy.props.BoolProperty(name="Ramp Options", description="Contains some Ramp options", default = False)
    bpy.types.WindowManager.SP_material_shading_specularramp = bpy.props.BoolProperty(name="Ramp Options", description="Contains some Ramp options", default = False)

    bpy.utils.register_module(__name__)
=======
    from bpy.utils import register_class
    for mod in _modules_loaded:
        for cls in mod.classes:
            register_class(cls)
>>>>>>> cf7e7e4f

    # space_userprefs.py
    from bpy.props import StringProperty, EnumProperty
    from bpy.types import WindowManager

    def addon_filter_items(self, context):
        import addon_utils

        items = [('All', "All", "All Add-ons"),
                 ('User', "User", "All Add-ons Installed by User"),
                 ('Enabled', "Enabled", "All Enabled Add-ons"),
                 ('Disabled', "Disabled", "All Disabled Add-ons"),
                 ]

        items_unique = set()

        for mod in addon_utils.modules(refresh=False):
            info = addon_utils.module_bl_info(mod)
            items_unique.add(info["category"])

        items.extend([(cat, cat, "") for cat in sorted(items_unique)])
        return items

    WindowManager.addon_search = StringProperty(
            name="Search",
            description="Search within the selected filter",
            options={'TEXTEDIT_UPDATE'},
            )
    WindowManager.addon_filter = EnumProperty(
            items=addon_filter_items,
            name="Category",
            description="Filter add-ons by category",
            )

    WindowManager.addon_support = EnumProperty(
            items=[('OFFICIAL', "Official", "Officially supported"),
                   ('COMMUNITY', "Community", "Maintained by community developers"),
                   ('TESTING', "Testing", "Newly contributed scripts (excluded from release builds)")
                   ],
            name="Support",
            description="Display support level",
            default={'OFFICIAL', 'COMMUNITY'},
            options={'ENUM_FLAG'},
            )
    # done...


def unregister():
<<<<<<< HEAD

    # Subtab Bools
    del bpy.types.WindowManager.subtab_3dview_properties_view_lock # Unregister our flag when unregister.    
    del bpy.types.WindowManager.subtab_3dview_properties_display_misc # Unregister our flag when unregister.  
    del bpy.types.WindowManager.subtab_3dview_properties_bgimg_settings
    del bpy.types.WindowManager.subtab_3dview_properties_bgimg_align
    del bpy.types.WindowManager.subtab_3dview_properties_meshdisplay_overlay
    del bpy.types.WindowManager.subtab_3dview_properties_meshdisplay_info

    # Subtab bools Rendertab panels
    del bpy.types.WindowManager.SP_render_output_options
    del bpy.types.WindowManager.SP_render_metadata_stampoptions
    del bpy.types.WindowManager.SP_render_metadata_enabled
    del bpy.types.WindowManager.SP_render_dimensions_options
    del bpy.types.WindowManager.SP_render_sampling_options
    del bpy.types.WindowManager.SP_render_light_paths_options
    del bpy.types.WindowManager.SP_render_postpro_BI_options

    #Subtab Bools Scene Panel
    del bpy.types.WindowManager.SP_scene_colmanagement_render
    del bpy.types.WindowManager.SP_scene_audio_options

    #Subtab Bools Object Panel
    del bpy.types.WindowManager.SP_object_display_options

    #Subtab Bools Data Panel
    del bpy.types.WindowManager.SP_data_texspace_manual

    #Subtab Bools Material Panel
    del bpy.types.WindowManager.SP_material_options   
    del bpy.types.WindowManager.SP_material_settings_options   
    del bpy.types.WindowManager.SP_material_shading_diffuseramp
    del bpy.types.WindowManager.SP_material_shading_specularramp

    bpy.utils.unregister_module(__name__)
=======
    from bpy.utils import unregister_class
    for mod in reversed(_modules_loaded):
        for cls in reversed(mod.classes):
            if cls.is_registered:
                unregister_class(cls)
>>>>>>> cf7e7e4f

# Define a default UIList, when a list does not need any custom drawing...
# Keep in sync with its #defined name in UI_interface.h
class UI_UL_list(bpy.types.UIList):
    # These are common filtering or ordering operations (same as the default C ones!).
    @staticmethod
    def filter_items_by_name(pattern, bitflag, items, propname="name", flags=None, reverse=False):
        """
        Set FILTER_ITEM for items which name matches filter_name one (case-insensitive).
        pattern is the filtering pattern.
        propname is the name of the string property to use for filtering.
        flags must be a list of integers the same length as items, or None!
        return a list of flags (based on given flags if not None),
        or an empty list if no flags were given and no filtering has been done.
        """
        import fnmatch

        if not pattern or not items:  # Empty pattern or list = no filtering!
            return flags or []

        if flags is None:
            flags = [0] * len(items)

        # Implicitly add heading/trailing wildcards.
        pattern = "*" + pattern + "*"

        for i, item in enumerate(items):
            name = getattr(item, propname, None)
            # This is similar to a logical xor
            if bool(name and fnmatch.fnmatchcase(name, pattern)) is not bool(reverse):
                flags[i] |= bitflag
        return flags

    @staticmethod
    def sort_items_helper(sort_data, key, reverse=False):
        """
        Common sorting utility. Returns a neworder list mapping org_idx -> new_idx.
        sort_data must be an (unordered) list of tuples [(org_idx, ...), (org_idx, ...), ...].
        key must be the same kind of callable you would use for sorted() builtin function.
        reverse will reverse the sorting!
        """
        sort_data.sort(key=key, reverse=reverse)
        neworder = [None] * len(sort_data)
        for newidx, (orgidx, *_) in enumerate(sort_data):
            neworder[orgidx] = newidx
        return neworder

    @classmethod
    def sort_items_by_name(cls, items, propname="name"):
        """
        Re-order items using their names (case-insensitive).
        propname is the name of the string property to use for sorting.
        return a list mapping org_idx -> new_idx,
               or an empty list if no sorting has been done.
        """
        _sort = [(idx, getattr(it, propname, "")) for idx, it in enumerate(items)]
        return cls.sort_items_helper(_sort, lambda e: e[1].lower())


bpy.utils.register_class(UI_UL_list)<|MERGE_RESOLUTION|>--- conflicted
+++ resolved
@@ -93,7 +93,10 @@
 
 
 def register():
-<<<<<<< HEAD
+    from bpy.utils import register_class
+    for mod in _modules_loaded:
+        for cls in mod.classes:
+            register_class(cls)
     
     # Subtab bools
     bpy.types.WindowManager.subtab_3dview_properties_view_lock = bpy.props.BoolProperty(name="Lock", description="Contains the Lock Items", default = False)
@@ -127,14 +130,6 @@
     bpy.types.WindowManager.SP_material_settings_options = bpy.props.BoolProperty(name="Viewport Options", description="Contains some Viewport options", default = False)
     bpy.types.WindowManager.SP_material_shading_diffuseramp = bpy.props.BoolProperty(name="Ramp Options", description="Contains some Ramp options", default = False)
     bpy.types.WindowManager.SP_material_shading_specularramp = bpy.props.BoolProperty(name="Ramp Options", description="Contains some Ramp options", default = False)
-
-    bpy.utils.register_module(__name__)
-=======
-    from bpy.utils import register_class
-    for mod in _modules_loaded:
-        for cls in mod.classes:
-            register_class(cls)
->>>>>>> cf7e7e4f
 
     # space_userprefs.py
     from bpy.props import StringProperty, EnumProperty
@@ -183,7 +178,11 @@
 
 
 def unregister():
-<<<<<<< HEAD
+    from bpy.utils import unregister_class
+    for mod in reversed(_modules_loaded):
+        for cls in reversed(mod.classes):
+            if cls.is_registered:
+                unregister_class(cls)
 
     # Subtab Bools
     del bpy.types.WindowManager.subtab_3dview_properties_view_lock # Unregister our flag when unregister.    
@@ -218,15 +217,6 @@
     del bpy.types.WindowManager.SP_material_shading_diffuseramp
     del bpy.types.WindowManager.SP_material_shading_specularramp
 
-    bpy.utils.unregister_module(__name__)
-=======
-    from bpy.utils import unregister_class
-    for mod in reversed(_modules_loaded):
-        for cls in reversed(mod.classes):
-            if cls.is_registered:
-                unregister_class(cls)
->>>>>>> cf7e7e4f
-
 # Define a default UIList, when a list does not need any custom drawing...
 # Keep in sync with its #defined name in UI_interface.h
 class UI_UL_list(bpy.types.UIList):
