# ##### BEGIN GPL LICENSE BLOCK #####
#
#  This program is free software; you can redistribute it and/or
#  modify it under the terms of the GNU General Public License
#  as published by the Free Software Foundation; either version 2
#  of the License, or (at your option) any later version.
#
#  This program is distributed in the hope that it will be useful,
#  but WITHOUT ANY WARRANTY; without even the implied warranty of
#  MERCHANTABILITY or FITNESS FOR A PARTICULAR PURPOSE.  See the
#  GNU General Public License for more details.
#
#  You should have received a copy of the GNU General Public License
#  along with this program; if not, write to the Free Software Foundation,
#  Inc., 51 Franklin Street, Fifth Floor, Boston, MA 02110-1301, USA.
#
# ##### END GPL LICENSE BLOCK #####

# <pep8 compliant>

# For documentation on tool definitions: see "bl_ui.space_toolsystem_common.ToolDef"
# where there are comments for each field and their use.

# For now group all tools together
# we may want to move these into per space-type files.
#
# For now keep this in a single file since it's an area that may change,
# so avoid making changes all over the place.

import bpy
from bpy.types import Panel

from bl_ui.space_toolsystem_common import (
    ToolSelectPanelHelper,
    ToolDef,
)

from bpy.app.translations import pgettext_tip as tip_


def kmi_to_string_or_none(kmi):
    return kmi.to_string() if kmi else "<none>"


def generate_from_enum_ex(
        _context, *,
        idname_prefix,
        icon_prefix,
        type,
        attr,
        cursor='DEFAULT',
        tooldef_keywords={},
        exclude_filter = {}
):
    tool_defs = []
    for enum in type.bl_rna.properties[attr].enum_items_static:
        name = enum.name
        idname = enum.identifier
        if idname in exclude_filter:
            continue
        tool_defs.append(
            ToolDef.from_dict(
                dict(
                    idname=idname_prefix + name,
                    label=name,
                    icon=icon_prefix + idname.lower(),
                    cursor=cursor,
                    data_block=idname,
                    **tooldef_keywords,
                )
            )
        )
    return tuple(tool_defs)


# Use for shared widget data.
class _template_widget:
    class VIEW3D_GGT_xform_extrude:
        @staticmethod
        def draw_settings(_context, layout, tool):
            props = tool.gizmo_group_properties("VIEW3D_GGT_xform_extrude")
            layout.prop(props, "axis_type", expand=True)

    class VIEW3D_GGT_xform_gizmo:
        @staticmethod
        def draw_settings_with_index(context, layout, index):
            scene = context.scene
            orient_slot = scene.transform_orientation_slots[index]
            layout.prop(orient_slot, "type")


class _defs_view3d_generic:
    @ToolDef.from_fn
    def cursor():
        def draw_settings(_context, layout, tool):
            props = tool.operator_properties("view3d.cursor3d")
            layout.use_property_split = False
            layout.prop(props, "use_depth")
            layout.use_property_split = True
            layout.prop(props, "orientation")
            layout.use_property_split = False
        return dict(
            idname="builtin.cursor",
            label="Cursor",
            description=(
                "Set the cursor location, drag to transform"
            ),
            icon="ops.generic.cursor",
            keymap="3D View Tool: Cursor",
            draw_settings=draw_settings,
        )

    @ToolDef.from_fn
    def cursor_click():
        return dict(
            idname="builtin.none",
            label="None",
            icon="ops.generic.cursor",
            keymap=(),
        )

    @ToolDef.from_fn
    def ruler():
        def description(_context, _item, km):
            if km is not None:
                kmi_add = km.keymap_items.find_from_operator("view3d.ruler_add")
                kmi_remove = km.keymap_items.find_from_operator("view3d.ruler_remove")
            else:
                kmi_add = None
                kmi_remove = None
            return tip_(
                "Measure distance and angles.\n"
                "\u2022 %s anywhere for new measurement.\n"
                "\u2022 Drag ruler segment to measure an angle.\n"
                "\u2022 %s to remove the active ruler.\n"
                "\u2022 Ctrl while dragging to snap.\n"
                "\u2022 Shift while dragging to measure surface thickness"
            ) % (
                kmi_to_string_or_none(kmi_add),
                kmi_to_string_or_none(kmi_remove),
            )
        return dict(
            idname="builtin.measure",
            label="Measure",
            description=description,
            icon="ops.view3d.ruler",
            widget="VIEW3D_GGT_ruler",
            keymap="3D View Tool: Measure",
        )


class _defs_annotate:

    def draw_settings_common(context, layout, tool):
        gpd = context.annotation_data
        region_type = context.region.type

        if gpd is not None:
            if gpd.layers.active_note is not None:
                text = gpd.layers.active_note
                maxw = 25
                if len(text) > maxw:
                    text = text[:maxw - 5] + '..' + text[-3:]
            else:
                text = ""

            gpl = context.active_annotation_layer
            if gpl is not None:
                layout.label(text="Annotation:")
                if context.space_data.type == 'VIEW_3D':
                    if region_type == 'TOOL_HEADER':
                        sub = layout.split(align=True, factor=0.5)
                        sub.ui_units_x = 6.5
                        sub.prop(gpl, "color", text="")
                    else:
                        sub = layout.row(align=True)
                        sub.prop(gpl, "color", text="")
                    sub.popover(
                        panel="TOPBAR_PT_annotation_layers",
                        text=text,
                    )
                else:
                    layout.prop(gpl, "color", text="")

        space_type = tool.space_type
        tool_settings = context.tool_settings

        if space_type == 'VIEW_3D':
            layout.separator()

            row = layout.row(align=True)
            row.prop(tool_settings, "annotation_stroke_placement_view3d", text="Placement")
            if tool_settings.gpencil_stroke_placement_view3d == 'CURSOR':
                row.prop(tool_settings.gpencil_sculpt, "lockaxis")
            elif tool_settings.gpencil_stroke_placement_view3d in {'SURFACE', 'STROKE'}:
                row.prop(tool_settings, "use_gpencil_stroke_endpoints")

        if tool.idname == "builtin.annotate_line":
            layout.separator()

            props = tool.operator_properties("gpencil.annotate")
            if region_type == 'TOOL_HEADER':
                row = layout.row()
                row.ui_units_x = 15
                row.prop(props, "arrowstyle_start", text="Start")
                row.separator()
                row.prop(props, "arrowstyle_end", text="End")
            else:
                col = layout.row().column(align=True)
                col.prop(props, "arrowstyle_start", text="Style Start")
                col.prop(props, "arrowstyle_end", text="End")
        elif tool.idname == "builtin.annotate" and region_type != 'TOOL_HEADER':
            layout.separator()
            props = tool.operator_properties("gpencil.annotate")
            layout.use_property_split = False
            layout.prop(props, "use_stabilizer", text="Stabilize Stroke")
            layout.use_property_split = True
            col = layout.column(align=False)
            if props.use_stabilizer:
                col.prop(props, "stabilizer_radius", text="Radius", slider=True)
                col.prop(props, "stabilizer_factor", text="Factor", slider=True)

    @ToolDef.from_fn.with_args(draw_settings=draw_settings_common)
    def scribble(*, draw_settings):
        return dict(
            idname="builtin.annotate",
            label="Annotate",
            icon="ops.gpencil.draw",
            cursor='PAINT_BRUSH',
            keymap="Generic Tool: Annotate",
            draw_settings=draw_settings,
        )

    @ToolDef.from_fn.with_args(draw_settings=draw_settings_common)
    def line(*, draw_settings):
        return dict(
            idname="builtin.annotate_line",
            label="Annotate Line",
            icon="ops.gpencil.draw.line",
            cursor='PAINT_BRUSH',
            keymap="Generic Tool: Annotate Line",
            draw_settings=draw_settings,
        )

    @ToolDef.from_fn.with_args(draw_settings=draw_settings_common)
    def poly(*, draw_settings):
        return dict(
            idname="builtin.annotate_polygon",
            label="Annotate Polygon",
            icon="ops.gpencil.draw.poly",
            cursor='PAINT_BRUSH',
            keymap="Generic Tool: Annotate Polygon",
            draw_settings=draw_settings,
        )

    @ToolDef.from_fn
    def eraser():
        def draw_settings(context, layout, _tool):
            # TODO: Move this setting to tool_settings
            prefs = context.preferences
            layout.prop(prefs.edit, "grease_pencil_eraser_radius", text="Radius")
        return dict(
            idname="builtin.annotate_eraser",
            label="Annotate Eraser",
            icon="ops.gpencil.draw.eraser",
            cursor='ERASER',
            keymap="Generic Tool: Annotate Eraser",
            draw_settings=draw_settings,
        )


class _defs_transform:

    @ToolDef.from_fn
    def translate():
        def draw_settings(context, layout, _tool):
            _template_widget.VIEW3D_GGT_xform_gizmo.draw_settings_with_index(context, layout, 1)
        return dict(
            idname="builtin.move",
            label="Move",
            # cursor='SCROLL_XY',
            icon="ops.transform.translate",
            widget="VIEW3D_GGT_xform_gizmo",
            operator="transform.translate",
            keymap="3D View Tool: Move",
            draw_settings=draw_settings,
        )

    @ToolDef.from_fn
    def rotate():
        def draw_settings(context, layout, _tool):
            _template_widget.VIEW3D_GGT_xform_gizmo.draw_settings_with_index(context, layout, 2)
        return dict(
            idname="builtin.rotate",
            label="Rotate",
            # cursor='SCROLL_XY',
            icon="ops.transform.rotate",
            widget="VIEW3D_GGT_xform_gizmo",
            operator="transform.rotate",
            keymap="3D View Tool: Rotate",
            draw_settings=draw_settings,
        )

    @ToolDef.from_fn
    def scale():
        def draw_settings(context, layout, _tool):
            _template_widget.VIEW3D_GGT_xform_gizmo.draw_settings_with_index(context, layout, 3)
        return dict(
            idname="builtin.scale",
            label="Scale",
            # cursor='SCROLL_XY',
            icon="ops.transform.resize",
            widget="VIEW3D_GGT_xform_gizmo",
            operator="transform.resize",
            keymap="3D View Tool: Scale",
            draw_settings=draw_settings,
        )

    @ToolDef.from_fn
    def scale_cage():
        def draw_settings(context, layout, _tool):
            _template_widget.VIEW3D_GGT_xform_gizmo.draw_settings_with_index(context, layout, 3)
        return dict(
            idname="builtin.scale_cage",
            label="Scale Cage",
            icon="ops.transform.resize.cage",
            widget="VIEW3D_GGT_xform_cage",
            operator="transform.resize",
            keymap="3D View Tool: Scale",
            draw_settings=draw_settings,
        )

    @ToolDef.from_fn
    def shear():
        def draw_settings(context, layout, _tool):
            # props = tool.operator_properties("transform.shear")
            _template_widget.VIEW3D_GGT_xform_gizmo.draw_settings_with_index(context, layout, 2)
        return dict(
            idname="builtin.shear",
            label="Shear",
            icon="ops.transform.shear",
            widget="VIEW3D_GGT_xform_shear",
            keymap="3D View Tool: Shear",
            draw_settings=draw_settings,
        )

    @ToolDef.from_fn
    def transform():
        def draw_settings(context, layout, tool):
            if layout.use_property_split:
                layout.label(text="Gizmos:")

            show_drag = True
            tool_settings = context.tool_settings
            if tool_settings.workspace_tool_type == 'FALLBACK':
                show_drag = False

            if show_drag:
                props = tool.gizmo_group_properties("VIEW3D_GGT_xform_gizmo")
                layout.prop(props, "drag_action")

            _template_widget.VIEW3D_GGT_xform_gizmo.draw_settings_with_index(context, layout, 1)

        return dict(
            idname="builtin.transform",
            label="Transform",
            description=(
                "Supports any combination of grab, rotate & scale at once"
            ),
            icon="ops.transform.transform",
            widget="VIEW3D_GGT_xform_gizmo",
            keymap="3D View Tool: Transform",
            draw_settings=draw_settings,
        )


class _defs_view3d_select:

    @ToolDef.from_fn
    def select():
        return dict(
            idname="builtin.select",
            label="Tweak",
            icon="ops.generic.select",
            widget=None,
            keymap="3D View Tool: Tweak",
        )

    @ToolDef.from_fn
    def box():
        def draw_settings(_context, layout, tool):
            props = tool.operator_properties("view3d.select_box")
            row = layout.row()
            row.use_property_split = False
            row.prop(props, "mode", text="", expand=True, icon_only=True)
        return dict(
            idname="builtin.select_box",
            label="Select Box",
            icon="ops.generic.select_box",
            widget=None,
            keymap="3D View Tool: Select Box",
            draw_settings=draw_settings,
        )

    @ToolDef.from_fn
    def lasso():
        def draw_settings(_context, layout, tool):
            props = tool.operator_properties("view3d.select_lasso")
            row = layout.row()
            row.use_property_split = False
            row.prop(props, "mode", text="", expand=True, icon_only=True)
        return dict(
            idname="builtin.select_lasso",
            label="Select Lasso",
            icon="ops.generic.select_lasso",
            widget=None,
            keymap="3D View Tool: Select Lasso",
            draw_settings=draw_settings,
        )

    @ToolDef.from_fn
    def circle():
        def draw_settings(_context, layout, tool):
            props = tool.operator_properties("view3d.select_circle")
            row = layout.row()
            row.use_property_split = False
            row.prop(props, "mode", text="", expand=True, icon_only=True)
            layout.prop(props, "radius")

        def draw_cursor(_context, tool, xy):
            from gpu_extras.presets import draw_circle_2d
            props = tool.operator_properties("view3d.select_circle")
            radius = props.radius
            draw_circle_2d(xy, (1.0,) * 4, radius, 32)

        return dict(
            idname="builtin.select_circle",
            label="Select Circle",
            icon="ops.generic.select_circle",
            widget=None,
            keymap="3D View Tool: Select Circle",
            draw_settings=draw_settings,
            draw_cursor=draw_cursor,
        )


class _defs_view3d_add:

    # Layout tweaks here would be good to avoid,
    # this shows limits in layout engine, as buttons are using a lot of space.
    @staticmethod
    def draw_settings_interactive_add(layout, tool):
        props = tool.operator_properties("view3d.interactive_add")
        row = layout.row()
        row.scale_x = 0.8
        row.label(text="Depth:")
        row = layout.row()
        row.scale_x = 0.9
        row.prop(props, "plane_depth", text="")
        row = layout.row()
        row.prop(props, "plane_axis", text="")
        row = layout.row()
        row.scale_x = 0.8
        row.label(text="Orientation:")
        row = layout.row()
        row.prop(props, "plane_orientation", text="")
        row = layout.row()
        row.scale_x = 0.7
        row.prop(props, "plane_origin")

    @ToolDef.from_fn
    def cube_add():
        def draw_settings(_context, layout, tool):
            _defs_view3d_add.draw_settings_interactive_add(layout, tool)
        return dict(
            idname="builtin.primitive_cube_add",
            label="Add Cube",
            icon="ops.mesh.primitive_cube_add_gizmo",
            description=(
                "Add cube to mesh interactively"
            ),
            widget="VIEW3D_GGT_placement",
            keymap="3D View Tool: Object, Add Primitive",
            draw_settings=draw_settings,
        )

    @ToolDef.from_fn
    def cone_add():
        def draw_settings(_context, layout, tool):
            _defs_view3d_add.draw_settings_interactive_add(layout, tool)

            props = tool.operator_properties("mesh.primitive_cone_add")
            layout.prop(props, "vertices")
            layout.prop(props, "end_fill_type")
        return dict(
            idname="builtin.primitive_cone_add",
            label="Add Cone",
            icon="ops.mesh.primitive_cone_add_gizmo",
            description=(
                "Add cone to mesh interactively"
            ),
            widget="VIEW3D_GGT_placement",
            keymap="3D View Tool: Object, Add Primitive",
            draw_settings=draw_settings,
        )

    @ToolDef.from_fn
    def cylinder_add():
        def draw_settings(_context, layout, tool):
            _defs_view3d_add.draw_settings_interactive_add(layout, tool)

            props = tool.operator_properties("mesh.primitive_cylinder_add")
            layout.prop(props, "vertices")
            layout.prop(props, "end_fill_type")
        return dict(
            idname="builtin.primitive_cylinder_add",
            label="Add Cylinder",
            icon="ops.mesh.primitive_cylinder_add_gizmo",
            description=(
                "Add cylinder to mesh interactively"
            ),
            widget="VIEW3D_GGT_placement",
            keymap="3D View Tool: Object, Add Primitive",
            draw_settings=draw_settings,
        )

    @ToolDef.from_fn
    def uv_sphere_add():
        def draw_settings(_context, layout, tool):
            _defs_view3d_add.draw_settings_interactive_add(layout, tool)

            props = tool.operator_properties("mesh.primitive_uv_sphere_add")
            layout.prop(props, "segments")
            layout.prop(props, "ring_count")
        return dict(
            idname="builtin.primitive_uv_sphere_add",
            label="Add UV Sphere",
            icon="ops.mesh.primitive_sphere_add_gizmo",
            description=(
                "Add cylinder to mesh interactively"
            ),
            widget="VIEW3D_GGT_placement",
            keymap="3D View Tool: Object, Add Primitive",
            draw_settings=draw_settings,
        )

    @ToolDef.from_fn
    def ico_sphere_add():
        def draw_settings(_context, layout, tool):
            _defs_view3d_add.draw_settings_interactive_add(layout, tool)

            props = tool.operator_properties("mesh.primitive_ico_sphere_add")
            layout.prop(props, "subdivisions")
        return dict(
            idname="builtin.primitive_ico_sphere_add",
            label="Add Ico Sphere",
            icon="ops.mesh.primitive_sphere_add_gizmo",
            description=(
                "Add cylinder to mesh interactively"
            ),
            widget="VIEW3D_GGT_placement",
            keymap="3D View Tool: Object, Add Primitive",
            draw_settings=draw_settings,
        )


# -----------------------------------------------------------------------------
# Object Modes (named based on context.mode)

class _defs_edit_armature:

    @ToolDef.from_fn
    def roll():
        return dict(
            idname="builtin.roll",
            label="Roll",
            icon="ops.armature.bone.roll",
            widget="VIEW3D_GGT_tool_generic_handle_free",
            keymap=(),
        )

    @ToolDef.from_fn
    def bone_envelope():
        return dict(
            idname="builtin.bone_envelope",
            label="Bone Envelope",
            icon="ops.transform.bone_envelope",
            widget="VIEW3D_GGT_tool_generic_handle_free",
            keymap=(),
        )

    @ToolDef.from_fn
    def bone_size():
        return dict(
            idname="builtin.bone_size",
            label="Bone Size",
            icon="ops.transform.bone_size",
            widget="VIEW3D_GGT_tool_generic_handle_free",
            keymap=(),
        )

    @ToolDef.from_fn
    def extrude():
        return dict(
            idname="builtin.extrude",
            label="Extrude",
            icon="ops.armature.extrude_move",
            widget="VIEW3D_GGT_xform_extrude",
            keymap=(),
            draw_settings=_template_widget.VIEW3D_GGT_xform_extrude.draw_settings,
        )

    @ToolDef.from_fn
    def extrude_cursor():
        return dict(
            idname="builtin.extrude_to_cursor",
            label="Extrude to Cursor",
            cursor='CROSSHAIR',
            icon="ops.armature.extrude_cursor",
            widget=None,
            keymap=(),
        )


class _defs_edit_mesh:

    @ToolDef.from_fn
    def rip_region():
        def draw_settings(_context, layout, tool):
            props = tool.operator_properties("mesh.rip_move")
            props_macro = props.MESH_OT_rip
            layout.use_property_split = False
            layout.prop(props_macro, "use_fill")

        return dict(
            idname="builtin.rip_region",
            label="Rip Region",
            icon="ops.mesh.rip",
            widget="VIEW3D_GGT_tool_generic_handle_free",
            keymap=(),
            draw_settings=draw_settings,
        )

    @ToolDef.from_fn
    def rip_edge():
        return dict(
            idname="builtin.rip_edge",
            label="Rip Edge",
            icon="ops.mesh.rip_edge",
            widget="VIEW3D_GGT_tool_generic_handle_free",
            keymap=(),
        )

    @ToolDef.from_fn
    def poly_build():
        def draw_settings(_context, layout, tool):
            props = tool.operator_properties("mesh.polybuild_face_at_cursor_move")
            props_macro = props.MESH_OT_polybuild_face_at_cursor
            layout.use_property_split = False
            layout.prop(props_macro, "create_quads")
        return dict(
            idname="builtin.poly_build",
            label="Poly Build",
            icon="ops.mesh.polybuild_hover",
            widget="VIEW3D_GGT_mesh_preselect_elem",
            keymap=(),
            draw_settings=draw_settings,
        )

    @ToolDef.from_fn
    def edge_slide():
        def draw_settings(_context, layout, tool):
            props = tool.operator_properties("transform.edge_slide")
            layout.use_property_split = False
            layout.prop(props, "correct_uv")

        return dict(
            idname="builtin.edge_slide",
            label="Edge Slide",
            icon="ops.transform.edge_slide",
            widget="VIEW3D_GGT_tool_generic_handle_normal",
            keymap=(),
            draw_settings=draw_settings,
        )

    @ToolDef.from_fn
    def vert_slide():
        def draw_settings(_context, layout, tool):
            props = tool.operator_properties("transform.vert_slide")
            layout.use_property_split = False
            layout.prop(props, "correct_uv")

        return dict(
            idname="builtin.vertex_slide",
            label="Vertex Slide",
            icon="ops.transform.vert_slide",
            widget="VIEW3D_GGT_tool_generic_handle_free",
            keymap=(),
            draw_settings=draw_settings,
        )

    @ToolDef.from_fn
    def spin():
        def draw_settings(_context, layout, tool):
            props = tool.operator_properties("mesh.spin")
            layout.prop(props, "steps")
            props = tool.gizmo_group_properties("MESH_GGT_spin")
            layout.prop(props, "axis")

        return dict(
            idname="builtin.spin",
            label="Spin",
            icon="ops.mesh.spin",
            widget="MESH_GGT_spin",
            keymap=(),
            draw_settings=draw_settings,
        )

    @ToolDef.from_fn
    def spin_duplicate():
        def draw_settings(_context, layout, tool):
            props = tool.operator_properties("mesh.spin")
            layout.prop(props, "steps")
            props = tool.gizmo_group_properties("MESH_GGT_spin")
            layout.prop(props, "axis")

        return dict(
            idname="builtin.spin_duplicates",
            label="Spin Duplicates",
            icon="ops.mesh.spin.duplicate",
            widget="MESH_GGT_spin",
            keymap=(),
            draw_settings=draw_settings,
        )

    @ToolDef.from_fn
    def inset():
        def draw_settings(_context, layout, tool):
            props = tool.operator_properties("mesh.inset")
            layout.use_property_split = False
            layout.prop(props, "use_outset")
            layout.prop(props, "use_individual")
            layout.prop(props, "use_even_offset")
            layout.prop(props, "use_relative_offset")

        return dict(
            idname="builtin.inset_faces",
            label="Inset Faces",
            icon="ops.mesh.inset",
            widget="VIEW3D_GGT_tool_generic_handle_normal",
            keymap=(),
            draw_settings=draw_settings,
        )

    @ToolDef.from_fn
    def bevel():
        def draw_settings(context, layout, tool, *, extra=False):
            props = tool.operator_properties("mesh.bevel")

            region_is_header = context.region.type == 'TOOL_HEADER'

            edge_bevel = props.affect == 'EDGES'

            if not extra:
                if region_is_header:
                    layout.prop(props, "offset_type", text="")
                else:
                    layout.row().prop(props, "affect", expand=True)
                    layout.separator()
                    layout.prop(props, "offset_type")

                layout.prop(props, "segments")

                if region_is_header:
                    layout.prop(props, "affect", text="")

                layout.prop(props, "profile", text="Shape", slider=True)

                if region_is_header:
                    layout.popover("TOPBAR_PT_tool_settings_extra", text="...")
                else:
                    extra = True

            if extra:
                layout.use_property_split = True
                layout.use_property_decorate = False

                layout.prop(props, "material")

                col = layout.column(align = True)
                col.use_property_split = False
                col.prop(props, "harden_normals")
                col.prop(props, "clamp_overlap")
                col.prop(props, "loop_slide")
                
                if edge_bevel:
                    col = layout.column(align = True)
                    col.use_property_split = False
                    col.label(text = "Mark")              
                    row = col.row()
                    row.separator()
                    row.prop(props, "mark_seam", text="Seam")
                    row = col.row()
                    row.separator()
                    row.prop(props, "mark_sharp", text="Sharp")

                if edge_bevel:
                    col = layout.column()
                    col.prop(props, "miter_outer", text="Miter Outer")
                    col.prop(props, "miter_inner", text="Inner")
                if props.miter_inner == 'ARC':
                    col.prop(props, "spread")

                layout.separator()
                
                if edge_bevel:
                    col = layout.column()
                    col.prop(props, "vmesh_method", text="Intersections")
                    
                    layout.separator()

                layout.prop(props, "face_strength_mode", text="Face Strength")

                layout.prop(props, "profile_type")
                
                layout.separator()

                if props.profile_type == 'CUSTOM':
                    tool_settings = context.tool_settings
                    layout.template_curveprofile(tool_settings, "custom_bevel_profile_preset")

        return dict(
            idname="builtin.bevel",
            label="Bevel",
            icon="ops.mesh.bevel",
            widget="VIEW3D_GGT_tool_generic_handle_normal",
            keymap=(),
            draw_settings=draw_settings,
        )

    @ToolDef.from_fn
    def extrude():
        return dict(
            idname="builtin.extrude_region",
            label="Extrude Region",
            # The operator description isn't useful in this case, give our own.
            description=(
                "Extrude freely or along an axis"
            ),
            icon="ops.mesh.extrude_region_move",
            widget="VIEW3D_GGT_xform_extrude",
            # Important to use same operator as 'E' key.
            operator="view3d.edit_mesh_extrude_move_normal",
            keymap=(),
            draw_settings=_template_widget.VIEW3D_GGT_xform_extrude.draw_settings,
        )

    @ToolDef.from_fn
    def extrude_manifold():
        return dict(
            idname="builtin.extrude_manifold",
            label="Extrude Manifold",
            description=(
                "Extrude, dissolves edges whose faces form a flat surface and intersect new edges"
            ),
            icon="ops.mesh.extrude_manifold",
            widget="VIEW3D_GGT_tool_generic_handle_normal",
            keymap=(),
        )

    @ToolDef.from_fn
    def extrude_normals():
        def draw_settings(_context, layout, tool):
            props = tool.operator_properties("mesh.extrude_region_shrink_fatten")
            props_macro = props.TRANSFORM_OT_shrink_fatten
            layout.use_property_split = False
            layout.prop(props_macro, "use_even_offset")
        return dict(
            idname="builtin.extrude_along_normals",
            label="Extrude Along Normals",
            icon="ops.mesh.extrude_region_shrink_fatten",
            widget="VIEW3D_GGT_tool_generic_handle_normal",
            operator="mesh.extrude_region_shrink_fatten",
            keymap=(),
            draw_settings=draw_settings,
        )

    @ToolDef.from_fn
    def extrude_individual():
        return dict(
            idname="builtin.extrude_individual",
            label="Extrude Individual",
            icon="ops.mesh.extrude_faces_move",
            widget="VIEW3D_GGT_tool_generic_handle_normal",
            keymap=(),
        )

    @ToolDef.from_fn
    def extrude_cursor():
        def draw_settings(_context, layout, tool):
            props = tool.operator_properties("mesh.dupli_extrude_cursor")
            layout.use_property_split = False
            layout.prop(props, "rotate_source")

        return dict(
            idname="builtin.extrude_to_cursor",
            label="Extrude to Cursor",
            cursor='CROSSHAIR',
            icon="ops.mesh.dupli_extrude_cursor",
            widget=None,
            keymap=(),
            draw_settings=draw_settings,
        )

    @ToolDef.from_fn
    def loopcut_slide():

        def draw_settings(_context, layout, tool):
            props = tool.operator_properties("mesh.loopcut_slide")
            props_macro = props.MESH_OT_loopcut
            layout.prop(props_macro, "number_cuts")
            props_macro = props.TRANSFORM_OT_edge_slide
            layout.use_property_split = False
            layout.prop(props_macro, "correct_uv")

        return dict(
            idname="builtin.loop_cut",
            label="Loop Cut",
            icon="ops.mesh.loopcut_slide",
            widget="VIEW3D_GGT_mesh_preselect_edgering",
            keymap=(),
            draw_settings=draw_settings,
        )

    @ToolDef.from_fn
    def offset_edge_loops_slide():
        return dict(
            idname="builtin.offset_edge_loop_cut",
            label="Offset Edge Loop Cut",
            icon="ops.mesh.offset_edge_loops_slide",
            widget=None,
            keymap=(),
        )

    @ToolDef.from_fn
    def vertex_smooth():
        def draw_settings(_context, layout, tool):
            props = tool.operator_properties("mesh.vertices_smooth")
            layout.prop(props, "repeat")
        return dict(
            idname="builtin.smooth",
            label="Smooth",
            icon="ops.mesh.vertices_smooth",
            widget="VIEW3D_GGT_tool_generic_handle_normal",
            keymap=(),
            draw_settings=draw_settings,
        )

    @ToolDef.from_fn
    def vertex_randomize():
        def draw_settings(_context, layout, tool):
            props = tool.operator_properties("transform.vertex_random")
            layout.prop(props, "uniform")
            layout.prop(props, "normal")
            layout.prop(props, "seed")
        return dict(
            idname="builtin.randomize",
            label="Randomize",
            icon="ops.transform.vertex_random",
            widget="VIEW3D_GGT_tool_generic_handle_normal",
            keymap=(),
            draw_settings=draw_settings,
        )

    @ToolDef.from_fn
    def tosphere():
        return dict(
            idname="builtin.to_sphere",
            label="To Sphere",
            icon="ops.transform.tosphere",
            widget=None,
            keymap=(),
        )

    @ToolDef.from_fn
    def shrink_fatten():
        def draw_settings(_context, layout, tool):
            props = tool.operator_properties("transform.shrink_fatten")
            layout.use_property_split = False
            layout.prop(props, "use_even_offset")

        return dict(
            idname="builtin.shrink_fatten",
            label="Shrink/Fatten",
            icon="ops.transform.shrink_fatten",
            widget="VIEW3D_GGT_tool_generic_handle_normal",
            keymap=(),
            draw_settings=draw_settings,
        )

    @ToolDef.from_fn
    def push_pull():
        return dict(
            idname="builtin.push_pull",
            label="Push/Pull",
            icon="ops.transform.push_pull",
            widget="VIEW3D_GGT_tool_generic_handle_normal",
            keymap=(),
        )

    @ToolDef.from_fn
    def knife():
        def draw_settings(_context, layout, tool):
            props = tool.operator_properties("mesh.knife_tool")
            layout.use_property_split = False
            layout.prop(props, "use_occlude_geometry")
            layout.prop(props, "only_selected")

        return dict(
            idname="builtin.knife",
            label="Knife",
            cursor='KNIFE',
            icon="ops.mesh.knife_tool",
            widget=None,
            keymap=(),
            draw_settings=draw_settings,
        )

    @ToolDef.from_fn
    def bisect():
        def draw_settings(_context, layout, tool):
            props = tool.operator_properties("mesh.bisect")
            layout.use_property_split = False
            layout.prop(props, "use_fill")
            layout.prop(props, "clear_inner")
            layout.prop(props, "clear_outer")
            layout.use_property_split = True
            layout.prop(props, "threshold")
        return dict(
            idname="builtin.bisect",
            label="Bisect",
            icon="ops.mesh.bisect",
            widget=None,
            keymap=(),
            draw_settings=draw_settings,
        )


class _defs_edit_curve:

    @ToolDef.from_fn
    def draw():
        def draw_settings(context, layout, tool, *, extra=False):
            # Tool settings initialize operator options.
            tool_settings = context.tool_settings
            cps = tool_settings.curve_paint_settings
            region_type = context.region.type

            if region_type == 'TOOL_HEADER':
                if not extra:
                    layout.prop(cps, "curve_type", text="")
                    layout.prop(cps, "depth_mode", expand=True)
                    layout.popover("TOPBAR_PT_tool_settings_extra", text="...")
                    return

            layout.use_property_split = True
            layout.use_property_decorate = False

            if region_type != 'TOOL_HEADER':
                layout.prop(cps, "curve_type")
                layout.separator()
            if cps.curve_type == 'BEZIER':
                layout.prop(cps, "fit_method")
                layout.prop(cps, "error_threshold")
                if region_type != 'TOOL_HEADER':
                    row = layout.row(heading="Detect Corners", align=True)
                else:
                    row = layout.row(heading="Corners", align=True)
                row.prop(cps, "use_corners_detect", text="")
                sub = row.row(align=True)
                sub.active = cps.use_corners_detect
                sub.prop(cps, "corner_angle", text="")
                layout.separator()

            col = layout.column(align=True)
            col.prop(cps, "radius_taper_start", text="Taper Start", slider=True)
            col.prop(cps, "radius_taper_end", text="End", slider=True)
            col = layout.column(align=True)
            col.prop(cps, "radius_min", text="Radius Min")
            col.prop(cps, "radius_max", text="Max")
            col.prop(cps, "use_pressure_radius")

            if region_type != 'TOOL_HEADER' or cps.depth_mode == 'SURFACE':
                layout.separator()

            if region_type != 'TOOL_HEADER':
                row = layout.row()
                row.prop(cps, "depth_mode", expand=True)
            if cps.depth_mode == 'SURFACE':
                col = layout.column()
                col.prop(cps, "surface_offset")
                col.prop(cps, "use_offset_absolute")
                col.prop(cps, "use_stroke_endpoints")
                if cps.use_stroke_endpoints:
                    colsub = layout.column(align=True)
                    colsub.prop(cps, "surface_plane")

        return dict(
            idname="builtin.draw",
            label="Draw",
            cursor='PAINT_BRUSH',
            icon="ops.curve.draw",
            widget=None,
            keymap=(),
            draw_settings=draw_settings,
        )

    @ToolDef.from_fn
    def extrude():
        return dict(
            idname="builtin.extrude",
            label="Extrude",
            icon="ops.curve.extrude_move",
            widget="VIEW3D_GGT_xform_extrude",
            keymap=(),
            draw_settings=_template_widget.VIEW3D_GGT_xform_extrude.draw_settings,
        )

    @ToolDef.from_fn
    def extrude_cursor():
        return dict(
            idname="builtin.extrude_cursor",
            label="Extrude to Cursor",
            cursor='CROSSHAIR',
            icon="ops.curve.extrude_cursor",
            widget=None,
            keymap=(),
        )

    @ToolDef.from_fn
    def tilt():
        return dict(
            idname="builtin.tilt",
            label="Tilt",
            icon="ops.transform.tilt",
            widget="VIEW3D_GGT_tool_generic_handle_free",
            keymap=(),
        )

    @ToolDef.from_fn
    def curve_radius():
        return dict(
            idname="builtin.radius",
            label="Radius",
            description=(
                "Expand or contract the radius of the selected curve points"
            ),
            icon="ops.curve.radius",
            widget="VIEW3D_GGT_tool_generic_handle_free",
            keymap=(),
        )

    @ToolDef.from_fn
    def curve_vertex_randomize():
        def draw_settings(_context, layout, tool):
            props = tool.operator_properties("transform.vertex_random")
            layout.prop(props, "uniform")
            layout.prop(props, "normal")
            layout.prop(props, "seed")
        return dict(
            idname="builtin.randomize",
            label="Randomize",
            icon="ops.curve.vertex_random",
            widget="VIEW3D_GGT_tool_generic_handle_normal",
            keymap=(),
            draw_settings=draw_settings,
        )


class _defs_pose:

    @ToolDef.from_fn
    def breakdown():
        return dict(
            idname="builtin.breakdowner",
            label="Breakdowner",
            icon="ops.pose.breakdowner",
            widget=None,
            keymap=(),
        )

    @ToolDef.from_fn
    def push():
        return dict(
            idname="builtin.push",
            label="Push",
            icon="ops.pose.push",
            widget=None,
            keymap=(),
        )

    @ToolDef.from_fn
    def relax():
        return dict(
            idname="builtin.relax",
            label="Relax",
            icon="ops.pose.relax",
            widget=None,
            keymap=(),
        )


class _defs_particle:

    @staticmethod
    def generate_from_brushes(context):
        return generate_from_enum_ex(
            context,
            idname_prefix="builtin_brush.",
            icon_prefix="brush.particle.",
            type=bpy.types.ParticleEdit,
            attr="tool",
        )


class _defs_sculpt:

    @staticmethod
    def generate_from_brushes(context):
        if bpy.context.preferences.experimental.use_sculpt_vertex_colors:
            exclude_filter = {}
        else:
            exclude_filter = {'PAINT', 'SMEAR'}

        return generate_from_enum_ex(
            context,
            idname_prefix="builtin_brush.",
            icon_prefix="brush.sculpt.",
            type=bpy.types.Brush,
            attr="sculpt_tool",
            exclude_filter = exclude_filter,
        )

    @ToolDef.from_fn
    def hide_border():
        return dict(
            idname="builtin.box_hide",
            label="Box Hide",
            icon="ops.sculpt.border_hide",
            widget=None,
            keymap=(),
        )

    @ToolDef.from_fn
    def mask_border():
        def draw_settings(_context, layout, tool):
            props = tool.operator_properties("paint.mask_box_gesture")
            layout.prop(props, "use_front_faces_only", expand=False)

        return dict(
            idname="builtin.box_mask",
            label="Box Mask",
            icon="ops.sculpt.border_mask",
            widget=None,
            keymap=(),
            draw_settings=draw_settings,
        )

    @ToolDef.from_fn
    def mask_lasso():
        def draw_settings(_context, layout, tool):
            props = tool.operator_properties("paint.mask_lasso_gesture")
            layout.prop(props, "use_front_faces_only", expand=False)

        return dict(
            idname="builtin.lasso_mask",
            label="Lasso Mask",
            icon="ops.sculpt.lasso_mask",
            widget=None,
            keymap=(),
            draw_settings=draw_settings,
        )

    @ToolDef.from_fn
    def mesh_filter():
        def draw_settings(_context, layout, tool):
            props = tool.operator_properties("sculpt.mesh_filter")
            layout.prop(props, "type", expand=False)
            layout.prop(props, "strength")
<<<<<<< HEAD
            layout.prop(props, "deform_axis")
            layout.use_property_split = False
=======
            row = layout.row(align=True)
            row.prop(props, "deform_axis")
            layout.prop(props, "orientation", expand=False)
>>>>>>> b03ed2dc
            layout.prop(props, "use_face_sets")
            layout.use_property_split = True
            if props.type == 'SURFACE_SMOOTH':
                layout.prop(props, "surface_smooth_shape_preservation", expand=False)
                layout.prop(props, "surface_smooth_current_vertex", expand=False)
            elif props.type == 'SHARPEN':
                layout.prop(props, "sharpen_smooth_ratio", expand=False)
                layout.prop(props, "sharpen_intensify_detail_strength", expand=False)
                layout.prop(props, "sharpen_curvature_smooth_iterations", expand=False)

        return dict(
            idname="builtin.mesh_filter",
            label="Mesh Filter",
            icon="ops.sculpt.mesh_filter",
            widget=None,
            keymap=(),
            draw_settings=draw_settings,
        )

    @ToolDef.from_fn
    def cloth_filter():
        def draw_settings(_context, layout, tool):
            props = tool.operator_properties("sculpt.cloth_filter")
            layout.prop(props, "type", expand=False)
            layout.prop(props, "strength")
            row = layout.row(align=True)
            row.prop(props, "force_axis")
            layout.prop(props, "orientation", expand=False)
            layout.prop(props, "cloth_mass")
            layout.prop(props, "cloth_damping")
            layout.use_property_split = False
            layout.prop(props, "use_face_sets")
            layout.prop(props, "use_collisions")

        return dict(
            idname="builtin.cloth_filter",
            label="Cloth Filter",
            icon="ops.sculpt.cloth_filter",
            widget=None,
            keymap=(),
            draw_settings=draw_settings,
        )

    @ToolDef.from_fn
    def color_filter():
        def draw_settings(_context, layout, tool):
            props = tool.operator_properties("sculpt.color_filter")
            layout.prop(props, "type", expand=False)
            if props.type == 'FILL':
                layout.prop(props, "fill_color", expand=False)
            layout.prop(props, "strength")

        return dict(
            idname="builtin.color_filter",
            label="Color Filter",
            icon="ops.sculpt.color_filter",
            widget=None,
            keymap=(),
            draw_settings=draw_settings,
        )

    @ToolDef.from_fn
    def mask_by_color():
        def draw_settings(_context, layout, tool):
            props = tool.operator_properties("sculpt.mask_by_color")
            layout.prop(props, "threshold")
            layout.prop(props, "contiguous")
            layout.prop(props, "invert")
            layout.prop(props, "preserve_previous_mask")

        return dict(
            idname="builtin.mask_by_color",
            label="Mask By Color",
            icon="ops.sculpt.mask_by_color",
            widget=None,
            keymap=(),
            draw_settings=draw_settings,
        )

    @ToolDef.from_fn
    def face_set_edit():
        def draw_settings(_context, layout, tool):
            props = tool.operator_properties("sculpt.face_set_edit")
            layout.prop(props, "mode", expand=False)
            layout.prop(props, "modify_hidden")

        return dict(
            idname="builtin.face_set_edit",
            label="Edit Face Set",
            icon="ops.sculpt.face_set_edit",
            widget=None,
            keymap="3D View Tool: Sculpt, Face Set Edit",
            draw_settings=draw_settings,
        )


class _defs_vertex_paint:

    @staticmethod
    def poll_select_mask(context):
        if context is None:
            return True
        ob = context.active_object
        return (ob and ob.type == 'MESH' and
                (ob.data.use_paint_mask or
                 ob.data.use_paint_mask_vertex))

    @staticmethod
    def generate_from_brushes(context):
        return generate_from_enum_ex(
            context,
            idname_prefix="builtin_brush.",
            icon_prefix="brush.paint_vertex.",
            type=bpy.types.Brush,
            attr="vertex_tool",
        )


class _defs_texture_paint:

    @staticmethod
    def poll_select_mask(context):
        if context is None:
            return True
        ob = context.active_object
        return (ob and ob.type == 'MESH' and
                (ob.data.use_paint_mask))

    @staticmethod
    def generate_from_brushes(context):
        return generate_from_enum_ex(
            context,
            idname_prefix="builtin_brush.",
            icon_prefix="brush.paint_texture.",
            type=bpy.types.Brush,
            attr="image_tool",
        )


class _defs_weight_paint:

    @staticmethod
    def poll_select_mask(context):
        if context is None:
            return True
        ob = context.active_object
        return (ob and ob.type == 'MESH' and
                (ob.data.use_paint_mask or
                 ob.data.use_paint_mask_vertex))

    @staticmethod
    def generate_from_brushes(context):
        return generate_from_enum_ex(
            context,
            idname_prefix="builtin_brush.",
            icon_prefix="brush.paint_weight.",
            type=bpy.types.Brush,
            attr="weight_tool",
        )

    @ToolDef.from_fn
    def sample_weight():
        return dict(
            idname="builtin.sample_weight",
            label="Sample Weight",
            icon="ops.paint.weight_sample",
            widget=None,
            keymap=(),
        )

    @ToolDef.from_fn
    def sample_weight_group():
        return dict(
            idname="builtin.sample_vertex_group",
            label="Sample Vertex Group",
            icon="ops.paint.weight_sample_group",
            widget=None,
            keymap=(),
        )

    @ToolDef.from_fn
    def gradient():
        def draw_settings(context, layout, tool):
            brush = context.tool_settings.weight_paint.brush
            if brush is not None:
                from bl_ui.properties_paint_common import UnifiedPaintPanel
                UnifiedPaintPanel.prop_unified(
                    layout,
                    context,
                    brush,
                    "weight",
                    unified_name="use_unified_weight",
                    slider=True,
                    header=True
                )
                UnifiedPaintPanel.prop_unified(
                    layout,
                    context,
                    brush,
                    "strength",
                    unified_name="use_unified_strength",
                    header=True
                )

            props = tool.operator_properties("paint.weight_gradient")
            layout.prop(props, "type", expand=True)

        return dict(
            idname="builtin.gradient",
            label="Gradient",
            icon="ops.paint.weight_gradient",
            widget=None,
            keymap=(),
            draw_settings=draw_settings,
        )


class _defs_image_generic:

    @staticmethod
    def poll_uvedit(context):
        if context is None:
            return True
        ob = context.edit_object
        if ob is not None:
            data = ob.data
            if data is not None:
                return bool(getattr(data, "uv_layers", False))
        return False

    @ToolDef.from_fn
    def cursor():
        return dict(
            idname="builtin.cursor",
            label="Cursor",
            description=(
                "Set the cursor location, drag to transform"
            ),
            icon="ops.generic.cursor",
            keymap=(),
        )

    # Currently a place holder so we can switch away from the annotation tool.
    # Falls back to default image editor action.
    @ToolDef.from_fn
    def sample():
        def draw_settings(_context, layout, tool):
            props = tool.operator_properties("image.sample")
            layout.prop(props, "size")
        return dict(
            idname="builtin.sample",
            label="Sample",
            description=(
                "Sample pixel values under the cursor"
            ),
            icon="ops.paint.weight_sample",  # XXX, needs own icon.
            keymap="Image Editor Tool: Sample",
            draw_settings=draw_settings,
        )


class _defs_image_uv_transform:

    @ToolDef.from_fn
    def translate():
        return dict(
            idname="builtin.move",
            label="Move",
            icon="ops.transform.translate",
            widget="IMAGE_GGT_gizmo2d_translate",
            operator="transform.translate",
            keymap="Image Editor Tool: Uv, Move",
        )

    @ToolDef.from_fn
    def rotate():
        return dict(
            idname="builtin.rotate",
            label="Rotate",
            icon="ops.transform.rotate",
            widget="IMAGE_GGT_gizmo2d_rotate",
            operator="transform.rotate",
            keymap="Image Editor Tool: Uv, Rotate",
        )

    @ToolDef.from_fn
    def scale():
        return dict(
            idname="builtin.scale",
            label="Scale",
            icon="ops.transform.resize",
            widget="IMAGE_GGT_gizmo2d_resize",
            operator="transform.resize",
            keymap="Image Editor Tool: Uv, Scale",
        )

    @ToolDef.from_fn
    def transform():
        return dict(
            idname="builtin.transform",
            label="Transform",
            description=(
                "Supports any combination of grab, rotate & scale at once"
            ),
            icon="ops.transform.transform",
            widget="IMAGE_GGT_gizmo2d",
            # No keymap default action, only for gizmo!
        )


class _defs_image_uv_select:

    @ToolDef.from_fn
    def select():
        return dict(
            idname="builtin.select",
            label="Tweak",
            icon="ops.generic.select",
            widget=None,
            keymap=(),
        )

    @ToolDef.from_fn
    def box():
        def draw_settings(_context, layout, tool):
            props = tool.operator_properties("uv.select_box")
            row = layout.row()
            row.use_property_split = False
            row.prop(props, "mode", text="", expand=True, icon_only=True)
        return dict(
            idname="builtin.select_box",
            label="Select Box",
            icon="ops.generic.select_box",
            widget=None,
            keymap=(),
            draw_settings=draw_settings,
        )

    @ToolDef.from_fn
    def lasso():
        def draw_settings(_context, layout, tool):
            props = tool.operator_properties("uv.select_lasso")
            row = layout.row()
            row.use_property_split = False
            row.prop(props, "mode", text="", expand=True, icon_only=True)
        return dict(
            idname="builtin.select_lasso",
            label="Select Lasso",
            icon="ops.generic.select_lasso",
            widget=None,
            keymap=(),
            draw_settings=draw_settings,
        )

    @ToolDef.from_fn
    def circle():
        def draw_settings(_context, layout, tool):
            props = tool.operator_properties("uv.select_circle")
            row = layout.row()
            row.use_property_split = False
            row.prop(props, "mode", text="", expand=True, icon_only=True)
            layout.prop(props, "radius")

        def draw_cursor(_context, tool, xy):
            from gpu_extras.presets import draw_circle_2d
            props = tool.operator_properties("uv.select_circle")
            radius = props.radius
            draw_circle_2d(xy, (1.0,) * 4, radius, 32)

        return dict(
            idname="builtin.select_circle",
            label="Select Circle",
            icon="ops.generic.select_circle",
            widget=None,
            keymap=(),
            draw_settings=draw_settings,
            draw_cursor=draw_cursor,
        )


class _defs_image_uv_edit:

    @ToolDef.from_fn
    def rip_region():
        return dict(
            idname="builtin.rip_region",
            label="Rip Region",
            icon="ops.mesh.rip",
            # TODO: generic operator (UV version of `VIEW3D_GGT_tool_generic_handle_free`).
            widget=None,
            keymap=(),
        )


class _defs_image_uv_sculpt:

    @staticmethod
    def generate_from_brushes(context):
        def draw_cursor(context, _tool, xy):
            from gpu_extras.presets import draw_circle_2d
            tool_settings = context.tool_settings
            uv_sculpt = tool_settings.uv_sculpt
            if not uv_sculpt.show_brush:
                return
            ups = tool_settings.unified_paint_settings
            if ups.use_unified_size:
                radius = ups.size
            else:
                brush = tool_settings.uv_sculpt.brush
                if brush is None:
                    return
                radius = brush.size
            draw_circle_2d(xy, (1.0,) * 4, radius, 32)

        return generate_from_enum_ex(
            context,
            idname_prefix="builtin_brush.",
            icon_prefix="brush.uv_sculpt.",
            type=bpy.types.Brush,
            attr="uv_sculpt_tool",
            tooldef_keywords=dict(
                operator="sculpt.uv_sculpt_stroke",
                keymap="Image Editor Tool: Uv, Sculpt Stroke",
                draw_cursor=draw_cursor,
            ),
        )


class _defs_gpencil_paint:

    @staticmethod
    def gpencil_primitive_toolbar(context, layout, tool, props):
        paint = context.tool_settings.gpencil_paint
        brush = paint.brush

        if brush is None:
            return False

        gp_settings = brush.gpencil_settings

        row = layout.row(align=True)
        tool_settings = context.scene.tool_settings
        settings = tool_settings.gpencil_paint
        row.template_ID_preview(settings, "brush", rows=3, cols=8, hide_buttons=True)

        from bl_ui.properties_paint_common import (
            brush_basic_gpencil_paint_settings,
            brush_basic__draw_color_selector,
        )

        brush_basic__draw_color_selector(context, layout, brush, gp_settings, props)
        brush_basic_gpencil_paint_settings(layout, context, brush, compact=True)

    @staticmethod
    def generate_from_brushes(context):
        return generate_from_enum_ex(
            context,
            idname_prefix="builtin_brush.",
            icon_prefix="brush.gpencil_draw.",
            type=bpy.types.Brush,
            attr="gpencil_tool",
            cursor='DOT',
            tooldef_keywords=dict(
                operator="gpencil.draw",
            ),
        )

    @ToolDef.from_fn
    def cutter():
        return dict(
            idname="builtin.cutter",
            label="Cutter",
            icon="ops.gpencil.stroke_cutter",
            cursor='KNIFE',
            widget=None,
            keymap=(),
        )

    @ToolDef.from_fn
    def line():
        def draw_settings(context, layout, tool):
            props = tool.operator_properties("gpencil.primitive_line")
            _defs_gpencil_paint.gpencil_primitive_toolbar(context, layout, tool, props)

        return dict(
            idname="builtin.line",
            label="Line",
            icon="ops.gpencil.primitive_line",
            cursor='CROSSHAIR',
            widget=None,
            keymap=(),
            draw_settings=draw_settings,
        )

    @ToolDef.from_fn
    def polyline():
        def draw_settings(context, layout, tool):
            props = tool.operator_properties("gpencil.primitive_polyline")
            _defs_gpencil_paint.gpencil_primitive_toolbar(context, layout, tool, props)

        return dict(
            idname="builtin.polyline",
            label="Polyline",
            icon="ops.gpencil.primitive_polyline",
            cursor='CROSSHAIR',
            widget=None,
            keymap=(),
            draw_settings=draw_settings,
        )

    @ToolDef.from_fn
    def box():
        def draw_settings(context, layout, tool):
            props = tool.operator_properties("gpencil.primitive_box")
            _defs_gpencil_paint.gpencil_primitive_toolbar(context, layout, tool, props)

        return dict(
            idname="builtin.box",
            label="Box",
            icon="ops.gpencil.primitive_box",
            cursor='CROSSHAIR',
            widget=None,
            keymap=(),
            draw_settings=draw_settings,
        )

    @ToolDef.from_fn
    def circle():
        def draw_settings(context, layout, tool):
            props = tool.operator_properties("gpencil.primitive_circle")
            _defs_gpencil_paint.gpencil_primitive_toolbar(context, layout, tool, props)

        return dict(
            idname="builtin.circle",
            label="Circle",
            icon="ops.gpencil.primitive_circle",
            cursor='CROSSHAIR',
            widget=None,
            keymap=(),
            draw_settings=draw_settings,
        )

    @ToolDef.from_fn
    def arc():
        def draw_settings(context, layout, tool):
            props = tool.operator_properties("gpencil.primitive_curve")
            _defs_gpencil_paint.gpencil_primitive_toolbar(context, layout, tool, props)

        return dict(
            idname="builtin.arc",
            label="Arc",
            icon="ops.gpencil.primitive_arc",
            cursor='CROSSHAIR',
            widget=None,
            keymap=(),
            draw_settings=draw_settings,
        )

    @ToolDef.from_fn
    def curve():
        def draw_settings(context, layout, tool):
            props = tool.operator_properties("gpencil.primitive_curve")
            _defs_gpencil_paint.gpencil_primitive_toolbar(context, layout, tool, props)

        return dict(
            idname="builtin.curve",
            label="Curve",
            icon="ops.gpencil.primitive_curve",
            cursor='CROSSHAIR',
            widget=None,
            keymap=(),
            draw_settings=draw_settings,
        )

    @ToolDef.from_fn
    def eyedropper():
        def draw_settings(context, layout, tool):
            props = tool.operator_properties("ui.eyedropper_gpencil_color")
            row = layout.row()
            row.use_property_split = False
            row.prop(props, "mode", expand=True)
        return dict(
            idname="builtin.eyedropper",
            label="Eyedropper",
            icon="ops.paint.eyedropper_add",
            cursor='EYEDROPPER',
            widget=None,
            keymap=(),
            draw_settings=draw_settings,
        )


class _defs_gpencil_edit:
    def is_segment(context):
        ts = context.scene.tool_settings
        if context.mode == 'EDIT_GPENCIL':
            return ts.gpencil_selectmode_edit == 'SEGMENT'
        elif context.mode == 'SCULPT_GPENCIL':
            return ts.use_gpencil_select_mask_segment
        elif context.mode == 'VERTEX_GPENCIL':
            return ts.use_gpencil_vertex_select_mask_segment
        else:
            return False

    @ToolDef.from_fn
    def bend():
        return dict(
            idname="builtin.bend",
            label="Bend",
            icon="ops.gpencil.edit_bend",
            widget=None,
            keymap=(),
        )

    @ToolDef.from_fn
    def select():
        def draw_settings(context, layout, _tool):
            if _defs_gpencil_edit.is_segment(context):
                layout.prop(context.tool_settings.gpencil_sculpt, "intersection_threshold")
        return dict(
            idname="builtin.select",
            label="Tweak",
            icon="ops.generic.select",
            widget=None,
            keymap=(),
            draw_settings=draw_settings,
        )

    @ToolDef.from_fn
    def box_select():
        def draw_settings(context, layout, tool):
            props = tool.operator_properties("gpencil.select_box")
            row = layout.row()
            row.use_property_split = False
            row.prop(props, "mode", text="", expand=True, icon_only=True)
            if _defs_gpencil_edit.is_segment(context):
                layout.prop(context.tool_settings.gpencil_sculpt, "intersection_threshold")
        return dict(
            idname="builtin.select_box",
            label="Select Box",
            icon="ops.generic.select_box",
            widget=None,
            keymap=(),
            draw_settings=draw_settings,
        )

    @ToolDef.from_fn
    def lasso_select():
        def draw_settings(context, layout, tool):
            props = tool.operator_properties("gpencil.select_lasso")
            row = layout.row()
            row.use_property_split = False
            row.prop(props, "mode", text="", expand=True, icon_only=True)
            if _defs_gpencil_edit.is_segment(context):
                layout.prop(context.tool_settings.gpencil_sculpt, "intersection_threshold")
        return dict(
            idname="builtin.select_lasso",
            label="Select Lasso",
            icon="ops.generic.select_lasso",
            widget=None,
            keymap=(),
            draw_settings=draw_settings,
        )

    @ToolDef.from_fn
    def circle_select():
        def draw_settings(context, layout, tool):
            props = tool.operator_properties("gpencil.select_circle")
            row = layout.row()
            row.use_property_split = False
            row.prop(props, "mode", text="", expand=True, icon_only=True)
            layout.prop(props, "radius")
            if _defs_gpencil_edit.is_segment(context):
                layout.prop(context.tool_settings.gpencil_sculpt, "intersection_threshold")

        def draw_cursor(_context, tool, xy):
            from gpu_extras.presets import draw_circle_2d
            props = tool.operator_properties("gpencil.select_circle")
            radius = props.radius
            draw_circle_2d(xy, (1.0,) * 4, radius, 32)

        return dict(
            idname="builtin.select_circle",
            label="Select Circle",
            icon="ops.generic.select_circle",
            widget=None,
            keymap=(),
            draw_settings=draw_settings,
            draw_cursor=draw_cursor,
        )

    @ToolDef.from_fn
    def radius():
        return dict(
            idname="builtin.radius",
            label="Radius",
            description=(
                "Expand or contract the radius of the selected points"
            ),
            icon="ops.gpencil.radius",

            widget=None,
            keymap=(),
        )

    @ToolDef.from_fn
    def shear():
        return dict(
            idname="builtin.shear",
            label="Shear",
            icon="ops.gpencil.edit_shear",
            widget=None,
            keymap=(),
        )

    @ToolDef.from_fn
    def tosphere():
        return dict(
            idname="builtin.to_sphere",
            label="To Sphere",
            icon="ops.transform.tosphere",
            widget=None,
            keymap=(),
        )

    @ToolDef.from_fn
    def extrude():
        return dict(
            idname="builtin.extrude",
            label="Extrude",
            icon="ops.gpencil.extrude_move",
            widget="VIEW3D_GGT_xform_extrude",
            keymap=(),
            draw_settings=_template_widget.VIEW3D_GGT_xform_extrude.draw_settings,
        )

    @ToolDef.from_fn
    def transform_fill():
        def draw_settings(context, layout, tool):
                props = tool.operator_properties("gpencil.transform_fill")
                row = layout.row()
                row.use_property_split = False
                row.prop(props, "mode", expand=True)

        return dict(
            idname="builtin.transform_fill",
            label="Transform Fill",
            icon="ops.gpencil.transform_fill",
            cursor='DEFAULT',
            widget=None,
            keymap=(),
            draw_settings=draw_settings,
        )

class _defs_gpencil_sculpt:

    @staticmethod
    def poll_select_mask(context):
        if context is None:
            return True
        ob = context.active_object
        ts = context.scene.tool_settings
        return ob and ob.type == 'GPENCIL' and (ts.use_gpencil_select_mask_point or
                                                ts.use_gpencil_select_mask_stroke or
                                                ts.use_gpencil_select_mask_segment)

    @staticmethod
    def generate_from_brushes(context):
        return generate_from_enum_ex(
            context,
            idname_prefix="builtin_brush.",
            icon_prefix="ops.gpencil.sculpt_",
            type=bpy.types.Brush,
            attr="gpencil_sculpt_tool",
            tooldef_keywords=dict(
                operator="gpencil.sculpt_paint",
            ),
        )


class _defs_gpencil_weight:

    @staticmethod
    def generate_from_brushes(context):
        return generate_from_enum_ex(
            context,
            idname_prefix="builtin_brush.",
            icon_prefix="ops.gpencil.sculpt_",
            type=bpy.types.Brush,
            attr="gpencil_weight_tool",
            tooldef_keywords=dict(
                operator="gpencil.weight_paint",
            ),
        )


class _defs_gpencil_vertex:

    @staticmethod
    def poll_select_mask(context):
        if context is None:
            return True
        ob = context.active_object
        ts = context.scene.tool_settings
        return ob and ob.type == 'GPENCIL' and (ts.use_gpencil_vertex_select_mask_point or
                                                ts.use_gpencil_vertex_select_mask_stroke or
                                                ts.use_gpencil_vertex_select_mask_segment)

    @staticmethod
    def generate_from_brushes(context):
        return generate_from_enum_ex(
            context,
            idname_prefix="builtin_brush.",
            icon_prefix="brush.paint_vertex.",
            type=bpy.types.Brush,
            attr="gpencil_vertex_tool",
            cursor='DOT',
            tooldef_keywords=dict(
                operator="gpencil.vertex_paint",
            ),
        )


class _defs_node_select:

    @ToolDef.from_fn
    def select():
        return dict(
            idname="builtin.select",
            label="Tweak",
            icon="ops.generic.select",
            widget=None,
            keymap="Node Tool: Tweak",
        )

    @ToolDef.from_fn
    def box():
        def draw_settings(_context, layout, tool):
            props = tool.operator_properties("node.select_box")
            row = layout.row()
            row.use_property_split = False
            row.prop(props, "mode", text="", expand=True, icon_only=True)
        return dict(
            idname="builtin.select_box",
            label="Select Box",
            icon="ops.generic.select_box",
            widget=None,
            keymap="Node Tool: Select Box",
            draw_settings=draw_settings,
        )

    @ToolDef.from_fn
    def lasso():
        def draw_settings(_context, layout, tool):
            props = tool.operator_properties("node.select_lasso")
            row = layout.row()
            row.use_property_split = False
            row.prop(props, "mode", text="", expand=True, icon_only=True)
        return dict(
            idname="builtin.select_lasso",
            label="Select Lasso",
            icon="ops.generic.select_lasso",
            widget=None,
            keymap="Node Tool: Select Lasso",
            draw_settings=draw_settings,
        )

    @ToolDef.from_fn
    def circle():
        def draw_settings(_context, layout, tool):
            props = tool.operator_properties("node.select_circle")
            row = layout.row()
            row.use_property_split = False
            row.prop(props, "mode", text="", expand=True, icon_only=True)
            layout.prop(props, "radius")

        def draw_cursor(_context, tool, xy):
            from gpu_extras.presets import draw_circle_2d
            props = tool.operator_properties("node.select_circle")
            radius = props.radius
            draw_circle_2d(xy, (1.0,) * 4, radius, 32)

        return dict(
            idname="builtin.select_circle",
            label="Select Circle",
            icon="ops.generic.select_circle",
            widget=None,
            keymap="Node Tool: Select Circle",
            draw_settings=draw_settings,
            draw_cursor=draw_cursor,
        )


class _defs_node_edit:

    @ToolDef.from_fn
    def links_cut():
        return dict(
            idname="builtin.links_cut",
            label="Links Cut",
            icon="ops.node.links_cut",
            widget=None,
            keymap="Node Tool: Links Cut",
        )


class _defs_sequencer_generic:

    @ToolDef.from_fn
    def blade():
        def draw_settings(_context, layout, tool):
            props = tool.operator_properties("sequencer.split")
            row = layout.row()
            row.use_property_split = False
            row.prop(props, "type", expand=True)
        return dict(
            idname="builtin.blade",
            label="Blade",
            icon="ops.sequencer.blade",
            cursor='CROSSHAIR',
            widget=None,
            keymap="Sequencer Tool: Blade",
            draw_settings=draw_settings,
        )

    @ToolDef.from_fn
    def sample():
        def draw_settings(_context, layout, tool):
            props = tool.operator_properties("sequencer.sample")
        return dict(
            idname="builtin.sample",
            label="Sample",
            description=(
                "Sample pixel values under the cursor"
            ),
            icon="ops.paint.weight_sample",  # XXX, needs own icon.
            keymap="Sequencer Tool: Sample",
            draw_settings=draw_settings,
        )


class _defs_sequencer_select:
    @ToolDef.from_fn
    def select():
        return dict(
            idname="builtin.select",
            label="Select",
            icon="ops.generic.select",
            widget=None,
            keymap="Sequencer Tool: Select",
        )
    @ToolDef.from_fn
    def box():
        def draw_settings(_context, layout, tool):
            props = tool.operator_properties("sequencer.select_box")
            row = layout.row()
            row.use_property_split = False
            row.prop(props, "mode", text="", expand=True, icon_only=True)
            pass
        return dict(
            idname="builtin.select_box",
            label="Select Box",
            icon="ops.generic.select_box",
            widget=None,
            keymap="Sequencer Tool: Select Box",
            draw_settings=draw_settings,
        )


# ------------------------------------------------- Image editor  -------------------------------------------------------

class IMAGE_PT_tools_active(ToolSelectPanelHelper, Panel):
    bl_space_type = 'IMAGE_EDITOR'
    bl_region_type = 'TOOLS'
    bl_label = "Tools"  # not visible
    bl_options = {'HIDE_HEADER'}

    # Satisfy the 'ToolSelectPanelHelper' API.
    keymap_prefix = "Image Editor Tool:"

    # Default group to use as a fallback.
    tool_fallback_id = "builtin.select"

    @classmethod
    def tools_from_context(cls, context, mode=None):
        if mode is None:
            if context.space_data is None:
                mode = 'VIEW'
            else:
                mode = context.space_data.mode
        for tools in (cls._tools[None], cls._tools.get(mode, ())):
            for item in tools:
                if not (type(item) is ToolDef) and callable(item):
                    yield from item(context)
                else:
                    yield item

    @classmethod
    def tools_all(cls):
        yield from cls._tools.items()

    # for reuse
    _tools_transform = (
        _defs_image_uv_transform.translate,
        _defs_image_uv_transform.rotate,
        _defs_image_uv_transform.scale,
        _defs_image_uv_transform.transform,
    )

    _tools_select = (
        (
            _defs_image_uv_select.select,
            _defs_image_uv_select.box,
            _defs_image_uv_select.circle,
            _defs_image_uv_select.lasso,
        ),
    )

    _tools_annotate = (
        (
            _defs_annotate.scribble,
            _defs_annotate.line,
            _defs_annotate.poly,
            _defs_annotate.eraser,
        ),
    )

    _tools = {
        None: [
            # for all modes
        ],
        'VIEW': [
            _defs_image_generic.sample,
            *_tools_annotate,
        ],
        'UV': [
            *_tools_select,
            _defs_image_generic.cursor,
            None,
            *_tools_transform,
            None,
            *_tools_annotate,
            None,
            _defs_image_uv_edit.rip_region,
            None,
            lambda context: (
                _defs_image_uv_sculpt.generate_from_brushes(context)
                if _defs_image_generic.poll_uvedit(context)
                else ()
            ),
        ],
        'MASK': [
            None,
        ],
        'PAINT': [
            _defs_texture_paint.generate_from_brushes,
            None,
            *_tools_annotate,
        ],
    }
# ------------------------------------------------- shader editor, compositor, texture node editor  -------------------------------------------------------

class NODE_PT_tools_active(ToolSelectPanelHelper, Panel):
    bl_space_type = 'NODE_EDITOR'
    bl_region_type = 'TOOLS'
    bl_label = "Tools"  # not visible
    bl_options = {'HIDE_HEADER'}

    # Satisfy the 'ToolSelectPanelHelper' API.
    keymap_prefix = "Node Editor Tool:"

    # Default group to use as a fallback.
    tool_fallback_id = "builtin.select"

    @classmethod
    def tools_from_context(cls, context, mode=None):
        if mode is None:
            if context.space_data is None:
                mode = None
            else:
                mode = context.space_data.tree_type
        for tools in (cls._tools[None], cls._tools.get(mode, ())):
            for item in tools:
                if not (type(item) is ToolDef) and callable(item):
                    yield from item(context)
                else:
                    yield item

    @classmethod
    def tools_all(cls):
        yield from cls._tools.items()

    _tools_select = (
        (
            _defs_node_select.select,
            _defs_node_select.box,
            _defs_node_select.circle,
            _defs_node_select.lasso,
        ),
    )

    _tools_annotate = (
        (
            _defs_annotate.scribble,
            _defs_annotate.line,
            _defs_annotate.poly,
            _defs_annotate.eraser,
        ),
    )

    _tools = {
        None: [
            *_tools_select,
            None,
            *_tools_annotate,
            None,
            _defs_node_edit.links_cut,
        ],
    }
# ------------------------------------------------- 3d view -------------------------------------------------------

class VIEW3D_PT_tools_active(ToolSelectPanelHelper, Panel):
    bl_space_type = 'VIEW_3D'
    bl_region_type = 'TOOLS'
    bl_label = "Tools"  # not visible
    bl_options = {'HIDE_HEADER'}

    # Satisfy the 'ToolSelectPanelHelper' API.
    keymap_prefix = "3D View Tool:"

    # Default group to use as a fallback.
    tool_fallback_id = "builtin.select"

    @classmethod
    def tools_from_context(cls, context, mode=None):
        if mode is None:
            mode = context.mode
        for tools in (cls._tools[None], cls._tools.get(mode, ())):
            for item in tools:
                if not (type(item) is ToolDef) and callable(item):
                    yield from item(context)
                else:
                    yield item

    @classmethod
    def tools_all(cls):
        yield from cls._tools.items()

    # for reuse
    _tools_transform = (
        _defs_transform.translate,
        _defs_transform.rotate,
        (
            _defs_transform.scale,
            _defs_transform.scale_cage,
        ),
        _defs_transform.transform,
    )
    # select tools group
    _tools_select = (
        (
            _defs_view3d_select.select,
            _defs_view3d_select.box,
            _defs_view3d_select.circle,
            _defs_view3d_select.lasso,
        ),
    )

    _tools_annotate = (
        (
            _defs_annotate.scribble,
            _defs_annotate.line,
            _defs_annotate.poly,
            _defs_annotate.eraser,
        ),
    )

    _tools_gpencil_select = (
        (
            _defs_gpencil_edit.select,
            _defs_gpencil_edit.box_select,
            _defs_gpencil_edit.circle_select,
            _defs_gpencil_edit.lasso_select,
        ),
    )

    _tools_view3d_add = (
        _defs_view3d_add.cube_add,
        _defs_view3d_add.cone_add,
        _defs_view3d_add.cylinder_add,
        _defs_view3d_add.uv_sphere_add,
        _defs_view3d_add.ico_sphere_add,
    )

    _tools_default = (
        *_tools_select,
        _defs_view3d_generic.cursor,
        None,
        *_tools_transform,
        None,
        *_tools_annotate,
        _defs_view3d_generic.ruler,
    )

    _tools = {
        None: [
            # Don't use this! because of paint modes.
            # _defs_view3d_generic.cursor,
            # End group.
        ],
        'OBJECT': [
            *_tools_default,

            None,
            _tools_view3d_add,
        ],
        'POSE': [
            *_tools_default,
            None,
            (
                _defs_pose.breakdown,
                _defs_pose.push,
                _defs_pose.relax,
            ),
        ],
        'EDIT_ARMATURE': [
            *_tools_default,
            None,
            _defs_edit_armature.roll,
            (
                _defs_edit_armature.bone_size,
                _defs_edit_armature.bone_envelope,
            ),
            None,
            (
                _defs_edit_armature.extrude,
                _defs_edit_armature.extrude_cursor,
            ),
            _defs_transform.shear,
        ],
        'EDIT_MESH': [
            *_tools_default,
            None,
            _tools_view3d_add,
            None,
            (
                _defs_edit_mesh.extrude,
                _defs_edit_mesh.extrude_manifold,
                _defs_edit_mesh.extrude_normals,
                _defs_edit_mesh.extrude_individual,
                _defs_edit_mesh.extrude_cursor,
            ),
            _defs_edit_mesh.inset,
            _defs_edit_mesh.bevel,
            (
                _defs_edit_mesh.loopcut_slide,
                _defs_edit_mesh.offset_edge_loops_slide,
            ),
            (
                _defs_edit_mesh.knife,
                _defs_edit_mesh.bisect,
            ),
            _defs_edit_mesh.poly_build,
            (
                _defs_edit_mesh.spin,
                _defs_edit_mesh.spin_duplicate,
            ),
            (
                _defs_edit_mesh.vertex_smooth,
                _defs_edit_mesh.vertex_randomize,
            ),
            (
                _defs_edit_mesh.edge_slide,
                _defs_edit_mesh.vert_slide,
            ),
            (
                _defs_edit_mesh.shrink_fatten,
                _defs_edit_mesh.push_pull,
            ),
            (
                _defs_transform.shear,
                _defs_edit_mesh.tosphere,
            ),
            (
                _defs_edit_mesh.rip_region,
                _defs_edit_mesh.rip_edge,
            ),
        ],
        'EDIT_CURVE': [
            *_tools_default,
            None,
            _defs_edit_curve.draw,
            (
                _defs_edit_curve.extrude,
                _defs_edit_curve.extrude_cursor,
            ),
            None,
            _defs_edit_curve.curve_radius,
            _defs_edit_curve.tilt,
            None,
            _defs_transform.shear,
            _defs_edit_curve.curve_vertex_randomize,
        ],
        'EDIT_SURFACE': [
            *_tools_default,
            None,
            _defs_transform.shear,
        ],
        'EDIT_METABALL': [
            *_tools_default,
            None,
            _defs_transform.shear,
        ],
        'EDIT_LATTICE': [
            *_tools_default,
            None,
            _defs_transform.shear,
        ],
        'EDIT_TEXT': [
            _defs_view3d_select.select,
            _defs_view3d_generic.cursor,
            None,
            *_tools_annotate,
            _defs_view3d_generic.ruler,
        ],
        'PARTICLE': [
            *_tools_select,
            _defs_view3d_generic.cursor,
            None,
            _defs_particle.generate_from_brushes,
        ],
        'SCULPT': [
            _defs_sculpt.generate_from_brushes,
            None,
            (
                _defs_sculpt.mask_border,
                _defs_sculpt.mask_lasso,
            ),
            _defs_sculpt.hide_border,
            None,
            _defs_sculpt.mesh_filter,
            _defs_sculpt.cloth_filter,
            lambda context: (
                (_defs_sculpt.color_filter,)
                if context is None or (
                        context.preferences.view.show_developer_ui and
                        context.preferences.experimental.use_sculpt_vertex_colors)
                else ()
            ),
            None,
            lambda context: (
                (_defs_sculpt.mask_by_color,)
                if context is None or (
                        context.preferences.view.show_developer_ui and
                        context.preferences.experimental.use_sculpt_vertex_colors)
                else ()
            ),
            None,
            _defs_sculpt.face_set_edit,
            None,
            _defs_transform.translate,
            _defs_transform.rotate,
            _defs_transform.scale,
            _defs_transform.transform,
            None,
            *_tools_annotate,
        ],
        'PAINT_TEXTURE': [
            _defs_texture_paint.generate_from_brushes,
            None,
            lambda context: (
                VIEW3D_PT_tools_active._tools_select
                if _defs_texture_paint.poll_select_mask(context)
                else ()
            ),
            *_tools_annotate,
        ],
        'PAINT_VERTEX': [
            _defs_vertex_paint.generate_from_brushes,
            None,
            lambda context: (
                VIEW3D_PT_tools_active._tools_select
                if _defs_vertex_paint.poll_select_mask(context)
                else ()
            ),
            *_tools_annotate,
        ],
        'PAINT_WEIGHT': [
            _defs_weight_paint.generate_from_brushes,
            _defs_weight_paint.gradient,
            None,
            (
                _defs_weight_paint.sample_weight,
                _defs_weight_paint.sample_weight_group,
            ),
            None,
            lambda context: (
                (_defs_view3d_generic.cursor,)
                if context is None or context.pose_object
                else ()
            ),
            None,
            lambda context: (
                VIEW3D_PT_tools_active._tools_select
                if _defs_weight_paint.poll_select_mask(context)
                else ()
            ),
            *_tools_annotate,
        ],
        'PAINT_GPENCIL': [
            _defs_view3d_generic.cursor,
            None,
            _defs_gpencil_paint.generate_from_brushes,
            _defs_gpencil_paint.cutter,
            None,
            _defs_gpencil_paint.eyedropper,
            None,
            _defs_gpencil_paint.line,
            _defs_gpencil_paint.polyline,
            _defs_gpencil_paint.arc,
            _defs_gpencil_paint.curve,
            _defs_gpencil_paint.box,
            _defs_gpencil_paint.circle,
            None,
            *_tools_annotate,
        ],
        'EDIT_GPENCIL': [
            *_tools_gpencil_select,
            _defs_view3d_generic.cursor,
            None,
            *_tools_transform,
            None,
            _defs_gpencil_edit.extrude,
            _defs_gpencil_edit.radius,
            _defs_gpencil_edit.bend,
            (
                _defs_gpencil_edit.shear,
                _defs_gpencil_edit.tosphere,
            ),
            None,
            _defs_gpencil_edit.transform_fill,
            None,
            *_tools_annotate,
        ],
        'SCULPT_GPENCIL': [
            _defs_gpencil_sculpt.generate_from_brushes,
            None,
            *_tools_annotate,
            lambda context: (
                VIEW3D_PT_tools_active._tools_gpencil_select
                if _defs_gpencil_sculpt.poll_select_mask(context)
                else ()
            ),
        ],
        'WEIGHT_GPENCIL': [
            _defs_gpencil_weight.generate_from_brushes,
            None,
            *_tools_annotate,
        ],
        'VERTEX_GPENCIL': [
            _defs_gpencil_vertex.generate_from_brushes,
            None,
            *_tools_annotate,
            None,
            lambda context: (
                VIEW3D_PT_tools_active._tools_gpencil_select
                if _defs_gpencil_vertex.poll_select_mask(context)
                else ()
            ),
        ],
    }


class SEQUENCER_PT_tools_active(ToolSelectPanelHelper, Panel):
    bl_space_type = 'SEQUENCE_EDITOR'
    bl_region_type = 'TOOLS'
    bl_label = "Tools"  # not visible
    bl_options = {'HIDE_HEADER'}

    # Satisfy the 'ToolSelectPanelHelper' API.
    keymap_prefix = "Sequence Editor Tool:"

    # Default group to use as a fallback.
    tool_fallback_id = "builtin.select"

    @classmethod
    def tools_from_context(cls, context, mode=None):
        if mode is None:
            if context.space_data:
                mode = context.space_data.view_type
        for tools in (cls._tools[None], cls._tools.get(mode, ())):
            for item in tools:
                if not (type(item) is ToolDef) and callable(item):
                    yield from item(context)
                else:
                    yield item

    @classmethod
    def tools_all(cls):
        yield from cls._tools.items()

    _tools_select = (
        (
            _defs_sequencer_select.select,
            _defs_sequencer_select.box,
        ),
    )
    _tools_annotate = (
        (
            _defs_annotate.scribble,
            _defs_annotate.line,
            _defs_annotate.poly,
            _defs_annotate.eraser,
        ),
    )

    _tools = {
        None: [
        ],
        'PREVIEW': [
            _defs_sequencer_generic.sample,
            *_tools_annotate,
        ],
        'SEQUENCER': [
            *_tools_select,
            _defs_sequencer_generic.blade,
        ],
        'SEQUENCER_PREVIEW': [
            _defs_sequencer_generic.sample,
            *_tools_select,
            *_tools_annotate,
            _defs_sequencer_generic.blade,
        ],
    }


classes = (
    IMAGE_PT_tools_active,
    NODE_PT_tools_active,
    VIEW3D_PT_tools_active,
    SEQUENCER_PT_tools_active,
)

if __name__ == "__main__":  # only for live edit.
    from bpy.utils import register_class
    for cls in classes:
        register_class(cls)<|MERGE_RESOLUTION|>--- conflicted
+++ resolved
@@ -792,11 +792,11 @@
                 col.prop(props, "harden_normals")
                 col.prop(props, "clamp_overlap")
                 col.prop(props, "loop_slide")
-                
+
                 if edge_bevel:
                     col = layout.column(align = True)
                     col.use_property_split = False
-                    col.label(text = "Mark")              
+                    col.label(text = "Mark")
                     row = col.row()
                     row.separator()
                     row.prop(props, "mark_seam", text="Seam")
@@ -812,17 +812,17 @@
                     col.prop(props, "spread")
 
                 layout.separator()
-                
+
                 if edge_bevel:
                     col = layout.column()
                     col.prop(props, "vmesh_method", text="Intersections")
-                    
+
                     layout.separator()
 
                 layout.prop(props, "face_strength_mode", text="Face Strength")
 
                 layout.prop(props, "profile_type")
-                
+
                 layout.separator()
 
                 if props.profile_type == 'CUSTOM':
@@ -1287,16 +1287,10 @@
             props = tool.operator_properties("sculpt.mesh_filter")
             layout.prop(props, "type", expand=False)
             layout.prop(props, "strength")
-<<<<<<< HEAD
-            layout.prop(props, "deform_axis")
-            layout.use_property_split = False
-=======
             row = layout.row(align=True)
             row.prop(props, "deform_axis")
             layout.prop(props, "orientation", expand=False)
->>>>>>> b03ed2dc
             layout.prop(props, "use_face_sets")
-            layout.use_property_split = True
             if props.type == 'SURFACE_SMOOTH':
                 layout.prop(props, "surface_smooth_shape_preservation", expand=False)
                 layout.prop(props, "surface_smooth_current_vertex", expand=False)
@@ -1325,7 +1319,6 @@
             layout.prop(props, "orientation", expand=False)
             layout.prop(props, "cloth_mass")
             layout.prop(props, "cloth_damping")
-            layout.use_property_split = False
             layout.prop(props, "use_face_sets")
             layout.prop(props, "use_collisions")
 
