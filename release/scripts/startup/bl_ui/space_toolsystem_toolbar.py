--- conflicted
+++ resolved
@@ -1727,9 +1727,7 @@
             widget=None,
             keymap="Node Tool: Links Cut",
         )
-<<<<<<< HEAD
-# ------------------------------------------------- Image editor  -------------------------------------------------------
-=======
+
 
 class _defs_sequencer_generic:
 
@@ -1748,6 +1746,7 @@
             keymap="Sequencer Tool: Cut",
             draw_settings=draw_settings,
         )
+
 
 class _defs_sequencer_select:
     @ToolDef.from_fn
@@ -1776,7 +1775,8 @@
             draw_settings=draw_settings,
         )
 
->>>>>>> b6f2d6cb
+
+# ------------------------------------------------- Image editor  -------------------------------------------------------
 
 class IMAGE_PT_tools_active(ToolSelectPanelHelper, Panel):
     bl_space_type = 'IMAGE_EDITOR'
@@ -2246,6 +2246,8 @@
             *_tools_annotate,
         ],
     }
+
+
 class SEQUENCER_PT_tools_active(ToolSelectPanelHelper, Panel):
     bl_space_type = 'SEQUENCE_EDITOR'
     bl_region_type = 'TOOLS'
@@ -2306,6 +2308,7 @@
         ],
     }
 
+
 classes = (
     IMAGE_PT_tools_active,
     NODE_PT_tools_active,
