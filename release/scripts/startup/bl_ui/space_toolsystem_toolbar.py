--- conflicted
+++ resolved
@@ -2596,10 +2596,7 @@
 
 
 
-<<<<<<< HEAD
-=======
-
->>>>>>> ca1fc36b
+
 class _defs_sequencer_select:
     @ToolDef.from_fn
     def select():
