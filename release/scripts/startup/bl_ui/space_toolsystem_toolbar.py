# SPDX-License-Identifier: GPL-2.0-or-later

# For documentation on tool definitions: see "bl_ui.space_toolsystem_common.ToolDef"
# where there are comments for each field and their use.

# For now group all tools together
# we may want to move these into per space-type files.
#
# For now keep this in a single file since it's an area that may change,
# so avoid making changes all over the place.

import bpy
from bpy.types import Panel

from bl_ui.space_toolsystem_common import (
    ToolSelectPanelHelper,
    ToolDef,
)

from bpy.app.translations import pgettext_tip as tip_


def kmi_to_string_or_none(kmi):
    return kmi.to_string() if kmi else "<none>"


def generate_from_enum_ex(
        _context, *,
        idname_prefix,
        icon_prefix,
        type,
        attr,
        cursor='DEFAULT',
        tooldef_keywords={},
        exclude_filter = {}
):
    tool_defs = []
    for enum in type.bl_rna.properties[attr].enum_items_static:
        name = enum.name
        idname = enum.identifier
        if idname in exclude_filter:
            continue
        tool_defs.append(
            ToolDef.from_dict(
                dict(
                    idname=idname_prefix + name,
                    label=name,
                    icon=icon_prefix + idname.lower(),
                    cursor=cursor,
                    data_block=idname,
                    **tooldef_keywords,
                )
            )
        )
    return tuple(tool_defs)


# Use for shared widget data.
class _template_widget:
    class VIEW3D_GGT_xform_extrude:
        @staticmethod
        def draw_settings(_context, layout, tool):
            props = tool.gizmo_group_properties("VIEW3D_GGT_xform_extrude")
            layout.prop(props, "axis_type", expand=True)

    class VIEW3D_GGT_xform_gizmo:
        @staticmethod
        def draw_settings_with_index(context, layout, index):
            scene = context.scene
            orient_slot = scene.transform_orientation_slots[index]
            layout.prop(orient_slot, "type")


class _defs_view3d_generic:
    @ToolDef.from_fn
    def cursor():
        def draw_settings(_context, layout, tool):
            props = tool.operator_properties("view3d.cursor3d")
            layout.use_property_split = False
            layout.prop(props, "use_depth")
            layout.use_property_split = True
            layout.prop(props, "orientation")
            layout.use_property_split = False
        return dict(
            idname="builtin.cursor",
            label="Cursor",
            description=(
                "Set the cursor location, drag to transform"
            ),
            icon="ops.generic.cursor",
            keymap="3D View Tool: Cursor",
            draw_settings=draw_settings,
        )

    @ToolDef.from_fn
    def cursor_click():
        return dict(
            idname="builtin.none",
            label="None",
            icon="ops.generic.cursor",
            keymap=(),
        )

    @ToolDef.from_fn
    def ruler():
        def description(_context, _item, km):
            if km is not None:
                kmi_add = km.keymap_items.find_from_operator("view3d.ruler_add")
                kmi_remove = km.keymap_items.find_from_operator("view3d.ruler_remove")
            else:
                kmi_add = None
                kmi_remove = None
            return tip_(
                "Measure distance and angles.\n"
                "\u2022 %s anywhere for new measurement.\n"
                "\u2022 Drag ruler segment to measure an angle.\n"
                "\u2022 %s to remove the active ruler.\n"
                "\u2022 Ctrl while dragging to snap.\n"
                "\u2022 Shift while dragging to measure surface thickness"
            ) % (
                kmi_to_string_or_none(kmi_add),
                kmi_to_string_or_none(kmi_remove),
            )
        return dict(
            idname="builtin.measure",
            label="Measure",
            description=description,
            icon="ops.view3d.ruler",
            widget="VIEW3D_GGT_ruler",
            keymap="3D View Tool: Measure",
        )


class _defs_annotate:

    def draw_settings_common(context, layout, tool):
        gpd = context.annotation_data
        region_type = context.region.type

        if gpd is not None:
            if gpd.layers.active_note is not None:
                text = gpd.layers.active_note
                maxw = 25
                if len(text) > maxw:
                    text = text[:maxw - 5] + '..' + text[-3:]
            else:
                text = ""

            gpl = context.active_annotation_layer
            if gpl is not None:
                layout.label(text="Annotation:")
                if context.space_data.type in {'VIEW_3D', 'SEQUENCE_EDITOR'}:
                    if region_type == 'TOOL_HEADER':
                        sub = layout.split(align=True, factor=0.5)
                        sub.ui_units_x = 6.5
                        sub.prop(gpl, "color", text="")
                    else:
                        sub = layout.row(align=True)
                        sub.prop(gpl, "color", text="")
                    sub.popover(
                        panel="TOPBAR_PT_annotation_layers",
                        text=text,
                    )
                else:
                    layout.prop(gpl, "color", text="")

        space_type = tool.space_type
        tool_settings = context.tool_settings

        if space_type == 'VIEW_3D':
            row = layout.row(align=True)
            row.prop(tool_settings, "annotation_stroke_placement_view3d", text="Placement")
            if tool_settings.gpencil_stroke_placement_view3d == 'CURSOR':
                row.prop(tool_settings.gpencil_sculpt, "lockaxis")
            elif tool_settings.gpencil_stroke_placement_view3d in {'SURFACE', 'STROKE'}:
                row.prop(tool_settings, "use_gpencil_stroke_endpoints")

        elif space_type in {'IMAGE_EDITOR', 'NODE_EDITOR', 'SEQUENCE_EDITOR', 'CLIP_EDITOR'}:
            row = layout.row(align=True)
            row.prop(tool_settings, "annotation_stroke_placement_view2d", text="Placement")

        if tool.idname == "builtin.annotate_line":
            props = tool.operator_properties("gpencil.annotate")
            if region_type == 'TOOL_HEADER':
                row = layout.row()
                row.ui_units_x = 15
                row.prop(props, "arrowstyle_start", text="Start")
                row.separator()
                row.prop(props, "arrowstyle_end", text="End")
            else:
                col = layout.row().column(align=True)
                col.prop(props, "arrowstyle_start", text="Style Start")
                col.prop(props, "arrowstyle_end", text="End")
        elif tool.idname == "builtin.annotate":
            props = tool.operator_properties("gpencil.annotate")
            if region_type == 'TOOL_HEADER':
                row = layout.row()
                row.prop(props, "use_stabilizer", text="Stabilize Stroke")
                subrow = layout.row(align=False)
                subrow.active = props.use_stabilizer
                subrow.prop(props, "stabilizer_radius", text="Radius", slider=True)
                subrow.prop(props, "stabilizer_factor", text="Factor", slider=True)
            else:
                layout.prop(props, "use_stabilizer", text="Stabilize Stroke")
                col = layout.column(align=False)
                col.active = props.use_stabilizer
                col.prop(props, "stabilizer_radius", text="Radius", slider=True)
                col.prop(props, "stabilizer_factor", text="Factor", slider=True)


    @ToolDef.from_fn.with_args(draw_settings=draw_settings_common)
    def scribble(*, draw_settings):
        return dict(
            idname="builtin.annotate",
            label="Annotate",
            icon="ops.gpencil.draw",
            cursor='PAINT_BRUSH',
            keymap="Generic Tool: Annotate",
            draw_settings=draw_settings,
            options={'KEYMAP_FALLBACK'},
        )

    @ToolDef.from_fn.with_args(draw_settings=draw_settings_common)
    def line(*, draw_settings):
        return dict(
            idname="builtin.annotate_line",
            label="Annotate Line",
            icon="ops.gpencil.draw.line",
            cursor='PAINT_BRUSH',
            keymap="Generic Tool: Annotate Line",
            draw_settings=draw_settings,
            options={'KEYMAP_FALLBACK'},
        )

    @ToolDef.from_fn.with_args(draw_settings=draw_settings_common)
    def poly(*, draw_settings):
        return dict(
            idname="builtin.annotate_polygon",
            label="Annotate Polygon",
            icon="ops.gpencil.draw.poly",
            cursor='PAINT_BRUSH',
            keymap="Generic Tool: Annotate Polygon",
            draw_settings=draw_settings,
            options={'KEYMAP_FALLBACK'},
        )

    @ToolDef.from_fn
    def eraser():
        def draw_settings(context, layout, _tool):
            # TODO: Move this setting to tool_settings
            prefs = context.preferences
            layout.prop(prefs.edit, "grease_pencil_eraser_radius", text="Radius")
        return dict(
            idname="builtin.annotate_eraser",
            label="Annotate Eraser",
            icon="ops.gpencil.draw.eraser",
            cursor='ERASER',
            keymap="Generic Tool: Annotate Eraser",
            draw_settings=draw_settings,
            options={'KEYMAP_FALLBACK'},
        )


class _defs_transform:

    def draw_transform_sculpt_tool_settings(context, layout):
        if context.mode != 'SCULPT':
            return
        layout.prop(context.tool_settings.sculpt, "transform_mode")

    @ToolDef.from_fn
    def translate():
        def draw_settings(context, layout, _tool):
            _defs_transform.draw_transform_sculpt_tool_settings(context, layout)
            _template_widget.VIEW3D_GGT_xform_gizmo.draw_settings_with_index(context, layout, 1)
        return dict(
            idname="builtin.move",
            label="Move",
            # cursor='SCROLL_XY',
            icon="ops.transform.translate",
            widget="VIEW3D_GGT_xform_gizmo",
            operator="transform.translate",
            keymap="3D View Tool: Move",
            draw_settings=draw_settings,
        )

    @ToolDef.from_fn
    def rotate():
        def draw_settings(context, layout, _tool):
            _defs_transform.draw_transform_sculpt_tool_settings(context, layout)
            _template_widget.VIEW3D_GGT_xform_gizmo.draw_settings_with_index(context, layout, 2)
        return dict(
            idname="builtin.rotate",
            label="Rotate",
            # cursor='SCROLL_XY',
            icon="ops.transform.rotate",
            widget="VIEW3D_GGT_xform_gizmo",
            operator="transform.rotate",
            keymap="3D View Tool: Rotate",
            draw_settings=draw_settings,
        )

    @ToolDef.from_fn
    def scale():
        def draw_settings(context, layout, _tool):
            _defs_transform.draw_transform_sculpt_tool_settings(context, layout)
            _template_widget.VIEW3D_GGT_xform_gizmo.draw_settings_with_index(context, layout, 3)
        return dict(
            idname="builtin.scale",
            label="Scale",
            # cursor='SCROLL_XY',
            icon="ops.transform.resize",
            widget="VIEW3D_GGT_xform_gizmo",
            operator="transform.resize",
            keymap="3D View Tool: Scale",
            draw_settings=draw_settings,
        )

    @ToolDef.from_fn
    def scale_cage():
        def draw_settings(context, layout, _tool):
            _template_widget.VIEW3D_GGT_xform_gizmo.draw_settings_with_index(context, layout, 3)
        return dict(
            idname="builtin.scale_cage",
            label="Scale Cage",
            icon="ops.transform.resize.cage",
            widget="VIEW3D_GGT_xform_cage",
            operator="transform.resize",
            keymap="3D View Tool: Scale",
            draw_settings=draw_settings,
        )

    @ToolDef.from_fn
    def shear():
        def draw_settings(context, layout, _tool):
            # props = tool.operator_properties("transform.shear")
            _template_widget.VIEW3D_GGT_xform_gizmo.draw_settings_with_index(context, layout, 2)
        return dict(
            idname="builtin.shear",
            label="Shear",
            icon="ops.transform.shear",
            widget="VIEW3D_GGT_xform_shear",
            keymap="3D View Tool: Shear",
            draw_settings=draw_settings,
        )

    @ToolDef.from_fn
    def transform():
        def draw_settings(context, layout, tool):
            if layout.use_property_split:
                layout.label(text="Gizmos:")

            show_drag = True
            tool_settings = context.tool_settings
            if tool_settings.workspace_tool_type == 'FALLBACK':
                show_drag = False

            if show_drag:
                props = tool.gizmo_group_properties("VIEW3D_GGT_xform_gizmo")
                layout.prop(props, "drag_action")

            _defs_transform.draw_transform_sculpt_tool_settings(context, layout)
            _template_widget.VIEW3D_GGT_xform_gizmo.draw_settings_with_index(context, layout, 1)

        return dict(
            idname="builtin.transform",
            label="Transform",
            description=(
                "Supports any combination of grab, rotate, and scale at once"
            ),
            icon="ops.transform.transform",
            widget="VIEW3D_GGT_xform_gizmo",
            keymap="3D View Tool: Transform",
            draw_settings=draw_settings,
        )


class _defs_view3d_select:

    @ToolDef.from_fn
    def select():
        return dict(
            idname="builtin.select",
            label="Tweak",
            icon="ops.generic.select",
            widget=None,
            keymap="3D View Tool: Tweak",
        )

    @ToolDef.from_fn
    def box():
        def draw_settings(_context, layout, tool):
            props = tool.operator_properties("view3d.select_box")
            row = layout.row()
            row.use_property_split = False
            row.prop(props, "mode", text="", expand=True, icon_only=True)

        return dict(
            idname="builtin.select_box",
            label="Select Box",
            icon="ops.generic.select_box",
            widget=None,
            keymap="3D View Tool: Select Box",
            draw_settings=draw_settings,
        )

    @ToolDef.from_fn
    def lasso():
        def draw_settings(_context, layout, tool):
            props = tool.operator_properties("view3d.select_lasso")
            row = layout.row()
            row.use_property_split = False
            row.prop(props, "mode", text="", expand=True, icon_only=True)

        return dict(
            idname="builtin.select_lasso",
            label="Select Lasso",
            icon="ops.generic.select_lasso",
            widget=None,
            keymap="3D View Tool: Select Lasso",
            draw_settings=draw_settings,
        )

    @ToolDef.from_fn
    def circle():
        def draw_settings(_context, layout, tool):
            props = tool.operator_properties("view3d.select_circle")
            row = layout.row()
            row.use_property_split = False
            row.prop(props, "mode", text="", expand=True, icon_only=True)
            layout.prop(props, "radius")

        def draw_cursor(_context, tool, xy):
            from gpu_extras.presets import draw_circle_2d
            props = tool.operator_properties("view3d.select_circle")
            radius = props.radius
            draw_circle_2d(xy, (1.0,) * 4, radius, segments=32)

        return dict(
            idname="builtin.select_circle",
            label="Select Circle",
            icon="ops.generic.select_circle",
            widget=None,
            keymap="3D View Tool: Select Circle",
            draw_settings=draw_settings,
            draw_cursor=draw_cursor,
        )


class _defs_view3d_add:

    @staticmethod
    def description_interactive_add(context, _item, _km, *, prefix):
        km = context.window_manager.keyconfigs.user.keymaps["View3D Placement Modal"]

        def keymap_item_from_propvalue(propvalue):
            for item in km.keymap_items:
                if item.propvalue == propvalue:
                    return item

        if km is not None:
            kmi_snap = keymap_item_from_propvalue('SNAP_ON')
            kmi_center = keymap_item_from_propvalue('PIVOT_CENTER_ON')
            kmi_fixed_aspect = keymap_item_from_propvalue('FIXED_ASPECT_ON')
        else:
            kmi_snap = None
            kmi_center = None
            kmi_fixed_aspect = None
        return tip_(
            "%s\n"
            "\u2022 %s toggles snap while dragging.\n"
            "\u2022 %s toggles dragging from the center.\n"
            "\u2022 %s toggles fixed aspect"
        ) % (
            prefix,
            kmi_to_string_or_none(kmi_snap),
            kmi_to_string_or_none(kmi_center),
            kmi_to_string_or_none(kmi_fixed_aspect),
        )

    # Layout tweaks here would be good to avoid,
    # this shows limits in layout engine, as buttons are using a lot of space.
    @staticmethod
    def draw_settings_interactive_add(layout, tool, extra):
        show_extra = False
        props = tool.operator_properties("view3d.interactive_add")
        if not extra:
            row = layout.row()
            row.label(text="Depth:")
            row = layout.row()
            row.prop(props, "plane_depth", text="")
            row = layout.row()
            row.label(text="Orientation:")
            row = layout.row()
            row.prop(props, "plane_orientation", text="")
            row = layout.row()
            row.prop(props, "snap_target")

            region_is_header = bpy.context.region.type == 'TOOL_HEADER'

            if region_is_header:
                # Don't draw the "extra" popover here as we might have other settings & this should be last.
                show_extra = True
            else:
                extra = True

        if extra:
            layout.use_property_split = True
            layout.row().prop(props, "plane_axis", expand=True)
            layout.use_property_split = False
            layout.row().prop(props, "plane_axis_auto")
            layout.use_property_split = True

            layout.label(text="Base")
            row = layout.row()
            row.separator()
            row.prop(props, "plane_origin_base", expand=True)
            row = layout.row()
            row.separator()
            row.prop(props, "plane_aspect_base", expand=True)
            layout.label(text="Height")
            row = layout.row()
            row.separator()
            row.prop(props, "plane_origin_depth", expand=True)
            row = layout.row()
            row.separator()
            row.prop(props, "plane_aspect_depth", expand=True)
        return show_extra

    @ToolDef.from_fn
    def cube_add():
        def draw_settings(_context, layout, tool, *, extra=False):
            show_extra = _defs_view3d_add.draw_settings_interactive_add(layout, tool, extra)
            if show_extra:
                layout.popover("TOPBAR_PT_tool_settings_extra", text="...")

        return dict(
            idname="builtin.primitive_cube_add",
            label="Add Cube",
            icon="ops.mesh.primitive_cube_add_gizmo",
            description=lambda *args: _defs_view3d_add.description_interactive_add(
                *args, prefix=tip_("Add cube to mesh interactively"),
            ),
            widget="VIEW3D_GGT_placement",
            keymap="3D View Tool: Object, Add Primitive",
            draw_settings=draw_settings,
        )

    @ToolDef.from_fn
    def cone_add():
        def draw_settings(_context, layout, tool, *, extra=False):
            show_extra = _defs_view3d_add.draw_settings_interactive_add(layout, tool, extra)
            if extra:
                return

            props = tool.operator_properties("mesh.primitive_cone_add")
            layout.prop(props, "vertices")
            layout.prop(props, "end_fill_type")

            if show_extra:
                layout.popover("TOPBAR_PT_tool_settings_extra", text="...")

        return dict(
            idname="builtin.primitive_cone_add",
            label="Add Cone",
            icon="ops.mesh.primitive_cone_add_gizmo",
            description=lambda *args: _defs_view3d_add.description_interactive_add(
                *args, prefix=tip_("Add cone to mesh interactively"),
            ),
            widget="VIEW3D_GGT_placement",
            keymap="3D View Tool: Object, Add Primitive",
            draw_settings=draw_settings,
        )

    @ToolDef.from_fn
    def cylinder_add():
        def draw_settings(_context, layout, tool, *, extra=False):
            show_extra = _defs_view3d_add.draw_settings_interactive_add(layout, tool, extra)
            if extra:
                return

            props = tool.operator_properties("mesh.primitive_cylinder_add")
            layout.prop(props, "vertices")
            layout.prop(props, "end_fill_type")

            if show_extra:
                layout.popover("TOPBAR_PT_tool_settings_extra", text="...")

        return dict(
            idname="builtin.primitive_cylinder_add",
            label="Add Cylinder",
            icon="ops.mesh.primitive_cylinder_add_gizmo",
            description=lambda *args: _defs_view3d_add.description_interactive_add(
                *args, prefix=tip_("Add cylinder to mesh interactively"),
            ),
            widget="VIEW3D_GGT_placement",
            keymap="3D View Tool: Object, Add Primitive",
            draw_settings=draw_settings,
        )

    @ToolDef.from_fn
    def uv_sphere_add():
        def draw_settings(_context, layout, tool, *, extra=False):
            show_extra = _defs_view3d_add.draw_settings_interactive_add(layout, tool, extra)
            if extra:
                return

            props = tool.operator_properties("mesh.primitive_uv_sphere_add")
            layout.prop(props, "segments")
            layout.prop(props, "ring_count")

            if show_extra:
                layout.popover("TOPBAR_PT_tool_settings_extra", text="...")

        return dict(
            idname="builtin.primitive_uv_sphere_add",
            label="Add UV Sphere",
            icon="ops.mesh.primitive_sphere_add_gizmo",
            description=lambda *args: _defs_view3d_add.description_interactive_add(
                *args, prefix=tip_("Add sphere to mesh interactively"),
            ),
            widget="VIEW3D_GGT_placement",
            keymap="3D View Tool: Object, Add Primitive",
            draw_settings=draw_settings,
        )

    @ToolDef.from_fn
    def ico_sphere_add():
        def draw_settings(_context, layout, tool, *, extra=False):
            show_extra = _defs_view3d_add.draw_settings_interactive_add(layout, tool, extra)
            if extra:
                return

            props = tool.operator_properties("mesh.primitive_ico_sphere_add")
            layout.prop(props, "subdivisions")

            if show_extra:
                layout.popover("TOPBAR_PT_tool_settings_extra", text="...")

        return dict(
            idname="builtin.primitive_ico_sphere_add",
            label="Add Ico Sphere",
            icon="ops.mesh.primitive_sphere_add_gizmo",
            description=lambda *args: _defs_view3d_add.description_interactive_add(
                *args, prefix=tip_("Add sphere to mesh interactively"),
            ),
            widget="VIEW3D_GGT_placement",
            keymap="3D View Tool: Object, Add Primitive",
            draw_settings=draw_settings,
        )


# -----------------------------------------------------------------------------
# Object Modes (named based on context.mode)

class _defs_edit_armature:

    @ToolDef.from_fn
    def roll():
        return dict(
            idname="builtin.roll",
            label="Roll",
            icon="ops.armature.bone.roll",
            widget="VIEW3D_GGT_tool_generic_handle_free",
            keymap=(),
        )

    @ToolDef.from_fn
    def bone_envelope():
        return dict(
            idname="builtin.bone_envelope",
            label="Bone Envelope",
            icon="ops.transform.bone_envelope",
            widget="VIEW3D_GGT_tool_generic_handle_free",
            keymap=(),
        )

    @ToolDef.from_fn
    def bone_size():
        return dict(
            idname="builtin.bone_size",
            label="Bone Size",
            icon="ops.transform.bone_size",
            widget="VIEW3D_GGT_tool_generic_handle_free",
            keymap=(),
        )

    @ToolDef.from_fn
    def extrude():
        return dict(
            idname="builtin.extrude",
            label="Extrude",
            icon="ops.armature.extrude_move",
            widget="VIEW3D_GGT_xform_extrude",
            keymap=(),
            draw_settings=_template_widget.VIEW3D_GGT_xform_extrude.draw_settings,
        )

    @ToolDef.from_fn
    def extrude_cursor():
        return dict(
            idname="builtin.extrude_to_cursor",
            label="Extrude to Cursor",
            cursor='CROSSHAIR',
            icon="ops.armature.extrude_cursor",
            widget=None,
            keymap=(),
        )


class _defs_edit_mesh:

    @ToolDef.from_fn
    def rip_region():
        def draw_settings(_context, layout, tool):
            props = tool.operator_properties("mesh.rip_move")
            props_macro = props.MESH_OT_rip
            layout.use_property_split = False
            layout.prop(props_macro, "use_fill")

        return dict(
            idname="builtin.rip_region",
            label="Rip Region",
            icon="ops.mesh.rip",
            widget="VIEW3D_GGT_tool_generic_handle_free",
            keymap=(),
            draw_settings=draw_settings,
        )

    @ToolDef.from_fn
    def rip_edge():
        return dict(
            idname="builtin.rip_edge",
            label="Rip Edge",
            icon="ops.mesh.rip_edge",
            widget="VIEW3D_GGT_tool_generic_handle_free",
            keymap=(),
        )

    @ToolDef.from_fn
    def poly_build():
        def draw_settings(_context, layout, tool):
            props = tool.operator_properties("mesh.polybuild_face_at_cursor_move")
            props_macro = props.MESH_OT_polybuild_face_at_cursor
            layout.use_property_split = False
            layout.prop(props_macro, "create_quads")
        return dict(
            idname="builtin.poly_build",
            label="Poly Build",
            icon="ops.mesh.polybuild_hover",
            widget="VIEW3D_GGT_mesh_preselect_elem",
            keymap=(),
            draw_settings=draw_settings,
        )

    @ToolDef.from_fn
    def edge_slide():
        def draw_settings(_context, layout, tool):
            props = tool.operator_properties("transform.edge_slide")
            layout.use_property_split = False
            layout.prop(props, "correct_uv")

        return dict(
            idname="builtin.edge_slide",
            label="Edge Slide",
            icon="ops.transform.edge_slide",
            widget="VIEW3D_GGT_tool_generic_handle_normal",
            keymap=(),
            draw_settings=draw_settings,
        )

    @ToolDef.from_fn
    def vert_slide():
        def draw_settings(_context, layout, tool):
            props = tool.operator_properties("transform.vert_slide")
            layout.use_property_split = False
            layout.prop(props, "correct_uv")

        return dict(
            idname="builtin.vertex_slide",
            label="Vertex Slide",
            icon="ops.transform.vert_slide",
            widget="VIEW3D_GGT_tool_generic_handle_free",
            keymap=(),
            draw_settings=draw_settings,
        )

    @ToolDef.from_fn
    def spin():
        def draw_settings(_context, layout, tool):
            props = tool.operator_properties("mesh.spin")
            layout.prop(props, "steps")
            props = tool.gizmo_group_properties("MESH_GGT_spin")
            layout.prop(props, "axis")

        return dict(
            idname="builtin.spin",
            label="Spin",
            icon="ops.mesh.spin",
            widget="MESH_GGT_spin",
            keymap=(),
            draw_settings=draw_settings,
        )

    @ToolDef.from_fn
    def spin_duplicate():
        def draw_settings(_context, layout, tool):
            props = tool.operator_properties("mesh.spin")
            layout.prop(props, "steps")
            props = tool.gizmo_group_properties("MESH_GGT_spin")
            layout.prop(props, "axis")

        return dict(
            idname="builtin.spin_duplicates",
            label="Spin Duplicates",
            icon="ops.mesh.spin.duplicate",
            widget="MESH_GGT_spin",
            keymap=(),
            draw_settings=draw_settings,
        )

    @ToolDef.from_fn
    def inset():
        def draw_settings(_context, layout, tool):
            props = tool.operator_properties("mesh.inset")
            layout.use_property_split = False
            layout.prop(props, "use_outset")
            layout.prop(props, "use_individual")
            layout.prop(props, "use_even_offset")
            layout.prop(props, "use_relative_offset")

        return dict(
            idname="builtin.inset_faces",
            label="Inset Faces",
            icon="ops.mesh.inset",
            widget="VIEW3D_GGT_tool_generic_handle_free",
            widget_properties=[
                ("radius", 75.0),
                ("backdrop_fill_alpha", 0.0),
            ],
            keymap=(),
            draw_settings=draw_settings,
        )

    @ToolDef.from_fn
    def bevel():
        def draw_settings(context, layout, tool, *, extra=False):
            props = tool.operator_properties("mesh.bevel")

            region_is_header = context.region.type == 'TOOL_HEADER'

            edge_bevel = props.affect == 'EDGES'

            if not extra:
                if region_is_header:
                    layout.prop(props, "offset_type", text="")
                else:
                    layout.row().prop(props, "affect", expand=True)
                    layout.separator()
                    layout.prop(props, "offset_type")

                layout.prop(props, "segments")

                if region_is_header:
                    layout.prop(props, "affect", text="")

                layout.prop(props, "profile", text="Shape", slider=True)

                if region_is_header:
                    layout.popover("TOPBAR_PT_tool_settings_extra", text="...")
                else:
                    extra = True

            if extra:
                layout.use_property_split = True
                layout.use_property_decorate = False

                layout.prop(props, "material")

                col = layout.column(align = True)
                col.use_property_split = False
                col.prop(props, "harden_normals")
                col.prop(props, "clamp_overlap")
                col.prop(props, "loop_slide")

                if edge_bevel:
                    col = layout.column(align = True)
                    col.use_property_split = False
                    col.label(text = "Mark")
                    row = col.row()
                    row.separator()
                    row.prop(props, "mark_seam", text="Seam")
                    row = col.row()
                    row.separator()
                    row.prop(props, "mark_sharp", text="Sharp")

                if edge_bevel:
                    col = layout.column()
                    col.prop(props, "miter_outer", text="Miter Outer")
                    col.prop(props, "miter_inner", text="Inner")
                if props.miter_inner == 'ARC':
                    col.prop(props, "spread")

                layout.separator()

                if edge_bevel:
                    col = layout.column()
                    col.prop(props, "vmesh_method", text="Intersections")

                    layout.separator()

                layout.prop(props, "face_strength_mode", text="Face Strength")

                layout.prop(props, "profile_type")

                layout.separator()

                if props.profile_type == 'CUSTOM':
                    tool_settings = context.tool_settings
                    layout.template_curveprofile(tool_settings, "custom_bevel_profile_preset")

        return dict(
            idname="builtin.bevel",
            label="Bevel",
            icon="ops.mesh.bevel",
            widget="VIEW3D_GGT_tool_generic_handle_normal",
            keymap=(),
            draw_settings=draw_settings,
        )

    @ToolDef.from_fn
    def extrude():
        return dict(
            idname="builtin.extrude_region",
            label="Extrude Region",
            # The operator description isn't useful in this case, give our own.
            description=(
                "Extrude freely or along an axis"
            ),
            icon="ops.mesh.extrude_region_move",
            widget="VIEW3D_GGT_xform_extrude",
            # Important to use same operator as 'E' key.
            operator="view3d.edit_mesh_extrude_move_normal",
            keymap=(),
            draw_settings=_template_widget.VIEW3D_GGT_xform_extrude.draw_settings,
        )

    @ToolDef.from_fn
    def extrude_manifold():
        return dict(
            idname="builtin.extrude_manifold",
            label="Extrude Manifold",
            description=(
                "Extrude, dissolves edges whose faces form a flat surface and intersect new edges"
            ),
            icon="ops.mesh.extrude_manifold",
            widget="VIEW3D_GGT_tool_generic_handle_normal",
            keymap=(),
        )

    @ToolDef.from_fn
    def extrude_normals():
        def draw_settings(_context, layout, tool):
            props = tool.operator_properties("mesh.extrude_region_shrink_fatten")
            props_macro = props.TRANSFORM_OT_shrink_fatten
            layout.use_property_split = False
            layout.prop(props_macro, "use_even_offset")
        return dict(
            idname="builtin.extrude_along_normals",
            label="Extrude Along Normals",
            icon="ops.mesh.extrude_region_shrink_fatten",
            widget="VIEW3D_GGT_tool_generic_handle_normal",
            operator="mesh.extrude_region_shrink_fatten",
            keymap=(),
            draw_settings=draw_settings,
        )

    @ToolDef.from_fn
    def extrude_individual():
        return dict(
            idname="builtin.extrude_individual",
            label="Extrude Individual",
            icon="ops.mesh.extrude_faces_move",
            widget="VIEW3D_GGT_tool_generic_handle_normal",
            keymap=(),
        )

    @ToolDef.from_fn
    def extrude_cursor():
        def draw_settings(_context, layout, tool):
            props = tool.operator_properties("mesh.dupli_extrude_cursor")
            layout.use_property_split = False
            layout.prop(props, "rotate_source")

        return dict(
            idname="builtin.extrude_to_cursor",
            label="Extrude to Cursor",
            cursor='CROSSHAIR',
            icon="ops.mesh.dupli_extrude_cursor",
            widget=None,
            keymap=(),
            draw_settings=draw_settings,
        )

    @ToolDef.from_fn
    def loopcut_slide():

        def draw_settings(_context, layout, tool):
            props = tool.operator_properties("mesh.loopcut_slide")
            props_macro = props.MESH_OT_loopcut
            layout.prop(props_macro, "number_cuts")
            props_macro = props.TRANSFORM_OT_edge_slide
            layout.use_property_split = False
            layout.prop(props_macro, "correct_uv")

        return dict(
            idname="builtin.loop_cut",
            label="Loop Cut",
            icon="ops.mesh.loopcut_slide",
            widget="VIEW3D_GGT_mesh_preselect_edgering",
            keymap=(),
            draw_settings=draw_settings,
        )

    @ToolDef.from_fn
    def offset_edge_loops_slide():
        return dict(
            idname="builtin.offset_edge_loop_cut",
            label="Offset Edge Loop Cut",
            icon="ops.mesh.offset_edge_loops_slide",
            widget=None,
            keymap=(),
        )

    @ToolDef.from_fn
    def vertex_smooth():
        def draw_settings(_context, layout, tool):
            props = tool.operator_properties("mesh.vertices_smooth")
            layout.prop(props, "repeat")
        return dict(
            idname="builtin.smooth",
            label="Smooth",
            icon="ops.mesh.vertices_smooth",
            widget="VIEW3D_GGT_tool_generic_handle_normal",
            keymap=(),
            draw_settings=draw_settings,
        )

    @ToolDef.from_fn
    def vertex_randomize():
        def draw_settings(_context, layout, tool):
            props = tool.operator_properties("transform.vertex_random")
            layout.prop(props, "uniform")
            layout.prop(props, "normal")
            layout.prop(props, "seed")
        return dict(
            idname="builtin.randomize",
            label="Randomize",
            icon="ops.transform.vertex_random",
            widget="VIEW3D_GGT_tool_generic_handle_normal",
            keymap=(),
            draw_settings=draw_settings,
        )

    @ToolDef.from_fn
    def tosphere():
        return dict(
            idname="builtin.to_sphere",
            label="To Sphere",
            icon="ops.transform.tosphere",
            widget=None,
            keymap=(),
        )

    @ToolDef.from_fn
    def shrink_fatten():
        def draw_settings(_context, layout, tool):
            props = tool.operator_properties("transform.shrink_fatten")
            layout.use_property_split = False
            layout.prop(props, "use_even_offset")

        return dict(
            idname="builtin.shrink_fatten",
            label="Shrink/Fatten",
            icon="ops.transform.shrink_fatten",
            widget="VIEW3D_GGT_tool_generic_handle_normal",
            keymap=(),
            draw_settings=draw_settings,
        )

    @ToolDef.from_fn
    def push_pull():
        return dict(
            idname="builtin.push_pull",
            label="Push/Pull",
            icon="ops.transform.push_pull",
            widget="VIEW3D_GGT_tool_generic_handle_normal",
            keymap=(),
        )

    @ToolDef.from_fn
    def knife():
        def draw_settings(_context, layout, tool, *, extra=False):
            show_extra = False
            props = tool.operator_properties("mesh.knife_tool")

            if not extra:
                layout.use_property_split = False
                layout.prop(props, "use_occlude_geometry")
                layout.prop(props, "only_selected")
                layout.prop(props, "xray")
                region_is_header = bpy.context.region.type == 'TOOL_HEADER'
                if region_is_header:
                    show_extra = True
                else:
                    extra = True

            if extra:
                layout.use_property_decorate = False
                layout.use_property_split = True

                layout.prop(props, "visible_measurements")
                layout.prop(props, "angle_snapping")
                layout.label(text="Angle Snapping Increment")
                layout.row().prop(props, "angle_snapping_increment", text="", expand=True)

            if show_extra:
                layout.popover("TOPBAR_PT_tool_settings_extra", text="Settings")

        return dict(
            idname="builtin.knife",
            label="Knife",
            cursor='KNIFE',
            icon="ops.mesh.knife_tool",
            widget=None,
            keymap=(),
            draw_settings=draw_settings,
            options={'KEYMAP_FALLBACK'},
        )

    @ToolDef.from_fn
    def bisect():
        def draw_settings(_context, layout, tool):
            props = tool.operator_properties("mesh.bisect")
            layout.use_property_split = False
            layout.prop(props, "use_fill")
            layout.prop(props, "clear_inner")
            layout.prop(props, "clear_outer")
            split = layout.split(factor = 0.45)
            row = split.row()
            row.label(text = "Axis Threshold:")
            row = split.row()
            row.prop(props, "threshold", text = "")

        return dict(
            idname="builtin.bisect",
            label="Bisect",
            icon="ops.mesh.bisect",
            widget=None,
            keymap=(),
            draw_settings=draw_settings,
        )


class _defs_edit_curve:

    @ToolDef.from_fn
    def draw():
        def draw_settings(context, layout, _tool, *, extra=False):
            # Tool settings initialize operator options.
            tool_settings = context.tool_settings
            cps = tool_settings.curve_paint_settings
            region_type = context.region.type

            if region_type == 'TOOL_HEADER':
                if not extra:
                    layout.prop(cps, "curve_type", text="")
                    layout.prop(cps, "depth_mode", expand=True)
                    layout.popover("TOPBAR_PT_tool_settings_extra", text="Draw Settings")
                    return

            layout.use_property_split = True
            layout.use_property_decorate = False

            if region_type != 'TOOL_HEADER':
                layout.prop(cps, "curve_type")
                layout.separator()
            if cps.curve_type == 'BEZIER':
                layout.prop(cps, "fit_method")
                layout.prop(cps, "error_threshold")

                split = layout.split()
                col = split.column()
                col.use_property_split = False
                col.prop(cps, "use_corners_detect")
                col = split.column()
                if cps.use_corners_detect:
                    col.use_property_split = False
                    col.prop(cps, "corner_angle", text="")
                else:
                    col.label(icon='DISCLOSURE_TRI_RIGHT')

                layout.separator()

            col = layout.column(align=True)
            col.prop(cps, "radius_taper_start", text="Taper Start", slider=True)
            col.prop(cps, "radius_taper_end", text="End", slider=True)
            col = layout.column(align=True)
            col.prop(cps, "radius_min", text="Radius Min")
            col.prop(cps, "radius_max", text="Max")
            col.prop(cps, "use_pressure_radius")

            if region_type != 'TOOL_HEADER' or cps.depth_mode == 'SURFACE':
                layout.separator()

            if region_type != 'TOOL_HEADER':
                row = layout.row()
                row.prop(cps, "depth_mode", expand=True)
            if cps.depth_mode == 'SURFACE':
                col = layout.column()
                col.prop(cps, "surface_offset")
                col.prop(cps, "use_offset_absolute")
                col.prop(cps, "use_stroke_endpoints")
                if cps.use_stroke_endpoints:
                    colsub = layout.column(align=True)
                    colsub.prop(cps, "surface_plane")

        return dict(
            idname="builtin.draw",
            label="Draw",
            cursor='PAINT_BRUSH',
            icon="ops.curve.draw",
            widget=None,
            keymap=(),
            draw_settings=draw_settings,
        )

    @ToolDef.from_fn
    def extrude():
        return dict(
            idname="builtin.extrude",
            label="Extrude",
            icon="ops.curve.extrude_move",
            widget="VIEW3D_GGT_xform_extrude",
            keymap=(),
            draw_settings=_template_widget.VIEW3D_GGT_xform_extrude.draw_settings,
        )

    @ToolDef.from_fn
    def pen():
        def draw_settings(_context, layout, tool):
            props = tool.operator_properties("curve.pen")
            layout.prop(props, "close_spline")
            layout.prop(props, "extrude_handle")
        return dict(
            idname="builtin.pen",
            label="Curve Pen",
            cursor='CROSSHAIR',
            icon="ops.curve.pen",
            widget=None,
            keymap=(),
            draw_settings=draw_settings,
        )

    @ToolDef.from_fn
    def extrude_cursor():
        return dict(
            idname="builtin.extrude_cursor",
            label="Extrude to Cursor",
            cursor='CROSSHAIR',
            icon="ops.curve.extrude_cursor",
            widget=None,
            keymap=(),
        )

    @ToolDef.from_fn
    def tilt():
        return dict(
            idname="builtin.tilt",
            label="Tilt",
            icon="ops.transform.tilt",
            widget="VIEW3D_GGT_tool_generic_handle_free",
            keymap=(),
        )

    @ToolDef.from_fn
    def curve_radius():
        return dict(
            idname="builtin.radius",
            label="Radius",
            description=(
                "Expand or contract the radius of the selected curve points"
            ),
            icon="ops.curve.radius",
            widget="VIEW3D_GGT_tool_generic_handle_free",
            keymap=(),
        )

    @ToolDef.from_fn
    def curve_vertex_randomize():
        def draw_settings(_context, layout, tool):
            props = tool.operator_properties("transform.vertex_random")
            layout.prop(props, "uniform")
            layout.prop(props, "normal")
            layout.prop(props, "seed")
        return dict(
            idname="builtin.randomize",
            label="Randomize",
            icon="ops.curve.vertex_random",
            widget="VIEW3D_GGT_tool_generic_handle_normal",
            keymap=(),
            draw_settings=draw_settings,
        )


class _defs_pose:

    @ToolDef.from_fn
    def breakdown():
        return dict(
            idname="builtin.breakdowner",
            label="Breakdowner",
            icon="ops.pose.breakdowner",
            widget=None,
            keymap=(),
        )

    @ToolDef.from_fn
    def push():
        return dict(
            idname="builtin.push",
            label="Push",
            icon="ops.pose.push",
            widget=None,
            keymap=(),
        )

    @ToolDef.from_fn
    def relax():
        return dict(
            idname="builtin.relax",
            label="Relax",
            icon="ops.pose.relax",
            widget=None,
            keymap=(),
        )


class _defs_particle:

    @staticmethod
    def generate_from_brushes(context):
        return generate_from_enum_ex(
            context,
            idname_prefix="builtin_brush.",
            icon_prefix="brush.particle.",
            type=bpy.types.ParticleEdit,
            attr="tool",
        )


class _defs_sculpt:

    @staticmethod
    def generate_from_brushes(context):
        return generate_from_enum_ex(
            context,
            idname_prefix="builtin_brush.",
            icon_prefix="brush.sculpt.",
            type=bpy.types.Brush,
            attr="sculpt_tool",
        )

    @ToolDef.from_fn
    def hide_border():
        return dict(
            idname="builtin.box_hide",
            label="Box Hide",
            icon="ops.sculpt.border_hide",
            widget=None,
            keymap=(),
        )

    @ToolDef.from_fn
    def mask_border():
        def draw_settings(_context, layout, tool):
            props = tool.operator_properties("paint.mask_box_gesture")
            layout.use_property_split = False
            layout.prop(props, "use_front_faces_only", expand=False)

        return dict(
            idname="builtin.box_mask",
            label="Box Mask",
            icon="ops.sculpt.border_mask",
            widget=None,
            keymap=(),
            draw_settings=draw_settings,
        )

    @ToolDef.from_fn
    def mask_lasso():
        def draw_settings(_context, layout, tool):
            props = tool.operator_properties("paint.mask_lasso_gesture")
            layout.use_property_split = False
            layout.prop(props, "use_front_faces_only", expand=False)

        return dict(
            idname="builtin.lasso_mask",
            label="Lasso Mask",
            icon="ops.sculpt.lasso_mask",
            widget=None,
            keymap=(),
            draw_settings=draw_settings,
        )

    @ToolDef.from_fn
    def mask_line():
        def draw_settings(_context, layout, tool):
            props = tool.operator_properties("paint.mask_line_gesture")
            layout.use_property_split = False
            layout.prop(props, "use_front_faces_only", expand=False)
            layout.prop(props, "use_limit_to_segment", expand=False)

        return dict(
            idname="builtin.line_mask",
            label="Line Mask",
            icon="ops.sculpt.line_mask",
            widget=None,
            keymap=(),
            draw_settings=draw_settings,
        )

    @ToolDef.from_fn
    def face_set_box():
        def draw_settings(_context, layout, tool):
            props = tool.operator_properties("sculpt.face_set_box_gesture")
            layout.use_property_split = False
            layout.prop(props, "use_front_faces_only", expand=False)

        return dict(
            idname="builtin.box_face_set",
            label="Box Face Set",
            icon="ops.sculpt.border_face_set",
            widget=None,
            keymap=(),
            draw_settings=draw_settings,
        )

    @ToolDef.from_fn
    def face_set_lasso():
        def draw_settings(_context, layout, tool):
            props = tool.operator_properties("sculpt.face_set_lasso_gesture")
            layout.use_property_split = False
            layout.prop(props, "use_front_faces_only", expand=False)

        return dict(
            idname="builtin.lasso_face_set",
            label="Lasso Face Set",
            icon="ops.sculpt.lasso_face_set",
            widget=None,
            keymap=(),
            draw_settings=draw_settings,
        )

    @ToolDef.from_fn
    def trim_box():
        def draw_settings(_context, layout, tool):
            props = tool.operator_properties("sculpt.trim_box_gesture")
            layout.prop(props, "trim_mode", expand=False)
<<<<<<< HEAD
            layout.use_property_split = False
=======
            layout.prop(props, "trim_extrude_mode", expand=False)
>>>>>>> 5c64f01c
            layout.prop(props, "use_cursor_depth", expand=False)
        return dict(
            idname="builtin.box_trim",
            label="Box Trim",
            icon="ops.sculpt.box_trim",
            widget=None,
            keymap=(),
            draw_settings=draw_settings,
        )

    @ToolDef.from_fn
    def trim_lasso():
        def draw_settings(_context, layout, tool):
            props = tool.operator_properties("sculpt.trim_lasso_gesture")
            layout.prop(props, "trim_mode", expand=False)
            layout.prop(props, "trim_orientation", expand=False)
<<<<<<< HEAD
            layout.use_property_split = False
=======
            layout.prop(props, "trim_extrude_mode", expand=False)
>>>>>>> 5c64f01c
            layout.prop(props, "use_cursor_depth", expand=False)
        return dict(
            idname="builtin.lasso_trim",
            label="Lasso Trim",
            icon="ops.sculpt.lasso_trim",
            widget=None,
            keymap=(),
            draw_settings=draw_settings,
        )

    @ToolDef.from_fn
    def project_line():
        def draw_settings(_context, layout, tool):
            props = tool.operator_properties("sculpt.project_line_gesture")
            layout.use_property_split = False
            layout.prop(props, "use_limit_to_segment", expand=False)

        return dict(
            idname="builtin.line_project",
            label="Line Project",
            icon="ops.sculpt.line_project",
            widget=None,
            keymap=(),
            draw_settings=draw_settings,
        )

    @ToolDef.from_fn
    def mesh_filter():
        def draw_settings(_context, layout, tool):
            props = tool.operator_properties("sculpt.mesh_filter")
            layout.prop(props, "type", expand=False)
            layout.prop(props, "strength")
            row = layout.row(align=True)
            row.prop(props, "deform_axis")
            layout.prop(props, "orientation", expand=False)
            if props.type == 'SURFACE_SMOOTH':
                layout.prop(props, "surface_smooth_shape_preservation", expand=False)
                layout.prop(props, "surface_smooth_current_vertex", expand=False)
            elif props.type == 'SHARPEN':
                layout.prop(props, "sharpen_smooth_ratio", expand=False)
                layout.prop(props, "sharpen_intensify_detail_strength", expand=False)
                layout.prop(props, "sharpen_curvature_smooth_iterations", expand=False)

        return dict(
            idname="builtin.mesh_filter",
            label="Mesh Filter",
            icon="ops.sculpt.mesh_filter",
            widget=None,
            keymap=(),
            draw_settings=draw_settings,
        )

    @ToolDef.from_fn
    def cloth_filter():
        def draw_settings(_context, layout, tool):
            props = tool.operator_properties("sculpt.cloth_filter")
            layout.prop(props, "type", expand=False)
            layout.prop(props, "strength")
            row = layout.row(align=True)
            row.prop(props, "force_axis")
            layout.prop(props, "orientation", expand=False)
            layout.prop(props, "cloth_mass")
            layout.prop(props, "cloth_damping")
            layout.use_property_split = False
            layout.prop(props, "use_face_sets")
            layout.prop(props, "use_collisions")

        return dict(
            idname="builtin.cloth_filter",
            label="Cloth Filter",
            icon="ops.sculpt.cloth_filter",
            widget=None,
            keymap=(),
            draw_settings=draw_settings,
        )

    @ToolDef.from_fn
    def color_filter():
        def draw_settings(_context, layout, tool):
            props = tool.operator_properties("sculpt.color_filter")
            layout.prop(props, "type", expand=False)
            if props.type == 'FILL':
                layout.prop(props, "fill_color", expand=False)
            layout.prop(props, "strength")

        return dict(
            idname="builtin.color_filter",
            label="Color Filter",
            icon="ops.sculpt.color_filter",
            widget=None,
            keymap=(),
            draw_settings=draw_settings,
        )

    @ToolDef.from_fn
    def mask_by_color():
        def draw_settings(_context, layout, tool):
            props = tool.operator_properties("sculpt.mask_by_color")
            layout.prop(props, "threshold")
            layout.use_property_split = False
            layout.prop(props, "contiguous")
            layout.prop(props, "invert")
            layout.prop(props, "preserve_previous_mask")

        return dict(
            idname="builtin.mask_by_color",
            label="Mask by Color",
            icon="ops.sculpt.mask_by_color",
            widget=None,
            keymap=(),
            draw_settings=draw_settings,
        )

    @ToolDef.from_fn
    def face_set_edit():
        def draw_settings(_context, layout, tool):
            props = tool.operator_properties("sculpt.face_set_edit")
            layout.prop(props, "mode", expand=False)
            layout.use_property_split = False
            layout.prop(props, "modify_hidden")

        return dict(
            idname="builtin.face_set_edit",
            label="Edit Face Set",
            icon="ops.sculpt.face_set_edit",
            widget=None,
            keymap="3D View Tool: Sculpt, Face Set Edit",
            draw_settings=draw_settings,
        )


class _defs_vertex_paint:

    @staticmethod
    def poll_select_mask(context):
        if context is None:
            return True
        ob = context.active_object
        return (ob and ob.type == 'MESH' and
                (ob.data.use_paint_mask or
                 ob.data.use_paint_mask_vertex))

    @staticmethod
    def generate_from_brushes(context):
        return generate_from_enum_ex(
            context,
            idname_prefix="builtin_brush.",
            icon_prefix="brush.paint_vertex.",
            type=bpy.types.Brush,
            attr="vertex_tool",
        )


class _defs_texture_paint:

    @staticmethod
    def poll_select_mask(context):
        if context is None:
            return True
        ob = context.active_object
        return (ob and ob.type == 'MESH' and
                (ob.data.use_paint_mask))

    @staticmethod
    def generate_from_brushes(context):
        return generate_from_enum_ex(
            context,
            idname_prefix="builtin_brush.",
            icon_prefix="brush.paint_texture.",
            type=bpy.types.Brush,
            attr="image_tool",
            cursor='PAINT_CROSS',
        )


class _defs_weight_paint:

    @staticmethod
    def poll_select_mask(context):
        if context is None:
            return True
        ob = context.active_object
        return (ob and ob.type == 'MESH' and
                (ob.data.use_paint_mask or
                 ob.data.use_paint_mask_vertex))

    @staticmethod
    def generate_from_brushes(context):
        return generate_from_enum_ex(
            context,
            idname_prefix="builtin_brush.",
            icon_prefix="brush.paint_weight.",
            type=bpy.types.Brush,
            attr="weight_tool",
        )

    @ToolDef.from_fn
    def sample_weight():
        def draw_settings(context, layout, _tool):
            if context.tool_settings.unified_paint_settings.use_unified_weight:
                weight = context.tool_settings.unified_paint_settings.weight
            elif context.tool_settings.weight_paint.brush:
                weight = context.tool_settings.weight_paint.brush.weight
            else:
                return
            layout.label(text="Weight: %.3f" % weight)
        return dict(
            idname="builtin.sample_weight",
            label="Sample Weight",
            icon="ops.paint.weight_sample",
            cursor='EYEDROPPER',
            widget=None,
            keymap=(),
            draw_settings=draw_settings
        )

    @ToolDef.from_fn
    def sample_weight_group():
        return dict(
            idname="builtin.sample_vertex_group",
            label="Sample Vertex Group",
            icon="ops.paint.weight_sample_group",
            cursor='EYEDROPPER',
            widget=None,
            keymap=(),
        )

    @ToolDef.from_fn
    def gradient():
        def draw_settings(context, layout, tool):
            brush = context.tool_settings.weight_paint.brush
            if brush is not None:
                from bl_ui.properties_paint_common import UnifiedPaintPanel
                UnifiedPaintPanel.prop_unified(
                    layout,
                    context,
                    brush,
                    "weight",
                    unified_name="use_unified_weight",
                    slider=True,
                    header=True
                )
                UnifiedPaintPanel.prop_unified(
                    layout,
                    context,
                    brush,
                    "strength",
                    unified_name="use_unified_strength",
                    header=True
                )

            props = tool.operator_properties("paint.weight_gradient")
            layout.prop(props, "type", expand=True)
            layout.popover("VIEW3D_PT_tools_weight_gradient")

        return dict(
            idname="builtin.gradient",
            label="Gradient",
            icon="ops.paint.weight_gradient",
            widget=None,
            keymap=(),
            draw_settings=draw_settings,
        )


class _defs_image_generic:

    @staticmethod
    def poll_uvedit(context):
        if context is None:
            return True
        ob = context.edit_object
        if ob is not None:
            data = ob.data
            if data is not None:
                return bool(getattr(data, "uv_layers", False))
        return False

    @ToolDef.from_fn
    def cursor():
        return dict(
            idname="builtin.cursor",
            label="Cursor",
            description=(
                "Set the cursor location, drag to transform"
            ),
            icon="ops.generic.cursor",
            keymap=(),
        )

    # Currently a place holder so we can switch away from the annotation tool.
    # Falls back to default image editor action.
    @ToolDef.from_fn
    def sample():
        def draw_settings(_context, layout, tool):
            props = tool.operator_properties("image.sample")
            layout.prop(props, "size")
        return dict(
            idname="builtin.sample",
            label="Sample",
            description=(
                "Sample pixel values under the cursor"
            ),
            icon="ops.paint.weight_sample",  # XXX, needs own icon.
            keymap="Image Editor Tool: Sample",
            draw_settings=draw_settings,
        )


class _defs_image_uv_transform:

    @ToolDef.from_fn
    def translate():
        return dict(
            idname="builtin.move",
            label="Move",
            icon="ops.transform.translate",
            widget="IMAGE_GGT_gizmo2d_translate",
            operator="transform.translate",
            keymap="Image Editor Tool: Uv, Move",
        )

    @ToolDef.from_fn
    def rotate():
        return dict(
            idname="builtin.rotate",
            label="Rotate",
            icon="ops.transform.rotate",
            widget="IMAGE_GGT_gizmo2d_rotate",
            operator="transform.rotate",
            keymap="Image Editor Tool: Uv, Rotate",
        )

    @ToolDef.from_fn
    def scale():
        return dict(
            idname="builtin.scale",
            label="Scale",
            icon="ops.transform.resize",
            widget="IMAGE_GGT_gizmo2d_resize",
            operator="transform.resize",
            keymap="Image Editor Tool: Uv, Scale",
        )

    @ToolDef.from_fn
    def transform():
        return dict(
            idname="builtin.transform",
            label="Transform",
            description=(
                "Supports any combination of grab, rotate, and scale at once"
            ),
            icon="ops.transform.transform",
            widget="IMAGE_GGT_gizmo2d",
            # No keymap default action, only for gizmo!
        )


class _defs_image_uv_select:

    @ToolDef.from_fn
    def select():
        return dict(
            idname="builtin.select",
            label="Tweak",
            icon="ops.generic.select",
            widget=None,
            keymap=(),
        )

    @ToolDef.from_fn
    def box():
        def draw_settings(_context, layout, tool):
            props = tool.operator_properties("uv.select_box")
            row = layout.row()
            row.use_property_split = False
            row.prop(props, "mode", text="", expand=True, icon_only=True)
        return dict(
            idname="builtin.select_box",
            label="Select Box",
            icon="ops.generic.select_box",
            widget=None,
            keymap=(),
            draw_settings=draw_settings,
        )

    @ToolDef.from_fn
    def lasso():
        def draw_settings(_context, layout, tool):
            props = tool.operator_properties("uv.select_lasso")
            row = layout.row()
            row.use_property_split = False
            row.prop(props, "mode", text="", expand=True, icon_only=True)
        return dict(
            idname="builtin.select_lasso",
            label="Select Lasso",
            icon="ops.generic.select_lasso",
            widget=None,
            keymap=(),
            draw_settings=draw_settings,
        )

    @ToolDef.from_fn
    def circle():
        def draw_settings(_context, layout, tool):
            props = tool.operator_properties("uv.select_circle")
            row = layout.row()
            row.use_property_split = False
            row.prop(props, "mode", text="", expand=True, icon_only=True)
            layout.prop(props, "radius")

        def draw_cursor(_context, tool, xy):
            from gpu_extras.presets import draw_circle_2d
            props = tool.operator_properties("uv.select_circle")
            radius = props.radius
            draw_circle_2d(xy, (1.0,) * 4, radius, segments=32)

        return dict(
            idname="builtin.select_circle",
            label="Select Circle",
            icon="ops.generic.select_circle",
            widget=None,
            keymap=(),
            draw_settings=draw_settings,
            draw_cursor=draw_cursor,
        )


class _defs_image_uv_edit:

    @ToolDef.from_fn
    def rip_region():
        return dict(
            idname="builtin.rip_region",
            label="Rip Region",
            icon="ops.mesh.rip",
            # TODO: generic operator (UV version of `VIEW3D_GGT_tool_generic_handle_free`).
            widget=None,
            keymap=(),
            options={'KEYMAP_FALLBACK'},
        )


class _defs_image_uv_sculpt:

    @staticmethod
    def generate_from_brushes(context):
        def draw_cursor(context, _tool, xy):
            from gpu_extras.presets import draw_circle_2d
            tool_settings = context.tool_settings
            uv_sculpt = tool_settings.uv_sculpt
            if not uv_sculpt.show_brush:
                return
            ups = tool_settings.unified_paint_settings
            if ups.use_unified_size:
                radius = ups.size
            else:
                brush = tool_settings.uv_sculpt.brush
                if brush is None:
                    return
                radius = brush.size
            draw_circle_2d(xy, (1.0,) * 4, radius)

        return generate_from_enum_ex(
            context,
            idname_prefix="builtin_brush.",
            icon_prefix="brush.uv_sculpt.",
            type=bpy.types.Brush,
            attr="uv_sculpt_tool",
            tooldef_keywords=dict(
                operator="sculpt.uv_sculpt_stroke",
                keymap="Image Editor Tool: Uv, Sculpt Stroke",
                draw_cursor=draw_cursor,
                options={'KEYMAP_FALLBACK'},
            ),
        )


class _defs_gpencil_paint:

    @staticmethod
    def gpencil_primitive_toolbar(context, layout, _tool, props):
        paint = context.tool_settings.gpencil_paint
        brush = paint.brush

        if brush is None:
            return False

        gp_settings = brush.gpencil_settings

        row = layout.row(align=True)
        tool_settings = context.scene.tool_settings
        settings = tool_settings.gpencil_paint
        row.template_ID_preview(settings, "brush", rows=3, cols=8, hide_buttons=True)

        from bl_ui.properties_paint_common import (
            brush_basic_gpencil_paint_settings,
            brush_basic__draw_color_selector,
        )

        brush_basic__draw_color_selector(context, layout, brush, gp_settings, props)
        brush_basic_gpencil_paint_settings(layout, context, brush, compact=True)
        return True

    @staticmethod
    def generate_from_brushes(context):
        return generate_from_enum_ex(
            context,
            idname_prefix="builtin_brush.",
            icon_prefix="brush.gpencil_draw.",
            type=bpy.types.Brush,
            attr="gpencil_tool",
            cursor='DOT',
            tooldef_keywords=dict(
                operator="gpencil.draw",
            ),
        )

    @ToolDef.from_fn
    def cutter():
        def draw_settings(_context, layout, tool):
            props = tool.operator_properties("gpencil.stroke_cutter")
            row = layout.row()
            row.use_property_split = False
            row.prop(props, "flat_caps")
        return dict(
            idname="builtin.cutter",
            label="Cutter",
            icon="ops.gpencil.stroke_cutter",
            cursor='KNIFE',
            widget=None,
            keymap=(),
            draw_settings=draw_settings,
        )

    @ToolDef.from_fn
    def line():
        def draw_settings(context, layout, tool):
            props = tool.operator_properties("gpencil.primitive_line")
            _defs_gpencil_paint.gpencil_primitive_toolbar(context, layout, tool, props)

        return dict(
            idname="builtin.line",
            label="Line",
            icon="ops.gpencil.primitive_line",
            cursor='CROSSHAIR',
            widget=None,
            keymap=(),
            draw_settings=draw_settings,
        )

    @ToolDef.from_fn
    def polyline():
        def draw_settings(context, layout, tool):
            props = tool.operator_properties("gpencil.primitive_polyline")
            _defs_gpencil_paint.gpencil_primitive_toolbar(context, layout, tool, props)

        return dict(
            idname="builtin.polyline",
            label="Polyline",
            icon="ops.gpencil.primitive_polyline",
            cursor='CROSSHAIR',
            widget=None,
            keymap=(),
            draw_settings=draw_settings,
        )

    @ToolDef.from_fn
    def box():
        def draw_settings(context, layout, tool):
            props = tool.operator_properties("gpencil.primitive_box")
            _defs_gpencil_paint.gpencil_primitive_toolbar(context, layout, tool, props)

        return dict(
            idname="builtin.box",
            label="Box",
            icon="ops.gpencil.primitive_box",
            cursor='CROSSHAIR',
            widget=None,
            keymap=(),
            draw_settings=draw_settings,
        )

    @ToolDef.from_fn
    def circle():
        def draw_settings(context, layout, tool):
            props = tool.operator_properties("gpencil.primitive_circle")
            _defs_gpencil_paint.gpencil_primitive_toolbar(context, layout, tool, props)

        return dict(
            idname="builtin.circle",
            label="Circle",
            icon="ops.gpencil.primitive_circle",
            cursor='CROSSHAIR',
            widget=None,
            keymap=(),
            draw_settings=draw_settings,
        )

    @ToolDef.from_fn
    def arc():
        def draw_settings(context, layout, tool):
            props = tool.operator_properties("gpencil.primitive_curve")
            _defs_gpencil_paint.gpencil_primitive_toolbar(context, layout, tool, props)

        return dict(
            idname="builtin.arc",
            label="Arc",
            icon="ops.gpencil.primitive_arc",
            cursor='CROSSHAIR',
            widget=None,
            keymap=(),
            draw_settings=draw_settings,
        )

    @ToolDef.from_fn
    def curve():
        def draw_settings(context, layout, tool):
            props = tool.operator_properties("gpencil.primitive_curve")
            _defs_gpencil_paint.gpencil_primitive_toolbar(context, layout, tool, props)

        return dict(
            idname="builtin.curve",
            label="Curve",
            icon="ops.gpencil.primitive_curve",
            cursor='CROSSHAIR',
            widget=None,
            keymap=(),
            draw_settings=draw_settings,
        )

    @ToolDef.from_fn
    def eyedropper():
        def draw_settings(_context, layout, tool):
            props = tool.operator_properties("ui.eyedropper_gpencil_color")
            row = layout.row()
            row.use_property_split = False
            row.prop(props, "mode", expand=True)
        return dict(
            idname="builtin.eyedropper",
            label="Eyedropper",
            icon="ops.paint.eyedropper_add",
            cursor='EYEDROPPER',
            widget=None,
            keymap=(),
            draw_settings=draw_settings,
        )

    @ToolDef.from_fn
    def interpolate():
        def draw_settings(_context, layout, tool):
            props = tool.operator_properties("gpencil.interpolate")

            layout.prop(props, "layers")
            layout.prop(props, "exclude_breakdowns")
            layout.prop(props, "flip")
            layout.prop(props, "smooth_factor")
            layout.prop(props, "smooth_steps")

        return dict(
            idname="builtin.interpolate",
            label="Interpolate",
            icon="ops.pose.breakdowner",
            cursor='DEFAULT',
            widget=None,
            keymap=(),
            draw_settings=draw_settings,
        )


class _defs_gpencil_edit:
    def is_segment(context):
        ts = context.scene.tool_settings
        if context.mode == 'EDIT_GPENCIL':
            return ts.gpencil_selectmode_edit == 'SEGMENT'
        elif context.mode == 'SCULPT_GPENCIL':
            return ts.use_gpencil_select_mask_segment
        elif context.mode == 'VERTEX_GPENCIL':
            return ts.use_gpencil_vertex_select_mask_segment
        else:
            return False

    @ToolDef.from_fn
    def bend():
        return dict(
            idname="builtin.bend",
            label="Bend",
            icon="ops.gpencil.edit_bend",
            widget=None,
            keymap=(),
        )

    @ToolDef.from_fn
    def select():
        def draw_settings(context, layout, _tool):
            if _defs_gpencil_edit.is_segment(context):
                layout.prop(context.tool_settings.gpencil_sculpt, "intersection_threshold")
        return dict(
            idname="builtin.select",
            label="Tweak",
            icon="ops.generic.select",
            widget=None,
            keymap=(),
            draw_settings=draw_settings,
        )

    @ToolDef.from_fn
    def box_select():
        def draw_settings(context, layout, tool):
            props = tool.operator_properties("gpencil.select_box")
            row = layout.row()
            row.use_property_split = False
            row.prop(props, "mode", text="", expand=True, icon_only=True)
            if _defs_gpencil_edit.is_segment(context):
                layout.prop(context.tool_settings.gpencil_sculpt, "intersection_threshold")
        return dict(
            idname="builtin.select_box",
            label="Select Box",
            icon="ops.generic.select_box",
            widget=None,
            keymap=(),
            draw_settings=draw_settings,
        )

    @ToolDef.from_fn
    def lasso_select():
        def draw_settings(context, layout, tool):
            props = tool.operator_properties("gpencil.select_lasso")
            row = layout.row()
            row.use_property_split = False
            row.prop(props, "mode", text="", expand=True, icon_only=True)
            if _defs_gpencil_edit.is_segment(context):
                layout.prop(context.tool_settings.gpencil_sculpt, "intersection_threshold")
        return dict(
            idname="builtin.select_lasso",
            label="Select Lasso",
            icon="ops.generic.select_lasso",
            widget=None,
            keymap=(),
            draw_settings=draw_settings,
        )

    @ToolDef.from_fn
    def circle_select():
        def draw_settings(context, layout, tool):
            props = tool.operator_properties("gpencil.select_circle")
            row = layout.row()
            row.use_property_split = False
            row.prop(props, "mode", text="", expand=True, icon_only=True)
            layout.prop(props, "radius")
            if _defs_gpencil_edit.is_segment(context):
                layout.prop(context.tool_settings.gpencil_sculpt, "intersection_threshold")

        def draw_cursor(_context, tool, xy):
            from gpu_extras.presets import draw_circle_2d
            props = tool.operator_properties("gpencil.select_circle")
            radius = props.radius
            draw_circle_2d(xy, (1.0,) * 4, radius, segments=32)

        return dict(
            idname="builtin.select_circle",
            label="Select Circle",
            icon="ops.generic.select_circle",
            widget=None,
            keymap=(),
            draw_settings=draw_settings,
            draw_cursor=draw_cursor,
        )

    @ToolDef.from_fn
    def radius():
        return dict(
            idname="builtin.radius",
            label="Radius",
            description=(
                "Expand or contract the radius of the selected points"
            ),
            icon="ops.gpencil.radius",

            widget=None,
            keymap=(),
        )

    @ToolDef.from_fn
    def shear():
        return dict(
            idname="builtin.shear",
            label="Shear",
            icon="ops.gpencil.edit_shear",
            widget=None,
            keymap=(),
        )

    @ToolDef.from_fn
    def tosphere():
        return dict(
            idname="builtin.to_sphere",
            label="To Sphere",
            icon="ops.transform.tosphere",
            widget=None,
            keymap=(),
        )

    @ToolDef.from_fn
    def extrude():
        return dict(
            idname="builtin.extrude",
            label="Extrude",
            icon="ops.gpencil.extrude_move",
            widget="VIEW3D_GGT_xform_extrude",
            keymap=(),
            draw_settings=_template_widget.VIEW3D_GGT_xform_extrude.draw_settings,
        )

    @ToolDef.from_fn
    def transform_fill():
        def draw_settings(_context, layout, tool):
            props = tool.operator_properties("gpencil.transform_fill")
            row = layout.row()
            row.use_property_split = False
            row.prop(props, "mode", expand=True)

        return dict(
            idname="builtin.transform_fill",
            label="Transform Fill",
            icon="ops.gpencil.transform_fill",
            cursor='DEFAULT',
            widget=None,
            keymap=(),
            draw_settings=draw_settings,
        )

    @ToolDef.from_fn
    def interpolate():
        def draw_settings(_context, layout, tool):
            props = tool.operator_properties("gpencil.interpolate")
            layout.prop(props, "layers")
            layout.prop(props, "interpolate_selected_only")
            layout.prop(props, "exclude_breakdowns")
            layout.prop(props, "flip")
            layout.prop(props, "smooth_factor")
            layout.prop(props, "smooth_steps")

        return dict(
            idname="builtin.interpolate",
            label="Interpolate",
            icon="ops.pose.breakdowner",
            cursor='DEFAULT',
            widget=None,
            keymap=(),
            draw_settings=draw_settings,
        )


class _defs_gpencil_sculpt:

    @staticmethod
    def poll_select_mask(context):
        if context is None:
            return True
        ob = context.active_object
        ts = context.scene.tool_settings
        return ob and ob.type == 'GPENCIL' and (ts.use_gpencil_select_mask_point or
                                                ts.use_gpencil_select_mask_stroke or
                                                ts.use_gpencil_select_mask_segment)

    @staticmethod
    def generate_from_brushes(context):
        return generate_from_enum_ex(
            context,
            idname_prefix="builtin_brush.",
            icon_prefix="ops.gpencil.sculpt_",
            type=bpy.types.Brush,
            attr="gpencil_sculpt_tool",
            tooldef_keywords=dict(
                operator="gpencil.sculpt_paint",
            ),
        )


class _defs_gpencil_weight:

    @staticmethod
    def generate_from_brushes(context):
        return generate_from_enum_ex(
            context,
            idname_prefix="builtin_brush.",
            icon_prefix="ops.gpencil.sculpt_",
            type=bpy.types.Brush,
            attr="gpencil_weight_tool",
            tooldef_keywords=dict(
                operator="gpencil.weight_paint",
            ),
        )


class _defs_curves_sculpt:

    @ToolDef.from_fn
    def selection_paint():
        return dict(
            idname="builtin_brush.selection_paint",
            label="Selection Paint",
            icon="ops.generic.select_paint",
            data_block="SELECTION_PAINT"
        )

    @ToolDef.from_fn
    def comb():
        return dict(
            idname="builtin_brush.comb",
            label="Comb",
            icon="ops.curves.sculpt_comb",
            data_block='COMB'
        )

    @ToolDef.from_fn
    def add():
        return dict(
            idname="builtin_brush.add",
            label="Add",
            icon="ops.curves.sculpt_add",
            data_block='ADD'
        )

    @ToolDef.from_fn
    def delete():
        return dict(
            idname="builtin_brush.delete",
            label="Delete",
            icon="ops.curves.sculpt_delete",
            data_block='DELETE'
        )

    @ToolDef.from_fn
    def snake_hook():
        return dict(
            idname="builtin_brush.snake_hook",
            label="Snake Hook",
            icon="ops.curves.sculpt_snake_hook",
            data_block='SNAKE_HOOK'
        )

    @ToolDef.from_fn
    def grow_shrink():
        return dict(
            idname="builtin_brush.grow_shrink",
            label="Grow/Shrink",
            icon="ops.curves.sculpt_grow_shrink",
            data_block='GROW_SHRINK'
        )

    @ToolDef.from_fn
    def pinch():
        return dict(
            idname="builtin_brush.pinch",
            label="Pinch",
            icon="ops.curves.sculpt_pinch",
            data_block='PINCH'
        )

    @ToolDef.from_fn
    def smooth():
        return dict(
            idname="builtin_brush.smooth",
            label="Smooth",
            icon="ops.curves.sculpt_smooth",
            data_block='SMOOTH'
        )

    @ToolDef.from_fn
    def puff():
        return dict(
            idname="builtin_brush.puff",
            label="Puff",
            icon="ops.curves.sculpt_puff",
            data_block='PUFF'
        )

    @ToolDef.from_fn
    def density():
        return dict(
            idname="builtin_brush.density",
            label="Density",
            icon="ops.curves.sculpt_density",
            data_block="DENSITY"
        )

    @ToolDef.from_fn
    def slide():
        return dict(
            idname="builtin_brush.slide",
            label="Slide",
            icon="ops.curves.sculpt_slide",
            data_block="SLIDE"
        )


class _defs_gpencil_vertex:

    @staticmethod
    def poll_select_mask(context):
        if context is None:
            return True
        ob = context.active_object
        ts = context.scene.tool_settings
        return ob and ob.type == 'GPENCIL' and (ts.use_gpencil_vertex_select_mask_point or
                                                ts.use_gpencil_vertex_select_mask_stroke or
                                                ts.use_gpencil_vertex_select_mask_segment)

    @staticmethod
    def generate_from_brushes(context):
        return generate_from_enum_ex(
            context,
            idname_prefix="builtin_brush.",
            icon_prefix="brush.paint_vertex.",
            type=bpy.types.Brush,
            attr="gpencil_vertex_tool",
            cursor='DOT',
            tooldef_keywords=dict(
                operator="gpencil.vertex_paint",
            ),
        )


class _defs_node_select:

    @ToolDef.from_fn
    def select():
        return dict(
            idname="builtin.select",
            label="Tweak",
            icon="ops.generic.select",
            widget=None,
            keymap="Node Tool: Tweak",
        )

    @ToolDef.from_fn
    def box():
        def draw_settings(_context, layout, tool):
            props = tool.operator_properties("node.select_box")
            row = layout.row()
            row.use_property_split = False
            row.prop(props, "mode", text="", expand=True, icon_only=True)
        return dict(
            idname="builtin.select_box",
            label="Select Box",
            icon="ops.generic.select_box",
            widget=None,
            keymap="Node Tool: Select Box",
            draw_settings=draw_settings,
        )

    @ToolDef.from_fn
    def lasso():
        def draw_settings(_context, layout, tool):
            props = tool.operator_properties("node.select_lasso")
            row = layout.row()
            row.use_property_split = False
            row.prop(props, "mode", text="", expand=True, icon_only=True)
        return dict(
            idname="builtin.select_lasso",
            label="Select Lasso",
            icon="ops.generic.select_lasso",
            widget=None,
            keymap="Node Tool: Select Lasso",
            draw_settings=draw_settings,
        )

    @ToolDef.from_fn
    def circle():
        def draw_settings(_context, layout, tool):
            props = tool.operator_properties("node.select_circle")
            row = layout.row()
            row.use_property_split = False
            row.prop(props, "mode", text="", expand=True, icon_only=True)
            layout.prop(props, "radius")

        def draw_cursor(_context, tool, xy):
            from gpu_extras.presets import draw_circle_2d
            props = tool.operator_properties("node.select_circle")
            radius = props.radius
            draw_circle_2d(xy, (1.0,) * 4, radius, segments=32)

        return dict(
            idname="builtin.select_circle",
            label="Select Circle",
            icon="ops.generic.select_circle",
            widget=None,
            keymap="Node Tool: Select Circle",
            draw_settings=draw_settings,
            draw_cursor=draw_cursor,
        )


class _defs_node_edit:

    @ToolDef.from_fn
    def links_cut():
        return dict(
            idname="builtin.links_cut",
            label="Links Cut",
            icon="ops.node.links_cut",
            widget=None,
            keymap="Node Tool: Links Cut",
            options={'KEYMAP_FALLBACK'},
        )


class _defs_sequencer_generic:

    @ToolDef.from_fn
    def cursor():
        return dict(
            idname="builtin.cursor",
            label="Cursor",
            description=(
                "Set the cursor location, drag to transform"
            ),
            icon="ops.generic.cursor",
            keymap="Sequencer Tool: Cursor",
        )

    @ToolDef.from_fn
    def blade():
        def draw_settings(_context, layout, tool):
            props = tool.operator_properties("sequencer.split")
            row = layout.row()
            row.use_property_split = False
            row.prop(props, "type", expand=True)
        return dict(
            idname="builtin.blade",
            label="Blade",
            icon="ops.sequencer.blade",
            cursor='CROSSHAIR',
            widget=None,
            keymap="Sequencer Tool: Blade",
            draw_settings=draw_settings,
            options={'KEYMAP_FALLBACK'},
        )

    @ToolDef.from_fn
    def sample():
        return dict(
            idname="builtin.sample",
            label="Sample",
            description=(
                "Sample pixel values under the cursor"
            ),
            icon="ops.paint.weight_sample",  # XXX, needs own icon.
            keymap="Sequencer Tool: Sample",
        )

    @ToolDef.from_fn
    def translate():
        return dict(
            idname="builtin.move",
            label="Move",
            icon="ops.transform.translate",
            widget="SEQUENCER_GGT_gizmo2d_translate",
            operator="transform.translate",
            keymap="Sequencer Tool: Move",
        )

    @ToolDef.from_fn
    def rotate():
        return dict(
            idname="builtin.rotate",
            label="Rotate",
            icon="ops.transform.rotate",
            widget="SEQUENCER_GGT_gizmo2d_rotate",
            operator="transform.rotate",
            keymap="Sequencer Tool: Rotate",
        )

    @ToolDef.from_fn
    def scale():
        return dict(
            idname="builtin.scale",
            label="Scale",
            icon="ops.transform.resize",
            widget="SEQUENCER_GGT_gizmo2d_resize",
            operator="transform.resize",
            keymap="Sequencer Tool: Scale",
        )

    @ToolDef.from_fn
    def transform():
        return dict(
            idname="builtin.transform",
            label="Transform",
            description=(
                "Supports any combination of grab, rotate, and scale at once"
            ),
            icon="ops.transform.transform",
            widget="SEQUENCER_GGT_gizmo2d",
            # No keymap default action, only for gizmo!
        )




class _defs_sequencer_select:
    @ToolDef.from_fn
    def select():
        return dict(
            idname="builtin.select",
            label="Tweak",
            icon="ops.generic.select",
            widget=None,
            keymap="Sequencer Tool: Tweak",
        )
    @ToolDef.from_fn
    def box():
        def draw_settings(_context, layout, tool):
            props = tool.operator_properties("sequencer.select_box")
            row = layout.row()
            row.use_property_split = False
            row.prop(props, "mode", text="", expand=True, icon_only=True)
            pass
        return dict(
            idname="builtin.select_box",
            label="Select Box",
            icon="ops.generic.select_box",
            widget=None,
            keymap="Sequencer Tool: Select Box",
            draw_settings=draw_settings,
        )


# ------------------------------------------------- Image editor  -------------------------------------------------------

class IMAGE_PT_tools_active(ToolSelectPanelHelper, Panel):
    bl_space_type = 'IMAGE_EDITOR'
    bl_region_type = 'TOOLS'
    bl_label = "Tools"
    bl_category = "Tools"
    # bl_options = {'HIDE_HEADER'} bfa - we need the header.
    bl_options = {'HIDE_BG'}

    # Satisfy the 'ToolSelectPanelHelper' API.
    keymap_prefix = "Image Editor Tool:"

    # Default group to use as a fallback.
    tool_fallback_id = "builtin.select"

    @classmethod
    def tools_from_context(cls, context, mode=None):
        if mode is None:
            if context.space_data is None:
                mode = 'VIEW'
            else:
                mode = context.space_data.mode
        for tools in (cls._tools[None], cls._tools.get(mode, ())):
            for item in tools:
                if not (type(item) is ToolDef) and callable(item):
                    yield from item(context)
                else:
                    yield item

    @classmethod
    def tools_all(cls):
        yield from cls._tools.items()

    # Private tool lists for convenient reuse in `_tools`.

    _tools_transform = (
        _defs_image_uv_transform.translate,
        _defs_image_uv_transform.rotate,
        _defs_image_uv_transform.scale,
        _defs_image_uv_transform.transform,
    )

    _tools_select = (
        (
            _defs_image_uv_select.select,
            _defs_image_uv_select.box,
            _defs_image_uv_select.circle,
            _defs_image_uv_select.lasso,
        ),
    )

    _tools_annotate = (
        (
            _defs_annotate.scribble,
            _defs_annotate.line,
            _defs_annotate.poly,
            _defs_annotate.eraser,
        ),
    )

    # Private tools dictionary, store data to implement `tools_all` & `tools_from_context`.
    # The keys match image spaces modes: `context.space_data.mode`.
    # The values represent the tools, see `ToolSelectPanelHelper` for details.
    _tools = {
        None: [
            # for all modes
        ],
        'VIEW': [
            _defs_image_generic.sample,
            *_tools_annotate,
        ],
        'UV': [
            *_tools_select,
            _defs_image_generic.cursor,
            None,
            *_tools_transform,
            None,
            *_tools_annotate,
            None,
            _defs_image_uv_edit.rip_region,
            None,
            lambda context: (
                _defs_image_uv_sculpt.generate_from_brushes(context)
                if _defs_image_generic.poll_uvedit(context)
                else ()
            ),
        ],
        'MASK': [
            None,
        ],
        'PAINT': [
            _defs_texture_paint.generate_from_brushes,
            None,
            *_tools_annotate,
        ],
    }
# ------------------------------------------------- shader editor, compositor, texture node editor  -------------------------------------------------------

class NODE_PT_tools_active(ToolSelectPanelHelper, Panel):
    bl_space_type = 'NODE_EDITOR'
    bl_region_type = 'TOOLS'
    bl_label = "Tools"
    bl_category = "Tools"
    # bl_options = {'HIDE_HEADER'} bfa - we need the header.
    bl_options = {'HIDE_BG'}

    # Satisfy the 'ToolSelectPanelHelper' API.
    keymap_prefix = "Node Editor Tool:"

    # Default group to use as a fallback.
    tool_fallback_id = "builtin.select"

    @classmethod
    def tools_from_context(cls, context, mode=None):
        if mode is None:
            if context.space_data is None:
                mode = None
            else:
                mode = context.space_data.tree_type
        for tools in (cls._tools[None], cls._tools.get(mode, ())):
            for item in tools:
                if not (type(item) is ToolDef) and callable(item):
                    yield from item(context)
                else:
                    yield item

    @classmethod
    def tools_all(cls):
        yield from cls._tools.items()

    # Private tool lists for convenient reuse in `_tools`.

    _tools_select = (
        (
            _defs_node_select.select,
            _defs_node_select.box,
            _defs_node_select.circle,
            _defs_node_select.lasso,
        ),
    )

    _tools_annotate = (
        (
            _defs_annotate.scribble,
            _defs_annotate.line,
            _defs_annotate.poly,
            _defs_annotate.eraser,
        ),
    )

    # Private tools dictionary, store data to implement `tools_all` & `tools_from_context`.
    # The keys is always `None` since nodes don't use use modes to access different tools.
    # The values represent the tools, see `ToolSelectPanelHelper` for details.
    _tools = {
        None: [
            *_tools_select,
            None,
            *_tools_annotate,
            None,
            _defs_node_edit.links_cut,
        ],
    }
# ------------------------------------------------- 3d view -------------------------------------------------------


class VIEW3D_PT_tools_active(ToolSelectPanelHelper, Panel):
    bl_space_type = 'VIEW_3D'
    bl_region_type = 'TOOLS'
    bl_label = "Tools"
    bl_category = "Tools"
    #bl_options = {'HIDE_HEADER'} # bfa - we need the header for sorting the tabs
    bl_options = {'HIDE_BG'}

    # Satisfy the 'ToolSelectPanelHelper' API.
    keymap_prefix = "3D View Tool:"

    # Default group to use as a fallback.
    tool_fallback_id = "builtin.select"

    @classmethod
    def tools_from_context(cls, context, mode=None):
        if mode is None:
            mode = context.mode
        for tools in (cls._tools[None], cls._tools.get(mode, ())):
            for item in tools:
                if not (type(item) is ToolDef) and callable(item):
                    yield from item(context)
                else:
                    yield item

    @classmethod
    def tools_all(cls):
        yield from cls._tools.items()

    # Private tool lists for convenient reuse in `_tools`.

    _tools_transform = (
        _defs_transform.translate,
        _defs_transform.rotate,
        (
            _defs_transform.scale,
            _defs_transform.scale_cage,
        ),
        _defs_transform.transform,
    )
    # select tools group
    _tools_select = (
        (
            _defs_view3d_select.select,
            _defs_view3d_select.box,
            _defs_view3d_select.circle,
            _defs_view3d_select.lasso,
        ),
    )

    _tools_annotate = (
        (
            _defs_annotate.scribble,
            _defs_annotate.line,
            _defs_annotate.poly,
            _defs_annotate.eraser,
        ),
    )

    _tools_gpencil_select = (
        (
            _defs_gpencil_edit.select,
            _defs_gpencil_edit.box_select,
            _defs_gpencil_edit.circle_select,
            _defs_gpencil_edit.lasso_select,
        ),
    )

    _tools_view3d_add = (
        _defs_view3d_add.cube_add,
        _defs_view3d_add.cone_add,
        _defs_view3d_add.cylinder_add,
        _defs_view3d_add.uv_sphere_add,
        _defs_view3d_add.ico_sphere_add,
    )

    _tools_default = (
        *_tools_select,
        _defs_view3d_generic.cursor,
        None,
        *_tools_transform,
        None,
        *_tools_annotate,
        _defs_view3d_generic.ruler,
    )

    # Private tools dictionary, store data to implement `tools_all` & `tools_from_context`.
    # The keys match object-modes from: `context.mode`.
    # The values represent the tools, see `ToolSelectPanelHelper` for details.
    _tools = {
        None: [
            # Don't use this! because of paint modes.
            # _defs_view3d_generic.cursor,
            # End group.
        ],
        'OBJECT': [
            *_tools_default,
            None,
            _tools_view3d_add,
        ],
        'POSE': [
            *_tools_default,
            None,
            (
                _defs_pose.breakdown,
                _defs_pose.push,
                _defs_pose.relax,
            ),
        ],
        'EDIT_ARMATURE': [
            *_tools_default,
            None,
            _defs_edit_armature.roll,
            (
                _defs_edit_armature.bone_size,
                _defs_edit_armature.bone_envelope,
            ),
            None,
            (
                _defs_edit_armature.extrude,
                _defs_edit_armature.extrude_cursor,
            ),
            _defs_transform.shear,
        ],
        'EDIT_MESH': [
            *_tools_default,

            None,
            _tools_view3d_add,
            None,
            (
                _defs_edit_mesh.extrude,
                _defs_edit_mesh.extrude_manifold,
                _defs_edit_mesh.extrude_normals,
                _defs_edit_mesh.extrude_individual,
                _defs_edit_mesh.extrude_cursor,
            ),
            _defs_edit_mesh.inset,
            _defs_edit_mesh.bevel,
            (
                _defs_edit_mesh.loopcut_slide,
                _defs_edit_mesh.offset_edge_loops_slide,
            ),
            (
                _defs_edit_mesh.knife,
                _defs_edit_mesh.bisect,
            ),
            _defs_edit_mesh.poly_build,
            (
                _defs_edit_mesh.spin,
                _defs_edit_mesh.spin_duplicate,
            ),
            (
                _defs_edit_mesh.vertex_smooth,
                _defs_edit_mesh.vertex_randomize,
            ),
            (
                _defs_edit_mesh.edge_slide,
                _defs_edit_mesh.vert_slide,
            ),
            (
                _defs_edit_mesh.shrink_fatten,
                _defs_edit_mesh.push_pull,
            ),
            (
                _defs_transform.shear,
                _defs_edit_mesh.tosphere,
            ),
            (
                _defs_edit_mesh.rip_region,
                _defs_edit_mesh.rip_edge,
            ),
        ],
        'EDIT_CURVE': [
            *_tools_default,
            None,
            _defs_edit_curve.draw,
            _defs_edit_curve.pen,
            (
                _defs_edit_curve.extrude,
                _defs_edit_curve.extrude_cursor,
            ),
            None,
            _defs_edit_curve.curve_radius,
            _defs_edit_curve.tilt,
            None,
            _defs_transform.shear,
            _defs_edit_curve.curve_vertex_randomize,
        ],
        'EDIT_SURFACE': [
            *_tools_default,
            None,
            _defs_transform.shear,
        ],
        'EDIT_METABALL': [
            *_tools_default,
            None,
            _defs_transform.shear,
        ],
        'EDIT_LATTICE': [
            *_tools_default,
            None,
            _defs_transform.shear,
        ],
        'EDIT_TEXT': [
            _defs_view3d_select.select,
            _defs_view3d_generic.cursor,
            None,
            *_tools_annotate,
            _defs_view3d_generic.ruler,
        ],
        'PARTICLE': [
            *_tools_select,
            _defs_view3d_generic.cursor,
            None,
            _defs_particle.generate_from_brushes,
        ],
       'SCULPT': [
            _defs_sculpt.generate_from_brushes,
            None,
            (
                _defs_sculpt.mask_border,
                _defs_sculpt.mask_lasso,
                _defs_sculpt.mask_line,
            ),
            _defs_sculpt.hide_border,
            (
                _defs_sculpt.face_set_box,
                _defs_sculpt.face_set_lasso,
            ),
            (
                _defs_sculpt.trim_box,
                _defs_sculpt.trim_lasso,
            ),
            _defs_sculpt.project_line,
            None,
            _defs_sculpt.mesh_filter,
            _defs_sculpt.cloth_filter,
            _defs_sculpt.color_filter,
            #None, #bfa - too big gap
            _defs_sculpt.face_set_edit,
            _defs_sculpt.mask_by_color,
            None,
            _defs_transform.translate,
            _defs_transform.rotate,
            _defs_transform.scale,
            _defs_transform.transform,
            None,
            *_tools_annotate,
        ],
        'PAINT_TEXTURE': [
            _defs_texture_paint.generate_from_brushes,
            None,
            lambda context: (
                VIEW3D_PT_tools_active._tools_select
                if _defs_texture_paint.poll_select_mask(context)
                else ()
            ),
            *_tools_annotate,
        ],
        'PAINT_VERTEX': [
            _defs_vertex_paint.generate_from_brushes,
            None,
            lambda context: (
                VIEW3D_PT_tools_active._tools_select
                if _defs_vertex_paint.poll_select_mask(context)
                else ()
            ),
            *_tools_annotate,
        ],
        'PAINT_WEIGHT': [
            _defs_weight_paint.generate_from_brushes,
            _defs_weight_paint.gradient,
            None,
            (
                _defs_weight_paint.sample_weight,
                _defs_weight_paint.sample_weight_group,
            ),
            None,
            lambda context: (
                (
                    _defs_view3d_generic.cursor,
                    None,
                    *VIEW3D_PT_tools_active._tools_transform,
                )
                if context is None or context.pose_object
                else ()
            ),
            #None, #bfa - too big gap
            lambda context: (
                VIEW3D_PT_tools_active._tools_select
                if _defs_weight_paint.poll_select_mask(context)
                else ()
            ),
            *_tools_annotate,
        ],
        'PAINT_GPENCIL': [
            _defs_view3d_generic.cursor,
            None,
            _defs_gpencil_paint.generate_from_brushes,
            _defs_gpencil_paint.cutter,
            None,
            _defs_gpencil_paint.eyedropper,
            None,
            _defs_gpencil_paint.line,
            _defs_gpencil_paint.polyline,
            _defs_gpencil_paint.arc,
            _defs_gpencil_paint.curve,
            _defs_gpencil_paint.box,
            _defs_gpencil_paint.circle,
            None,
            _defs_gpencil_paint.interpolate,
            None,
            *_tools_annotate,
        ],
        'EDIT_GPENCIL': [
            *_tools_gpencil_select,
            _defs_view3d_generic.cursor,
            None,
            *_tools_transform,
            None,
            _defs_gpencil_edit.extrude,
            _defs_gpencil_edit.radius,
            _defs_gpencil_edit.bend,
            (
                _defs_gpencil_edit.shear,
                _defs_gpencil_edit.tosphere,
            ),
            _defs_gpencil_edit.transform_fill,
            None,
            _defs_gpencil_edit.interpolate,
            None,
            *_tools_annotate,
        ],
        'SCULPT_GPENCIL': [
            _defs_gpencil_sculpt.generate_from_brushes,
            None,
            *_tools_annotate,
            lambda context: (
                VIEW3D_PT_tools_active._tools_gpencil_select
                if _defs_gpencil_sculpt.poll_select_mask(context)
                else ()
            ),
        ],
        'WEIGHT_GPENCIL': [
            _defs_gpencil_weight.generate_from_brushes,
            None,
            *_tools_annotate,
        ],
        'VERTEX_GPENCIL': [
            _defs_gpencil_vertex.generate_from_brushes,
            None,
            *_tools_annotate,
            None,
            lambda context: (
                VIEW3D_PT_tools_active._tools_gpencil_select
                if _defs_gpencil_vertex.poll_select_mask(context)
                else ()
            ),
        ],
        'SCULPT_CURVES': [
            _defs_curves_sculpt.selection_paint,
            None,
            _defs_curves_sculpt.add,
            _defs_curves_sculpt.delete,
            _defs_curves_sculpt.density,
            None,
            _defs_curves_sculpt.comb,
            _defs_curves_sculpt.snake_hook,
            _defs_curves_sculpt.grow_shrink,
            _defs_curves_sculpt.pinch,
            _defs_curves_sculpt.puff,
            _defs_curves_sculpt.smooth,
            _defs_curves_sculpt.slide,
            None,
            *_tools_annotate,
        ],
    }


class SEQUENCER_PT_tools_active(ToolSelectPanelHelper, Panel):
    bl_space_type = 'SEQUENCE_EDITOR'
    bl_region_type = 'TOOLS'
    bl_label = "Tools"
    bl_category = "Tools"
    bl_options = {'HIDE_BG'}

    # Satisfy the 'ToolSelectPanelHelper' API.
    keymap_prefix = "Sequence Editor Tool:"

    # Default group to use as a fallback.
    tool_fallback_id = "builtin.select"

    @classmethod
    def tools_from_context(cls, context, mode=None):
        if mode is None:
            if context.space_data:
                mode = context.space_data.view_type
        for tools in (cls._tools[None], cls._tools.get(mode, ())):
            for item in tools:
                if not (type(item) is ToolDef) and callable(item):
                    yield from item(context)
                else:
                    yield item

    @classmethod
    def tools_all(cls):
        yield from cls._tools.items()

    # Private tool lists for convenient reuse in `_tools`.

    _tools_select = (
        (
            _defs_sequencer_select.select,
            _defs_sequencer_select.box,
        ),
    )
    _tools_annotate = (
        (
            _defs_annotate.scribble,
            _defs_annotate.line,
            _defs_annotate.poly,
            _defs_annotate.eraser,
        ),
    )

    # Private tools dictionary, store data to implement `tools_all` & `tools_from_context`.
    # The keys match sequence editors view type: `context.space_data.view_type`.
    # The values represent the tools, see `ToolSelectPanelHelper` for details.
    _tools = {
        None: [
        ],
        'PREVIEW': [
            *_tools_select,
            _defs_sequencer_generic.cursor,
            None,
            _defs_sequencer_generic.translate,
            _defs_sequencer_generic.rotate,
            _defs_sequencer_generic.scale,
            _defs_sequencer_generic.transform,
            None,
            _defs_sequencer_generic.sample,
            *_tools_annotate,
        ],
        'SEQUENCER': [
            *_tools_select,
            _defs_sequencer_generic.blade,
        ],
        'SEQUENCER_PREVIEW': [
            *_tools_select,
            None,
            *_tools_annotate,
            None,
            _defs_sequencer_generic.blade,
        ],
    }


classes = (
    IMAGE_PT_tools_active,
    NODE_PT_tools_active,
    VIEW3D_PT_tools_active,
    SEQUENCER_PT_tools_active,
)

if __name__ == "__main__":  # only for live edit.
    from bpy.utils import register_class
    for cls in classes:
        register_class(cls)<|MERGE_RESOLUTION|>--- conflicted
+++ resolved
@@ -1467,11 +1467,8 @@
         def draw_settings(_context, layout, tool):
             props = tool.operator_properties("sculpt.trim_box_gesture")
             layout.prop(props, "trim_mode", expand=False)
-<<<<<<< HEAD
             layout.use_property_split = False
-=======
             layout.prop(props, "trim_extrude_mode", expand=False)
->>>>>>> 5c64f01c
             layout.prop(props, "use_cursor_depth", expand=False)
         return dict(
             idname="builtin.box_trim",
@@ -1488,11 +1485,8 @@
             props = tool.operator_properties("sculpt.trim_lasso_gesture")
             layout.prop(props, "trim_mode", expand=False)
             layout.prop(props, "trim_orientation", expand=False)
-<<<<<<< HEAD
+            layout.prop(props, "trim_extrude_mode", expand=False)
             layout.use_property_split = False
-=======
-            layout.prop(props, "trim_extrude_mode", expand=False)
->>>>>>> 5c64f01c
             layout.prop(props, "use_cursor_depth", expand=False)
         return dict(
             idname="builtin.lasso_trim",
@@ -2875,7 +2869,7 @@
     )
 
     # Private tools dictionary, store data to implement `tools_all` & `tools_from_context`.
-    # The keys is always `None` since nodes don't use use modes to access different tools.
+    # The keys match object-modes from: `context.mode`.
     # The values represent the tools, see `ToolSelectPanelHelper` for details.
     _tools = {
         None: [
@@ -3316,7 +3310,7 @@
     )
 
     # Private tools dictionary, store data to implement `tools_all` & `tools_from_context`.
-    # The keys match sequence editors view type: `context.space_data.view_type`.
+    # The keys match object-modes from: `context.mode`.
     # The values represent the tools, see `ToolSelectPanelHelper` for details.
     _tools = {
         None: [
