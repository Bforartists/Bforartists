# ##### BEGIN GPL LICENSE BLOCK #####
#
#  This program is free software; you can redistribute it and/or
#  modify it under the terms of the GNU General Public License
#  as published by the Free Software Foundation; either version 2
#  of the License, or (at your option) any later version.
#
#  This program is distributed in the hope that it will be useful,
#  but WITHOUT ANY WARRANTY; without even the implied warranty of
#  MERCHANTABILITY or FITNESS FOR A PARTICULAR PURPOSE.  See the
#  GNU General Public License for more details.
#
#  You should have received a copy of the GNU General Public License
#  along with this program; if not, write to the Free Software Foundation,
#  Inc., 51 Franklin Street, Fifth Floor, Boston, MA 02110-1301, USA.
#
# ##### END GPL LICENSE BLOCK #####

# <pep8 compliant>

# For documentation on tool definitions: see "bl_ui.space_toolsystem_common.ToolDef"
# where there are comments for each field and their use.

# For now group all tools together
# we may want to move these into per space-type files.
#
# For now keep this in a single file since it's an area that may change,
# so avoid making changes all over the place.

import bpy
from bpy.types import Panel

from bl_ui.space_toolsystem_common import (
    ToolSelectPanelHelper,
    ToolDef,
)

from bpy.app.translations import pgettext_tip as tip_


def kmi_to_string_or_none(kmi):
    return kmi.to_string() if kmi else "<none>"


def generate_from_enum_ex(
        _context, *,
        idname_prefix,
        icon_prefix,
        type,
        attr,
        cursor='DEFAULT',
        tooldef_keywords={},
        exclude_filter = {}
):
    tool_defs = []
    for enum in type.bl_rna.properties[attr].enum_items_static:
        name = enum.name
        idname = enum.identifier
        if idname in exclude_filter:
            continue
        tool_defs.append(
            ToolDef.from_dict(
                dict(
                    idname=idname_prefix + name,
                    label=name,
                    icon=icon_prefix + idname.lower(),
                    cursor=cursor,
                    data_block=idname,
                    **tooldef_keywords,
                )
            )
        )
    return tuple(tool_defs)


# Use for shared widget data.
class _template_widget:
    class VIEW3D_GGT_xform_extrude:
        @staticmethod
        def draw_settings(_context, layout, tool):
            props = tool.gizmo_group_properties("VIEW3D_GGT_xform_extrude")
            layout.prop(props, "axis_type", expand=True)

    class VIEW3D_GGT_xform_gizmo:
        @staticmethod
        def draw_settings_with_index(context, layout, index):
            scene = context.scene
            orient_slot = scene.transform_orientation_slots[index]
            layout.prop(orient_slot, "type")


class _defs_view3d_generic:
    @ToolDef.from_fn
    def cursor():
        def draw_settings(_context, layout, tool):
            props = tool.operator_properties("view3d.cursor3d")
            layout.use_property_split = False
            layout.prop(props, "use_depth")
            layout.use_property_split = True
            layout.prop(props, "orientation")
            layout.use_property_split = False
        return dict(
            idname="builtin.cursor",
            label="Cursor",
            description=(
                "Set the cursor location, drag to transform"
            ),
            icon="ops.generic.cursor",
            keymap="3D View Tool: Cursor",
            draw_settings=draw_settings,
        )

    @ToolDef.from_fn
    def cursor_click():
        return dict(
            idname="builtin.none",
            label="None",
            icon="ops.generic.cursor",
            keymap=(),
        )

    @ToolDef.from_fn
    def ruler():
        def description(_context, _item, km):
            if km is not None:
                kmi_add = km.keymap_items.find_from_operator("view3d.ruler_add")
                kmi_remove = km.keymap_items.find_from_operator("view3d.ruler_remove")
            else:
                kmi_add = None
                kmi_remove = None
            return tip_(
                "Measure distance and angles.\n"
                "\u2022 %s anywhere for new measurement.\n"
                "\u2022 Drag ruler segment to measure an angle.\n"
                "\u2022 %s to remove the active ruler.\n"
                "\u2022 Ctrl while dragging to snap.\n"
                "\u2022 Shift while dragging to measure surface thickness"
            ) % (
                kmi_to_string_or_none(kmi_add),
                kmi_to_string_or_none(kmi_remove),
            )
        return dict(
            idname="builtin.measure",
            label="Measure",
            description=description,
            icon="ops.view3d.ruler",
            widget="VIEW3D_GGT_ruler",
            keymap="3D View Tool: Measure",
        )


class _defs_annotate:

    def draw_settings_common(context, layout, tool):
        gpd = context.annotation_data
        region_type = context.region.type

        if gpd is not None:
            if gpd.layers.active_note is not None:
                text = gpd.layers.active_note
                maxw = 25
                if len(text) > maxw:
                    text = text[:maxw - 5] + '..' + text[-3:]
            else:
                text = ""

            gpl = context.active_annotation_layer
            if gpl is not None:
                layout.label(text="Annotation:")
                if context.space_data.type == 'VIEW_3D':
                    if region_type == 'TOOL_HEADER':
                        sub = layout.split(align=True, factor=0.5)
                        sub.ui_units_x = 6.5
                        sub.prop(gpl, "color", text="")
                    else:
                        sub = layout.row(align=True)
                        sub.prop(gpl, "color", text="")
                    sub.popover(
                        panel="TOPBAR_PT_annotation_layers",
                        text=text,
                    )
                else:
                    layout.prop(gpl, "color", text="")

        space_type = tool.space_type
        tool_settings = context.tool_settings

        if space_type == 'VIEW_3D':
            layout.separator()

            row = layout.row(align=True)
            row.prop(tool_settings, "annotation_stroke_placement_view3d", text="Placement")
            if tool_settings.gpencil_stroke_placement_view3d == 'CURSOR':
                row.prop(tool_settings.gpencil_sculpt, "lockaxis")
            elif tool_settings.gpencil_stroke_placement_view3d in {'SURFACE', 'STROKE'}:
                row.prop(tool_settings, "use_gpencil_stroke_endpoints")

        if tool.idname == "builtin.annotate_line":
            layout.separator()

            props = tool.operator_properties("gpencil.annotate")
            if region_type == 'TOOL_HEADER':
                row = layout.row()
                row.ui_units_x = 15
                row.prop(props, "arrowstyle_start", text="Start")
                row.separator()
                row.prop(props, "arrowstyle_end", text="End")
            else:
                col = layout.row().column(align=True)
                col.prop(props, "arrowstyle_start", text="Style Start")
                col.prop(props, "arrowstyle_end", text="End")
        elif tool.idname == "builtin.annotate" and region_type != 'TOOL_HEADER':
            layout.separator()
            props = tool.operator_properties("gpencil.annotate")
            layout.use_property_split = False
            layout.prop(props, "use_stabilizer", text="Stabilize Stroke")
            layout.use_property_split = True
            col = layout.column(align=False)
            if props.use_stabilizer:
                col.prop(props, "stabilizer_radius", text="Radius", slider=True)
                col.prop(props, "stabilizer_factor", text="Factor", slider=True)

    @ToolDef.from_fn.with_args(draw_settings=draw_settings_common)
    def scribble(*, draw_settings):
        return dict(
            idname="builtin.annotate",
            label="Annotate",
            icon="ops.gpencil.draw",
            cursor='PAINT_BRUSH',
            keymap="Generic Tool: Annotate",
            draw_settings=draw_settings,
        )

    @ToolDef.from_fn.with_args(draw_settings=draw_settings_common)
    def line(*, draw_settings):
        return dict(
            idname="builtin.annotate_line",
            label="Annotate Line",
            icon="ops.gpencil.draw.line",
            cursor='PAINT_BRUSH',
            keymap="Generic Tool: Annotate Line",
            draw_settings=draw_settings,
        )

    @ToolDef.from_fn.with_args(draw_settings=draw_settings_common)
    def poly(*, draw_settings):
        return dict(
            idname="builtin.annotate_polygon",
            label="Annotate Polygon",
            icon="ops.gpencil.draw.poly",
            cursor='PAINT_BRUSH',
            keymap="Generic Tool: Annotate Polygon",
            draw_settings=draw_settings,
        )

    @ToolDef.from_fn
    def eraser():
        def draw_settings(context, layout, _tool):
            # TODO: Move this setting to tool_settings
            prefs = context.preferences
            layout.prop(prefs.edit, "grease_pencil_eraser_radius", text="Radius")
        return dict(
            idname="builtin.annotate_eraser",
            label="Annotate Eraser",
            icon="ops.gpencil.draw.eraser",
            cursor='ERASER',
            keymap="Generic Tool: Annotate Eraser",
            draw_settings=draw_settings,
        )


class _defs_transform:

    @ToolDef.from_fn
    def translate():
        def draw_settings(context, layout, _tool):
            _template_widget.VIEW3D_GGT_xform_gizmo.draw_settings_with_index(context, layout, 1)
        return dict(
            idname="builtin.move",
            label="Move",
            # cursor='SCROLL_XY',
            icon="ops.transform.translate",
            widget="VIEW3D_GGT_xform_gizmo",
            operator="transform.translate",
            keymap="3D View Tool: Move",
            draw_settings=draw_settings,
        )

    @ToolDef.from_fn
    def rotate():
        def draw_settings(context, layout, _tool):
            _template_widget.VIEW3D_GGT_xform_gizmo.draw_settings_with_index(context, layout, 2)
        return dict(
            idname="builtin.rotate",
            label="Rotate",
            # cursor='SCROLL_XY',
            icon="ops.transform.rotate",
            widget="VIEW3D_GGT_xform_gizmo",
            operator="transform.rotate",
            keymap="3D View Tool: Rotate",
            draw_settings=draw_settings,
        )

    @ToolDef.from_fn
    def scale():
        def draw_settings(context, layout, _tool):
            _template_widget.VIEW3D_GGT_xform_gizmo.draw_settings_with_index(context, layout, 3)
        return dict(
            idname="builtin.scale",
            label="Scale",
            # cursor='SCROLL_XY',
            icon="ops.transform.resize",
            widget="VIEW3D_GGT_xform_gizmo",
            operator="transform.resize",
            keymap="3D View Tool: Scale",
            draw_settings=draw_settings,
        )

    @ToolDef.from_fn
    def scale_cage():
        def draw_settings(context, layout, _tool):
            _template_widget.VIEW3D_GGT_xform_gizmo.draw_settings_with_index(context, layout, 3)
        return dict(
            idname="builtin.scale_cage",
            label="Scale Cage",
            icon="ops.transform.resize.cage",
            widget="VIEW3D_GGT_xform_cage",
            operator="transform.resize",
            keymap="3D View Tool: Scale",
            draw_settings=draw_settings,
        )

    @ToolDef.from_fn
    def shear():
        def draw_settings(context, layout, _tool):
            # props = tool.operator_properties("transform.shear")
            _template_widget.VIEW3D_GGT_xform_gizmo.draw_settings_with_index(context, layout, 2)
        return dict(
            idname="builtin.shear",
            label="Shear",
            icon="ops.transform.shear",
            widget="VIEW3D_GGT_xform_shear",
            keymap="3D View Tool: Shear",
            draw_settings=draw_settings,
        )

    @ToolDef.from_fn
    def transform():
        def draw_settings(context, layout, tool):
            if layout.use_property_split:
                layout.label(text="Gizmos:")

            show_drag = True
            tool_settings = context.tool_settings
            if tool_settings.workspace_tool_type == 'FALLBACK':
                show_drag = False

            if show_drag:
                props = tool.gizmo_group_properties("VIEW3D_GGT_xform_gizmo")
                layout.prop(props, "drag_action")

            _template_widget.VIEW3D_GGT_xform_gizmo.draw_settings_with_index(context, layout, 1)

        return dict(
            idname="builtin.transform",
            label="Transform",
            description=(
                "Supports any combination of grab, rotate & scale at once"
            ),
            icon="ops.transform.transform",
            widget="VIEW3D_GGT_xform_gizmo",
            keymap="3D View Tool: Transform",
            draw_settings=draw_settings,
        )


class _defs_view3d_select:

    @ToolDef.from_fn
    def select():
        return dict(
            idname="builtin.select",
            label="Tweak",
            icon="ops.generic.select",
            widget=None,
            keymap="3D View Tool: Tweak",
        )

    @ToolDef.from_fn
    def box():
        def draw_settings(_context, layout, tool):
            props = tool.operator_properties("view3d.select_box")
            row = layout.row()
            row.use_property_split = False
            row.prop(props, "mode", text="", expand=True, icon_only=True)
        return dict(
            idname="builtin.select_box",
            label="Select Box",
            icon="ops.generic.select_box",
            widget=None,
            keymap="3D View Tool: Select Box",
            draw_settings=draw_settings,
        )

    @ToolDef.from_fn
    def lasso():
        def draw_settings(_context, layout, tool):
            props = tool.operator_properties("view3d.select_lasso")
            row = layout.row()
            row.use_property_split = False
            row.prop(props, "mode", text="", expand=True, icon_only=True)
        return dict(
            idname="builtin.select_lasso",
            label="Select Lasso",
            icon="ops.generic.select_lasso",
            widget=None,
            keymap="3D View Tool: Select Lasso",
            draw_settings=draw_settings,
        )

    @ToolDef.from_fn
    def circle():
        def draw_settings(_context, layout, tool):
            props = tool.operator_properties("view3d.select_circle")
            row = layout.row()
            row.use_property_split = False
            row.prop(props, "mode", text="", expand=True, icon_only=True)
            layout.prop(props, "radius")

        def draw_cursor(_context, tool, xy):
            from gpu_extras.presets import draw_circle_2d
            props = tool.operator_properties("view3d.select_circle")
            radius = props.radius
            draw_circle_2d(xy, (1.0,) * 4, radius, 32)

        return dict(
            idname="builtin.select_circle",
            label="Select Circle",
            icon="ops.generic.select_circle",
            widget=None,
            keymap="3D View Tool: Select Circle",
            draw_settings=draw_settings,
            draw_cursor=draw_cursor,
        )


class _defs_view3d_add:

    # Layout tweaks here would be good to avoid,
    # this shows limits in layout engine, as buttons are using a lot of space.
    @staticmethod
    def draw_settings_interactive_add(layout, tool):
        props = tool.operator_properties("view3d.interactive_add")
        row = layout.row()
        row.scale_x = 0.8
        row.label(text="Depth:")
        row = layout.row()
        row.scale_x = 0.9
        row.prop(props, "plane_depth", text="")
        row = layout.row()
        row.prop(props, "plane_axis", text="")
        row = layout.row()
        row.scale_x = 0.8
        row.label(text="Orientation:")
        row = layout.row()
        row.prop(props, "plane_orientation", text="")
        row = layout.row()
        row.scale_x = 0.7
        row.prop(props, "plane_origin")

    @ToolDef.from_fn
    def cube_add():
        def draw_settings(_context, layout, tool):
            _defs_view3d_add.draw_settings_interactive_add(layout, tool)
        return dict(
            idname="builtin.primitive_cube_add",
            label="Add Cube",
            icon="ops.mesh.primitive_cube_add_gizmo",
            description=(
                "Add cube to mesh interactively"
            ),
            widget="VIEW3D_GGT_placement",
            keymap="3D View Tool: Object, Add Primitive",
            draw_settings=draw_settings,
        )

    @ToolDef.from_fn
    def cone_add():
        def draw_settings(_context, layout, tool):
            _defs_view3d_add.draw_settings_interactive_add(layout, tool)

            props = tool.operator_properties("mesh.primitive_cone_add")
            layout.prop(props, "vertices")
            layout.prop(props, "end_fill_type")
        return dict(
            idname="builtin.primitive_cone_add",
            label="Add Cone",
            icon="ops.mesh.primitive_cone_add_gizmo",
            description=(
                "Add cone to mesh interactively"
            ),
            widget="VIEW3D_GGT_placement",
            keymap="3D View Tool: Object, Add Primitive",
            draw_settings=draw_settings,
        )

    @ToolDef.from_fn
    def cylinder_add():
        def draw_settings(_context, layout, tool):
            _defs_view3d_add.draw_settings_interactive_add(layout, tool)

            props = tool.operator_properties("mesh.primitive_cylinder_add")
            layout.prop(props, "vertices")
            layout.prop(props, "end_fill_type")
        return dict(
            idname="builtin.primitive_cylinder_add",
            label="Add Cylinder",
            icon="ops.mesh.primitive_cylinder_add_gizmo",
            description=(
                "Add cylinder to mesh interactively"
            ),
            widget="VIEW3D_GGT_placement",
            keymap="3D View Tool: Object, Add Primitive",
            draw_settings=draw_settings,
        )

    @ToolDef.from_fn
    def uv_sphere_add():
        def draw_settings(_context, layout, tool):
            _defs_view3d_add.draw_settings_interactive_add(layout, tool)

            props = tool.operator_properties("mesh.primitive_uv_sphere_add")
            layout.prop(props, "segments")
            layout.prop(props, "ring_count")
        return dict(
            idname="builtin.primitive_uv_sphere_add",
            label="Add UV Sphere",
            icon="ops.mesh.primitive_sphere_add_gizmo",
            description=(
                "Add cylinder to mesh interactively"
            ),
            widget="VIEW3D_GGT_placement",
            keymap="3D View Tool: Object, Add Primitive",
            draw_settings=draw_settings,
        )

    @ToolDef.from_fn
    def ico_sphere_add():
        def draw_settings(_context, layout, tool):
            _defs_view3d_add.draw_settings_interactive_add(layout, tool)

            props = tool.operator_properties("mesh.primitive_ico_sphere_add")
            layout.prop(props, "subdivisions")
        return dict(
            idname="builtin.primitive_ico_sphere_add",
            label="Add Ico Sphere",
            icon="ops.mesh.primitive_sphere_add_gizmo",
            description=(
                "Add cylinder to mesh interactively"
            ),
            widget="VIEW3D_GGT_placement",
            keymap="3D View Tool: Object, Add Primitive",
            draw_settings=draw_settings,
        )


# -----------------------------------------------------------------------------
# Object Modes (named based on context.mode)

class _defs_edit_armature:

    @ToolDef.from_fn
    def roll():
        return dict(
            idname="builtin.roll",
            label="Roll",
            icon="ops.armature.bone.roll",
            widget="VIEW3D_GGT_tool_generic_handle_free",
            keymap=(),
        )

    @ToolDef.from_fn
    def bone_envelope():
        return dict(
            idname="builtin.bone_envelope",
            label="Bone Envelope",
            icon="ops.transform.bone_envelope",
            widget="VIEW3D_GGT_tool_generic_handle_free",
            keymap=(),
        )

    @ToolDef.from_fn
    def bone_size():
        return dict(
            idname="builtin.bone_size",
            label="Bone Size",
            icon="ops.transform.bone_size",
            widget="VIEW3D_GGT_tool_generic_handle_free",
            keymap=(),
        )

    @ToolDef.from_fn
    def extrude():
        return dict(
            idname="builtin.extrude",
            label="Extrude",
            icon="ops.armature.extrude_move",
            widget="VIEW3D_GGT_xform_extrude",
            keymap=(),
            draw_settings=_template_widget.VIEW3D_GGT_xform_extrude.draw_settings,
        )

    @ToolDef.from_fn
    def extrude_cursor():
        return dict(
            idname="builtin.extrude_to_cursor",
            label="Extrude to Cursor",
            cursor='CROSSHAIR',
            icon="ops.armature.extrude_cursor",
            widget=None,
            keymap=(),
        )


class _defs_edit_mesh:

    @ToolDef.from_fn
    def rip_region():
        def draw_settings(_context, layout, tool):
            props = tool.operator_properties("mesh.rip_move")
            props_macro = props.MESH_OT_rip
            layout.use_property_split = False
            layout.prop(props_macro, "use_fill")

        return dict(
            idname="builtin.rip_region",
            label="Rip Region",
            icon="ops.mesh.rip",
            widget="VIEW3D_GGT_tool_generic_handle_free",
            keymap=(),
            draw_settings=draw_settings,
        )

    @ToolDef.from_fn
    def rip_edge():
        return dict(
            idname="builtin.rip_edge",
            label="Rip Edge",
            icon="ops.mesh.rip_edge",
            widget="VIEW3D_GGT_tool_generic_handle_free",
            keymap=(),
        )

    @ToolDef.from_fn
    def poly_build():
        def draw_settings(_context, layout, tool):
            props = tool.operator_properties("mesh.polybuild_face_at_cursor_move")
            props_macro = props.MESH_OT_polybuild_face_at_cursor
            layout.use_property_split = False
            layout.prop(props_macro, "create_quads")
        return dict(
            idname="builtin.poly_build",
            label="Poly Build",
            icon="ops.mesh.polybuild_hover",
            widget="VIEW3D_GGT_mesh_preselect_elem",
            keymap=(),
            draw_settings=draw_settings,
        )

    @ToolDef.from_fn
    def edge_slide():
        def draw_settings(_context, layout, tool):
            props = tool.operator_properties("transform.edge_slide")
            layout.use_property_split = False
            layout.prop(props, "correct_uv")

        return dict(
            idname="builtin.edge_slide",
            label="Edge Slide",
            icon="ops.transform.edge_slide",
            widget="VIEW3D_GGT_tool_generic_handle_normal",
            keymap=(),
            draw_settings=draw_settings,
        )

    @ToolDef.from_fn
    def vert_slide():
        def draw_settings(_context, layout, tool):
            props = tool.operator_properties("transform.vert_slide")
            layout.use_property_split = False
            layout.prop(props, "correct_uv")

        return dict(
            idname="builtin.vertex_slide",
            label="Vertex Slide",
            icon="ops.transform.vert_slide",
            widget="VIEW3D_GGT_tool_generic_handle_free",
            keymap=(),
            draw_settings=draw_settings,
        )

    @ToolDef.from_fn
    def spin():
        def draw_settings(_context, layout, tool):
            props = tool.operator_properties("mesh.spin")
            layout.prop(props, "steps")
            props = tool.gizmo_group_properties("MESH_GGT_spin")
            layout.prop(props, "axis")

        return dict(
            idname="builtin.spin",
            label="Spin",
            icon="ops.mesh.spin",
            widget="MESH_GGT_spin",
            keymap=(),
            draw_settings=draw_settings,
        )

    @ToolDef.from_fn
    def spin_duplicate():
        def draw_settings(_context, layout, tool):
            props = tool.operator_properties("mesh.spin")
            layout.prop(props, "steps")
            props = tool.gizmo_group_properties("MESH_GGT_spin")
            layout.prop(props, "axis")

        return dict(
            idname="builtin.spin_duplicates",
            label="Spin Duplicates",
            icon="ops.mesh.spin.duplicate",
            widget="MESH_GGT_spin",
            keymap=(),
            draw_settings=draw_settings,
        )

    @ToolDef.from_fn
    def inset():
        def draw_settings(_context, layout, tool):
            props = tool.operator_properties("mesh.inset")
            layout.use_property_split = False
            layout.prop(props, "use_outset")
            layout.prop(props, "use_individual")
            layout.prop(props, "use_even_offset")
            layout.prop(props, "use_relative_offset")

        return dict(
            idname="builtin.inset_faces",
            label="Inset Faces",
            icon="ops.mesh.inset",
            widget="VIEW3D_GGT_tool_generic_handle_normal",
            keymap=(),
            draw_settings=draw_settings,
        )

    @ToolDef.from_fn
    def bevel():
        def draw_settings(context, layout, tool, *, extra=False):
            props = tool.operator_properties("mesh.bevel")

            region_is_header = context.region.type == 'TOOL_HEADER'

            edge_bevel = props.affect == 'EDGES'

            if not extra:
                if region_is_header:
                    layout.prop(props, "offset_type", text="")
                else:
                    layout.row().prop(props, "affect", expand=True)
                    layout.separator()
                    layout.prop(props, "offset_type")

                layout.prop(props, "segments")

                if region_is_header:
                    layout.prop(props, "affect", text="")

                layout.prop(props, "profile", text="Shape", slider=True)

                if region_is_header:
                    layout.popover("TOPBAR_PT_tool_settings_extra", text="...")
                else:
                    extra = True

            if extra:
                layout.use_property_split = True
                layout.use_property_decorate = False

                layout.prop(props, "material")

                col = layout.column(align = True)
                col.use_property_split = False
                col.prop(props, "harden_normals")
                col.prop(props, "clamp_overlap")
                col.prop(props, "loop_slide")

                if edge_bevel:
                    col = layout.column(align = True)
                    col.use_property_split = False
                    col.label(text = "Mark")
                    row = col.row()
                    row.separator()
                    row.prop(props, "mark_seam", text="Seam")
                    row = col.row()
                    row.separator()
                    row.prop(props, "mark_sharp", text="Sharp")

                if edge_bevel:
                    col = layout.column()
                    col.prop(props, "miter_outer", text="Miter Outer")
                    col.prop(props, "miter_inner", text="Inner")
                if props.miter_inner == 'ARC':
                    col.prop(props, "spread")

                layout.separator()

                if edge_bevel:
                    col = layout.column()
                    col.prop(props, "vmesh_method", text="Intersections")

                    layout.separator()

                layout.prop(props, "face_strength_mode", text="Face Strength")

                layout.prop(props, "profile_type")

                layout.separator()

                if props.profile_type == 'CUSTOM':
                    tool_settings = context.tool_settings
                    layout.template_curveprofile(tool_settings, "custom_bevel_profile_preset")

        return dict(
            idname="builtin.bevel",
            label="Bevel",
            icon="ops.mesh.bevel",
            widget="VIEW3D_GGT_tool_generic_handle_normal",
            keymap=(),
            draw_settings=draw_settings,
        )

    @ToolDef.from_fn
    def extrude():
        return dict(
            idname="builtin.extrude_region",
            label="Extrude Region",
            # The operator description isn't useful in this case, give our own.
            description=(
                "Extrude freely or along an axis"
            ),
            icon="ops.mesh.extrude_region_move",
            widget="VIEW3D_GGT_xform_extrude",
            # Important to use same operator as 'E' key.
            operator="view3d.edit_mesh_extrude_move_normal",
            keymap=(),
            draw_settings=_template_widget.VIEW3D_GGT_xform_extrude.draw_settings,
        )

    @ToolDef.from_fn
    def extrude_manifold():
        return dict(
            idname="builtin.extrude_manifold",
            label="Extrude Manifold",
            description=(
                "Extrude, dissolves edges whose faces form a flat surface and intersect new edges"
            ),
            icon="ops.mesh.extrude_manifold",
            widget="VIEW3D_GGT_tool_generic_handle_normal",
            keymap=(),
        )

    @ToolDef.from_fn
    def extrude_normals():
        def draw_settings(_context, layout, tool):
            props = tool.operator_properties("mesh.extrude_region_shrink_fatten")
            props_macro = props.TRANSFORM_OT_shrink_fatten
            layout.use_property_split = False
            layout.prop(props_macro, "use_even_offset")
        return dict(
            idname="builtin.extrude_along_normals",
            label="Extrude Along Normals",
            icon="ops.mesh.extrude_region_shrink_fatten",
            widget="VIEW3D_GGT_tool_generic_handle_normal",
            operator="mesh.extrude_region_shrink_fatten",
            keymap=(),
            draw_settings=draw_settings,
        )

    @ToolDef.from_fn
    def extrude_individual():
        return dict(
            idname="builtin.extrude_individual",
            label="Extrude Individual",
            icon="ops.mesh.extrude_faces_move",
            widget="VIEW3D_GGT_tool_generic_handle_normal",
            keymap=(),
        )

    @ToolDef.from_fn
    def extrude_cursor():
        def draw_settings(_context, layout, tool):
            props = tool.operator_properties("mesh.dupli_extrude_cursor")
            layout.use_property_split = False
            layout.prop(props, "rotate_source")

        return dict(
            idname="builtin.extrude_to_cursor",
            label="Extrude to Cursor",
            cursor='CROSSHAIR',
            icon="ops.mesh.dupli_extrude_cursor",
            widget=None,
            keymap=(),
            draw_settings=draw_settings,
        )

    @ToolDef.from_fn
    def loopcut_slide():

        def draw_settings(_context, layout, tool):
            props = tool.operator_properties("mesh.loopcut_slide")
            props_macro = props.MESH_OT_loopcut
            layout.prop(props_macro, "number_cuts")
            props_macro = props.TRANSFORM_OT_edge_slide
            layout.use_property_split = False
            layout.prop(props_macro, "correct_uv")

        return dict(
            idname="builtin.loop_cut",
            label="Loop Cut",
            icon="ops.mesh.loopcut_slide",
            widget="VIEW3D_GGT_mesh_preselect_edgering",
            keymap=(),
            draw_settings=draw_settings,
        )

    @ToolDef.from_fn
    def offset_edge_loops_slide():
        return dict(
            idname="builtin.offset_edge_loop_cut",
            label="Offset Edge Loop Cut",
            icon="ops.mesh.offset_edge_loops_slide",
            widget=None,
            keymap=(),
        )

    @ToolDef.from_fn
    def vertex_smooth():
        def draw_settings(_context, layout, tool):
            props = tool.operator_properties("mesh.vertices_smooth")
            layout.prop(props, "repeat")
        return dict(
            idname="builtin.smooth",
            label="Smooth",
            icon="ops.mesh.vertices_smooth",
            widget="VIEW3D_GGT_tool_generic_handle_normal",
            keymap=(),
            draw_settings=draw_settings,
        )

    @ToolDef.from_fn
    def vertex_randomize():
        def draw_settings(_context, layout, tool):
            props = tool.operator_properties("transform.vertex_random")
            layout.prop(props, "uniform")
            layout.prop(props, "normal")
            layout.prop(props, "seed")
        return dict(
            idname="builtin.randomize",
            label="Randomize",
            icon="ops.transform.vertex_random",
            widget="VIEW3D_GGT_tool_generic_handle_normal",
            keymap=(),
            draw_settings=draw_settings,
        )

    @ToolDef.from_fn
    def tosphere():
        return dict(
            idname="builtin.to_sphere",
            label="To Sphere",
            icon="ops.transform.tosphere",
            widget=None,
            keymap=(),
        )

    @ToolDef.from_fn
    def shrink_fatten():
        def draw_settings(_context, layout, tool):
            props = tool.operator_properties("transform.shrink_fatten")
            layout.use_property_split = False
            layout.prop(props, "use_even_offset")

        return dict(
            idname="builtin.shrink_fatten",
            label="Shrink/Fatten",
            icon="ops.transform.shrink_fatten",
            widget="VIEW3D_GGT_tool_generic_handle_normal",
            keymap=(),
            draw_settings=draw_settings,
        )

    @ToolDef.from_fn
    def push_pull():
        return dict(
            idname="builtin.push_pull",
            label="Push/Pull",
            icon="ops.transform.push_pull",
            widget="VIEW3D_GGT_tool_generic_handle_normal",
            keymap=(),
        )

    @ToolDef.from_fn
    def knife():
        def draw_settings(_context, layout, tool):
            props = tool.operator_properties("mesh.knife_tool")
            layout.use_property_split = False
            layout.prop(props, "use_occlude_geometry")
            layout.prop(props, "only_selected")

        return dict(
            idname="builtin.knife",
            label="Knife",
            cursor='KNIFE',
            icon="ops.mesh.knife_tool",
            widget=None,
            keymap=(),
            draw_settings=draw_settings,
        )

    @ToolDef.from_fn
    def bisect():
        def draw_settings(_context, layout, tool):
            props = tool.operator_properties("mesh.bisect")
            layout.use_property_split = False
            layout.prop(props, "use_fill")
            layout.prop(props, "clear_inner")
            layout.prop(props, "clear_outer")
            layout.use_property_split = True
            layout.prop(props, "threshold")
        return dict(
            idname="builtin.bisect",
            label="Bisect",
            icon="ops.mesh.bisect",
            widget=None,
            keymap=(),
            draw_settings=draw_settings,
        )


class _defs_edit_curve:

    @ToolDef.from_fn
    def draw():
        def draw_settings(context, layout, tool, *, extra=False):
            # Tool settings initialize operator options.
            tool_settings = context.tool_settings
            cps = tool_settings.curve_paint_settings
            region_type = context.region.type

            if region_type == 'TOOL_HEADER':
                if not extra:
                    layout.prop(cps, "curve_type", text="")
                    layout.prop(cps, "depth_mode", expand=True)
                    layout.popover("TOPBAR_PT_tool_settings_extra", text="Draw Settings")
                    return

            layout.use_property_split = True
            layout.use_property_decorate = False

            if region_type != 'TOOL_HEADER':
                layout.prop(cps, "curve_type")
                layout.separator()
            if cps.curve_type == 'BEZIER':
                layout.prop(cps, "fit_method")
                layout.prop(cps, "error_threshold")

                split = layout.split()
                col = split.column()
                col.use_property_split = False
                col.prop(cps, "use_corners_detect")
                col = split.column()
                if cps.use_corners_detect:
                    col.use_property_split = False
                    col.prop(cps, "corner_angle", text="")
                else:
                    col.label(icon='DISCLOSURE_TRI_RIGHT')

                layout.separator()

            col = layout.column(align=True)
            col.prop(cps, "radius_taper_start", text="Taper Start", slider=True)
            col.prop(cps, "radius_taper_end", text="End", slider=True)
            col = layout.column(align=True)
            col.prop(cps, "radius_min", text="Radius Min")
            col.prop(cps, "radius_max", text="Max")
            col.prop(cps, "use_pressure_radius")

            if region_type != 'TOOL_HEADER' or cps.depth_mode == 'SURFACE':
                layout.separator()

            if region_type != 'TOOL_HEADER':
                row = layout.row()
                row.prop(cps, "depth_mode", expand=True)
            if cps.depth_mode == 'SURFACE':
                col = layout.column()
                col.prop(cps, "surface_offset")
                col.prop(cps, "use_offset_absolute")
                col.prop(cps, "use_stroke_endpoints")
                if cps.use_stroke_endpoints:
                    colsub = layout.column(align=True)
                    colsub.prop(cps, "surface_plane")

        return dict(
            idname="builtin.draw",
            label="Draw",
            cursor='PAINT_BRUSH',
            icon="ops.curve.draw",
            widget=None,
            keymap=(),
            draw_settings=draw_settings,
        )

    @ToolDef.from_fn
    def extrude():
        return dict(
            idname="builtin.extrude",
            label="Extrude",
            icon="ops.curve.extrude_move",
            widget="VIEW3D_GGT_xform_extrude",
            keymap=(),
            draw_settings=_template_widget.VIEW3D_GGT_xform_extrude.draw_settings,
        )

    @ToolDef.from_fn
    def extrude_cursor():
        return dict(
            idname="builtin.extrude_cursor",
            label="Extrude to Cursor",
            cursor='CROSSHAIR',
            icon="ops.curve.extrude_cursor",
            widget=None,
            keymap=(),
        )

    @ToolDef.from_fn
    def tilt():
        return dict(
            idname="builtin.tilt",
            label="Tilt",
            icon="ops.transform.tilt",
            widget="VIEW3D_GGT_tool_generic_handle_free",
            keymap=(),
        )

    @ToolDef.from_fn
    def curve_radius():
        return dict(
            idname="builtin.radius",
            label="Radius",
            description=(
                "Expand or contract the radius of the selected curve points"
            ),
            icon="ops.curve.radius",
            widget="VIEW3D_GGT_tool_generic_handle_free",
            keymap=(),
        )

    @ToolDef.from_fn
    def curve_vertex_randomize():
        def draw_settings(_context, layout, tool):
            props = tool.operator_properties("transform.vertex_random")
            layout.prop(props, "uniform")
            layout.prop(props, "normal")
            layout.prop(props, "seed")
        return dict(
            idname="builtin.randomize",
            label="Randomize",
            icon="ops.curve.vertex_random",
            widget="VIEW3D_GGT_tool_generic_handle_normal",
            keymap=(),
            draw_settings=draw_settings,
        )


class _defs_pose:

    @ToolDef.from_fn
    def breakdown():
        return dict(
            idname="builtin.breakdowner",
            label="Breakdowner",
            icon="ops.pose.breakdowner",
            widget=None,
            keymap=(),
        )

    @ToolDef.from_fn
    def push():
        return dict(
            idname="builtin.push",
            label="Push",
            icon="ops.pose.push",
            widget=None,
            keymap=(),
        )

    @ToolDef.from_fn
    def relax():
        return dict(
            idname="builtin.relax",
            label="Relax",
            icon="ops.pose.relax",
            widget=None,
            keymap=(),
        )


class _defs_particle:

    @staticmethod
    def generate_from_brushes(context):
        return generate_from_enum_ex(
            context,
            idname_prefix="builtin_brush.",
            icon_prefix="brush.particle.",
            type=bpy.types.ParticleEdit,
            attr="tool",
        )


class _defs_sculpt:

    @staticmethod
    def generate_from_brushes(context):
        exclude_filter = {}
        # Use 'bpy.context' instead of 'context' since it can be None.
        prefs = bpy.context.preferences
        if not prefs.experimental.use_sculpt_vertex_colors:
            exclude_filter = {'PAINT', 'SMEAR'}

        if not prefs.experimental.use_tools_missing_icons:
            exclude_filter = {'PAINT', 'SMEAR', 'BOUNDARY', 'DISPLACEMENT_ERASER'}

        return generate_from_enum_ex(
            context,
            idname_prefix="builtin_brush.",
            icon_prefix="brush.sculpt.",
            type=bpy.types.Brush,
            attr="sculpt_tool",
            exclude_filter = exclude_filter,
        )

    @ToolDef.from_fn
    def hide_border():
        return dict(
            idname="builtin.box_hide",
            label="Box Hide",
            icon="ops.sculpt.border_hide",
            widget=None,
            keymap=(),
        )

    @ToolDef.from_fn
    def mask_border():
        def draw_settings(_context, layout, tool):
            props = tool.operator_properties("paint.mask_box_gesture")
            layout.use_property_split = False
            layout.prop(props, "use_front_faces_only", expand=False)

        return dict(
            idname="builtin.box_mask",
            label="Box Mask",
            icon="ops.sculpt.border_mask",
            widget=None,
            keymap=(),
            draw_settings=draw_settings,
        )

    @ToolDef.from_fn
    def mask_lasso():
        def draw_settings(_context, layout, tool):
            props = tool.operator_properties("paint.mask_lasso_gesture")
            layout.use_property_split = False
            layout.prop(props, "use_front_faces_only", expand=False)

        return dict(
            idname="builtin.lasso_mask",
            label="Lasso Mask",
            icon="ops.sculpt.lasso_mask",
            widget=None,
            keymap=(),
            draw_settings=draw_settings,
        )

    @ToolDef.from_fn
    def mask_line():
        def draw_settings(_context, layout, tool):
            props = tool.operator_properties("paint.mask_line_gesture")
            layout.prop(props, "use_front_faces_only", expand=False)

        return dict(
            idname="builtin.line_mask",
            label="Line Mask",
            icon="ops.sculpt.line_mask",
            widget=None,
            keymap=(),
            draw_settings=draw_settings,
        )

    @ToolDef.from_fn
    def face_set_box():
        def draw_settings(_context, layout, tool):
            props = tool.operator_properties("sculpt.face_set_box_gesture")
            layout.prop(props, "use_front_faces_only", expand=False)

        return dict(
            idname="builtin.box_face_set",
            label="Box Face Set",
            icon="ops.sculpt.border_face_set",
            widget=None,
            keymap=(),
            draw_settings=draw_settings,
        )

    @ToolDef.from_fn
    def face_set_lasso():
        def draw_settings(_context, layout, tool):
            props = tool.operator_properties("sculpt.face_set_lasso_gesture")
            layout.prop(props, "use_front_faces_only", expand=False)

        return dict(
            idname="builtin.lasso_face_set",
            label="Lasso Face Set",
            icon="ops.sculpt.lasso_face_set",
            widget=None,
            keymap=(),
            draw_settings=draw_settings,
        )

    @ToolDef.from_fn
    def trim_box():
        def draw_settings(_context, layout, tool):
            props = tool.operator_properties("sculpt.trim_box_gesture")
            layout.prop(props, "trim_mode", expand=False)
            layout.prop(props, "use_cursor_depth", expand=False)
        return dict(
            idname="builtin.box_trim",
            label="Box Trim",
            icon="ops.sculpt.box_trim",
            widget=None,
            keymap=(),
            draw_settings=draw_settings,
        )

    @ToolDef.from_fn
    def trim_lasso():
        def draw_settings(_context, layout, tool):
            props = tool.operator_properties("sculpt.trim_lasso_gesture")
            layout.prop(props, "trim_mode", expand=False)
            layout.prop(props, "use_cursor_depth", expand=False)
        return dict(
            idname="builtin.lasso_trim",
            label="Lasso Trim",
            icon="ops.sculpt.lasso_trim",
            widget=None,
            keymap=(),
            draw_settings=draw_settings,
        )

    @ToolDef.from_fn
    def project_line():
        return dict(
            idname="builtin.line_project",
            label="Line Project",
            icon="ops.sculpt.line_project",
            widget=None,
            keymap=(),
        )

    @ToolDef.from_fn
    def mesh_filter():
        def draw_settings(_context, layout, tool):
            props = tool.operator_properties("sculpt.mesh_filter")
            layout.prop(props, "type", expand=False)
            layout.prop(props, "strength")
            row = layout.row(align=True)
            row.prop(props, "deform_axis")
            layout.prop(props, "orientation", expand=False)
<<<<<<< HEAD
            layout.use_property_split = False
            layout.prop(props, "use_face_sets")
            layout.use_property_split = True
=======
>>>>>>> 76b64630
            if props.type == 'SURFACE_SMOOTH':
                layout.prop(props, "surface_smooth_shape_preservation", expand=False)
                layout.prop(props, "surface_smooth_current_vertex", expand=False)
            elif props.type == 'SHARPEN':
                layout.prop(props, "sharpen_smooth_ratio", expand=False)
                layout.prop(props, "sharpen_intensify_detail_strength", expand=False)
                layout.prop(props, "sharpen_curvature_smooth_iterations", expand=False)

        return dict(
            idname="builtin.mesh_filter",
            label="Mesh Filter",
            icon="ops.sculpt.mesh_filter",
            widget=None,
            keymap=(),
            draw_settings=draw_settings,
        )

    @ToolDef.from_fn
    def cloth_filter():
        def draw_settings(_context, layout, tool):
            props = tool.operator_properties("sculpt.cloth_filter")
            layout.prop(props, "type", expand=False)
            layout.prop(props, "strength")
            row = layout.row(align=True)
            row.prop(props, "force_axis")
            layout.prop(props, "orientation", expand=False)
            layout.prop(props, "cloth_mass")
            layout.prop(props, "cloth_damping")
            layout.use_property_split = False
            layout.prop(props, "use_face_sets")
            layout.prop(props, "use_collisions")

        return dict(
            idname="builtin.cloth_filter",
            label="Cloth Filter",
            icon="ops.sculpt.cloth_filter",
            widget=None,
            keymap=(),
            draw_settings=draw_settings,
        )

    @ToolDef.from_fn
    def color_filter():
        def draw_settings(_context, layout, tool):
            props = tool.operator_properties("sculpt.color_filter")
            layout.prop(props, "type", expand=False)
            if props.type == 'FILL':
                layout.prop(props, "fill_color", expand=False)
            layout.prop(props, "strength")

        return dict(
            idname="builtin.color_filter",
            label="Color Filter",
            icon="ops.sculpt.color_filter",
            widget=None,
            keymap=(),
            draw_settings=draw_settings,
        )

    @ToolDef.from_fn
    def mask_by_color():
        def draw_settings(_context, layout, tool):
            props = tool.operator_properties("sculpt.mask_by_color")
            layout.prop(props, "threshold")
            layout.prop(props, "contiguous")
            layout.prop(props, "invert")
            layout.prop(props, "preserve_previous_mask")

        return dict(
            idname="builtin.mask_by_color",
            label="Mask By Color",
            icon="ops.sculpt.mask_by_color",
            widget=None,
            keymap=(),
            draw_settings=draw_settings,
        )

    @ToolDef.from_fn
    def face_set_edit():
        def draw_settings(_context, layout, tool):
            props = tool.operator_properties("sculpt.face_set_edit")
            layout.prop(props, "mode", expand=False)
            layout.prop(props, "modify_hidden")

        return dict(
            idname="builtin.face_set_edit",
            label="Edit Face Set",
            icon="ops.sculpt.face_set_edit",
            widget=None,
            keymap="3D View Tool: Sculpt, Face Set Edit",
            draw_settings=draw_settings,
        )


class _defs_vertex_paint:

    @staticmethod
    def poll_select_mask(context):
        if context is None:
            return True
        ob = context.active_object
        return (ob and ob.type == 'MESH' and
                (ob.data.use_paint_mask or
                 ob.data.use_paint_mask_vertex))

    @staticmethod
    def generate_from_brushes(context):
        return generate_from_enum_ex(
            context,
            idname_prefix="builtin_brush.",
            icon_prefix="brush.paint_vertex.",
            type=bpy.types.Brush,
            attr="vertex_tool",
        )


class _defs_texture_paint:

    @staticmethod
    def poll_select_mask(context):
        if context is None:
            return True
        ob = context.active_object
        return (ob and ob.type == 'MESH' and
                (ob.data.use_paint_mask))

    @staticmethod
    def generate_from_brushes(context):
        return generate_from_enum_ex(
            context,
            idname_prefix="builtin_brush.",
            icon_prefix="brush.paint_texture.",
            type=bpy.types.Brush,
            attr="image_tool",
        )


class _defs_weight_paint:

    @staticmethod
    def poll_select_mask(context):
        if context is None:
            return True
        ob = context.active_object
        return (ob and ob.type == 'MESH' and
                (ob.data.use_paint_mask or
                 ob.data.use_paint_mask_vertex))

    @staticmethod
    def generate_from_brushes(context):
        return generate_from_enum_ex(
            context,
            idname_prefix="builtin_brush.",
            icon_prefix="brush.paint_weight.",
            type=bpy.types.Brush,
            attr="weight_tool",
        )

    @ToolDef.from_fn
    def sample_weight():
        return dict(
            idname="builtin.sample_weight",
            label="Sample Weight",
            icon="ops.paint.weight_sample",
            widget=None,
            keymap=(),
        )

    @ToolDef.from_fn
    def sample_weight_group():
        return dict(
            idname="builtin.sample_vertex_group",
            label="Sample Vertex Group",
            icon="ops.paint.weight_sample_group",
            widget=None,
            keymap=(),
        )

    @ToolDef.from_fn
    def gradient():
        def draw_settings(context, layout, tool):
            brush = context.tool_settings.weight_paint.brush
            if brush is not None:
                from bl_ui.properties_paint_common import UnifiedPaintPanel
                UnifiedPaintPanel.prop_unified(
                    layout,
                    context,
                    brush,
                    "weight",
                    unified_name="use_unified_weight",
                    slider=True,
                    header=True
                )
                UnifiedPaintPanel.prop_unified(
                    layout,
                    context,
                    brush,
                    "strength",
                    unified_name="use_unified_strength",
                    header=True
                )

            props = tool.operator_properties("paint.weight_gradient")
            layout.prop(props, "type", expand=True)

        return dict(
            idname="builtin.gradient",
            label="Gradient",
            icon="ops.paint.weight_gradient",
            widget=None,
            keymap=(),
            draw_settings=draw_settings,
        )


class _defs_image_generic:

    @staticmethod
    def poll_uvedit(context):
        if context is None:
            return True
        ob = context.edit_object
        if ob is not None:
            data = ob.data
            if data is not None:
                return bool(getattr(data, "uv_layers", False))
        return False

    @ToolDef.from_fn
    def cursor():
        return dict(
            idname="builtin.cursor",
            label="Cursor",
            description=(
                "Set the cursor location, drag to transform"
            ),
            icon="ops.generic.cursor",
            keymap=(),
        )

    # Currently a place holder so we can switch away from the annotation tool.
    # Falls back to default image editor action.
    @ToolDef.from_fn
    def sample():
        def draw_settings(_context, layout, tool):
            props = tool.operator_properties("image.sample")
            layout.prop(props, "size")
        return dict(
            idname="builtin.sample",
            label="Sample",
            description=(
                "Sample pixel values under the cursor"
            ),
            icon="ops.paint.weight_sample",  # XXX, needs own icon.
            keymap="Image Editor Tool: Sample",
            draw_settings=draw_settings,
        )


class _defs_image_uv_transform:

    @ToolDef.from_fn
    def translate():
        return dict(
            idname="builtin.move",
            label="Move",
            icon="ops.transform.translate",
            widget="IMAGE_GGT_gizmo2d_translate",
            operator="transform.translate",
            keymap="Image Editor Tool: Uv, Move",
        )

    @ToolDef.from_fn
    def rotate():
        return dict(
            idname="builtin.rotate",
            label="Rotate",
            icon="ops.transform.rotate",
            widget="IMAGE_GGT_gizmo2d_rotate",
            operator="transform.rotate",
            keymap="Image Editor Tool: Uv, Rotate",
        )

    @ToolDef.from_fn
    def scale():
        return dict(
            idname="builtin.scale",
            label="Scale",
            icon="ops.transform.resize",
            widget="IMAGE_GGT_gizmo2d_resize",
            operator="transform.resize",
            keymap="Image Editor Tool: Uv, Scale",
        )

    @ToolDef.from_fn
    def transform():
        return dict(
            idname="builtin.transform",
            label="Transform",
            description=(
                "Supports any combination of grab, rotate & scale at once"
            ),
            icon="ops.transform.transform",
            widget="IMAGE_GGT_gizmo2d",
            # No keymap default action, only for gizmo!
        )


class _defs_image_uv_select:

    @ToolDef.from_fn
    def select():
        return dict(
            idname="builtin.select",
            label="Tweak",
            icon="ops.generic.select",
            widget=None,
            keymap=(),
        )

    @ToolDef.from_fn
    def box():
        def draw_settings(_context, layout, tool):
            props = tool.operator_properties("uv.select_box")
            row = layout.row()
            row.use_property_split = False
            row.prop(props, "mode", text="", expand=True, icon_only=True)
        return dict(
            idname="builtin.select_box",
            label="Select Box",
            icon="ops.generic.select_box",
            widget=None,
            keymap=(),
            draw_settings=draw_settings,
        )

    @ToolDef.from_fn
    def lasso():
        def draw_settings(_context, layout, tool):
            props = tool.operator_properties("uv.select_lasso")
            row = layout.row()
            row.use_property_split = False
            row.prop(props, "mode", text="", expand=True, icon_only=True)
        return dict(
            idname="builtin.select_lasso",
            label="Select Lasso",
            icon="ops.generic.select_lasso",
            widget=None,
            keymap=(),
            draw_settings=draw_settings,
        )

    @ToolDef.from_fn
    def circle():
        def draw_settings(_context, layout, tool):
            props = tool.operator_properties("uv.select_circle")
            row = layout.row()
            row.use_property_split = False
            row.prop(props, "mode", text="", expand=True, icon_only=True)
            layout.prop(props, "radius")

        def draw_cursor(_context, tool, xy):
            from gpu_extras.presets import draw_circle_2d
            props = tool.operator_properties("uv.select_circle")
            radius = props.radius
            draw_circle_2d(xy, (1.0,) * 4, radius, 32)

        return dict(
            idname="builtin.select_circle",
            label="Select Circle",
            icon="ops.generic.select_circle",
            widget=None,
            keymap=(),
            draw_settings=draw_settings,
            draw_cursor=draw_cursor,
        )


class _defs_image_uv_edit:

    @ToolDef.from_fn
    def rip_region():
        return dict(
            idname="builtin.rip_region",
            label="Rip Region",
            icon="ops.mesh.rip",
            # TODO: generic operator (UV version of `VIEW3D_GGT_tool_generic_handle_free`).
            widget=None,
            keymap=(),
        )


class _defs_image_uv_sculpt:

    @staticmethod
    def generate_from_brushes(context):
        def draw_cursor(context, _tool, xy):
            from gpu_extras.presets import draw_circle_2d
            tool_settings = context.tool_settings
            uv_sculpt = tool_settings.uv_sculpt
            if not uv_sculpt.show_brush:
                return
            ups = tool_settings.unified_paint_settings
            if ups.use_unified_size:
                radius = ups.size
            else:
                brush = tool_settings.uv_sculpt.brush
                if brush is None:
                    return
                radius = brush.size
            draw_circle_2d(xy, (1.0,) * 4, radius, 32)

        return generate_from_enum_ex(
            context,
            idname_prefix="builtin_brush.",
            icon_prefix="brush.uv_sculpt.",
            type=bpy.types.Brush,
            attr="uv_sculpt_tool",
            tooldef_keywords=dict(
                operator="sculpt.uv_sculpt_stroke",
                keymap="Image Editor Tool: Uv, Sculpt Stroke",
                draw_cursor=draw_cursor,
            ),
        )


class _defs_gpencil_paint:

    @staticmethod
    def gpencil_primitive_toolbar(context, layout, tool, props):
        paint = context.tool_settings.gpencil_paint
        brush = paint.brush

        if brush is None:
            return False

        gp_settings = brush.gpencil_settings

        row = layout.row(align=True)
        tool_settings = context.scene.tool_settings
        settings = tool_settings.gpencil_paint
        row.template_ID_preview(settings, "brush", rows=3, cols=8, hide_buttons=True)

        from bl_ui.properties_paint_common import (
            brush_basic_gpencil_paint_settings,
            brush_basic__draw_color_selector,
        )

        brush_basic__draw_color_selector(context, layout, brush, gp_settings, props)
        brush_basic_gpencil_paint_settings(layout, context, brush, compact=True)

    @staticmethod
    def generate_from_brushes(context):
        return generate_from_enum_ex(
            context,
            idname_prefix="builtin_brush.",
            icon_prefix="brush.gpencil_draw.",
            type=bpy.types.Brush,
            attr="gpencil_tool",
            cursor='DOT',
            tooldef_keywords=dict(
                operator="gpencil.draw",
            ),
        )

    @ToolDef.from_fn
    def cutter():
        return dict(
            idname="builtin.cutter",
            label="Cutter",
            icon="ops.gpencil.stroke_cutter",
            cursor='KNIFE',
            widget=None,
            keymap=(),
        )

    @ToolDef.from_fn
    def line():
        def draw_settings(context, layout, tool):
            props = tool.operator_properties("gpencil.primitive_line")
            _defs_gpencil_paint.gpencil_primitive_toolbar(context, layout, tool, props)

        return dict(
            idname="builtin.line",
            label="Line",
            icon="ops.gpencil.primitive_line",
            cursor='CROSSHAIR',
            widget=None,
            keymap=(),
            draw_settings=draw_settings,
        )

    @ToolDef.from_fn
    def polyline():
        def draw_settings(context, layout, tool):
            props = tool.operator_properties("gpencil.primitive_polyline")
            _defs_gpencil_paint.gpencil_primitive_toolbar(context, layout, tool, props)

        return dict(
            idname="builtin.polyline",
            label="Polyline",
            icon="ops.gpencil.primitive_polyline",
            cursor='CROSSHAIR',
            widget=None,
            keymap=(),
            draw_settings=draw_settings,
        )

    @ToolDef.from_fn
    def box():
        def draw_settings(context, layout, tool):
            props = tool.operator_properties("gpencil.primitive_box")
            _defs_gpencil_paint.gpencil_primitive_toolbar(context, layout, tool, props)

        return dict(
            idname="builtin.box",
            label="Box",
            icon="ops.gpencil.primitive_box",
            cursor='CROSSHAIR',
            widget=None,
            keymap=(),
            draw_settings=draw_settings,
        )

    @ToolDef.from_fn
    def circle():
        def draw_settings(context, layout, tool):
            props = tool.operator_properties("gpencil.primitive_circle")
            _defs_gpencil_paint.gpencil_primitive_toolbar(context, layout, tool, props)

        return dict(
            idname="builtin.circle",
            label="Circle",
            icon="ops.gpencil.primitive_circle",
            cursor='CROSSHAIR',
            widget=None,
            keymap=(),
            draw_settings=draw_settings,
        )

    @ToolDef.from_fn
    def arc():
        def draw_settings(context, layout, tool):
            props = tool.operator_properties("gpencil.primitive_curve")
            _defs_gpencil_paint.gpencil_primitive_toolbar(context, layout, tool, props)

        return dict(
            idname="builtin.arc",
            label="Arc",
            icon="ops.gpencil.primitive_arc",
            cursor='CROSSHAIR',
            widget=None,
            keymap=(),
            draw_settings=draw_settings,
        )

    @ToolDef.from_fn
    def curve():
        def draw_settings(context, layout, tool):
            props = tool.operator_properties("gpencil.primitive_curve")
            _defs_gpencil_paint.gpencil_primitive_toolbar(context, layout, tool, props)

        return dict(
            idname="builtin.curve",
            label="Curve",
            icon="ops.gpencil.primitive_curve",
            cursor='CROSSHAIR',
            widget=None,
            keymap=(),
            draw_settings=draw_settings,
        )

    @ToolDef.from_fn
    def eyedropper():
        def draw_settings(context, layout, tool):
            props = tool.operator_properties("ui.eyedropper_gpencil_color")
            row = layout.row()
            row.use_property_split = False
            row.prop(props, "mode", expand=True)
        return dict(
            idname="builtin.eyedropper",
            label="Eyedropper",
            icon="ops.paint.eyedropper_add",
            cursor='EYEDROPPER',
            widget=None,
            keymap=(),
            draw_settings=draw_settings,
        )


class _defs_gpencil_edit:
    def is_segment(context):
        ts = context.scene.tool_settings
        if context.mode == 'EDIT_GPENCIL':
            return ts.gpencil_selectmode_edit == 'SEGMENT'
        elif context.mode == 'SCULPT_GPENCIL':
            return ts.use_gpencil_select_mask_segment
        elif context.mode == 'VERTEX_GPENCIL':
            return ts.use_gpencil_vertex_select_mask_segment
        else:
            return False

    @ToolDef.from_fn
    def bend():
        return dict(
            idname="builtin.bend",
            label="Bend",
            icon="ops.gpencil.edit_bend",
            widget=None,
            keymap=(),
        )

    @ToolDef.from_fn
    def select():
        def draw_settings(context, layout, _tool):
            if _defs_gpencil_edit.is_segment(context):
                layout.prop(context.tool_settings.gpencil_sculpt, "intersection_threshold")
        return dict(
            idname="builtin.select",
            label="Tweak",
            icon="ops.generic.select",
            widget=None,
            keymap=(),
            draw_settings=draw_settings,
        )

    @ToolDef.from_fn
    def box_select():
        def draw_settings(context, layout, tool):
            props = tool.operator_properties("gpencil.select_box")
            row = layout.row()
            row.use_property_split = False
            row.prop(props, "mode", text="", expand=True, icon_only=True)
            if _defs_gpencil_edit.is_segment(context):
                layout.prop(context.tool_settings.gpencil_sculpt, "intersection_threshold")
        return dict(
            idname="builtin.select_box",
            label="Select Box",
            icon="ops.generic.select_box",
            widget=None,
            keymap=(),
            draw_settings=draw_settings,
        )

    @ToolDef.from_fn
    def lasso_select():
        def draw_settings(context, layout, tool):
            props = tool.operator_properties("gpencil.select_lasso")
            row = layout.row()
            row.use_property_split = False
            row.prop(props, "mode", text="", expand=True, icon_only=True)
            if _defs_gpencil_edit.is_segment(context):
                layout.prop(context.tool_settings.gpencil_sculpt, "intersection_threshold")
        return dict(
            idname="builtin.select_lasso",
            label="Select Lasso",
            icon="ops.generic.select_lasso",
            widget=None,
            keymap=(),
            draw_settings=draw_settings,
        )

    @ToolDef.from_fn
    def circle_select():
        def draw_settings(context, layout, tool):
            props = tool.operator_properties("gpencil.select_circle")
            row = layout.row()
            row.use_property_split = False
            row.prop(props, "mode", text="", expand=True, icon_only=True)
            layout.prop(props, "radius")
            if _defs_gpencil_edit.is_segment(context):
                layout.prop(context.tool_settings.gpencil_sculpt, "intersection_threshold")

        def draw_cursor(_context, tool, xy):
            from gpu_extras.presets import draw_circle_2d
            props = tool.operator_properties("gpencil.select_circle")
            radius = props.radius
            draw_circle_2d(xy, (1.0,) * 4, radius, 32)

        return dict(
            idname="builtin.select_circle",
            label="Select Circle",
            icon="ops.generic.select_circle",
            widget=None,
            keymap=(),
            draw_settings=draw_settings,
            draw_cursor=draw_cursor,
        )

    @ToolDef.from_fn
    def radius():
        return dict(
            idname="builtin.radius",
            label="Radius",
            description=(
                "Expand or contract the radius of the selected points"
            ),
            icon="ops.gpencil.radius",

            widget=None,
            keymap=(),
        )

    @ToolDef.from_fn
    def shear():
        return dict(
            idname="builtin.shear",
            label="Shear",
            icon="ops.gpencil.edit_shear",
            widget=None,
            keymap=(),
        )

    @ToolDef.from_fn
    def tosphere():
        return dict(
            idname="builtin.to_sphere",
            label="To Sphere",
            icon="ops.transform.tosphere",
            widget=None,
            keymap=(),
        )

    @ToolDef.from_fn
    def extrude():
        return dict(
            idname="builtin.extrude",
            label="Extrude",
            icon="ops.gpencil.extrude_move",
            widget="VIEW3D_GGT_xform_extrude",
            keymap=(),
            draw_settings=_template_widget.VIEW3D_GGT_xform_extrude.draw_settings,
        )

    @ToolDef.from_fn
    def transform_fill():
        def draw_settings(context, layout, tool):
            props = tool.operator_properties("gpencil.transform_fill")
            row = layout.row()
            row.use_property_split = False
            row.prop(props, "mode", expand=True)

        return dict(
            idname="builtin.transform_fill",
            label="Transform Fill",
            icon="ops.gpencil.transform_fill",
            cursor='DEFAULT',
            widget=None,
            keymap=(),
            draw_settings=draw_settings,
        )


class _defs_gpencil_sculpt:

    @staticmethod
    def poll_select_mask(context):
        if context is None:
            return True
        ob = context.active_object
        ts = context.scene.tool_settings
        return ob and ob.type == 'GPENCIL' and (ts.use_gpencil_select_mask_point or
                                                ts.use_gpencil_select_mask_stroke or
                                                ts.use_gpencil_select_mask_segment)

    @staticmethod
    def generate_from_brushes(context):
        return generate_from_enum_ex(
            context,
            idname_prefix="builtin_brush.",
            icon_prefix="ops.gpencil.sculpt_",
            type=bpy.types.Brush,
            attr="gpencil_sculpt_tool",
            tooldef_keywords=dict(
                operator="gpencil.sculpt_paint",
            ),
        )


class _defs_gpencil_weight:

    @staticmethod
    def generate_from_brushes(context):
        return generate_from_enum_ex(
            context,
            idname_prefix="builtin_brush.",
            icon_prefix="ops.gpencil.sculpt_",
            type=bpy.types.Brush,
            attr="gpencil_weight_tool",
            tooldef_keywords=dict(
                operator="gpencil.weight_paint",
            ),
        )


class _defs_gpencil_vertex:

    @staticmethod
    def poll_select_mask(context):
        if context is None:
            return True
        ob = context.active_object
        ts = context.scene.tool_settings
        return ob and ob.type == 'GPENCIL' and (ts.use_gpencil_vertex_select_mask_point or
                                                ts.use_gpencil_vertex_select_mask_stroke or
                                                ts.use_gpencil_vertex_select_mask_segment)

    @staticmethod
    def generate_from_brushes(context):
        return generate_from_enum_ex(
            context,
            idname_prefix="builtin_brush.",
            icon_prefix="brush.paint_vertex.",
            type=bpy.types.Brush,
            attr="gpencil_vertex_tool",
            cursor='DOT',
            tooldef_keywords=dict(
                operator="gpencil.vertex_paint",
            ),
        )


class _defs_node_select:

    @ToolDef.from_fn
    def select():
        return dict(
            idname="builtin.select",
            label="Tweak",
            icon="ops.generic.select",
            widget=None,
            keymap="Node Tool: Tweak",
        )

    @ToolDef.from_fn
    def box():
        def draw_settings(_context, layout, tool):
            props = tool.operator_properties("node.select_box")
            row = layout.row()
            row.use_property_split = False
            row.prop(props, "mode", text="", expand=True, icon_only=True)
        return dict(
            idname="builtin.select_box",
            label="Select Box",
            icon="ops.generic.select_box",
            widget=None,
            keymap="Node Tool: Select Box",
            draw_settings=draw_settings,
        )

    @ToolDef.from_fn
    def lasso():
        def draw_settings(_context, layout, tool):
            props = tool.operator_properties("node.select_lasso")
            row = layout.row()
            row.use_property_split = False
            row.prop(props, "mode", text="", expand=True, icon_only=True)
        return dict(
            idname="builtin.select_lasso",
            label="Select Lasso",
            icon="ops.generic.select_lasso",
            widget=None,
            keymap="Node Tool: Select Lasso",
            draw_settings=draw_settings,
        )

    @ToolDef.from_fn
    def circle():
        def draw_settings(_context, layout, tool):
            props = tool.operator_properties("node.select_circle")
            row = layout.row()
            row.use_property_split = False
            row.prop(props, "mode", text="", expand=True, icon_only=True)
            layout.prop(props, "radius")

        def draw_cursor(_context, tool, xy):
            from gpu_extras.presets import draw_circle_2d
            props = tool.operator_properties("node.select_circle")
            radius = props.radius
            draw_circle_2d(xy, (1.0,) * 4, radius, 32)

        return dict(
            idname="builtin.select_circle",
            label="Select Circle",
            icon="ops.generic.select_circle",
            widget=None,
            keymap="Node Tool: Select Circle",
            draw_settings=draw_settings,
            draw_cursor=draw_cursor,
        )


class _defs_node_edit:

    @ToolDef.from_fn
    def links_cut():
        return dict(
            idname="builtin.links_cut",
            label="Links Cut",
            icon="ops.node.links_cut",
            widget=None,
            keymap="Node Tool: Links Cut",
        )


class _defs_sequencer_generic:

    @ToolDef.from_fn
    def blade():
        def draw_settings(_context, layout, tool):
            props = tool.operator_properties("sequencer.split")
            row = layout.row()
            row.use_property_split = False
            row.prop(props, "type", expand=True)
        return dict(
            idname="builtin.blade",
            label="Blade",
            icon="ops.sequencer.blade",
            cursor='CROSSHAIR',
            widget=None,
            keymap="Sequencer Tool: Blade",
            draw_settings=draw_settings,
        )

    @ToolDef.from_fn
    def sample():
        def draw_settings(_context, layout, tool):
            props = tool.operator_properties("sequencer.sample")
        return dict(
            idname="builtin.sample",
            label="Sample",
            description=(
                "Sample pixel values under the cursor"
            ),
            icon="ops.paint.weight_sample",  # XXX, needs own icon.
            keymap="Sequencer Tool: Sample",
            draw_settings=draw_settings,
        )


class _defs_sequencer_select:
    @ToolDef.from_fn
    def select():
        return dict(
            idname="builtin.select",
            label="Select",
            icon="ops.generic.select",
            widget=None,
            keymap="Sequencer Tool: Select",
        )
    @ToolDef.from_fn
    def box():
        def draw_settings(_context, layout, tool):
            props = tool.operator_properties("sequencer.select_box")
            row = layout.row()
            row.use_property_split = False
            row.prop(props, "mode", text="", expand=True, icon_only=True)
            pass
        return dict(
            idname="builtin.select_box",
            label="Select Box",
            icon="ops.generic.select_box",
            widget=None,
            keymap="Sequencer Tool: Select Box",
            draw_settings=draw_settings,
        )


# ------------------------------------------------- Image editor  -------------------------------------------------------

class IMAGE_PT_tools_active(ToolSelectPanelHelper, Panel):
    bl_space_type = 'IMAGE_EDITOR'
    bl_region_type = 'TOOLS'
    bl_label = "Tools"  # not visible
    bl_options = {'HIDE_HEADER'}

    # Satisfy the 'ToolSelectPanelHelper' API.
    keymap_prefix = "Image Editor Tool:"

    # Default group to use as a fallback.
    tool_fallback_id = "builtin.select"

    @classmethod
    def tools_from_context(cls, context, mode=None):
        if mode is None:
            if context.space_data is None:
                mode = 'VIEW'
            else:
                mode = context.space_data.mode
        for tools in (cls._tools[None], cls._tools.get(mode, ())):
            for item in tools:
                if not (type(item) is ToolDef) and callable(item):
                    yield from item(context)
                else:
                    yield item

    @classmethod
    def tools_all(cls):
        yield from cls._tools.items()

    # for reuse
    _tools_transform = (
        _defs_image_uv_transform.translate,
        _defs_image_uv_transform.rotate,
        _defs_image_uv_transform.scale,
        _defs_image_uv_transform.transform,
    )

    _tools_select = (
        (
            _defs_image_uv_select.select,
            _defs_image_uv_select.box,
            _defs_image_uv_select.circle,
            _defs_image_uv_select.lasso,
        ),
    )

    _tools_annotate = (
        (
            _defs_annotate.scribble,
            _defs_annotate.line,
            _defs_annotate.poly,
            _defs_annotate.eraser,
        ),
    )

    _tools = {
        None: [
            # for all modes
        ],
        'VIEW': [
            _defs_image_generic.sample,
            *_tools_annotate,
        ],
        'UV': [
            *_tools_select,
            _defs_image_generic.cursor,
            None,
            *_tools_transform,
            None,
            *_tools_annotate,
            None,
            _defs_image_uv_edit.rip_region,
            None,
            lambda context: (
                _defs_image_uv_sculpt.generate_from_brushes(context)
                if _defs_image_generic.poll_uvedit(context)
                else ()
            ),
        ],
        'MASK': [
            None,
        ],
        'PAINT': [
            _defs_texture_paint.generate_from_brushes,
            None,
            *_tools_annotate,
        ],
    }
# ------------------------------------------------- shader editor, compositor, texture node editor  -------------------------------------------------------

class NODE_PT_tools_active(ToolSelectPanelHelper, Panel):
    bl_space_type = 'NODE_EDITOR'
    bl_region_type = 'TOOLS'
    bl_label = "Tools"  # not visible
    bl_options = {'HIDE_HEADER'}

    # Satisfy the 'ToolSelectPanelHelper' API.
    keymap_prefix = "Node Editor Tool:"

    # Default group to use as a fallback.
    tool_fallback_id = "builtin.select"

    @classmethod
    def tools_from_context(cls, context, mode=None):
        if mode is None:
            if context.space_data is None:
                mode = None
            else:
                mode = context.space_data.tree_type
        for tools in (cls._tools[None], cls._tools.get(mode, ())):
            for item in tools:
                if not (type(item) is ToolDef) and callable(item):
                    yield from item(context)
                else:
                    yield item

    @classmethod
    def tools_all(cls):
        yield from cls._tools.items()

    _tools_select = (
        (
            _defs_node_select.select,
            _defs_node_select.box,
            _defs_node_select.circle,
            _defs_node_select.lasso,
        ),
    )

    _tools_annotate = (
        (
            _defs_annotate.scribble,
            _defs_annotate.line,
            _defs_annotate.poly,
            _defs_annotate.eraser,
        ),
    )

    _tools = {
        None: [
            *_tools_select,
            None,
            *_tools_annotate,
            None,
            _defs_node_edit.links_cut,
        ],
    }
# ------------------------------------------------- 3d view -------------------------------------------------------

class VIEW3D_PT_tools_active(ToolSelectPanelHelper, Panel):
    bl_space_type = 'VIEW_3D'
    bl_region_type = 'TOOLS'
    bl_label = "Tools"  # not visible
    bl_options = {'HIDE_HEADER'}

    # Satisfy the 'ToolSelectPanelHelper' API.
    keymap_prefix = "3D View Tool:"

    # Default group to use as a fallback.
    tool_fallback_id = "builtin.select"

    @classmethod
    def tools_from_context(cls, context, mode=None):
        if mode is None:
            mode = context.mode
        for tools in (cls._tools[None], cls._tools.get(mode, ())):
            for item in tools:
                if not (type(item) is ToolDef) and callable(item):
                    yield from item(context)
                else:
                    yield item

    @classmethod
    def tools_all(cls):
        yield from cls._tools.items()

    # for reuse
    _tools_transform = (
        _defs_transform.translate,
        _defs_transform.rotate,
        (
            _defs_transform.scale,
            _defs_transform.scale_cage,
        ),
        _defs_transform.transform,
    )
    # select tools group
    _tools_select = (
        (
            _defs_view3d_select.select,
            _defs_view3d_select.box,
            _defs_view3d_select.circle,
            _defs_view3d_select.lasso,
        ),
    )

    _tools_annotate = (
        (
            _defs_annotate.scribble,
            _defs_annotate.line,
            _defs_annotate.poly,
            _defs_annotate.eraser,
        ),
    )

    _tools_gpencil_select = (
        (
            _defs_gpencil_edit.select,
            _defs_gpencil_edit.box_select,
            _defs_gpencil_edit.circle_select,
            _defs_gpencil_edit.lasso_select,
        ),
    )

    _tools_view3d_add = (
        _defs_view3d_add.cube_add,
        _defs_view3d_add.cone_add,
        _defs_view3d_add.cylinder_add,
        _defs_view3d_add.uv_sphere_add,
        _defs_view3d_add.ico_sphere_add,
    )

    _tools_default = (
        *_tools_select,
        _defs_view3d_generic.cursor,
        None,
        *_tools_transform,
        None,
        *_tools_annotate,
        _defs_view3d_generic.ruler,
    )

    _tools = {
        None: [
            # Don't use this! because of paint modes.
            # _defs_view3d_generic.cursor,
            # End group.
        ],
        'OBJECT': [
            *_tools_default,

            None,
            _tools_view3d_add,
        ],
        'POSE': [
            *_tools_default,
            None,
            (
                _defs_pose.breakdown,
                _defs_pose.push,
                _defs_pose.relax,
            ),
        ],
        'EDIT_ARMATURE': [
            *_tools_default,
            None,
            _defs_edit_armature.roll,
            (
                _defs_edit_armature.bone_size,
                _defs_edit_armature.bone_envelope,
            ),
            None,
            (
                _defs_edit_armature.extrude,
                _defs_edit_armature.extrude_cursor,
            ),
            _defs_transform.shear,
        ],
        'EDIT_MESH': [
            *_tools_default,
            None,
            _tools_view3d_add,
            None,
            (
                _defs_edit_mesh.extrude,
                _defs_edit_mesh.extrude_manifold,
                _defs_edit_mesh.extrude_normals,
                _defs_edit_mesh.extrude_individual,
                _defs_edit_mesh.extrude_cursor,
            ),
            _defs_edit_mesh.inset,
            _defs_edit_mesh.bevel,
            (
                _defs_edit_mesh.loopcut_slide,
                _defs_edit_mesh.offset_edge_loops_slide,
            ),
            (
                _defs_edit_mesh.knife,
                _defs_edit_mesh.bisect,
            ),
            _defs_edit_mesh.poly_build,
            (
                _defs_edit_mesh.spin,
                _defs_edit_mesh.spin_duplicate,
            ),
            (
                _defs_edit_mesh.vertex_smooth,
                _defs_edit_mesh.vertex_randomize,
            ),
            (
                _defs_edit_mesh.edge_slide,
                _defs_edit_mesh.vert_slide,
            ),
            (
                _defs_edit_mesh.shrink_fatten,
                _defs_edit_mesh.push_pull,
            ),
            (
                _defs_transform.shear,
                _defs_edit_mesh.tosphere,
            ),
            (
                _defs_edit_mesh.rip_region,
                _defs_edit_mesh.rip_edge,
            ),
        ],
        'EDIT_CURVE': [
            *_tools_default,
            None,
            _defs_edit_curve.draw,
            (
                _defs_edit_curve.extrude,
                _defs_edit_curve.extrude_cursor,
            ),
            None,
            _defs_edit_curve.curve_radius,
            _defs_edit_curve.tilt,
            None,
            _defs_transform.shear,
            _defs_edit_curve.curve_vertex_randomize,
        ],
        'EDIT_SURFACE': [
            *_tools_default,
            None,
            _defs_transform.shear,
        ],
        'EDIT_METABALL': [
            *_tools_default,
            None,
            _defs_transform.shear,
        ],
        'EDIT_LATTICE': [
            *_tools_default,
            None,
            _defs_transform.shear,
        ],
        'EDIT_TEXT': [
            _defs_view3d_select.select,
            _defs_view3d_generic.cursor,
            None,
            *_tools_annotate,
            _defs_view3d_generic.ruler,
        ],
        'PARTICLE': [
            *_tools_select,
            _defs_view3d_generic.cursor,
            None,
            _defs_particle.generate_from_brushes,
        ],
       'SCULPT': [
            _defs_sculpt.generate_from_brushes,
            None,
            (
                _defs_sculpt.mask_border,
                _defs_sculpt.mask_lasso,
            ),
            _defs_sculpt.hide_border,
            lambda context: (
                (_defs_sculpt.mask_line,)
                if context is None or (
                        context.preferences.view.show_developer_ui and
                        context.preferences.experimental.use_tools_missing_icons)
                else ()
            ),
            lambda context: (
                (_defs_sculpt.face_set_box,)
                if context is None or (
                        context.preferences.view.show_developer_ui and
                        context.preferences.experimental.use_tools_missing_icons)
                else ()
            ),
            lambda context: (
                (_defs_sculpt.face_set_lasso,)
                if context is None or (
                        context.preferences.view.show_developer_ui and
                        context.preferences.experimental.use_tools_missing_icons)
                else ()
            ),
            lambda context: (
                (_defs_sculpt.trim_box,)
                if context is None or (
                        context.preferences.view.show_developer_ui and
                        context.preferences.experimental.use_tools_missing_icons)
                else ()
            ),
            lambda context: (
                (_defs_sculpt.trim_lasso,)
                if context is None or (
                        context.preferences.view.show_developer_ui and
                        context.preferences.experimental.use_tools_missing_icons)
                else ()
            ),
            lambda context: (
                (_defs_sculpt.project_line,)
                if context is None or (
                        context.preferences.view.show_developer_ui and
                        context.preferences.experimental.use_tools_missing_icons)
                else ()
            ),
            None,
            _defs_sculpt.mesh_filter,
            _defs_sculpt.cloth_filter,
            lambda context: (
                (_defs_sculpt.color_filter,)
                if context is None or (
                        context.preferences.view.show_developer_ui and
                        context.preferences.experimental.use_sculpt_vertex_colors and
                        context.preferences.experimental.use_tools_missing_icons)
                else ()
            ),
            #None, #bfa - too big gap
            lambda context: (
                (_defs_sculpt.mask_by_color,)
                if context is None or (
                        context.preferences.view.show_developer_ui and
                        context.preferences.experimental.use_sculpt_vertex_colors and
                        context.preferences.experimental.use_tools_missing_icons)
                else ()
            ),
            #None, #bfa - too big gap
            lambda context: (
                (_defs_sculpt.face_set_edit,)
                if context is None or (
                        context.preferences.view.show_developer_ui and
                        context.preferences.experimental.use_tools_missing_icons)
                else ()
            ),
            None,
            _defs_transform.translate,
            _defs_transform.rotate,
            _defs_transform.scale,
            _defs_transform.transform,
            None,
            *_tools_annotate,
        ],
        'PAINT_TEXTURE': [
            _defs_texture_paint.generate_from_brushes,
            None,
            lambda context: (
                VIEW3D_PT_tools_active._tools_select
                if _defs_texture_paint.poll_select_mask(context)
                else ()
            ),
            *_tools_annotate,
        ],
        'PAINT_VERTEX': [
            _defs_vertex_paint.generate_from_brushes,
            None,
            lambda context: (
                VIEW3D_PT_tools_active._tools_select
                if _defs_vertex_paint.poll_select_mask(context)
                else ()
            ),
            *_tools_annotate,
        ],
        'PAINT_WEIGHT': [
            _defs_weight_paint.generate_from_brushes,
            _defs_weight_paint.gradient,
            None,
            (
                _defs_weight_paint.sample_weight,
                _defs_weight_paint.sample_weight_group,
            ),
            None,
            lambda context: (
                (_defs_view3d_generic.cursor,)
                if context is None or context.pose_object
                else ()
            ),
            #None, #bfa - too big gap
            lambda context: (
                VIEW3D_PT_tools_active._tools_select
                if _defs_weight_paint.poll_select_mask(context)
                else ()
            ),
            *_tools_annotate,
        ],
        'PAINT_GPENCIL': [
            _defs_view3d_generic.cursor,
            None,
            _defs_gpencil_paint.generate_from_brushes,
            _defs_gpencil_paint.cutter,
            None,
            _defs_gpencil_paint.eyedropper,
            None,
            _defs_gpencil_paint.line,
            _defs_gpencil_paint.polyline,
            _defs_gpencil_paint.arc,
            _defs_gpencil_paint.curve,
            _defs_gpencil_paint.box,
            _defs_gpencil_paint.circle,
            None,
            *_tools_annotate,
        ],
        'EDIT_GPENCIL': [
            *_tools_gpencil_select,
            _defs_view3d_generic.cursor,
            None,
            *_tools_transform,
            None,
            _defs_gpencil_edit.extrude,
            _defs_gpencil_edit.radius,
            _defs_gpencil_edit.bend,
            (
                _defs_gpencil_edit.shear,
                _defs_gpencil_edit.tosphere,
            ),
            None,
            _defs_gpencil_edit.transform_fill,
            None,
            *_tools_annotate,
        ],
        'SCULPT_GPENCIL': [
            _defs_gpencil_sculpt.generate_from_brushes,
            None,
            *_tools_annotate,
            lambda context: (
                VIEW3D_PT_tools_active._tools_gpencil_select
                if _defs_gpencil_sculpt.poll_select_mask(context)
                else ()
            ),
        ],
        'WEIGHT_GPENCIL': [
            _defs_gpencil_weight.generate_from_brushes,
            None,
            *_tools_annotate,
        ],
        'VERTEX_GPENCIL': [
            _defs_gpencil_vertex.generate_from_brushes,
            None,
            *_tools_annotate,
            None,
            lambda context: (
                VIEW3D_PT_tools_active._tools_gpencil_select
                if _defs_gpencil_vertex.poll_select_mask(context)
                else ()
            ),
        ],
    }


class SEQUENCER_PT_tools_active(ToolSelectPanelHelper, Panel):
    bl_space_type = 'SEQUENCE_EDITOR'
    bl_region_type = 'TOOLS'
    bl_label = "Tools"  # not visible
    bl_options = {'HIDE_HEADER'}

    # Satisfy the 'ToolSelectPanelHelper' API.
    keymap_prefix = "Sequence Editor Tool:"

    # Default group to use as a fallback.
    tool_fallback_id = "builtin.select"

    @classmethod
    def tools_from_context(cls, context, mode=None):
        if mode is None:
            if context.space_data:
                mode = context.space_data.view_type
        for tools in (cls._tools[None], cls._tools.get(mode, ())):
            for item in tools:
                if not (type(item) is ToolDef) and callable(item):
                    yield from item(context)
                else:
                    yield item

    @classmethod
    def tools_all(cls):
        yield from cls._tools.items()

    _tools_select = (
        (
            _defs_sequencer_select.select,
            _defs_sequencer_select.box,
        ),
    )
    _tools_annotate = (
        (
            _defs_annotate.scribble,
            _defs_annotate.line,
            _defs_annotate.poly,
            _defs_annotate.eraser,
        ),
    )

    _tools = {
        None: [
        ],
        'PREVIEW': [
            _defs_sequencer_generic.sample,
            *_tools_annotate,
        ],
        'SEQUENCER': [
            *_tools_select,
            _defs_sequencer_generic.blade,
        ],
        'SEQUENCER_PREVIEW': [
            _defs_sequencer_generic.sample,
            *_tools_select,
            *_tools_annotate,
            _defs_sequencer_generic.blade,
        ],
    }


classes = (
    IMAGE_PT_tools_active,
    NODE_PT_tools_active,
    VIEW3D_PT_tools_active,
    SEQUENCER_PT_tools_active,
)

if __name__ == "__main__":  # only for live edit.
    from bpy.utils import register_class
    for cls in classes:
        register_class(cls)<|MERGE_RESOLUTION|>--- conflicted
+++ resolved
@@ -1385,12 +1385,6 @@
             row = layout.row(align=True)
             row.prop(props, "deform_axis")
             layout.prop(props, "orientation", expand=False)
-<<<<<<< HEAD
-            layout.use_property_split = False
-            layout.prop(props, "use_face_sets")
-            layout.use_property_split = True
-=======
->>>>>>> 76b64630
             if props.type == 'SURFACE_SMOOTH':
                 layout.prop(props, "surface_smooth_shape_preservation", expand=False)
                 layout.prop(props, "surface_smooth_current_vertex", expand=False)
