--- conflicted
+++ resolved
@@ -788,33 +788,10 @@
                 layout.prop(props, "material")
 
                 col = layout.column()
-<<<<<<< HEAD
-                col.use_property_split = False
-                col.prop(props, "vertex_only")
-=======
                 col.prop(props, "harden_normals")
->>>>>>> 3102ccf6
                 col.prop(props, "clamp_overlap")
                 col.prop(props, "loop_slide")
 
-<<<<<<< HEAD
-                col = layout.column( align=True)
-                col.label(text = "Mark")
-                col.use_property_split = False
-                row = col.row()
-                row.separator()
-                row.prop(props, "mark_seam", text="Seam")
-                row = col.row()
-                row.separator()
-                row.prop(props, "mark_sharp", text="Sharp")
-
-                layout.use_property_split = True
-                layout.prop(props, "material")
-
-                layout.prop(props, "miter_outer", text="Outer Miter")
-                layout.prop(props, "miter_inner", text="Inner Miter")
-                
-=======
                 col = layout.column(heading="Mark")
                 col.active = edge_bevel
                 col.prop(props, "mark_seam", text="Seam")
@@ -825,7 +802,6 @@
                 col.active = edge_bevel
                 col.prop(props, "miter_outer", text="Miter Outer")
                 col.prop(props, "miter_inner", text="Inner")
->>>>>>> 3102ccf6
                 if props.miter_inner == 'ARC':
                     col.prop(props, "spread")
 
@@ -839,10 +815,8 @@
 
                 layout.prop(props, "profile_type")
 
-                layout.use_property_split = False
                 if props.profile_type == 'CUSTOM':
                     tool_settings = context.tool_settings
-                    layout.separator()
                     layout.template_curveprofile(tool_settings, "custom_bevel_profile_preset")
 
         return dict(
