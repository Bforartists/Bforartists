--- conflicted
+++ resolved
@@ -2724,7 +2724,7 @@
             (
                 _defs_sculpt.mask_border,
                 _defs_sculpt.mask_lasso,
-                _defs_sculpt.mask_line,
+                 _defs_sculpt.mask_line,
             ),
             _defs_sculpt.hide_border,
             (
@@ -2754,19 +2754,8 @@
                         context.preferences.experimental.use_sculpt_vertex_colors)
                 else ()
             ),
-<<<<<<< HEAD
             #None, #bfa - too big gap
-            lambda context: (
-                (_defs_sculpt.face_set_edit,)
-                if context is None or (
-                        context.preferences.view.show_developer_ui and
-                        context.preferences.experimental.use_tools_missing_icons)
-                else ()
-            ),
-=======
-            None,
             _defs_sculpt.face_set_edit,
->>>>>>> 1d9499bb
             None,
             _defs_transform.translate,
             _defs_transform.rotate,
