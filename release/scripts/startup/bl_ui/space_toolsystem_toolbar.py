# ##### BEGIN GPL LICENSE BLOCK #####
#
#  This program is free software; you can redistribute it and/or
#  modify it under the terms of the GNU General Public License
#  as published by the Free Software Foundation; either version 2
#  of the License, or (at your option) any later version.
#
#  This program is distributed in the hope that it will be useful,
#  but WITHOUT ANY WARRANTY; without even the implied warranty of
#  MERCHANTABILITY or FITNESS FOR A PARTICULAR PURPOSE.  See the
#  GNU General Public License for more details.
#
#  You should have received a copy of the GNU General Public License
#  along with this program; if not, write to the Free Software Foundation,
#  Inc., 51 Franklin Street, Fifth Floor, Boston, MA 02110-1301, USA.
#
# ##### END GPL LICENSE BLOCK #####

# <pep8 compliant>

# For documentation on tool definitions: see "bl_ui.space_toolsystem_common.ToolDef"
# where there are comments for each field and their use.

# For now group all tools together
# we may want to move these into per space-type files.
#
# For now keep this in a single file since it's an area that may change,
# so avoid making changes all over the place.

import bpy
from bpy.types import Panel

from bl_ui.space_toolsystem_common import (
    ToolSelectPanelHelper,
    ToolDef,
)

from bpy.app.translations import pgettext_tip as tip_


def kmi_to_string_or_none(kmi):
    return kmi.to_string() if kmi else "<none>"


def generate_from_enum_ex(
        _context, *,
        idname_prefix,
        icon_prefix,
        type,
        attr,
        cursor='DEFAULT',
        tooldef_keywords={},
        exclude_filter = {}
):
    tool_defs = []
    for enum in type.bl_rna.properties[attr].enum_items_static:
        name = enum.name
        idname = enum.identifier
        if idname in exclude_filter:
            continue
        tool_defs.append(
            ToolDef.from_dict(
                dict(
                    idname=idname_prefix + name,
                    label=name,
                    icon=icon_prefix + idname.lower(),
                    cursor=cursor,
                    data_block=idname,
                    **tooldef_keywords,
                )
            )
        )
    return tuple(tool_defs)


# Use for shared widget data.
class _template_widget:
    class VIEW3D_GGT_xform_extrude:
        @staticmethod
        def draw_settings(_context, layout, tool):
            props = tool.gizmo_group_properties("VIEW3D_GGT_xform_extrude")
            layout.prop(props, "axis_type", expand=True)

    class VIEW3D_GGT_xform_gizmo:
        @staticmethod
        def draw_settings_with_index(context, layout, index):
            scene = context.scene
            orient_slot = scene.transform_orientation_slots[index]
            layout.prop(orient_slot, "type")


class _defs_view3d_generic:
    @ToolDef.from_fn
    def cursor():
        def draw_settings(_context, layout, tool):
            props = tool.operator_properties("view3d.cursor3d")
            layout.use_property_split = False
            layout.prop(props, "use_depth")
            layout.use_property_split = True
            layout.prop(props, "orientation")
            layout.use_property_split = False
        return dict(
            idname="builtin.cursor",
            label="Cursor",
            description=(
                "Set the cursor location, drag to transform"
            ),
            icon="ops.generic.cursor",
            keymap="3D View Tool: Cursor",
            draw_settings=draw_settings,
            options={'KEYMAP_FALLBACK'},
        )

    @ToolDef.from_fn
    def cursor_click():
        return dict(
            idname="builtin.none",
            label="None",
            icon="ops.generic.cursor",
            keymap=(),
        )

    @ToolDef.from_fn
    def ruler():
        def description(_context, _item, km):
            if km is not None:
                kmi_add = km.keymap_items.find_from_operator("view3d.ruler_add")
                kmi_remove = km.keymap_items.find_from_operator("view3d.ruler_remove")
            else:
                kmi_add = None
                kmi_remove = None
            return tip_(
                "Measure distance and angles.\n"
                "\u2022 %s anywhere for new measurement.\n"
                "\u2022 Drag ruler segment to measure an angle.\n"
                "\u2022 %s to remove the active ruler.\n"
                "\u2022 Ctrl while dragging to snap.\n"
                "\u2022 Shift while dragging to measure surface thickness"
            ) % (
                kmi_to_string_or_none(kmi_add),
                kmi_to_string_or_none(kmi_remove),
            )
        return dict(
            idname="builtin.measure",
            label="Measure",
            description=description,
            icon="ops.view3d.ruler",
            widget="VIEW3D_GGT_ruler",
            keymap="3D View Tool: Measure",
            options={'KEYMAP_FALLBACK'},
        )


class _defs_annotate:

    def draw_settings_common(context, layout, tool):
        gpd = context.annotation_data
        region_type = context.region.type

        if gpd is not None:
            if gpd.layers.active_note is not None:
                text = gpd.layers.active_note
                maxw = 25
                if len(text) > maxw:
                    text = text[:maxw - 5] + '..' + text[-3:]
            else:
                text = ""

            gpl = context.active_annotation_layer
            if gpl is not None:
                layout.label(text="Annotation:")
                if context.space_data.type in {'VIEW_3D', 'SEQUENCE_EDITOR'}:
                    if region_type == 'TOOL_HEADER':
                        sub = layout.split(align=True, factor=0.5)
                        sub.ui_units_x = 6.5
                        sub.prop(gpl, "color", text="")
                    else:
                        sub = layout.row(align=True)
                        sub.prop(gpl, "color", text="")
                    sub.popover(
                        panel="TOPBAR_PT_annotation_layers",
                        text=text,
                    )
                else:
                    layout.prop(gpl, "color", text="")

        space_type = tool.space_type
        tool_settings = context.tool_settings

        if space_type == 'VIEW_3D':
            layout.separator()

            row = layout.row(align=True)
            row.prop(tool_settings, "annotation_stroke_placement_view3d", text="Placement")
            if tool_settings.gpencil_stroke_placement_view3d == 'CURSOR':
                row.prop(tool_settings.gpencil_sculpt, "lockaxis")
            elif tool_settings.gpencil_stroke_placement_view3d in {'SURFACE', 'STROKE'}:
                row.prop(tool_settings, "use_gpencil_stroke_endpoints")
        elif space_type in {'IMAGE_EDITOR', 'NODE_EDITOR', 'SEQUENCE_EDITOR', 'CLIP_EDITOR'}:
            layout.separator()

            row = layout.row(align=True)
            row.prop(tool_settings, "annotation_stroke_placement_view2d", text="Placement")

        if tool.idname == "builtin.annotate_line":
            layout.separator()

            props = tool.operator_properties("gpencil.annotate")
            if region_type == 'TOOL_HEADER':
                row = layout.row()
                row.ui_units_x = 15
                row.prop(props, "arrowstyle_start", text="Start")
                row.separator()
                row.prop(props, "arrowstyle_end", text="End")
            else:
                col = layout.row().column(align=True)
                col.prop(props, "arrowstyle_start", text="Style Start")
                col.prop(props, "arrowstyle_end", text="End")
        elif tool.idname == "builtin.annotate":
            props = tool.operator_properties("gpencil.annotate")
            if region_type == 'TOOL_HEADER':
                row = layout.row()
                row.prop(props, "use_stabilizer", text="Stabilize Stroke")
                subrow = layout.row(align=False)
                subrow.active = props.use_stabilizer
                subrow.prop(props, "stabilizer_radius", text="Radius", slider=True)
                subrow.prop(props, "stabilizer_factor", text="Factor", slider=True)
            else:
                layout.separator()
                layout.prop(props, "use_stabilizer", text="Stabilize Stroke")
                col = layout.column(align=False)
                col.active = props.use_stabilizer
                col.prop(props, "stabilizer_radius", text="Radius", slider=True)
                col.prop(props, "stabilizer_factor", text="Factor", slider=True)


    @ToolDef.from_fn.with_args(draw_settings=draw_settings_common)
    def scribble(*, draw_settings):
        return dict(
            idname="builtin.annotate",
            label="Annotate",
            icon="ops.gpencil.draw",
            cursor='PAINT_BRUSH',
            keymap="Generic Tool: Annotate",
            draw_settings=draw_settings,
            options={'KEYMAP_FALLBACK'},
        )

    @ToolDef.from_fn.with_args(draw_settings=draw_settings_common)
    def line(*, draw_settings):
        return dict(
            idname="builtin.annotate_line",
            label="Annotate Line",
            icon="ops.gpencil.draw.line",
            cursor='PAINT_BRUSH',
            keymap="Generic Tool: Annotate Line",
            draw_settings=draw_settings,
            options={'KEYMAP_FALLBACK'},
        )

    @ToolDef.from_fn.with_args(draw_settings=draw_settings_common)
    def poly(*, draw_settings):
        return dict(
            idname="builtin.annotate_polygon",
            label="Annotate Polygon",
            icon="ops.gpencil.draw.poly",
            cursor='PAINT_BRUSH',
            keymap="Generic Tool: Annotate Polygon",
            draw_settings=draw_settings,
            options={'KEYMAP_FALLBACK'},
        )

    @ToolDef.from_fn
    def eraser():
        def draw_settings(context, layout, _tool):
            # TODO: Move this setting to tool_settings
            prefs = context.preferences
            layout.prop(prefs.edit, "grease_pencil_eraser_radius", text="Radius")
        return dict(
            idname="builtin.annotate_eraser",
            label="Annotate Eraser",
            icon="ops.gpencil.draw.eraser",
            cursor='ERASER',
            keymap="Generic Tool: Annotate Eraser",
            draw_settings=draw_settings,
            options={'KEYMAP_FALLBACK'},
        )


class _defs_transform:

    @ToolDef.from_fn
    def translate():
        def draw_settings(context, layout, _tool):
            _template_widget.VIEW3D_GGT_xform_gizmo.draw_settings_with_index(context, layout, 1)
        return dict(
            idname="builtin.move",
            label="Move",
            # cursor='SCROLL_XY',
            icon="ops.transform.translate",
            widget="VIEW3D_GGT_xform_gizmo",
            operator="transform.translate",
            keymap="3D View Tool: Move",
            draw_settings=draw_settings,
        )

    @ToolDef.from_fn
    def rotate():
        def draw_settings(context, layout, _tool):
            _template_widget.VIEW3D_GGT_xform_gizmo.draw_settings_with_index(context, layout, 2)
        return dict(
            idname="builtin.rotate",
            label="Rotate",
            # cursor='SCROLL_XY',
            icon="ops.transform.rotate",
            widget="VIEW3D_GGT_xform_gizmo",
            operator="transform.rotate",
            keymap="3D View Tool: Rotate",
            draw_settings=draw_settings,
        )

    @ToolDef.from_fn
    def scale():
        def draw_settings(context, layout, _tool):
            _template_widget.VIEW3D_GGT_xform_gizmo.draw_settings_with_index(context, layout, 3)
        return dict(
            idname="builtin.scale",
            label="Scale",
            # cursor='SCROLL_XY',
            icon="ops.transform.resize",
            widget="VIEW3D_GGT_xform_gizmo",
            operator="transform.resize",
            keymap="3D View Tool: Scale",
            draw_settings=draw_settings,
        )

    @ToolDef.from_fn
    def scale_cage():
        def draw_settings(context, layout, _tool):
            _template_widget.VIEW3D_GGT_xform_gizmo.draw_settings_with_index(context, layout, 3)
        return dict(
            idname="builtin.scale_cage",
            label="Scale Cage",
            icon="ops.transform.resize.cage",
            widget="VIEW3D_GGT_xform_cage",
            operator="transform.resize",
            keymap="3D View Tool: Scale",
            draw_settings=draw_settings,
        )

    @ToolDef.from_fn
    def shear():
        def draw_settings(context, layout, _tool):
            # props = tool.operator_properties("transform.shear")
            _template_widget.VIEW3D_GGT_xform_gizmo.draw_settings_with_index(context, layout, 2)
        return dict(
            idname="builtin.shear",
            label="Shear",
            icon="ops.transform.shear",
            widget="VIEW3D_GGT_xform_shear",
            keymap="3D View Tool: Shear",
            draw_settings=draw_settings,
        )

    @ToolDef.from_fn
    def transform():
        def draw_settings(context, layout, tool):
            if layout.use_property_split:
                layout.label(text="Gizmos:")

            show_drag = True
            tool_settings = context.tool_settings
            if tool_settings.workspace_tool_type == 'FALLBACK':
                show_drag = False

            if show_drag:
                props = tool.gizmo_group_properties("VIEW3D_GGT_xform_gizmo")
                layout.prop(props, "drag_action")

            _template_widget.VIEW3D_GGT_xform_gizmo.draw_settings_with_index(context, layout, 1)

        return dict(
            idname="builtin.transform",
            label="Transform",
            description=(
                "Supports any combination of grab, rotate, and scale at once"
            ),
            icon="ops.transform.transform",
            widget="VIEW3D_GGT_xform_gizmo",
            keymap="3D View Tool: Transform",
            draw_settings=draw_settings,
        )


class _defs_view3d_select:

    @ToolDef.from_fn
    def select():
        return dict(
            idname="builtin.select",
            label="Tweak",
            icon="ops.generic.select",
            widget=None,
            keymap="3D View Tool: Tweak",
        )

    @ToolDef.from_fn
    def box():
        def draw_settings(_context, layout, tool):
            props = tool.operator_properties("view3d.select_box")
            row = layout.row()
            row.use_property_split = False
            row.prop(props, "mode", text="", expand=True, icon_only=True)

        return dict(
            idname="builtin.select_box",
            label="Select Box",
            icon="ops.generic.select_box",
            widget=None,
            keymap="3D View Tool: Select Box",
            draw_settings=draw_settings,
        )

    @ToolDef.from_fn
    def lasso():
        def draw_settings(_context, layout, tool):
            props = tool.operator_properties("view3d.select_lasso")
            row = layout.row()
            row.use_property_split = False
            row.prop(props, "mode", text="", expand=True, icon_only=True)

        return dict(
            idname="builtin.select_lasso",
            label="Select Lasso",
            icon="ops.generic.select_lasso",
            widget=None,
            keymap="3D View Tool: Select Lasso",
            draw_settings=draw_settings,
        )

    @ToolDef.from_fn
    def circle():
        def draw_settings(_context, layout, tool):
            props = tool.operator_properties("view3d.select_circle")
            row = layout.row()
            row.use_property_split = False
            row.prop(props, "mode", text="", expand=True, icon_only=True)
            layout.prop(props, "radius")

        def draw_cursor(_context, tool, xy):
            from gpu_extras.presets import draw_circle_2d
            props = tool.operator_properties("view3d.select_circle")
            radius = props.radius
            draw_circle_2d(xy, (1.0,) * 4, radius, segments=32)

        return dict(
            idname="builtin.select_circle",
            label="Select Circle",
            icon="ops.generic.select_circle",
            widget=None,
            keymap="3D View Tool: Select Circle",
            draw_settings=draw_settings,
            draw_cursor=draw_cursor,
        )


class _defs_view3d_add:

    @staticmethod
    def description_interactive_add(context, _item, _km, *, prefix):
        km = context.window_manager.keyconfigs.user.keymaps["View3D Placement Modal"]

        def keymap_item_from_propvalue(propvalue):
            for item in km.keymap_items:
                if item.propvalue == propvalue:
                    return item

        if km is not None:
            kmi_snap = keymap_item_from_propvalue('SNAP_ON')
            kmi_center = keymap_item_from_propvalue('PIVOT_CENTER_ON')
            kmi_fixed_aspect = keymap_item_from_propvalue('FIXED_ASPECT_ON')
        else:
            kmi_snap = None
            kmi_center = None
            kmi_fixed_aspect = None
        return tip_(
            "%s\n"
            "\u2022 %s toggles snap while dragging.\n"
            "\u2022 %s toggles dragging from the center.\n"
            "\u2022 %s toggles fixed aspect"
        ) % (
            prefix,
            kmi_to_string_or_none(kmi_snap),
            kmi_to_string_or_none(kmi_center),
            kmi_to_string_or_none(kmi_fixed_aspect),
        )

    # Layout tweaks here would be good to avoid,
    # this shows limits in layout engine, as buttons are using a lot of space.
    @staticmethod
    def draw_settings_interactive_add(layout, tool, extra):
        show_extra = False
        props = tool.operator_properties("view3d.interactive_add")
        if not extra:
            row = layout.row()
            row.scale_x = 0.8
            row.label(text="Depth:")
            row = layout.row()
            row.scale_x = 0.9
            row.prop(props, "plane_depth", text="")
            row = layout.row()
            row.scale_x = 0.8
            row.label(text="Orientation:")
            row = layout.row()
            row.prop(props, "plane_orientation", text="")
            row = layout.row()
            row.scale_x = 0.8
            row.prop(props, "snap_target")

            region_is_header = bpy.context.region.type == 'TOOL_HEADER'

            if region_is_header:
                # Don't draw the "extra" popover here as we might have other settings & this should be last.
                show_extra = True
            else:
                extra = True

        if extra:
            layout.use_property_split = True
            layout.row().prop(props, "plane_axis", expand=True)
            layout.use_property_split = False
            layout.row().prop(props, "plane_axis_auto")
            layout.use_property_split = True

            layout.label(text="Base")
            row = layout.row()
            row.separator()
            row.prop(props, "plane_origin_base", expand=True)
            row = layout.row()
            row.separator()
            row.prop(props, "plane_aspect_base", expand=True)
            layout.label(text="Height")
            row = layout.row()
            row.separator()
            row.prop(props, "plane_origin_depth", expand=True)
            row = layout.row()
            row.separator()
            row.prop(props, "plane_aspect_depth", expand=True)
        return show_extra

    @ToolDef.from_fn
    def cube_add():
        def draw_settings(_context, layout, tool, *, extra=False):
            show_extra = _defs_view3d_add.draw_settings_interactive_add(layout, tool, extra)
            if show_extra:
                layout.popover("TOPBAR_PT_tool_settings_extra", text="...")

        return dict(
            idname="builtin.primitive_cube_add",
            label="Add Cube",
            icon="ops.mesh.primitive_cube_add_gizmo",
            description=lambda *args: _defs_view3d_add.description_interactive_add(
                *args, prefix=tip_("Add cube to mesh interactively"),
            ),
            widget="VIEW3D_GGT_placement",
            keymap="3D View Tool: Object, Add Primitive",
            draw_settings=draw_settings,
            options={'KEYMAP_FALLBACK'},
        )

    @ToolDef.from_fn
    def cone_add():
        def draw_settings(_context, layout, tool, *, extra=False):
            show_extra = _defs_view3d_add.draw_settings_interactive_add(layout, tool, extra)
            if extra:
                return

            props = tool.operator_properties("mesh.primitive_cone_add")
            layout.prop(props, "vertices")
            layout.prop(props, "end_fill_type")

            if show_extra:
                layout.popover("TOPBAR_PT_tool_settings_extra", text="...")

        return dict(
            idname="builtin.primitive_cone_add",
            label="Add Cone",
            icon="ops.mesh.primitive_cone_add_gizmo",
            description=lambda *args: _defs_view3d_add.description_interactive_add(
                *args, prefix=tip_("Add cone to mesh interactively"),
            ),
            widget="VIEW3D_GGT_placement",
            keymap="3D View Tool: Object, Add Primitive",
            draw_settings=draw_settings,
            options={'KEYMAP_FALLBACK'},
        )

    @ToolDef.from_fn
    def cylinder_add():
        def draw_settings(_context, layout, tool, *, extra=False):
            show_extra = _defs_view3d_add.draw_settings_interactive_add(layout, tool, extra)
            if extra:
                return

            props = tool.operator_properties("mesh.primitive_cylinder_add")
            layout.prop(props, "vertices")
            layout.prop(props, "end_fill_type")

            if show_extra:
                layout.popover("TOPBAR_PT_tool_settings_extra", text="...")

        return dict(
            idname="builtin.primitive_cylinder_add",
            label="Add Cylinder",
            icon="ops.mesh.primitive_cylinder_add_gizmo",
            description=lambda *args: _defs_view3d_add.description_interactive_add(
                *args, prefix=tip_("Add cylinder to mesh interactively"),
            ),
            widget="VIEW3D_GGT_placement",
            keymap="3D View Tool: Object, Add Primitive",
            draw_settings=draw_settings,
            options={'KEYMAP_FALLBACK'},
        )

    @ToolDef.from_fn
    def uv_sphere_add():
        def draw_settings(_context, layout, tool, *, extra=False):
            show_extra = _defs_view3d_add.draw_settings_interactive_add(layout, tool, extra)
            if extra:
                return

            props = tool.operator_properties("mesh.primitive_uv_sphere_add")
            layout.prop(props, "segments")
            layout.prop(props, "ring_count")

            if show_extra:
                layout.popover("TOPBAR_PT_tool_settings_extra", text="...")

        return dict(
            idname="builtin.primitive_uv_sphere_add",
            label="Add UV Sphere",
            icon="ops.mesh.primitive_sphere_add_gizmo",
            description=lambda *args: _defs_view3d_add.description_interactive_add(
                *args, prefix=tip_("Add sphere to mesh interactively"),
            ),
            widget="VIEW3D_GGT_placement",
            keymap="3D View Tool: Object, Add Primitive",
            draw_settings=draw_settings,
            options={'KEYMAP_FALLBACK'},
        )

    @ToolDef.from_fn
    def ico_sphere_add():
        def draw_settings(_context, layout, tool, *, extra=False):
            show_extra = _defs_view3d_add.draw_settings_interactive_add(layout, tool, extra)
            if extra:
                return

            props = tool.operator_properties("mesh.primitive_ico_sphere_add")
            layout.prop(props, "subdivisions")

            if show_extra:
                layout.popover("TOPBAR_PT_tool_settings_extra", text="...")

        return dict(
            idname="builtin.primitive_ico_sphere_add",
            label="Add Ico Sphere",
            icon="ops.mesh.primitive_sphere_add_gizmo",
            description=lambda *args: _defs_view3d_add.description_interactive_add(
                *args, prefix=tip_("Add sphere to mesh interactively"),
            ),
            widget="VIEW3D_GGT_placement",
            keymap="3D View Tool: Object, Add Primitive",
            draw_settings=draw_settings,
            options={'KEYMAP_FALLBACK'},
        )


# -----------------------------------------------------------------------------
# Object Modes (named based on context.mode)

class _defs_edit_armature:

    @ToolDef.from_fn
    def roll():
        return dict(
            idname="builtin.roll",
            label="Roll",
            icon="ops.armature.bone.roll",
            widget="VIEW3D_GGT_tool_generic_handle_free",
            keymap=(),
        )

    @ToolDef.from_fn
    def bone_envelope():
        return dict(
            idname="builtin.bone_envelope",
            label="Bone Envelope",
            icon="ops.transform.bone_envelope",
            widget="VIEW3D_GGT_tool_generic_handle_free",
            keymap=(),
        )

    @ToolDef.from_fn
    def bone_size():
        return dict(
            idname="builtin.bone_size",
            label="Bone Size",
            icon="ops.transform.bone_size",
            widget="VIEW3D_GGT_tool_generic_handle_free",
            keymap=(),
        )

    @ToolDef.from_fn
    def extrude():
        return dict(
            idname="builtin.extrude",
            label="Extrude",
            icon="ops.armature.extrude_move",
            widget="VIEW3D_GGT_xform_extrude",
            keymap=(),
            draw_settings=_template_widget.VIEW3D_GGT_xform_extrude.draw_settings,
        )

    @ToolDef.from_fn
    def extrude_cursor():
        return dict(
            idname="builtin.extrude_to_cursor",
            label="Extrude to Cursor",
            cursor='CROSSHAIR',
            icon="ops.armature.extrude_cursor",
            widget=None,
            keymap=(),
        )


class _defs_edit_mesh:

    @ToolDef.from_fn
    def rip_region():
        def draw_settings(_context, layout, tool):
            props = tool.operator_properties("mesh.rip_move")
            props_macro = props.MESH_OT_rip
            layout.use_property_split = False
            layout.prop(props_macro, "use_fill")

        return dict(
            idname="builtin.rip_region",
            label="Rip Region",
            icon="ops.mesh.rip",
            widget="VIEW3D_GGT_tool_generic_handle_free",
            keymap=(),
            draw_settings=draw_settings,
        )

    @ToolDef.from_fn
    def rip_edge():
        return dict(
            idname="builtin.rip_edge",
            label="Rip Edge",
            icon="ops.mesh.rip_edge",
            widget="VIEW3D_GGT_tool_generic_handle_free",
            keymap=(),
        )

    @ToolDef.from_fn
    def poly_build():
        def draw_settings(_context, layout, tool):
            props = tool.operator_properties("mesh.polybuild_face_at_cursor_move")
            props_macro = props.MESH_OT_polybuild_face_at_cursor
            layout.use_property_split = False
            layout.prop(props_macro, "create_quads")
        return dict(
            idname="builtin.poly_build",
            label="Poly Build",
            icon="ops.mesh.polybuild_hover",
            widget="VIEW3D_GGT_mesh_preselect_elem",
            keymap=(),
            draw_settings=draw_settings,
        )

    @ToolDef.from_fn
    def edge_slide():
        def draw_settings(_context, layout, tool):
            props = tool.operator_properties("transform.edge_slide")
            layout.use_property_split = False
            layout.prop(props, "correct_uv")

        return dict(
            idname="builtin.edge_slide",
            label="Edge Slide",
            icon="ops.transform.edge_slide",
            widget="VIEW3D_GGT_tool_generic_handle_normal",
            keymap=(),
            draw_settings=draw_settings,
        )

    @ToolDef.from_fn
    def vert_slide():
        def draw_settings(_context, layout, tool):
            props = tool.operator_properties("transform.vert_slide")
            layout.use_property_split = False
            layout.prop(props, "correct_uv")

        return dict(
            idname="builtin.vertex_slide",
            label="Vertex Slide",
            icon="ops.transform.vert_slide",
            widget="VIEW3D_GGT_tool_generic_handle_free",
            keymap=(),
            draw_settings=draw_settings,
        )

    @ToolDef.from_fn
    def spin():
        def draw_settings(_context, layout, tool):
            props = tool.operator_properties("mesh.spin")
            layout.prop(props, "steps")
            props = tool.gizmo_group_properties("MESH_GGT_spin")
            layout.prop(props, "axis")

        return dict(
            idname="builtin.spin",
            label="Spin",
            icon="ops.mesh.spin",
            widget="MESH_GGT_spin",
            keymap=(),
            draw_settings=draw_settings,
        )

    @ToolDef.from_fn
    def spin_duplicate():
        def draw_settings(_context, layout, tool):
            props = tool.operator_properties("mesh.spin")
            layout.prop(props, "steps")
            props = tool.gizmo_group_properties("MESH_GGT_spin")
            layout.prop(props, "axis")

        return dict(
            idname="builtin.spin_duplicates",
            label="Spin Duplicates",
            icon="ops.mesh.spin.duplicate",
            widget="MESH_GGT_spin",
            keymap=(),
            draw_settings=draw_settings,
        )

    @ToolDef.from_fn
    def inset():
        def draw_settings(_context, layout, tool):
            props = tool.operator_properties("mesh.inset")
            layout.use_property_split = False
            layout.prop(props, "use_outset")
            layout.prop(props, "use_individual")
            layout.prop(props, "use_even_offset")
            layout.prop(props, "use_relative_offset")

        return dict(
            idname="builtin.inset_faces",
            label="Inset Faces",
            icon="ops.mesh.inset",
            widget="VIEW3D_GGT_tool_generic_handle_free",
            widget_properties=[
                ("radius", 75.0),
                ("backdrop_fill_alpha", 0.0),
            ],
            keymap=(),
            draw_settings=draw_settings,
        )

    @ToolDef.from_fn
    def bevel():
        def draw_settings(context, layout, tool, *, extra=False):
            props = tool.operator_properties("mesh.bevel")

            region_is_header = context.region.type == 'TOOL_HEADER'

            edge_bevel = props.affect == 'EDGES'

            if not extra:
                if region_is_header:
                    layout.prop(props, "offset_type", text="")
                else:
                    layout.row().prop(props, "affect", expand=True)
                    layout.separator()
                    layout.prop(props, "offset_type")

                layout.prop(props, "segments")

                if region_is_header:
                    layout.prop(props, "affect", text="")

                layout.prop(props, "profile", text="Shape", slider=True)

                if region_is_header:
                    layout.popover("TOPBAR_PT_tool_settings_extra", text="...")
                else:
                    extra = True

            if extra:
                layout.use_property_split = True
                layout.use_property_decorate = False

                layout.prop(props, "material")

                col = layout.column(align = True)
                col.use_property_split = False
                col.prop(props, "harden_normals")
                col.prop(props, "clamp_overlap")
                col.prop(props, "loop_slide")

                if edge_bevel:
                    col = layout.column(align = True)
                    col.use_property_split = False
                    col.label(text = "Mark")
                    row = col.row()
                    row.separator()
                    row.prop(props, "mark_seam", text="Seam")
                    row = col.row()
                    row.separator()
                    row.prop(props, "mark_sharp", text="Sharp")

                if edge_bevel:
                    col = layout.column()
                    col.prop(props, "miter_outer", text="Miter Outer")
                    col.prop(props, "miter_inner", text="Inner")
                if props.miter_inner == 'ARC':
                    col.prop(props, "spread")

                layout.separator()

                if edge_bevel:
                    col = layout.column()
                    col.prop(props, "vmesh_method", text="Intersections")

                    layout.separator()

                layout.prop(props, "face_strength_mode", text="Face Strength")

                layout.prop(props, "profile_type")

                layout.separator()

                if props.profile_type == 'CUSTOM':
                    tool_settings = context.tool_settings
                    layout.template_curveprofile(tool_settings, "custom_bevel_profile_preset")

        return dict(
            idname="builtin.bevel",
            label="Bevel",
            icon="ops.mesh.bevel",
            widget="VIEW3D_GGT_tool_generic_handle_normal",
            keymap=(),
            draw_settings=draw_settings,
        )

    @ToolDef.from_fn
    def extrude():
        return dict(
            idname="builtin.extrude_region",
            label="Extrude Region",
            # The operator description isn't useful in this case, give our own.
            description=(
                "Extrude freely or along an axis"
            ),
            icon="ops.mesh.extrude_region_move",
            widget="VIEW3D_GGT_xform_extrude",
            # Important to use same operator as 'E' key.
            operator="view3d.edit_mesh_extrude_move_normal",
            keymap=(),
            draw_settings=_template_widget.VIEW3D_GGT_xform_extrude.draw_settings,
        )

    @ToolDef.from_fn
    def extrude_manifold():
        return dict(
            idname="builtin.extrude_manifold",
            label="Extrude Manifold",
            description=(
                "Extrude, dissolves edges whose faces form a flat surface and intersect new edges"
            ),
            icon="ops.mesh.extrude_manifold",
            widget="VIEW3D_GGT_tool_generic_handle_normal",
            keymap=(),
        )

    @ToolDef.from_fn
    def extrude_normals():
        def draw_settings(_context, layout, tool):
            props = tool.operator_properties("mesh.extrude_region_shrink_fatten")
            props_macro = props.TRANSFORM_OT_shrink_fatten
            layout.use_property_split = False
            layout.prop(props_macro, "use_even_offset")
        return dict(
            idname="builtin.extrude_along_normals",
            label="Extrude Along Normals",
            icon="ops.mesh.extrude_region_shrink_fatten",
            widget="VIEW3D_GGT_tool_generic_handle_normal",
            operator="mesh.extrude_region_shrink_fatten",
            keymap=(),
            draw_settings=draw_settings,
        )

    @ToolDef.from_fn
    def extrude_individual():
        return dict(
            idname="builtin.extrude_individual",
            label="Extrude Individual",
            icon="ops.mesh.extrude_faces_move",
            widget="VIEW3D_GGT_tool_generic_handle_normal",
            keymap=(),
        )

    @ToolDef.from_fn
    def extrude_cursor():
        def draw_settings(_context, layout, tool):
            props = tool.operator_properties("mesh.dupli_extrude_cursor")
            layout.use_property_split = False
            layout.prop(props, "rotate_source")

        return dict(
            idname="builtin.extrude_to_cursor",
            label="Extrude to Cursor",
            cursor='CROSSHAIR',
            icon="ops.mesh.dupli_extrude_cursor",
            widget=None,
            keymap=(),
            draw_settings=draw_settings,
        )

    @ToolDef.from_fn
    def loopcut_slide():

        def draw_settings(_context, layout, tool):
            props = tool.operator_properties("mesh.loopcut_slide")
            props_macro = props.MESH_OT_loopcut
            layout.prop(props_macro, "number_cuts")
            props_macro = props.TRANSFORM_OT_edge_slide
            layout.use_property_split = False
            layout.prop(props_macro, "correct_uv")

        return dict(
            idname="builtin.loop_cut",
            label="Loop Cut",
            icon="ops.mesh.loopcut_slide",
            widget="VIEW3D_GGT_mesh_preselect_edgering",
            keymap=(),
            draw_settings=draw_settings,
        )

    @ToolDef.from_fn
    def offset_edge_loops_slide():
        return dict(
            idname="builtin.offset_edge_loop_cut",
            label="Offset Edge Loop Cut",
            icon="ops.mesh.offset_edge_loops_slide",
            widget=None,
            keymap=(),
        )

    @ToolDef.from_fn
    def vertex_smooth():
        def draw_settings(_context, layout, tool):
            props = tool.operator_properties("mesh.vertices_smooth")
            layout.prop(props, "repeat")
        return dict(
            idname="builtin.smooth",
            label="Smooth",
            icon="ops.mesh.vertices_smooth",
            widget="VIEW3D_GGT_tool_generic_handle_normal",
            keymap=(),
            draw_settings=draw_settings,
        )

    @ToolDef.from_fn
    def vertex_randomize():
        def draw_settings(_context, layout, tool):
            props = tool.operator_properties("transform.vertex_random")
            layout.prop(props, "uniform")
            layout.prop(props, "normal")
            layout.prop(props, "seed")
        return dict(
            idname="builtin.randomize",
            label="Randomize",
            icon="ops.transform.vertex_random",
            widget="VIEW3D_GGT_tool_generic_handle_normal",
            keymap=(),
            draw_settings=draw_settings,
        )

    @ToolDef.from_fn
    def tosphere():
        return dict(
            idname="builtin.to_sphere",
            label="To Sphere",
            icon="ops.transform.tosphere",
            widget=None,
            keymap=(),
        )

    @ToolDef.from_fn
    def shrink_fatten():
        def draw_settings(_context, layout, tool):
            props = tool.operator_properties("transform.shrink_fatten")
            layout.use_property_split = False
            layout.prop(props, "use_even_offset")

        return dict(
            idname="builtin.shrink_fatten",
            label="Shrink/Fatten",
            icon="ops.transform.shrink_fatten",
            widget="VIEW3D_GGT_tool_generic_handle_normal",
            keymap=(),
            draw_settings=draw_settings,
        )

    @ToolDef.from_fn
    def push_pull():
        return dict(
            idname="builtin.push_pull",
            label="Push/Pull",
            icon="ops.transform.push_pull",
            widget="VIEW3D_GGT_tool_generic_handle_normal",
            keymap=(),
        )

    @ToolDef.from_fn
    def knife():
        def draw_settings(_context, layout, tool, *, extra=False):
            show_extra = False
            props = tool.operator_properties("mesh.knife_tool")
<<<<<<< HEAD
            layout.use_property_split = False
            layout.prop(props, "use_occlude_geometry")
            layout.prop(props, "only_selected")

=======
            if not extra:
                row = layout.row()
                layout.prop(props, "use_occlude_geometry")
                row = layout.row()
                layout.prop(props, "only_selected")
                row = layout.row()
                layout.prop(props, "xray")
                region_is_header = bpy.context.region.type == 'TOOL_HEADER'
                if region_is_header:
                    show_extra = True
                else:
                    extra = True
            if extra:
                layout.use_property_split = True
                layout.prop(props, "visible_measurements")
                layout.prop(props, "angle_snapping")
                layout.label(text="Angle Snapping Increment")
                layout.row().prop(props, "angle_snapping_increment", text="", expand=True)
            if show_extra:
                layout.popover("TOPBAR_PT_tool_settings_extra", text="...")
>>>>>>> 89e4ec1c
        return dict(
            idname="builtin.knife",
            label="Knife",
            cursor='KNIFE',
            icon="ops.mesh.knife_tool",
            widget=None,
            keymap=(),
            draw_settings=draw_settings,
            options={'KEYMAP_FALLBACK'},
        )

    @ToolDef.from_fn
    def bisect():
        def draw_settings(_context, layout, tool):
            props = tool.operator_properties("mesh.bisect")
            layout.use_property_split = False
            layout.prop(props, "use_fill")
            layout.prop(props, "clear_inner")
            layout.prop(props, "clear_outer")
            split = layout.split(factor = 0.45)
            row = split.row()
            row.label(text = "Axis Threshold:")
            row = split.row()
            row.prop(props, "threshold", text = "")

        return dict(
            idname="builtin.bisect",
            label="Bisect",
            icon="ops.mesh.bisect",
            widget=None,
            keymap=(),
            draw_settings=draw_settings,
        )


class _defs_edit_curve:

    @ToolDef.from_fn
    def draw():
        def draw_settings(context, layout, _tool, *, extra=False):
            # Tool settings initialize operator options.
            tool_settings = context.tool_settings
            cps = tool_settings.curve_paint_settings
            region_type = context.region.type

            if region_type == 'TOOL_HEADER':
                if not extra:
                    layout.prop(cps, "curve_type", text="")
                    layout.prop(cps, "depth_mode", expand=True)
                    layout.popover("TOPBAR_PT_tool_settings_extra", text="Draw Settings")
                    return

            layout.use_property_split = True
            layout.use_property_decorate = False

            if region_type != 'TOOL_HEADER':
                layout.prop(cps, "curve_type")
                layout.separator()
            if cps.curve_type == 'BEZIER':
                layout.prop(cps, "fit_method")
                layout.prop(cps, "error_threshold")

                split = layout.split()
                col = split.column()
                col.use_property_split = False
                col.prop(cps, "use_corners_detect")
                col = split.column()
                if cps.use_corners_detect:
                    col.use_property_split = False
                    col.prop(cps, "corner_angle", text="")
                else:
                    col.label(icon='DISCLOSURE_TRI_RIGHT')

                layout.separator()

            col = layout.column(align=True)
            col.prop(cps, "radius_taper_start", text="Taper Start", slider=True)
            col.prop(cps, "radius_taper_end", text="End", slider=True)
            col = layout.column(align=True)
            col.prop(cps, "radius_min", text="Radius Min")
            col.prop(cps, "radius_max", text="Max")
            col.prop(cps, "use_pressure_radius")

            if region_type != 'TOOL_HEADER' or cps.depth_mode == 'SURFACE':
                layout.separator()

            if region_type != 'TOOL_HEADER':
                row = layout.row()
                row.prop(cps, "depth_mode", expand=True)
            if cps.depth_mode == 'SURFACE':
                col = layout.column()
                col.prop(cps, "surface_offset")
                col.prop(cps, "use_offset_absolute")
                col.prop(cps, "use_stroke_endpoints")
                if cps.use_stroke_endpoints:
                    colsub = layout.column(align=True)
                    colsub.prop(cps, "surface_plane")

        return dict(
            idname="builtin.draw",
            label="Draw",
            cursor='PAINT_BRUSH',
            icon="ops.curve.draw",
            widget=None,
            keymap=(),
            draw_settings=draw_settings,
        )

    @ToolDef.from_fn
    def extrude():
        return dict(
            idname="builtin.extrude",
            label="Extrude",
            icon="ops.curve.extrude_move",
            widget="VIEW3D_GGT_xform_extrude",
            keymap=(),
            draw_settings=_template_widget.VIEW3D_GGT_xform_extrude.draw_settings,
        )

    @ToolDef.from_fn
    def extrude_cursor():
        return dict(
            idname="builtin.extrude_cursor",
            label="Extrude to Cursor",
            cursor='CROSSHAIR',
            icon="ops.curve.extrude_cursor",
            widget=None,
            keymap=(),
        )

    @ToolDef.from_fn
    def tilt():
        return dict(
            idname="builtin.tilt",
            label="Tilt",
            icon="ops.transform.tilt",
            widget="VIEW3D_GGT_tool_generic_handle_free",
            keymap=(),
        )

    @ToolDef.from_fn
    def curve_radius():
        return dict(
            idname="builtin.radius",
            label="Radius",
            description=(
                "Expand or contract the radius of the selected curve points"
            ),
            icon="ops.curve.radius",
            widget="VIEW3D_GGT_tool_generic_handle_free",
            keymap=(),
        )

    @ToolDef.from_fn
    def curve_vertex_randomize():
        def draw_settings(_context, layout, tool):
            props = tool.operator_properties("transform.vertex_random")
            layout.prop(props, "uniform")
            layout.prop(props, "normal")
            layout.prop(props, "seed")
        return dict(
            idname="builtin.randomize",
            label="Randomize",
            icon="ops.curve.vertex_random",
            widget="VIEW3D_GGT_tool_generic_handle_normal",
            keymap=(),
            draw_settings=draw_settings,
        )


class _defs_pose:

    @ToolDef.from_fn
    def breakdown():
        return dict(
            idname="builtin.breakdowner",
            label="Breakdowner",
            icon="ops.pose.breakdowner",
            widget=None,
            keymap=(),
        )

    @ToolDef.from_fn
    def push():
        return dict(
            idname="builtin.push",
            label="Push",
            icon="ops.pose.push",
            widget=None,
            keymap=(),
        )

    @ToolDef.from_fn
    def relax():
        return dict(
            idname="builtin.relax",
            label="Relax",
            icon="ops.pose.relax",
            widget=None,
            keymap=(),
        )


class _defs_particle:

    @staticmethod
    def generate_from_brushes(context):
        return generate_from_enum_ex(
            context,
            idname_prefix="builtin_brush.",
            icon_prefix="brush.particle.",
            type=bpy.types.ParticleEdit,
            attr="tool",
        )


class _defs_sculpt:

    @staticmethod
    def generate_from_brushes(context):
        exclude_filter = {}
        # Use 'bpy.context' instead of 'context' since it can be None.
        prefs = bpy.context.preferences
        if not prefs.experimental.use_sculpt_vertex_colors:
            exclude_filter = {'PAINT', 'SMEAR'}

        return generate_from_enum_ex(
            context,
            idname_prefix="builtin_brush.",
            icon_prefix="brush.sculpt.",
            type=bpy.types.Brush,
            attr="sculpt_tool",
            exclude_filter = exclude_filter,
        )

    @ToolDef.from_fn
    def hide_border():
        return dict(
            idname="builtin.box_hide",
            label="Box Hide",
            icon="ops.sculpt.border_hide",
            widget=None,
            keymap=(),
        )

    @ToolDef.from_fn
    def mask_border():
        def draw_settings(_context, layout, tool):
            props = tool.operator_properties("paint.mask_box_gesture")
            layout.use_property_split = False
            layout.prop(props, "use_front_faces_only", expand=False)

        return dict(
            idname="builtin.box_mask",
            label="Box Mask",
            icon="ops.sculpt.border_mask",
            widget=None,
            keymap=(),
            draw_settings=draw_settings,
        )

    @ToolDef.from_fn
    def mask_lasso():
        def draw_settings(_context, layout, tool):
            props = tool.operator_properties("paint.mask_lasso_gesture")
            layout.use_property_split = False
            layout.prop(props, "use_front_faces_only", expand=False)

        return dict(
            idname="builtin.lasso_mask",
            label="Lasso Mask",
            icon="ops.sculpt.lasso_mask",
            widget=None,
            keymap=(),
            draw_settings=draw_settings,
        )

    @ToolDef.from_fn
    def mask_line():
        def draw_settings(_context, layout, tool):
            props = tool.operator_properties("paint.mask_line_gesture")
            layout.use_property_split = False
            layout.prop(props, "use_front_faces_only", expand=False)
            layout.prop(props, "use_limit_to_segment", expand=False)

        return dict(
            idname="builtin.line_mask",
            label="Line Mask",
            icon="ops.sculpt.line_mask",
            widget=None,
            keymap=(),
            draw_settings=draw_settings,
        )

    @ToolDef.from_fn
    def face_set_box():
        def draw_settings(_context, layout, tool):
            props = tool.operator_properties("sculpt.face_set_box_gesture")
            layout.use_property_split = False
            layout.prop(props, "use_front_faces_only", expand=False)

        return dict(
            idname="builtin.box_face_set",
            label="Box Face Set",
            icon="ops.sculpt.border_face_set",
            widget=None,
            keymap=(),
            draw_settings=draw_settings,
        )

    @ToolDef.from_fn
    def face_set_lasso():
        def draw_settings(_context, layout, tool):
            props = tool.operator_properties("sculpt.face_set_lasso_gesture")
            layout.use_property_split = False
            layout.prop(props, "use_front_faces_only", expand=False)

        return dict(
            idname="builtin.lasso_face_set",
            label="Lasso Face Set",
            icon="ops.sculpt.lasso_face_set",
            widget=None,
            keymap=(),
            draw_settings=draw_settings,
        )

    @ToolDef.from_fn
    def trim_box():
        def draw_settings(_context, layout, tool):
            props = tool.operator_properties("sculpt.trim_box_gesture")
            layout.prop(props, "trim_mode", expand=False)
            layout.use_property_split = False
            layout.prop(props, "use_cursor_depth", expand=False)
        return dict(
            idname="builtin.box_trim",
            label="Box Trim",
            icon="ops.sculpt.box_trim",
            widget=None,
            keymap=(),
            draw_settings=draw_settings,
        )

    @ToolDef.from_fn
    def trim_lasso():
        def draw_settings(_context, layout, tool):
            props = tool.operator_properties("sculpt.trim_lasso_gesture")
            layout.prop(props, "trim_mode", expand=False)
            layout.prop(props, "trim_orientation", expand=False)
            layout.use_property_split = False
            layout.prop(props, "use_cursor_depth", expand=False)
        return dict(
            idname="builtin.lasso_trim",
            label="Lasso Trim",
            icon="ops.sculpt.lasso_trim",
            widget=None,
            keymap=(),
            draw_settings=draw_settings,
        )

    @ToolDef.from_fn
    def project_line():
        def draw_settings(_context, layout, tool):
            props = tool.operator_properties("sculpt.project_line_gesture")
            layout.use_property_split = False
            layout.prop(props, "use_limit_to_segment", expand=False)

        return dict(
            idname="builtin.line_project",
            label="Line Project",
            icon="ops.sculpt.line_project",
            widget=None,
            keymap=(),
            draw_settings=draw_settings,
        )

    @ToolDef.from_fn
    def mesh_filter():
        def draw_settings(_context, layout, tool):
            props = tool.operator_properties("sculpt.mesh_filter")
            layout.prop(props, "type", expand=False)
            layout.prop(props, "strength")
            row = layout.row(align=True)
            row.prop(props, "deform_axis")
            layout.prop(props, "orientation", expand=False)
            if props.type == 'SURFACE_SMOOTH':
                layout.prop(props, "surface_smooth_shape_preservation", expand=False)
                layout.prop(props, "surface_smooth_current_vertex", expand=False)
            elif props.type == 'SHARPEN':
                layout.prop(props, "sharpen_smooth_ratio", expand=False)
                layout.prop(props, "sharpen_intensify_detail_strength", expand=False)
                layout.prop(props, "sharpen_curvature_smooth_iterations", expand=False)

        return dict(
            idname="builtin.mesh_filter",
            label="Mesh Filter",
            icon="ops.sculpt.mesh_filter",
            widget=None,
            keymap=(),
            draw_settings=draw_settings,
        )

    @ToolDef.from_fn
    def cloth_filter():
        def draw_settings(_context, layout, tool):
            props = tool.operator_properties("sculpt.cloth_filter")
            layout.prop(props, "type", expand=False)
            layout.prop(props, "strength")
            row = layout.row(align=True)
            row.prop(props, "force_axis")
            layout.prop(props, "orientation", expand=False)
            layout.prop(props, "cloth_mass")
            layout.prop(props, "cloth_damping")
            layout.use_property_split = False
            layout.prop(props, "use_face_sets")
            layout.prop(props, "use_collisions")

        return dict(
            idname="builtin.cloth_filter",
            label="Cloth Filter",
            icon="ops.sculpt.cloth_filter",
            widget=None,
            keymap=(),
            draw_settings=draw_settings,
        )

    @ToolDef.from_fn
    def color_filter():
        def draw_settings(_context, layout, tool):
            props = tool.operator_properties("sculpt.color_filter")
            layout.prop(props, "type", expand=False)
            if props.type == 'FILL':
                layout.prop(props, "fill_color", expand=False)
            layout.prop(props, "strength")

        return dict(
            idname="builtin.color_filter",
            label="Color Filter",
            icon="ops.sculpt.color_filter",
            widget=None,
            keymap=(),
            draw_settings=draw_settings,
        )

    @ToolDef.from_fn
    def mask_by_color():
        def draw_settings(_context, layout, tool):
            props = tool.operator_properties("sculpt.mask_by_color")
            layout.prop(props, "threshold")
            layout.prop(props, "contiguous")
            layout.prop(props, "invert")
            layout.prop(props, "preserve_previous_mask")

        return dict(
            idname="builtin.mask_by_color",
            label="Mask by Color",
            icon="ops.sculpt.mask_by_color",
            widget=None,
            keymap=(),
            draw_settings=draw_settings,
        )

    @ToolDef.from_fn
    def face_set_edit():
        def draw_settings(_context, layout, tool):
            props = tool.operator_properties("sculpt.face_set_edit")
            layout.prop(props, "mode", expand=False)
            layout.use_property_split = False
            layout.prop(props, "modify_hidden")

        return dict(
            idname="builtin.face_set_edit",
            label="Edit Face Set",
            icon="ops.sculpt.face_set_edit",
            widget=None,
            keymap="3D View Tool: Sculpt, Face Set Edit",
            draw_settings=draw_settings,
        )


class _defs_vertex_paint:

    @staticmethod
    def poll_select_mask(context):
        if context is None:
            return True
        ob = context.active_object
        return (ob and ob.type == 'MESH' and
                (ob.data.use_paint_mask or
                 ob.data.use_paint_mask_vertex))

    @staticmethod
    def generate_from_brushes(context):
        return generate_from_enum_ex(
            context,
            idname_prefix="builtin_brush.",
            icon_prefix="brush.paint_vertex.",
            type=bpy.types.Brush,
            attr="vertex_tool",
        )


class _defs_texture_paint:

    @staticmethod
    def poll_select_mask(context):
        if context is None:
            return True
        ob = context.active_object
        return (ob and ob.type == 'MESH' and
                (ob.data.use_paint_mask))

    @staticmethod
    def generate_from_brushes(context):
        return generate_from_enum_ex(
            context,
            idname_prefix="builtin_brush.",
            icon_prefix="brush.paint_texture.",
            type=bpy.types.Brush,
            attr="image_tool",
            cursor='PAINT_CROSS',
        )


class _defs_weight_paint:

    @staticmethod
    def poll_select_mask(context):
        if context is None:
            return True
        ob = context.active_object
        return (ob and ob.type == 'MESH' and
                (ob.data.use_paint_mask or
                 ob.data.use_paint_mask_vertex))

    @staticmethod
    def generate_from_brushes(context):
        return generate_from_enum_ex(
            context,
            idname_prefix="builtin_brush.",
            icon_prefix="brush.paint_weight.",
            type=bpy.types.Brush,
            attr="weight_tool",
        )

    @ToolDef.from_fn
    def sample_weight():
        def draw_settings(context, layout, _tool):
            if context.tool_settings.unified_paint_settings.use_unified_weight:
                weight = context.tool_settings.unified_paint_settings.weight
            elif context.tool_settings.weight_paint.brush:
                weight = context.tool_settings.weight_paint.brush.weight
            else:
                return
            layout.label(text="Weight: %.3f" % weight)
        return dict(
            idname="builtin.sample_weight",
            label="Sample Weight",
            icon="ops.paint.weight_sample",
            cursor='EYEDROPPER',
            widget=None,
            keymap=(),
            draw_settings=draw_settings
        )

    @ToolDef.from_fn
    def sample_weight_group():
        return dict(
            idname="builtin.sample_vertex_group",
            label="Sample Vertex Group",
            icon="ops.paint.weight_sample_group",
            cursor='EYEDROPPER',
            widget=None,
            keymap=(),
        )

    @ToolDef.from_fn
    def gradient():
        def draw_settings(context, layout, tool):
            brush = context.tool_settings.weight_paint.brush
            if brush is not None:
                from bl_ui.properties_paint_common import UnifiedPaintPanel
                UnifiedPaintPanel.prop_unified(
                    layout,
                    context,
                    brush,
                    "weight",
                    unified_name="use_unified_weight",
                    slider=True,
                    header=True
                )
                UnifiedPaintPanel.prop_unified(
                    layout,
                    context,
                    brush,
                    "strength",
                    unified_name="use_unified_strength",
                    header=True
                )

            props = tool.operator_properties("paint.weight_gradient")
            layout.prop(props, "type", expand=True)
            layout.popover("VIEW3D_PT_tools_weight_gradient")

        return dict(
            idname="builtin.gradient",
            label="Gradient",
            icon="ops.paint.weight_gradient",
            widget=None,
            keymap=(),
            draw_settings=draw_settings,
        )


class _defs_image_generic:

    @staticmethod
    def poll_uvedit(context):
        if context is None:
            return True
        ob = context.edit_object
        if ob is not None:
            data = ob.data
            if data is not None:
                return bool(getattr(data, "uv_layers", False))
        return False

    @ToolDef.from_fn
    def cursor():
        return dict(
            idname="builtin.cursor",
            label="Cursor",
            description=(
                "Set the cursor location, drag to transform"
            ),
            icon="ops.generic.cursor",
            keymap=(),
            options={'KEYMAP_FALLBACK'},
        )

    # Currently a place holder so we can switch away from the annotation tool.
    # Falls back to default image editor action.
    @ToolDef.from_fn
    def sample():
        def draw_settings(_context, layout, tool):
            props = tool.operator_properties("image.sample")
            layout.prop(props, "size")
        return dict(
            idname="builtin.sample",
            label="Sample",
            description=(
                "Sample pixel values under the cursor"
            ),
            icon="ops.paint.weight_sample",  # XXX, needs own icon.
            keymap="Image Editor Tool: Sample",
            draw_settings=draw_settings,
        )


class _defs_image_uv_transform:

    @ToolDef.from_fn
    def translate():
        return dict(
            idname="builtin.move",
            label="Move",
            icon="ops.transform.translate",
            widget="IMAGE_GGT_gizmo2d_translate",
            operator="transform.translate",
            keymap="Image Editor Tool: Uv, Move",
        )

    @ToolDef.from_fn
    def rotate():
        return dict(
            idname="builtin.rotate",
            label="Rotate",
            icon="ops.transform.rotate",
            widget="IMAGE_GGT_gizmo2d_rotate",
            operator="transform.rotate",
            keymap="Image Editor Tool: Uv, Rotate",
        )

    @ToolDef.from_fn
    def scale():
        return dict(
            idname="builtin.scale",
            label="Scale",
            icon="ops.transform.resize",
            widget="IMAGE_GGT_gizmo2d_resize",
            operator="transform.resize",
            keymap="Image Editor Tool: Uv, Scale",
        )

    @ToolDef.from_fn
    def transform():
        return dict(
            idname="builtin.transform",
            label="Transform",
            description=(
                "Supports any combination of grab, rotate, and scale at once"
            ),
            icon="ops.transform.transform",
            widget="IMAGE_GGT_gizmo2d",
            # No keymap default action, only for gizmo!
        )


class _defs_image_uv_select:

    @ToolDef.from_fn
    def select():
        return dict(
            idname="builtin.select",
            label="Tweak",
            icon="ops.generic.select",
            widget=None,
            keymap=(),
        )

    @ToolDef.from_fn
    def box():
        def draw_settings(_context, layout, tool):
            props = tool.operator_properties("uv.select_box")
            row = layout.row()
            row.use_property_split = False
            row.prop(props, "mode", text="", expand=True, icon_only=True)
        return dict(
            idname="builtin.select_box",
            label="Select Box",
            icon="ops.generic.select_box",
            widget=None,
            keymap=(),
            draw_settings=draw_settings,
        )

    @ToolDef.from_fn
    def lasso():
        def draw_settings(_context, layout, tool):
            props = tool.operator_properties("uv.select_lasso")
            row = layout.row()
            row.use_property_split = False
            row.prop(props, "mode", text="", expand=True, icon_only=True)
        return dict(
            idname="builtin.select_lasso",
            label="Select Lasso",
            icon="ops.generic.select_lasso",
            widget=None,
            keymap=(),
            draw_settings=draw_settings,
        )

    @ToolDef.from_fn
    def circle():
        def draw_settings(_context, layout, tool):
            props = tool.operator_properties("uv.select_circle")
            row = layout.row()
            row.use_property_split = False
            row.prop(props, "mode", text="", expand=True, icon_only=True)
            layout.prop(props, "radius")

        def draw_cursor(_context, tool, xy):
            from gpu_extras.presets import draw_circle_2d
            props = tool.operator_properties("uv.select_circle")
            radius = props.radius
            draw_circle_2d(xy, (1.0,) * 4, radius, segments=32)

        return dict(
            idname="builtin.select_circle",
            label="Select Circle",
            icon="ops.generic.select_circle",
            widget=None,
            keymap=(),
            draw_settings=draw_settings,
            draw_cursor=draw_cursor,
        )


class _defs_image_uv_edit:

    @ToolDef.from_fn
    def rip_region():
        return dict(
            idname="builtin.rip_region",
            label="Rip Region",
            icon="ops.mesh.rip",
            # TODO: generic operator (UV version of `VIEW3D_GGT_tool_generic_handle_free`).
            widget=None,
            keymap=(),
            options={'KEYMAP_FALLBACK'},
        )


class _defs_image_uv_sculpt:

    @staticmethod
    def generate_from_brushes(context):
        def draw_cursor(context, _tool, xy):
            from gpu_extras.presets import draw_circle_2d
            tool_settings = context.tool_settings
            uv_sculpt = tool_settings.uv_sculpt
            if not uv_sculpt.show_brush:
                return
            ups = tool_settings.unified_paint_settings
            if ups.use_unified_size:
                radius = ups.size
            else:
                brush = tool_settings.uv_sculpt.brush
                if brush is None:
                    return
                radius = brush.size
            draw_circle_2d(xy, (1.0,) * 4, radius, segments=32)

        return generate_from_enum_ex(
            context,
            idname_prefix="builtin_brush.",
            icon_prefix="brush.uv_sculpt.",
            type=bpy.types.Brush,
            attr="uv_sculpt_tool",
            tooldef_keywords=dict(
                operator="sculpt.uv_sculpt_stroke",
                keymap="Image Editor Tool: Uv, Sculpt Stroke",
                draw_cursor=draw_cursor,
                options={'KEYMAP_FALLBACK'},
            ),
        )


class _defs_gpencil_paint:

    @staticmethod
    def gpencil_primitive_toolbar(context, layout, _tool, props):
        paint = context.tool_settings.gpencil_paint
        brush = paint.brush

        if brush is None:
            return False

        gp_settings = brush.gpencil_settings

        row = layout.row(align=True)
        tool_settings = context.scene.tool_settings
        settings = tool_settings.gpencil_paint
        row.template_ID_preview(settings, "brush", rows=3, cols=8, hide_buttons=True)

        from bl_ui.properties_paint_common import (
            brush_basic_gpencil_paint_settings,
            brush_basic__draw_color_selector,
        )

        brush_basic__draw_color_selector(context, layout, brush, gp_settings, props)
        brush_basic_gpencil_paint_settings(layout, context, brush, compact=True)
        return True

    @staticmethod
    def generate_from_brushes(context):
        return generate_from_enum_ex(
            context,
            idname_prefix="builtin_brush.",
            icon_prefix="brush.gpencil_draw.",
            type=bpy.types.Brush,
            attr="gpencil_tool",
            cursor='DOT',
            tooldef_keywords=dict(
                operator="gpencil.draw",
            ),
        )

    @ToolDef.from_fn
    def cutter():
        def draw_settings(_context, layout, tool):
            props = tool.operator_properties("gpencil.stroke_cutter")
            row = layout.row()
            row.use_property_split = False
            row.prop(props, "flat_caps")
        return dict(
            idname="builtin.cutter",
            label="Cutter",
            icon="ops.gpencil.stroke_cutter",
            cursor='KNIFE',
            widget=None,
            keymap=(),
            draw_settings=draw_settings,
        )

    @ToolDef.from_fn
    def line():
        def draw_settings(context, layout, tool):
            props = tool.operator_properties("gpencil.primitive_line")
            _defs_gpencil_paint.gpencil_primitive_toolbar(context, layout, tool, props)

        return dict(
            idname="builtin.line",
            label="Line",
            icon="ops.gpencil.primitive_line",
            cursor='CROSSHAIR',
            widget=None,
            keymap=(),
            draw_settings=draw_settings,
        )

    @ToolDef.from_fn
    def polyline():
        def draw_settings(context, layout, tool):
            props = tool.operator_properties("gpencil.primitive_polyline")
            _defs_gpencil_paint.gpencil_primitive_toolbar(context, layout, tool, props)

        return dict(
            idname="builtin.polyline",
            label="Polyline",
            icon="ops.gpencil.primitive_polyline",
            cursor='CROSSHAIR',
            widget=None,
            keymap=(),
            draw_settings=draw_settings,
        )

    @ToolDef.from_fn
    def box():
        def draw_settings(context, layout, tool):
            props = tool.operator_properties("gpencil.primitive_box")
            _defs_gpencil_paint.gpencil_primitive_toolbar(context, layout, tool, props)

        return dict(
            idname="builtin.box",
            label="Box",
            icon="ops.gpencil.primitive_box",
            cursor='CROSSHAIR',
            widget=None,
            keymap=(),
            draw_settings=draw_settings,
        )

    @ToolDef.from_fn
    def circle():
        def draw_settings(context, layout, tool):
            props = tool.operator_properties("gpencil.primitive_circle")
            _defs_gpencil_paint.gpencil_primitive_toolbar(context, layout, tool, props)

        return dict(
            idname="builtin.circle",
            label="Circle",
            icon="ops.gpencil.primitive_circle",
            cursor='CROSSHAIR',
            widget=None,
            keymap=(),
            draw_settings=draw_settings,
        )

    @ToolDef.from_fn
    def arc():
        def draw_settings(context, layout, tool):
            props = tool.operator_properties("gpencil.primitive_curve")
            _defs_gpencil_paint.gpencil_primitive_toolbar(context, layout, tool, props)

        return dict(
            idname="builtin.arc",
            label="Arc",
            icon="ops.gpencil.primitive_arc",
            cursor='CROSSHAIR',
            widget=None,
            keymap=(),
            draw_settings=draw_settings,
        )

    @ToolDef.from_fn
    def curve():
        def draw_settings(context, layout, tool):
            props = tool.operator_properties("gpencil.primitive_curve")
            _defs_gpencil_paint.gpencil_primitive_toolbar(context, layout, tool, props)

        return dict(
            idname="builtin.curve",
            label="Curve",
            icon="ops.gpencil.primitive_curve",
            cursor='CROSSHAIR',
            widget=None,
            keymap=(),
            draw_settings=draw_settings,
        )

    @ToolDef.from_fn
    def eyedropper():
        def draw_settings(_context, layout, tool):
            props = tool.operator_properties("ui.eyedropper_gpencil_color")
            row = layout.row()
            row.use_property_split = False
            row.prop(props, "mode", expand=True)
        return dict(
            idname="builtin.eyedropper",
            label="Eyedropper",
            icon="ops.paint.eyedropper_add",
            cursor='EYEDROPPER',
            widget=None,
            keymap=(),
            draw_settings=draw_settings,
        )

    @ToolDef.from_fn
    def interpolate():
        def draw_settings(_context, layout, tool):
            props = tool.operator_properties("gpencil.interpolate")

            layout.prop(props, "layers")
            layout.prop(props, "flip")
            layout.prop(props, "smooth_factor")
            layout.prop(props, "smooth_steps")

        return dict(
            idname="builtin.interpolate",
            label="Interpolate",
            icon="ops.pose.breakdowner",
            cursor='DEFAULT',
            widget=None,
            keymap=(),
            draw_settings=draw_settings,
        )


class _defs_gpencil_edit:
    def is_segment(context):
        ts = context.scene.tool_settings
        if context.mode == 'EDIT_GPENCIL':
            return ts.gpencil_selectmode_edit == 'SEGMENT'
        elif context.mode == 'SCULPT_GPENCIL':
            return ts.use_gpencil_select_mask_segment
        elif context.mode == 'VERTEX_GPENCIL':
            return ts.use_gpencil_vertex_select_mask_segment
        else:
            return False

    @ToolDef.from_fn
    def bend():
        return dict(
            idname="builtin.bend",
            label="Bend",
            icon="ops.gpencil.edit_bend",
            widget=None,
            keymap=(),
        )

    @ToolDef.from_fn
    def select():
        def draw_settings(context, layout, _tool):
            if _defs_gpencil_edit.is_segment(context):
                layout.prop(context.tool_settings.gpencil_sculpt, "intersection_threshold")
        return dict(
            idname="builtin.select",
            label="Tweak",
            icon="ops.generic.select",
            widget=None,
            keymap=(),
            draw_settings=draw_settings,
        )

    @ToolDef.from_fn
    def box_select():
        def draw_settings(context, layout, tool):
            props = tool.operator_properties("gpencil.select_box")
            row = layout.row()
            row.use_property_split = False
            row.prop(props, "mode", text="", expand=True, icon_only=True)
            if _defs_gpencil_edit.is_segment(context):
                layout.prop(context.tool_settings.gpencil_sculpt, "intersection_threshold")
        return dict(
            idname="builtin.select_box",
            label="Select Box",
            icon="ops.generic.select_box",
            widget=None,
            keymap=(),
            draw_settings=draw_settings,
        )

    @ToolDef.from_fn
    def lasso_select():
        def draw_settings(context, layout, tool):
            props = tool.operator_properties("gpencil.select_lasso")
            row = layout.row()
            row.use_property_split = False
            row.prop(props, "mode", text="", expand=True, icon_only=True)
            if _defs_gpencil_edit.is_segment(context):
                layout.prop(context.tool_settings.gpencil_sculpt, "intersection_threshold")
        return dict(
            idname="builtin.select_lasso",
            label="Select Lasso",
            icon="ops.generic.select_lasso",
            widget=None,
            keymap=(),
            draw_settings=draw_settings,
        )

    @ToolDef.from_fn
    def circle_select():
        def draw_settings(context, layout, tool):
            props = tool.operator_properties("gpencil.select_circle")
            row = layout.row()
            row.use_property_split = False
            row.prop(props, "mode", text="", expand=True, icon_only=True)
            layout.prop(props, "radius")
            if _defs_gpencil_edit.is_segment(context):
                layout.prop(context.tool_settings.gpencil_sculpt, "intersection_threshold")

        def draw_cursor(_context, tool, xy):
            from gpu_extras.presets import draw_circle_2d
            props = tool.operator_properties("gpencil.select_circle")
            radius = props.radius
            draw_circle_2d(xy, (1.0,) * 4, radius, segments=32)

        return dict(
            idname="builtin.select_circle",
            label="Select Circle",
            icon="ops.generic.select_circle",
            widget=None,
            keymap=(),
            draw_settings=draw_settings,
            draw_cursor=draw_cursor,
        )

    @ToolDef.from_fn
    def radius():
        return dict(
            idname="builtin.radius",
            label="Radius",
            description=(
                "Expand or contract the radius of the selected points"
            ),
            icon="ops.gpencil.radius",

            widget=None,
            keymap=(),
        )

    @ToolDef.from_fn
    def shear():
        return dict(
            idname="builtin.shear",
            label="Shear",
            icon="ops.gpencil.edit_shear",
            widget=None,
            keymap=(),
        )

    @ToolDef.from_fn
    def tosphere():
        return dict(
            idname="builtin.to_sphere",
            label="To Sphere",
            icon="ops.transform.tosphere",
            widget=None,
            keymap=(),
        )

    @ToolDef.from_fn
    def extrude():
        return dict(
            idname="builtin.extrude",
            label="Extrude",
            icon="ops.gpencil.extrude_move",
            widget="VIEW3D_GGT_xform_extrude",
            keymap=(),
            draw_settings=_template_widget.VIEW3D_GGT_xform_extrude.draw_settings,
        )

    @ToolDef.from_fn
    def transform_fill():
        def draw_settings(_context, layout, tool):
            props = tool.operator_properties("gpencil.transform_fill")
            row = layout.row()
            row.use_property_split = False
            row.prop(props, "mode", expand=True)

        return dict(
            idname="builtin.transform_fill",
            label="Transform Fill",
            icon="ops.gpencil.transform_fill",
            cursor='DEFAULT',
            widget=None,
            keymap=(),
            draw_settings=draw_settings,
        )

    @ToolDef.from_fn
    def interpolate():
        def draw_settings(_context, layout, tool):
            props = tool.operator_properties("gpencil.interpolate")
            layout.prop(props, "layers")
            layout.prop(props, "interpolate_selected_only")
            layout.prop(props, "flip")
            layout.prop(props, "smooth_factor")
            layout.prop(props, "smooth_steps")

        return dict(
            idname="builtin.interpolate",
            label="Interpolate",
            icon="ops.pose.breakdowner",
            cursor='DEFAULT',
            widget=None,
            keymap=(),
            draw_settings=draw_settings,
        )


class _defs_gpencil_sculpt:

    @staticmethod
    def poll_select_mask(context):
        if context is None:
            return True
        ob = context.active_object
        ts = context.scene.tool_settings
        return ob and ob.type == 'GPENCIL' and (ts.use_gpencil_select_mask_point or
                                                ts.use_gpencil_select_mask_stroke or
                                                ts.use_gpencil_select_mask_segment)

    @staticmethod
    def generate_from_brushes(context):
        return generate_from_enum_ex(
            context,
            idname_prefix="builtin_brush.",
            icon_prefix="ops.gpencil.sculpt_",
            type=bpy.types.Brush,
            attr="gpencil_sculpt_tool",
            tooldef_keywords=dict(
                operator="gpencil.sculpt_paint",
            ),
        )


class _defs_gpencil_weight:

    @staticmethod
    def generate_from_brushes(context):
        return generate_from_enum_ex(
            context,
            idname_prefix="builtin_brush.",
            icon_prefix="ops.gpencil.sculpt_",
            type=bpy.types.Brush,
            attr="gpencil_weight_tool",
            tooldef_keywords=dict(
                operator="gpencil.weight_paint",
            ),
        )


class _defs_gpencil_vertex:

    @staticmethod
    def poll_select_mask(context):
        if context is None:
            return True
        ob = context.active_object
        ts = context.scene.tool_settings
        return ob and ob.type == 'GPENCIL' and (ts.use_gpencil_vertex_select_mask_point or
                                                ts.use_gpencil_vertex_select_mask_stroke or
                                                ts.use_gpencil_vertex_select_mask_segment)

    @staticmethod
    def generate_from_brushes(context):
        return generate_from_enum_ex(
            context,
            idname_prefix="builtin_brush.",
            icon_prefix="brush.paint_vertex.",
            type=bpy.types.Brush,
            attr="gpencil_vertex_tool",
            cursor='DOT',
            tooldef_keywords=dict(
                operator="gpencil.vertex_paint",
            ),
        )


class _defs_node_select:

    @ToolDef.from_fn
    def select():
        return dict(
            idname="builtin.select",
            label="Tweak",
            icon="ops.generic.select",
            widget=None,
            keymap="Node Tool: Tweak",
        )

    @ToolDef.from_fn
    def box():
        def draw_settings(_context, layout, tool):
            props = tool.operator_properties("node.select_box")
            row = layout.row()
            row.use_property_split = False
            row.prop(props, "mode", text="", expand=True, icon_only=True)
        return dict(
            idname="builtin.select_box",
            label="Select Box",
            icon="ops.generic.select_box",
            widget=None,
            keymap="Node Tool: Select Box",
            draw_settings=draw_settings,
        )

    @ToolDef.from_fn
    def lasso():
        def draw_settings(_context, layout, tool):
            props = tool.operator_properties("node.select_lasso")
            row = layout.row()
            row.use_property_split = False
            row.prop(props, "mode", text="", expand=True, icon_only=True)
        return dict(
            idname="builtin.select_lasso",
            label="Select Lasso",
            icon="ops.generic.select_lasso",
            widget=None,
            keymap="Node Tool: Select Lasso",
            draw_settings=draw_settings,
        )

    @ToolDef.from_fn
    def circle():
        def draw_settings(_context, layout, tool):
            props = tool.operator_properties("node.select_circle")
            row = layout.row()
            row.use_property_split = False
            row.prop(props, "mode", text="", expand=True, icon_only=True)
            layout.prop(props, "radius")

        def draw_cursor(_context, tool, xy):
            from gpu_extras.presets import draw_circle_2d
            props = tool.operator_properties("node.select_circle")
            radius = props.radius
            draw_circle_2d(xy, (1.0,) * 4, radius, segments=32)

        return dict(
            idname="builtin.select_circle",
            label="Select Circle",
            icon="ops.generic.select_circle",
            widget=None,
            keymap="Node Tool: Select Circle",
            draw_settings=draw_settings,
            draw_cursor=draw_cursor,
        )


class _defs_node_edit:

    @ToolDef.from_fn
    def links_cut():
        return dict(
            idname="builtin.links_cut",
            label="Links Cut",
            icon="ops.node.links_cut",
            widget=None,
            keymap="Node Tool: Links Cut",
        )


class _defs_sequencer_generic:

    @ToolDef.from_fn
    def blade():
        def draw_settings(_context, layout, tool):
            props = tool.operator_properties("sequencer.split")
            row = layout.row()
            row.use_property_split = False
            row.prop(props, "type", expand=True)
        return dict(
            idname="builtin.blade",
            label="Blade",
            icon="ops.sequencer.blade",
            cursor='CROSSHAIR',
            widget=None,
            keymap="Sequencer Tool: Blade",
            draw_settings=draw_settings,
        )

    @ToolDef.from_fn
    def sample():
        return dict(
            idname="builtin.sample",
            label="Sample",
            description=(
                "Sample pixel values under the cursor"
            ),
            icon="ops.paint.weight_sample",  # XXX, needs own icon.
            keymap="Sequencer Tool: Sample",
        )

    @ToolDef.from_fn
    def translate():
        return dict(
            idname="builtin.move",
            label="Move",
            icon="ops.transform.translate",
            widget="SEQUENCER_GGT_gizmo2d_translate",
            operator="transform.translate",
            keymap="Sequencer Tool: Move",
        )

    @ToolDef.from_fn
    def rotate():
        return dict(
            idname="builtin.rotate",
            label="Rotate",
            icon="ops.transform.rotate",
            widget="SEQUENCER_GGT_gizmo2d_rotate",
            operator="transform.rotate",
            keymap="Sequencer Tool: Rotate",
        )

    @ToolDef.from_fn
    def scale():
        return dict(
            idname="builtin.scale",
            label="Scale",
            icon="ops.transform.resize",
            widget="SEQUENCER_GGT_gizmo2d_resize",
            operator="transform.resize",
            keymap="Sequencer Tool: Scale",
        )


class _defs_sequencer_select:
    @ToolDef.from_fn
    def select():
        return dict(
            idname="builtin.select",
            label="Select",
            icon="ops.generic.select",
            widget=None,
            keymap="Sequencer Tool: Select",
        )
    @ToolDef.from_fn
    def box():
        def draw_settings(_context, layout, tool):
            props = tool.operator_properties("sequencer.select_box")
            row = layout.row()
            row.use_property_split = False
            row.prop(props, "mode", text="", expand=True, icon_only=True)
            pass
        return dict(
            idname="builtin.select_box",
            label="Select Box",
            icon="ops.generic.select_box",
            widget=None,
            keymap="Sequencer Tool: Select Box",
            draw_settings=draw_settings,
        )


# ------------------------------------------------- Image editor  -------------------------------------------------------

class IMAGE_PT_tools_active(ToolSelectPanelHelper, Panel):
    bl_space_type = 'IMAGE_EDITOR'
    bl_region_type = 'TOOLS'
    bl_label = "Tools"
    bl_category = "Tools"
    bl_options = {'HIDE_HEADER'}

    # Satisfy the 'ToolSelectPanelHelper' API.
    keymap_prefix = "Image Editor Tool:"

    # Default group to use as a fallback.
    tool_fallback_id = "builtin.select"

    @classmethod
    def tools_from_context(cls, context, mode=None):
        if mode is None:
            if context.space_data is None:
                mode = 'VIEW'
            else:
                mode = context.space_data.mode
        for tools in (cls._tools[None], cls._tools.get(mode, ())):
            for item in tools:
                if not (type(item) is ToolDef) and callable(item):
                    yield from item(context)
                else:
                    yield item

    @classmethod
    def tools_all(cls):
        yield from cls._tools.items()

    # for reuse
    _tools_transform = (
        _defs_image_uv_transform.translate,
        _defs_image_uv_transform.rotate,
        _defs_image_uv_transform.scale,
        _defs_image_uv_transform.transform,
    )

    _tools_select = (
        (
            _defs_image_uv_select.select,
            _defs_image_uv_select.box,
            _defs_image_uv_select.circle,
            _defs_image_uv_select.lasso,
        ),
    )

    _tools_annotate = (
        (
            _defs_annotate.scribble,
            _defs_annotate.line,
            _defs_annotate.poly,
            _defs_annotate.eraser,
        ),
    )

    _tools = {
        None: [
            # for all modes
        ],
        'VIEW': [
            _defs_image_generic.sample,
            *_tools_annotate,
        ],
        'UV': [
            *_tools_select,
            _defs_image_generic.cursor,
            None,
            *_tools_transform,
            None,
            *_tools_annotate,
            None,
            _defs_image_uv_edit.rip_region,
            None,
            lambda context: (
                _defs_image_uv_sculpt.generate_from_brushes(context)
                if _defs_image_generic.poll_uvedit(context)
                else ()
            ),
        ],
        'MASK': [
            None,
        ],
        'PAINT': [
            _defs_texture_paint.generate_from_brushes,
            None,
            *_tools_annotate,
        ],
    }
# ------------------------------------------------- shader editor, compositor, texture node editor  -------------------------------------------------------

class NODE_PT_tools_active(ToolSelectPanelHelper, Panel):
    bl_space_type = 'NODE_EDITOR'
    bl_region_type = 'TOOLS'
    bl_label = "Tools"
    bl_category = "Tools"
    bl_options = {'HIDE_HEADER'}

    # Satisfy the 'ToolSelectPanelHelper' API.
    keymap_prefix = "Node Editor Tool:"

    # Default group to use as a fallback.
    tool_fallback_id = "builtin.select"

    @classmethod
    def tools_from_context(cls, context, mode=None):
        if mode is None:
            if context.space_data is None:
                mode = None
            else:
                mode = context.space_data.tree_type
        for tools in (cls._tools[None], cls._tools.get(mode, ())):
            for item in tools:
                if not (type(item) is ToolDef) and callable(item):
                    yield from item(context)
                else:
                    yield item

    @classmethod
    def tools_all(cls):
        yield from cls._tools.items()

    _tools_select = (
        (
            _defs_node_select.select,
            _defs_node_select.box,
            _defs_node_select.circle,
            _defs_node_select.lasso,
        ),
    )

    _tools_annotate = (
        (
            _defs_annotate.scribble,
            _defs_annotate.line,
            _defs_annotate.poly,
            _defs_annotate.eraser,
        ),
    )

    _tools = {
        None: [
            *_tools_select,
            None,
            *_tools_annotate,
            None,
            _defs_node_edit.links_cut,
        ],
    }
# ------------------------------------------------- 3d view -------------------------------------------------------


class VIEW3D_PT_tools_active(ToolSelectPanelHelper, Panel):
    bl_space_type = 'VIEW_3D'
    bl_region_type = 'TOOLS'
    bl_label = "Tools"
    bl_category = "Tools"
    #bl_options = {'HIDE_HEADER'} # bfa - we need the header for sorting the tabs
    bl_options = {'HIDE_BG'}

    # Satisfy the 'ToolSelectPanelHelper' API.
    keymap_prefix = "3D View Tool:"

    # Default group to use as a fallback.
    tool_fallback_id = "builtin.select"

    @classmethod
    def tools_from_context(cls, context, mode=None):
        if mode is None:
            mode = context.mode
        for tools in (cls._tools[None], cls._tools.get(mode, ())):
            for item in tools:
                if not (type(item) is ToolDef) and callable(item):
                    yield from item(context)
                else:
                    yield item

    @classmethod
    def tools_all(cls):
        yield from cls._tools.items()

    # for reuse
    _tools_transform = (
        _defs_transform.translate,
        _defs_transform.rotate,
        (
            _defs_transform.scale,
            _defs_transform.scale_cage,
        ),
        _defs_transform.transform,
    )
    # select tools group
    _tools_select = (
        (
            _defs_view3d_select.select,
            _defs_view3d_select.box,
            _defs_view3d_select.circle,
            _defs_view3d_select.lasso,
        ),
    )

    _tools_annotate = (
        (
            _defs_annotate.scribble,
            _defs_annotate.line,
            _defs_annotate.poly,
            _defs_annotate.eraser,
        ),
    )

    _tools_gpencil_select = (
        (
            _defs_gpencil_edit.select,
            _defs_gpencil_edit.box_select,
            _defs_gpencil_edit.circle_select,
            _defs_gpencil_edit.lasso_select,
        ),
    )

    _tools_view3d_add = (
        _defs_view3d_add.cube_add,
        _defs_view3d_add.cone_add,
        _defs_view3d_add.cylinder_add,
        _defs_view3d_add.uv_sphere_add,
        _defs_view3d_add.ico_sphere_add,
    )

    _tools_default = (
        *_tools_select,
        _defs_view3d_generic.cursor,
        None,
        *_tools_transform,
        None,
        *_tools_annotate,
        _defs_view3d_generic.ruler,
    )

    _tools = {
        None: [
            # Don't use this! because of paint modes.
            # _defs_view3d_generic.cursor,
            # End group.
        ],
        'OBJECT': [
            *_tools_default,
            None,
            _tools_view3d_add,
        ],
        'POSE': [
            *_tools_default,
            None,
            (
                _defs_pose.breakdown,
                _defs_pose.push,
                _defs_pose.relax,
            ),
        ],
        'EDIT_ARMATURE': [
            *_tools_default,
            None,
            _defs_edit_armature.roll,
            (
                _defs_edit_armature.bone_size,
                _defs_edit_armature.bone_envelope,
            ),
            None,
            (
                _defs_edit_armature.extrude,
                _defs_edit_armature.extrude_cursor,
            ),
            _defs_transform.shear,
        ],
        'EDIT_MESH': [
            *_tools_default,

            None,
            _tools_view3d_add,
            None,
            (
                _defs_edit_mesh.extrude,
                _defs_edit_mesh.extrude_manifold,
                _defs_edit_mesh.extrude_normals,
                _defs_edit_mesh.extrude_individual,
                _defs_edit_mesh.extrude_cursor,
            ),
            _defs_edit_mesh.inset,
            _defs_edit_mesh.bevel,
            (
                _defs_edit_mesh.loopcut_slide,
                _defs_edit_mesh.offset_edge_loops_slide,
            ),
            (
                _defs_edit_mesh.knife,
                _defs_edit_mesh.bisect,
            ),
            _defs_edit_mesh.poly_build,
            (
                _defs_edit_mesh.spin,
                _defs_edit_mesh.spin_duplicate,
            ),
            (
                _defs_edit_mesh.vertex_smooth,
                _defs_edit_mesh.vertex_randomize,
            ),
            (
                _defs_edit_mesh.edge_slide,
                _defs_edit_mesh.vert_slide,
            ),
            (
                _defs_edit_mesh.shrink_fatten,
                _defs_edit_mesh.push_pull,
            ),
            (
                _defs_transform.shear,
                _defs_edit_mesh.tosphere,
            ),
            (
                _defs_edit_mesh.rip_region,
                _defs_edit_mesh.rip_edge,
            ),
        ],
        'EDIT_CURVE': [
            *_tools_default,
            None,
            _defs_edit_curve.draw,
            (
                _defs_edit_curve.extrude,
                _defs_edit_curve.extrude_cursor,
            ),
            None,
            _defs_edit_curve.curve_radius,
            _defs_edit_curve.tilt,
            None,
            _defs_transform.shear,
            _defs_edit_curve.curve_vertex_randomize,
        ],
        'EDIT_SURFACE': [
            *_tools_default,
            None,
            _defs_transform.shear,
        ],
        'EDIT_METABALL': [
            *_tools_default,
            None,
            _defs_transform.shear,
        ],
        'EDIT_LATTICE': [
            *_tools_default,
            None,
            _defs_transform.shear,
        ],
        'EDIT_TEXT': [
            _defs_view3d_select.select,
            _defs_view3d_generic.cursor,
            None,
            *_tools_annotate,
            _defs_view3d_generic.ruler,
        ],
        'PARTICLE': [
            *_tools_select,
            _defs_view3d_generic.cursor,
            None,
            _defs_particle.generate_from_brushes,
        ],
       'SCULPT': [
            _defs_sculpt.generate_from_brushes,
            None,
            (
                _defs_sculpt.mask_border,
                _defs_sculpt.mask_lasso,
                _defs_sculpt.mask_line,
            ),
            _defs_sculpt.hide_border,
            (
                _defs_sculpt.face_set_box,
                _defs_sculpt.face_set_lasso,
            ),
            (
                _defs_sculpt.trim_box,
                _defs_sculpt.trim_lasso,
            ),
            _defs_sculpt.project_line,
            None,
            _defs_sculpt.mesh_filter,
            _defs_sculpt.cloth_filter,
            lambda context: (
                (_defs_sculpt.color_filter,)
                if context is None or (
                        context.preferences.view.show_developer_ui and
                        context.preferences.experimental.use_sculpt_vertex_colors)
                else ()
            ),
            #None, #bfa - too big gap
            lambda context: (
                (_defs_sculpt.mask_by_color,)
                if context is None or (
                        context.preferences.view.show_developer_ui and
                        context.preferences.experimental.use_sculpt_vertex_colors)
                else ()
            ),
            #None, #bfa - too big gap
            _defs_sculpt.face_set_edit,
            None,
            _defs_transform.translate,
            _defs_transform.rotate,
            _defs_transform.scale,
            _defs_transform.transform,
            None,
            *_tools_annotate,
        ],
        'PAINT_TEXTURE': [
            _defs_texture_paint.generate_from_brushes,
            None,
            lambda context: (
                VIEW3D_PT_tools_active._tools_select
                if _defs_texture_paint.poll_select_mask(context)
                else ()
            ),
            *_tools_annotate,
        ],
        'PAINT_VERTEX': [
            _defs_vertex_paint.generate_from_brushes,
            None,
            lambda context: (
                VIEW3D_PT_tools_active._tools_select
                if _defs_vertex_paint.poll_select_mask(context)
                else ()
            ),
            *_tools_annotate,
        ],
        'PAINT_WEIGHT': [
            _defs_weight_paint.generate_from_brushes,
            _defs_weight_paint.gradient,
            None,
            (
                _defs_weight_paint.sample_weight,
                _defs_weight_paint.sample_weight_group,
            ),
            None,
            lambda context: (
                (_defs_view3d_generic.cursor,)
                if context is None or context.pose_object
                else ()
            ),
            #None, #bfa - too big gap
            lambda context: (
                VIEW3D_PT_tools_active._tools_select
                if _defs_weight_paint.poll_select_mask(context)
                else ()
            ),
            *_tools_annotate,
        ],
        'PAINT_GPENCIL': [
            _defs_view3d_generic.cursor,
            None,
            _defs_gpencil_paint.generate_from_brushes,
            _defs_gpencil_paint.cutter,
            None,
            _defs_gpencil_paint.eyedropper,
            None,
            _defs_gpencil_paint.line,
            _defs_gpencil_paint.polyline,
            _defs_gpencil_paint.arc,
            _defs_gpencil_paint.curve,
            _defs_gpencil_paint.box,
            _defs_gpencil_paint.circle,
            None,
            _defs_gpencil_paint.interpolate,
            None,
            *_tools_annotate,
        ],
        'EDIT_GPENCIL': [
            *_tools_gpencil_select,
            _defs_view3d_generic.cursor,
            None,
            *_tools_transform,
            None,
            _defs_gpencil_edit.extrude,
            _defs_gpencil_edit.radius,
            _defs_gpencil_edit.bend,
            (
                _defs_gpencil_edit.shear,
                _defs_gpencil_edit.tosphere,
            ),
            _defs_gpencil_edit.transform_fill,
            None,
            _defs_gpencil_edit.interpolate,
            None,
            *_tools_annotate,
        ],
        'SCULPT_GPENCIL': [
            _defs_gpencil_sculpt.generate_from_brushes,
            None,
            *_tools_annotate,
            lambda context: (
                VIEW3D_PT_tools_active._tools_gpencil_select
                if _defs_gpencil_sculpt.poll_select_mask(context)
                else ()
            ),
        ],
        'WEIGHT_GPENCIL': [
            _defs_gpencil_weight.generate_from_brushes,
            None,
            *_tools_annotate,
        ],
        'VERTEX_GPENCIL': [
            _defs_gpencil_vertex.generate_from_brushes,
            None,
            *_tools_annotate,
            None,
            lambda context: (
                VIEW3D_PT_tools_active._tools_gpencil_select
                if _defs_gpencil_vertex.poll_select_mask(context)
                else ()
            ),
        ],
    }


class SEQUENCER_PT_tools_active(ToolSelectPanelHelper, Panel):
    bl_space_type = 'SEQUENCE_EDITOR'
    bl_region_type = 'TOOLS'
    bl_label = "Tools"
    bl_category = "Tools"
    bl_options = {'HIDE_HEADER'}

    # Satisfy the 'ToolSelectPanelHelper' API.
    keymap_prefix = "Sequence Editor Tool:"

    # Default group to use as a fallback.
    tool_fallback_id = "builtin.select"

    @classmethod
    def tools_from_context(cls, context, mode=None):
        if mode is None:
            if context.space_data:
                mode = context.space_data.view_type
        for tools in (cls._tools[None], cls._tools.get(mode, ())):
            for item in tools:
                if not (type(item) is ToolDef) and callable(item):
                    yield from item(context)
                else:
                    yield item

    @classmethod
    def tools_all(cls):
        yield from cls._tools.items()

    _tools_select = (
        (
            _defs_sequencer_select.select,
            _defs_sequencer_select.box,
        ),
    )
    _tools_annotate = (
        (
            _defs_annotate.scribble,
            _defs_annotate.line,
            _defs_annotate.poly,
            _defs_annotate.eraser,
        ),
    )

    _tools = {
        None: [
        ],
        'PREVIEW': [
            *_tools_select,
            _defs_sequencer_generic.translate,
            _defs_sequencer_generic.rotate,
            _defs_sequencer_generic.scale,
            _defs_sequencer_generic.sample,
            *_tools_annotate,
        ],
        'SEQUENCER': [
            *_tools_select,
            _defs_sequencer_generic.blade,
        ],
        'SEQUENCER_PREVIEW': [
            *_tools_select,
            _defs_sequencer_generic.translate,
            _defs_sequencer_generic.rotate,
            _defs_sequencer_generic.scale,
            _defs_sequencer_generic.blade,
            _defs_sequencer_generic.sample,
            *_tools_annotate,
        ],
    }


classes = (
    IMAGE_PT_tools_active,
    NODE_PT_tools_active,
    VIEW3D_PT_tools_active,
    SEQUENCER_PT_tools_active,
)

if __name__ == "__main__":  # only for live edit.
    from bpy.utils import register_class
    for cls in classes:
        register_class(cls)<|MERGE_RESOLUTION|>--- conflicted
+++ resolved
@@ -1129,12 +1129,6 @@
         def draw_settings(_context, layout, tool, *, extra=False):
             show_extra = False
             props = tool.operator_properties("mesh.knife_tool")
-<<<<<<< HEAD
-            layout.use_property_split = False
-            layout.prop(props, "use_occlude_geometry")
-            layout.prop(props, "only_selected")
-
-=======
             if not extra:
                 row = layout.row()
                 layout.prop(props, "use_occlude_geometry")
@@ -1155,7 +1149,6 @@
                 layout.row().prop(props, "angle_snapping_increment", text="", expand=True)
             if show_extra:
                 layout.popover("TOPBAR_PT_tool_settings_extra", text="...")
->>>>>>> 89e4ec1c
         return dict(
             idname="builtin.knife",
             label="Knife",
@@ -2572,6 +2565,7 @@
             operator="transform.resize",
             keymap="Sequencer Tool: Scale",
         )
+
 
 
 class _defs_sequencer_select:
