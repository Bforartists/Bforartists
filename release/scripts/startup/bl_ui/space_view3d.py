# ##### BEGIN GPL LICENSE BLOCK #####
#
#  This program is free software; you can redistribute it and/or
#  modify it under the terms of the GNU General Public License
#  as published by the Free Software Foundation; either version 2
#  of the License, or (at your option) any later version.
#
#  This program is distributed in the hope that it will be useful,
#  but WITHOUT ANY WARRANTY; without even the implied warranty of
#  MERCHANTABILITY or FITNESS FOR A PARTICULAR PURPOSE.  See the
#  GNU General Public License for more details.
#
#  You should have received a copy of the GNU General Public License
#  along with this program; if not, write to the Free Software Foundation,
#  Inc., 51 Franklin Street, Fifth Floor, Boston, MA 02110-1301, USA.
#
# ##### END GPL LICENSE BLOCK #####

# <pep8 compliant>
import bpy
from bpy.types import (
    Header,
    Menu,
    Panel,
)
from bl_ui.properties_paint_common import (
    UnifiedPaintPanel,
)
from bl_ui.properties_grease_pencil_common import (
    AnnotationDataPanel,
    AnnotationOnionSkin,
    GreasePencilMaterialsPanel,
)
from bl_ui.space_toolsystem_common import (
    ToolActivePanelHelper,
)
from bpy.app.translations import contexts as i18n_contexts


class VIEW3D_HT_header(Header):
    bl_space_type = 'VIEW_3D'

    @staticmethod
    def draw_xform_template(layout, context):
        obj = context.active_object
        object_mode = 'OBJECT' if obj is None else obj.mode
        has_pose_mode = (
            (object_mode == 'POSE') or
            (object_mode == 'WEIGHT_PAINT' and context.pose_object is not None)
        )

        tool_settings = context.tool_settings

        # Mode & Transform Settings
        scene = context.scene

        # Orientation
        if object_mode in {'OBJECT', 'EDIT', 'EDIT_GPENCIL'} or has_pose_mode:
            orient_slot = scene.transform_orientation_slots[0]
            row = layout.row(align=True)

            sub = row.row()
            sub.ui_units_x = 4
            sub.prop_with_popover(
                orient_slot,
                "type",
                text="",
                panel="VIEW3D_PT_transform_orientations",
            )

        # Pivot
        if object_mode in {'OBJECT', 'EDIT', 'EDIT_GPENCIL', 'SCULPT_GPENCIL'} or has_pose_mode:
            layout.prop_with_popover(
                tool_settings,
                "transform_pivot_point",
                text="",
                icon_only=True,
                panel="VIEW3D_PT_pivot_point",
            )

        # Snap
        show_snap = False
        if obj is None:
            show_snap = True
        else:
            if (object_mode not in {
                    'SCULPT', 'VERTEX_PAINT', 'WEIGHT_PAINT', 'TEXTURE_PAINT',
                    'PAINT_GPENCIL', 'SCULPT_GPENCIL', 'WEIGHT_GPENCIL'
            }) or has_pose_mode:
                show_snap = True
            else:

                from .properties_paint_common import UnifiedPaintPanel
                paint_settings = UnifiedPaintPanel.paint_settings(context)

                if paint_settings:
                    brush = paint_settings.brush
                    if brush and brush.stroke_method == 'CURVE':
                        show_snap = True
        if show_snap:
            snap_items = bpy.types.ToolSettings.bl_rna.properties["snap_elements"].enum_items
            snap_elements = tool_settings.snap_elements
            if len(snap_elements) == 1:
                text = ""
                for elem in snap_elements:
                    icon = snap_items[elem].icon
                    break
            else:
                text = "Mix"
                icon = 'NONE'
            del snap_items, snap_elements

            row = layout.row(align=True)
            row.prop(tool_settings, "use_snap", text="")
            
            sub = row.row(align=True)
            sub.popover(
                panel="VIEW3D_PT_snapping",
                icon=icon,
                text=text,
            )

        # Proportional editing
        if object_mode in {'EDIT', 'PARTICLE_EDIT', 'SCULPT_GPENCIL', 'EDIT_GPENCIL', 'OBJECT'}:
            row = layout.row(align=True)
            kw = {}
            if object_mode == 'OBJECT':
                attr = "use_proportional_edit_objects"
            else:
                attr = "use_proportional_edit"

                if tool_settings.use_proportional_edit:
                    if tool_settings.use_proportional_connected:
                        kw["icon"] = 'PROP_CON'
                    elif tool_settings.use_proportional_projected:
                        kw["icon"] = 'PROP_PROJECTED'
                    else:
                        kw["icon"] = 'PROP_ON'
                else:
                    kw["icon"] = 'PROP_OFF'

            row.prop(tool_settings, attr, icon_only=True, **kw)
            if tool_settings.use_proportional_edit_objects or tool_settings.use_proportional_edit is True:
                sub = row.row(align=True)
                sub.prop_with_popover(tool_settings,"proportional_edit_falloff",text="", icon_only=True, panel="VIEW3D_PT_proportional_edit")


    def draw(self, context):
        layout = self.layout

        view = context.space_data
        shading = view.shading
        # mode_string = context.mode
        obj = context.active_object
        overlay = view.overlay
        tool_settings = context.tool_settings

        ALL_MT_editormenu.draw_hidden(context, layout) # bfa - show hide the editormenu

        show_region_tool_header = view.show_region_tool_header

        object_mode = 'OBJECT' if obj is None else obj.mode
        has_pose_mode = (
            (object_mode == 'POSE') or
            (object_mode == 'WEIGHT_PAINT' and context.pose_object is not None)
        )

        # Note: This is actually deadly in case enum_items have to be dynamically generated
        #       (because internal RNA array iterator will free everything immediately...).
        # XXX This is an RNA internal issue, not sure how to fix it.
        # Note: Tried to add an accessor to get translated UI strings instead of manual call
        #       to pgettext_iface below, but this fails because translated enumitems
        #       are always dynamically allocated.
        act_mode_item = bpy.types.Object.bl_rna.properties["mode"].enum_items[object_mode]
        act_mode_i18n_context = bpy.types.Object.bl_rna.properties["mode"].translation_context

        row = layout.row(align=True)
        row.separator()

        sub = row.row()
        #sub.ui_units_x = 5.5 # width of mode edit box
        sub.operator_menu_enum("object.mode_set", "mode", text=act_mode_item.name, icon=act_mode_item.icon)
        del act_mode_item

        layout.template_header_3D_mode()

        # Contains buttons like Mode, Pivot, Layer, Mesh Select Mode
        if obj:
            # Particle edit
            if object_mode == 'PARTICLE_EDIT':
                row = layout.row()
                row.prop(tool_settings.particle_edit, "select_mode", text="", expand=True)

        # Grease Pencil
        if obj and obj.type == 'GPENCIL' and context.gpencil_data:
            gpd = context.gpencil_data

            if gpd.is_stroke_paint_mode:
                row = layout.row()
                sub = row.row(align=True)
                sub.prop(tool_settings, "use_gpencil_draw_onback", text="", icon='MOD_OPACITY')
                sub.separator(factor=0.4)
                sub.prop(tool_settings, "use_gpencil_weight_data_add", text="", icon='WPAINT_HLT')
                sub.separator(factor=0.4)
                sub.prop(tool_settings, "use_gpencil_draw_additive", text="", icon='FREEZE')

            if gpd.use_stroke_edit_mode:
                row = layout.row(align=True)
                row.prop(tool_settings, "gpencil_selectmode", text="", expand=True)

            if gpd.use_stroke_edit_mode or gpd.is_stroke_sculpt_mode or gpd.is_stroke_weight_mode:
                row = layout.row(align=True)

                if gpd.is_stroke_sculpt_mode:
                    row.prop(tool_settings.gpencil_sculpt, "use_select_mask", text="")
                    row.separator()

                row.prop(gpd, "use_multiedit", text="", icon='GP_MULTIFRAME_EDITING')
                
                if gpd.use_multiedit:
                    sub = row.row(align=True)
                    sub.popover(panel="VIEW3D_PT_gpencil_multi_frame", text="")

            if gpd.use_stroke_edit_mode:
                row = layout.row(align=True)
                row.prop(tool_settings.gpencil_sculpt, "use_select_mask", text="")

                row.popover(
                    panel="VIEW3D_PT_tools_grease_pencil_interpolate",
                    text="Interpolate"
                )
        VIEW3D_MT_editor_menus.draw_collapsible(context, layout)

        layout.separator_spacer()

        if object_mode in {'PAINT_GPENCIL', 'SCULPT_GPENCIL'}:
            # Grease pencil
            if object_mode == 'PAINT_GPENCIL':
                layout.prop_with_popover(
                    tool_settings,
                    "gpencil_stroke_placement_view3d",
                    text="",
                    panel="VIEW3D_PT_gpencil_origin",
                )

            if object_mode in {'PAINT_GPENCIL', 'SCULPT_GPENCIL'}:
                layout.prop_with_popover(
                    tool_settings.gpencil_sculpt,
                    "lock_axis",
                    text="",
                    panel="VIEW3D_PT_gpencil_lock",
                )

            if object_mode == 'PAINT_GPENCIL':
                # FIXME: this is bad practice!
                # Tool options are to be displayed in the topbar.
                if context.workspace.tools.from_space_view3d_mode(object_mode).idname == "builtin_brush.Draw":
                    settings = tool_settings.gpencil_sculpt.guide
                    row = layout.row(align=True)
                    row.prop(settings, "use_guide", text="", icon='GRID')
                    sub = row.row(align=True)
                    sub.active = settings.use_guide
                    sub.popover(
                        panel="VIEW3D_PT_gpencil_guide",
                        text="Guides",
                    )

        elif not show_region_tool_header:
            # Transform settings depending on tool header visibility
            VIEW3D_HT_header.draw_xform_template(layout, context)

        # Mode & Transform Settings
        scene = context.scene

        # Collection Visibility
        # layout.popover(panel="VIEW3D_PT_collections", icon='GROUP', text="")

        # Viewport Settings
        layout.popover(panel = "VIEW3D_PT_object_type_visibility", icon_value = view.icon_from_show_object_viewport, text="")


        # Gizmo toggle & popover.
        row = layout.row(align=True)
        # FIXME: place-holder icon.
        row.prop(view, "show_gizmo", text="", toggle=True, icon='GIZMO')
        sub = row.row(align=True)
        sub.active = view.show_gizmo
        sub.popover(
            panel="VIEW3D_PT_gizmo_display",
            text="",
        )

        # Overlay toggle & popover.
        row = layout.row(align=True)
        row.prop(overlay, "show_overlays", icon='OVERLAY', text="")
        sub = row.row(align=True)
        sub.active = overlay.show_overlays
        sub.popover(panel="VIEW3D_PT_overlay", text="")

        row = layout.row()
        row.active = (object_mode == 'EDIT') or (shading.type in {'WIREFRAME', 'SOLID'})

        if shading.type == 'WIREFRAME':
            row.prop(shading, "show_xray_wireframe", text="", icon='XRAY')
        else:
            row.prop(shading, "show_xray", text="", icon='XRAY')

        row = layout.row(align=True)
        row.prop(shading, "type", text="", expand=True)
        sub = row.row(align=True)
        # TODO, currently render shading type ignores mesh two-side, until it's supported
        # show the shading popover which shows double-sided option.

        # sub.enabled = shading.type != 'RENDERED'
        sub.popover(panel="VIEW3D_PT_shading", text="")

class VIEW3D_HT_tool_header(Header):
    bl_space_type = 'VIEW_3D'
    bl_region_type = 'TOOL_HEADER'

    def draw(self, context):
        layout = self.layout

        # mode_string = context.mode
        obj = context.active_object
        tool_settings = context.tool_settings

        self.draw_tool_settings(context)

        layout.separator_spacer()

        VIEW3D_HT_header.draw_xform_template(layout, context)

        self.draw_mode_settings(context)

    def draw_tool_settings(self, context):
        layout = self.layout
        tool_mode = context.mode

        # Active Tool
        # -----------
        from bl_ui.space_toolsystem_common import ToolSelectPanelHelper
        tool = ToolSelectPanelHelper.draw_active_tool_header(
            context, layout,
            tool_key=('VIEW_3D', tool_mode),
        )

        # Object Mode Options
        # -------------------

        # Example of how tool_settings can be accessed as pop-overs.

        # TODO(campbell): editing options should be after active tool options
        # (obviously separated for from the users POV)
        draw_fn = getattr(_draw_tool_settings_context_mode, tool_mode, None)
        if draw_fn is not None:
            draw_fn(context, layout, tool)

        popover_kw = {"space_type": 'VIEW_3D', "region_type": 'UI', "category": "Tool"}

        # Note: general mode options should be added to 'draw_mode_settings'.
        if tool_mode == 'SCULPT':
            if (tool is not None) and tool.has_datablock:
                layout.popover_group(context=".paint_common", **popover_kw)
        elif tool_mode == 'PAINT_VERTEX':
            if (tool is not None) and tool.has_datablock:
                layout.popover_group(context=".paint_common", **popover_kw)
        elif tool_mode == 'PAINT_WEIGHT':
            if (tool is not None) and tool.has_datablock:
                layout.popover_group(context=".paint_common", **popover_kw)
        elif tool_mode == 'PAINT_TEXTURE':
            if (tool is not None) and tool.has_datablock:
                layout.popover_group(context=".paint_common", **popover_kw)
        elif tool_mode == 'EDIT_ARMATURE':
            pass
        elif tool_mode == 'EDIT_CURVE':
            pass
        elif tool_mode == 'EDIT_MESH':
            pass
        elif tool_mode == 'POSE':
            pass
        elif tool_mode == 'PARTICLE':
            # Disable, only shows "Brush" panel, which is already in the top-bar.
            # if tool.has_datablock:
            #     layout.popover_group(context=".paint_common", **popover_kw)
            pass
        elif tool_mode == 'PAINT_GPENCIL':
            if (tool is not None) and tool.has_datablock:
                layout.popover_group(context=".greasepencil_paint", **popover_kw)
        elif tool_mode == 'SCULPT_GPENCIL':
            layout.popover_group(context=".greasepencil_sculpt", **popover_kw)
        elif tool_mode == 'WEIGHT_GPENCIL':
            layout.popover_group(context=".greasepencil_weight", **popover_kw)

    def draw_mode_settings(self, context):
        layout = self.layout
        mode_string = context.mode

        def row_for_mirror():
            row = layout.row(align=True)
            row.label(icon='MOD_MIRROR')
            sub = row.row(align=True)
            sub.scale_x = 0.6
            return row, sub

        if mode_string == 'EDIT_MESH':
            _row, sub = row_for_mirror()
            sub.prop(context.object.data, "use_mirror_x", text="X", toggle=True)
            tool_settings = context.tool_settings
            layout.prop(tool_settings, "use_mesh_automerge", text="")
        elif mode_string == 'EDIT_ARMATURE':
            _row, sub = row_for_mirror()
            sub.prop(context.object.data, "use_mirror_x", text="X", toggle=True)
        elif mode_string == 'POSE':
            _row, sub = row_for_mirror()
            sub.prop(context.object.pose, "use_mirror_x", text="X", toggle=True)
        elif mode_string == 'PAINT_WEIGHT':
            row, sub = row_for_mirror()
            sub.prop(context.object.data, "use_mirror_x", text="X", toggle=True)
            row.popover(panel="VIEW3D_PT_tools_weightpaint_symmetry_for_topbar", text="")
        elif mode_string == 'SCULPT':
            row, sub = row_for_mirror()
            sculpt = context.tool_settings.sculpt
            sub.prop(sculpt, "use_symmetry_x", text="X", toggle=True)
            sub.prop(sculpt, "use_symmetry_y", text="Y", toggle=True)
            sub.prop(sculpt, "use_symmetry_z", text="Z", toggle=True)
            row.popover(panel="VIEW3D_PT_sculpt_symmetry_for_topbar", text="")
        elif mode_string == 'PAINT_TEXTURE':
            _row, sub = row_for_mirror()
            ipaint = context.tool_settings.image_paint
            sub.prop(ipaint, "use_symmetry_x", text="X", toggle=True)
            sub.prop(ipaint, "use_symmetry_y", text="Y", toggle=True)
            sub.prop(ipaint, "use_symmetry_z", text="Z", toggle=True)
            # No need for a popover, the panel only has these options.
        elif mode_string == 'PAINT_VERTEX':
            row, sub = row_for_mirror()
            vpaint = context.tool_settings.vertex_paint
            sub.prop(vpaint, "use_symmetry_x", text="X", toggle=True)
            sub.prop(vpaint, "use_symmetry_y", text="Y", toggle=True)
            sub.prop(vpaint, "use_symmetry_z", text="Z", toggle=True)
            row.popover(panel="VIEW3D_PT_tools_vertexpaint_symmetry_for_topbar", text="")

        # Expand panels from the side-bar as popovers.
        popover_kw = {"space_type": 'VIEW_3D', "region_type": 'UI', "category": "Tool"}

        if mode_string == 'SCULPT':
            layout.popover_group(context=".sculpt_mode", **popover_kw)
        elif mode_string == 'PAINT_VERTEX':
            layout.popover_group(context=".vertexpaint", **popover_kw)
        elif mode_string == 'PAINT_WEIGHT':
            layout.popover_group(context=".weightpaint", **popover_kw)
        elif mode_string == 'PAINT_TEXTURE':
            layout.popover_group(context=".imagepaint", **popover_kw)
        elif mode_string == 'EDIT_TEXT':
            layout.popover_group(context=".text_edit", **popover_kw)
        elif mode_string == 'EDIT_ARMATURE':
            layout.popover_group(context=".armature_edit", **popover_kw)
        elif mode_string == 'EDIT_METABALL':
            layout.popover_group(context=".mball_edit", **popover_kw)
        elif mode_string == 'EDIT_LATTICE':
            layout.popover_group(context=".lattice_edit", **popover_kw)
        elif mode_string == 'EDIT_CURVE':
            layout.popover_group(context=".curve_edit", **popover_kw)
        elif mode_string == 'EDIT_MESH':
            layout.popover_group(context=".mesh_edit", **popover_kw)
        elif mode_string == 'POSE':
            layout.popover_group(context=".posemode", **popover_kw)
        elif mode_string == 'PARTICLE':
            layout.popover_group(context=".particlemode", **popover_kw)
        elif mode_string == 'OBJECT':
            layout.popover_group(context=".objectmode", **popover_kw)
        elif mode_string in {'PAINT_GPENCIL', 'EDIT_GPENCIL', 'SCULPT_GPENCIL', 'WEIGHT_GPENCIL'}:
            # Grease pencil layer.
            gpl = context.active_gpencil_layer
            if gpl and gpl.info is not None:
                text = gpl.info
                maxw = 25
                if len(text) > maxw:
                    text = text[:maxw - 5] + '..' + text[-3:]
            else:
                text = ""

            layout.label(text="Layer:")
            sub = layout.row()
            sub.ui_units_x = 8
            sub.popover(
                panel="TOPBAR_PT_gpencil_layers",
                text=text,
            )


class _draw_tool_settings_context_mode:
    @staticmethod
    def SCULPT(context, layout, tool):
        if (tool is None) or (not tool.has_datablock):
            return

        paint = context.tool_settings.sculpt
        layout.template_ID_preview(paint, "brush", rows=3, cols=8, hide_buttons=True)

        brush = paint.brush
        if brush is None:
            return

        from bl_ui.properties_paint_common import (
            brush_basic_sculpt_settings,
        )
        brush_basic_sculpt_settings(layout, context, brush, compact=True)

    @staticmethod
    def PAINT_TEXTURE(context, layout, tool):
        if (tool is None) or (not tool.has_datablock):
            return

        paint = context.tool_settings.image_paint
        layout.template_ID_preview(paint, "brush", rows=3, cols=8, hide_buttons=True)

        brush = paint.brush
        if brush is None:
            return

        from bl_ui.properties_paint_common import (
            UnifiedPaintPanel,
            brush_basic_texpaint_settings,
        )
        capabilities = brush.image_paint_capabilities
        if capabilities.has_color:
            UnifiedPaintPanel.prop_unified_color(layout, context, brush, "color", text="")
        brush_basic_texpaint_settings(layout, context, brush, compact=True)

    @staticmethod
    def PAINT_VERTEX(context, layout, tool):
        if (tool is None) or (not tool.has_datablock):
            return

        paint = context.tool_settings.vertex_paint
        layout.template_ID_preview(paint, "brush", rows=3, cols=8, hide_buttons=True)

        brush = paint.brush
        if brush is None:
            return

        from bl_ui.properties_paint_common import (
            UnifiedPaintPanel,
            brush_basic_vpaint_settings,
        )
        capabilities = brush.vertex_paint_capabilities
        if capabilities.has_color:
            UnifiedPaintPanel.prop_unified_color(layout, context, brush, "color", text="")
        brush_basic_vpaint_settings(layout, context, brush, compact=True)

    @staticmethod
    def PAINT_WEIGHT(context, layout, tool):
        if (tool is None) or (not tool.has_datablock):
            return

        paint = context.tool_settings.weight_paint
        layout.template_ID_preview(paint, "brush", rows=3, cols=8, hide_buttons=True)
        brush = paint.brush
        if brush is None:
            return

        from bl_ui.properties_paint_common import brush_basic_wpaint_settings
        brush_basic_wpaint_settings(layout, context, brush, compact=True)

    @staticmethod
    def PAINT_GPENCIL(context, layout, tool):
        if tool is None:
            return

        # is_paint = True
        # FIXME: tools must use their own UI drawing!
        if tool.idname in {"builtin.line", "builtin.box", "builtin.circle", "builtin.arc", "builtin.curve"}:
            # is_paint = False
            pass
        elif tool.idname == "Cutter":
            row = layout.row(align=True)
            row.prop(context.tool_settings.gpencil_sculpt, "intersection_threshold")
            return
        elif not tool.has_datablock:
            return

        paint = context.tool_settings.gpencil_paint
        brush = paint.brush
        if brush is None:
            return

        gp_settings = brush.gpencil_settings

        def draw_color_selector():
            ma = gp_settings.material
            row = layout.row(align=True)
            if not gp_settings.use_material_pin:
                ma = context.object.active_material
            icon_id = 0
            if ma:
                icon_id = ma.id_data.preview.icon_id
                txt_ma = ma.name
                maxw = 25
                if len(txt_ma) > maxw:
                    txt_ma = txt_ma[:maxw - 5] + '..' + txt_ma[-3:]
            else:
                txt_ma = ""

            sub = row.row()
            sub.ui_units_x = 8
            sub.popover(
                panel="TOPBAR_PT_gpencil_materials",
                text=txt_ma,
                icon_value=icon_id,
            )

            row.prop(gp_settings, "use_material_pin", text="")

        row = layout.row(align=True)
        tool_settings = context.scene.tool_settings
        settings = tool_settings.gpencil_paint
        row.template_ID_preview(settings, "brush", rows=3, cols=8, hide_buttons=True)

        if context.object and brush.gpencil_tool in {'FILL', 'DRAW'}:
            draw_color_selector()

        from bl_ui.properties_paint_common import (
            brush_basic_gpencil_paint_settings,
        )
        brush_basic_gpencil_paint_settings(layout, context, brush, compact=True)

        # FIXME: tools must use their own UI drawing!
        if tool.idname in {"builtin.arc", "builtin.curve", "builtin.line", "builtin.box", "builtin.circle"}:
            settings = context.tool_settings.gpencil_sculpt
            row = layout.row(align=True)
            row.prop(settings, "use_thickness_curve", text="", icon='CURVE_DATA')
            sub = row.row(align=True)
            sub.active = settings.use_thickness_curve
            sub.popover(
                panel="TOPBAR_PT_gpencil_primitive",
                text="Thickness Profile",
            )

        if brush.gpencil_tool == 'FILL':
            settings = context.tool_settings.gpencil_sculpt
            row = layout.row(align=True)
            sub = row.row(align=True)
            sub.popover(
                panel="TOPBAR_PT_gpencil_fill",
                text="Fill Options",
            )

    @staticmethod
    def SCULPT_GPENCIL(context, layout, tool):
        if (tool is None) or (not tool.has_datablock):
            return
        tool_settings = context.tool_settings
        settings = tool_settings.gpencil_sculpt
        brush = settings.brush

        from bl_ui.properties_paint_common import (
            brush_basic_gpencil_sculpt_settings,
        )
        brush_basic_gpencil_sculpt_settings(layout, context, brush, compact=True)

    @staticmethod
    def WEIGHT_GPENCIL(context, layout, tool):
        if (tool is None) or (not tool.has_datablock):
            return
        tool_settings = context.tool_settings
        settings = tool_settings.gpencil_sculpt
        brush = settings.brush

        from bl_ui.properties_paint_common import (
            brush_basic_gpencil_weight_settings,
        )
        brush_basic_gpencil_weight_settings(layout, context, brush, compact=True)

    @staticmethod
    def PARTICLE(context, layout, tool):
        if (tool is None) or (not tool.has_datablock):
            return

        # See: 'VIEW3D_PT_tools_brush', basically a duplicate
        settings = context.tool_settings.particle_edit
        brush = settings.brush
        tool = settings.tool
        if tool != 'NONE':
            layout.prop(brush, "size", slider=True)
            if tool == 'ADD':
                layout.prop(brush, "count")

                layout.prop(settings, "use_default_interpolate")
                layout.prop(brush, "steps", slider=True)
                layout.prop(settings, "default_key_count", slider=True)
            else:
                layout.prop(brush, "strength", slider=True)

                if tool == 'LENGTH':
                    layout.row().prop(brush, "length_mode", expand=True)
                elif tool == 'PUFF':
                    layout.row().prop(brush, "puff_mode", expand=True)
                    layout.prop(brush, "use_puff_volume")
                elif tool == 'COMB':
                    row = layout.row()
                    row.active = settings.is_editable
                    row.prop(settings, "use_emitter_deflect", text="Deflect Emitter")
                    sub = row.row(align=True)
                    sub.active = settings.use_emitter_deflect
                    sub.prop(settings, "emitter_distance", text="Distance")


# bfa - show hide the editormenu
class ALL_MT_editormenu(Menu):
    bl_label = ""

    def draw(self, context):
        self.draw_menus(self.layout, context)

    @staticmethod
    def draw_menus(layout, context):

        row = layout.row(align=True)
        row.template_header() # editor type menus


class VIEW3D_MT_editor_menus(Menu):
    bl_label = ""

    def draw(self, context):
        layout = self.layout
        obj = context.active_object
        mode_string = context.mode
        edit_object = context.edit_object
        gp_edit = obj and obj.mode in {'EDIT_GPENCIL', 'PAINT_GPENCIL', 'SCULPT_GPENCIL', 'WEIGHT_GPENCIL'}
<<<<<<< HEAD
        
        layout.menu("SCREEN_MT_user_menu", text = "Quick") # Quick favourites menu
=======
        ts = context.scene.tool_settings
>>>>>>> 136f48dd

        layout.menu("VIEW3D_MT_view")
        layout.menu("VIEW3D_MT_view_navigation")


        # Select Menu
        if gp_edit:
            if mode_string not in {'PAINT_GPENCIL', 'WEIGHT_GPENCIL'}:
<<<<<<< HEAD
                layout.menu("VIEW3D_MT_select_gpencil")
            if mode_string in {'SCULPT_GPENCIL'}:
                layout.menu("VIEW3D_MT_gpencil_sculpt")

=======
                if ts.gpencil_sculpt.use_select_mask:
                    layout.menu("VIEW3D_MT_select_gpencil")
>>>>>>> 136f48dd
        elif mode_string in {'PAINT_WEIGHT', 'PAINT_VERTEX', 'PAINT_TEXTURE'}:
            mesh = obj.data
            if mesh.use_paint_mask:
                layout.menu("VIEW3D_MT_select_paint_mask")
            elif mesh.use_paint_mask_vertex and mode_string in {'PAINT_WEIGHT', 'PAINT_VERTEX'}:
                layout.menu("VIEW3D_MT_select_paint_mask_vertex")
        elif mode_string != 'SCULPT':
            layout.menu("VIEW3D_MT_select_%s" % mode_string.lower())

        if gp_edit:
            pass
        elif mode_string == 'OBJECT':
            layout.menu("VIEW3D_MT_add", text="Add", text_ctxt=i18n_contexts.operator_default)
        elif mode_string == 'EDIT_MESH':
            layout.menu("VIEW3D_MT_mesh_add", text="Add", text_ctxt=i18n_contexts.operator_default)
        elif mode_string == 'EDIT_CURVE':
            layout.menu("VIEW3D_MT_curve_add", text="Add", text_ctxt=i18n_contexts.operator_default)
        elif mode_string == 'EDIT_SURFACE':
            layout.menu("VIEW3D_MT_surface_add", text="Add", text_ctxt=i18n_contexts.operator_default)
        elif mode_string == 'EDIT_METABALL':
            layout.menu("VIEW3D_MT_metaball_add", text="Add", text_ctxt=i18n_contexts.operator_default)
        elif mode_string == 'EDIT_ARMATURE':
            layout.menu("TOPBAR_MT_edit_armature_add", text="Add", text_ctxt=i18n_contexts.operator_default)

        if gp_edit:
            if obj and obj.mode == 'PAINT_GPENCIL':
                layout.menu("VIEW3D_MT_paint_gpencil")
            elif obj and obj.mode == 'EDIT_GPENCIL':
                layout.menu("VIEW3D_MT_edit_gpencil")
                layout.menu("VIEW3D_MT_edit_gpencil_stroke")
                layout.menu("VIEW3D_MT_edit_gpencil_point")
            elif obj and obj.mode == 'WEIGHT_GPENCIL':
                layout.menu("VIEW3D_MT_weight_gpencil")

        elif edit_object:
            layout.menu("VIEW3D_MT_edit_%s" % edit_object.type.lower())

            if mode_string == 'EDIT_MESH':
                layout.menu("VIEW3D_MT_edit_mesh_vertices")
                layout.menu("VIEW3D_MT_edit_mesh_edges")
                layout.menu("VIEW3D_MT_edit_mesh_faces")
                layout.menu("VIEW3D_MT_uv_map", text="UV")
            elif mode_string in {'EDIT_CURVE', 'EDIT_SURFACE'}:
                layout.menu("VIEW3D_MT_edit_curve_ctrlpoints")
                layout.menu("VIEW3D_MT_edit_curve_segments")

        elif obj:
            if mode_string != 'PAINT_TEXTURE':
                layout.menu("VIEW3D_MT_%s" % mode_string.lower())

        else:
            layout.menu("VIEW3D_MT_object")


# ********** Menu **********


# ********** Utilities **********


class ShowHideMenu:
    bl_label = "Show/Hide"
    _operator_name = ""

    def draw(self, _context):
        layout = self.layout

        layout.operator("%s.reveal" % self._operator_name, text="Show Hidden", icon = "RESTRICT_VIEW_OFF")
        layout.operator("%s.hide" % self._operator_name, text="Hide Selected", icon = "RESTRICT_VIEW_ON").unselected = False
        layout.operator("%s.hide" % self._operator_name, text="Hide Unselected", icon = "HIDE_UNSELECTED").unselected = True


# Standard transforms which apply to all cases
# NOTE: this doesn't seem to be able to be used directly
class VIEW3D_MT_transform_base(Menu):
    bl_label = "Transform"
    bl_category = "View"

    # TODO: get rid of the custom text strings?
    def draw(self, context):
        layout = self.layout

        layout.operator("transform.tosphere", text="To Sphere", icon = "TOSPHERE")
        layout.operator("transform.shear", text="Shear", icon = "SHEAR")
        layout.operator("transform.bend", text="Bend", icon = "BEND")
        layout.operator("transform.push_pull", text="Push/Pull", icon = 'PUSH_PULL')

        if context.mode != 'OBJECT':
            layout.operator("transform.vertex_warp", text="Warp", icon = "MOD_WARP")
            layout.operator("transform.vertex_random", text="Randomize", icon = 'RANDOMIZE')
            layout.operator("transform.skin_resize", text="Skin Resize", icon = "MOD_SKIN")


# Generic transform menu - geometry types
class VIEW3D_MT_transform(VIEW3D_MT_transform_base):
    def draw(self, context):
        # base menu
        VIEW3D_MT_transform_base.draw(self, context)

        obj = context.object

        # generic
        layout = self.layout

        if obj.type == 'MESH':
            layout.operator("transform.shrink_fatten", text="Shrink Fatten", icon = 'SHRINK_FATTEN')

        elif obj.type == 'CURVE':
            layout.operator("transform.transform", text="Shrink Fatten", icon = 'SHRINK_FATTEN').mode = 'CURVE_SHRINKFATTEN'

        layout.separator()

        layout.operator("transform.translate", text="Move Texture Space", icon = "MOVE_TEXTURESPACE").texture_space = True
        layout.operator("transform.resize", text="Scale Texture Space", icon = "SCALE_TEXTURESPACE").texture_space = True


# Object-specific extensions to Transform menu
class VIEW3D_MT_transform_object(VIEW3D_MT_transform_base):
    def draw(self, context):
        layout = self.layout

        # base menu
        VIEW3D_MT_transform_base.draw(self, context)

        # object-specific option follow
        layout.separator()

        layout.operator("transform.translate", text="Move Texture Space", icon = "MOVE_TEXTURESPACE").texture_space = True
        layout.operator("transform.resize", text="Scale Texture Space", icon = "SCALE_TEXTURESPACE").texture_space = True

        layout.separator()

        layout.operator_context = 'EXEC_REGION_WIN'
        # XXX see alignmenu() in edit.c of b2.4x to get this working
        layout.operator("transform.transform", text="Align to Transform Orientation", icon = "ALIGN_TRANSFORM").mode = 'ALIGN'

        layout.separator()

        layout.operator("object.randomize_transform", icon = "RANDOMIZE_TRANSFORM")
        layout.operator("object.align", icon = "ALIGN")

        # TODO: there is a strange context bug here.
        """
        layout.operator_context = 'INVOKE_REGION_WIN'
        layout.operator("object.transform_axis_target")
        """


# Armature EditMode extensions to Transform menu
class VIEW3D_MT_transform_armature(VIEW3D_MT_transform_base):
    def draw(self, context):
        layout = self.layout

        # base menu
        VIEW3D_MT_transform_base.draw(self, context)

        # armature specific extensions follow
        obj = context.object
        if obj.type == 'ARMATURE' and obj.mode in {'EDIT', 'POSE'}:
            if obj.data.display_type == 'BBONE':
                layout.separator()

                layout.operator("transform.transform", text="Scale BBone", icon='TRANSFORM_SCALE').mode = 'BONE_SIZE'
            elif obj.data.display_type == 'ENVELOPE':
                layout.separator()

                layout.operator("transform.transform", text="Scale Envelope Distance", icon='TRANSFORM_SCALE').mode = 'BONE_SIZE'
                layout.operator("transform.transform", text="Scale Radius", icon='TRANSFORM_SCALE').mode = 'BONE_ENVELOPE'

        if context.edit_object and context.edit_object.type == 'ARMATURE':
            layout.separator()

            layout.operator("armature.align", icon = "ALIGN")


class VIEW3D_MT_mirror(Menu):
    bl_label = "Mirror"

    def draw(self, _context):
        layout = self.layout

        layout.operator("transform.mirror", text="Interactive Mirror", icon='TRANSFORM_MIRROR')

        layout.separator()

        layout.operator_context = 'INVOKE_REGION_WIN'

        props = layout.operator("transform.mirror", text="X Global", icon = "MIRROR_X")
        props.constraint_axis = (True, False, False)
        props.orient_type = 'GLOBAL'
        props = layout.operator("transform.mirror", text="Y Global", icon = "MIRROR_Y")
        props.constraint_axis = (False, True, False)
        props.orient_type = 'GLOBAL'
        props = layout.operator("transform.mirror", text="Z Global", icon = "MIRROR_Z")
        props.constraint_axis = (False, False, True)
        props.orient_type = 'GLOBAL'

        if _context.edit_object:
            layout.separator()

            props = layout.operator("transform.mirror", text="X Local", icon = "MIRROR_X")
            props.constraint_axis = (True, False, False)
            props.orient_type = 'LOCAL'
            props = layout.operator("transform.mirror", text="Y Local", icon = "MIRROR_Y")
            props.constraint_axis = (False, True, False)
            props.orient_type = 'LOCAL'
            props = layout.operator("transform.mirror", text="Z Local", icon = "MIRROR_Z")
            props.constraint_axis = (False, False, True)
            props.orient_type = 'LOCAL'

            layout.separator()

            layout.operator("object.vertex_group_mirror", icon = "MIRROR_VERTEXGROUP")


class VIEW3D_MT_snap(Menu):
    bl_label = "Snap"

    def draw(self, _context):
        layout = self.layout


        layout.operator("view3d.snap_selected_to_cursor", text="Selection to Cursor", icon = "SELECTIONTOCURSOR").use_offset = False
        layout.operator("view3d.snap_selected_to_cursor", text="Selection to Cursor (Keep Offset)", icon = "SELECTIONTOCURSOROFFSET").use_offset = True
        layout.operator("view3d.snap_selected_to_active", text="Selection to Active", icon = "SELECTIONTOACTIVE")
        layout.operator("view3d.snap_selected_to_grid", text="Selection to Grid", icon = "SELECTIONTOGRID")

        layout.separator()

        layout.operator("view3d.snap_cursor_to_selected", text="Cursor to Selected", icon = "CURSORTOSELECTION")
        layout.operator("view3d.snap_cursor_to_center", text="Cursor to World Origin", icon = "CURSORTOCENTER")
        layout.operator("view3d.snap_cursor_to_active", text="Cursor to Active", icon = "CURSORTOACTIVE")
        layout.operator("view3d.snap_cursor_to_grid", text="Cursor to Grid", icon = "CURSORTOGRID")


# Tooltip and operator for Clear Seam.
class VIEW3D_MT_uv_map_clear_seam(bpy.types.Operator):
    """Clear Seam\nClears the UV Seam for selected edges"""      # blender will use this as a tooltip for menu items and buttons.
    bl_idname = "mesh.clear_seam"        # unique identifier for buttons and menu items to reference.
    bl_label = "Clear seam"         # display name in the interface.
    bl_options = {'REGISTER', 'UNDO'}  # enable undo for the operator.

    def execute(self, context):        # execute() is called by blender when running the operator.
        bpy.ops.mesh.mark_seam(clear=True)
        return {'FINISHED'}


class VIEW3D_MT_uv_map(Menu):
    bl_label = "UV Mapping"

    def draw(self, context):
        layout = self.layout

        tool_settings = context.tool_settings

        layout.operator("uv.unwrap", text = "Unwrap ABF", icon='UNWRAP_ABF').method = 'ANGLE_BASED'
        layout.operator("uv.unwrap", text = "Unwrap Conformal", icon='UNWRAP_LSCM').method = 'CONFORMAL'

        layout.separator()

        layout.operator_context = 'INVOKE_DEFAULT'
        layout.operator("uv.smart_project", icon = "MOD_UVPROJECT")
        layout.operator("uv.lightmap_pack", icon = "LIGHTMAPPACK")
        layout.operator("uv.follow_active_quads", icon = "FOLLOWQUADS")

        layout.separator()

        layout.operator_context = 'EXEC_REGION_WIN'
        layout.operator("uv.cube_project", icon = "CUBEPROJECT")
        layout.operator("uv.cylinder_project", icon = "CYLINDERPROJECT")
        layout.operator("uv.sphere_project", icon = "SPHEREPROJECT")

        layout.separator()

        layout.operator_context = 'INVOKE_REGION_WIN'
        layout.operator("uv.project_from_view", icon = "PROJECTFROMVIEW").scale_to_bounds = False
        layout.operator("uv.project_from_view", text="Project from View (Bounds)", icon = "PROJECTFROMVIEW").scale_to_bounds = True

        layout.separator()

        layout.operator("mesh.mark_seam", icon = "MARK_SEAM").clear = False
        layout.operator("mesh.clear_seam", text="Clear Seam", icon = 'CLEAR_SEAM')

        layout.separator()

        layout.operator("uv.reset", icon = "RESET")


# ********** View menus **********


    # Workaround to separate the tooltips
class VIEW3D_MT_view_view_selected_all_regions(bpy.types.Operator):
    """View Selected All Regions\nMove the View to the selection center in all Quad View views"""      # blender will use this as a tooltip for menu items and buttons.
    bl_idname = "view3d.view_selected_all_regions"        # unique identifier for buttons and menu items to reference.
    bl_label = "View Selected All Regions"         # display name in the interface.
    bl_options = {'REGISTER', 'UNDO'}  # enable undo for the operator.

    def execute(self, context):        # execute() is called by blender when running the operator.
        bpy.ops.view3d.view_selected(use_all_regions = True)
        return {'FINISHED'}


# Workaround to separate the tooltips
class VIEW3D_MT_view_all_all_regions(bpy.types.Operator):
    """View All all Regions\nView all objects in scene in all four Quad View views\nJust relevant for Quad View """      # blender will use this as a tooltip for menu items and buttons.
    bl_idname = "view3d.view_all_all_regions"        # unique identifier for buttons and menu items to reference.
    bl_label = "View All all Regions"         # display name in the interface.
    bl_options = {'REGISTER', 'UNDO'}  # enable undo for the operator.

    def execute(self, context):        # execute() is called by blender when running the operator.
        bpy.ops.view3d.view_all(use_all_regions = True)
        return {'FINISHED'}

    # Workaround to separate the tooltips
class VIEW3D_MT_view_center_cursor_and_view_all(bpy.types.Operator):
    """Center Cursor and View All\nViews all objects in scene and centers the 3D cursor"""      # blender will use this as a tooltip for menu items and buttons.
    bl_idname = "view3d.view_all_center_cursor"        # unique identifier for buttons and menu items to reference.
    bl_label = "Center Cursor and View All"         # display name in the interface.
    bl_options = {'REGISTER', 'UNDO'}  # enable undo for the operator.

    def execute(self, context):        # execute() is called by blender when running the operator.
        bpy.ops.view3d.view_all(center = True)
        return {'FINISHED'}

class VIEW3D_MT_switchactivecamto(bpy.types.Operator):
    """Set Active Camera\nSets the current selected camera as the active camera to render from\nYou need to have a camera object selected"""
    bl_idname = "view3d.switchactivecamto"
    bl_label = "Set active Camera"
    bl_options = {'REGISTER', 'UNDO'}

    def execute(self, context):

        context = bpy.context
        scene = context.scene
        if context.active_object is not None:
            currentCameraObj = bpy.data.objects[bpy.context.active_object.name]
            scene.camera = currentCameraObj
        return {'FINISHED'}


class VIEW3D_MT_view(Menu):
    bl_label = "View"

    def draw(self, context):
        layout = self.layout
        view = context.space_data

        layout.prop(view, "show_region_toolbar")
        layout.prop(view, "show_region_ui")
        layout.prop(view, "show_region_tool_header")
        layout.prop(view, "show_region_hud")

        layout.separator()

        layout.operator("render.opengl", text="OpenGL Render Image", icon='RENDER_STILL') #BFA - by Draise
        layout.operator("render.opengl", text="OpenGL Render Animation", icon='RENDER_ANIMATION').animation = True

        layout.separator()

        layout.operator_context = 'INVOKE_REGION_WIN'
        layout.operator("view3d.clip_border", text="Clipping Border", icon = "CLIPPINGBORDER")
        layout.operator("view3d.render_border", text="Render Border", icon = "RENDERBORDER")
        layout.operator("view3d.clear_render_border", text="Clear Render Border", icon = "RENDERBORDER_CLEAR")

        layout.separator()

        layout.operator("view3d.object_as_camera", icon = 'VIEW_SWITCHACTIVECAM')
        layout.operator("view3d.switchactivecamto", text="Set Active Camera", icon ="VIEW_SWITCHACTIVECAM")
        layout.operator("view3d.view_camera", text="Active Camera", icon = 'VIEW_SWITCHTOCAM')
        layout.operator("view3d.view_center_camera", icon = "VIEWCAMERACENTER")

        layout.separator()

        layout.menu("VIEW3D_MT_view_align")
        layout.menu("VIEW3D_MT_view_align_selected")

        layout.separator()

        layout.operator("view3d.localview", text="Toggle Local View", icon = "VIEW_GLOBAL_LOCAL")
        layout.operator("view3d.localview_remove_from", icon = "VIEW_REMOVE_LOCAL")

        layout.separator()

        layout.operator("view3d.view_selected", text="View Selected", icon = "VIEW_SELECTED").use_all_regions = False
        if view.region_quadviews:
            layout.operator("view3d.view_selected_all_regions", text="View Selected (Quad View)", icon = "ALIGNCAMERA_ACTIVE")
        layout.operator("view3d.view_all", text="View All", icon = "VIEWALL").center = False
        if view.region_quadviews:
            layout.operator("view3d.view_all_all_regions", text = "View All (Quad View)", icon = "VIEWALL" ) # bfa - separated tooltip
        layout.operator("view3d.view_all_center_cursor", text="Center Cursor and View All", icon = "VIEWALL_RESETCURSOR") # bfa - separated tooltip

        layout.separator()

        layout.menu("INFO_MT_area")

class VIEW3D_MT_view_navigation(Menu):
    bl_label = "Navi"

    def draw(self, _context):
        from math import pi
        layout = self.layout

        layout.operator("view3d.view_orbit", text= "Orbit Down", icon = "ORBIT_DOWN").type='ORBITDOWN'
        layout.operator("view3d.view_orbit", text= "Orbit Up", icon = "ORBIT_UP").type='ORBITUP'
        layout.operator("view3d.view_orbit", text= "Orbit Right", icon = "ORBIT_RIGHT").type='ORBITRIGHT'
        layout.operator("view3d.view_orbit", text= "Orbit Left", icon = "ORBIT_LEFT").type='ORBITLEFT'
        props = layout.operator("view3d.view_orbit", text = "Orbit Opposite", icon = "ORBIT_OPPOSITE")
        props.type = 'ORBITRIGHT'
        props.angle = pi

        layout.separator()

        layout.operator("view3d.view_roll", text="Roll Left", icon = "ROLL_LEFT").angle = pi / -12.0
        layout.operator("view3d.view_roll", text="Roll Right", icon = "ROLL_RIGHT").angle = pi / 12.0

        layout.separator()

        layout.operator("view3d.view_pan", text= "Pan Down", icon = "PAN_DOWN").type = 'PANDOWN'
        layout.operator("view3d.view_pan", text= "Pan Up", icon = "PAN_UP").type = 'PANUP'
        layout.operator("view3d.view_pan", text= "Pan Right", icon = "PAN_RIGHT").type = 'PANRIGHT'
        layout.operator("view3d.view_pan", text= "Pan Left", icon = "PAN_LEFT").type = 'PANLEFT'

        layout.separator()

        layout.operator("view3d.zoom_border", text="Zoom Region", icon = "ZOOM_BORDER")
        layout.operator("view3d.zoom", text="Zoom In", icon = "ZOOM_IN").delta = 1
        layout.operator("view3d.zoom", text="Zoom Out", icon = "ZOOM_OUT").delta = -1
        layout.operator("view3d.zoom_camera_1_to_1", text="Zoom Camera 1:1", icon = "ZOOM_CAMERA")
        layout.operator("view3d.dolly", text="Dolly View", icon = "DOLLY")
        layout.operator("view3d.view_center_pick", icon = "CENTERTOMOUSE")

        layout.separator()

        layout.operator("view3d.fly", icon = "FLY_NAVIGATION")
        layout.operator("view3d.walk", icon = "WALK_NAVIGATION")
        layout.operator("view3d.navigate", icon = "VIEW_NAVIGATION")

        layout.separator()

        layout.operator("screen.animation_play", text="Playback Animation", icon = "TRIA_RIGHT")

        layout.separator()

        layout.operator("transform.translate", icon='TRANSFORM_MOVE')
        layout.operator("transform.rotate", icon='TRANSFORM_ROTATE')
        layout.operator("transform.resize", icon='TRANSFORM_SCALE', text="Scale")



class VIEW3D_MT_view_align(Menu):
    bl_label = "Align View"

    def draw(self, _context):
        layout = self.layout

        layout.operator("view3d.camera_to_view", text="Align Active Camera to View", icon = "ALIGNCAMERA_VIEW")
        layout.operator("view3d.camera_to_view_selected", text="Align Active Camera to Selected", icon = "ALIGNCAMERA_ACTIVE")
        layout.operator("view3d.view_center_cursor", icon = "CENTERTOCURSOR")

        layout.separator()

        layout.operator("view3d.view_lock_to_active", icon = "LOCKTOACTIVE")
        layout.operator("view3d.view_center_lock", icon = "LOCKTOCENTER")
        layout.operator("view3d.view_lock_clear", icon = "LOCK_CLEAR")

        layout.separator()

        layout.operator("view3d.view_persportho", text="Perspective/Orthographic", icon = "PERSP_ORTHO")

        layout.separator()

        layout.operator("view3d.view_axis", text="Top", icon ="VIEW_TOP").type = 'TOP'
        layout.operator("view3d.view_axis", text="Bottom", icon ="VIEW_BOTTOM").type = 'BOTTOM'
        layout.operator("view3d.view_axis", text="Front", icon ="VIEW_FRONT").type = 'FRONT'
        layout.operator("view3d.view_axis", text="Back", icon ="VIEW_BACK").type = 'BACK'
        layout.operator("view3d.view_axis", text="Right", icon ="VIEW_RIGHT").type = 'RIGHT'
        layout.operator("view3d.view_axis", text="Left", icon ="VIEW_LEFT").type = 'LEFT'


class VIEW3D_MT_view_align_selected(Menu):
    bl_label = "Align View to Active"

    def draw(self, _context):
        layout = self.layout

        props = layout.operator("view3d.view_axis", text="Top", icon = "VIEW_ACTIVE_TOP")
        props.align_active = True
        props.type = 'TOP'

        props = layout.operator("view3d.view_axis", text="Bottom", icon ="VIEW_ACTIVE_BOTTOM")
        props.align_active = True
        props.type = 'BOTTOM'

        props = layout.operator("view3d.view_axis", text="Front", icon ="VIEW_ACTIVE_FRONT")
        props.align_active = True
        props.type = 'FRONT'

        props = layout.operator("view3d.view_axis", text="Back", icon ="VIEW_ACTIVE_BACK")
        props.align_active = True
        props.type = 'BACK'

        props = layout.operator("view3d.view_axis", text="Right" , icon ="VIEW_ACTIVE_RIGHT")
        props.align_active = True
        props.type = 'RIGHT'

        props = layout.operator("view3d.view_axis", text="Left", icon ="VIEW_ACTIVE_LEFT")
        props.align_active = True
        props.type = 'LEFT'


# ********** Select menus, suffix from context.mode **********

class VIEW3D_MT_select_object_more_less(Menu):
    bl_label = "More/Less"

    def draw(self, _context):
        layout = self.layout

        layout = self.layout

        layout.operator("object.select_more", text="More", icon = "SELECTMORE")
        layout.operator("object.select_less", text="Less", icon = "SELECTLESS")

        layout.separator()

        props = layout.operator("object.select_hierarchy", text="Parent", icon = "PARENT")
        props.extend = False
        props.direction = 'PARENT'

        props = layout.operator("object.select_hierarchy", text="Child", icon = "CHILD")
        props.extend = False
        props.direction = 'CHILD'

        layout.separator()

        props = layout.operator("object.select_hierarchy", text="Extend Parent", icon = "PARENT")
        props.extend = True
        props.direction = 'PARENT'

        props = layout.operator("object.select_hierarchy", text="Extend Child", icon = "CHILD")
        props.extend = True
        props.direction = 'CHILD'


# Workaround to separate the tooltips
class VIEW3D_MT_select_object_inverse(bpy.types.Operator):
    """Inverse\nInverts the current selection """      # blender will use this as a tooltip for menu items and buttons.
    bl_idname = "object.select_all_inverse"        # unique identifier for buttons and menu items to reference.
    bl_label = "Select Inverse"         # display name in the interface.
    bl_options = {'REGISTER', 'UNDO'}  # enable undo for the operator.

    def execute(self, context):        # execute() is called by blender when running the operator.
        bpy.ops.object.select_all(action = 'INVERT')
        return {'FINISHED'}

# Workaround to separate the tooltips
class VIEW3D_MT_select_object_none(bpy.types.Operator):
    """None\nDeselects everything """      # blender will use this as a tooltip for menu items and buttons.
    bl_idname = "object.select_all_none"        # unique identifier for buttons and menu items to reference.
    bl_label = "Select None"         # display name in the interface.
    bl_options = {'REGISTER', 'UNDO'}  # enable undo for the operator.

    def execute(self, context):        # execute() is called by blender when running the operator.
        bpy.ops.object.select_all(action = 'DESELECT')
        return {'FINISHED'}


class VIEW3D_MT_select_object(Menu):
    bl_label = "Select"

    def draw(self, _context):
        layout = self.layout

        layout.operator("object.select_all", text="All", icon='SELECT_ALL').action = 'SELECT'
        layout.operator("object.select_all_none", text="None", icon='SELECT_NONE') # bfa - separated tooltip
        layout.operator("object.select_all_inverse", text="Inverse", icon='INVERSE') # bfa - separated tooltip

        layout.separator()

        layout.operator("view3d.select_lasso", icon='BORDER_LASSO').mode = 'ADD'
        layout.operator("view3d.select_box", icon='BORDER_RECT')
        layout.operator("view3d.select_circle", icon = 'CIRCLE_SELECT')

        layout.separator()

        layout.menu ("VIEW3D_MT_select_grouped")
        layout.menu ("VIEW3D_MT_select_linked")
        layout.menu ("VIEW3D_MT_select_by_type")

        layout.separator()
        layout.operator("object.select_random", text="Random", icon = "RANDOMIZE")      
        layout.operator("object.select_mirror", text="Mirror Selection", icon = "TRANSFORM_MIRROR")

        layout.operator("object.select_pattern", text="By Pattern", icon = "PATTERN")
        layout.operator("object.select_camera", text="Active Camera", icon = "CAMERA_DATA")

        layout.separator()

        layout.menu("VIEW3D_MT_select_object_more_less")

        

class VIEW3D_MT_select_by_type(Menu):
    bl_label = "All by Type"

    def draw(self, context):
        layout = self.layout

        layout.operator("object.select_by_type", text= "Mesh", icon = "OUTLINER_OB_MESH").type = 'MESH'
        layout.operator("object.select_by_type", text= "Curve", icon = "OUTLINER_OB_CURVE").type = 'CURVE'
        layout.operator("object.select_by_type", text= "Surface", icon = "OUTLINER_OB_SURFACE").type = 'SURFACE'
        layout.operator("object.select_by_type", text= "Meta", icon = "OUTLINER_OB_META").type = 'META'
        layout.operator("object.select_by_type", text= "Font", icon = "OUTLINER_OB_FONT").type = 'FONT'

        layout.separator()

        layout.operator("object.select_by_type", text= "Armature", icon = "OUTLINER_OB_ARMATURE").type = 'ARMATURE'
        layout.operator("object.select_by_type", text= "Lattice", icon = "OUTLINER_OB_LATTICE").type = 'LATTICE'
        layout.operator("object.select_by_type", text= "Empty", icon = "OUTLINER_OB_EMPTY").type = 'EMPTY'
        layout.operator("object.select_by_type", text= "GPencil", icon = "GREASEPENCIL").type = 'GPENCIL'

        layout.separator()

        layout.operator("object.select_by_type", text= "Camera", icon = "OUTLINER_OB_CAMERA").type = 'CAMERA'
        layout.operator("object.select_by_type", text= "Light", icon = "OUTLINER_OB_LAMP").type = 'LIGHT'
        layout.operator("object.select_by_type", text= "Speaker", icon = "OUTLINER_OB_SPEAKER").type = 'SPEAKER'
        layout.operator("object.select_by_type", text= "Probe", icon = "OUTLINER_OB_LIGHTPROBE").type = 'LIGHT_PROBE'

class VIEW3D_MT_select_grouped(Menu):
    bl_label = "Grouped"

    def draw(self, context):
        layout = self.layout

        layout.operator("object.select_grouped", text= "Siblings", icon = "SIBLINGS").type = 'SIBLINGS'
        layout.operator("object.select_grouped", text= "Parent", icon = "PARENT").type = 'PARENT'
        layout.operator("object.select_grouped", text= "Children", icon = "CHILD_RECURSIVE").type = 'CHILDREN_RECURSIVE'
        layout.operator("object.select_grouped", text= "Immediate Children", icon = "CHILD").type = 'CHILDREN'

        layout.separator()

        layout.operator("object.select_grouped", text= "Type", icon = "TYPE").type = 'TYPE'
        layout.operator("object.select_grouped", text= "Collection", icon = "LAYER").type = 'COLLECTION'
        layout.operator("object.select_grouped", text= "Hook", icon = "HOOK").type = 'HOOK'

        layout.separator()

        layout.operator("object.select_grouped", text= "Pass", icon = "PASS").type = 'PASS'
        layout.operator("object.select_grouped", text= "Color", icon = "COLOR").type = 'COLOR'
        layout.operator("object.select_grouped", text= "Keying Set", icon = "KEYINGSET").type = 'KEYINGSET'
        layout.operator("object.select_grouped", text= "Light Type", icon = "LAMP").type = 'LIGHT_TYPE'


class VIEW3D_MT_select_linked(Menu):
    bl_label = "Linked"

    def draw(self, context):
        layout = self.layout

        layout.operator("object.select_linked", text= "Object Data", icon = "OBJECT_DATA").type = 'OBDATA'
        layout.operator("object.select_linked", text= "Material", icon = "MATERIAL_DATA").type = 'MATERIAL'
        layout.operator("object.select_linked", text= "Instanced Collection", icon = "GROUP").type = 'DUPGROUP'
        layout.operator("object.select_linked", text= "Particle System", icon = "PARTICLES").type = 'PARTICLE'
        layout.operator("object.select_linked", text= "Library", icon = "LIBRARY").type = 'LIBRARY'
        layout.operator("object.select_linked", text= "Library (Object Data)", icon = "LIBRARY_OBJECT").type = 'LIBRARY_OBDATA'


# Workaround to separate the tooltips
class VIEW3D_MT_select_pose_inverse(bpy.types.Operator):
    """Inverse\nInverts the current selection """      # blender will use this as a tooltip for menu items and buttons.
    bl_idname = "pose.select_all_inverse"        # unique identifier for buttons and menu items to reference.
    bl_label = "Select Inverse"         # display name in the interface.
    bl_options = {'REGISTER', 'UNDO'}  # enable undo for the operator.

    def execute(self, context):        # execute() is called by blender when running the operator.
        bpy.ops.pose.select_all(action = 'INVERT')
        return {'FINISHED'}

# Workaround to separate the tooltips
class VIEW3D_MT_select_pose_none(bpy.types.Operator):
    """None\nDeselects everything """      # blender will use this as a tooltip for menu items and buttons.
    bl_idname = "pose.select_all_none"        # unique identifier for buttons and menu items to reference.
    bl_label = "Select None"         # display name in the interface.
    bl_options = {'REGISTER', 'UNDO'}  # enable undo for the operator.

    def execute(self, context):        # execute() is called by blender when running the operator.
        bpy.ops.pose.select_all(action = 'DESELECT')
        return {'FINISHED'}


class VIEW3D_MT_select_pose(Menu):
    bl_label = "Select"

    def draw(self, _context):
        layout = self.layout

        layout.operator("pose.select_all", text="All", icon='SELECT_ALL').action = 'SELECT'
        layout.operator("pose.select_all_none", text="None", icon='SELECT_NONE') # bfa - separated tooltip
        layout.operator("pose.select_all_inverse", text="Inverse", icon='INVERSE') # bfa - separated tooltip

        layout.separator()

        layout.operator("view3d.select_lasso", icon='BORDER_LASSO').mode = 'ADD'
        layout.operator("view3d.select_box", icon='BORDER_RECT')
        layout.operator("view3d.select_circle", icon = 'CIRCLE_SELECT')

        layout.separator()

        layout.operator_menu_enum("pose.select_grouped", "type", text="Grouped")
        layout.operator("pose.select_linked", text="Linked", icon = "LINKED")
        layout.operator("pose.select_constraint_target", text="Constraint Target", icon = "CONSTRAINT_BONE")

        layout.separator()

        layout.operator("object.select_pattern", text="By Pattern", icon = "PATTERN")

        layout.separator()

        layout.operator("pose.select_mirror", text="Flip Active", icon = "FLIP")

        layout.separator()

        props = layout.operator("pose.select_hierarchy", text="Parent", icon = "PARENT")
        props.extend = False
        props.direction = 'PARENT'

        props = layout.operator("pose.select_hierarchy", text="Child", icon = "CHILD")
        props.extend = False
        props.direction = 'CHILD'

        layout.separator()

        props = layout.operator("pose.select_hierarchy", text="Extend Parent", icon = "PARENT")
        props.extend = True
        props.direction = 'PARENT'

        props = layout.operator("pose.select_hierarchy", text="Extend Child", icon = "CHILD")
        props.extend = True
        props.direction = 'CHILD'


# Workaround to separate the tooltips
class VIEW3D_MT_select_particle_inverse(bpy.types.Operator):
    """Inverse\nInverts the current selection """      # blender will use this as a tooltip for menu items and buttons.
    bl_idname = "particle.select_all_inverse"        # unique identifier for buttons and menu items to reference.
    bl_label = "Select Inverse"         # display name in the interface.
    bl_options = {'REGISTER', 'UNDO'}  # enable undo for the operator.

    def execute(self, context):        # execute() is called by blender when running the operator.
        bpy.ops.particle.select_all(action = 'INVERT')
        return {'FINISHED'}

# Workaround to separate the tooltips
class VIEW3D_MT_select_particle_none(bpy.types.Operator):
    """None\nDeselects everything """      # blender will use this as a tooltip for menu items and buttons.
    bl_idname = "particle.select_all_none"        # unique identifier for buttons and menu items to reference.
    bl_label = "Select None"         # display name in the interface.
    bl_options = {'REGISTER', 'UNDO'}  # enable undo for the operator.

    def execute(self, context):        # execute() is called by blender when running the operator.
        bpy.ops.particle.select_all(action = 'DESELECT')
        return {'FINISHED'}


class VIEW3D_MT_select_particle(Menu):
    bl_label = "Select"

    def draw(self, _context):
        layout = self.layout

        layout.operator("particle.select_all", text="All", icon='SELECT_ALL').action = 'SELECT'
        layout.operator("particle.select_all_none", text="None", icon='SELECT_NONE') # bfa - separated tooltip
        layout.operator("particle.select_all_inverse", text="Inverse", icon='INVERSE') # bfa - separated tooltip

        layout.separator()

        layout.operator("view3d.select_lasso", icon='BORDER_LASSO').mode = 'ADD'
        layout.operator("view3d.select_box", icon='BORDER_RECT')
        layout.operator("view3d.select_circle", icon = 'CIRCLE_SELECT')

        layout.separator()

        layout.operator("particle.select_linked", text="Linked", icon = "LINKED").deselect = False
        layout.operator("particle.select_linked", text="Deselect Linked", icon = "LINKED").deselect = True

        layout.separator()

        layout.operator("particle.select_more", text = "More", icon = "SELECTMORE")
        layout.operator("particle.select_less", text = "Less", icon = "SELECTLESS")

        layout.separator()

        layout.operator("particle.select_random", text = "Random", icon = "RANDOMIZE")

        layout.separator()

        layout.operator("particle.select_roots", text="Roots", icon = "SELECT_ROOT")
        layout.operator("particle.select_tips", text="Tips", icon = "SELECT_TIP")


class VIEW3D_MT_edit_mesh_select_similar(Menu):
    bl_label = "Similar"

    def draw(self, _context):
        layout = self.layout

        select_mode = _context.tool_settings.mesh_select_mode

        # Vertices select mode
        if tuple(select_mode) == (True, False, False):

            layout.operator("mesh.select_similar", text= "Normal", icon = "RECALC_NORMALS").type='NORMAL'
            layout.operator("mesh.select_similar", text= "Amount of Adjacent Faces", icon = "FACESEL").type='FACE'
            layout.operator("mesh.select_similar", text= "Vertex Groups", icon = "GROUP_VERTEX").type='VGROUP'
            layout.operator("mesh.select_similar", text= "Amount of connecting Edges", icon = "EDGESEL").type='EDGE'

        # Edges select mode
        if tuple(select_mode) == (False, True, False):

            layout.operator("mesh.select_similar", text= "Length", icon = "RULER").type='LENGTH'
            layout.operator("mesh.select_similar", text= "Direction", icon = "SWITCH_DIRECTION").type='DIR'
            layout.operator("mesh.select_similar", text= "Amount of Faces around an edge", icon = "FACESEL").type='FACE'
            layout.operator("mesh.select_similar", text= "Face Angles", icon = "ANGLE").type='FACE_ANGLE'
            layout.operator("mesh.select_similar", text= "Crease", icon = "CREASE").type='CREASE'
            layout.operator("mesh.select_similar", text= "Bevel", icon = "BEVEL").type='BEVEL'
            layout.operator("mesh.select_similar", text= "Seam", icon = "MARK_SEAM").type='SEAM'
            layout.operator("mesh.select_similar", text= "Sharpness", icon = "SELECT_SHARPEDGES").type='SHARP'
            layout.operator("mesh.select_similar", text= "Freestyle Edge Marks", icon = "MARK_FS_EDGE").type='FREESTYLE_EDGE'

        # Faces select mode
        if tuple(select_mode) == (False, False, True ):

            layout.operator("mesh.select_similar", text= "Material", icon = "MATERIAL").type='MATERIAL'
            layout.operator("mesh.select_similar", text= "Area", icon = "AREA").type='AREA'
            layout.operator("mesh.select_similar", text= "Polygon Sides", icon = "POLYGONSIDES").type='SIDES'
            layout.operator("mesh.select_similar", text= "Perimeter", icon = "PERIMETER").type='PERIMETER'
            layout.operator("mesh.select_similar", text= "Normal", icon = "RECALC_NORMALS").type='NORMAL'
            layout.operator("mesh.select_similar", text= "Co-Planar", icon = "MAKE_PLANAR").type='COPLANAR'
            layout.operator("mesh.select_similar", text= "Flat / Smooth", icon = "SHADING_SMOOTH").type='SMOOTH'
            layout.operator("mesh.select_similar", text= "Face Map", icon = "TEXTURE").type='FACE_MAP'
            layout.operator("mesh.select_similar", text= "Freestyle Face Marks", icon = "MARKFSFACE").type='FREESTYLE_FACE'

        layout.separator()

        layout.operator("mesh.select_similar_region", text="Face Regions", icon = "FACEREGIONS")


class VIEW3D_MT_edit_mesh_select_more_less(Menu):
    bl_label = "More/Less"

    def draw(self, _context):
        layout = self.layout

        layout.operator("mesh.select_more", text="More", icon = "SELECTMORE")
        layout.operator("mesh.select_less", text="Less", icon = "SELECTLESS")

        layout.separator()

        layout.operator("mesh.select_next_item", text="Next Active", icon = "NEXTACTIVE")
        layout.operator("mesh.select_prev_item", text="Previous Active", icon = "PREVIOUSACTIVE")


# Workaround to separate the tooltips
class VIEW3D_MT_select_edit_mesh_inverse(bpy.types.Operator):
    """Inverse\nInverts the current selection """      # blender will use this as a tooltip for menu items and buttons.
    bl_idname = "mesh.select_all_inverse"        # unique identifier for buttons and menu items to reference.
    bl_label = "Select Inverse"         # display name in the interface.
    bl_options = {'REGISTER', 'UNDO'}  # enable undo for the operator.

    def execute(self, context):        # execute() is called by blender when running the operator.
        bpy.ops.mesh.select_all(action = 'INVERT')
        return {'FINISHED'}

# Workaround to separate the tooltips
class VIEW3D_MT_select_edit_mesh_none(bpy.types.Operator):
    """None\nDeselects everything """       # blender will use this as a tooltip for menu items and buttons.
    bl_idname = "mesh.select_all_none"        # unique identifier for buttons and menu items to reference.
    bl_label = "Select None"         # display name in the interface.
    bl_options = {'REGISTER', 'UNDO'}  # enable undo for the operator.

    def execute(self, context):        # execute() is called by blender when running the operator.
        bpy.ops.mesh.select_all(action = 'DESELECT')
        return {'FINISHED'}


class VIEW3D_MT_select_edit_mesh(Menu):
    bl_label = "Select"

    def draw(self, _context):
        layout = self.layout

        # primitive
        layout.operator("mesh.select_all", text="All", icon='SELECT_ALL').action = 'SELECT'
        layout.operator("mesh.select_all_none", text="None", icon='SELECT_NONE') # bfa - separated tooltip
        layout.operator("mesh.select_all_inverse", text="Inverse", icon='INVERSE') # bfa - separated tooltip

        layout.separator()

        layout.operator("view3d.select_lasso", icon='BORDER_LASSO').mode = 'ADD'
        layout.operator("view3d.select_box", icon='BORDER_RECT')
        layout.operator("view3d.select_circle", icon = 'CIRCLE_SELECT')

        layout.separator()

        layout.operator("mesh.select_linked", text="Linked", icon = "LINKED")
        layout.operator("mesh.faces_select_linked_flat", text="Linked Flat Faces", icon = "LINKED")
        layout.operator("mesh.select_linked_pick", text="Linked Pick Select", icon = "LINKED").deselect = False
        layout.operator("mesh.select_linked_pick", text="Linked Pick Deselect", icon = "LINKED").deselect = True

        layout.separator()

        # other
        layout.menu("VIEW3D_MT_edit_mesh_select_similar")

        layout.separator()

        # numeric
        layout.operator("mesh.select_random", text="Random", icon = "RANDOMIZE")
        layout.operator("mesh.select_nth", icon = "CHECKER_DESELECT")

        layout.separator()
       
        layout.operator("mesh.select_mirror", text="Mirror Selection", icon = "TRANSFORM_MIRROR")
        layout.operator("mesh.select_axis", text="Side of Active", icon = "SELECT_SIDEOFACTIVE")
        layout.operator("mesh.shortest_path_select", text="Shortest Path", icon = "SELECT_SHORTESTPATH")

        layout.separator()

        # geometric
        layout.operator("mesh.edges_select_sharp", text="Sharp Edges", icon = "SELECT_SHARPEDGES")

        layout.separator()

        # topology
        tool_settings = _context.tool_settings
        if tool_settings.mesh_select_mode[2] is False:
            layout.operator("mesh.select_non_manifold", text="Non Manifold", icon = "SELECT_NONMANIFOLD")
        layout.operator("mesh.select_loose", text="Loose Geometry", icon = "SELECT_LOOSE")
        layout.operator("mesh.select_interior_faces", text="Interior Faces", icon = "SELECT_INTERIOR")
        layout.operator("mesh.select_face_by_sides", text="Faces by Sides", icon = "SELECT_FACES_BY_SIDE")

        layout.separator()

        # loops
        layout.operator("mesh.loop_multi_select", text="Edge Loops", icon = "SELECT_EDGELOOP").ring = False
        layout.operator("mesh.loop_multi_select", text="Edge Rings", icon = "SELECT_EDGERING").ring = True
        layout.operator("mesh.loop_to_region", text = "Loop Inner Region", icon = "SELECT_LOOPINNER")
        layout.operator("mesh.region_to_loop", text = "Boundary Loop", icon = "SELECT_BOUNDARY")

        layout.separator()

        layout.operator("mesh.select_ungrouped", text="Ungrouped Verts", icon = "SELECT_UNGROUPED_VERTS")

        layout.separator()

        layout.menu("VIEW3D_MT_edit_mesh_select_more_less")


# Workaround to separate the tooltips
class VIEW3D_MT_select_edit_curve_inverse(bpy.types.Operator):
    """Inverse\nInverts the current selection """      # blender will use this as a tooltip for menu items and buttons.
    bl_idname = "curve.select_all_inverse"        # unique identifier for buttons and menu items to reference.
    bl_label = "Select Inverse"         # display name in the interface.
    bl_options = {'REGISTER', 'UNDO'}  # enable undo for the operator.

    def execute(self, context):        # execute() is called by blender when running the operator.
        bpy.ops.curve.select_all(action = 'INVERT')
        return {'FINISHED'}

# Workaround to separate the tooltips
class VIEW3D_MT_select_edit_curve_none(bpy.types.Operator):
    """None\nDeselects everything """       # blender will use this as a tooltip for menu items and buttons.
    bl_idname = "curve.select_all_none"        # unique identifier for buttons and menu items to reference.
    bl_label = "Select None"         # display name in the interface.
    bl_options = {'REGISTER', 'UNDO'}  # enable undo for the operator.

    def execute(self, context):        # execute() is called by blender when running the operator.
        bpy.ops.curve.select_all(action = 'DESELECT')
        return {'FINISHED'}


class VIEW3D_MT_select_edit_curve(Menu):
    bl_label = "Select"

    def draw(self, _context):
        layout = self.layout

        layout.operator("curve.select_all", text="All", icon='SELECT_ALL').action = 'SELECT'
        layout.operator("curve.select_all_none", text="None", icon='SELECT_NONE') # bfa - separated tooltip
        layout.operator("curve.select_all_inverse", text="Inverse", icon='INVERSE') # bfa - separated tooltip

        layout.separator()

        layout.operator("view3d.select_lasso", icon='BORDER_LASSO').mode = 'ADD'
        layout.operator("view3d.select_box", icon='BORDER_RECT')
        layout.operator("view3d.select_circle", icon = 'CIRCLE_SELECT')

        layout.separator()


        layout.operator("curve.select_linked", text="Linked", icon = "LINKED")
        layout.operator("curve.select_linked_pick", text="Linked Pick Select", icon = "LINKED").deselect = False
        layout.operator("curve.select_linked_pick", text="Linked Pick Deselect", icon = "LINKED").deselect = True

        layout.separator()

        layout.menu("VIEW3D_MT_select_edit_curve_select_similar")

        layout.separator()

        layout.operator("curve.select_random", text= "Random", icon = "RANDOMIZE")
        layout.operator("curve.select_nth", icon = "CHECKER_DESELECT")

        layout.separator()

        layout.operator("curve.de_select_first", icon = "SELECT_FIRST")
        layout.operator("curve.de_select_last", icon = "SELECT_LAST")
        layout.operator("curve.select_next", text = "Next", icon = "NEXTACTIVE")
        layout.operator("curve.select_previous", text = "Previous", icon = "PREVIOUSACTIVE")

        layout.separator()

        layout.operator("curve.select_more", text= "More", icon = "SELECTMORE")
        layout.operator("curve.select_less", text= "Less", icon = "SELECTLESS")

class VIEW3D_MT_select_edit_curve_select_similar(Menu):
    bl_label = "Similar"

    def draw(self, context):
        layout = self.layout

        layout.operator("curve.select_similar", text="Type", icon = "TYPE").type = 'TYPE'
        layout.operator("curve.select_similar", text="Radius", icon = "RADIUS").type = 'RADIUS'
        layout.operator("curve.select_similar", text="Weight", icon = "MOD_VERTEX_WEIGHT").type = 'WEIGHT'
        layout.operator("curve.select_similar", text="Direction", icon = "SWITCH_DIRECTION").type = 'DIRECTION'


class VIEW3D_MT_select_edit_surface(Menu):
    bl_label = "Select"

    def draw(self, _context):
        layout = self.layout

        layout.operator("curve.select_all", text="All", icon='SELECT_ALL').action = 'SELECT'
        layout.operator("curve.select_all_none", text="None", icon='SELECT_NONE') # bfa - separated tooltip
        layout.operator("curve.select_all_inverse", text="Inverse", icon='INVERSE') # bfa - separated tooltip

        layout.separator()

        layout.operator("view3d.select_lasso", icon='BORDER_LASSO').mode = 'ADD'
        layout.operator("view3d.select_box", icon='BORDER_RECT')
        layout.operator("view3d.select_circle", icon = 'CIRCLE_SELECT')

        layout.separator()

        layout.operator("curve.select_linked", text="Linked", icon = "LINKED")
        layout.menu("VIEW3D_MT_select_edit_curve_select_similar")

        layout.separator()

        layout.operator("curve.select_random", text= "Random", icon = "RANDOMIZE")
        layout.operator("curve.select_nth", icon = "CHECKER_DESELECT")


        layout.separator()

        layout.operator("curve.select_row", text = "Control Point row", icon = "CONTROLPOINTROW")

        layout.separator()

        layout.operator("curve.select_more", text= "More", icon = "SELECTMORE")
        layout.operator("curve.select_less", text= "Less", icon = "SELECTLESS")

class VIEW3D_MT_edit_text_context_menu(Menu):
    bl_label = "Text Context Menu"

    def draw(self, _context):
        layout = self.layout

        layout.operator_context = 'INVOKE_DEFAULT'

        layout.operator("font.text_cut", text="Cut")
        layout.operator("font.text_copy", text="Copy", icon='COPYDOWN')
        layout.operator("font.text_paste", text="Paste", icon='PASTEDOWN')

        layout.separator()

        layout.operator("font.select_all")

        layout.separator()

        layout.menu("VIEW3D_MT_edit_text_chars")

class VIEW3D_MT_select_edit_text(Menu):
    # intentional name mismatch
    # select menu for 3d-text doesn't make sense
    bl_label = "Edit"

    def draw(self, _context):
        layout = self.layout

        layout.operator("ed.undo")
        layout.operator("ed.redo")

        layout.separator()

        layout.operator("font.text_cut", text="Cut", icon = "CUT")
        layout.operator("font.text_copy", text="Copy", icon='COPYDOWN')
        layout.operator("font.text_paste", text="Paste", icon='PASTEDOWN')

        layout.separator()

        layout.operator("font.text_paste_from_file", icon = "PASTEFILE")

        layout.separator()

        layout.operator("font.select_all", icon = "SELECT_ALL")


# Workaround to separate the tooltips
class VIEW3D_MT_select_edit_metaball_inverse(bpy.types.Operator):
    """Inverse\nInverts the current selection """      # blender will use this as a tooltip for menu items and buttons.
    bl_idname = "mball.select_all_inverse"        # unique identifier for buttons and menu items to reference.
    bl_label = "Select Inverse"         # display name in the interface.
    bl_options = {'REGISTER', 'UNDO'}  # enable undo for the operator.

    def execute(self, context):        # execute() is called by blender when running the operator.
        bpy.ops.mball.select_all(action = 'INVERT')
        return {'FINISHED'}

# Workaround to separate the tooltips
class VIEW3D_MT_select_edit_metaball_none(bpy.types.Operator):
    """None\nDeselects everything """           # blender will use this as a tooltip for menu items and buttons.
    bl_idname = "mball.select_all_none"        # unique identifier for buttons and menu items to reference.
    bl_label = "Select None"         # display name in the interface.
    bl_options = {'REGISTER', 'UNDO'}  # enable undo for the operator.

    def execute(self, context):        # execute() is called by blender when running the operator.
        bpy.ops.mball.select_all(action = 'DESELECT')
        return {'FINISHED'}


class VIEW3D_MT_select_edit_metaball(Menu):
    bl_label = "Select"

    def draw(self, _context):
        layout = self.layout

        layout.operator("mball.select_all", text="All", icon='SELECT_ALL').action = 'SELECT'
        layout.operator("mball.select_all_none", text="None", icon='SELECT_NONE') # bfa - separated tooltip
        layout.operator("mball.select_all_inverse", text="Inverse", icon='INVERSE') # bfa - separated tooltip

        layout.separator()

        layout.operator("view3d.select_lasso", icon='BORDER_LASSO').mode = 'ADD'
        layout.operator("view3d.select_box", icon='BORDER_RECT')
        layout.operator("view3d.select_circle", icon = 'CIRCLE_SELECT')

        layout.separator()

        layout.menu("VIEW3D_MT_select_edit_metaball_select_similar")

        layout.separator()

        layout.operator("mball.select_random_metaelems", text = "Random", icon = "RANDOMIZE")


class VIEW3D_MT_select_edit_metaball_select_similar(Menu):
    bl_label = "Similar"

    def draw(self, context):
        layout = self.layout

        layout.operator("mball.select_similar", text="Type", icon = "TYPE").type = 'TYPE'
        layout.operator("mball.select_similar", text="Radius", icon = "RADIUS").type = 'RADIUS'
        layout.operator("mball.select_similar", text="Stiffness", icon = "BEND").type = 'STIFFNESS'
        layout.operator("mball.select_similar", text="Rotation", icon = "ROTATE").type = 'ROTATION'


# Workaround to separate the tooltips
class VIEW3D_MT_select_edit_lattice_inverse(bpy.types.Operator):
    """Inverse\nInverts the current selection """      # blender will use this as a tooltip for menu items and buttons.
    bl_idname = "lattice.select_all_inverse"        # unique identifier for buttons and menu items to reference.
    bl_label = "Select Inverse"         # display name in the interface.
    bl_options = {'REGISTER', 'UNDO'}  # enable undo for the operator.

    def execute(self, context):        # execute() is called by blender when running the operator.
        bpy.ops.lattice.select_all(action = 'INVERT')
        return {'FINISHED'}

# Workaround to separate the tooltips
class VIEW3D_MT_select_edit_lattice_none(bpy.types.Operator):
    """None\nDeselects everything """        # blender will use this as a tooltip for menu items and buttons.
    bl_idname = "lattice.select_all_none"        # unique identifier for buttons and menu items to reference.
    bl_label = "Select None"         # display name in the interface.
    bl_options = {'REGISTER', 'UNDO'}  # enable undo for the operator.

    def execute(self, context):        # execute() is called by blender when running the operator.
        bpy.ops.lattice.select_all(action = 'DESELECT')
        return {'FINISHED'}


class VIEW3D_MT_edit_lattice_context_menu(Menu):
    bl_label = "Lattice Context Menu"

    def draw(self, context):
        layout = self.layout

        layout = self.layout

        layout.menu("VIEW3D_MT_mirror")
        layout.operator_menu_enum("lattice.flip", "axis")
        layout.menu("VIEW3D_MT_snap")

        layout.separator()

        layout.operator("lattice.make_regular")


class VIEW3D_MT_select_edit_lattice(Menu):
    bl_label = "Select"

    def draw(self, _context):
        layout = self.layout

        layout.operator("lattice.select_all", text="All", icon='SELECT_ALL').action = 'SELECT'
        layout.operator("lattice.select_all_none", text="None", icon='SELECT_NONE') # bfa - separated tooltip
        layout.operator("lattice.select_all_inverse", text="Inverse", icon='INVERSE') # bfa - separated tooltip

        layout.separator()

        layout.operator("view3d.select_lasso", icon='BORDER_LASSO').mode = 'ADD'
        layout.operator("view3d.select_box", icon='BORDER_RECT')
        layout.operator("view3d.select_circle", icon = 'CIRCLE_SELECT')

        layout.separator()

        layout.operator("lattice.select_mirror", text = "Mirror", icon = "TRANSFORM_MIRROR")
        layout.operator("lattice.select_random", text = "Random", icon = "RANDOMIZE")

        layout.separator()

        layout.operator("lattice.select_ungrouped", text="Ungrouped Verts", icon = "SELECT_UNGROUPED_VERTS")

        layout.separator()

        layout.operator("lattice.select_more", text = "More", icon = "SELECTMORE")
        layout.operator("lattice.select_less", text = "Less", icon = "SELECTLESS")


# Workaround to separate the tooltips
class VIEW3D_MT_select_edit_armature_inverse(bpy.types.Operator):
    """Inverse\nInverts the current selection """      # blender will use this as a tooltip for menu items and buttons.
    bl_idname = "armature.select_all_inverse"        # unique identifier for buttons and menu items to reference.
    bl_label = "Select Inverse"         # display name in the interface.
    bl_options = {'REGISTER', 'UNDO'}  # enable undo for the operator.

    def execute(self, context):        # execute() is called by blender when running the operator.
        bpy.ops.armature.select_all(action = 'INVERT')
        return {'FINISHED'}

# Workaround to separate the tooltips
class VIEW3D_MT_select_edit_armature_none(bpy.types.Operator):
    """None\nDeselects everything """          # blender will use this as a tooltip for menu items and buttons.
    bl_idname = "armature.select_all_none"        # unique identifier for buttons and menu items to reference.
    bl_label = "Select None"         # display name in the interface.
    bl_options = {'REGISTER', 'UNDO'}  # enable undo for the operator.

    def execute(self, context):        # execute() is called by blender when running the operator.
        bpy.ops.armature.select_all(action = 'DESELECT')
        return {'FINISHED'}


class VIEW3D_MT_select_edit_armature(Menu):
    bl_label = "Select"

    def draw(self, _context):
        layout = self.layout

        layout.operator("armature.select_all", text="All", icon='SELECT_ALL').action = 'SELECT'
        layout.operator("armature.select_all_none", text="None", icon='SELECT_NONE') # bfa - separated tooltip
        layout.operator("armature.select_all_inverse", text="Inverse", icon='INVERSE') # bfa - separated tooltip

        layout.separator()

        layout.operator("view3d.select_lasso", icon='BORDER_LASSO').mode = 'ADD'
        layout.operator("view3d.select_box", icon='BORDER_RECT')
        layout.operator("view3d.select_circle", icon = 'CIRCLE_SELECT')

        layout.separator()

        layout.operator_menu_enum("armature.select_similar", "type", text="Similar")

        layout.separator()
        
        layout.operator("armature.select_mirror", text="Mirror Selection", icon = "TRANSFORM_MIRROR").extend = False
        layout.operator("object.select_pattern", text="By Pattern", icon = "PATTERN")

        layout.separator()

        props = layout.operator("armature.select_hierarchy", text="Parent", icon = "PARENT")
        props.extend = False
        props.direction = 'PARENT'

        props = layout.operator("armature.select_hierarchy", text="Child", icon = "CHILD")
        props.extend = False
        props.direction = 'CHILD'

        layout.separator()

        props = layout.operator("armature.select_hierarchy", text="Extend Parent", icon = "PARENT")
        props.extend = True
        props.direction = 'PARENT'

        props = layout.operator("armature.select_hierarchy", text="Extend Child", icon = "CHILD")
        props.extend = True
        props.direction = 'CHILD'

        layout.separator()

        layout.operator("armature.select_more", text="More", icon = "SELECTMORE")
        layout.operator("armature.select_less", text="Less", icon = "SELECTLESS")


# Workaround to separate the tooltips
class VIEW3D_MT_select_gpencil_inverse(bpy.types.Operator):
    """Inverse\nInverts the current selection """      # blender will use this as a tooltip for menu items and buttons.
    bl_idname = "gpencil.select_all_inverse"        # unique identifier for buttons and menu items to reference.
    bl_label = "Select Inverse"         # display name in the interface.
    bl_options = {'REGISTER', 'UNDO'}  # enable undo for the operator.

    def execute(self, context):        # execute() is called by blender when running the operator.
        bpy.ops.gpencil.select_all(action = 'INVERT')
        return {'FINISHED'}

# Workaround to separate the tooltips
class VIEW3D_MT_select_gpencil_none(bpy.types.Operator):
    """None\nDeselects everything """          # blender will use this as a tooltip for menu items and buttons.
    bl_idname = "gpencil.select_all_none"        # unique identifier for buttons and menu items to reference.
    bl_label = "Select None"         # display name in the interface.
    bl_options = {'REGISTER', 'UNDO'}  # enable undo for the operator.

    def execute(self, context):        # execute() is called by blender when running the operator.
        bpy.ops.gpencil.select_all(action = 'DESELECT')
        return {'FINISHED'}


class VIEW3D_MT_select_gpencil(Menu):
    bl_label = "Select"

    def draw(self, _context):
        layout = self.layout

        layout.operator("gpencil.select_all", text="All", icon='SELECT_ALL').action = 'SELECT'
        layout.operator("gpencil.select_all_none", text="None", icon='SELECT_NONE') # bfa - separated tooltip
        layout.operator("gpencil.select_all_inverse", text="Inverse", icon='INVERSE') # bfa - separated tooltip

        layout.separator()

        layout.operator("view3d.select_lasso", icon='BORDER_LASSO').mode = 'ADD'
        layout.operator("gpencil.select_box", icon='BORDER_RECT')
        layout.operator("gpencil.select_circle", icon = 'CIRCLE_SELECT')

        layout.separator()

        layout.operator("gpencil.select_linked", text="Linked", icon = "LINKED")
        layout.operator("gpencil.select_alternate", icon = "ALTERNATED")
        layout.menu("VIEW3D_MT_select_gpencil_grouped", text="Grouped")

        layout.separator()

        layout.operator("gpencil.select_first", text = "First", icon = "SELECT_FIRST")
        layout.operator("gpencil.select_last", text = "Last", icon = "SELECT_LAST")

        layout.separator()

        layout.operator("gpencil.select_more", text = "More", icon = "SELECTMORE")
        layout.operator("gpencil.select_less", text = "Less", icon = "SELECTLESS")


class VIEW3D_MT_select_gpencil_grouped(Menu):
    bl_label = "Grouped"

    def draw(self, context):
        layout = self.layout

        layout.operator("gpencil.select_grouped", text="Layer", icon = "LAYER").type = 'LAYER'
        layout.operator("gpencil.select_grouped", text="Color", icon = "COLOR").type = 'MATERIAL'


# Workaround to separate the tooltips
class VIEW3D_MT_select_paint_mask_inverse(bpy.types.Operator):
    """Inverse\nInverts the current selection """      # blender will use this as a tooltip for menu items and buttons.
    bl_idname = "paint.face_select_all_inverse"        # unique identifier for buttons and menu items to reference.
    bl_label = "Select Inverse"         # display name in the interface.
    bl_options = {'REGISTER', 'UNDO'}  # enable undo for the operator.

    def execute(self, context):        # execute() is called by blender when running the operator.
        bpy.ops.paint.face_select_all(action = 'INVERT')
        return {'FINISHED'}

# Workaround to separate the tooltips
class VIEW3D_MT_select_paint_mask_none(bpy.types.Operator):
    """None\nDeselects everything """        # blender will use this as a tooltip for menu items and buttons.
    bl_idname = "paint.face_select_all_none"        # unique identifier for buttons and menu items to reference.
    bl_label = "Select None"         # display name in the interface.
    bl_options = {'REGISTER', 'UNDO'}  # enable undo for the operator.

    def execute(self, context):        # execute() is called by blender when running the operator.
        bpy.ops.paint.face_select_all(action = 'DESELECT')
        return {'FINISHED'}


class VIEW3D_MT_select_paint_mask(Menu):
    bl_label = "Select"

    def draw(self, _context):
        layout = self.layout

        layout.operator("paint.face_select_all", text="All", icon = 'SELECT_ALL').action = 'SELECT'
        layout.operator("paint.face_select_all_none", text="None", icon='SELECT_NONE') # bfa - separated tooltip
        layout.operator("paint.face_select_all_inverse", text="Inverse", icon='INVERSE') # bfa - separated tooltip

        layout.separator()
        layout.operator("view3d.select_lasso", icon='BORDER_LASSO').mode = 'ADD'
        layout.operator("view3d.select_box", icon = 'BORDER_RECT')
        layout.operator("view3d.select_circle", icon = 'CIRCLE_SELECT')

        layout.separator()

        layout.operator("paint.face_select_linked", text="Linked", icon = "LINKED")
        layout.operator("paint.face_select_linked_pick", text="Linked Pick Select", icon = "LINKED").deselect = False
        layout.operator("paint.face_select_linked_pick", text="Linked Pick Deselect", icon = "LINKED").deselect = True


# Workaround to separate the tooltips
class VIEW3D_MT_select_paint_mask_vertex_inverse(bpy.types.Operator):
    """Inverse\nInverts the current selection """      # blender will use this as a tooltip for menu items and buttons.
    bl_idname = "paint.vert_select_all_inverse"        # unique identifier for buttons and menu items to reference.
    bl_label = "Select Inverse"         # display name in the interface.
    bl_options = {'REGISTER', 'UNDO'}  # enable undo for the operator.

    def execute(self, context):        # execute() is called by blender when running the operator.
        bpy.ops.paint.vert_select_all(action = 'INVERT')
        return {'FINISHED'}

# Workaround to separate the tooltips
class VIEW3D_MT_select_paint_mask_vertex_none(bpy.types.Operator):
    """None\nDeselects everything """       # blender will use this as a tooltip for menu items and buttons.
    bl_idname = "paint.vert_select_all_none"        # unique identifier for buttons and menu items to reference.
    bl_label = "Select None"         # display name in the interface.
    bl_options = {'REGISTER', 'UNDO'}  # enable undo for the operator.

    def execute(self, context):        # execute() is called by blender when running the operator.
        bpy.ops.paint.vert_select_all(action = 'DESELECT')
        return {'FINISHED'}


class VIEW3D_MT_select_paint_mask_vertex(Menu):
    bl_label = "Select"

    def draw(self, _context):
        layout = self.layout

        layout.operator("paint.vert_select_all", text="All", icon='SELECT_ALL').action = 'SELECT'
        layout.operator("paint.vert_select_all_none", text="None", icon='SELECT_NONE') # bfa - separated tooltip
        layout.operator("paint.vert_select_all_inverse", text="Inverse", icon='INVERSE') # bfa - separated tooltip

        layout.separator()

        layout.operator("view3d.select_lasso", icon='BORDER_LASSO').mode = 'ADD'
        layout.operator("view3d.select_box", icon='BORDER_RECT')
        layout.operator("view3d.select_circle", icon = 'CIRCLE_SELECT')

        layout.separator()

        layout.operator("paint.vert_select_ungrouped", text="Ungrouped Verts", icon = "SELECT_UNGROUPED_VERTS")


class VIEW3D_MT_angle_control(Menu):
    bl_label = "Angle Control"

    @classmethod
    def poll(cls, context):
        settings = UnifiedPaintPanel.paint_settings(context)
        if not settings:
            return False

        brush = settings.brush
        tex_slot = brush.texture_slot

        return tex_slot.has_texture_angle and tex_slot.has_texture_angle_source

    def draw(self, context):
        layout = self.layout

        settings = UnifiedPaintPanel.paint_settings(context)
        brush = settings.brush

        sculpt = (context.sculpt_object is not None)

        tex_slot = brush.texture_slot

        layout.prop(tex_slot, "use_rake", text="Rake")

        if brush.brush_capabilities.has_random_texture_angle and tex_slot.has_random_texture_angle:
            if sculpt:
                if brush.sculpt_capabilities.has_random_texture_angle:
                    layout.prop(tex_slot, "use_random", text="Random")
            else:
                layout.prop(tex_slot, "use_random", text="Random")


class VIEW3D_MT_mesh_add(Menu):
    bl_idname = "VIEW3D_MT_mesh_add"
    bl_label = "Mesh"

    def draw(self, _context):
        layout = self.layout

        layout.operator_context = 'INVOKE_REGION_WIN'

        layout.operator("mesh.primitive_plane_add", text="Plane", icon='MESH_PLANE')
        layout.operator("mesh.primitive_cube_add", text="Cube", icon='MESH_CUBE')
        layout.operator("mesh.primitive_circle_add", text="Circle", icon='MESH_CIRCLE')
        layout.operator("mesh.primitive_uv_sphere_add", text="UV Sphere", icon='MESH_UVSPHERE')
        layout.operator("mesh.primitive_ico_sphere_add", text="Ico Sphere", icon='MESH_ICOSPHERE')
        layout.operator("mesh.primitive_cylinder_add", text="Cylinder", icon='MESH_CYLINDER')
        layout.operator("mesh.primitive_cone_add", text="Cone", icon='MESH_CONE')
        layout.operator("mesh.primitive_torus_add", text="Torus", icon='MESH_TORUS')

        layout.separator()

        layout.operator("mesh.primitive_grid_add", text="Grid", icon='MESH_GRID')
        layout.operator("mesh.primitive_monkey_add", text="Monkey", icon='MESH_MONKEY')


class VIEW3D_MT_curve_add(Menu):
    bl_idname = "VIEW3D_MT_curve_add"
    bl_label = "Curve"

    def draw(self, _context):
        layout = self.layout

        layout.operator_context = 'INVOKE_REGION_WIN'

        layout.operator("curve.primitive_bezier_curve_add", text="Bezier", icon='CURVE_BEZCURVE')
        layout.operator("curve.primitive_bezier_circle_add", text="Circle", icon='CURVE_BEZCIRCLE')

        layout.separator()

        layout.operator("curve.primitive_nurbs_curve_add", text="Nurbs Curve", icon='CURVE_NCURVE')
        layout.operator("curve.primitive_nurbs_circle_add", text="Nurbs Circle", icon='CURVE_NCIRCLE')
        layout.operator("curve.primitive_nurbs_path_add", text="Path", icon='CURVE_PATH')


class VIEW3D_MT_surface_add(Menu):
    bl_idname = "VIEW3D_MT_surface_add"
    bl_label = "Surface"

    def draw(self, _context):
        layout = self.layout

        layout.operator_context = 'INVOKE_REGION_WIN'

        layout.operator("surface.primitive_nurbs_surface_curve_add", text="Nurbs Curve", icon='SURFACE_NCURVE')
        layout.operator("surface.primitive_nurbs_surface_circle_add", text="Nurbs Circle", icon='SURFACE_NCIRCLE')
        layout.operator("surface.primitive_nurbs_surface_surface_add", text="Nurbs Surface", icon='SURFACE_NSURFACE')
        layout.operator("surface.primitive_nurbs_surface_cylinder_add",
                        text="Nurbs Cylinder", icon='SURFACE_NCYLINDER')
        layout.operator("surface.primitive_nurbs_surface_sphere_add", text="Nurbs Sphere", icon='SURFACE_NSPHERE')
        layout.operator("surface.primitive_nurbs_surface_torus_add", text="Nurbs Torus", icon='SURFACE_NTORUS')


class VIEW3D_MT_edit_metaball_context_menu(Menu):
    bl_label = "Metaball Context Menu"

    def draw(self, _context):
        layout = self.layout

        layout.operator_context = 'INVOKE_REGION_WIN'

        # Add
        layout.operator("mball.duplicate_move")

        layout.separator()

        # Modify
        layout.menu("VIEW3D_MT_mirror")
        layout.menu("VIEW3D_MT_snap")

        layout.separator()

        # Remove
        layout.operator_context = 'EXEC_DEFAULT'
        layout.operator("mball.delete_metaelems", text="Delete")


class VIEW3D_MT_metaball_add(Menu):
    bl_idname = "VIEW3D_MT_metaball_add"
    bl_label = "Metaball"

    def draw(self, _context):
        layout = self.layout

        layout.operator_context = 'INVOKE_REGION_WIN'
        layout.operator_enum("object.metaball_add", "type")


class TOPBAR_MT_edit_curve_add(Menu):
    bl_idname = "TOPBAR_MT_edit_curve_add"
    bl_label = "Add"
    bl_translation_context = i18n_contexts.operator_default

    def draw(self, context):
        is_surf = context.active_object.type == 'SURFACE'

        layout = self.layout
        layout.operator_context = 'EXEC_REGION_WIN'

        if is_surf:
            VIEW3D_MT_surface_add.draw(self, context)
        else:
            VIEW3D_MT_curve_add.draw(self, context)


class TOPBAR_MT_edit_armature_add(Menu):
    bl_idname = "TOPBAR_MT_edit_armature_add"
    bl_label = "Armature"

    def draw(self, _context):
        layout = self.layout

        layout.operator_context = 'EXEC_REGION_WIN'
        layout.operator("armature.bone_primitive_add", text="Single Bone", icon='BONE_DATA')


class VIEW3D_MT_armature_add(Menu):
    bl_idname = "VIEW3D_MT_armature_add"
    bl_label = "Armature"

    def draw(self, _context):
        layout = self.layout

        layout.operator_context = 'EXEC_REGION_WIN'
        layout.operator("object.armature_add", text="Single Bone", icon='BONE_DATA')


class VIEW3D_MT_light_add(Menu):
    bl_idname = "VIEW3D_MT_light_add"
    bl_label = "Light"

    def draw(self, _context):
        layout = self.layout

        layout.operator_context = 'INVOKE_REGION_WIN'
        layout.operator_enum("object.light_add", "type")


class VIEW3D_MT_lightprobe_add(Menu):
    bl_idname = "VIEW3D_MT_lightprobe_add"
    bl_label = "Light Probe"

    def draw(self, _context):
        layout = self.layout

        layout.operator_context = 'INVOKE_REGION_WIN'
        layout.operator_enum("object.lightprobe_add", "type")


class VIEW3D_MT_camera_add(Menu):
    bl_idname = "VIEW3D_MT_camera_add"
    bl_label = "Camera"

    def draw(self, _context):
        layout = self.layout
        layout.operator_context = 'EXEC_REGION_WIN'
        layout.operator("object.camera_add", text="Camera", icon='OUTLINER_OB_CAMERA')


class VIEW3D_MT_add(Menu):
    bl_label = "Add"
    bl_translation_context = i18n_contexts.operator_default

    def draw(self, context):
        layout = self.layout

        # note, don't use 'EXEC_SCREEN' or operators won't get the 'v3d' context.

        # Note: was EXEC_AREA, but this context does not have the 'rv3d', which prevents
        #       "align_view" to work on first call (see [#32719]).
        layout.operator_context = 'EXEC_REGION_WIN'

        # layout.operator_menu_enum("object.mesh_add", "type", text="Mesh", icon='OUTLINER_OB_MESH')
        layout.menu("VIEW3D_MT_mesh_add", icon='OUTLINER_OB_MESH')

        # layout.operator_menu_enum("object.curve_add", "type", text="Curve", icon='OUTLINER_OB_CURVE')
        layout.menu("VIEW3D_MT_curve_add", icon='OUTLINER_OB_CURVE')
        # layout.operator_menu_enum("object.surface_add", "type", text="Surface", icon='OUTLINER_OB_SURFACE')
        layout.menu("VIEW3D_MT_surface_add", icon='OUTLINER_OB_SURFACE')
        layout.menu("VIEW3D_MT_metaball_add", text="Metaball", icon='OUTLINER_OB_META')
        layout.operator("object.text_add", text="Text", icon='OUTLINER_OB_FONT')
        layout.operator_menu_enum("object.gpencil_add", "type", text="Grease Pencil", icon='OUTLINER_OB_GREASEPENCIL')
        layout.separator()

        if VIEW3D_MT_armature_add.is_extended():
            layout.menu("VIEW3D_MT_armature_add", icon='OUTLINER_OB_ARMATURE')
        else:
            layout.operator("object.armature_add", text="Armature", icon='OUTLINER_OB_ARMATURE')

        layout.operator("object.add", text="Lattice", icon='OUTLINER_OB_LATTICE').type = 'LATTICE'
        layout.operator_menu_enum("object.empty_add", "type", text="Empty", icon='OUTLINER_OB_EMPTY')
        layout.menu("VIEW3D_MT_image_add", text="Image", icon='OUTLINER_OB_IMAGE')

        layout.separator()

        layout.operator("object.speaker_add", text="Speaker", icon='OUTLINER_OB_SPEAKER')
        layout.separator()

        if VIEW3D_MT_camera_add.is_extended():
            layout.menu("VIEW3D_MT_camera_add", icon='OUTLINER_OB_CAMERA')
        else:
            VIEW3D_MT_camera_add.draw(self, context)

        layout.menu("VIEW3D_MT_light_add", icon='OUTLINER_OB_LIGHT')
        layout.separator()
        layout.menu("VIEW3D_MT_lightprobe_add", icon='OUTLINER_OB_LIGHTPROBE')
        layout.separator()

        layout.operator_menu_enum("object.effector_add", "type", text="Force Field", icon='OUTLINER_OB_FORCE_FIELD')
        layout.separator()

        has_collections = bool(bpy.data.collections)
        col = layout.column()
        col.enabled = has_collections

        if not has_collections or len(bpy.data.collections) > 10:
            col.operator_context = 'INVOKE_REGION_WIN'
            col.operator(
                "object.collection_instance_add",
                text="Collection Instance" if has_collections else "No Collections to Instance",
                icon='OUTLINER_OB_GROUP_INSTANCE',
            )
        else:
            col.operator_menu_enum(
                "object.collection_instance_add",
                "collection",
                text="Collection Instance",
                icon='OUTLINER_OB_GROUP_INSTANCE',
            )


class VIEW3D_MT_image_add(Menu):
    bl_label = "Add Image"

    def draw(self, _context):
        layout = self.layout
        layout.operator("object.load_reference_image", text="Reference", icon='IMAGE_REFERENCE')
        layout.operator("object.load_background_image", text="Background", icon='IMAGE_BACKGROUND')


class VIEW3D_MT_object_relations(Menu):
    bl_label = "Relations"

    def draw(self, _context):
        layout = self.layout

        layout.operator("object.proxy_make", text="Make Proxy", icon='MAKE_PROXY')

        layout.operator("object.make_dupli_face", icon = "MAKEDUPLIFACE")

        layout.separator()

        layout.operator_menu_enum("object.make_local", "type", text="Make Local")
        layout.menu("VIEW3D_MT_make_single_user")

        layout.separator()

        layout.operator("object.data_transfer", icon ='TRANSFER_DATA')
        layout.operator("object.datalayout_transfer", icon ='TRANSFER_DATA_LAYOUT')

class VIEW3D_MT_origin_set(Menu):
    bl_label = "Set Origin"

    def draw(self, context):
        layout = self.layout

        layout.operator("object.origin_set", icon ='GEOMETRY_TO_ORIGIN', text = "Geometry to Origin").type='GEOMETRY_ORIGIN'
        layout.operator("object.origin_set", icon ='ORIGIN_TO_GEOMETRY', text = "Origin to Geometry").type='ORIGIN_GEOMETRY'
        layout.operator("object.origin_set", icon ='ORIGIN_TO_CURSOR', text = "Origin to 3D Cursor").type='ORIGIN_CURSOR'
        layout.operator("object.origin_set", icon ='ORIGIN_TO_CENTEROFMASS', text = "Origin to Center of Mass (Surface)").type='ORIGIN_CENTER_OF_MASS'
        layout.operator("object.origin_set", icon ='ORIGIN_TO_VOLUME', text = "Origin to Center of Mass (Volume)").type='ORIGIN_CENTER_OF_VOLUME'


# ********** Object menu **********

# Workaround to separate the tooltips
class VIEW3D_MT_object_delete_global(bpy.types.Operator):
    """Delete global\nDeletes the selected object(s) globally in all opened scenes"""      # blender will use this as a tooltip for menu items and buttons.
    bl_idname = "object.delete_global"        # unique identifier for buttons and menu items to reference.
    bl_label = "Delete Global"         # display name in the interface.
    bl_options = {'REGISTER', 'UNDO'}  # enable undo for the operator.

    def execute(self, context):        # execute() is called by blender when running the operator.
        bpy.ops.object.delete(use_global = True)
        return {'FINISHED'}


class VIEW3D_MT_object(Menu):
    bl_context = "objectmode"
    bl_label = "Object"

    def draw(self, context):
        layout = self.layout

        obj = context.object
        is_eevee = context.scene.render.engine == 'BLENDER_EEVEE'
        view = context.space_data

        layout.menu("VIEW3D_MT_transform_object")
        layout.menu("VIEW3D_MT_origin_set")
        layout.menu("VIEW3D_MT_mirror")
        layout.menu("VIEW3D_MT_object_clear")
        layout.menu("VIEW3D_MT_object_apply")
        layout.menu("VIEW3D_MT_snap")

        layout.separator()

        layout.operator("object.duplicate_move", icon = "DUPLICATE")
        layout.operator("object.duplicate_move_linked", icon = "DUPLICATE")
        layout.operator("object.join", icon ='JOIN')

        layout.separator()

        layout.operator_context = 'EXEC_DEFAULT'
        myvar = layout.operator("object.delete", text="Delete", icon = "DELETE")
        myvar.use_global = False
        myvar.confirm = False
        layout.operator("object.delete_global", text="Delete Global", icon = "DELETE") # bfa - separated tooltip

        layout.separator()

        layout.operator("view3d.copybuffer", text="Copy Objects", icon='COPYDOWN')
        layout.operator("view3d.pastebuffer", text="Paste Objects", icon='PASTEDOWN')

        layout.separator()

        layout.menu("VIEW3D_MT_object_parent")
        layout.menu("VIEW3D_MT_object_collection")
        layout.menu("VIEW3D_MT_object_relations")
        layout.menu("VIEW3D_MT_object_constraints")
        layout.menu("VIEW3D_MT_object_track")
        layout.menu("VIEW3D_MT_make_links", text="Make Links")

        # shading just for mesh objects
        if obj is None:
            pass

        elif obj.type == 'MESH':

            layout.separator()

            layout.operator("object.shade_smooth", icon ='SHADING_SMOOTH')
            layout.operator("object.shade_flat", icon ='SHADING_FLAT')

        layout.separator()

        layout.menu("VIEW3D_MT_object_animation")
        layout.menu("VIEW3D_MT_object_rigid_body")

        layout.separator()

        layout.menu("VIEW3D_MT_object_quick_effects")
        layout.menu("VIEW3D_MT_subdivision_set")
        layout.operator("mesh.subdivide", text="Subdivide", icon = "SUBDIVIDE_EDGES")
        layout.operator("mesh.unsubdivide", icon = "UNSUBDIVIDE")

        layout.separator()

        layout.menu("VIEW3D_MT_object_convert")

        layout.separator()

        layout.menu("VIEW3D_MT_object_showhide")


        if obj is None:
            pass

        elif obj.type == 'CAMERA':
            layout.operator_context = 'INVOKE_REGION_WIN'

            layout.separator()

            if obj.data.type == 'PERSP':
                props = layout.operator("wm.context_modal_mouse", text="Camera Lens Angle", icon = "LENS_ANGLE")
                props.data_path_iter = "selected_editable_objects"
                props.data_path_item = "data.lens"
                props.input_scale = 0.1
                if obj.data.lens_unit == 'MILLIMETERS':
                    props.header_text = "Camera Lens Angle: %.1fmm"
                else:
                    props.header_text = "Camera Lens Angle: %.1f\u00B0"

            else:
                props = layout.operator("wm.context_modal_mouse", text="Camera Lens Scale", icon = "LENS_SCALE")
                props.data_path_iter = "selected_editable_objects"
                props.data_path_item = "data.ortho_scale"
                props.input_scale = 0.01
                props.header_text = "Camera Lens Scale: %.3f"

            if not obj.data.dof.focus_object:
                if view and view.camera == obj and view.region_3d.view_perspective == 'CAMERA':
                    props = layout.operator("ui.eyedropper_depth", text="DOF Distance (Pick)", icon = "DOF")
                else:
                    props = layout.operator("wm.context_modal_mouse", text="DOF Distance", icon = "DOF")
                    props.data_path_iter = "selected_editable_objects"
                    props.data_path_item = "data.dof.focus_distance"
                    props.input_scale = 0.02
                    props.header_text = "DOF Distance: %.3f"

        elif obj.type in {'CURVE', 'FONT'}:
            layout.operator_context = 'INVOKE_REGION_WIN'

            layout.separator()

            props = layout.operator("wm.context_modal_mouse", text="Extrude Size", icon = "EXTRUDESIZE")
            props.data_path_iter = "selected_editable_objects"
            props.data_path_item = "data.extrude"
            props.input_scale = 0.01
            props.header_text = "Extrude Size: %.3f"

            props = layout.operator("wm.context_modal_mouse", text="Width Size", icon = "WIDTH_SIZE")
            props.data_path_iter = "selected_editable_objects"
            props.data_path_item = "data.offset"
            props.input_scale = 0.01
            props.header_text = "Width Size: %.3f"


        elif obj.type == 'EMPTY':
            layout.operator_context = 'INVOKE_REGION_WIN'

            layout.separator()

            props = layout.operator("wm.context_modal_mouse", text="Empty Draw Size", icon = "DRAWSIZE")
            props.data_path_iter = "selected_editable_objects"
            props.data_path_item = "empty_display_size"
            props.input_scale = 0.01
            props.header_text = "Empty Draw Size: %.3f"

        elif obj.type == 'LIGHT':
            light = obj.data
            layout.operator_context = 'INVOKE_REGION_WIN'

            layout.separator()

            emission_node = None
            if light.node_tree:
                for node in light.node_tree.nodes:
                    if getattr(node, "type", None) == 'EMISSION':
                        emission_node = node
                        break

            if is_eevee and not emission_node:
                props = layout.operator("wm.context_modal_mouse", text="Energy", icon = "LIGHT_STRENGTH")
                props.data_path_iter = "selected_editable_objects"
                props.data_path_item = "data.energy"
                props.header_text = "Light Energy: %.3f"

            if emission_node is not None:
                props = layout.operator("wm.context_modal_mouse", text="Energy", icon = "LIGHT_STRENGTH")
                props.data_path_iter = "selected_editable_objects"
                props.data_path_item = (
                    "data.node_tree"
                    ".nodes[\"" + emission_node.name + "\"]"
                    ".inputs[\"Strength\"].default_value"
                )
                props.header_text = "Light Energy: %.3f"
                props.input_scale = 0.1

            if light.type == 'AREA':
                props = layout.operator("wm.context_modal_mouse", text="Size X", icon = "LIGHT_SIZE")
                props.data_path_iter = "selected_editable_objects"
                props.data_path_item = "data.size"
                props.header_text = "Light Size X: %.3f"

                if light.shape in {'RECTANGLE', 'ELLIPSE'}:
                    props = layout.operator("wm.context_modal_mouse", text="Size Y", icon = "LIGHT_SIZE")
                    props.data_path_iter = "selected_editable_objects"
                    props.data_path_item = "data.size_y"
                    props.header_text = "Light Size Y: %.3f"

            elif light.type in {'SPOT', 'POINT', 'SUN'}:
                props = layout.operator("wm.context_modal_mouse", text="Radius", icon = "RADIUS")
                props.data_path_iter = "selected_editable_objects"
                props.data_path_item = "data.shadow_soft_size"
                props.header_text = "Light Radius: %.3f"

            if light.type == 'SPOT':
                layout.separator()

                props = layout.operator("wm.context_modal_mouse", text="Spot Size", icon = "LIGHT_SIZE")
                props.data_path_iter = "selected_editable_objects"
                props.data_path_item = "data.spot_size"
                props.input_scale = 0.01
                props.header_text = "Spot Size: %.2f"

                props = layout.operator("wm.context_modal_mouse", text="Spot Blend", icon = "SPOT_BLEND")
                props.data_path_iter = "selected_editable_objects"
                props.data_path_item = "data.spot_blend"
                props.input_scale = -0.01
                props.header_text = "Spot Blend: %.2f"

class VIEW3D_MT_object_convert(Menu):
    bl_label = "Convert To"

    def draw(self, context):
        layout = self.layout

        obj = context.object

        layout.operator_enum("object.convert", "target")

        # check if object exists at all.
        if obj is not None and obj.type == 'GPENCIL':

            layout.separator()

            layout.operator("gpencil.convert", text="Convert Gpencil to Path", icon = "OUTLINER_OB_CURVE").type = 'PATH'
            layout.operator("gpencil.convert", text="Convert Gpencil to Bezier Curves", icon = "OUTLINER_OB_CURVE").type = 'CURVE'
            layout.operator("gpencil.convert", text="Convert Gpencil to Mesh", icon = "OUTLINER_OB_MESH").type = 'POLY'


class VIEW3D_MT_object_animation(Menu):
    bl_label = "Animation"

    def draw(self, _context):
        layout = self.layout

        layout.operator("anim.keyframe_insert_menu", text="Insert Keyframe", icon= 'KEYFRAMES_INSERT')
        layout.operator("anim.keyframe_delete_v3d", text="Delete Keyframes", icon= 'KEYFRAMES_REMOVE')
        layout.operator("anim.keyframe_clear_v3d", text="Clear Keyframes", icon= 'KEYFRAMES_CLEAR')
        layout.operator("anim.keying_set_active_set", text="Change Keying Set", icon='TRIA_RIGHT')

        layout.separator()

        layout.operator("nla.bake", text="Bake Action", icon= 'BAKE_ACTION')


class VIEW3D_MT_object_rigid_body(Menu):
    bl_label = "Rigid Body"

    def draw(self, _context):
        layout = self.layout

        layout.operator("rigidbody.objects_add", text="Add Active", icon='RIGID_ADD_ACTIVE').type = 'ACTIVE'
        layout.operator("rigidbody.objects_add", text="Add Passive", icon='RIGID_ADD_PASSIVE').type = 'PASSIVE'

        layout.separator()

        layout.operator("rigidbody.objects_remove", text="Remove", icon='RIGID_REMOVE')

        layout.separator()

        layout.operator("rigidbody.shape_change", text="Change Shape", icon='RIGID_CHANGE_SHAPE')
        layout.operator("rigidbody.mass_calculate", text="Calculate Mass", icon='RIGID_CALCULATE_MASS')
        layout.operator("rigidbody.object_settings_copy", text="Copy from Active", icon='RIGID_COPY_FROM_ACTIVE')
        layout.operator("object.visual_transform_apply", text="Apply Transformation", icon='RIGID_APPLY_TRANS')
        layout.operator("rigidbody.bake_to_keyframes", text="Bake To Keyframes", icon='RIGID_BAKE_TO_KEYFRAME')

        layout.separator()

        layout.operator("rigidbody.connect", text="Connect", icon='RIGID_CONSTRAINTS_CONNECT')


class VIEW3D_MT_object_clear(Menu):
    bl_label = "Clear"

    def draw(self, _context):
        layout = self.layout

        layout.operator("object.location_clear", text="Location", icon = "CLEARMOVE").clear_delta = False
        layout.operator("object.rotation_clear", text="Rotation", icon = "CLEARROTATE").clear_delta = False
        layout.operator("object.scale_clear", text="Scale", icon = "CLEARSCALE").clear_delta = False

        layout.separator()

        layout.operator("object.origin_clear", text="Origin", icon = "CLEARORIGIN")


class VIEW3D_MT_object_context_menu(Menu):
    bl_label = "Object Context Menu"

    def draw(self, context):

        layout = self.layout
        view = context.space_data

        obj = context.object

        selected_objects_len = len(context.selected_objects)

        # If nothing is selected
        # (disabled for now until it can be made more useful).
        '''
        if selected_objects_len == 0:

            layout.menu("VIEW3D_MT_add", text="Add", text_ctxt=i18n_contexts.operator_default)
            layout.operator("view3d.pastebuffer", text="Paste Objects", icon='PASTEDOWN')

            return
        '''

        # If something is selected

        if obj is None:
            pass
        elif obj.type == 'MESH':

            layout.operator("object.shade_smooth", text="Shade Smooth")
            layout.operator("object.shade_flat", text="Shade Flat")

            layout.separator()

            layout.operator_context = 'INVOKE_REGION_WIN'
            layout.operator_menu_enum("object.origin_set", text="Set Origin", property="type")

            layout.operator_context = 'INVOKE_DEFAULT'
            # If more than one object is selected
            if selected_objects_len > 1:
                layout.operator("object.join")

            layout.separator()

        elif obj.type == 'CAMERA':
            layout.operator_context = 'INVOKE_REGION_WIN'

            if obj.data.type == 'PERSP':
                props = layout.operator("wm.context_modal_mouse", text="Camera Lens Angle")
                props.data_path_iter = "selected_editable_objects"
                props.data_path_item = "data.lens"
                props.input_scale = 0.1
                if obj.data.lens_unit == 'MILLIMETERS':
                    props.header_text = "Camera Lens Angle: %.1fmm"
                else:
                    props.header_text = "Camera Lens Angle: %.1f\u00B0"

            else:
                props = layout.operator("wm.context_modal_mouse", text="Camera Lens Scale")
                props.data_path_iter = "selected_editable_objects"
                props.data_path_item = "data.ortho_scale"
                props.input_scale = 0.01
                props.header_text = "Camera Lens Scale: %.3f"

            if not obj.data.dof_object:
                if view and view.camera == obj and view.region_3d.view_perspective == 'CAMERA':
                    props = layout.operator("ui.eyedropper_depth", text="DOF Distance (Pick)")
                else:
                    props = layout.operator("wm.context_modal_mouse", text="DOF Distance")
                    props.data_path_iter = "selected_editable_objects"
                    props.data_path_item = "data.dof_distance"
                    props.input_scale = 0.02
                    props.header_text = "DOF Distance: %.3f"

            layout.separator()

        elif obj.type in {'CURVE', 'FONT'}:
            layout.operator_context = 'INVOKE_REGION_WIN'

            props = layout.operator("wm.context_modal_mouse", text="Extrude Size")
            props.data_path_iter = "selected_editable_objects"
            props.data_path_item = "data.extrude"
            props.input_scale = 0.01
            props.header_text = "Extrude Size: %.3f"

            props = layout.operator("wm.context_modal_mouse", text="Width Size")
            props.data_path_iter = "selected_editable_objects"
            props.data_path_item = "data.offset"
            props.input_scale = 0.01
            props.header_text = "Width Size: %.3f"

            layout.separator()

            layout.operator("object.convert", text="Convert to Mesh").target = 'MESH'
            layout.operator_menu_enum("object.origin_set", text="Set Origin", property="type")

            layout.separator()

        elif obj.type == 'GPENCIL':
            layout.operator("gpencil.convert", text="Convert to Path").type = 'PATH'
            layout.operator("gpencil.convert", text="Convert to Bezier Curves").type = 'CURVE'
            layout.operator("gpencil.convert", text="Convert to Mesh").type = 'POLY'

            layout.operator_menu_enum("object.origin_set", text="Set Origin", property="type")

            layout.separator()

        elif obj.type == 'EMPTY':
            layout.operator_context = 'INVOKE_REGION_WIN'

            props = layout.operator("wm.context_modal_mouse", text="Empty Draw Size")
            props.data_path_iter = "selected_editable_objects"
            props.data_path_item = "empty_display_size"
            props.input_scale = 0.01
            props.header_text = "Empty Draw Size: %.3f"

            layout.separator()

        elif obj.type == 'LIGHT':
            light = obj.data

            layout.operator_context = 'INVOKE_REGION_WIN'

            props = layout.operator("wm.context_modal_mouse", text="Energy")
            props.data_path_iter = "selected_editable_objects"
            props.data_path_item = "data.energy"
            props.header_text = "Light Energy: %.3f"

            if light.type == 'AREA':
                props = layout.operator("wm.context_modal_mouse", text="Size X")
                props.data_path_iter = "selected_editable_objects"
                props.data_path_item = "data.size"
                props.header_text = "Light Size X: %.3f"

                if light.shape in {'RECTANGLE', 'ELLIPSE'}:
                    props = layout.operator("wm.context_modal_mouse", text="Size Y")
                    props.data_path_iter = "selected_editable_objects"
                    props.data_path_item = "data.size_y"
                    props.header_text = "Light Size Y: %.3f"

            elif light.type in {'SPOT', 'POINT'}:
                props = layout.operator("wm.context_modal_mouse", text="Radius")
                props.data_path_iter = "selected_editable_objects"
                props.data_path_item = "data.shadow_soft_size"
                props.header_text = "Light Radius: %.3f"

            elif light.type == 'SUN':
                props = layout.operator("wm.context_modal_mouse", text="Angle")
                props.data_path_iter = "selected_editable_objects"
                props.data_path_item = "data.angle"
                props.header_text = "Light Angle: %.3f"

            if light.type == 'SPOT':
                layout.separator()

                props = layout.operator("wm.context_modal_mouse", text="Spot Size")
                props.data_path_iter = "selected_editable_objects"
                props.data_path_item = "data.spot_size"
                props.input_scale = 0.01
                props.header_text = "Spot Size: %.2f"

                props = layout.operator("wm.context_modal_mouse", text="Spot Blend")
                props.data_path_iter = "selected_editable_objects"
                props.data_path_item = "data.spot_blend"
                props.input_scale = -0.01
                props.header_text = "Spot Blend: %.2f"

            layout.separator()

        layout.operator("view3d.copybuffer", text="Copy Objects", icon='COPYDOWN')
        layout.operator("view3d.pastebuffer", text="Paste Objects", icon='PASTEDOWN')

        layout.separator()

        layout.operator("object.duplicate_move", icon='DUPLICATE')
        layout.operator("object.duplicate_move_linked", icon = "DUPLICATE")

        layout.separator()

        props = layout.operator("wm.call_panel", text="Rename Active Object...")
        props.name = "TOPBAR_PT_name"
        props.keep_open = False

        layout.separator()

        layout.menu("VIEW3D_MT_mirror")
        layout.menu("VIEW3D_MT_snap")
        layout.menu("VIEW3D_MT_object_parent")
        layout.operator_context = 'INVOKE_REGION_WIN'

        if view and view.local_view:
            layout.operator("view3d.localview_remove_from")
        else:
            layout.operator("object.move_to_collection")

        layout.separator()

        layout.operator("anim.keyframe_insert_menu", text="Insert Keyframe")

        layout.separator()

        layout.operator_context = 'EXEC_DEFAULT'
        layout.operator("object.delete", text="Delete").use_global = False


class VIEW3D_MT_object_shading(Menu):
    # XXX, this menu is a place to store shading operator in object mode
    bl_label = "Shading"

    def draw(self, _context):
        layout = self.layout
        layout.operator("object.shade_smooth", text="Smooth")
        layout.operator("object.shade_flat", text="Flat")


class VIEW3D_MT_object_apply(Menu):
    bl_label = "Apply"

    def draw(self, _context):
        layout = self.layout

        props = layout.operator("object.transform_apply", text="Location", text_ctxt=i18n_contexts.default, icon = "APPLYMOVE")
        props.location, props.rotation, props.scale = True, False, False

        props = layout.operator("object.transform_apply", text="Rotation", text_ctxt=i18n_contexts.default, icon = "APPLYROTATE")
        props.location, props.rotation, props.scale = False, True, False

        props = layout.operator("object.transform_apply", text="Scale", text_ctxt=i18n_contexts.default, icon = "APPLYSCALE")
        props.location, props.rotation, props.scale = False, False, True

        props = layout.operator("object.transform_apply", text="All Transforms", text_ctxt=i18n_contexts.default, icon = "APPLYALL")
        props.location, props.rotation, props.scale = True, True, True

        props = layout.operator("object.transform_apply", text="Rotation & Scale", text_ctxt=i18n_contexts.default, icon = "APPLY_ROTSCALE")
        props.location, props.rotation, props.scale = False, True, True

        layout.separator()

        layout.operator("object.transforms_to_deltas", text="Location to Deltas", text_ctxt=i18n_contexts.default, icon = "APPLYMOVEDELTA").mode = 'LOC'
        layout.operator("object.transforms_to_deltas", text="Rotation to Deltas", text_ctxt=i18n_contexts.default, icon = "APPLYROTATEDELTA").mode = 'ROT'
        layout.operator("object.transforms_to_deltas", text="Scale to Deltas", text_ctxt=i18n_contexts.default, icon = "APPLYSCALEDELTA").mode = 'SCALE'
        layout.operator("object.transforms_to_deltas", text="All Transforms to Deltas", text_ctxt=i18n_contexts.default, icon = "APPLYALLDELTA").mode = 'ALL'
        layout.operator("object.anim_transforms_to_deltas", icon = "APPLYANIDELTA")

        layout.separator()

        layout.operator("object.visual_transform_apply", text="Visual Transform", text_ctxt=i18n_contexts.default, icon = "VISUALTRANSFORM")
        layout.operator("object.duplicates_make_real", icon = "MAKEDUPLIREAL")


class VIEW3D_MT_object_parent(Menu):
    bl_label = "Parent"

    def draw(self, _context):
        layout = self.layout

        layout.operator_enum("object.parent_set", "type")
        layout.operator("object.parent_no_inverse_set", text = "Make Parent no Inverse", icon = "PARENT" )

        layout.separator()

        layout.operator_enum("object.parent_clear", "type")


class VIEW3D_MT_object_track(Menu):
    bl_label = "Track"

    def draw(self, _context):
        layout = self.layout

        layout.operator("object.track_set", text = "Damped Track Constraint", icon = "CONSTRAINT_DATA").type = "DAMPTRACK"
        layout.operator("object.track_set", text = "Track to Constraint", icon = "CONSTRAINT_DATA").type = "TRACKTO"
        layout.operator("object.track_set", text = "Lock Track Constraint", icon = "CONSTRAINT_DATA").type = "LOCKTRACK"

        layout.separator()

        layout.operator("object.track_clear", text= "Clear Track", icon = "CLEAR_TRACK").type = 'CLEAR'
        layout.operator("object.track_clear", text= "Clear Track - Keep Transformation", icon = "CLEAR_TRACK").type = 'CLEAR_KEEP_TRANSFORM'


class VIEW3D_MT_object_collection(Menu):
    bl_label = "Collection"

    def draw(self, _context):
        layout = self.layout

        layout.operator("collection.create", icon='GROUP')
        # layout.operator_menu_enum("collection.objects_remove", "collection")  # BUGGY
        layout.operator("collection.objects_remove", icon = "DELETE")
        layout.operator("collection.objects_remove_all", icon = "DELETE")

        layout.separator()

        layout.operator("collection.objects_add_active", icon='GROUP')
        layout.operator("collection.objects_remove_active", icon = "DELETE")


class VIEW3D_MT_object_constraints(Menu):
    bl_label = "Constraints"

    def draw(self, _context):
        layout = self.layout

        layout.operator("object.constraint_add_with_targets", icon = "CONSTRAINT_DATA")
        layout.operator("object.constraints_copy", icon = "COPYDOWN")

        layout.separator()

        layout.operator("object.constraints_clear", icon = "CLEAR_CONSTRAINT")


class VIEW3D_MT_object_quick_effects(Menu):
    bl_label = "Quick Effects"

    def draw(self, _context):
        layout = self.layout

        layout.operator("object.quick_fur", icon = "HAIR")
        layout.operator("object.quick_explode", icon = "MOD_EXPLODE")
        layout.operator("object.quick_smoke", icon = "MOD_SMOKE")
        layout.operator("object.quick_fluid", icon = "MOD_FLUIDSIM")


# Workaround to separate the tooltips for Show Hide
class VIEW3D_hide_view_set_unselected(bpy.types.Operator):
    """Hide Unselected\nHides the unselected Object(s)"""      # blender will use this as a tooltip for menu items and buttons.
    bl_idname = "object.hide_unselected"        # unique identifier for buttons and menu items to reference.
    bl_label = "Hide Unselected"         # display name in the interface.
    bl_options = {'REGISTER', 'UNDO'}  # enable undo for the operator.

    def execute(self, context):        # execute() is called by blender when running the operator.
        bpy.ops.object.hide_view_set(unselected = True)
        return {'FINISHED'}


class VIEW3D_MT_object_showhide(Menu):
    bl_label = "Show/Hide"

    def draw(self, _context):
        layout = self.layout

        layout.operator("object.hide_view_clear", text="Show Hidden", icon = "RESTRICT_VIEW_OFF")

        layout.separator()

        layout.operator("object.hide_view_set", text="Hide Selected", icon = "RESTRICT_VIEW_ON").unselected = False
        layout.operator("object.hide_unselected", text="Hide Unselected", icon = "HIDE_UNSELECTED") # bfa - separated tooltip


class VIEW3D_MT_make_single_user(Menu):
    bl_label = "Make Single User"

    def draw(self, _context):
        layout = self.layout

        props = layout.operator("object.make_single_user", text="Object", icon='MAKE_SINGLE_USER')
        props.object = True
        props.obdata = props.material = props.animation = False

        props = layout.operator("object.make_single_user", text="Object & Data", icon='MAKE_SINGLE_USER')
        props.object = props.obdata = True
        props.material = props.animation = False

        props = layout.operator("object.make_single_user", text="Object & Data & Materials", icon='MAKE_SINGLE_USER')
        props.object = props.obdata = props.material = True
        props.animation = False

        props = layout.operator("object.make_single_user", text="Materials", icon='MAKE_SINGLE_USER')
        props.material = True
        props.object = props.obdata = props.animation = False

        props = layout.operator("object.make_single_user", text="Object Animation", icon='MAKE_SINGLE_USER')
        props.animation = True
        props.object = props.obdata = props.material = False


class VIEW3D_MT_make_links(Menu):
    bl_label = "Make Links"

    def draw(self, _context):
        layout = self.layout
        operator_context_default = layout.operator_context

        if len(bpy.data.scenes) > 10:
            layout.operator_context = 'INVOKE_REGION_WIN'
            layout.operator("object.make_links_scene", text="Objects to Scene", icon='OUTLINER_OB_EMPTY')
        else:
            layout.operator_context = 'EXEC_REGION_WIN'
            layout.operator_menu_enum("object.make_links_scene", "scene", text="Objects to Scene")

        layout.separator()

        layout.operator_context = operator_context_default

        layout.operator_enum("object.make_links_data", "type")  # inline

        layout.separator()

        layout.operator("object.join_uvs", icon = "TRANSFER_UV")  # stupid place to add this!


<<<<<<< HEAD
class VIEW3D_MT_brush(Menu):
    bl_label = "Brush"

    def draw(self, context):
        layout = self.layout

        settings = UnifiedPaintPanel.paint_settings(context)
        brush = getattr(settings, "brush", None)
        obj = context.active_object
        mesh = context.object.data # face selection masking for painting

        # skip if no active brush
        if not brush:
            layout.label(text="No Brushes currently available. Please add a texture first.", icon='INFO')
            return

        tex_slot = brush.texture_slot
        mask_tex_slot = brush.mask_texture_slot

        # brush tool
        if context.sculpt_object:
            layout.operator("brush.reset", icon = "BRUSH_RESET")

            layout.separator()

            #radial control button brush size
            myvar = layout.operator("wm.radial_control", text = "Brush Radius", icon = "BRUSHSIZE")
            myvar.data_path_primary = 'tool_settings.sculpt.brush.size'
            myvar.data_path_secondary = 'tool_settings.unified_paint_settings.size'
            myvar.use_secondary = 'tool_settings.unified_paint_settings.use_unified_size'
            myvar.rotation_path = 'tool_settings.sculpt.brush.texture_slot.angle'
            myvar.color_path = 'tool_settings.sculpt.brush.cursor_color_add'
            myvar.fill_color_path = ''
            myvar.fill_color_override_path = ''
            myvar.fill_color_override_test_path = ''
            myvar.zoom_path = ''
            myvar.image_id = 'tool_settings.sculpt.brush'
            myvar.secondary_tex = False

            #radial control button brush strength
            myvar = layout.operator("wm.radial_control", text = "Brush Strength", icon = "BRUSHSTRENGTH")
            myvar.data_path_primary = 'tool_settings.sculpt.brush.strength'
            myvar.data_path_secondary = 'tool_settings.unified_paint_settings.strength'
            myvar.use_secondary = 'tool_settings.unified_paint_settings.use_unified_strength'
            myvar.rotation_path = 'tool_settings.sculpt.brush.texture_slot.angle'
            myvar.color_path = 'tool_settings.sculpt.brush.cursor_color_add'
            myvar.fill_color_path = ''
            myvar.fill_color_override_path = ''
            myvar.fill_color_override_test_path = ''
            myvar.zoom_path = ''
            myvar.image_id = 'tool_settings.sculpt.brush'
            myvar.secondary_tex = False

            if tex_slot.has_texture_angle:

                #radial control button brushsize for texture paint mode
                myvar = layout.operator("wm.radial_control", text = "Texture Brush Angle", icon = "BRUSHANGLE")
                myvar.data_path_primary = 'tool_settings.sculpt.brush.texture_slot.angle'
                myvar.data_path_secondary = ''
                myvar.use_secondary = ''
                myvar.rotation_path = 'tool_settings.sculpt.brush.texture_slot.angle'
                myvar.color_path = 'tool_settings.sculpt.brush.cursor_color_add'
                myvar.fill_color_path = ''
                myvar.fill_color_override_path = ''
                myvar.fill_color_override_test_path = ''
                myvar.zoom_path = ''
                myvar.image_id = 'tool_settings.sculpt.brush'
                myvar.secondary_tex = False

        elif context.image_paint_object:

            if not brush:
                return

            #radial control button brushsize
            myvar = layout.operator("wm.radial_control", text = "Brush Radius", icon = "BRUSHSIZE")
            myvar.data_path_primary = 'tool_settings.image_paint.brush.size'
            myvar.data_path_secondary = 'tool_settings.unified_paint_settings.size'
            myvar.use_secondary = 'tool_settings.unified_paint_settings.use_unified_size'
            myvar.rotation_path = 'tool_settings.image_paint.brush.mask_texture_slot.angle'
            myvar.color_path = 'tool_settings.image_paint.brush.cursor_color_add'
            myvar.fill_color_path = 'tool_settings.image_paint.brush.color'
            myvar.fill_color_override_path = 'tool_settings.unified_paint_settings.color'
            myvar.fill_color_override_test_path = 'tool_settings.unified_paint_settings.use_unified_color'
            myvar.zoom_path = 'space_data.zoom'
            myvar.image_id = 'tool_settings.image_paint.brush'
            myvar.secondary_tex = True

            #radial control button brushsize
            myvar = layout.operator("wm.radial_control", text = "Brush Strength", icon = "BRUSHSTRENGTH")
            myvar.data_path_primary = 'tool_settings.image_paint.brush.strength'
            myvar.data_path_secondary = 'tool_settings.unified_paint_settings.strength'
            myvar.use_secondary = 'tool_settings.unified_paint_settings.use_unified_strength'
            myvar.rotation_path = 'tool_settings.image_paint.brush.mask_texture_slot.angle'
            myvar.color_path = 'tool_settings.image_paint.brush.cursor_color_add'
            myvar.fill_color_path = 'tool_settings.image_paint.brush.color'
            myvar.fill_color_override_path = 'tool_settings.unified_paint_settings.color'
            myvar.fill_color_override_test_path = 'tool_settings.unified_paint_settings.use_unified_color'
            myvar.zoom_path = ''
            myvar.image_id = 'tool_settings.image_paint.brush'
            myvar.secondary_tex = True

            if tex_slot.has_texture_angle:

                #radial control button brushsize for texture paint mode
                myvar = layout.operator("wm.radial_control", text = "Texture Brush Angle", icon = "BRUSHANGLE")
                myvar.data_path_primary = 'tool_settings.image_paint.brush.texture_slot.angle'
                myvar.data_path_secondary = ''
                myvar.use_secondary = ''
                myvar.rotation_path = 'tool_settings.image_paint.brush.texture_slot.angle'
                myvar.color_path = 'tool_settings.image_paint.brush.cursor_color_add'
                myvar.fill_color_path = 'tool_settings.image_paint.brush.color'
                myvar.fill_color_override_path = 'tool_settings.unified_paint_settings.color'
                myvar.fill_color_override_test_path = 'tool_settings.unified_paint_settings.use_unified_color'
                myvar.zoom_path = ''
                myvar.image_id = 'tool_settings.image_paint.brush'
                myvar.secondary_tex = False

            if mask_tex_slot.has_texture_angle:

                #radial control button brushsize
                myvar = layout.operator("wm.radial_control", text = "Texure Mask Brush Angle", icon = "BRUSHANGLE")
                myvar.data_path_primary = 'tool_settings.image_paint.brush.mask_texture_slot.angle'
                myvar.data_path_secondary = ''
                myvar.use_secondary = ''
                myvar.rotation_path = 'tool_settings.image_paint.brush.mask_texture_slot.angle'
                myvar.color_path = 'tool_settings.image_paint.brush.cursor_color_add'
                myvar.fill_color_path = 'tool_settings.image_paint.brush.color'
                myvar.fill_color_override_path = 'tool_settings.unified_paint_settings.color'
                myvar.fill_color_override_test_path = 'tool_settings.unified_paint_settings.use_unified_color'
                myvar.zoom_path = ''
                myvar.image_id = 'tool_settings.image_paint.brush'
                myvar.secondary_tex = True

        elif context.vertex_paint_object:

            #radial control button brush size
            myvar = layout.operator("wm.radial_control", text = "Brush Radius", icon = "BRUSHSIZE")
            myvar.data_path_primary = 'tool_settings.vertex_paint.brush.size'
            myvar.data_path_secondary = 'tool_settings.unified_paint_settings.size'
            myvar.use_secondary = 'tool_settings.unified_paint_settings.use_unified_size'
            myvar.rotation_path = 'tool_settings.vertex_paint.brush.texture_slot.angle'
            myvar.color_path = 'tool_settings.vertex_paint.brush.cursor_color_add'
            myvar.fill_color_path = 'tool_settings.vertex_paint.brush.color'
            myvar.fill_color_override_path = 'tool_settings.unified_paint_settings.color'
            myvar.fill_color_override_test_path = 'tool_settings.unified_paint_settings.use_unified_color'
            myvar.zoom_path = ''
            myvar.image_id = 'tool_settings.vertex_paint.brush'
            myvar.secondary_tex = False

            #radial control button brush strength
            myvar = layout.operator("wm.radial_control", text = "Brush Strength", icon = "BRUSHSTRENGTH")
            myvar.data_path_primary = 'tool_settings.vertex_paint.brush.strength'
            myvar.data_path_secondary = 'tool_settings.unified_paint_settings.strength'
            myvar.use_secondary = 'tool_settings.unified_paint_settings.use_unified_strength'
            myvar.rotation_path = 'tool_settings.vertex_paint.brush.texture_slot.angle'
            myvar.color_path = 'tool_settings.vertex_paint.brush.cursor_color_add'
            myvar.fill_color_path = 'tool_settings.vertex_paint.brush.color'
            myvar.fill_color_override_path = 'tool_settings.unified_paint_settings.color'
            myvar.fill_color_override_test_path = 'tool_settings.unified_paint_settings.use_unified_color'
            myvar.zoom_path = ''
            myvar.image_id = 'tool_settings.vertex_paint.brush'
            myvar.secondary_tex = False

            if tex_slot.has_texture_angle:

                #radial control button brushsize for texture paint mode
                myvar = layout.operator("wm.radial_control", text = "Texture Brush Angle", icon = "BRUSHANGLE")
                myvar.data_path_primary = 'tool_settings.vertex_paint.brush.texture_slot.angle'
                myvar.data_path_secondary = ''
                myvar.use_secondary = ''
                myvar.rotation_path = 'tool_settings.vertex_paint.brush.texture_slot.angle'
                myvar.color_path = 'tool_settings.vertex_paint.brush.cursor_color_add'
                myvar.fill_color_path = 'tool_settings.vertex_paint.brush.color'
                myvar.fill_color_override_path = 'tool_settings.unified_paint_settings.color'
                myvar.fill_color_override_test_path = 'tool_settings.unified_paint_settings.use_unified_color'
                myvar.zoom_path = ''
                myvar.image_id = 'tool_settings.vertex_paint.brush'
                myvar.secondary_tex = False


        elif context.weight_paint_object:

            #radial control button brush size
            myvar = layout.operator("wm.radial_control", text = "Brush Radius", icon = "BRUSHSIZE")
            myvar.data_path_primary = 'tool_settings.weight_paint.brush.size'
            myvar.data_path_secondary = 'tool_settings.unified_paint_settings.size'
            myvar.use_secondary = 'tool_settings.unified_paint_settings.use_unified_size'
            myvar.rotation_path = 'tool_settings.weight_paint.brush.texture_slot.angle'
            myvar.color_path = 'tool_settings.weight_paint.brush.cursor_color_add'
            myvar.fill_color_path = ''
            myvar.fill_color_override_path = ''
            myvar.fill_color_override_test_path = ''
            myvar.zoom_path = ''
            myvar.image_id = 'tool_settings.weight_paint.brush'
            myvar.secondary_tex = False

            #radial control button brush strength
            myvar = layout.operator("wm.radial_control", text = "Brush Strength", icon = "BRUSHSTRENGTH")
            myvar.data_path_primary = 'tool_settings.weight_paint.brush.strength'
            myvar.data_path_secondary = 'tool_settings.unified_paint_settings.strength'
            myvar.use_secondary = 'tool_settings.unified_paint_settings.use_unified_strength'
            myvar.rotation_path = 'tool_settings.weight_paint.brush.texture_slot.angle'
            myvar.color_path = 'tool_settings.weight_paint.brush.cursor_color_add'
            myvar.fill_color_path = ''
            myvar.fill_color_override_path = ''
            myvar.fill_color_override_test_path = ''
            myvar.zoom_path = ''
            myvar.image_id = 'tool_settings.weight_paint.brush'
            myvar.secondary_tex = False

            #radial control button brush weight
            myvar = layout.operator("wm.radial_control", text = "Brush Weight", icon = "BRUSHSTRENGTH")
            myvar.data_path_primary = 'tool_settings.weight_paint.brush.weight'
            myvar.data_path_secondary = 'tool_settings.unified_paint_settings.weight'
            myvar.use_secondary = 'tool_settings.unified_paint_settings.use_unified_weight'
            myvar.rotation_path = 'tool_settings.weight_paint.brush.texture_slot.angle'
            myvar.color_path = 'tool_settings.weight_paint.brush.cursor_color_add'
            myvar.fill_color_path = ''
            myvar.fill_color_override_path = ''
            myvar.fill_color_override_test_path = ''
            myvar.zoom_path = ''
            myvar.image_id = 'tool_settings.weight_paint.brush'
            myvar.secondary_tex = False

        if tex_slot.map_mode == 'STENCIL':

            layout.separator()

            layout.operator("brush.stencil_control", text = 'Move Stencil Texture', icon ='TRANSFORM_MOVE').mode = 'TRANSLATION'
            layout.operator("brush.stencil_control", text = 'Rotate Stencil Texture', icon ='TRANSFORM_ROTATE').mode = 'ROTATION'
            layout.operator("brush.stencil_control", text = 'Scale Stencil Texture', icon ='TRANSFORM_SCALE').mode = 'SCALE'
            layout.operator("brush.stencil_reset_transform", text = "Reset Stencil Texture position", icon = "RESET")

        if mask_tex_slot.map_mode == 'STENCIL':

            layout.separator()

            myvar = layout.operator("brush.stencil_control", text = "Move Stencil Mask Texture", icon ='TRANSFORM_MOVE')
            myvar.mode = 'TRANSLATION'
            myvar.texmode = 'SECONDARY'
            myvar = layout.operator("brush.stencil_control", text = "Rotate Stencil Mask Texture", icon ='TRANSFORM_ROTATE')
            myvar.mode = 'ROTATION'
            myvar.texmode = 'SECONDARY'
            myvar = layout.operator("brush.stencil_control", text = "Scale Stencil Mask Texture", icon ='TRANSFORM_SCALE')
            myvar.mode = 'SCALE'
            myvar.texmode = 'SECONDARY'
            layout.operator("brush.stencil_reset_transform", text = "Reset Stencil Mask Texture position", icon = "RESET").mask = True


        # If face selection masking for painting is active
        if mesh.use_paint_mask:

            layout.separator()

            layout.menu("VIEW3D_MT_facemask_showhide") ### show hide for face mask tool

        # Color picker just in vertex and texture paint
        if obj.mode in {'VERTEX_PAINT', 'TEXTURE_PAINT'}:

            layout.separator()

            layout.operator("paint.sample_color", text = "Color Picker", icon='EYEDROPPER')

=======
>>>>>>> 136f48dd

class VIEW3D_MT_brush_curve_presets(Menu):
    bl_label = "Curve Preset"

    def draw(self, context):
        layout = self.layout

        toolsettings = context.tool_settings.image_paint
        brush = toolsettings.brush

        layout.operator("brush.curve_preset", icon='SHARPCURVE', text="Sharp").shape = 'SHARP'
        layout.operator("brush.curve_preset", icon='SMOOTHCURVE', text="Smooth").shape = 'SMOOTH'
        layout.operator("brush.curve_preset", icon='NOCURVE', text="Max").shape = 'MAX'
        layout.operator("brush.curve_preset", icon='LINCURVE', text="Line").shape = 'LINE'
        layout.operator("brush.curve_preset", icon='ROOTCURVE', text="Root").shape = 'ROOT'
        layout.operator("brush.curve_preset", icon='SPHERECURVE', text="Round").shape = 'ROUND'

# Show hide menu for face selection masking
class VIEW3D_MT_facemask_showhide(Menu):
    bl_label = "Show/Hide"

    def draw(self, context):
        layout = self.layout

        layout.operator("paint.face_select_reveal", text="Show Hidden", icon = "RESTRICT_VIEW_OFF")
        layout.operator("paint.face_select_hide", text="Hide Selected", icon = "RESTRICT_VIEW_ON").unselected = False
        layout.operator("paint.face_select_hide", text="Hide Unselected", icon = "HIDE_UNSELECTED").unselected = True


class VIEW3D_MT_paint_vertex(Menu):
    bl_label = "Paint"

    def draw(self, _context):
        layout = self.layout

        layout.operator("paint.vertex_color_set", icon = "COLOR")
        layout.operator("paint.vertex_color_smooth", icon = "SMOOTH")
        layout.operator("paint.vertex_color_dirt", icon = "DIRTY_VERTEX")
        layout.operator("paint.vertex_color_from_weight", icon = "VERTCOLFROMWEIGHT")

        layout.separator()

        layout.operator("paint.vertex_color_invert", text="Invert", icon = "REVERSE_COLORS")
        layout.operator("paint.vertex_color_levels", text="Levels", icon = "LEVELS")
        layout.operator("paint.vertex_color_hsv", text="Hue Saturation Value", icon = "HUESATVAL")
        layout.operator("paint.vertex_color_brightness_contrast", text="Bright/Contrast", icon = "BRIGHTNESS_CONTRAST")


class VIEW3D_MT_paint_vertex_specials(Menu):
    bl_label = "Vertex Paint Context Menu"

    def draw(self, context):
        layout = self.layout
        # TODO: populate with useful items.
        layout.operator("paint.vertex_color_set")
        layout.separator()
        layout.operator("paint.vertex_color_smooth")


class VIEW3D_MT_paint_texture_specials(Menu):
    bl_label = "Texture Paint Context Menu"

    def draw(self, context):
        layout = self.layout
        # TODO: populate with useful items.
        layout.operator("image.save_dirty")


class VIEW3D_MT_hook(Menu):
    bl_label = "Hooks"

    def draw(self, context):
        layout = self.layout
        layout.operator_context = 'EXEC_AREA'
        layout.operator("object.hook_add_newob", icon = "HOOK_NEW")
        layout.operator("object.hook_add_selob", icon = "HOOK_SELECTED").use_bone = False
        layout.operator("object.hook_add_selob", text="Hook to Selected Object Bone", icon = "HOOK_BONE").use_bone = True

        if any([mod.type == 'HOOK' for mod in context.active_object.modifiers]):
            layout.separator()

            layout.operator_menu_enum("object.hook_assign", "modifier", icon = "HOOK_ASSIGN")
            layout.operator_menu_enum("object.hook_remove", "modifier", icon = "HOOK_REMOVE")

            layout.separator()

            layout.operator_menu_enum("object.hook_select", "modifier", icon = "HOOK_SELECT")
            layout.operator_menu_enum("object.hook_reset", "modifier", icon = "HOOK_RESET")
            layout.operator_menu_enum("object.hook_recenter", "modifier", icon = "HOOK_RECENTER")


class VIEW3D_MT_vertex_group(Menu):
    bl_label = "Vertex Groups"

    def draw(self, context):
        layout = self.layout

        layout.operator_context = 'EXEC_AREA'
        layout.operator("object.vertex_group_assign_new", icon = "GROUP_VERTEX")

        ob = context.active_object
        if ob.mode == 'EDIT' or (ob.mode == 'WEIGHT_PAINT' and ob.type == 'MESH' and ob.data.use_paint_mask_vertex):
            if ob.vertex_groups.active:
                layout.separator()

                layout.operator("object.vertex_group_assign", text="Assign to Active Group", icon = "ADD_TO_ACTIVE")
                layout.operator("object.vertex_group_remove_from", text="Remove from Active Group", icon = "REMOVE_SELECTED_FROM_ACTIVE_GROUP").use_all_groups = False
                layout.operator("object.vertex_group_remove_from", text="Remove from All", icon = "REMOVE_FROM_ALL_GROUPS").use_all_groups = True

        if ob.vertex_groups.active:
            layout.separator()

            layout.operator_menu_enum("object.vertex_group_set_active", "group", text="Set Active Group")
            layout.operator("object.vertex_group_remove", text="Remove Active Group", icon = "REMOVE_ACTIVE_GROUP").all = False
            layout.operator("object.vertex_group_remove", text="Remove All Groups", icon = "REMOVE_ALL_GROUPS").all = True


class VIEW3D_MT_gpencil_vertex_group(Menu):
    bl_label = "Vertex Groups"

    def draw(self, context):
        layout = self.layout

        layout.operator_context = 'EXEC_AREA'
        ob = context.active_object

        layout.operator("object.vertex_group_add", text="Add New Group")
        ob = context.active_object
        if ob.vertex_groups.active:
            layout.separator()

            layout.operator("gpencil.vertex_group_assign", text="Assign")
            layout.operator("gpencil.vertex_group_remove_from", text="Remove")

            layout.operator("gpencil.vertex_group_select", text="Select")
            layout.operator("gpencil.vertex_group_deselect", text="Deselect")


class VIEW3D_MT_paint_weight(Menu):
    bl_label = "Weights"

    @staticmethod
    def draw_generic(layout, is_editmode=False):

        if not is_editmode:

            layout.operator("paint.weight_from_bones", text = "Assign Automatic From Bones", icon = "BONE_DATA").type = 'AUTOMATIC'
            layout.operator("paint.weight_from_bones", text = "Assign From Bone Envelopes", icon = "ENVELOPE_MODIFIER").type = 'ENVELOPES'

            layout.separator()

        layout.operator("object.vertex_group_normalize_all", text = "Normalize All", icon='WEIGHT_NORMALIZE_ALL')
        layout.operator("object.vertex_group_normalize", text = "Normalize", icon='WEIGHT_NORMALIZE')

        layout.separator()

        layout.operator("object.vertex_group_mirror", text="Mirror", icon='WEIGHT_MIRROR')
        layout.operator("object.vertex_group_invert", text="Invert", icon='WEIGHT_INVERT')
        layout.operator("object.vertex_group_clean", text="Clean", icon='WEIGHT_CLEAN')

        layout.separator()

        layout.operator("object.vertex_group_quantize", text = "Quantize", icon = "WEIGHT_QUANTIZE")
        layout.operator("object.vertex_group_levels", text = "Levels", icon = 'WEIGHT_LEVELS')
        layout.operator("object.vertex_group_smooth", text = "Smooth", icon='WEIGHT_SMOOTH')

        if not is_editmode:
            props = layout.operator("object.data_transfer", text="Transfer Weights", icon = 'WEIGHT_TRANSFER_WEIGHTS')
            props.use_reverse_transfer = True
            props.data_type = 'VGROUP_WEIGHTS'

        layout.operator("object.vertex_group_limit_total", text="Limit Total", icon='WEIGHT_LIMIT_TOTAL')
        layout.operator("object.vertex_group_fix", text="Fix Deforms", icon='WEIGHT_FIX_DEFORMS')

        if not is_editmode:
            layout.separator()

            layout.operator("paint.weight_set", icon = "MOD_VERTEX_WEIGHT")

    def draw(self, _context):
        self.draw_generic(self.layout, is_editmode=False)


class VIEW3D_MT_subdivision_set(Menu):
    bl_label = "Subdivide"

    def draw(self, context):
        layout = self.layout

        myvar = layout.operator("object.subdivision_set", text = "Level 0", icon = "SUBDIVIDE_EDGES")
        myvar.relative = False
        myvar.level = 0
        myvar = layout.operator("object.subdivision_set", text = "Level 1", icon = "SUBDIVIDE_EDGES")
        myvar.relative = False
        myvar.level = 1
        myvar = layout.operator("object.subdivision_set", text = "Level 2", icon = "SUBDIVIDE_EDGES")
        myvar.relative = False
        myvar.level = 2
        myvar = layout.operator("object.subdivision_set", text = "Level 3", icon = "SUBDIVIDE_EDGES")
        myvar.relative = False
        myvar.level = 3
        myvar = layout.operator("object.subdivision_set", text = "Level 4", icon = "SUBDIVIDE_EDGES")
        myvar.relative = False
        myvar.level = 4
        myvar = layout.operator("object.subdivision_set", text = "Level 5", icon = "SUBDIVIDE_EDGES")
        myvar.relative = False
        myvar.level = 5


class VIEW3D_MT_paint_weight_specials(Menu):
    bl_label = "Weights Context Menu"

    def draw(self, context):
        layout = self.layout
        # TODO: populate with useful items.
        layout.operator("paint.weight_set")
        layout.separator()
        layout.operator("object.vertex_group_normalize", text="Normalize")
        layout.operator("object.vertex_group_clean", text="Clean")
        layout.operator("object.vertex_group_smooth", text="Smooth")


class VIEW3D_MT_sculpt(Menu):
    bl_label = "Sculpt"

    def draw(self, context):
        layout = self.layout

<<<<<<< HEAD
        tool_settings = context.tool_settings
        sculpt = tool_settings.sculpt

        layout.operator("sculpt.dynamic_topology_toggle", text="Toggle Dynamic Topology", icon = "SCULPT_DYNTOPO")

        layout.separator()

        layout.menu("VIEW3D_MT_subdivision_set")



class VIEW3D_MT_sculpt_specials(Menu):
    bl_label = "Sculpt Context Menu"

    def draw(self, context):
        layout = self.layout
        # TODO: populate with useful items.
        layout.operator("object.shade_smooth")
        layout.operator("object.shade_flat")


class VIEW3D_MT_hide_mask(Menu):
    bl_label = "Hide/Mask"

    def draw(self, _context):
        layout = self.layout

        props = layout.operator("paint.hide_show", text="Show All", icon = "RESTRICT_VIEW_OFF")
=======
        props = layout.operator("paint.hide_show", text="Show All")
>>>>>>> 136f48dd
        props.action = 'SHOW'
        props.area = 'ALL'

        props = layout.operator("paint.hide_show", text="Hide Bounding Box", icon = "RESTRICT_VIEW_ON")
        props.action = 'HIDE'
        props.area = 'INSIDE'

        props = layout.operator("paint.hide_show", text="Show Bounding Box", icon = "RESTRICT_VIEW_OFF")
        props.action = 'SHOW'
        props.area = 'INSIDE'

        props = layout.operator("paint.hide_show", text="Hide Masked", icon = "RESTRICT_VIEW_ON")
        props.area = 'MASKED'

        layout.separator()

        props = layout.operator("paint.mask_flood_fill", text="Invert Mask", icon = "INVERT_MASK")
        props.mode = 'INVERT'

        props = layout.operator("paint.mask_flood_fill", text="Fill Mask", icon = "FILL_MASK")
        props.mode = 'VALUE'
        props.value = 1

        props = layout.operator("paint.mask_flood_fill", text="Clear Mask", icon = "CLEAR_MASK")
        props.mode = 'VALUE'
        props.value = 0

        props = layout.operator("view3d.select_box", text="Box Mask", icon = "BOX_MASK")
        props = layout.operator("paint.mask_lasso_gesture", text="Lasso Mask", icon = "LASSO_MASK")


class VIEW3D_MT_particle(Menu):
    bl_label = "Particle"

    def draw(self, context):
        layout = self.layout
        tool_settings = context.tool_settings

        particle_edit = tool_settings.particle_edit

        layout.operator("particle.mirror", icon = "TRANSFORM_MIRROR")

        layout.operator("particle.remove_doubles", icon='REMOVE_DOUBLES')

        layout.separator()

        if particle_edit.select_mode == 'POINT':
            layout.operator("particle.subdivide", icon = "SUBDIVIDE_EDGES")

        layout.operator("particle.unify_length", icon = "RULER")
        layout.operator("particle.rekey", icon = "KEY_HLT")
        layout.operator("particle.weight_set", icon = "MOD_VERTEX_WEIGHT")

        layout.separator()

        layout.menu("VIEW3D_MT_particle_show_hide")

        layout.separator()

        layout.operator("particle.delete", icon = "DELETE")

        layout.separator()


        #radial control button brush size
        myvar = layout.operator("wm.radial_control", text = "Brush Radius", icon = "BRUSHSIZE")
        myvar.data_path_primary = 'tool_settings.particle_edit.brush.size'

        #radial control button brush strength
        myvar = layout.operator("wm.radial_control", text = "Brush Strength", icon = "BRUSHSTRENGTH")
        myvar.data_path_primary = 'tool_settings.particle_edit.brush.strength'


class VIEW3D_MT_particle_context_menu(Menu):
    bl_label = "Particle Context Menu"

    def draw(self, context):
        layout = self.layout
        tool_settings = context.tool_settings

        particle_edit = tool_settings.particle_edit

        layout.operator("particle.rekey")

        layout.separator()

        layout.operator("particle.delete")

        layout.separator()

        layout.operator("particle.remove_doubles")
        layout.operator("particle.unify_length")

        if particle_edit.select_mode == 'POINT':
            layout.operator("particle.subdivide")

        layout.operator("particle.weight_set")

        layout.separator()

        layout.operator("particle.mirror")

        if particle_edit.select_mode == 'POINT':
            layout.separator()

            layout.operator("particle.select_all", text="All", icon='SELECT_ALL').action = 'SELECT'
            layout.operator("particle.select_all", text="None", icon = 'SELECT_NONE').action = 'DESELECT'
            layout.operator("particle.select_all", text="Invert", icon='INVERSE').action = 'INVERT'

            layout.separator()

            layout.operator("particle.select_roots")
            layout.operator("particle.select_tips")

            layout.separator()

            layout.operator("particle.select_random", icon = "RANDOMIZE")

            layout.separator()

            layout.operator("particle.select_more", icon = "SELECTMORE")
            layout.operator("particle.select_less", icon = "SELECTLESS")

            layout.separator()

            layout.operator("particle.select_linked", icon = "LINKED")


# Workaround to separate the tooltips for Show Hide for Particles in Particle mode
class VIEW3D_particle_hide_unselected(bpy.types.Operator):
    """Hide Unselected\nHide the unselected Particles"""      # blender will use this as a tooltip for menu items and buttons.
    bl_idname = "particle.hide_unselected"        # unique identifier for buttons and menu items to reference.
    bl_label = "Hide Unselected"         # display name in the interface.
    bl_options = {'REGISTER', 'UNDO'}  # enable undo for the operator.

    def execute(self, context):        # execute() is called by blender when running the operator.
        bpy.ops.particle.hide(unselected = True)
        return {'FINISHED'}


class VIEW3D_MT_particle_show_hide(Menu):
    bl_label = "Show/Hide"

    def draw(self, context):
        layout = self.layout

        layout.operator("particle.reveal", text="Show Hidden", icon = "RESTRICT_VIEW_OFF")
        layout.operator("particle.hide", text="Hide Selected", icon = "RESTRICT_VIEW_ON").unselected = False
        layout.operator("particle.hide_unselected", text="Hide Unselected", icon = "HIDE_UNSELECTED") # bfa - separated tooltip

class VIEW3D_MT_pose(Menu):
    bl_label = "Pose"

    def draw(self, _context):
        layout = self.layout

        layout.menu("VIEW3D_MT_transform_armature")

        layout.menu("VIEW3D_MT_pose_transform")
        layout.menu("VIEW3D_MT_pose_apply")

        layout.menu("VIEW3D_MT_snap")

        layout.separator()

        layout.menu("VIEW3D_MT_object_animation")

        layout.separator()

        layout.menu("VIEW3D_MT_pose_slide")
        layout.menu("VIEW3D_MT_pose_propagate")

        layout.separator()

        layout.operator("pose.copy", icon='COPYDOWN')
        layout.operator("pose.paste", icon='PASTEDOWN').flipped = False
        layout.operator("pose.paste", icon='PASTEFLIPDOWN', text="Paste Pose Flipped").flipped = True

        layout.separator()

        layout.menu("VIEW3D_MT_pose_library")
        layout.menu("VIEW3D_MT_pose_motion")
        layout.menu("VIEW3D_MT_pose_group")

        layout.separator()

        layout.menu("VIEW3D_MT_object_parent")
        layout.menu("VIEW3D_MT_pose_ik")
        layout.menu("VIEW3D_MT_pose_constraints")

        layout.separator()

        layout.operator_context = 'EXEC_AREA'
        layout.operator("pose.autoside_names", text="AutoName Left/Right", icon = "STRING").axis = 'XAXIS'
        layout.operator("pose.autoside_names", text="AutoName Front/Back", icon = "STRING").axis = 'YAXIS'
        layout.operator("pose.autoside_names", text="AutoName Top/Bottom", icon = "STRING").axis = 'ZAXIS'

        layout.operator("pose.flip_names", icon = "FLIP")
        layout.operator("pose.quaternions_flip", icon = "FLIP")

        layout.separator()

        layout.operator_context = 'INVOKE_AREA'
        layout.operator("armature.armature_layers", text="Change Armature Layers", icon = "LAYER")
        layout.operator("pose.bone_layers", text="Change Bone Layers", icon = "LAYER")

        layout.separator()

        layout.menu("VIEW3D_MT_pose_show_hide")
        layout.menu("VIEW3D_MT_bone_options_toggle", text="Bone Settings")


class VIEW3D_MT_pose_transform(Menu):
    bl_label = "Clear Transform"

    def draw(self, _context):
        layout = self.layout

        layout.operator("pose.transforms_clear", text="All", icon = "CLEAR")
        layout.operator("pose.user_transforms_clear", icon = "CLEAR")

        layout.separator()

        layout.operator("pose.loc_clear", text="Location", icon = "CLEARMOVE")
        layout.operator("pose.rot_clear", text="Rotation", icon = "CLEARROTATE")
        layout.operator("pose.scale_clear", text="Scale", icon = "CLEARSCALE")

        layout.separator()

        layout.operator("pose.user_transforms_clear", text="Reset Unkeyed", icon = "RESET")


class VIEW3D_MT_pose_slide(Menu):
    bl_label = "In-Betweens"

    def draw(self, _context):
        layout = self.layout

        layout.operator("pose.push_rest")
        layout.operator("pose.relax_rest")
        layout.operator("pose.push", icon = 'PUSH_POSE')
        layout.operator("pose.relax", icon = 'RELAX_POSE')
        layout.operator("pose.breakdown", icon = 'BREAKDOWNER_POSE')


class VIEW3D_MT_pose_propagate(Menu):
    bl_label = "Propagate"

    def draw(self, _context):
        layout = self.layout

        layout.operator("pose.propagate", icon = "PROPAGATE").mode = 'WHILE_HELD'

        layout.separator()

        layout.operator("pose.propagate", text="To Next Keyframe", icon = "PROPAGATE").mode = 'NEXT_KEY'
        layout.operator("pose.propagate", text="To Last Keyframe (Make Cyclic)", icon = "PROPAGATE").mode = 'LAST_KEY'

        layout.separator()

        layout.operator("pose.propagate", text="On Selected Keyframes", icon = "PROPAGATE").mode = 'SELECTED_KEYS'

        layout.separator()

        layout.operator("pose.propagate", text="On Selected Markers", icon = "PROPAGATE").mode = 'SELECTED_MARKERS'


class VIEW3D_MT_pose_library(Menu):
    bl_label = "Pose Library"

    def draw(self, _context):
        layout = self.layout

        layout.operator("poselib.browse_interactive", text="Browse Poses", icon = "FILEBROWSER")

        layout.separator()

        layout.operator("poselib.pose_add", text="Add Pose", icon = "LIBRARY")
        layout.operator("poselib.pose_rename", text="Rename Pose", icon = "STRING")
        layout.operator("poselib.pose_remove", text="Remove Pose", icon = "DELETE")


class VIEW3D_MT_pose_motion(Menu):
    bl_label = "Motion Paths"

    def draw(self, _context):
        layout = self.layout

        layout.operator("pose.paths_calculate", text="Calculate", icon ='MOTIONPATHS_CALCULATE')
        layout.operator("pose.paths_clear", text="Clear", icon ='MOTIONPATHS_CLEAR')


class VIEW3D_MT_pose_group(Menu):
    bl_label = "Bone Groups"

    def draw(self, context):
        layout = self.layout

        pose = context.active_object.pose

        layout.operator_context = 'EXEC_AREA'
        layout.operator("pose.group_assign", text="Assign to New Group", icon = "NEW_GROUP").type = 0

        if pose.bone_groups:
            active_group = pose.bone_groups.active_index + 1
            layout.operator("pose.group_assign", text="Assign to Group", icon = "ADD_TO_ACTIVE").type = active_group

            layout.separator()

            # layout.operator_context = 'INVOKE_AREA'
            layout.operator("pose.group_unassign", icon = "REMOVE_SELECTED_FROM_ACTIVE_GROUP")
            layout.operator("pose.group_remove", icon = "REMOVE_FROM_ALL_GROUPS")


class VIEW3D_MT_pose_ik(Menu):
    bl_label = "Inverse Kinematics"

    def draw(self, _context):
        layout = self.layout

        layout.operator("pose.ik_add", icon= "ADD_IK")
        layout.operator("pose.ik_clear", icon = "CLEAR_IK")


class VIEW3D_MT_pose_constraints(Menu):
    bl_label = "Constraints"

    def draw(self, _context):
        layout = self.layout

        layout.operator("pose.constraint_add_with_targets", text="Add (With Targets)", icon = "CONSTRAINT_DATA")
        layout.operator("pose.constraints_copy", icon = "COPYDOWN")
        layout.operator("pose.constraints_clear", icon = "CLEAR_CONSTRAINT")


# Workaround to separate the tooltips for Show Hide for Armature in Pose mode
class VIEW3D_MT_pose_hide_unselected(bpy.types.Operator):
    """Hide Unselected\nHide unselected Bones"""      # blender will use this as a tooltip for menu items and buttons.
    bl_idname = "pose.hide_unselected"        # unique identifier for buttons and menu items to reference.
    bl_label = "Hide Unselected"         # display name in the interface.
    bl_options = {'REGISTER', 'UNDO'}  # enable undo for the operator.

    def execute(self, context):        # execute() is called by blender when running the operator.
        bpy.ops.pose.hide(unselected = True)
        return {'FINISHED'}


class VIEW3D_MT_pose_show_hide(Menu):
    bl_label = "Show/Hide"

    def draw(self, context):
        layout = self.layout

        layout.operator("pose.reveal", text="Show Hidden", icon = "RESTRICT_VIEW_OFF")
        layout.operator("pose.hide", text="Hide Selected", icon = "RESTRICT_VIEW_ON").unselected = False
        layout.operator("pose.hide_unselected", text="Hide Unselected", icon = "HIDE_UNSELECTED") # bfa - separated tooltip


class VIEW3D_MT_pose_apply(Menu):
    bl_label = "Apply"

    def draw(self, _context):
        layout = self.layout

        layout.operator("pose.armature_apply", icon = "MOD_ARMATURE")
        layout.operator("pose.armature_apply", text="Apply Selected as Rest Pose").selected = True
        layout.operator("pose.visual_transform_apply", icon = "APPLYMOVE")

        layout.separator()

        props = layout.operator("object.assign_property_defaults", icon = "ASSIGN")
        props.process_bones = True


class VIEW3D_MT_pose_context_menu(Menu):
    bl_label = "Pose Context Menu"

    def draw(self, _context):
        layout = self.layout

        layout.operator_context = 'INVOKE_REGION_WIN'

        layout.operator("anim.keyframe_insert_menu", text="Insert Keyframe")

        layout.separator()

        layout.operator("pose.copy", icon='COPYDOWN')
        layout.operator("pose.paste", icon='PASTEDOWN').flipped = False
        layout.operator("pose.paste", icon='PASTEFLIPDOWN', text="Paste X-Flipped Pose").flipped = True

        layout.separator()

        props = layout.operator("wm.call_panel", text="Rename Active Bone...")
        props.name = "TOPBAR_PT_name"
        props.keep_open = False

        layout.separator()

        layout.operator("pose.push")
        layout.operator("pose.relax")
        layout.operator("pose.breakdown")

        layout.separator()

        layout.operator("pose.paths_calculate", text="Calculate Motion Paths")
        layout.operator("pose.paths_clear", text="Clear Motion Paths")

        layout.separator()

        layout.operator("pose.hide").unselected = False
        layout.operator("pose.reveal")

        layout.separator()

        layout.operator("pose.user_transforms_clear")


class BoneOptions:
    def draw(self, context):
        layout = self.layout

        options = [
            "show_wire",
            "use_deform",
            "use_envelope_multiply",
            "use_inherit_rotation",
            "use_inherit_scale",
        ]

        if context.mode == 'EDIT_ARMATURE':
            bone_props = bpy.types.EditBone.bl_rna.properties
            data_path_iter = "selected_bones"
            opt_suffix = ""
            options.append("lock")
        else:  # pose-mode
            bone_props = bpy.types.Bone.bl_rna.properties
            data_path_iter = "selected_pose_bones"
            opt_suffix = "bone."

        for opt in options:
            props = layout.operator("wm.context_collection_boolean_set", text=bone_props[opt].name,
                                    text_ctxt=i18n_contexts.default)
            props.data_path_iter = data_path_iter
            props.data_path_item = opt_suffix + opt
            props.type = self.type


class VIEW3D_MT_bone_options_toggle(Menu, BoneOptions):
    bl_label = "Toggle Bone Options"
    type = 'TOGGLE'


class VIEW3D_MT_bone_options_enable(Menu, BoneOptions):
    bl_label = "Enable Bone Options"
    type = 'ENABLE'


class VIEW3D_MT_bone_options_disable(Menu, BoneOptions):
    bl_label = "Disable Bone Options"
    type = 'DISABLE'


# ********** Edit Menus, suffix from ob.type **********


class VIEW3D_MT_edit_mesh(Menu):
    bl_label = "Mesh"

    def draw(self, _context):
        layout = self.layout

        with_bullet = bpy.app.build_options.bullet

        layout.menu("VIEW3D_MT_transform")
        layout.menu("VIEW3D_MT_mirror")
        layout.menu("VIEW3D_MT_snap")

        layout.separator()

        layout.operator("mesh.duplicate_move", text="Duplicate", icon = "DUPLICATE")
        layout.menu("VIEW3D_MT_edit_mesh_extrude")
        layout.operator("mesh.split", icon = "SPLIT")
        layout.operator("mesh.bisect", icon = 'BISECT')
        layout.operator("mesh.knife_project", icon='KNIFE_PROJECT')

        if with_bullet:
            layout.operator("mesh.convex_hull", icon = "CONVEXHULL")

        layout.separator()

        layout.operator("mesh.symmetrize", icon = "SYMMETRIZE", text = "Symmetrize")
        layout.operator("mesh.symmetry_snap", icon = "SNAP_SYMMETRY")

        layout.separator()

        layout.menu("VIEW3D_MT_edit_mesh_normals")
        layout.menu("VIEW3D_MT_edit_mesh_shading")
        layout.menu("VIEW3D_MT_edit_mesh_weights")
        layout.menu("VIEW3D_MT_edit_mesh_sort_elements")
        layout.menu("VIEW3D_MT_subdivision_set")

        layout.separator()

        layout.menu("VIEW3D_MT_edit_mesh_show_hide")
        layout.operator_menu_enum("mesh.separate", "type")
        layout.menu("VIEW3D_MT_edit_mesh_clean")

        layout.separator()

        layout.menu("VIEW3D_MT_edit_mesh_delete")
        layout.menu("VIEW3D_MT_edit_mesh_dissolve")
        layout.menu("VIEW3D_MT_edit_mesh_select_mode")

class VIEW3D_MT_edit_mesh_sort_elements(Menu):
    bl_label = "Sort Elements"

    def draw(self, context):
        layout = self.layout

        layout.operator("mesh.sort_elements", text="View Z Axis", icon = "Z_ICON").type = 'VIEW_ZAXIS'
        layout.operator("mesh.sort_elements", text="View X Axis", icon = "X_ICON").type = 'VIEW_XAXIS'
        layout.operator("mesh.sort_elements", text="Cursor Distance", icon = "CURSOR").type = 'CURSOR_DISTANCE'
        layout.operator("mesh.sort_elements", text="Material", icon = "MATERIAL").type = 'MATERIAL'
        layout.operator("mesh.sort_elements", text="Selected", icon = "RESTRICT_SELECT_OFF").type = 'SELECTED'
        layout.operator("mesh.sort_elements", text="Randomize", icon = "RANDOMIZE").type = 'RANDOMIZE'
        layout.operator("mesh.sort_elements", text="Reverse", icon = "SWITCH_DIRECTION").type = 'REVERSE'


class VIEW3D_MT_edit_mesh_context_menu(Menu):
    bl_label = ""

    def draw(self, context):

        def count_selected_items_for_objects_in_mode():
            selected_verts_len = 0
            selected_edges_len = 0
            selected_faces_len = 0
            for ob in context.objects_in_mode_unique_data:
                v, e, f = ob.data.count_selected_items()
                selected_verts_len += v
                selected_edges_len += e
                selected_faces_len += f
            return (selected_verts_len, selected_edges_len, selected_faces_len)

        is_vert_mode, is_edge_mode, is_face_mode = context.tool_settings.mesh_select_mode
        selected_verts_len, selected_edges_len, selected_faces_len = count_selected_items_for_objects_in_mode()

        del count_selected_items_for_objects_in_mode

        layout = self.layout

        layout.operator_context = 'INVOKE_REGION_WIN'

        # If nothing is selected
        # (disabled for now until it can be made more useful).
        '''
        # If nothing is selected
        if not (selected_verts_len or selected_edges_len or selected_faces_len):
            layout.menu("VIEW3D_MT_mesh_add", text="Add", text_ctxt=i18n_contexts.operator_default)

            return
        '''

        # Else something is selected

        row = layout.row()

        if is_vert_mode:
            col = row.column()

            col.label(text="Vertex Context Menu", icon='VERTEXSEL')
            col.separator()

            # Additive Operators
            col.operator("mesh.subdivide", text="Subdivide")

            col.separator()

            col.operator("mesh.extrude_vertices_move", text="Extrude Vertices", icon='EXTRUDE_REGION')
            col.operator("mesh.bevel", text="Bevel Vertices").vertex_only = True

            if selected_verts_len > 1:
                col.separator()
                col.operator("mesh.edge_face_add", text="New Edge/Face from Vertices")
                col.operator("mesh.vert_connect_path", text="Connect Vertex Path")
                col.operator("mesh.vert_connect", text="Connect Vertex Pairs")

            col.separator()

            # Deform Operators
            col.operator("transform.push_pull", text="Push/Pull")
            col.operator("transform.shrink_fatten", text="Shrink/Fatten")
            col.operator("transform.shear", text="Shear")
            col.operator("transform.vert_slide", text="Slide Vertices")
            col.operator("transform.vertex_random", text="Randomize Vertices")
            col.operator("mesh.vertices_smooth", text="Smooth Vertices")
            col.operator("mesh.vertices_smooth_laplacian", text="Smooth Laplacian", icon = "SMOOTH_LAPLACIAN")

            col.separator()

            col.menu("VIEW3D_MT_snap", text="Snap Vertices")
            col.operator("transform.mirror", text="Mirror Vertices")

            col.separator()

            # Removal Operators
            if selected_verts_len > 1:
                col.menu("VIEW3D_MT_edit_mesh_merge", text="Merge Vertices")
            col.operator("mesh.split")
            col.operator_menu_enum("mesh.separate", "type")
            col.operator("mesh.dissolve_verts")
            col.operator("mesh.delete", text="Delete Vertices").type = 'VERT'

        if is_edge_mode:
            render = context.scene.render

            col = row.column()
            col.label(text="Edge Context Menu", icon='EDGESEL')
            col.separator()

            # Additive Operators
            col.operator("mesh.subdivide", text="Subdivide")

            col.separator()

            col.operator("mesh.extrude_edges_move", text="Extrude Edges", icon='EXTRUDE_REGION')
            col.operator("mesh.bevel", text="Bevel Edges").vertex_only = False
            if selected_edges_len >= 2:
                col.operator("mesh.bridge_edge_loops")
            if selected_edges_len >= 1:
                col.operator("mesh.edge_face_add", text="New Face from Edges")
            if selected_edges_len >= 2:
                col.operator("mesh.fill")

            col.separator()

            col.operator("mesh.loopcut_slide")
            col.operator("mesh.offset_edge_loops_slide")
            col.operator("mesh.knife_tool")
            col.operator("mesh.bisect")
            col.operator("mesh.bridge_edge_loops", text="Bridge Edge Loops")

            col.separator()

            # Deform Operators
            col.operator("mesh.edge_rotate", text="Rotate Edge CW").use_ccw = False
            col.operator("transform.edge_slide")
            col.operator("mesh.edge_split")

            col.separator()

            # Edge Flags
            col.operator("transform.edge_crease")
            col.operator("transform.edge_bevelweight")

            col.separator()

            col.operator("mesh.mark_seam").clear = False
            col.operator("mesh.mark_seam", text="Clear Seam").clear = True

            col.separator()

            col.operator("mesh.mark_sharp")
            col.operator("mesh.mark_sharp", text="Clear Sharp").clear = True

            if render.use_freestyle:
                col.separator()

                col.operator("mesh.mark_freestyle_edge").clear = False
                col.operator("mesh.mark_freestyle_edge", text="Clear Freestyle Edge").clear = True

            col.separator()

            # Removal Operators
            col.operator("mesh.unsubdivide")
            col.operator("mesh.split")
            col.operator_menu_enum("mesh.separate", "type")
            col.operator("mesh.dissolve_edges")
            col.operator("mesh.delete", text="Delete Edges", icon = "DELETE").type = 'EDGE'

        if is_face_mode:
            col = row.column()

            col.label(text="Face Context Menu", icon='FACESEL')
            col.separator()

            # Additive Operators
            col.operator("mesh.subdivide", text="Subdivide")

            col.separator()

            col.operator("view3d.edit_mesh_extrude_move_normal", text="Extrude Faces", icon = 'EXTRUDE_REGION')
            col.operator("view3d.edit_mesh_extrude_move_shrink_fatten", text="Extrude Faces Along Normals", icon = 'EXTRUDE_REGION')
            col.operator("mesh.extrude_faces_move", text="Extrude Individual Faces", icon = 'EXTRUDE_REGION')

            col.operator("mesh.inset")
            col.operator("mesh.poke")

            if selected_faces_len >= 2:
                col.operator("mesh.bridge_edge_loops", text="Bridge Faces")

            col.separator()

            # Modify Operators
            col.menu("VIEW3D_MT_uv_map", text="UV Unwrap Faces")

            col.separator()

            props = col.operator("mesh.quads_convert_to_tris")
            props.quad_method = props.ngon_method = 'BEAUTY'
            col.operator("mesh.tris_convert_to_quads")

            col.separator()

            col.operator("mesh.faces_shade_smooth")
            col.operator("mesh.faces_shade_flat")

            col.separator()

            # Removal Operators
            col.operator("mesh.unsubdivide")
            col.operator("mesh.split")
            col.operator_menu_enum("mesh.separate", "type")
            col.operator("mesh.dissolve_faces")
            col.operator("mesh.delete", text="Delete Faces", icon = "DELETE").type = 'FACE'


class VIEW3D_MT_edit_mesh_select_mode(Menu):
    bl_label = "Mesh Select Mode"

    def draw(self, context):
        layout = self.layout

        layout.operator_context = 'INVOKE_REGION_WIN'
        layout.operator("mesh.select_mode", text="Vertex", icon='VERTEXSEL').type = 'VERT'
        layout.operator("mesh.select_mode", text="Edge", icon='EDGESEL').type = 'EDGE'
        layout.operator("mesh.select_mode", text="Face", icon='FACESEL').type = 'FACE'


class VIEW3D_MT_edit_mesh_extrude_dupli(bpy.types.Operator):
    """Duplicate or Extrude to Cursor\nCreates a slightly rotated copy of the current mesh selection\nThe tool can also extrude the selected geometry, dependant of the selection\nHotkey tool! """      # blender will use this as a tooltip for menu items and buttons.
    bl_idname = "mesh.dupli_extrude_cursor_norotate"        # unique identifier for buttons and menu items to reference.
    bl_label = "Duplicate or Extrude to Cursor"         # display name in the interface.
    bl_options = {'REGISTER', 'UNDO'}  # enable undo for the operator.

    def execute(self, context):        # execute() is called by blender when running the operator.
        bpy.ops.mesh.dupli_extrude_cursor('INVOKE_DEFAULT',rotate_source = False)
        return {'FINISHED'}

class VIEW3D_MT_edit_mesh_extrude_dupli_rotate(bpy.types.Operator):
    """Duplicate or Extrude to Cursor Rotated\nCreates a slightly rotated copy of the current mesh selection, and rotates the source slightly\nThe tool can also extrude the selected geometry, dependant of the selection\nHotkey tool!"""      # blender will use this as a tooltip for menu items and buttons.
    bl_idname = "mesh.dupli_extrude_cursor_rotate"        # unique identifier for buttons and menu items to reference.
    bl_label = "Duplicate or Extrude to Cursor Rotated"         # display name in the interface.
    bl_options = {'REGISTER', 'UNDO'}  # enable undo for the operator.

    def execute(self, context):        # execute() is called by blender when running the operator.
        bpy.ops.mesh.dupli_extrude_cursor('INVOKE_DEFAULT', rotate_source = True)
        return {'FINISHED'}



class VIEW3D_MT_edit_mesh_extrude(Menu):
    bl_label = "Extrude"

    _extrude_funcs = {
        'VERT': lambda layout:
            layout.operator("mesh.extrude_vertices_move", text="Extrude Vertices", icon='EXTRUDE_REGION'),
        'EDGE': lambda layout:
            layout.operator("mesh.extrude_edges_move", text="Extrude Edges", icon='EXTRUDE_REGION'),
        'REGION': lambda layout:
            layout.operator("view3d.edit_mesh_extrude_move_normal", text="Extrude Faces", icon='EXTRUDE_REGION'),
        'REGION_VERT_NORMAL': lambda layout:
            layout.operator("view3d.edit_mesh_extrude_move_shrink_fatten", text="Extrude Faces Along Normals", icon='EXTRUDE_REGION'),
        'FACE': lambda layout:
            layout.operator("mesh.extrude_faces_move", text="Extrude Individual Faces", icon='EXTRUDE_REGION'),
        'DUPLI_EXTRUDE': lambda layout:
            layout.operator("mesh.dupli_extrude_cursor_norotate", text="Dupli Extrude", icon='DUPLI_EXTRUDE'),
        'DUPLI_EX_ROTATE': lambda layout:
            layout.operator("mesh.dupli_extrude_cursor_rotate", text="Dupli Extrude Rotate", icon='DUPLI_EXTRUDE_ROTATE'),
    }

    @staticmethod
    def extrude_options(context):
        tool_settings = context.tool_settings
        select_mode = tool_settings.mesh_select_mode
        mesh = context.object.data

        menu = []
        if mesh.total_face_sel:
            menu += ['REGION', 'REGION_VERT_NORMAL', 'FACE']
        if mesh.total_edge_sel and (select_mode[0] or select_mode[1]):
            menu += ['EDGE']
        if mesh.total_vert_sel and select_mode[0]:
            menu += ['VERT']
        menu += ['DUPLI_EXTRUDE', 'DUPLI_EX_ROTATE']

        # should never get here
        return menu

    def draw(self, context):
        layout = self.layout
        layout.operator_context = 'INVOKE_REGION_WIN'

        for menu_id in self.extrude_options(context):
            self._extrude_funcs[menu_id](layout)


class VIEW3D_MT_edit_mesh_vertices(Menu):
    bl_label = "Vertex"

    def draw(self, _context):
        layout = self.layout
        layout.operator_context = 'INVOKE_REGION_WIN'

        layout.operator("mesh.extrude_vertices_move", text="Extrude Vertices", icon = 'EXTRUDE_REGION')
        layout.operator("mesh.bevel", text="Bevel Vertices", icon='BEVEL').vertex_only = True

        layout.separator()

        layout.operator("mesh.edge_face_add", text="New Edge/Face from Vertices", icon='MAKE_EDGEFACE')
        layout.operator("mesh.vert_connect_path", text = "Connect Vertex Path", icon = "VERTEXCONNECTPATH")
        layout.operator("mesh.vert_connect", text = "Connect Vertex Pairs", icon = "VERTEXCONNECT")

        layout.separator()

        props = layout.operator("mesh.rip_move", text="Rip Vertices", icon = "RIP")
        props.MESH_OT_rip.use_fill = False
        props = layout.operator("mesh.rip_move", text="Rip Vertices and Fill", icon = "RIP_FILL")
        props.MESH_OT_rip.use_fill = True
        layout.operator("mesh.rip_edge_move", text="Rip Vertices and Extend", icon = "EXTEND_VERTICES")

        layout.separator()

        layout.operator("transform.vert_slide", text="Slide Vertices", icon = 'SLIDE_VERTEX')
        layout.operator("mesh.vertices_smooth", text="Smooth Vertices", icon = 'SMOOTH_VERTEX')
        layout.operator("mesh.vertices_smooth_laplacian", text="Smooth Laplacian", icon = "SMOOTH_LAPLACIAN")

        layout.separator()

        layout.operator("mesh.blend_from_shape", icon = "BLENDFROMSHAPE")
        layout.operator("mesh.shape_propagate_to_all", text="Propagate to Shapes", icon = "SHAPEPROPAGATE")

        layout.separator()

        layout.operator("mesh.merge", text="Merge Vertices", icon = "MERGE")

        layout.separator()

        layout.menu("VIEW3D_MT_vertex_group")
        layout.menu("VIEW3D_MT_hook")

        layout.separator()

        layout.operator("object.vertex_parent_set", icon = "VERTEX_PARENT")


class VIEW3D_MT_edit_mesh_edges_data(Menu):
    bl_label = "Edge Data"

    def draw(self, context):
        layout = self.layout

        render = context.scene.render

        layout.operator_context = 'INVOKE_REGION_WIN'

        layout.operator("transform.edge_crease", icon = "CREASE")
        layout.operator("transform.edge_bevelweight", icon = "BEVEL")

        layout.separator()

        layout.operator("mesh.mark_seam", icon = 'MARK_SEAM').clear = False
        layout.operator("mesh.mark_seam", text="Clear Seam", icon = 'CLEAR_SEAM').clear = True

        layout.separator()

        layout.operator("mesh.mark_sharp", icon = "MARKSHARPEDGES")
        layout.operator("mesh.mark_sharp", text="Clear Sharp", icon = "CLEARSHARPEDGES").clear = True

        layout.operator("mesh.mark_sharp", text="Mark Sharp from Vertices").use_verts = True
        props = layout.operator("mesh.mark_sharp", text="Clear Sharp from Vertices", icon = "CLEARSHARPEDGES")
        props.use_verts = True
        props.clear = True

        if render.use_freestyle:
            layout.separator()

            layout.operator("mesh.mark_freestyle_edge", icon = "MARK_FS_EDGE").clear = False
            layout.operator("mesh.mark_freestyle_edge", text="Clear Freestyle Edge", icon = "CLEAR_FS_EDGE").clear = True


class VIEW3D_MT_edit_mesh_edges(Menu):
    bl_label = "Edge"

    def draw(self, context):
        layout = self.layout

        with_freestyle = bpy.app.build_options.freestyle

        layout.operator_context = 'INVOKE_REGION_WIN'

        layout.operator("mesh.extrude_edges_move", text="Extrude Edges", icon = 'EXTRUDE_REGION')
        layout.operator("mesh.bevel", text="Bevel Edges", icon='BEVEL').vertex_only = False
        layout.operator("mesh.bridge_edge_loops", icon = "BRIDGE_EDGELOOPS")

        layout.separator()

        layout.operator("mesh.subdivide", icon='SUBDIVIDE_EDGES')
        layout.operator("mesh.subdivide_edgering", icon = "SUBDIV_EDGERING")
        layout.operator("mesh.unsubdivide", icon = "UNSUBDIVIDE")

        layout.separator()

        layout.operator("mesh.loopcut_slide", icon = "LOOP_CUT_AND_SLIDE")
        layout.operator("mesh.offset_edge_loops_slide", icon = "OFFSET_EDGE_SLIDE")
        layout.operator("mesh.knife_tool", icon = "KNIFE")
        layout.operator("mesh.bisect", icon = "BISECT")
        layout.operator("mesh.bridge_edge_loops", text="Bridge Edge Loops", icon = "BRIDGE_EDGELOOPS")

        layout.separator()

        layout.operator("mesh.edge_rotate", text="Rotate Edge CW", icon = "ROTATECW").use_ccw = False
        layout.operator("mesh.edge_rotate", text="Rotate Edge CCW", icon = "ROTATECW").use_ccw = True

        layout.separator()

        layout.operator("transform.edge_slide", icon='SLIDE_EDGE')
        layout.operator("mesh.edge_split", icon = "SPLITEDGE")

        layout.separator()

        layout.operator("transform.edge_crease", icon = "CREASE")
        layout.operator("transform.edge_bevelweight", icon = "BEVEL")

        layout.separator()

        layout.operator("mesh.mark_sharp", icon = "MARKSHARPEDGES")
        layout.operator("mesh.mark_sharp", text="Clear Sharp", icon = "CLEARSHARPEDGES").clear = True

        layout.operator("mesh.mark_sharp", text="Mark Sharp from Vertices", icon = "MARKSHARPEDGES").use_verts = True
        props = layout.operator("mesh.mark_sharp", text="Clear Sharp from Vertices", icon = "CLEARSHARPEDGES")
        props.use_verts = True
        props.clear = True

        if with_freestyle:
            layout.separator()

            layout.operator("mesh.mark_freestyle_edge", icon = "MARK_FS_EDGE").clear = False
            layout.operator("mesh.mark_freestyle_edge", text="Clear Freestyle Edge", icon = "CLEAR_FS_EDGE").clear = True


class VIEW3D_MT_edit_mesh_faces_data(Menu):
    bl_label = "Face Data"

    def draw(self, _context):
        layout = self.layout

        with_freestyle = bpy.app.build_options.freestyle

        layout.operator_context = 'INVOKE_REGION_WIN'

        layout.operator("mesh.colors_rotate", icon = "ROTATE_COLORS")
        layout.operator("mesh.colors_reverse", icon = "REVERSE_COLORS")

        layout.separator()

        layout.operator("mesh.uvs_rotate", icon = "ROTATE_UVS")
        layout.operator("mesh.uvs_reverse", icon = "REVERSE_UVS")

        layout.separator()

        if with_freestyle:
            layout.operator("mesh.mark_freestyle_face", icon = "MARKFSFACE").clear = False
            layout.operator("mesh.mark_freestyle_face", text="Clear Freestyle Face", icon = "CLEARFSFACE").clear = True


class VIEW3D_MT_edit_mesh_faces(Menu):
    bl_label = "Face"
    bl_idname = "VIEW3D_MT_edit_mesh_faces"

    def draw(self, _context):
        layout = self.layout

        layout.operator_context = 'INVOKE_REGION_WIN'

        layout.operator("view3d.edit_mesh_extrude_move_normal", text="Extrude Faces", icon = 'EXTRUDE_REGION')
        layout.operator("view3d.edit_mesh_extrude_move_shrink_fatten", text="Extrude Faces Along Normals", icon = 'EXTRUDE_REGION')
        layout.operator("mesh.extrude_faces_move", text="Extrude Individual Faces", icon = 'EXTRUDE_REGION')

        layout.separator()

        layout.operator("mesh.inset", icon='INSET_FACES')
        layout.operator("mesh.poke", icon = "POKEFACES")
        layout.operator("mesh.bridge_edge_loops", text="Bridge Faces", icon = "BRIDGE_EDGELOOPS")

        layout.separator()

        props = layout.operator("mesh.quads_convert_to_tris", icon = "TRIANGULATE")
        props.quad_method = props.ngon_method = 'BEAUTY'
        layout.operator("mesh.tris_convert_to_quads", icon = "TRISTOQUADS")
        layout.operator("mesh.solidify", text="Solidify Faces", icon = "SOLIDIFY")
        layout.operator("mesh.wireframe", icon = "WIREFRAME")

        layout.separator()

        layout.operator("mesh.fill", icon = "FILL")
        layout.operator("mesh.fill_grid", icon = "GRIDFILL")
        layout.operator("mesh.beautify_fill", icon = "BEAUTIFY")

        layout.separator()

        layout.operator("mesh.intersect", icon = "INTERSECT")
        layout.operator("mesh.intersect_boolean", icon = "BOOLEAN_INTERSECT")

        layout.separator()

        layout.operator("mesh.face_split_by_edges", icon = "SPLITBYEDGES")

        layout.separator()

        layout.menu("VIEW3D_MT_edit_mesh_faces_data")


# Workaround to separate the tooltips for Recalculate Outside and Recalculate Inside
class VIEW3D_normals_make_consistent_inside(bpy.types.Operator):
    """Recalculate Normals Inside\nMake selected faces and normals point inside the mesh"""      # blender will use this as a tooltip for menu items and buttons.
    bl_idname = "mesh.normals_recalculate_inside"        # unique identifier for buttons and menu items to reference.
    bl_label = "Recalculate Inside"         # display name in the interface.
    bl_options = {'REGISTER', 'UNDO'}  # enable undo for the operator.

    def execute(self, context):        # execute() is called by blender when running the operator.
        bpy.ops.mesh.normals_make_consistent(inside=True)
        return {'FINISHED'}


class VIEW3D_MT_edit_mesh_normals_select_strength(Menu):
    bl_label = "Select by Face Strength"

    def draw(self, _context):
        layout = self.layout

        op = layout.operator("mesh.mod_weighted_strength", text="Weak", icon='FACESEL')
        op.set = False
        op.face_strength = 'WEAK'

        op = layout.operator("mesh.mod_weighted_strength", text="Medium", icon='FACESEL')
        op.set = False
        op.face_strength = 'MEDIUM'

        op = layout.operator("mesh.mod_weighted_strength", text="Strong", icon='FACESEL')
        op.set = False
        op.face_strength = 'STRONG'


class VIEW3D_MT_edit_mesh_normals_set_strength(Menu):
    bl_label = "Select by Face Strength"

    def draw(self, _context):
        layout = self.layout

        op = layout.operator("mesh.mod_weighted_strength", text="Weak", icon='NORMAL_SETSTRENGTH')
        op.set = True
        op.face_strength = 'WEAK'

        op = layout.operator("mesh.mod_weighted_strength", text="Medium", icon='NORMAL_SETSTRENGTH')
        op.set = True
        op.face_strength = 'MEDIUM'

        op = layout.operator("mesh.mod_weighted_strength", text="Strong", icon='NORMAL_SETSTRENGTH')
        op.set = True
        op.face_strength = 'STRONG'


class VIEW3D_MT_edit_mesh_normals_average(Menu):
    bl_label = "Average"

    def draw(self, _context):
        layout = self.layout

        layout.operator("mesh.average_normals", text="Custom Normal", icon = "NORMAL_AVERAGE").average_type = 'CUSTOM_NORMAL'
        layout.operator("mesh.average_normals", text="Face Area", icon = "NORMAL_AVERAGE").average_type = 'FACE_AREA'
        layout.operator("mesh.average_normals", text="Corner Angle", icon = "NORMAL_AVERAGE").average_type = 'CORNER_ANGLE'


class VIEW3D_MT_edit_mesh_normals(Menu):
    bl_label = "Normals"

    def draw(self, _context):
        layout = self.layout

        layout.operator("mesh.normals_make_consistent", text="Recalculate Outside", icon = 'RECALC_NORMALS').inside = False
        layout.operator("mesh.normals_recalculate_inside", text="Recalculate Inside", icon = 'RECALC_NORMALS_INSIDE') # bfa - separated tooltip
        layout.operator("mesh.flip_normals", text = "Flip", icon = 'FLIP_NORMALS')

        layout.separator()

        layout.operator("mesh.set_normals_from_faces", text="Set From Faces", icon = 'SET_FROM_FACES')

        layout.operator_context = 'INVOKE_DEFAULT'
        layout.operator("transform.rotate_normal", text="Rotate", icon = "NORMAL_ROTATE")
        layout.operator("mesh.point_normals", text="Point normals to target", icon = "NORMAL_TARGET")

        layout.operator_context = 'EXEC_DEFAULT'       
        layout.operator("mesh.merge_normals", text="Merge", icon = "MERGE")
        layout.operator("mesh.split_normals", text="Split", icon = "SPLIT")
        layout.menu("VIEW3D_MT_edit_mesh_normals_average", text="Average")

        layout.separator()

        layout.operator("mesh.normals_tools", text="Copy Vectors", icon = "COPYDOWN").mode = 'COPY'
        layout.operator("mesh.normals_tools", text="Paste Vectors", icon = "PASTEDOWN").mode = 'PASTE'
        layout.operator("mesh.smoothen_normals", text="Smoothen Vectors", icon = "NORMAL_SMOOTH")
        layout.operator("mesh.normals_tools", text="Reset Vectors", icon = "RESET").mode = 'RESET'

        layout.separator()

        layout.menu("VIEW3D_MT_edit_mesh_normals_select_strength", text="Select by Face Strength")
        layout.menu("VIEW3D_MT_edit_mesh_normals_set_strength", text="Set Face Strength")


class VIEW3D_MT_edit_mesh_shading(Menu):
    bl_label = "Shading"

    def draw(self, _context):
        layout = self.layout

        layout.operator("mesh.faces_shade_smooth", icon = 'SHADING_SMOOTH')
        layout.operator("mesh.faces_shade_flat", icon = 'SHADING_FLAT')

        layout.separator()

        layout.operator("mesh.mark_sharp", text="Smooth Edges", icon = 'SHADING_SMOOTH').clear = True
        layout.operator("mesh.mark_sharp", text="Sharp Edges", icon = 'SHADING_FLAT')

        layout.separator()

        props = layout.operator("mesh.mark_sharp", text="Smooth Vertices", icon = 'SHADING_SMOOTH')
        props.use_verts = True
        props.clear = True

        layout.operator("mesh.mark_sharp", text="Sharp Vertices", icon = 'SHADING_FLAT').use_verts = True


class VIEW3D_MT_edit_mesh_weights(Menu):
    bl_label = "Weights"

    def draw(self, _context):
        VIEW3D_MT_paint_weight.draw_generic(self.layout, is_editmode=True)


class VIEW3D_MT_edit_mesh_clean(Menu):
    bl_label = "Clean Up"

    def draw(self, _context):
        layout = self.layout

        layout.operator("mesh.delete_loose", icon = "DELETE")

        layout.separator()

        layout.operator("mesh.decimate", icon = "DECIMATE")
        layout.operator("mesh.dissolve_degenerate", icon = "DEGENERATE_DISSOLVE")
        layout.operator("mesh.dissolve_limited", icon='DISSOLVE_LIMITED')
        layout.operator("mesh.face_make_planar", icon = "MAKE_PLANAR")

        layout.separator()

        layout.operator("mesh.vert_connect_nonplanar", icon = "SPLIT_NONPLANAR")
        layout.operator("mesh.vert_connect_concave", icon = "SPLIT_CONCAVE")
        layout.operator("mesh.remove_doubles", icon = "REMOVE_DOUBLES")
        layout.operator("mesh.fill_holes", icon = "FILL_HOLE")


class VIEW3D_MT_edit_mesh_delete(Menu):
    bl_label = "Delete"

    def draw(self, _context):
        layout = self.layout

        layout.operator_enum("mesh.delete", "type")

        layout.separator()

        layout.operator("mesh.delete_edgeloop", text="Edge Loops", icon = "DELETE")


class VIEW3D_MT_edit_mesh_dissolve(Menu):
    bl_label = "Dissolve"

    def draw(self, context):
        layout = self.layout

        layout.operator("mesh.dissolve_verts", icon='DISSOLVE_VERTS')
        layout.operator("mesh.dissolve_edges", icon='DISSOLVE_EDGES')
        layout.operator("mesh.dissolve_faces", icon='DISSOLVE_FACES')

        layout.separator()

        layout.operator("mesh.dissolve_limited", icon='DISSOLVE_LIMITED')

        layout.separator()

        layout.operator("mesh.edge_collapse", icon='EDGE_COLLAPSE')


# Workaround to separate the tooltips for Show Hide for Mesh in Edit Mode
class VIEW3D_mesh_hide_unselected(bpy.types.Operator):
    """Hide Unselected\nHide unselected geometry in Edit Mode"""      # blender will use this as a tooltip for menu items and buttons.
    bl_idname = "mesh.hide_unselected"        # unique identifier for buttons and menu items to reference.
    bl_label = "Hide Unselected"         # display name in the interface.
    bl_options = {'REGISTER', 'UNDO'}  # enable undo for the operator.

    def execute(self, context):        # execute() is called by blender when running the operator.
        bpy.ops.mesh.hide(unselected = True)
        return {'FINISHED'}


class VIEW3D_MT_edit_mesh_merge(Menu):
    bl_label = "Merge"

    def draw(self, _context):
        layout = self.layout

        layout.operator_enum("mesh.merge", "type")

        layout.separator()

        layout.operator("mesh.remove_doubles", text="By Distance")


class VIEW3D_MT_edit_mesh_show_hide(Menu):
    bl_label = "Show/Hide"

    def draw(self, context):
        layout = self.layout

        layout.operator("mesh.reveal", text="Show Hidden", icon = "RESTRICT_VIEW_OFF")
        layout.operator("mesh.hide", text="Hide Selected", icon = "RESTRICT_VIEW_ON").unselected = False
        layout.operator("mesh.hide_unselected", text="Hide Unselected", icon = "HIDE_UNSELECTED") # bfa - separated tooltip

# Grease Pencil Edit Mode - Strokes, Delete menu
class VIEW3D_MT_edit_gpencil_delete(Menu):
    bl_label = "Delete"

    def draw(self, _context):
        layout = self.layout

        layout.operator_enum("gpencil.delete", "type")

        layout.separator()

        layout.operator("gpencil.active_frames_delete_all", icon = "DELETE")


# Edit Curve
# draw_curve is used by VIEW3D_MT_edit_curve and VIEW3D_MT_edit_surface
def draw_curve(self, _context):
    layout = self.layout

    layout.menu("VIEW3D_MT_transform")
    layout.menu("VIEW3D_MT_mirror")
    layout.menu("VIEW3D_MT_snap")

    layout.separator()

    layout.operator("curve.spin", icon = 'SPIN')
    layout.operator("curve.duplicate_move", icon = "DUPLICATE")

    layout.separator()

    layout.operator("curve.split", icon = "SPLIT")
    layout.operator("curve.separate", icon = "SEPARATE")
    layout.operator("curve.cyclic_toggle", icon = 'TOGGLE_CYCLIC')
    layout.operator("curve.decimate", icon = "DECIMATE")
    layout.operator_menu_enum("curve.spline_type_set", "type")

    layout.separator()

    layout.operator("transform.tilt", icon = "TILT")
    layout.operator("curve.tilt_clear", icon = "CLEAR_TILT")

    layout.separator()

    layout.menu("VIEW3D_MT_edit_curve_handle_type_set")
   
    layout.operator("curve.normals_make_consistent", icon = 'RECALC_NORMALS')

    layout.separator()

    layout.menu("VIEW3D_MT_edit_curve_show_hide")

    layout.separator()

    layout.menu("VIEW3D_MT_edit_curve_delete")
    layout.operator("curve.dissolve_verts", icon='DISSOLVE_VERTS')


class VIEW3D_MT_edit_curve(Menu):
    bl_label = "Curve"

    draw = draw_curve


class VIEW3D_MT_edit_curve_ctrlpoints(Menu):
    bl_label = "Control Points"

    def draw(self, context):
        layout = self.layout

        edit_object = context.edit_object

        if edit_object.type in {'CURVE', 'SURFACE'}:
            layout.operator("curve.extrude_move", icon = 'EXTRUDE_REGION')

            layout.separator()

            layout.operator("curve.make_segment", icon = "MAKE_CURVESEGMENT")

            layout.separator()

            if edit_object.type == 'CURVE':
                layout.operator("transform.tilt", icon = 'TILT')
                layout.operator("curve.tilt_clear",icon = "CLEAR_TILT")

                layout.separator()

                layout.menu("VIEW3D_MT_edit_curve_handle_type_set")
                layout.operator("curve.normals_make_consistent", icon = 'RECALC_NORMALS')

                layout.separator()

            layout.operator("curve.smooth", icon = 'SHADING_SMOOTH')
            if edit_object.type == 'CURVE':
                layout.operator("curve.smooth_weight", icon = "SMOOTH_WEIGHT")
                layout.operator("curve.smooth_radius", icon = "SMOOTH_RADIUS")
                layout.operator("curve.smooth_tilt", icon = "SMOOTH_TILT")

            layout.separator()

        layout.menu("VIEW3D_MT_hook")

        layout.separator()

        layout.operator("object.vertex_parent_set", icon = "VERTEX_PARENT")


class VIEW3D_MT_edit_curve_handle_type_set(Menu):
    bl_label = "Set Handle Type"

    def draw(self, context):
        layout = self.layout

        layout.operator("curve.handle_type_set", icon = 'HANDLE_AUTO', text="Automatic").type = 'AUTOMATIC'
        layout.operator("curve.handle_type_set", icon = 'HANDLE_VECTOR', text="Vector").type = 'VECTOR'
        layout.operator("curve.handle_type_set", icon = 'HANDLE_ALIGN',text="Aligned").type = 'ALIGNED'
        layout.operator("curve.handle_type_set", icon = 'HANDLE_FREE', text="Free").type = 'FREE_ALIGN'

        layout.separator()

        layout.operator("curve.handle_type_set", icon = 'HANDLE_FREE', text="Toggle Free / Aligned").type = 'TOGGLE_FREE_ALIGN'


class VIEW3D_MT_edit_curve_segments(Menu):
    bl_label = "Segments"

    def draw(self, _context):
        layout = self.layout

        layout.operator("curve.subdivide", icon = 'SUBDIVIDE_EDGES')
        layout.operator("curve.switch_direction", icon = 'SWITCH_DIRECTION')


class VIEW3D_MT_edit_curve_context_menu(Menu):
    bl_label = "Curve Context Menu"

    def draw(self, _context):
        # TODO(campbell): match mesh vertex menu.

        layout = self.layout

        layout.operator_context = 'INVOKE_DEFAULT'

        layout.operator("curve.subdivide")
        layout.operator("curve.switch_direction")

        layout.separator()

        layout.operator("curve.duplicate_move", icon = "DUPLICATE")
        layout.operator("curve.split")
        layout.operator("curve.cyclic_toggle")
        layout.operator_menu_enum("curve.spline_type_set", "type")

        layout.separator()

        layout.operator("curve.make_segment")

        layout.separator()

        layout.operator("transform.tilt")
        layout.operator("curve.tilt_clear")

        layout.separator()

        layout.operator_menu_enum("curve.handle_type_set", "type")
        layout.operator("curve.normals_make_consistent")

        layout.separator()

        layout.operator("curve.spline_weight_set")
        layout.operator("curve.radius_set")

        layout.separator()

        layout.menu("VIEW3D_MT_mirror")
        layout.menu("VIEW3D_MT_snap")

        layout.separator()

        layout.operator("curve.decimate")
        layout.operator("curve.delete", text="Delete Point").type = 'VERT'
        layout.operator("curve.delete", text="Delete Segment").type = 'SEGMENT'
        layout.operator("curve.dissolve_verts")


class VIEW3D_MT_edit_curve_delete(Menu):
    bl_label = "Delete"

    def draw(self, _context):
        layout = self.layout

        layout.operator("curve.delete", text="Vertices", icon = "DELETE").type = 'VERT'
        layout.operator("curve.delete", text="Segment", icon = "DELETE").type = 'SEGMENT'


# Workaround to separate the tooltips for Show Hide for Curve in Edit Mode
class VIEW3D_curve_hide_unselected(bpy.types.Operator):
    """Hide Unselected\nHide unselected Control Points"""      # blender will use this as a tooltip for menu items and buttons.
    bl_idname = "curve.hide_unselected"        # unique identifier for buttons and menu items to reference.
    bl_label = "Hide Unselected"         # display name in the interface.
    bl_options = {'REGISTER', 'UNDO'}  # enable undo for the operator.

    def execute(self, context):        # execute() is called by blender when running the operator.
        bpy.ops.curve.hide(unselected = True)
        return {'FINISHED'}


class VIEW3D_MT_edit_curve_show_hide(Menu):
    bl_label = "Show/Hide"

    def draw(self, context):
        layout = self.layout

        layout.operator("curve.reveal", text="Show Hidden", icon = "RESTRICT_VIEW_OFF")
        layout.operator("curve.hide", text="Hide Selected", icon = "RESTRICT_VIEW_ON").unselected = False
        layout.operator("curve.hide_unselected", text="Hide Unselected", icon = "HIDE_UNSELECTED") # bfa - separated tooltip


class VIEW3D_MT_edit_surface(Menu):
    bl_label = "Surface"

    draw = draw_curve


class VIEW3D_MT_edit_font(Menu):
    bl_label = "Font"

    def draw(self, _context):
        layout = self.layout

        layout.menu("VIEW3D_MT_edit_text_chars")

        layout.separator()

        layout.menu("VIEW3D_MT_edit_font_move_select")

        layout.separator()

        layout.operator("font.style_toggle", text="Toggle Bold", icon = 'BOLD').style = 'BOLD'
        layout.operator("font.style_toggle", text="Toggle Italic", icon = 'ITALIC').style = 'ITALIC'

        layout.separator()

        layout.operator("font.style_toggle", text="Toggle Underline", icon = 'UNDERLINED').style = 'UNDERLINE'
        layout.operator("font.style_toggle", text="Toggle Small Caps", icon = "SMALL_CAPS").style = 'SMALL_CAPS'

        layout.separator()

        layout.operator("font.case_set", icon = 'SET_UPPERCASE', text = "Set Uppercase").case = 'UPPER'
        layout.operator("font.case_set", icon = 'SET_LOWERCASE', text = "Set Lowercase").case = 'LOWER'

        layout.separator()

        layout.operator("font.delete", icon = "DELETE").type = 'NEXT_OR_SELECTION'



# move_select submenu
class VIEW3D_MT_edit_font_move_select(Menu):
    bl_label = "Select Text"

    def draw(self, context):
        layout = self.layout

        layout.operator("font.move_select", text = "Line End", icon = "HAND").type = 'LINE_END'
        layout.operator("font.move_select", text = "Line Begin", icon = "HAND").type = 'LINE_BEGIN'
        layout.operator("font.move_select", text = "Previous Character", icon = "HAND").type = 'PREVIOUS_CHARACTER'
        layout.operator("font.move_select", text = "Next Character", icon = "HAND").type = 'NEXT_CHARACTER'
        layout.operator("font.move_select", text = "Previous Word", icon = "HAND").type = 'PREVIOUS_WORD'
        layout.operator("font.move_select", text = "Next Word", icon = "HAND").type = 'NEXT_WORD'
        layout.operator("font.move_select", text = "Previous Line", icon = "HAND").type = 'PREVIOUS_LINE'
        layout.operator("font.move_select", text = "Next Line", icon = "HAND").type = 'NEXT_LINE'
        layout.operator("font.move_select", text = "Previous Character", icon = "HAND").type = 'PREVIOUS_CHARACTER'
        layout.operator("font.move_select", text = "Next Character", icon = "HAND").type = 'NEXT_CHARACTER'


class VIEW3D_MT_edit_text_chars(Menu):
    bl_label = "Special Characters"

    def draw(self, _context):
        layout = self.layout

        layout.operator("font.text_insert", text="Copyright", icon = "COPYRIGHT").text = "\u00A9"
        layout.operator("font.text_insert", text="Registered Trademark", icon = "TRADEMARK").text = "\u00AE"

        layout.separator()

        layout.operator("font.text_insert", text="Degree Sign", icon = "DEGREE").text = "\u00B0"
        layout.operator("font.text_insert", text="Multiplication Sign", icon = "MULTIPLICATION").text = "\u00D7"
        layout.operator("font.text_insert", text="Circle", icon = "CIRCLE").text = "\u008A"

        layout.separator()

        layout.operator("font.text_insert", text="Superscript 1", icon = "SUPER_ONE").text = "\u00B9"
        layout.operator("font.text_insert", text="Superscript 2", icon = "SUPER_TWO").text = "\u00B2"
        layout.operator("font.text_insert", text="Superscript 3", icon = "SUPER_THREE").text = "\u00B3"

        layout.separator()

        layout.operator("font.text_insert", text="Double >>", icon = "DOUBLE_RIGHT").text = "\u00BB"
        layout.operator("font.text_insert", text="Double <<", icon = "DOUBLE_LEFT").text = "\u00AB"
        layout.operator("font.text_insert", text="Promillage", icon = "PROMILLE").text = "\u2030"

        layout.separator()

        layout.operator("font.text_insert", text="Dutch Florin", icon = "DUTCH_FLORIN").text = "\u00A4"
        layout.operator("font.text_insert", text="British Pound", icon = "POUND").text = "\u00A3"
        layout.operator("font.text_insert", text="Japanese Yen", icon = "YEN").text = "\u00A5"

        layout.separator()

        layout.operator("font.text_insert", text="German S", icon = "GERMAN_S").text = "\u00DF"
        layout.operator("font.text_insert", text="Spanish Question Mark", icon = "SPANISH_QUESTION").text = "\u00BF"
        layout.operator("font.text_insert", text="Spanish Exclamation Mark", icon = "SPANISH_EXCLAMATION").text = "\u00A1"


class VIEW3D_MT_edit_meta(Menu):
    bl_label = "Metaball"

    def draw(self, _context):
        layout = self.layout

        layout.menu("VIEW3D_MT_transform")
        layout.menu("VIEW3D_MT_mirror")
        layout.menu("VIEW3D_MT_snap")

        layout.separator()

        layout.operator("mball.duplicate_metaelems", icon = "DUPLICATE")

        layout.separator()

        layout.menu("VIEW3D_MT_edit_meta_showhide")

        layout.operator_context = 'EXEC_DEFAULT'
        layout.operator("mball.delete_metaelems", text="Delete", icon = "DELETE")


# Workaround to separate the tooltips for Show Hide for Curve in Edit Mode
class VIEW3D_MT_edit_meta_showhide_unselected(bpy.types.Operator):
    """Hide Unselected\nHide unselected metaelement(s)"""      # blender will use this as a tooltip for menu items and buttons.
    bl_idname = "mball.hide_metaelems_unselected"        # unique identifier for buttons and menu items to reference.
    bl_label = "Hide Unselected"         # display name in the interface.
    bl_options = {'REGISTER', 'UNDO'}  # enable undo for the operator.

    def execute(self, context):        # execute() is called by blender when running the operator.
        bpy.ops.mball.hide_metaelems(unselected = True)
        return {'FINISHED'}


class VIEW3D_MT_edit_meta_showhide(Menu):
    bl_label = "Show/Hide"

    def draw(self, _context):
        layout = self.layout

        layout.operator("mball.reveal_metaelems", text="Show Hidden", icon = "RESTRICT_VIEW_OFF")
        layout.operator("mball.hide_metaelems", text="Hide Selected", icon = "RESTRICT_VIEW_ON").unselected = False
        layout.operator("mball.hide_metaelems_unselected", text="Hide Unselected", icon = "HIDE_UNSELECTED")


class VIEW3D_MT_edit_lattice(Menu):
    bl_label = "Lattice"

    def draw(self, _context):
        layout = self.layout

        layout.menu("VIEW3D_MT_transform")
        layout.menu("VIEW3D_MT_mirror")
        layout.menu("VIEW3D_MT_snap")
        layout.menu("VIEW3D_MT_edit_lattice_flip")

        layout.separator()

        layout.operator("lattice.make_regular", icon = 'MAKE_REGULAR')

        layout.menu("VIEW3D_MT_hook")

        layout.separator()

        layout.operator("object.vertex_parent_set", icon = "VERTEX_PARENT")

class VIEW3D_MT_edit_lattice_flip(Menu):
    bl_label = "Flip"

    def draw(self, context):
        layout = self.layout

        layout.operator("lattice.flip", text = " U (X) axis", icon = "FLIP_X").axis = 'U'
        layout.operator("lattice.flip", text = " V (Y) axis", icon = "FLIP_Y").axis = 'V'
        layout.operator("lattice.flip", text = " W (Z) axis", icon = "FLIP_Z").axis = 'W'


class VIEW3D_MT_edit_armature(Menu):
    bl_label = "Armature"

    def draw(self, context):
        layout = self.layout

        edit_object = context.edit_object
        arm = edit_object.data

        layout.menu("VIEW3D_MT_transform_armature")
        layout.menu("VIEW3D_MT_mirror")
        layout.menu("VIEW3D_MT_snap")

        layout.separator()

        layout.menu("VIEW3D_MT_edit_armature_roll")

        layout.operator("transform.transform", text="Set Bone Roll", icon = "SET_ROLL").mode = 'BONE_ROLL'
        layout.operator("armature.roll_clear", text="Clear Bone Roll", icon = "CLEAR_ROLL")



        layout.separator()

        layout.operator("armature.extrude_move", icon = 'EXTRUDE_REGION')

        if arm.use_mirror_x:
            layout.operator("armature.extrude_forked", icon = "EXTRUDE_REGION")

        layout.operator("armature.duplicate_move", icon = "DUPLICATE")
        layout.operator("armature.merge", icon = "MERGE")
        layout.operator("armature.fill", icon = "FILLBETWEEN")
        layout.operator("armature.split", icon = "SPLIT")
        layout.operator("armature.separate", icon = "SEPARATE")
        layout.operator("armature.symmetrize", icon = "SYMMETRIZE")

        layout.separator()

        layout.operator("armature.subdivide", text="Subdivide", icon = 'SUBDIVIDE_EDGES')
        layout.operator("armature.switch_direction", text="Switch Direction", icon = "SWITCH_DIRECTION")

        layout.separator()

        layout.menu("VIEW3D_MT_edit_armature_names")

        layout.separator()

        layout.operator_context = 'INVOKE_DEFAULT'
        layout.operator("armature.armature_layers", icon = "LAYER")
        layout.operator("armature.bone_layers", icon = "LAYER")

        layout.separator()

        layout.menu("VIEW3D_MT_edit_armature_parent")

        layout.separator()

        layout.menu("VIEW3D_MT_bone_options_toggle", text="Bone Settings")
        layout.menu("VIEW3D_MT_armature_show_hide") # bfa - the new show hide menu with split tooltip

        layout.separator()

        layout.operator("armature.delete", icon = "DELETE")
        layout.operator("armature.dissolve", icon = "DELETE")


# Workaround to separate the tooltips for Show Hide for Armature in Edit Mode
class VIEW3D_armature_hide_unselected(bpy.types.Operator):
    """Hide Unselected\nHide unselected Bones in Edit Mode"""      # blender will use this as a tooltip for menu items and buttons.
    bl_idname = "armature.hide_unselected"        # unique identifier for buttons and menu items to reference.
    bl_label = "Hide Unselected"         # display name in the interface.
    bl_options = {'REGISTER', 'UNDO'}  # enable undo for the operator.

    def execute(self, context):        # execute() is called by blender when running the operator.
        bpy.ops.armature.hide(unselected = True)
        return {'FINISHED'}


class VIEW3D_MT_armature_show_hide(Menu):
    bl_label = "Show/Hide"

    def draw(self, context):
        layout = self.layout

        layout.operator("armature.reveal", text="Show Hidden", icon = "RESTRICT_VIEW_OFF")
        layout.operator("armature.hide", text="Hide Selected", icon = "RESTRICT_VIEW_ON").unselected = False
        layout.operator("armature.hide_unselected", text="Hide Unselected", icon = "HIDE_UNSELECTED")


class VIEW3D_MT_armature_context_menu(Menu):
    bl_label = "Armature Context Menu"

    def draw(self, context):
        layout = self.layout

        edit_object = context.edit_object
        arm = edit_object.data

        layout.operator_context = 'INVOKE_REGION_WIN'

        # Add
        layout.operator("armature.subdivide", text="Subdivide")
        layout.operator("armature.duplicate_move", text="Duplicate", icon = "DUPLICATE")
        layout.operator("armature.extrude_move", icon='EXTRUDE_REGION')
        if arm.use_mirror_x:
            layout.operator("armature.extrude_forked", icon='EXTRUDE_REGION')

        layout.separator()

        layout.operator("armature.fill")

        layout.separator()

        # Modify
        layout.menu("VIEW3D_MT_mirror")
        layout.menu("VIEW3D_MT_snap")
        layout.operator("armature.switch_direction", text="Switch Direction")
        layout.operator("armature.symmetrize")
        layout.menu("VIEW3D_MT_edit_armature_names")

        layout.separator()

        layout.menu("VIEW3D_MT_edit_armature_parent")

        layout.separator()

        # Remove
        layout.operator("armature.split")
        layout.operator("armature.merge")
        layout.operator("armature.dissolve")
        layout.operator("armature.delete")


class VIEW3D_MT_edit_armature_names(Menu):
    bl_label = "Names"

    def draw(self, _context):
        layout = self.layout

        layout.operator_context = 'EXEC_REGION_WIN'
        layout.operator("armature.autoside_names", text="AutoName Left/Right", icon = "STRING").type = 'XAXIS'
        layout.operator("armature.autoside_names", text="AutoName Front/Back", icon = "STRING").type = 'YAXIS'
        layout.operator("armature.autoside_names", text="AutoName Top/Bottom", icon = "STRING").type = 'ZAXIS'
        layout.operator("armature.flip_names", text="Flip Names", icon = "FLIP")


class VIEW3D_MT_edit_armature_parent(Menu):
    bl_label = "Parent"

    def draw(self, _context):
        layout = self.layout

        layout.operator("armature.parent_set", text="Make", icon='PARENT_SET')
        layout.operator("armature.parent_clear", text="Clear", icon='PARENT_CLEAR')


class VIEW3D_MT_edit_armature_roll(Menu):
    bl_label = "Recalculate Bone Roll"
    def draw(self, _context):
        layout = self.layout

        layout.label(text="- Positive: -")
        layout.operator("armature.calculate_roll", text= "Local + X Tangent", icon = "ROLL_X_TANG_POS").type = 'POS_X'
        layout.operator("armature.calculate_roll", text= "Local + Z Tangent", icon = "ROLL_Z_TANG_POS").type = 'POS_Z'
        layout.operator("armature.calculate_roll", text= "Global + X Axis", icon = "ROLL_X_POS").type = 'GLOBAL_POS_X'
        layout.operator("armature.calculate_roll", text= "Global + Y Axis", icon = "ROLL_Y_POS").type = 'GLOBAL_POS_Y'
        layout.operator("armature.calculate_roll", text= "Global + Z Axis", icon = "ROLL_Z_POS").type = 'GLOBAL_POS_Z'
        layout.label(text="- Negative: -")
        layout.operator("armature.calculate_roll", text= "Local - X Tangent", icon = "ROLL_X_TANG_NEG").type = 'NEG_X'
        layout.operator("armature.calculate_roll", text= "Local - Z Tangent", icon = "ROLL_Z_TANG_NEG").type = 'NEG_Z'
        layout.operator("armature.calculate_roll", text= "Global - X Axis", icon = "ROLL_X_NEG").type = 'GLOBAL_NEG_X'
        layout.operator("armature.calculate_roll", text= "Global - Y Axis", icon = "ROLL_Y_NEG").type = 'GLOBAL_NEG_Y'
        layout.operator("armature.calculate_roll", text= "Global - Z Axis", icon = "ROLL_Z_NEG").type = 'GLOBAL_NEG_Z'
        layout.label(text="- Other: -")
        layout.operator("armature.calculate_roll", text= "Active Bone", icon = "BONE_DATA").type = 'ACTIVE'
        layout.operator("armature.calculate_roll", text= "View Axis", icon = "MANIPUL").type = 'VIEW'
        layout.operator("armature.calculate_roll", text= "Cursor", icon = "CURSOR").type = 'CURSOR'

# bfa - not functional in the BFA keymap. But menu class remains for the Blender keymap. DO NOT DELETE!
class VIEW3D_MT_edit_armature_delete(Menu):
    bl_label = "Delete"

    def draw(self, _context):
        layout = self.layout
        layout.operator_context = 'EXEC_AREA'

        layout.operator("armature.delete", text="Bones", icon = "DELETE")

        layout.separator()

        layout.operator("armature.dissolve", text="Dissolve Bones", icon = "DELETE")


# ********** Grease Pencil Stroke menus **********
class VIEW3D_MT_gpencil_autoweights(Menu):
    bl_label = "Generate Weights"

    def draw(self, _context):
        layout = self.layout
        layout.operator("gpencil.generate_weights", text="With Empty Groups", icon = "PARTICLEBRUSH_WEIGHT").mode = 'NAME'
        layout.operator("gpencil.generate_weights", text="With Automatic Weights", icon = "PARTICLEBRUSH_WEIGHT").mode = 'AUTO'


class VIEW3D_MT_gpencil_simplify(Menu):
    bl_label = "Simplify"

    def draw(self, _context):
        layout = self.layout
<<<<<<< HEAD
        layout.operator("gpencil.stroke_simplify_fixed", text="Fixed", icon = "MOD_SIMPLIFY")
        layout.operator("gpencil.stroke_simplify", text="Adaptative", icon = "MOD_SIMPLIFY")
=======
        layout.operator("gpencil.stroke_simplify_fixed", text="Fixed")
        layout.operator("gpencil.stroke_simplify", text="Adaptive")
        layout.operator("gpencil.stroke_sample", text="Sample")
>>>>>>> 136f48dd


class VIEW3D_MT_paint_gpencil(Menu):
    bl_label = "Strokes"

    def draw(self, _context):

        layout = self.layout

<<<<<<< HEAD
        layout.operator("gpencil.interpolate", text="Interpolate", icon = "INTERPOLATE")
        layout.operator("gpencil.interpolate_sequence", text="Sequence", icon = "SEQUENCE")
=======
        layout.menu("VIEW3D_MT_gpencil_animation")
>>>>>>> 136f48dd

        layout.separator()

        layout.operator("gpencil.frame_duplicate", text="Duplicate Active Frame", icon = "DUPLICATE")
        layout.operator("gpencil.frame_duplicate", text="Duplicate All Layers", icon = "DUPLICATE").mode = 'ALL'

        layout.separator()

        layout.operator("gpencil.blank_frame_add", icon = "ADD")
        layout.operator("gpencil.delete", text="Delete Frame", icon = "DELETE").type = 'FRAME'
        layout.operator("gpencil.active_frames_delete_all", icon = "DELETE")

        layout.separator()

        layout.operator("gpencil.primitive", text="Line", icon='IPO_CONSTANT').type = 'LINE'
        layout.operator("gpencil.primitive", text="Rectangle", icon='UV_FACESEL').type = 'BOX'
        layout.operator("gpencil.primitive", text="Circle", icon='ANTIALIASED').type = 'CIRCLE'
        layout.operator("gpencil.primitive", text="Arc", icon='SPHERECURVE').type = 'ARC'
        layout.operator("gpencil.primitive", text="Curve", icon='CURVE_BEZCURVE').type = 'CURVE'

        layout.separator()

        #radial control button brush size
        myvar = layout.operator("wm.radial_control", text = "Brush Radius", icon = "BRUSHSIZE")
        myvar.data_path_primary = 'tool_settings.gpencil_paint.brush.size'

        #radial control button brush strength
        myvar = layout.operator("wm.radial_control", text = "Brush Strength", icon = "BRUSHSTRENGTH")
        myvar.data_path_primary = 'tool_settings.gpencil_paint.brush.gpencil_settings.pen_strength'

        #radial control button brush strength
        myvar = layout.operator("wm.radial_control", text = "Eraser Radius (Old Toolsystem)", icon = "BRUSHSIZE")
        myvar.data_path_primary = 'preferences.edit.grease_pencil_eraser_radius'


class VIEW3D_MT_assign_material(Menu):
    bl_label = "Assign Material"

    def draw(self, context):
        layout = self.layout
        ob = context.active_object

        for slot in ob.material_slots:
            mat = slot.material
            if mat:
                layout.operator("gpencil.stroke_change_color", text=mat.name, icon = "COLOR").material = mat.name


class VIEW3D_MT_gpencil_copy_layer(Menu):
    bl_label = "Copy Layer to Object"

    def draw(self, context):
        layout = self.layout
        view_layer = context.view_layer
        obact = context.active_object
        gpl = context.active_gpencil_layer

        done = False
        if gpl is not None:
            for ob in view_layer.objects:
                if ob.type == 'GPENCIL' and ob != obact:
                    layout.operator("gpencil.layer_duplicate_object", text=ob.name, icon = "DUPLICATE").object = ob.name
                    done = True

            if done is False:
                layout.label(text="No destination object", icon='ERROR')
        else:
            layout.label(text="No layer to copy", icon='ERROR')


class VIEW3D_MT_edit_gpencil(Menu):
    bl_label = "Grease Pencil"

    def draw(self, _context):
        layout = self.layout

        layout.menu("VIEW3D_MT_edit_gpencil_transform")
        layout.menu("VIEW3D_MT_mirror")
        layout.menu("GPENCIL_MT_snap")

        layout.separator()

<<<<<<< HEAD
        layout.operator("gpencil.interpolate", text="Interpolate", icon = "INTERPOLATE")
        layout.operator("gpencil.interpolate_sequence", text="Sequence", icon = "SEQUENCE")

        layout.separator()

        layout.menu("VIEW3D_MT_gpencil_copy_layer")
        layout.menu("VIEW3D_MT_gpencil_simplify")
        layout.operator("gpencil.stroke_trim", text="Trim", icon = "CUT")

        layout.separator()

        layout.operator("gpencil.blank_frame_add", icon = "ADD")

        layout.separator()

        layout.operator("gpencil.duplicate_move", text="Duplicate", icon = "DUPLICATE")
        layout.operator("gpencil.frame_duplicate", text="Duplicate Active Frame", icon = "DUPLICATE")
        layout.operator("gpencil.frame_duplicate", text="Duplicate Active Frame All Layers", icon = "DUPLICATE").mode = 'ALL'

        layout.separator()

        layout.operator("gpencil.stroke_smooth", text="Smooth", icon = "PARTICLEBRUSH_SMOOTH")
        layout.operator("gpencil.stroke_subdivide", text="Subdivide", icon = "SUBDIVIDE_EDGES")
        layout.operator("gpencil.stroke_merge", text="Merge", icon = "MERGE")
        op = layout.operator("gpencil.stroke_cyclical_set", text="Close")
        op.type = 'CLOSE'
        op.geometry = True
=======
        layout.menu("VIEW3D_MT_gpencil_animation")

        layout.separator()

        # Cut, Copy, Paste
        layout.operator("gpencil.duplicate_move", text="Duplicate")
        layout.operator("gpencil.stroke_split", text="Split")
        layout.operator("gpencil.copy", text="Copy", icon='COPYDOWN')
        layout.operator("gpencil.paste", text="Paste", icon='PASTEDOWN').type = 'COPY'
        layout.operator("gpencil.paste", text="Paste & Merge").type = 'MERGE'

        layout.separator()

        layout.menu("VIEW3D_MT_weight_gpencil")

        layout.separator()

        layout.menu("VIEW3D_MT_edit_gpencil_showhide")

        layout.operator_menu_enum("gpencil.stroke_separate", "mode")
        layout.menu("GPENCIL_MT_cleanup")

        layout.separator()

        # Remove
        layout.menu("VIEW3D_MT_edit_gpencil_delete")


class VIEW3D_MT_edit_gpencil_stroke(Menu):
    bl_label = "Stroke"

    def draw(self, _context):
        layout = self.layout

        layout.operator("gpencil.stroke_subdivide", text="Subdivide").only_selected = False
        layout.menu("VIEW3D_MT_gpencil_simplify")
        layout.operator("gpencil.stroke_trim", text="Trim")

        layout.separator()

        layout.operator_menu_enum("gpencil.stroke_join", "type", text="Join...")
>>>>>>> 136f48dd

        layout.separator()

        layout.menu("GPENCIL_MT_separate")
        layout.operator("gpencil.stroke_split", text="Split", icon = "SPLIT")
        layout.operator("gpencil.stroke_join", text="Join", icon = "JOIN").type = 'JOIN'
        layout.operator("gpencil.stroke_join", text="Join and Copy", icon = "JOIN").type = 'JOINCOPY'

        layout.separator()

        layout.operator("gpencil.stroke_flip", text="Flip Direction", icon = "FLIP")

        layout.separator()

        layout.operator("gpencil.copy", text="Copy", icon='COPYDOWN')
        layout.operator("gpencil.paste", text="Paste", icon='PASTEDOWN').type = 'COPY'
        layout.operator("gpencil.paste", text="Paste & Merge", icon = "MERGE").type = 'MERGE'

        layout.separator()

        layout.menu("GPENCIL_MT_gpencil_vertex_group")
        layout.operator_menu_enum("gpencil.move_to_layer", "layer", text="Move to Layer")
        layout.menu("VIEW3D_MT_assign_material")
        layout.menu("VIEW3D_MT_edit_gpencil_arrange_strokes")

        layout.separator()

        layout.operator_menu_enum("gpencil.convert", "type", text="Convert to Geometry")

        layout.separator()

        layout.menu("VIEW3D_MT_edit_gpencil_delete")
        layout.operator_menu_enum("gpencil.dissolve", "type")

        layout.separator()

<<<<<<< HEAD
        layout.operator("gpencil.stroke_cyclical_set", text="Toggle Cyclic", icon = 'TOGGLE_CYCLIC').type = 'TOGGLE'
=======
        # Convert
        op = layout.operator("gpencil.stroke_cyclical_set", text="Close")
        op.type = 'CLOSE'
        op.geometry = True
        layout.operator("gpencil.stroke_cyclical_set", text="Toggle Cyclic").type = 'TOGGLE'
>>>>>>> 136f48dd
        layout.operator_menu_enum("gpencil.stroke_caps_set", text="Toggle Caps...", property="type")
        layout.operator("gpencil.stroke_flip", text="Switch Direction")


class VIEW3D_MT_edit_gpencil_point(Menu):
    bl_label = "Point"

    def draw(self, _context):
        layout = self.layout

        layout.operator("gpencil.extrude_move", text="Extrude Points")

        layout.separator()

<<<<<<< HEAD
        layout.menu("GPENCIL_MT_cleanup")
        layout.menu("VIEW3D_MT_edit_gpencil_hide")

class VIEW3D_MT_edit_gpencil_hide(Menu):
    bl_label = "Hide"

    def draw(self, context):
        layout = self.layout

        layout.operator("gpencil.reveal", text="Show Hidden Layer", icon = "RESTRICT_VIEW_OFF")
        layout.operator("gpencil.hide", text="Hide selected Layer", icon = "RESTRICT_VIEW_ON").unselected = False
        layout.operator("gpencil.hide", text="Hide unselected Layer", icon = "HIDE_UNSELECTED").unselected = True

        layout.separator()

        layout.operator("gpencil.selection_opacity_toggle", text="Toggle Opacity", icon = "RESTRICT_VIEW_OFF")


class VIEW3D_MT_edit_gpencil_arrange_strokes(Menu):
    bl_label = "Arrange Strokes"

    def draw(self, context):
        layout = self.layout

        layout.operator("gpencil.stroke_arrange", text="Bring Forward", icon='MOVE_UP').direction = 'UP'
        layout.operator("gpencil.stroke_arrange", text="Send Backward", icon='MOVE_DOWN').direction = 'DOWN'
        layout.operator("gpencil.stroke_arrange", text="Bring to Front", icon='MOVE_TO_TOP').direction = 'TOP'
        layout.operator("gpencil.stroke_arrange", text="Send to Back", icon='MOVE_TO_BOTTOM').direction = 'BOTTOM'
=======
        layout.operator("gpencil.stroke_smooth", text="Smooth Points").only_selected = True

        layout.separator()

        layout.operator("gpencil.stroke_merge", text="Merge Points")

        # TODO: add new RIP operator

        layout.separator()

        layout.menu("VIEW3D_MT_gpencil_vertex_group")
>>>>>>> 136f48dd


class VIEW3D_MT_weight_gpencil(Menu):
    bl_label = "Weights"

    def draw(self, context):
        layout = self.layout

        #layout.operator_context = 'INVOKE_REGION_WIN'

        layout.operator("gpencil.vertex_group_normalize_all", text="Normalize All", icon = "WEIGHT_NORMALIZE_ALL")
        layout.operator("gpencil.vertex_group_normalize", text="Normalize", icon = "WEIGHT_NORMALIZE")

        layout.separator()

<<<<<<< HEAD
        layout.operator("gpencil.vertex_group_invert", text="Invert", icon='WEIGHT_INVERT')
        layout.operator("gpencil.vertex_group_smooth", text="Smooth", icon='WEIGHT_SMOOTH')

        layout.separator()

        layout.menu("VIEW3D_MT_assign_material")

        layout.separator()

        layout.operator("gpencil.frame_duplicate", text="Duplicate Active Frame", icon = "DUPLICATE")
        layout.operator("gpencil.frame_duplicate", text="Duplicate Active Frame All Layers", icon = "DUPLICATE").mode = 'ALL'

        layout.separator()
=======
        layout.operator("gpencil.vertex_group_invert", text="Invert")
        layout.operator("gpencil.vertex_group_smooth", text="Smooth")

        layout.separator()

        layout.menu("VIEW3D_MT_gpencil_autoweights")
>>>>>>> 136f48dd

        layout.operator("gpencil.stroke_subdivide", text="Subdivide", icon = "SUBDIVIDE_EDGES")
        layout.operator("gpencil.stroke_simplify_fixed", text="Simplify", icon = "MOD_SIMPLIFY")
        layout.operator("gpencil.stroke_simplify", text="Simplify Adaptative", icon = "MOD_SIMPLIFY")

        if context.mode == 'WEIGHT_GPENCIL':
            layout.separator()
            layout.menu("VIEW3D_MT_gpencil_autoweights")

        layout.separator()

        #radial control button brush size
        myvar = layout.operator("wm.radial_control", text = "Brush Radius", icon = "BRUSHSIZE")
        myvar.data_path_primary = 'tool_settings.gpencil_sculpt.brush.size'

        #radial control button brush strength
        myvar = layout.operator("wm.radial_control", text = "Brush Strength", icon = "BRUSHSTRENGTH")
        myvar.data_path_primary = 'tool_settings.gpencil_sculpt.brush.strength'

class VIEW3D_MT_gpencil_animation(Menu):
    bl_label = "Animation"

    @classmethod
    def poll(cls, context):
        ob = context.active_object
        return ob and ob.type == 'GPENCIL' and ob.mode != 'OBJECT'

    def draw(self, _context):
        layout = self.layout

        layout.operator("gpencil.blank_frame_add")

        layout.separator()

        layout.operator("gpencil.frame_duplicate", text="Duplicate Active Frame")
        layout.operator("gpencil.frame_duplicate", text="Duplicate All Layers").mode = 'ALL'

        layout.separator()

        layout.operator("gpencil.delete", text="Delete Active Frame").type = 'FRAME'
        layout.operator("gpencil.active_frames_delete_all", text="Delete All Active Frames")


class VIEW3D_MT_edit_gpencil_transform(Menu):
    bl_label = "Transform"

    def draw(self, _context):
        layout = self.layout

        layout.operator("transform.translate", icon='TRANSFORM_MOVE')
        layout.operator("transform.rotate", icon='TRANSFORM_ROTATE')
        layout.operator("transform.resize", text="Scale", icon='TRANSFORM_SCALE')

        layout.separator()

        layout.operator("transform.bend", text="Bend", icon = "BEND")
        layout.operator("transform.shear", text="Shear", icon = "SHEAR")
        layout.operator("transform.tosphere", text="To Sphere", icon = "TOSPHERE")
        layout.operator("transform.transform", text="Shrink Fatten", icon = 'SHRINK_FATTEN').mode = 'GPENCIL_SHRINKFATTEN'

        layout.separator()

<<<<<<< HEAD
        layout.operator("transform.mirror", text="Mirror", icon = "TRANSFORM_MIRROR")
=======
        layout.operator("gpencil.interpolate", text="Interpolate")
        layout.operator("gpencil.interpolate_sequence", text="Sequence")

class VIEW3D_MT_edit_gpencil_showhide(Menu):
    bl_label = "Show/hide"
>>>>>>> 136f48dd


<<<<<<< HEAD
=======
        layout.operator("gpencil.hide", text="Hide Active Layer")
        layout.operator("gpencil.reveal", text="Show All Layers")
>>>>>>> 136f48dd


class VIEW3D_MT_object_mode_pie(Menu):
    bl_label = "Mode"

    def draw(self, _context):
        layout = self.layout

        pie = layout.menu_pie()
        pie.operator_enum("object.mode_set", "mode")


class VIEW3D_MT_view_pie(Menu):
    bl_label = "View"
    bl_idname = "VIEW3D_MT_view_pie"

    def draw(self, _context):
        layout = self.layout

        pie = layout.menu_pie()
        pie.operator_enum("view3d.view_axis", "type")
        pie.operator("view3d.view_camera", text="View Camera", icon='CAMERA_DATA')
        pie.operator("view3d.view_selected", text="View Selected", icon='VIEW_SELECTED')


class VIEW3D_MT_transform_gizmo_pie(Menu):
    bl_label = "View"

    def draw(self, context):
        layout = self.layout

        pie = layout.menu_pie()
        # 1: Left
        pie.operator("view3d.transform_gizmo_set", text="Move").type = {'TRANSLATE'}
        # 2: Right
        pie.operator("view3d.transform_gizmo_set", text="Rotate").type = {'ROTATE'}
        # 3: Down
        pie.operator("view3d.transform_gizmo_set", text="Scale").type = {'SCALE'}
        # 4: Up
        pie.prop(context.space_data, "show_gizmo", text="Show Gizmos", icon='GIZMO')
        # 5: Up/Left
        pie.operator("view3d.transform_gizmo_set", text="All").type = {'TRANSLATE', 'ROTATE', 'SCALE'}


class VIEW3D_MT_shading_pie(Menu):
    bl_label = "Shading"

    def draw(self, context):
        layout = self.layout
        pie = layout.menu_pie()

        view = context.space_data

        pie.prop(view.shading, "type", expand=True)


class VIEW3D_MT_shading_ex_pie(Menu):
    bl_label = "Shading"

    def draw(self, context):
        layout = self.layout
        pie = layout.menu_pie()

        view = context.space_data

        pie.prop_enum(view.shading, "type", value='WIREFRAME')
        pie.prop_enum(view.shading, "type", value='SOLID')

        # Note this duplicates "view3d.toggle_xray" logic, so we can see the active item: T58661.
        if context.pose_object:
            pie.prop(view.overlay, "show_xray_bone", icon='XRAY')
        else:
            xray_active = (
                (context.mode == 'EDIT_MESH') or
                (view.shading.type in {'SOLID', 'WIREFRAME'})
            )
            if xray_active:
                sub = pie
            else:
                sub = pie.row()
                sub.active = False
            sub.prop(
                view.shading,
                "show_xray_wireframe" if (view.shading.type == 'WIREFRAME') else "show_xray",
                text="Toggle X-Ray",
                icon='XRAY',
            )

        pie.prop(view.overlay, "show_overlays", text="Toggle Overlays", icon='OVERLAY')

        pie.prop_enum(view.shading, "type", value='MATERIAL')
        pie.prop_enum(view.shading, "type", value='RENDERED')


class VIEW3D_MT_pivot_pie(Menu):
    bl_label = "Pivot Point"

    def draw(self, context):
        layout = self.layout
        pie = layout.menu_pie()
        obj = context.active_object
        mode = context.mode

        pie.prop_enum(context.scene.tool_settings, "transform_pivot_point", value='BOUNDING_BOX_CENTER')
        pie.prop_enum(context.scene.tool_settings, "transform_pivot_point", value='CURSOR')
        pie.prop_enum(context.scene.tool_settings, "transform_pivot_point", value='INDIVIDUAL_ORIGINS')
        pie.prop_enum(context.scene.tool_settings, "transform_pivot_point", value='MEDIAN_POINT')
        pie.prop_enum(context.scene.tool_settings, "transform_pivot_point", value='ACTIVE_ELEMENT')
        if (obj is None) or (mode in {'OBJECT', 'POSE', 'WEIGHT_PAINT'}):
            pie.prop(context.scene.tool_settings, "use_transform_pivot_point_align", text="Only Origins")


class VIEW3D_MT_orientations_pie(Menu):
    bl_label = "Orientation"

    def draw(self, context):
        layout = self.layout
        pie = layout.menu_pie()
        scene = context.scene

        pie.prop(scene.transform_orientation_slots[0], "type", expand=True)


class VIEW3D_MT_snap_pie(Menu):
    bl_label = "Snap"

    def draw(self, _context):
        layout = self.layout
        pie = layout.menu_pie()

        pie.operator("view3d.snap_cursor_to_grid", text="Cursor to Grid", icon='CURSOR')
        pie.operator("view3d.snap_selected_to_grid", text="Selection to Grid", icon='RESTRICT_SELECT_OFF')
        pie.operator("view3d.snap_cursor_to_selected", text="Cursor to Selected", icon='CURSOR')
        pie.operator("view3d.snap_selected_to_cursor", text="Selection to Cursor", icon='RESTRICT_SELECT_OFF').use_offset = False
        pie.operator("view3d.snap_selected_to_cursor", text="Selection to Cursor (Keep Offset)", icon='RESTRICT_SELECT_OFF').use_offset = True
        pie.operator("view3d.snap_selected_to_active", text="Selection to Active", icon='RESTRICT_SELECT_OFF')
        pie.operator("view3d.snap_cursor_to_center", text="Cursor to World Origin", icon='CURSOR')
        pie.operator("view3d.snap_cursor_to_active", text="Cursor to Active", icon='CURSOR')


class VIEW3D_MT_proportional_editing_falloff_pie(Menu):
    bl_label = "Proportional Editing Falloff"

    def draw(self, context):
        layout = self.layout
        pie = layout.menu_pie()
        tool_settings = context.scene.tool_settings

        pie.prop(tool_settings, "proportional_edit_falloff", expand=True)


# ********** Panel **********

class VIEW3D_PT_active_tool(Panel, ToolActivePanelHelper):
    bl_space_type = 'VIEW_3D'
    bl_region_type = 'UI'
    bl_category = "Tool"
    # See comment below.
    # bl_options = {'HIDE_HEADER'}

    # Don't show in properties editor.
    @classmethod
    def poll(cls, context):
        return context.area.type == 'VIEW_3D'


# FIXME(campbell): remove this second panel once 'HIDE_HEADER' works with category tabs,
# Currently pinning allows ordering headerless panels below panels with headers.
class VIEW3D_PT_active_tool_duplicate(Panel, ToolActivePanelHelper):
    bl_space_type = 'VIEW_3D'
    bl_region_type = 'UI'
    bl_category = "Tool"
    bl_options = {'HIDE_HEADER'}

    # Only show in properties editor.
    @classmethod
    def poll(cls, context):
        return context.area.type != 'VIEW_3D'


class VIEW3D_PT_view3d_properties(Panel):
    bl_space_type = 'VIEW_3D'
    bl_region_type = 'UI'
    bl_category = "View"
    bl_label = "View"
    bl_options = {'DEFAULT_CLOSED'}

    def draw(self, context):
        layout = self.layout

        view = context.space_data

        layout.use_property_split = True
        layout.use_property_decorate = False  # No animation.

        flow = layout.grid_flow(row_major=True, columns=0, even_columns=False, even_rows=False, align=True)
        col = flow.column()

        subcol = col.column()
        subcol.active = bool(view.region_3d.view_perspective != 'CAMERA' or view.region_quadviews)
        subcol.prop(view, "lens", text="Focal Length")

        subcol = col.column(align=True)
        subcol.prop(view, "clip_start", text="Clip Near")
        subcol.prop(view, "clip_end", text="Clip Far")

        subcol.separator()

        col = flow.column()

        subcol = col.column()
        subcol.use_property_split = False
        subcol.prop(view, "use_local_camera")
        
        if view.use_local_camera:
            subcol = col.column()
            subcol.use_property_split = True
            subcol.prop(view, "camera", text="Local Cam")
            
        subcol.use_property_split = False
        subcol.prop(view, "use_render_border")
        
class VIEW3D_PT_view3d_properties_edit(Panel):
    bl_space_type = 'VIEW_3D'
    bl_region_type = 'UI'
    bl_category = "View"
    bl_label = "Edit"
    bl_options = {'DEFAULT_CLOSED'}

    def draw(self, context):
        layout = self.layout
        
        tool_settings = context.tool_settings
        layout.prop(tool_settings, "lock_object_mode")


class VIEW3D_PT_view3d_camera_lock(Panel):
    bl_space_type = 'VIEW_3D'
    bl_region_type = 'UI'
    bl_category = "View"
    bl_label = "Camera Lock"
    bl_parent_id = "VIEW3D_PT_view3d_properties"

    def draw(self, context):
        layout = self.layout

        layout.use_property_split = True
        layout.use_property_decorate = False  # No animation.

        view = context.space_data

        col = layout.column(align=True)
        subcol = col.column()
        subcol.active = bool(view.region_3d.view_perspective != 'CAMERA' or view.region_quadviews)

        subcol.prop(view, "lock_object")
        lock_object = view.lock_object
        if lock_object:
            if lock_object.type == 'ARMATURE':
                subcol.prop_search(
                    view, "lock_bone", lock_object.data,
                    "edit_bones" if lock_object.mode == 'EDIT'
                    else "bones",
                    text=""
                )
        else:
            subcol.use_property_split = False
            subcol.prop(view, "lock_cursor", text="Lock to 3D Cursor")
        col.use_property_split = False
        col.prop(view, "lock_camera")


class VIEW3D_PT_view3d_cursor(Panel):
    bl_space_type = 'VIEW_3D'
    bl_region_type = 'UI'
    bl_category = "View"
    bl_label = "3D Cursor"
    bl_options = {'DEFAULT_CLOSED'}

    def draw(self, context):
        layout = self.layout

        cursor = context.scene.cursor

        layout.column().prop(cursor, "location", text="Location")
        rotation_mode = cursor.rotation_mode
        if rotation_mode == 'QUATERNION':
            layout.column().prop(cursor, "rotation_quaternion", text="Rotation")
        elif rotation_mode == 'AXIS_ANGLE':
            layout.column().prop(cursor, "rotation_axis_angle", text="Rotation")
        else:
            layout.column().prop(cursor, "rotation_euler", text="Rotation")
        layout.prop(cursor, "rotation_mode", text="")


class VIEW3D_PT_collections(Panel):
    bl_space_type = 'VIEW_3D'
    bl_region_type = 'UI'
    bl_category = "View"
    bl_label = "Collections"
    bl_options = {'DEFAULT_CLOSED'}

    def _draw_collection(self, layout, view_layer, collection, index):
        need_separator = index
        for child in collection.children:
            index += 1

            if child.exclude:
                continue

            if child.collection.hide_viewport:
                continue

            if need_separator:
                layout.separator()
                need_separator = False

            icon = 'BLANK1'
            # has_objects = True
            if child.has_selected_objects(view_layer):
                icon = 'LAYER_ACTIVE'
            elif child.has_objects():
                icon = 'LAYER_USED'
            else:
                # has_objects = False
                pass

            row = layout.row()
            sub = row.split(factor=0.98)
            subrow = sub.row()
            subrow.alignment = 'LEFT'
            subrow.operator(
                "object.hide_collection", text=child.name, icon=icon, emboss=False,
            ).collection_index = index

            sub = row.split()
            subrow = sub.row(align=True)
            subrow.alignment = 'RIGHT'
            subrow.active = collection.is_visible  # Parent collection runtime visibility
            subrow.prop(child, "hide_viewport", text="", emboss=False)

        for child in collection.children:
            index = self._draw_collection(layout, view_layer, child, index)

        return index

    def draw(self, context):
        layout = self.layout
        layout.use_property_split = False

        view_layer = context.view_layer
        # We pass index 0 here beause the index is increased
        # so the first real index is 1
        # And we start with index as 1 because we skip the master collection
        self._draw_collection(layout, view_layer, view_layer.layer_collection, 0)


class VIEW3D_PT_object_type_visibility(Panel):
    bl_space_type = 'VIEW_3D'
    bl_region_type = 'HEADER'
    bl_label = "View Object Types"
    bl_ui_units_x = 6

    def draw(self, context):
        layout = self.layout
        layout.use_property_split = True

        view = context.space_data

        layout.label(text="Object Types Visibility")
        col = layout.column()

        attr_object_types = (
            # Geometry
            ("mesh", "Mesh"),
            ("curve", "Curve"),
            ("surf", "Surface"),
            ("meta", "Meta"),
            ("font", "Text"),
            ("grease_pencil", "Grease Pencil"),
            (None, None),
            # Other
            ("armature", "Armature"),
            ("lattice", "Lattice"),
            ("empty", "Empty"),
            ("light", "Light"),
            ("light_probe", "Light Probe"),
            ("camera", "Camera"),
            ("speaker", "Speaker"),
        )

        for attr, attr_name in attr_object_types:
            if attr is None:
                col.separator()
                continue

            attr_v = "show_object_viewport_" f"{attr:s}"
            attr_s = "show_object_select_" f"{attr:s}"

            icon_v = 'HIDE_OFF' if getattr(view, attr_v) else 'HIDE_ON'
            icon_s = 'RESTRICT_SELECT_OFF' if getattr(view, attr_s) else 'RESTRICT_SELECT_ON'

            row = col.row(align=True)
            row.alignment = 'RIGHT'

            row.label(text=attr_name)
            row.prop(view, attr_v, text="", icon=icon_v, emboss=False)
            rowsub = row.row(align=True)
            rowsub.active = getattr(view, attr_v)
            rowsub.prop(view, attr_s, text="", icon=icon_s, emboss=False)


class VIEW3D_PT_shading(Panel):
    bl_space_type = 'VIEW_3D'
    bl_region_type = 'HEADER'
    bl_label = "Shading"
    bl_ui_units_x = 12

    @classmethod
    def get_shading(cls, context):
        # Get settings from 3D viewport or OpenGL render engine
        view = context.space_data
        if view.type == 'VIEW_3D':
            return view.shading
        else:
            return context.scene.display.shading

    def draw(self, _context):
        layout = self.layout
        layout.label(text="Viewport Shading")


class VIEW3D_PT_shading_lighting(Panel):
    bl_space_type = 'VIEW_3D'
    bl_region_type = 'HEADER'
    bl_label = "Lighting"
    bl_parent_id = 'VIEW3D_PT_shading'

    @classmethod
    def poll(cls, context):
        shading = VIEW3D_PT_shading.get_shading(context)
        return shading.type in {'SOLID', 'MATERIAL'}

    def draw(self, context):
        layout = self.layout
        shading = VIEW3D_PT_shading.get_shading(context)

        col = layout.column()
        split = col.split(factor=0.9)

        if shading.type == 'SOLID':
            split.row().prop(shading, "light", expand=True)
            col = split.column()

            split = layout.split(factor=0.9)
            col = split.column()
            sub = col.row()

            if shading.light == 'STUDIO':
                prefs = context.preferences
                system = prefs.system

                if not system.use_studio_light_edit:
                    sub.scale_y = 0.6  # smaller studiolight preview
                    sub.template_icon_view(shading, "studio_light", scale_popup=3.0)
                else:
                    sub.prop(system, "use_studio_light_edit", text="Disable Studio Light Edit", icon='NONE', toggle=True)

                col = split.column()
                col.operator("preferences.studiolight_show", emboss=False, text="", icon='PREFERENCES')

                split = layout.split(factor=0.9)
                col = split.column()

                row = col.row()
                row.prop(shading, "use_world_space_lighting", text="", icon='WORLD', toggle=True)
                row = row.row()
                row.active = shading.use_world_space_lighting
                row.prop(shading, "studiolight_rotate_z", text="Rotation")
                col = split.column()  # to align properly with above

            elif shading.light == 'MATCAP':
                sub.scale_y = 0.6  # smaller matcap preview

                sub.template_icon_view(shading, "studio_light", scale_popup=3.0)

                col = split.column()
                col.operator("preferences.studiolight_show", emboss=False, text="", icon='PREFERENCES')
                col.operator("view3d.toggle_matcap_flip", emboss=False, text="", icon='ARROW_LEFTRIGHT')

        elif shading.type == 'MATERIAL':
            col.prop(shading, "use_scene_lights")
            col.prop(shading, "use_scene_world")

            if not shading.use_scene_world:
                col = layout.column()
                split = col.split(factor=0.9)

                col = split.column()
                sub = col.row()
                sub.scale_y = 0.6
                sub.template_icon_view(shading, "studio_light", scale_popup=3)

                col = split.column()
                col.operator("preferences.studiolight_show", emboss=False, text="", icon='PREFERENCES')

                if shading.selected_studio_light.type == 'WORLD':
                    split = layout.split(factor=0.9)
                    col = split.column()
                    col.prop(shading, "studiolight_rotate_z", text="Rotation")
                    col.prop(shading, "studiolight_background_alpha")
                    col = split.column()  # to align properly with above


class VIEW3D_PT_shading_color(Panel):
    bl_space_type = 'VIEW_3D'
    bl_region_type = 'HEADER'
    bl_label = "Color"
    bl_parent_id = 'VIEW3D_PT_shading'

    @classmethod
    def poll(cls, context):
        shading = VIEW3D_PT_shading.get_shading(context)
        return shading.type in {'WIREFRAME', 'SOLID'}

    def _draw_color_type(self, context):
        layout = self.layout
        shading = VIEW3D_PT_shading.get_shading(context)

        layout.grid_flow(columns=3, align=True).prop(shading, "color_type", expand=True)
        if shading.color_type == 'SINGLE':
            layout.row().prop(shading, "single_color", text="")

    def _draw_background_color(self, context):
        layout = self.layout
        shading = VIEW3D_PT_shading.get_shading(context)

        layout.row().label(text="Background")
        layout.row().prop(shading, "background_type", expand=True)
        if shading.background_type == 'VIEWPORT':
            layout.row().prop(shading, "background_color", text="")

    def draw(self, context):
        shading = VIEW3D_PT_shading.get_shading(context)
        if shading.type == 'WIREFRAME':
            self.layout.row().prop(shading, "wireframe_color_type", expand=True)
        else:
            self._draw_color_type(context)
            self.layout.separator()
        self._draw_background_color(context)


class VIEW3D_PT_shading_options(Panel):
    bl_space_type = 'VIEW_3D'
    bl_region_type = 'HEADER'
    bl_label = "Options"
    bl_parent_id = 'VIEW3D_PT_shading'

    @classmethod
    def poll(cls, context):
        shading = VIEW3D_PT_shading.get_shading(context)
        return shading.type in {'WIREFRAME', 'SOLID'}

    def draw(self, context):
        layout = self.layout

        shading = VIEW3D_PT_shading.get_shading(context)

        col = layout.column()

        if shading.type == 'SOLID':
            col.prop(shading, "show_backface_culling")

        row = col.row(align=True)
        
        

        if shading.type == 'WIREFRAME':
            row.prop(shading, "show_xray_wireframe")
            sub = row.row()
            sub.use_property_split = True
            sub.active = shading.show_xray_wireframe
            sub.prop(shading, "xray_alpha_wireframe", text="")
        elif shading.type == 'SOLID':
            row.prop(shading, "show_xray")
            sub = row.row()     
            sub.use_property_split = True
            if shading.show_xray:
                sub.prop(shading, "xray_alpha", text = "")
                # X-ray mode is off when alpha is 1.0
                xray_active = shading.show_xray and shading.xray_alpha != 1

            row = col.row(align=True)
            row.prop(shading, "show_shadows")
            row.active = not shading.show_xray
            
            sub = row.row(align=True)
            if shading.show_shadows:
                sub.prop(shading, "shadow_intensity", text="")
                sub.popover(panel="VIEW3D_PT_shading_options_shadow", icon='PREFERENCES', text="")

            col = layout.column()

            row = col.row()
            row.active = not shading.show_xray
            row.prop(shading, "show_cavity")

            if shading.show_cavity and not shading.show_xray:
                row.prop(shading, "cavity_type", text="Type")

                if shading.cavity_type in {'WORLD', 'BOTH'}:
                    col.label(text="World Space - Ridge / Valley")
                    sub = col.row(align=True)
                    sub.prop(shading, "cavity_ridge_factor", text="")
                    sub.prop(shading, "cavity_valley_factor", text="")
                    sub.popover(
                        panel="VIEW3D_PT_shading_options_ssao",
                        icon='PREFERENCES',
                        text=""
                    )

                if shading.cavity_type in {'SCREEN', 'BOTH'}:
                    col.label(text="Screen Space - Ridge / Valley")
                    sub = col.row(align=True)
                    sub.prop(shading, "curvature_ridge_factor", text="")
                    sub.prop(shading, "curvature_valley_factor", text="")

        if shading.type in {'WIREFRAME', 'SOLID'}:
            row = layout.split()
            row.prop(shading, "show_object_outline")
            sub = row.row()
            if shading.show_object_outline:
                sub.prop(shading, "object_outline_color", text="")

            col = layout.column()
            if (shading.light == 'STUDIO') and (shading.type != 'WIREFRAME'):
                col.prop(shading, "show_specular_highlight", text="Specular Lighting")


class VIEW3D_PT_shading_options_shadow(Panel):
    bl_label = "Shadow Settings"
    bl_space_type = 'VIEW_3D'
    bl_region_type = 'HEADER'

    def draw(self, context):
        layout = self.layout
        layout.use_property_split = True
        scene = context.scene

        col = layout.column()
        col.prop(scene.display, "light_direction")
        col.prop(scene.display, "shadow_shift")
        col.prop(scene.display, "shadow_focus")


class VIEW3D_PT_shading_options_ssao(Panel):
    bl_label = "SSAO Settings"
    bl_space_type = 'VIEW_3D'
    bl_region_type = 'HEADER'

    def draw(self, context):
        layout = self.layout
        layout.use_property_split = True
        scene = context.scene

        col = layout.column(align=True)
        col.prop(scene.display, "matcap_ssao_samples")
        col.prop(scene.display, "matcap_ssao_distance")
        col.prop(scene.display, "matcap_ssao_attenuation")


class VIEW3D_PT_gizmo_display(Panel):
    bl_space_type = 'VIEW_3D'
    bl_region_type = 'HEADER'
    bl_label = "Gizmo"

    def draw(self, context):
        layout = self.layout

        scene = context.scene
        view = context.space_data

        col = layout.column()
        col.label(text="Viewport Gizmos")

        col.active = view.show_gizmo
        colsub = col.column()
        colsub.prop(view, "show_gizmo_navigate", text="Navigate")
        colsub.prop(view, "show_gizmo_tool", text="Active Tools")
        colsub.prop(view, "show_gizmo_context", text="Active Object")

        layout.separator()

        col = layout.column()
        col.active = view.show_gizmo_context
        col.label(text="Object Gizmos")
        col.prop(scene.transform_orientation_slots[1], "type", text="")
        col.prop(view, "show_gizmo_object_translate", text="Move")
        col.prop(view, "show_gizmo_object_rotate", text="Rotate")
        col.prop(view, "show_gizmo_object_scale", text="Scale")

        layout.separator()

        # Match order of object type visibility
        col = layout.column()
        col.label(text="Empty")
        col.prop(view, "show_gizmo_empty_image", text="Image")
        col.prop(view, "show_gizmo_empty_force_field", text="Force Field")
        col.label(text="Light")
        col.prop(view, "show_gizmo_light_size", text="Size")
        col.prop(view, "show_gizmo_light_look_at", text="Look At")
        col.label(text="Camera")
        col.prop(view, "show_gizmo_camera_lens", text="Lens")
        col.prop(view, "show_gizmo_camera_dof_distance", text="Focus Distance")


class VIEW3D_PT_overlay(Panel):
    bl_space_type = 'VIEW_3D'
    bl_region_type = 'HEADER'
    bl_label = "Overlays"
    bl_ui_units_x = 13

    def draw(self, _context):
        pass


class VIEW3D_PT_overlay_guides(Panel):
    bl_space_type = 'VIEW_3D'
    bl_region_type = 'HEADER'
    bl_parent_id = 'VIEW3D_PT_overlay'
    bl_label = "Guides"

    def draw(self, context):
        layout = self.layout

        view = context.space_data
        overlay = view.overlay
        shading = view.shading
        display_all = overlay.show_overlays

        col = layout.column()
        col.active = display_all

        split = col.split()
        sub = split.column()

        row = sub.row()
        row_el = row.column()
        row_el.prop(overlay, "show_ortho_grid", text="Grid")
        grid_active = view.region_quadviews or (view.region_3d.is_orthographic_side_view and not view.region_3d.is_perspective)
        row_el.active = grid_active
        row.prop(overlay, "show_floor", text="Floor")

        if overlay.show_floor or overlay.show_ortho_grid:
            sub = col.row(align=True)
            sub.active = (overlay.show_floor and not view.region_3d.is_orthographic_side_view) or (overlay.show_ortho_grid and grid_active)
            sub.prop(overlay, "grid_scale", text="Scale")
            sub.prop(overlay, "grid_subdivisions", text="Subdivisions")

        sub = split.column()
        row = sub.row()
        row.label(text="Axes")

        subrow = row.row(align=True)
        subrow.prop(overlay, "show_axis_x", text="X", toggle=True)
        subrow.prop(overlay, "show_axis_y", text="Y", toggle=True)
        subrow.prop(overlay, "show_axis_z", text="Z", toggle=True)

        split = col.split()
        sub = split.column()
        sub.prop(overlay, "show_text", text="Text Info")
        sub = split.column()
        sub.prop(overlay, "show_cursor", text="3D Cursor")

        if shading.type == 'MATERIAL':
            col.prop(overlay, "show_look_dev")

        col.prop(overlay, "show_annotation", text="Annotations")


class VIEW3D_PT_overlay_object(Panel):
    bl_space_type = 'VIEW_3D'
    bl_region_type = 'HEADER'
    bl_parent_id = 'VIEW3D_PT_overlay'
    bl_label = "Objects"

    def draw(self, context):
        layout = self.layout
        view = context.space_data
        overlay = view.overlay
        display_all = overlay.show_overlays

        col = layout.column(align=True)
        col.active = display_all

        split = col.split()

        sub = split.column(align=True)
        sub.prop(overlay, "show_extras", text="Extras")
        sub.prop(overlay, "show_relationship_lines")
        sub.prop(overlay, "show_outline_selected")

        sub = split.column(align=True)
        sub.prop(overlay, "show_bones", text="Bones")
        sub.prop(overlay, "show_motion_paths")
        sub.prop(overlay, "show_object_origins", text="Origins")
        subsub = sub.column()
        subsub.active = overlay.show_object_origins
        subsub.prop(overlay, "show_object_origins_all", text="Origins (All)")


class VIEW3D_PT_overlay_geometry(Panel):
    bl_space_type = 'VIEW_3D'
    bl_region_type = 'HEADER'
    bl_parent_id = 'VIEW3D_PT_overlay'
    bl_label = "Geometry"

    def draw(self, context):
        layout = self.layout
        view = context.space_data
        overlay = view.overlay
        display_all = overlay.show_overlays
        is_wireframes = view.shading.type == 'WIREFRAME'

        col = layout.column()
        col.active = display_all

        row = col.row(align=True)
        if not is_wireframes:
            row.prop(overlay, "show_wireframes", text="")
        sub = row.row()
        sub.active = overlay.show_wireframes or is_wireframes
        sub.prop(overlay, "wireframe_threshold", text="Wireframe")

        col = layout.column(align=True)
        col.active = display_all

        col.prop(overlay, "show_face_orientation")

        # sub.prop(overlay, "show_onion_skins")


class VIEW3D_PT_overlay_motion_tracking(Panel):
    bl_space_type = 'VIEW_3D'
    bl_region_type = 'HEADER'
    bl_parent_id = 'VIEW3D_PT_overlay'
    bl_label = "Motion Tracking"

    def draw_header(self, context):
        view = context.space_data
        self.layout.prop(view, "show_reconstruction", text="")

    def draw(self, context):
        layout = self.layout
        view = context.space_data
        overlay = view.overlay
        display_all = overlay.show_overlays

        col = layout.column()
        col.active = display_all

        if view.show_reconstruction:
            split = col.split()

            sub = split.column(align=True)
            sub.active = view.show_reconstruction
            sub.prop(view, "show_camera_path", text="Camera Path")

            sub = split.column()
            sub.prop(view, "show_bundle_names", text="Marker Names")

            col = layout.column()
            col.label(text="Tracks:")
            row = col.row(align=True)
            row.prop(view, "tracks_display_type", text="")
            row.prop(view, "tracks_display_size", text="Size")


class VIEW3D_PT_overlay_edit_mesh(Panel):
    bl_space_type = 'VIEW_3D'
    bl_region_type = 'HEADER'
    bl_parent_id = 'VIEW3D_PT_overlay'
    bl_label = "Mesh Edit Mode"

    @classmethod
    def poll(cls, context):
        return context.mode == 'EDIT_MESH'

    def draw(self, context):
        layout = self.layout

        view = context.space_data
        overlay = view.overlay
        display_all = overlay.show_overlays

        col = layout.column()
        col.active = display_all

        split = col.split()

        sub = split.column()
        sub.prop(overlay, "show_edges", text="Edges")
        sub = split.column()
        sub.prop(overlay, "show_faces", text="Faces")
        sub = split.column()
        sub.prop(overlay, "show_face_center", text="Center")

        row = col.row(align=True)
        row.prop(overlay, "show_edge_crease", text="Creases", toggle=True)
        row.prop(overlay, "show_edge_sharp", text="Sharp", text_ctxt=i18n_contexts.plural, toggle=True)
        row.prop(overlay, "show_edge_bevel_weight", text="Bevel", toggle=True)
        row.prop(overlay, "show_edge_seams", text="Seams", toggle=True)

        if context.preferences.view.show_developer_ui:
            col.label(text="Developer")
            col.prop(overlay, "show_extra_indices", text="Indices")


class VIEW3D_PT_overlay_edit_mesh_shading(Panel):
    bl_space_type = 'VIEW_3D'
    bl_region_type = 'HEADER'
    bl_parent_id = 'VIEW3D_PT_overlay_edit_mesh'
    bl_label = "Shading"

    @classmethod
    def poll(cls, context):
        return context.mode == 'EDIT_MESH'

    def draw(self, context):
        layout = self.layout

        view = context.space_data
        shading = view.shading
        overlay = view.overlay
        tool_settings = context.tool_settings
        display_all = overlay.show_overlays
        statvis = tool_settings.statvis

        col = layout.column()
        col.active = display_all

        col.prop(overlay, "show_occlude_wire")

        col.prop(overlay, "show_weight", text="Vertex Group Weights")
        if overlay.show_weight:
            row = col.split(factor=0.33)
            row.label(text="Zero Weights")
            sub = row.row()
            sub.prop(tool_settings, "vertex_group_user", expand=True)

        if shading.type == 'WIREFRAME':
            xray = shading.show_xray_wireframe and shading.xray_alpha_wireframe < 1.0
        elif shading.type == 'SOLID':
            xray = shading.show_xray and shading.xray_alpha < 1.0
        else:
            xray = False
        statvis_active = not xray
        row = col.row()
        row.active = statvis_active
        row.prop(overlay, "show_statvis", text="Mesh Analysis")
        if overlay.show_statvis:
            col = col.column()
            col.active = statvis_active

            sub = col.split()
            sub.label(text="Type")
            sub.prop(statvis, "type", text="")

            statvis_type = statvis.type
            if statvis_type == 'OVERHANG':
                row = col.row(align=True)
                row.prop(statvis, "overhang_min", text="Minimum")
                row.prop(statvis, "overhang_max", text="Maximum")
                col.row().prop(statvis, "overhang_axis", expand=True)
            elif statvis_type == 'THICKNESS':
                row = col.row(align=True)
                row.prop(statvis, "thickness_min", text="Minimum")
                row.prop(statvis, "thickness_max", text="Maximum")
                col.prop(statvis, "thickness_samples")
            elif statvis_type == 'INTERSECT':
                pass
            elif statvis_type == 'DISTORT':
                row = col.row(align=True)
                row.prop(statvis, "distort_min", text="Minimum")
                row.prop(statvis, "distort_max", text="Maximum")
            elif statvis_type == 'SHARP':
                row = col.row(align=True)
                row.prop(statvis, "sharp_min", text="Minimum")
                row.prop(statvis, "sharp_max", text="Maximum")


class VIEW3D_PT_overlay_edit_mesh_measurement(Panel):
    bl_space_type = 'VIEW_3D'
    bl_region_type = 'HEADER'
    bl_parent_id = 'VIEW3D_PT_overlay_edit_mesh'
    bl_label = "Measurement"

    @classmethod
    def poll(cls, context):
        return context.mode == 'EDIT_MESH'

    def draw(self, context):
        layout = self.layout

        view = context.space_data
        overlay = view.overlay
        display_all = overlay.show_overlays

        col = layout.column()
        col.active = display_all

        split = col.split()

        sub = split.column()
        sub.prop(overlay, "show_extra_edge_length", text="Edge Length")
        sub.prop(overlay, "show_extra_edge_angle", text="Edge Angle")

        sub = split.column()
        sub.prop(overlay, "show_extra_face_area", text="Face Area")
        sub.prop(overlay, "show_extra_face_angle", text="Face Angle")


class VIEW3D_PT_overlay_edit_mesh_normals(Panel):
    bl_space_type = 'VIEW_3D'
    bl_region_type = 'HEADER'
    bl_parent_id = 'VIEW3D_PT_overlay_edit_mesh'
    bl_label = "Normals"

    @classmethod
    def poll(cls, context):
        return context.mode == 'EDIT_MESH'

    def draw(self, context):
        layout = self.layout

        view = context.space_data
        overlay = view.overlay
        display_all = overlay.show_overlays

        col = layout.column()
        col.active = display_all

        row = col.row(align=True)
        row.prop(overlay, "show_vertex_normals", text="", icon='NORMALS_VERTEX')
        row.prop(overlay, "show_split_normals", text="", icon='NORMALS_VERTEX_FACE')
        row.prop(overlay, "show_face_normals", text="", icon='NORMALS_FACE')

        sub = row.row(align=True)
        sub.active = overlay.show_vertex_normals or overlay.show_face_normals or overlay.show_split_normals
        sub.prop(overlay, "normals_length", text="Size")


class VIEW3D_PT_overlay_edit_mesh_freestyle(Panel):
    bl_space_type = 'VIEW_3D'
    bl_region_type = 'HEADER'
    bl_parent_id = 'VIEW3D_PT_overlay'
    bl_label = "Freestyle"

    @classmethod
    def poll(cls, context):
        return context.mode == 'EDIT_MESH' and bpy.app.build_options.freestyle

    def draw(self, context):
        layout = self.layout

        view = context.space_data
        overlay = view.overlay
        display_all = overlay.show_overlays

        col = layout.column()
        col.active = display_all

        row = col.row()
        row.prop(overlay, "show_freestyle_edge_marks", text="Edge Marks")
        row.prop(overlay, "show_freestyle_face_marks", text="Face Marks")


class VIEW3D_PT_overlay_edit_curve(Panel):
    bl_space_type = 'VIEW_3D'
    bl_region_type = 'HEADER'
    bl_parent_id = 'VIEW3D_PT_overlay'
    bl_label = "Curve Edit Mode"

    @classmethod
    def poll(cls, context):
        return context.mode == 'EDIT_CURVE'

    def draw(self, context):
        layout = self.layout
        view = context.space_data
        overlay = view.overlay
        display_all = overlay.show_overlays

        col = layout.column()
        col.active = display_all

        row = col.row()
        row.prop(overlay, "show_curve_handles", text="Handles")

        row = col.row()
        row.prop(overlay, "show_curve_normals", text="")
        sub = row.row()
        sub.active = overlay.show_curve_normals
        sub.prop(overlay, "normals_length", text="Normals")


class VIEW3D_PT_overlay_sculpt(Panel):
    bl_space_type = 'VIEW_3D'
    bl_context = ".sculpt_mode"
    bl_region_type = 'HEADER'
    bl_parent_id = 'VIEW3D_PT_overlay'
    bl_label = "Sculpt"

    @classmethod
    def poll(cls, context):
        return (
            context.mode == 'SCULPT' and
            (context.sculpt_object and context.tool_settings.sculpt)
        )

    def draw(self, context):
        layout = self.layout
        tool_settings = context.tool_settings
        sculpt = tool_settings.sculpt

        view = context.space_data
        overlay = view.overlay

        row = layout.row(align=True)
        row.prop(sculpt, "show_mask", text="")
        sub = row.row()
        sub.active = sculpt.show_mask
        sub.prop(overlay, "sculpt_mode_mask_opacity", text="Mask")


class VIEW3D_PT_overlay_pose(Panel):
    bl_space_type = 'VIEW_3D'
    bl_region_type = 'HEADER'
    bl_parent_id = 'VIEW3D_PT_overlay'
    bl_label = "Pose Mode"

    @classmethod
    def poll(cls, context):
        mode = context.mode
        return (
            (mode == 'POSE') or
            (mode == 'PAINT_WEIGHT' and context.pose_object)
        )

    def draw(self, context):
        layout = self.layout
        view = context.space_data
        mode = context.mode
        overlay = view.overlay
        display_all = overlay.show_overlays

        col = layout.column()
        col.active = display_all

        if mode == 'POSE':
            row = col.row()
            row.prop(overlay, "show_xray_bone", text="")
            sub = row.row()
            sub.active = display_all and overlay.show_xray_bone
            sub.prop(overlay, "xray_alpha_bone", text="Fade Geometry")
        else:
            row = col.row()
            row.prop(overlay, "show_xray_bone")


class VIEW3D_PT_overlay_texture_paint(Panel):
    bl_space_type = 'VIEW_3D'
    bl_region_type = 'HEADER'
    bl_parent_id = 'VIEW3D_PT_overlay'
    bl_label = "Texture Paint"

    @classmethod
    def poll(cls, context):
        return context.mode == 'PAINT_TEXTURE'

    def draw(self, context):
        layout = self.layout
        view = context.space_data
        overlay = view.overlay
        display_all = overlay.show_overlays

        col = layout.column()
        col.active = display_all
        col.prop(overlay, "texture_paint_mode_opacity")


class VIEW3D_PT_overlay_vertex_paint(Panel):
    bl_space_type = 'VIEW_3D'
    bl_region_type = 'HEADER'
    bl_parent_id = 'VIEW3D_PT_overlay'
    bl_label = "Vertex Paint"

    @classmethod
    def poll(cls, context):
        return context.mode == 'PAINT_VERTEX'

    def draw(self, context):
        layout = self.layout
        view = context.space_data
        overlay = view.overlay
        display_all = overlay.show_overlays

        col = layout.column()
        col.active = display_all

        col.prop(overlay, "vertex_paint_mode_opacity", text="Opacity")
        col.prop(overlay, "show_paint_wire")


class VIEW3D_PT_overlay_weight_paint(Panel):
    bl_space_type = 'VIEW_3D'
    bl_region_type = 'HEADER'
    bl_parent_id = 'VIEW3D_PT_overlay'
    bl_label = "Weight Paint"

    @classmethod
    def poll(cls, context):
        return context.mode == 'PAINT_WEIGHT'

    def draw(self, context):
        layout = self.layout
        view = context.space_data
        overlay = view.overlay
        display_all = overlay.show_overlays

        col = layout.column()
        col.active = display_all

        col.prop(overlay, "weight_paint_mode_opacity", text="Opacity")
        row = col.split(factor=0.33)
        row.label(text="Zero Weights")
        sub = row.row()
        sub.prop(context.tool_settings, "vertex_group_user", expand=True)

        col.prop(overlay, "show_wpaint_contours")
        col.prop(overlay, "show_paint_wire")


class VIEW3D_PT_pivot_point(Panel):
    bl_space_type = 'VIEW_3D'
    bl_region_type = 'HEADER'
    bl_label = "Pivot Point"
    bl_ui_units_x = 8

    def draw(self, context):
        tool_settings = context.tool_settings
        obj = context.active_object
        mode = context.mode

        layout = self.layout
        col = layout.column()
        col.label(text="Pivot Point")
        col.prop(tool_settings, "transform_pivot_point", expand=True)

        if (obj is None) or (mode in {'OBJECT', 'POSE', 'WEIGHT_PAINT'}):
            col.separator()

            col.prop(tool_settings, "use_transform_pivot_point_align", text="Only Origins")


class VIEW3D_PT_snapping(Panel):
    bl_space_type = 'VIEW_3D'
    bl_region_type = 'HEADER'
    bl_label = "Snapping"

    def draw(self, context):
        tool_settings = context.tool_settings
        snap_elements = tool_settings.snap_elements
        obj = context.active_object
        object_mode = 'OBJECT' if obj is None else obj.mode

        layout = self.layout
        col = layout.column()
        col.label(text="Snap to")
        col.prop(tool_settings, "snap_elements", expand=True)

        col.separator()
        if 'INCREMENT' in snap_elements:
            col.prop(tool_settings, "use_snap_grid_absolute")

        if snap_elements != {'INCREMENT'}:
            col.label(text="Snap with")
            row = col.row(align=True)
            row.prop(tool_settings, "snap_target", expand=True)

            if obj:
                if object_mode == 'EDIT':
                    col.prop(tool_settings, "use_snap_self")
                if object_mode in {'OBJECT', 'POSE', 'EDIT', 'WEIGHT_PAINT'}:
                    col.prop(tool_settings, "use_snap_align_rotation")

            if 'FACE' in snap_elements:
                col.prop(tool_settings, "use_snap_project")

            if 'VOLUME' in snap_elements:
                col.prop(tool_settings, "use_snap_peel_object")

        col.label(text="Affect")
        row = col.row(align=True)
        row.prop(tool_settings, "use_snap_translate", text="Move", toggle=True)
        row.prop(tool_settings, "use_snap_rotate", text="Rotate", toggle=True)
        row.prop(tool_settings, "use_snap_scale", text="Scale", toggle=True)


class VIEW3D_PT_proportional_edit(Panel):
    bl_space_type = 'VIEW_3D'
    bl_region_type = 'HEADER'
    bl_label = "Proportional Editing"
    bl_ui_units_x = 8

    def draw(self, context):
        layout = self.layout
        tool_settings = context.tool_settings
        col = layout.column()

        if context.mode != 'OBJECT':
            col.prop(tool_settings, "use_proportional_connected")
            sub = col.column()
            sub.active = not tool_settings.use_proportional_connected
            sub.prop(tool_settings, "use_proportional_projected")
            col.separator()

        col.prop(tool_settings, "proportional_edit_falloff", expand=True)


class VIEW3D_PT_transform_orientations(Panel):
    bl_space_type = 'VIEW_3D'
    bl_region_type = 'HEADER'
    bl_label = "Transform Orientations"
    bl_ui_units_x = 8

    def draw(self, context):
        layout = self.layout
        layout.label(text="Transform Orientations")

        scene = context.scene
        orient_slot = scene.transform_orientation_slots[0]
        orientation = orient_slot.custom_orientation

        row = layout.row()
        col = row.column()
        col.prop(orient_slot, "type", expand=True)
        row.operator("transform.create_orientation", text="", icon='ADD', emboss=False).use = True

        if orientation:
            row = layout.row(align=False)
            row.prop(orientation, "name", text="", icon='OBJECT_ORIGIN')
            row.operator("transform.delete_orientation", text="", icon='X', emboss=False)


class VIEW3D_PT_gpencil_origin(Panel):
    bl_space_type = 'VIEW_3D'
    bl_region_type = 'HEADER'
    bl_label = "Stroke Placement"

    def draw(self, context):
        layout = self.layout
        tool_settings = context.tool_settings
        gpd = context.gpencil_data

        layout.label(text="Stroke Placement")

        row = layout.row()
        col = row.column()
        col.prop(tool_settings, "gpencil_stroke_placement_view3d", expand=True)

        if tool_settings.gpencil_stroke_placement_view3d == 'SURFACE':
            row = layout.row()
            row.label(text="Offset")
            row = layout.row()
            row.prop(gpd, "zdepth_offset", text="")

        if tool_settings.gpencil_stroke_placement_view3d == 'STROKE':
            row = layout.row()
            row.label(text="Target")
            row = layout.row()
            row.prop(tool_settings, "gpencil_stroke_snap_mode", expand=True)


class VIEW3D_PT_gpencil_lock(Panel):
    bl_space_type = 'VIEW_3D'
    bl_region_type = 'HEADER'
    bl_label = "Drawing Plane"

    def draw(self, context):
        layout = self.layout
        layout.label(text="Drawing Plane")

        row = layout.row()
        col = row.column()
        col.prop(context.tool_settings.gpencil_sculpt, "lock_axis", expand=True)


class VIEW3D_PT_gpencil_guide(Panel):
    bl_space_type = 'VIEW_3D'
    bl_region_type = 'HEADER'
    bl_label = "Guides"

    def draw(self, context):
        settings = context.tool_settings.gpencil_sculpt.guide

        layout = self.layout
        layout.label(text="Guides")

        col = layout.column()
        col.active = settings.use_guide
        col.prop(settings, "type", expand=True)

        if settings.type == 'PARALLEL':
            col.prop(settings, "angle")
            row = col.row(align=True)

        col.prop(settings, "use_snapping")
        if settings.use_snapping:

            if settings.type == 'RADIAL':
                col.prop(settings, "angle_snap")
            else:
                col.prop(settings, "spacing")

        if settings.type in {'CIRCULAR', 'RADIAL'}:
            col.label(text="Reference Point")
            row = col.row(align=True)
            row.prop(settings, "reference_point", expand=True)
            if settings.reference_point == 'CUSTOM':
                col.prop(settings, "location", text="Custom Location")
            elif settings.reference_point == 'OBJECT':
                col.prop(settings, "reference_object", text="Object Location")
                if not settings.reference_object:
                    col.label(text="No object selected, using cursor")


class VIEW3D_PT_overlay_gpencil_options(Panel):
    bl_space_type = 'VIEW_3D'
    bl_region_type = 'HEADER'
    bl_parent_id = 'VIEW3D_PT_overlay'
    bl_label = ""

    @classmethod
    def poll(cls, context):
        return context.object and context.object.type == 'GPENCIL'

    def draw_header(self, context):
        layout = self.layout
        layout.label(text={
            'PAINT_GPENCIL': "Draw Grease Pencil",
            'EDIT_GPENCIL': "Edit Grease Pencil",
            'SCULPT_GPENCIL': "Sculpt Grease Pencil",
            'WEIGHT_GPENCIL': "Weight Grease Pencil",
            'OBJECT': "Grease Pencil",
        }[context.mode])

    def draw(self, context):
        layout = self.layout
        view = context.space_data
        overlay = view.overlay

        layout.prop(overlay, "use_gpencil_onion_skin", text="Onion Skin")

        col = layout.column()
        row = col.row()
        row.prop(overlay, "use_gpencil_grid", text="")
        sub = row.row()
        sub.active = overlay.use_gpencil_grid
        sub.prop(overlay, "gpencil_grid_opacity", text="Canvas", slider=True)

        row = col.row()
        row.prop(overlay, "use_gpencil_paper", text="")
        sub = row.row()
        sub.active = overlay.use_gpencil_paper
        sub.prop(overlay, "gpencil_paper_opacity", text="Fade 3D Objects", slider=True)

        if context.object.mode == 'PAINT_GPENCIL':
            row = col.row()
            row.prop(overlay, "use_gpencil_fade_layers", text="")
            sub = row.row()
            sub.active = overlay.use_gpencil_fade_layers
            sub.prop(overlay, "gpencil_fade_layer", text="Fade Layers", slider=True)

        if context.object.mode in {'EDIT_GPENCIL', 'SCULPT_GPENCIL', 'WEIGHT_GPENCIL'}:
            layout.prop(overlay, "use_gpencil_edit_lines", text="Edit Lines")
            layout.prop(overlay, "use_gpencil_multiedit_line_only", text="Show Edit Lines only in multiframe")
            layout.prop(overlay, "vertex_opacity", text="Vertex Opacity", slider=True)


class VIEW3D_PT_quad_view(Panel):
    bl_space_type = 'VIEW_3D'
    bl_region_type = 'UI'
    bl_category = "View"
    bl_label = "Quad View"
    bl_options = {'DEFAULT_CLOSED'}

    @classmethod
    def poll(cls, context):
        view = context.space_data
        return view.region_quadviews

    def draw(self, context):
        layout = self.layout

        view = context.space_data

        region = view.region_quadviews[2]
        col = layout.column()
        col.prop(region, "lock_rotation")
        row = col.row()
        row.enabled = region.lock_rotation
        row.prop(region, "show_sync_view")
        row = col.row()
        row.enabled = region.lock_rotation and region.show_sync_view
        row.prop(region, "use_box_clip")


# Annotation properties
class VIEW3D_PT_grease_pencil(AnnotationDataPanel, Panel):
    bl_space_type = 'VIEW_3D'
    bl_region_type = 'UI'
    bl_category = "View"

    # NOTE: this is just a wrapper around the generic GP Panel


class VIEW3D_PT_annotation_onion(AnnotationOnionSkin, Panel):
    bl_space_type = 'VIEW_3D'
    bl_region_type = 'UI'
    bl_category = "View"
    bl_parent_id = 'VIEW3D_PT_grease_pencil'

    # NOTE: this is just a wrapper around the generic GP Panel


class TOPBAR_PT_annotation_layers(Panel, AnnotationDataPanel):
    bl_space_type = 'VIEW_3D'
    bl_region_type = 'HEADER'
    bl_label = "Layers"
    bl_ui_units_x = 14


class VIEW3D_PT_view3d_stereo(Panel):
    bl_space_type = 'VIEW_3D'
    bl_region_type = 'UI'
    bl_category = "View"
    bl_label = "Stereoscopy"
    bl_options = {'DEFAULT_CLOSED'}

    @classmethod
    def poll(cls, context):
        scene = context.scene

        multiview = scene.render.use_multiview
        return multiview

    def draw(self, context):
        layout = self.layout
        view = context.space_data

        basic_stereo = context.scene.render.views_format == 'STEREO_3D'

        col = layout.column()
        col.row().prop(view, "stereo_3d_camera", expand=True)

        col.label(text="Display:")
        row = col.row()
        row.active = basic_stereo
        row.prop(view, "show_stereo_3d_cameras")
        row = col.row()
        row.active = basic_stereo
        split = row.split()
        split.prop(view, "show_stereo_3d_convergence_plane")
        split = row.split()
        split.prop(view, "stereo_3d_convergence_plane_alpha", text="Alpha")
        split.active = view.show_stereo_3d_convergence_plane
        row = col.row()
        split = row.split()
        split.prop(view, "show_stereo_3d_volume")
        split = row.split()
        split.prop(view, "stereo_3d_volume_alpha", text="Alpha")


class VIEW3D_PT_context_properties(Panel):
    bl_space_type = 'VIEW_3D'
    bl_region_type = 'UI'
    bl_category = "Item"
    bl_label = "Properties"
    bl_options = {'DEFAULT_CLOSED'}

    @staticmethod
    def _active_context_member(context):
        obj = context.object
        if obj:
            object_mode = obj.mode
            if object_mode == 'POSE':
                return "active_pose_bone"
            elif object_mode == 'EDIT' and obj.type == 'ARMATURE':
                return "active_bone"
            else:
                return "object"

        return ""

    @classmethod
    def poll(cls, context):
        import rna_prop_ui
        member = cls._active_context_member(context)

        if member:
            context_member, member = rna_prop_ui.rna_idprop_context_value(context, member, object)
            return context_member and rna_prop_ui.rna_idprop_has_properties(context_member)

        return False

    def draw(self, context):
        import rna_prop_ui
        member = VIEW3D_PT_context_properties._active_context_member(context)

        if member:
            # Draw with no edit button
            rna_prop_ui.draw(self.layout, context, member, object, False)


# Grease Pencil Object - Multiframe falloff tools
class VIEW3D_PT_gpencil_multi_frame(Panel):
    bl_space_type = 'VIEW_3D'
    bl_region_type = 'HEADER'
    bl_label = "Multi Frame"

    def draw(self, context):
        gpd = context.gpencil_data
        settings = context.tool_settings.gpencil_sculpt

        layout = self.layout
        col = layout.column(align=True)
        col.prop(settings, "use_multiframe_falloff")

        # Falloff curve
        if gpd.use_multiedit and settings.use_multiframe_falloff:
            layout.template_curve_mapping(settings, "multiframe_falloff_curve", brush=True)


class VIEW3D_MT_gpencil_edit_context_menu(Menu):
    bl_label = "Edit Context Menu"

    def draw(self, context):
        layout = self.layout
        is_3d_view = context.space_data.type == 'VIEW_3D'

        layout.operator_context = 'INVOKE_REGION_WIN'

        # Add
        layout.operator("gpencil.stroke_subdivide", text="Subdivide")

        layout.separator()

        # Transform
        layout.operator("transform.transform", text="Shrink/Fatten").mode = 'GPENCIL_SHRINKFATTEN'
        layout.operator("gpencil.stroke_smooth", text="Smooth")
        layout.operator("gpencil.stroke_trim", text="Trim")

        layout.separator()

        # Modify
        layout.menu("VIEW3D_MT_assign_material")
        layout.operator_menu_enum("gpencil.stroke_arrange", "direction", text="Arrange Strokes")
        layout.operator("gpencil.stroke_flip", text="Flip Direction")
        layout.operator_menu_enum("gpencil.stroke_caps_set", text="Toggle Caps", property="type")

        layout.separator()

        layout.operator("gpencil.duplicate_move", text="Duplicate")
        layout.operator("gpencil.copy", text="Copy", icon='COPYDOWN')
        layout.operator("gpencil.paste", text="Paste", icon='PASTEDOWN').type = 'COPY'
        layout.operator("gpencil.paste", text="Paste & Merge").type = 'MERGE'
        layout.menu("VIEW3D_MT_gpencil_copy_layer")
        layout.operator("gpencil.frame_duplicate", text="Duplicate Active Frame")
        layout.operator("gpencil.frame_duplicate", text="Duplicate Active Frame All Layers").mode = 'ALL'

        layout.separator()

        layout.operator("gpencil.stroke_join", text="Join").type = 'JOIN'
        layout.operator("gpencil.stroke_join", text="Join & Copy").type = 'JOINCOPY'
        layout.operator_menu_enum("gpencil.stroke_separate", "mode")
        layout.operator("gpencil.stroke_split", text="Split")
        op = layout.operator("gpencil.stroke_cyclical_set", text="Close")
        op.type = 'CLOSE'
        op.geometry = True

        layout.separator()

        layout.menu("VIEW3D_MT_mirror")
        layout.menu("VIEW3D_MT_snap")

        layout.separator()

        # Remove
        if is_3d_view:
            layout.menu("GPENCIL_MT_cleanup")

        layout.menu("VIEW3D_MT_gpencil_simplify")
        layout.operator("gpencil.stroke_merge", text="Merge")
        layout.menu("VIEW3D_MT_edit_gpencil_delete")


class VIEW3D_PT_gpencil_draw_context_menu(Panel):
    bl_space_type = 'VIEW_3D'
    bl_region_type = 'WINDOW'
    bl_label = "Draw Context Menu"

    def draw(self, context):
        brush = context.tool_settings.gpencil_paint.brush
        gp_settings = brush.gpencil_settings

        layout = self.layout

        if brush.gpencil_tool not in {'FILL', 'CUTTER'}:
            layout.prop(brush, "size", slider=True)
        if brush.gpencil_tool not in {'ERASE', 'FILL', 'CUTTER'}:
            layout.prop(gp_settings, "pen_strength")

        layout.separator()

        # Frames
        layout.label(text="Frames:")

        layout.operator_context = 'INVOKE_REGION_WIN'

        layout.operator("gpencil.blank_frame_add", text="Insert Blank", icon='ADD')
        layout.operator("gpencil.frame_duplicate", text="Duplicate Active", icon='DUPLICATE')
        layout.operator("gpencil.frame_duplicate", text="Duplicate for All Layers", icon='DUPLICATE').mode = 'ALL'

        layout.separator()

        layout.operator("gpencil.delete", text="Delete Active", icon='REMOVE').type = 'FRAME'
        layout.operator("gpencil.active_frames_delete_all", text="Delete All Active Layers", icon='REMOVE')


class VIEW3D_PT_paint_vertex_context_menu(Panel):
    # Only for popover, these are dummy values.
    bl_space_type = 'VIEW_3D'
    bl_region_type = 'WINDOW'
    bl_label = "Vertex Paint Context Menu"

    def draw(self, context):
        layout = self.layout
        brush = context.tool_settings.vertex_paint.brush
        capabilities = brush.vertex_paint_capabilities

        if capabilities.has_color:
            split = layout.split(factor=0.1)
            UnifiedPaintPanel.prop_unified_color(split, context, brush, "color", text="")
            UnifiedPaintPanel.prop_unified_color_picker(split, context, brush, "color", value_slider=True)
            layout.prop(brush, "blend", text="")

        UnifiedPaintPanel.prop_unified_size(layout, context, brush, "size", slider=True)
        UnifiedPaintPanel.prop_unified_strength(layout, context, brush, "strength")


class VIEW3D_PT_paint_texture_context_menu(Panel):
    # Only for popover, these are dummy values.
    bl_space_type = 'VIEW_3D'
    bl_region_type = 'WINDOW'
    bl_label = "Texture Paint Context Menu"

    def draw(self, context):
        layout = self.layout
        brush = context.tool_settings.image_paint.brush
        capabilities = brush.image_paint_capabilities

        if capabilities.has_color:
            split = layout.split(factor=0.1)
            UnifiedPaintPanel.prop_unified_color(split, context, brush, "color", text="")
            UnifiedPaintPanel.prop_unified_color_picker(split, context, brush, "color", value_slider=True)
            layout.prop(brush, "blend", text="")

        if capabilities.has_radius:
            UnifiedPaintPanel.prop_unified_size(layout, context, brush, "size", slider=True)
        UnifiedPaintPanel.prop_unified_strength(layout, context, brush, "strength")


class VIEW3D_PT_paint_weight_context_menu(Panel):
    # Only for popover, these are dummy values.
    bl_space_type = 'VIEW_3D'
    bl_region_type = 'WINDOW'
    bl_label = "Weights Context Menu"

    def draw(self, context):
        layout = self.layout

        brush = context.tool_settings.weight_paint.brush
        UnifiedPaintPanel.prop_unified_weight(layout, context, brush, "weight", slider=True)
        UnifiedPaintPanel.prop_unified_size(layout, context, brush, "size", slider=True)
        UnifiedPaintPanel.prop_unified_strength(layout, context, brush, "strength")


class VIEW3D_PT_gpencil_sculpt_context_menu(Panel):
    bl_space_type = 'VIEW_3D'
    bl_region_type = 'WINDOW'
    bl_label = "Sculpt Context Menu"

    def draw(self, context):
        brush = context.tool_settings.gpencil_sculpt.brush

        layout = self.layout

        if context.mode == 'WEIGHT_GPENCIL':
            layout.prop(brush, "weight")
        layout.prop(brush, "size", slider=True)
        layout.prop(brush, "strength")

        layout.separator()

        # Frames
        layout.label(text="Frames:")

        layout.operator_context = 'INVOKE_REGION_WIN'

        layout.operator("gpencil.blank_frame_add", text="Insert Blank", icon='ADD')
        layout.operator("gpencil.frame_duplicate", text="Duplicate Active", icon='DUPLICATE')
        layout.operator("gpencil.frame_duplicate", text="Duplicate for All Layers", icon='DUPLICATE').mode = 'ALL'

        layout.separator()

        layout.operator("gpencil.delete", text="Delete Active", icon='REMOVE').type = 'FRAME'
        layout.operator("gpencil.active_frames_delete_all", text="Delete All Active Layers", icon='REMOVE')


class VIEW3D_MT_gpencil_sculpt(Menu):
    bl_label = "Sculpt"

    def draw(self, context):
        layout = self.layout

        layout.operator_context = 'INVOKE_REGION_WIN'
        layout.menu("VIEW3D_MT_assign_material")
        layout.separator()

        layout.operator("gpencil.frame_duplicate", text="Duplicate Active Frame", icon = "DUPLICATE")
        layout.operator("gpencil.frame_duplicate", text="Duplicate Active Frame All Layers", icon = "DUPLICATE").mode = 'ALL'

        layout.separator()

        layout.operator("gpencil.stroke_subdivide", text="Subdivide", icon = "SUBDIVIDE_EDGES")
        layout.operator("gpencil.stroke_simplify_fixed", text="Simplify", icon = "MOD_SIMPLIFY")
        layout.operator("gpencil.stroke_simplify", text="Simplify Adaptative", icon = "MOD_SIMPLIFY")

        if context.mode == 'WEIGHT_GPENCIL':
            layout.separator()
            layout.menu("VIEW3D_MT_gpencil_autoweights")

        layout.separator()

        #radial control button brush size
        myvar = layout.operator("wm.radial_control", text = "Brush Radius", icon = "BRUSHSIZE")
        myvar.data_path_primary = 'tool_settings.gpencil_sculpt.brush.size'

        #radial control button brush strength
        myvar = layout.operator("wm.radial_control", text = "Brush Strength", icon = "BRUSHSTRENGTH")
        myvar.data_path_primary = 'tool_settings.gpencil_sculpt.brush.strength'

        layout.separator()

        # line edit toggles from the keympap
        props = layout.operator("wm.context_toggle", text="Toggle Edit Lines", icon='STROKE')
        props.data_path = "space_data.overlay.use_gpencil_edit_lines"

        props = layout.operator("wm.context_toggle", text="Toggle Multiline Edit Only", icon='STROKE')
        props.data_path = "space_data.overlay.use_gpencil_multiedit_line_only"


class VIEW3D_PT_sculpt_context_menu(Panel):
    # Only for popover, these are dummy values.
    bl_space_type = 'VIEW_3D'
    bl_region_type = 'WINDOW'
    bl_label = "Sculpt Context Menu"

    def draw(self, context):
        layout = self.layout

        brush = context.tool_settings.sculpt.brush
        capabilities = brush.sculpt_capabilities

        UnifiedPaintPanel.prop_unified_size(layout, context, brush, "size", slider=True)
        UnifiedPaintPanel.prop_unified_strength(layout, context, brush, "strength")

        if capabilities.has_auto_smooth:
            layout.prop(brush, "auto_smooth_factor", slider=True)

        if capabilities.has_normal_weight:
            layout.prop(brush, "normal_weight", slider=True)

        if capabilities.has_pinch_factor:
            layout.prop(brush, "crease_pinch_factor", slider=True, text="Pinch")

        if capabilities.has_rake_factor:
            layout.prop(brush, "rake_factor", slider=True)

        if capabilities.has_plane_offset:
            layout.prop(brush, "plane_offset", slider=True)
            layout.prop(brush, "plane_trim", slider=True, text="Distance")

        if capabilities.has_height:
            layout.prop(brush, "height", slider=True, text="Height")


class TOPBAR_PT_gpencil_materials(GreasePencilMaterialsPanel, Panel):
    bl_space_type = 'VIEW_3D'
    bl_region_type = 'HEADER'
    bl_label = "Materials"
    bl_ui_units_x = 14


classes = (
    VIEW3D_HT_header,
    VIEW3D_HT_tool_header,
    ALL_MT_editormenu,
    VIEW3D_MT_editor_menus,
    VIEW3D_MT_transform,
    VIEW3D_MT_transform_base,
    VIEW3D_MT_transform_object,
    VIEW3D_MT_transform_armature,
    VIEW3D_MT_mirror,
    VIEW3D_MT_snap,
    VIEW3D_MT_uv_map_clear_seam,
    VIEW3D_MT_uv_map,
    VIEW3D_MT_view_view_selected_all_regions,
    VIEW3D_MT_view_all_all_regions,
    VIEW3D_MT_view_center_cursor_and_view_all,
    VIEW3D_MT_switchactivecamto,
    VIEW3D_MT_view,
    VIEW3D_MT_view_navigation,
    VIEW3D_MT_view_align,
    VIEW3D_MT_view_align_selected,
    VIEW3D_MT_select_object_inverse,
    VIEW3D_MT_select_object_none,
    VIEW3D_MT_select_object,
    VIEW3D_MT_select_by_type,
    VIEW3D_MT_select_grouped,
    VIEW3D_MT_select_linked,
    VIEW3D_MT_select_object_more_less,
    VIEW3D_MT_select_pose_inverse,
    VIEW3D_MT_select_pose_none,
    VIEW3D_MT_select_pose,
    VIEW3D_MT_select_particle_inverse,
    VIEW3D_MT_select_particle_none,
    VIEW3D_MT_select_particle,
    VIEW3D_MT_edit_mesh,
    VIEW3D_MT_edit_mesh_sort_elements,
    VIEW3D_MT_edit_mesh_select_similar,
    VIEW3D_MT_edit_mesh_select_more_less,
    VIEW3D_MT_select_edit_mesh_inverse,
    VIEW3D_MT_select_edit_mesh_none,
    VIEW3D_MT_select_edit_mesh,
    VIEW3D_MT_select_edit_curve_inverse,
    VIEW3D_MT_select_edit_curve_none,
    VIEW3D_MT_select_edit_curve,
    VIEW3D_MT_select_edit_curve_select_similar,
    VIEW3D_MT_select_edit_surface,
    VIEW3D_MT_edit_text_context_menu,
    VIEW3D_MT_select_edit_text,
    VIEW3D_MT_select_edit_metaball_inverse,
    VIEW3D_MT_select_edit_metaball_none,
    VIEW3D_MT_select_edit_metaball,
    VIEW3D_MT_edit_lattice_context_menu,
    VIEW3D_MT_select_edit_metaball_select_similar,
    VIEW3D_MT_select_edit_lattice_inverse,
    VIEW3D_MT_select_edit_lattice_none,
    VIEW3D_MT_select_edit_lattice,
    VIEW3D_MT_select_edit_armature_inverse,
    VIEW3D_MT_select_edit_armature_none,
    VIEW3D_MT_select_edit_armature,
    VIEW3D_MT_select_gpencil,
    VIEW3D_MT_select_gpencil_inverse,
    VIEW3D_MT_select_gpencil_none,
    VIEW3D_MT_select_gpencil_grouped,
    VIEW3D_MT_select_paint_mask_inverse,
    VIEW3D_MT_select_paint_mask_none,
    VIEW3D_MT_select_paint_mask,
    VIEW3D_MT_select_paint_mask_vertex_inverse,
    VIEW3D_MT_select_paint_mask_vertex_none,
    VIEW3D_MT_select_paint_mask_vertex,
    VIEW3D_MT_angle_control,
    VIEW3D_MT_mesh_add,
    VIEW3D_MT_curve_add,
    VIEW3D_MT_surface_add,
    VIEW3D_MT_edit_metaball_context_menu,
    VIEW3D_MT_metaball_add,
    TOPBAR_MT_edit_curve_add,
    TOPBAR_MT_edit_armature_add,
    VIEW3D_MT_armature_add,
    VIEW3D_MT_light_add,
    VIEW3D_MT_lightprobe_add,
    VIEW3D_MT_camera_add,
    VIEW3D_MT_add,
    VIEW3D_MT_image_add,
    VIEW3D_MT_origin_set,
    VIEW3D_MT_object_delete_global,
    VIEW3D_MT_object,
    VIEW3D_MT_object_convert,
    VIEW3D_MT_object_animation,
    VIEW3D_MT_object_rigid_body,
    VIEW3D_MT_object_clear,
    VIEW3D_MT_object_context_menu,
    VIEW3D_MT_object_shading,
    VIEW3D_MT_object_apply,
    VIEW3D_MT_object_relations,
    VIEW3D_MT_object_parent,
    VIEW3D_MT_object_track,
    VIEW3D_MT_object_collection,
    VIEW3D_MT_object_constraints,
    VIEW3D_MT_object_quick_effects,
    VIEW3D_hide_view_set_unselected,
    VIEW3D_MT_object_showhide,
    VIEW3D_MT_make_single_user,
    VIEW3D_MT_make_links,
<<<<<<< HEAD
    VIEW3D_MT_brush,
    VIEW3D_MT_brush_curve_presets,
    VIEW3D_MT_facemask_showhide,
=======
    VIEW3D_MT_brush_paint_modes,
>>>>>>> 136f48dd
    VIEW3D_MT_paint_vertex,
    VIEW3D_MT_paint_vertex_specials,
    VIEW3D_MT_paint_texture_specials,
    VIEW3D_MT_hook,
    VIEW3D_MT_vertex_group,
    VIEW3D_MT_gpencil_vertex_group,
    VIEW3D_MT_paint_weight,
    VIEW3D_MT_paint_weight_specials,
    VIEW3D_MT_subdivision_set,
    VIEW3D_MT_sculpt_specials,
    VIEW3D_MT_sculpt,
    VIEW3D_MT_particle,
    VIEW3D_MT_particle_context_menu,
    VIEW3D_particle_hide_unselected,
    VIEW3D_MT_particle_show_hide,
    VIEW3D_MT_pose,
    VIEW3D_MT_pose_transform,
    VIEW3D_MT_pose_slide,
    VIEW3D_MT_pose_propagate,
    VIEW3D_MT_pose_library,
    VIEW3D_MT_pose_motion,
    VIEW3D_MT_pose_group,
    VIEW3D_MT_pose_ik,
    VIEW3D_MT_pose_constraints,
    VIEW3D_MT_pose_hide_unselected,
    VIEW3D_MT_pose_show_hide,
    VIEW3D_MT_pose_apply,
    VIEW3D_MT_pose_context_menu,
    VIEW3D_MT_bone_options_toggle,
    VIEW3D_MT_bone_options_enable,
    VIEW3D_MT_bone_options_disable,
    VIEW3D_MT_edit_mesh_context_menu,
    VIEW3D_MT_edit_mesh_select_mode,
    VIEW3D_MT_edit_mesh_extrude_dupli,
    VIEW3D_MT_edit_mesh_extrude_dupli_rotate,
    VIEW3D_MT_edit_mesh_extrude,
    VIEW3D_MT_edit_mesh_vertices,
    VIEW3D_MT_edit_mesh_edges,
    VIEW3D_MT_edit_mesh_edges_data,
    VIEW3D_MT_edit_mesh_faces,
    VIEW3D_MT_edit_mesh_faces_data,
    VIEW3D_normals_make_consistent_inside,
    VIEW3D_MT_edit_mesh_normals,
    VIEW3D_MT_edit_mesh_normals_select_strength,
    VIEW3D_MT_edit_mesh_normals_set_strength,
    VIEW3D_MT_edit_mesh_normals_average,
    VIEW3D_MT_edit_mesh_shading,
    VIEW3D_MT_edit_mesh_weights,
    VIEW3D_MT_edit_mesh_clean,
    VIEW3D_MT_edit_mesh_delete,
    VIEW3D_MT_edit_mesh_merge,
    VIEW3D_MT_edit_mesh_dissolve,
    VIEW3D_mesh_hide_unselected,
    VIEW3D_curve_hide_unselected,
    VIEW3D_MT_edit_mesh_show_hide,
    VIEW3D_MT_paint_gpencil,
    VIEW3D_MT_assign_material,
    VIEW3D_MT_edit_gpencil,
<<<<<<< HEAD
    VIEW3D_MT_edit_gpencil_hide,
    VIEW3D_MT_edit_gpencil_arrange_strokes,
=======
    VIEW3D_MT_edit_gpencil_stroke,
    VIEW3D_MT_edit_gpencil_point,
>>>>>>> 136f48dd
    VIEW3D_MT_edit_gpencil_delete,
    VIEW3D_MT_edit_gpencil_showhide,
    VIEW3D_MT_weight_gpencil,
    VIEW3D_MT_gpencil_simplify,
    VIEW3D_MT_gpencil_copy_layer,
    VIEW3D_MT_edit_curve,
    VIEW3D_MT_edit_curve_ctrlpoints,
    VIEW3D_MT_edit_curve_handle_type_set,
    VIEW3D_MT_edit_curve_segments,
    VIEW3D_MT_edit_curve_context_menu,
    VIEW3D_MT_edit_curve_delete,
    VIEW3D_MT_edit_curve_show_hide,
    VIEW3D_MT_edit_surface,
    VIEW3D_MT_edit_font,
    VIEW3D_MT_edit_font_move_select,
    VIEW3D_MT_edit_text_chars,
    VIEW3D_MT_edit_meta,
    VIEW3D_MT_edit_meta_showhide_unselected,
    VIEW3D_MT_edit_meta_showhide,
    VIEW3D_MT_edit_lattice,
    VIEW3D_MT_edit_lattice_flip,
    VIEW3D_MT_edit_armature,
    VIEW3D_armature_hide_unselected,
    VIEW3D_MT_armature_show_hide,
    VIEW3D_MT_armature_context_menu,
    VIEW3D_MT_edit_armature_parent,
    VIEW3D_MT_edit_armature_roll,
    VIEW3D_MT_edit_armature_names,
    VIEW3D_MT_edit_armature_delete,
    VIEW3D_MT_gpencil_animation,
    VIEW3D_MT_edit_gpencil_transform,
    VIEW3D_MT_object_mode_pie,
    VIEW3D_MT_view_pie,
    VIEW3D_MT_transform_gizmo_pie,
    VIEW3D_MT_shading_pie,
    VIEW3D_MT_shading_ex_pie,
    VIEW3D_MT_pivot_pie,
    VIEW3D_MT_snap_pie,
    VIEW3D_MT_orientations_pie,
    VIEW3D_MT_proportional_editing_falloff_pie,
    VIEW3D_PT_active_tool,
    VIEW3D_PT_active_tool_duplicate,
    VIEW3D_PT_view3d_properties,
    VIEW3D_PT_view3d_properties_edit,
    VIEW3D_PT_view3d_camera_lock,
    VIEW3D_PT_view3d_cursor,
    VIEW3D_PT_collections,
    VIEW3D_PT_object_type_visibility,
    VIEW3D_PT_grease_pencil,
    VIEW3D_PT_annotation_onion,
    VIEW3D_PT_gpencil_multi_frame,
    VIEW3D_MT_gpencil_autoweights,
    VIEW3D_MT_gpencil_edit_context_menu,
    VIEW3D_MT_gpencil_sculpt,
    VIEW3D_PT_quad_view,
    VIEW3D_PT_view3d_stereo,
    VIEW3D_PT_shading,
    VIEW3D_PT_shading_lighting,
    VIEW3D_PT_shading_color,
    VIEW3D_PT_shading_options,
    VIEW3D_PT_shading_options_shadow,
    VIEW3D_PT_shading_options_ssao,
    VIEW3D_PT_gizmo_display,
    VIEW3D_PT_overlay,
    VIEW3D_PT_overlay_guides,
    VIEW3D_PT_overlay_object,
    VIEW3D_PT_overlay_geometry,
    VIEW3D_PT_overlay_motion_tracking,
    VIEW3D_PT_overlay_edit_mesh,
    VIEW3D_PT_overlay_edit_mesh_shading,
    VIEW3D_PT_overlay_edit_mesh_measurement,
    VIEW3D_PT_overlay_edit_mesh_normals,
    VIEW3D_PT_overlay_edit_mesh_freestyle,
    VIEW3D_PT_overlay_edit_curve,
    VIEW3D_PT_overlay_texture_paint,
    VIEW3D_PT_overlay_vertex_paint,
    VIEW3D_PT_overlay_weight_paint,
    VIEW3D_PT_overlay_pose,
    VIEW3D_PT_overlay_sculpt,
    VIEW3D_PT_pivot_point,
    VIEW3D_PT_snapping,
    VIEW3D_PT_proportional_edit,
    VIEW3D_PT_gpencil_origin,
    VIEW3D_PT_gpencil_lock,
    VIEW3D_PT_gpencil_guide,
    VIEW3D_PT_transform_orientations,
    VIEW3D_PT_overlay_gpencil_options,
    VIEW3D_PT_context_properties,
    VIEW3D_PT_paint_vertex_context_menu,
    VIEW3D_PT_paint_texture_context_menu,
    VIEW3D_PT_paint_weight_context_menu,
    VIEW3D_PT_gpencil_sculpt_context_menu,
    VIEW3D_PT_gpencil_draw_context_menu,
    VIEW3D_PT_sculpt_context_menu,
    TOPBAR_PT_gpencil_materials,
    TOPBAR_PT_annotation_layers,
)


if __name__ == "__main__":  # only for live edit.
    from bpy.utils import register_class
    for cls in classes:
        register_class(cls)<|MERGE_RESOLUTION|>--- conflicted
+++ resolved
@@ -729,29 +729,20 @@
         mode_string = context.mode
         edit_object = context.edit_object
         gp_edit = obj and obj.mode in {'EDIT_GPENCIL', 'PAINT_GPENCIL', 'SCULPT_GPENCIL', 'WEIGHT_GPENCIL'}
-<<<<<<< HEAD
+        ts = context.scene.tool_settings
         
         layout.menu("SCREEN_MT_user_menu", text = "Quick") # Quick favourites menu
-=======
-        ts = context.scene.tool_settings
->>>>>>> 136f48dd
-
         layout.menu("VIEW3D_MT_view")
         layout.menu("VIEW3D_MT_view_navigation")
-
 
         # Select Menu
         if gp_edit:
             if mode_string not in {'PAINT_GPENCIL', 'WEIGHT_GPENCIL'}:
-<<<<<<< HEAD
-                layout.menu("VIEW3D_MT_select_gpencil")
+                if ts.gpencil_sculpt.use_select_mask:
+                    layout.menu("VIEW3D_MT_select_gpencil")
             if mode_string in {'SCULPT_GPENCIL'}:
                 layout.menu("VIEW3D_MT_gpencil_sculpt")
 
-=======
-                if ts.gpencil_sculpt.use_select_mask:
-                    layout.menu("VIEW3D_MT_select_gpencil")
->>>>>>> 136f48dd
         elif mode_string in {'PAINT_WEIGHT', 'PAINT_VERTEX', 'PAINT_TEXTURE'}:
             mesh = obj.data
             if mesh.use_paint_mask:
@@ -3244,7 +3235,6 @@
         layout.operator("object.join_uvs", icon = "TRANSFER_UV")  # stupid place to add this!
 
 
-<<<<<<< HEAD
 class VIEW3D_MT_brush(Menu):
     bl_label = "Brush"
 
@@ -3509,8 +3499,6 @@
 
             layout.operator("paint.sample_color", text = "Color Picker", icon='EYEDROPPER')
 
-=======
->>>>>>> 136f48dd
 
 class VIEW3D_MT_brush_curve_presets(Menu):
     bl_label = "Curve Preset"
@@ -3739,7 +3727,6 @@
     def draw(self, context):
         layout = self.layout
 
-<<<<<<< HEAD
         tool_settings = context.tool_settings
         sculpt = tool_settings.sculpt
 
@@ -3768,9 +3755,6 @@
         layout = self.layout
 
         props = layout.operator("paint.hide_show", text="Show All", icon = "RESTRICT_VIEW_OFF")
-=======
-        props = layout.operator("paint.hide_show", text="Show All")
->>>>>>> 136f48dd
         props.action = 'SHOW'
         props.area = 'ALL'
 
@@ -3784,6 +3768,7 @@
 
         props = layout.operator("paint.hide_show", text="Hide Masked", icon = "RESTRICT_VIEW_ON")
         props.area = 'MASKED'
+        props.action = 'HIDE'
 
         layout.separator()
 
@@ -5611,14 +5596,9 @@
 
     def draw(self, _context):
         layout = self.layout
-<<<<<<< HEAD
         layout.operator("gpencil.stroke_simplify_fixed", text="Fixed", icon = "MOD_SIMPLIFY")
         layout.operator("gpencil.stroke_simplify", text="Adaptative", icon = "MOD_SIMPLIFY")
-=======
-        layout.operator("gpencil.stroke_simplify_fixed", text="Fixed")
-        layout.operator("gpencil.stroke_simplify", text="Adaptive")
-        layout.operator("gpencil.stroke_sample", text="Sample")
->>>>>>> 136f48dd
+        layout.operator("gpencil.stroke_sample", text="Sample", icon = "MOD_SIMPLIFY")
 
 
 class VIEW3D_MT_paint_gpencil(Menu):
@@ -5628,12 +5608,8 @@
 
         layout = self.layout
 
-<<<<<<< HEAD
         layout.operator("gpencil.interpolate", text="Interpolate", icon = "INTERPOLATE")
         layout.operator("gpencil.interpolate_sequence", text="Sequence", icon = "SEQUENCE")
-=======
-        layout.menu("VIEW3D_MT_gpencil_animation")
->>>>>>> 136f48dd
 
         layout.separator()
 
@@ -5716,7 +5692,6 @@
 
         layout.separator()
 
-<<<<<<< HEAD
         layout.operator("gpencil.interpolate", text="Interpolate", icon = "INTERPOLATE")
         layout.operator("gpencil.interpolate_sequence", text="Sequence", icon = "SEQUENCE")
 
@@ -5744,49 +5719,6 @@
         op = layout.operator("gpencil.stroke_cyclical_set", text="Close")
         op.type = 'CLOSE'
         op.geometry = True
-=======
-        layout.menu("VIEW3D_MT_gpencil_animation")
-
-        layout.separator()
-
-        # Cut, Copy, Paste
-        layout.operator("gpencil.duplicate_move", text="Duplicate")
-        layout.operator("gpencil.stroke_split", text="Split")
-        layout.operator("gpencil.copy", text="Copy", icon='COPYDOWN')
-        layout.operator("gpencil.paste", text="Paste", icon='PASTEDOWN').type = 'COPY'
-        layout.operator("gpencil.paste", text="Paste & Merge").type = 'MERGE'
-
-        layout.separator()
-
-        layout.menu("VIEW3D_MT_weight_gpencil")
-
-        layout.separator()
-
-        layout.menu("VIEW3D_MT_edit_gpencil_showhide")
-
-        layout.operator_menu_enum("gpencil.stroke_separate", "mode")
-        layout.menu("GPENCIL_MT_cleanup")
-
-        layout.separator()
-
-        # Remove
-        layout.menu("VIEW3D_MT_edit_gpencil_delete")
-
-
-class VIEW3D_MT_edit_gpencil_stroke(Menu):
-    bl_label = "Stroke"
-
-    def draw(self, _context):
-        layout = self.layout
-
-        layout.operator("gpencil.stroke_subdivide", text="Subdivide").only_selected = False
-        layout.menu("VIEW3D_MT_gpencil_simplify")
-        layout.operator("gpencil.stroke_trim", text="Trim")
-
-        layout.separator()
-
-        layout.operator_menu_enum("gpencil.stroke_join", "type", text="Join...")
->>>>>>> 136f48dd
 
         layout.separator()
 
@@ -5823,19 +5755,82 @@
 
         layout.separator()
 
-<<<<<<< HEAD
         layout.operator("gpencil.stroke_cyclical_set", text="Toggle Cyclic", icon = 'TOGGLE_CYCLIC').type = 'TOGGLE'
-=======
+        layout.operator_menu_enum("gpencil.stroke_caps_set", text="Toggle Caps...", property="type")
+
+        layout.separator()
+
+        layout.menu("GPENCIL_MT_cleanup")
+        layout.menu("VIEW3D_MT_edit_gpencil_hide")
+
+        layout.menu("VIEW3D_MT_weight_gpencil")
+
+        layout.separator()
+
+        layout.menu("VIEW3D_MT_edit_gpencil_showhide")
+
+        layout.operator_menu_enum("gpencil.stroke_separate", "mode")
+        layout.menu("GPENCIL_MT_cleanup")
+
+        layout.separator()
+
+
+class VIEW3D_MT_edit_gpencil_hide(Menu):
+    bl_label = "Hide"
+
+    def draw(self, context):
+        layout = self.layout
+
+        layout.operator("gpencil.reveal", text="Show Hidden Layer", icon = "RESTRICT_VIEW_OFF")
+        layout.operator("gpencil.hide", text="Hide selected Layer", icon = "RESTRICT_VIEW_ON").unselected = False
+        layout.operator("gpencil.hide", text="Hide unselected Layer", icon = "HIDE_UNSELECTED").unselected = True
+
+        layout.separator()
+
+        layout.operator("gpencil.selection_opacity_toggle", text="Toggle Opacity", icon = "RESTRICT_VIEW_OFF")
+
+
+class VIEW3D_MT_edit_gpencil_arrange_strokes(Menu):
+    bl_label = "Arrange Strokes"
+
+    def draw(self, context):
+        layout = self.layout
+
+        layout.operator("gpencil.stroke_arrange", text="Bring Forward", icon='MOVE_UP').direction = 'UP'
+        layout.operator("gpencil.stroke_arrange", text="Send Backward", icon='MOVE_DOWN').direction = 'DOWN'
+        layout.operator("gpencil.stroke_arrange", text="Bring to Front", icon='MOVE_TO_TOP').direction = 'TOP'
+        layout.operator("gpencil.stroke_arrange", text="Send to Back", icon='MOVE_TO_BOTTOM').direction = 'BOTTOM'
+
+class VIEW3D_MT_edit_gpencil_stroke(Menu):
+    bl_label = "Stroke"
+
+    def draw(self, _context):
+        layout = self.layout
+
+        layout.operator("gpencil.stroke_subdivide", text="Subdivide").only_selected = False
+        layout.menu("VIEW3D_MT_gpencil_simplify")
+        layout.operator("gpencil.stroke_trim", text="Trim")
+
+        layout.separator()
+
+        layout.operator_menu_enum("gpencil.stroke_join", "type", text="Join...")
+
+        layout.separator()
+
+        layout.operator_menu_enum("gpencil.move_to_layer", "layer", text="Move to Layer")
+        layout.menu("VIEW3D_MT_assign_material")
+        layout.operator_menu_enum("gpencil.stroke_arrange", "direction", text="Arrange Strokes...")
+
+        layout.separator()
+
         # Convert
         op = layout.operator("gpencil.stroke_cyclical_set", text="Close")
         op.type = 'CLOSE'
         op.geometry = True
         layout.operator("gpencil.stroke_cyclical_set", text="Toggle Cyclic").type = 'TOGGLE'
->>>>>>> 136f48dd
         layout.operator_menu_enum("gpencil.stroke_caps_set", text="Toggle Caps...", property="type")
         layout.operator("gpencil.stroke_flip", text="Switch Direction")
 
-
 class VIEW3D_MT_edit_gpencil_point(Menu):
     bl_label = "Point"
 
@@ -5846,36 +5841,6 @@
 
         layout.separator()
 
-<<<<<<< HEAD
-        layout.menu("GPENCIL_MT_cleanup")
-        layout.menu("VIEW3D_MT_edit_gpencil_hide")
-
-class VIEW3D_MT_edit_gpencil_hide(Menu):
-    bl_label = "Hide"
-
-    def draw(self, context):
-        layout = self.layout
-
-        layout.operator("gpencil.reveal", text="Show Hidden Layer", icon = "RESTRICT_VIEW_OFF")
-        layout.operator("gpencil.hide", text="Hide selected Layer", icon = "RESTRICT_VIEW_ON").unselected = False
-        layout.operator("gpencil.hide", text="Hide unselected Layer", icon = "HIDE_UNSELECTED").unselected = True
-
-        layout.separator()
-
-        layout.operator("gpencil.selection_opacity_toggle", text="Toggle Opacity", icon = "RESTRICT_VIEW_OFF")
-
-
-class VIEW3D_MT_edit_gpencil_arrange_strokes(Menu):
-    bl_label = "Arrange Strokes"
-
-    def draw(self, context):
-        layout = self.layout
-
-        layout.operator("gpencil.stroke_arrange", text="Bring Forward", icon='MOVE_UP').direction = 'UP'
-        layout.operator("gpencil.stroke_arrange", text="Send Backward", icon='MOVE_DOWN').direction = 'DOWN'
-        layout.operator("gpencil.stroke_arrange", text="Bring to Front", icon='MOVE_TO_TOP').direction = 'TOP'
-        layout.operator("gpencil.stroke_arrange", text="Send to Back", icon='MOVE_TO_BOTTOM').direction = 'BOTTOM'
-=======
         layout.operator("gpencil.stroke_smooth", text="Smooth Points").only_selected = True
 
         layout.separator()
@@ -5887,7 +5852,6 @@
         layout.separator()
 
         layout.menu("VIEW3D_MT_gpencil_vertex_group")
->>>>>>> 136f48dd
 
 
 class VIEW3D_MT_weight_gpencil(Menu):
@@ -5903,7 +5867,6 @@
 
         layout.separator()
 
-<<<<<<< HEAD
         layout.operator("gpencil.vertex_group_invert", text="Invert", icon='WEIGHT_INVERT')
         layout.operator("gpencil.vertex_group_smooth", text="Smooth", icon='WEIGHT_SMOOTH')
 
@@ -5917,14 +5880,6 @@
         layout.operator("gpencil.frame_duplicate", text="Duplicate Active Frame All Layers", icon = "DUPLICATE").mode = 'ALL'
 
         layout.separator()
-=======
-        layout.operator("gpencil.vertex_group_invert", text="Invert")
-        layout.operator("gpencil.vertex_group_smooth", text="Smooth")
-
-        layout.separator()
-
-        layout.menu("VIEW3D_MT_gpencil_autoweights")
->>>>>>> 136f48dd
 
         layout.operator("gpencil.stroke_subdivide", text="Subdivide", icon = "SUBDIVIDE_EDGES")
         layout.operator("gpencil.stroke_simplify_fixed", text="Simplify", icon = "MOD_SIMPLIFY")
@@ -5956,6 +5911,7 @@
         layout = self.layout
 
         layout.operator("gpencil.blank_frame_add")
+        layout.operator("gpencil.active_frames_delete_all", text="Delete Frame(s)")
 
         layout.separator()
 
@@ -5987,22 +5943,20 @@
 
         layout.separator()
 
-<<<<<<< HEAD
         layout.operator("transform.mirror", text="Mirror", icon = "TRANSFORM_MIRROR")
-=======
+
         layout.operator("gpencil.interpolate", text="Interpolate")
         layout.operator("gpencil.interpolate_sequence", text="Sequence")
 
+
 class VIEW3D_MT_edit_gpencil_showhide(Menu):
     bl_label = "Show/hide"
->>>>>>> 136f48dd
-
-
-<<<<<<< HEAD
-=======
+
+    def draw(self, _context):
+        layout = self.layout
+
         layout.operator("gpencil.hide", text="Hide Active Layer")
         layout.operator("gpencil.reveal", text="Show All Layers")
->>>>>>> 136f48dd
 
 
 class VIEW3D_MT_object_mode_pie(Menu):
@@ -7215,7 +7169,6 @@
 
         col.prop(overlay, "vertex_paint_mode_opacity", text="Opacity")
         col.prop(overlay, "show_paint_wire")
-
 
 class VIEW3D_PT_overlay_weight_paint(Panel):
     bl_space_type = 'VIEW_3D'
@@ -8021,13 +7974,9 @@
     VIEW3D_MT_object_showhide,
     VIEW3D_MT_make_single_user,
     VIEW3D_MT_make_links,
-<<<<<<< HEAD
     VIEW3D_MT_brush,
     VIEW3D_MT_brush_curve_presets,
     VIEW3D_MT_facemask_showhide,
-=======
-    VIEW3D_MT_brush_paint_modes,
->>>>>>> 136f48dd
     VIEW3D_MT_paint_vertex,
     VIEW3D_MT_paint_vertex_specials,
     VIEW3D_MT_paint_texture_specials,
@@ -8039,6 +7988,7 @@
     VIEW3D_MT_subdivision_set,
     VIEW3D_MT_sculpt_specials,
     VIEW3D_MT_sculpt,
+    VIEW3D_MT_hide_mask,
     VIEW3D_MT_particle,
     VIEW3D_MT_particle_context_menu,
     VIEW3D_particle_hide_unselected,
@@ -8086,13 +8036,10 @@
     VIEW3D_MT_paint_gpencil,
     VIEW3D_MT_assign_material,
     VIEW3D_MT_edit_gpencil,
-<<<<<<< HEAD
+    VIEW3D_MT_edit_gpencil_stroke,
+    VIEW3D_MT_edit_gpencil_point,
     VIEW3D_MT_edit_gpencil_hide,
     VIEW3D_MT_edit_gpencil_arrange_strokes,
-=======
-    VIEW3D_MT_edit_gpencil_stroke,
-    VIEW3D_MT_edit_gpencil_point,
->>>>>>> 136f48dd
     VIEW3D_MT_edit_gpencil_delete,
     VIEW3D_MT_edit_gpencil_showhide,
     VIEW3D_MT_weight_gpencil,
