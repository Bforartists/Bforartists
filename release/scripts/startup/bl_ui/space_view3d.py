# ##### BEGIN GPL LICENSE BLOCK #####
#
#  This program is free software; you can redistribute it and/or
#  modify it under the terms of the GNU General Public License
#  as published by the Free Software Foundation; either version 2
#  of the License, or (at your option) any later version.
#
#  This program is distributed in the hope that it will be useful,
#  but WITHOUT ANY WARRANTY; without even the implied warranty of
#  MERCHANTABILITY or FITNESS FOR A PARTICULAR PURPOSE.  See the
#  GNU General Public License for more details.
#
#  You should have received a copy of the GNU General Public License
#  along with this program; if not, write to the Free Software Foundation,
#  Inc., 51 Franklin Street, Fifth Floor, Boston, MA 02110-1301, USA.
#
# ##### END GPL LICENSE BLOCK #####

# <pep8 compliant>f
import bpy
from bpy.types import (
    Header,
    Menu,
    Panel,
)
from bl_ui.properties_paint_common import (
    UnifiedPaintPanel,
    brush_basic_texpaint_settings,
)
from bl_ui.properties_grease_pencil_common import (
    AnnotationDataPanel,
    AnnotationOnionSkin,
    GreasePencilMaterialsPanel,
    GreasePencilVertexcolorPanel,
)
from bl_ui.space_toolsystem_common import (
    ToolActivePanelHelper,
)
from bpy.app.translations import contexts as i18n_contexts


class VIEW3D_HT_header(Header):
    bl_space_type = 'VIEW_3D'

    @staticmethod
    def draw_xform_template(layout, context):
        obj = context.active_object
        object_mode = 'OBJECT' if obj is None else obj.mode
        has_pose_mode = (
            (object_mode == 'POSE') or
            (object_mode == 'WEIGHT_PAINT' and context.pose_object is not None)
        )

        tool_settings = context.tool_settings

        # Mode & Transform Settings
        scene = context.scene

        # Orientation
        if object_mode in {'OBJECT', 'EDIT', 'EDIT_GPENCIL'} or has_pose_mode:
            orient_slot = scene.transform_orientation_slots[0]
            row = layout.row(align=True)

            row.prop_with_popover(orient_slot, "type", text="", panel="VIEW3D_PT_transform_orientations",)

        # Pivot
        if object_mode in {'OBJECT', 'EDIT', 'EDIT_GPENCIL', 'SCULPT_GPENCIL'} or has_pose_mode:
            layout.prop(tool_settings, "transform_pivot_point", text="", icon_only=True)

        # Snap
        show_snap = False
        if obj is None:
            show_snap = True
        else:
            if (object_mode not in {
                    'SCULPT', 'VERTEX_PAINT', 'WEIGHT_PAINT', 'TEXTURE_PAINT',
                    'PAINT_GPENCIL', 'SCULPT_GPENCIL', 'WEIGHT_GPENCIL', 'VERTEX_GPENCIL'
            }) or has_pose_mode:
                show_snap = True
            else:

                paint_settings = UnifiedPaintPanel.paint_settings(context)

                if paint_settings:
                    brush = paint_settings.brush
                    if brush and hasattr(brush, "stroke_method") and brush.stroke_method == 'CURVE':
                        show_snap = True
        if show_snap:
            snap_items = bpy.types.ToolSettings.bl_rna.properties["snap_elements"].enum_items
            snap_elements = tool_settings.snap_elements
            if len(snap_elements) == 1:
                text = ""
                for elem in snap_elements:
                    icon = snap_items[elem].icon
                    break
            else:
                text = "Mix"
                icon = 'NONE'
            del snap_items, snap_elements

            row = layout.row(align=True)
            row.prop(tool_settings, "use_snap", text="")

            sub = row.row(align=True)
            sub.popover(
                panel="VIEW3D_PT_snapping",
                icon=icon,
                text=text,
            )

        # Proportional editing
        if object_mode in {'EDIT', 'PARTICLE_EDIT', 'SCULPT_GPENCIL', 'EDIT_GPENCIL', 'OBJECT'}:
            row = layout.row(align=True)
            kw = {}
            if object_mode == 'OBJECT':
                attr = "use_proportional_edit_objects"
            else:
                attr = "use_proportional_edit"

                if tool_settings.use_proportional_edit:
                    if tool_settings.use_proportional_connected:
                        kw["icon"] = 'PROP_CON'
                    elif tool_settings.use_proportional_projected:
                        kw["icon"] = 'PROP_PROJECTED'
                    else:
                        kw["icon"] = 'PROP_ON'
                else:
                    kw["icon"] = 'PROP_OFF'

            row.prop(tool_settings, attr, icon_only=True, **kw) # proportional editing button

            # We can have the proportional editing on in the editing modes but off in object mode and vice versa.
            # So two separated lines to display the settings, just when it is on.

            # proportional editing settings, editing modes
            if object_mode != 'OBJECT' and tool_settings.use_proportional_edit is True:
                sub = row.row(align=True)
                sub.prop_with_popover(tool_settings,"proportional_edit_falloff",text="", icon_only=True, panel="VIEW3D_PT_proportional_edit")

            # proportional editing settings, just in object mode
            if object_mode == 'OBJECT' and tool_settings.use_proportional_edit_objects is True:
                sub = row.row(align=True)
                sub.prop_with_popover(tool_settings,"proportional_edit_falloff",text="", icon_only=True, panel="VIEW3D_PT_proportional_edit")


    def draw(self, context):
        layout = self.layout

        view = context.space_data
        shading = view.shading
        overlay = view.overlay
        tool_settings = context.tool_settings

        ALL_MT_editormenu.draw_hidden(context, layout) # bfa - show hide the editormenu

        show_region_tool_header = view.show_region_tool_header

        obj = context.active_object
        # mode_string = context.mode
        object_mode = 'OBJECT' if obj is None else obj.mode
        has_pose_mode = (
            (object_mode == 'POSE') or
            (object_mode == 'WEIGHT_PAINT' and context.pose_object is not None)
        )

        # Note: This is actually deadly in case enum_items have to be dynamically generated
        #       (because internal RNA array iterator will free everything immediately...).
        # XXX This is an RNA internal issue, not sure how to fix it.
        # Note: Tried to add an accessor to get translated UI strings instead of manual call
        #       to pgettext_iface below, but this fails because translated enumitems
        #       are always dynamically allocated.
        act_mode_item = bpy.types.Object.bl_rna.properties["mode"].enum_items[object_mode]
        act_mode_i18n_context = bpy.types.Object.bl_rna.properties["mode"].translation_context

        row = layout.row(align=True)
        row.separator()

        sub = row.row()
        #sub.ui_units_x = 5.5 # width of mode edit box
        sub.operator_menu_enum("object.mode_set", "mode", text=act_mode_item.name, icon=act_mode_item.icon)
        del act_mode_item

        layout.template_header_3D_mode()

        # Contains buttons like Mode, Pivot, Layer, Mesh Select Mode
        if obj:
            # Particle edit
            if object_mode == 'PARTICLE_EDIT':
                row = layout.row()
                row.prop(tool_settings.particle_edit, "select_mode", text="", expand=True)

        # Grease Pencil
        if obj and obj.type == 'GPENCIL' and context.gpencil_data:
            gpd = context.gpencil_data

            if gpd.is_stroke_paint_mode:
                row = layout.row()
                sub = row.row(align=True)
                sub.prop(tool_settings, "use_gpencil_draw_onback", text="", icon='MOD_OPACITY')
                sub.separator(factor=0.4)
                sub.prop(tool_settings, "use_gpencil_weight_data_add", text="", icon='WPAINT_HLT')
                sub.separator(factor=0.4)
                sub.prop(tool_settings, "use_gpencil_draw_additive", text="", icon='FREEZE')

            # Select mode for Editing
            if gpd.use_stroke_edit_mode:
                row = layout.row(align=True)
                row.prop(tool_settings, "gpencil_selectmode_edit", text="", expand=True)

            # Select mode for Sculpt
            if gpd.is_stroke_sculpt_mode:
                row = layout.row(align=True)
                row.prop(tool_settings, "use_gpencil_select_mask_point", text="")
                row.prop(tool_settings, "use_gpencil_select_mask_stroke", text="")
                row.prop(tool_settings, "use_gpencil_select_mask_segment", text="")

            # Select mode for Vertex Paint
            if gpd.is_stroke_vertex_mode:
                row = layout.row(align=True)
                row.prop(tool_settings, "use_gpencil_vertex_select_mask_point", text="")
                row.prop(tool_settings, "use_gpencil_vertex_select_mask_stroke", text="")
                row.prop(tool_settings, "use_gpencil_vertex_select_mask_segment", text="")

            if (
                    gpd.use_stroke_edit_mode or
                    gpd.is_stroke_sculpt_mode or
                    gpd.is_stroke_weight_mode or
                    gpd.is_stroke_vertex_mode
            ):
                row = layout.row(align=True)

                row.prop(gpd, "use_multiedit", text="", icon='GP_MULTIFRAME_EDITING')

                if gpd.use_multiedit:
                    sub = row.row(align=True)
                    sub.popover(panel="VIEW3D_PT_gpencil_multi_frame", text="")

            if gpd.use_stroke_edit_mode:
                row = layout.row(align=True)
                row.popover(
                    panel="VIEW3D_PT_tools_grease_pencil_interpolate",
                    text="Interpolate"
                )
        VIEW3D_MT_editor_menus.draw_collapsible(context, layout)

        layout.separator_spacer()

        if object_mode in {'PAINT_GPENCIL', 'SCULPT_GPENCIL'}:
            # Grease pencil
            if object_mode == 'PAINT_GPENCIL':
                layout.prop_with_popover(
                    tool_settings,
                    "gpencil_stroke_placement_view3d",
                    text="",
                    panel="VIEW3D_PT_gpencil_origin",
                )

            if object_mode in {'PAINT_GPENCIL', 'SCULPT_GPENCIL'}:
                layout.prop_with_popover(
                    tool_settings.gpencil_sculpt,
                    "lock_axis",
                    text="",
                    panel="VIEW3D_PT_gpencil_lock",
                )

            if object_mode == 'PAINT_GPENCIL':
                # FIXME: this is bad practice!
                # Tool options are to be displayed in the topbar.
                if context.workspace.tools.from_space_view3d_mode(object_mode).idname == "builtin_brush.Draw":
                    settings = tool_settings.gpencil_sculpt.guide
                    row = layout.row(align=True)
                    row.prop(settings, "use_guide", text="", icon='GRID')
                    sub = row.row(align=True)
                    sub.active = settings.use_guide
                    sub.popover(
                        panel="VIEW3D_PT_gpencil_guide",
                        text="Guides",
                    )

        elif not show_region_tool_header:
            # Transform settings depending on tool header visibility
            VIEW3D_HT_header.draw_xform_template(layout, context)

        # Mode & Transform Settings
        scene = context.scene

        # Collection Visibility
        # layout.popover(panel="VIEW3D_PT_collections", icon='GROUP', text="")

        # Viewport Settings
        if context.space_data.region_3d.view_perspective == "CAMERA":
            layout.prop(view, "lock_camera", icon = "LOCK_TO_CAMVIEW", icon_only=True )
        layout.popover(panel = "VIEW3D_PT_object_type_visibility", icon_value = view.icon_from_show_object_viewport, text="")


        # Gizmo toggle & popover.
        row = layout.row(align=True)
        # FIXME: place-holder icon.
        row.prop(view, "show_gizmo", text="", toggle=True, icon='GIZMO')
        sub = row.row(align=True)
        sub.active = view.show_gizmo
        sub.popover(
            panel="VIEW3D_PT_gizmo_display",
            text="",
        )

        # Overlay toggle & popover.
        row = layout.row(align=True)
        row.prop(overlay, "show_overlays", icon='OVERLAY', text="")
        sub = row.row(align=True)
        sub.active = overlay.show_overlays
        sub.popover(panel="VIEW3D_PT_overlay", text="")

        row = layout.row()
        row.active = (object_mode == 'EDIT') or (shading.type in {'WIREFRAME', 'SOLID'})

        # While exposing 'shading.show_xray(_wireframe)' is correct.
        # this hides the key shortcut from users: T70433.
        if has_pose_mode:
            draw_depressed = overlay.show_xray_bone
        elif shading.type == 'WIREFRAME':
            draw_depressed = shading.show_xray_wireframe
        else:
            draw_depressed = shading.show_xray
        row.operator(
            "view3d.toggle_xray",
            text="",
            icon='XRAY',
            depress=draw_depressed,
        )

        row = layout.row(align=True)
        row.prop(shading, "type", text="", expand=True)
        sub = row.row(align=True)
        # TODO, currently render shading type ignores mesh two-side, until it's supported
        # show the shading popover which shows double-sided option.

        # sub.enabled = shading.type != 'RENDERED'
        sub.popover(panel="VIEW3D_PT_shading", text="")

class VIEW3D_HT_tool_header(Header):
    bl_space_type = 'VIEW_3D'
    bl_region_type = 'TOOL_HEADER'

    def draw(self, context):
        layout = self.layout

        # mode_string = context.mode
        obj = context.active_object
        tool_settings = context.tool_settings

        self.draw_tool_settings(context)

        layout.separator_spacer()

        VIEW3D_HT_header.draw_xform_template(layout, context)

        self.draw_mode_settings(context)

    def draw_tool_settings(self, context):
        layout = self.layout
        tool_mode = context.mode

        # Active Tool
        # -----------
        from bl_ui.space_toolsystem_common import ToolSelectPanelHelper
        tool = ToolSelectPanelHelper.draw_active_tool_header(
            context, layout,
            tool_key=('VIEW_3D', tool_mode),
        )

        # Object Mode Options
        # -------------------

        # Example of how tool_settings can be accessed as pop-overs.

        # TODO(campbell): editing options should be after active tool options
        # (obviously separated for from the users POV)
        draw_fn = getattr(_draw_tool_settings_context_mode, tool_mode, None)
        if draw_fn is not None:
            is_valid_context = draw_fn(context, layout, tool)

        def draw_3d_brush_settings(layout, tool_mode):
            layout.popover("VIEW3D_PT_tools_brush_settings_advanced", text="Brush")
            if tool_mode != 'PAINT_WEIGHT':
                layout.popover("VIEW3D_PT_tools_brush_texture")
            if tool_mode == 'PAINT_TEXTURE':
                layout.popover("VIEW3D_PT_tools_mask_texture")
            layout.popover("VIEW3D_PT_tools_brush_stroke")
            layout.popover("VIEW3D_PT_tools_brush_falloff")
            layout.popover("VIEW3D_PT_tools_brush_display")

        # Note: general mode options should be added to 'draw_mode_settings'.
        if tool_mode == 'SCULPT':
            if is_valid_context:
                draw_3d_brush_settings(layout, tool_mode)
        elif tool_mode == 'PAINT_VERTEX':
            if is_valid_context:
                draw_3d_brush_settings(layout, tool_mode)
        elif tool_mode == 'PAINT_WEIGHT':
            if is_valid_context:
                draw_3d_brush_settings(layout, tool_mode)
        elif tool_mode == 'PAINT_TEXTURE':
            if is_valid_context:
                draw_3d_brush_settings(layout, tool_mode)
        elif tool_mode == 'EDIT_ARMATURE':
            pass
        elif tool_mode == 'EDIT_CURVE':
            pass
        elif tool_mode == 'EDIT_MESH':
            pass
        elif tool_mode == 'POSE':
            pass
        elif tool_mode == 'PARTICLE':
            # Disable, only shows "Brush" panel, which is already in the top-bar.
            # if tool.has_datablock:
            #     layout.popover_group(context=".paint_common", **popover_kw)
            pass
        elif tool_mode == 'PAINT_GPENCIL':
            if is_valid_context:
                brush = context.tool_settings.gpencil_paint.brush
                if brush.gpencil_tool != 'ERASE':
                    if brush.gpencil_tool != 'TINT':
                        layout.popover("VIEW3D_PT_tools_grease_pencil_brush_advanced")

                    if brush.gpencil_tool not in {'FILL', 'TINT'}:
                        layout.popover("VIEW3D_PT_tools_grease_pencil_brush_stroke")

                    layout.popover("VIEW3D_PT_tools_grease_pencil_paint_appearance")
        elif tool_mode == 'SCULPT_GPENCIL':
            if is_valid_context:
                brush = context.tool_settings.gpencil_sculpt_paint.brush
                tool = brush.gpencil_tool
                if tool in {'SMOOTH', 'RANDOMIZE'}:
                    layout.popover("VIEW3D_PT_tools_grease_pencil_sculpt_options")
                layout.popover("VIEW3D_PT_tools_grease_pencil_sculpt_appearance")
        elif tool_mode == 'WEIGHT_GPENCIL':
            if is_valid_context:
                layout.popover("VIEW3D_PT_tools_grease_pencil_weight_appearance")
        elif tool_mode == 'VERTEX_GPENCIL':
            if is_valid_context:
                layout.popover("VIEW3D_PT_tools_grease_pencil_vertex_appearance")

    def draw_mode_settings(self, context):
        layout = self.layout
        mode_string = context.mode

        def row_for_mirror():
            row = layout.row(align=True)
            #row.label(icon='MOD_MIRROR')
            sub = row.row(align=True)
            sub.scale_x = 0.6
            return row, sub

<<<<<<< HEAD
        if mode_string == 'EDIT_MESH':
            _row, sub = row_for_mirror()
            sub.prop(context.object.data, "use_mirror_x", text="    ", icon='MIRROR_X', toggle=True)
            sub.prop(context.object.data, "use_mirror_y", text="    ", icon='MIRROR_Y', toggle=True)
            sub.prop(context.object.data, "use_mirror_z", text="    ", icon='MIRROR_Z', toggle=True)
            tool_settings = context.tool_settings
            layout.prop(tool_settings, "use_mesh_automerge", text="")
        elif mode_string == 'EDIT_ARMATURE':
=======
        if mode_string == 'EDIT_ARMATURE':
>>>>>>> f470a02a
            _row, sub = row_for_mirror()
            sub.prop(context.object.data, "use_mirror_x", text="    ", icon='MIRROR_X', toggle=True)
        elif mode_string == 'POSE':
            _row, sub = row_for_mirror()
<<<<<<< HEAD
            sub.prop(context.object.pose, "use_mirror_x", text="    ", icon='MIRROR_X', toggle=True)
        elif mode_string == 'PAINT_WEIGHT':
            row, sub = row_for_mirror()
            wpaint = context.tool_settings.weight_paint
            sub.prop(wpaint, "use_symmetry_x", text="    ", icon='MIRROR_X', toggle=True)
            sub.prop(wpaint, "use_symmetry_y", text="    ", icon='MIRROR_Y', toggle=True)
            sub.prop(wpaint, "use_symmetry_z", text="    ", icon='MIRROR_Z', toggle=True)
            row.popover(panel="VIEW3D_PT_tools_weightpaint_symmetry_for_topbar", text="")
        elif mode_string == 'SCULPT':
            row, sub = row_for_mirror()
            sculpt = context.tool_settings.sculpt
            sub.prop(sculpt, "use_symmetry_x", text="    ", icon='MIRROR_X', toggle=True)
            sub.prop(sculpt, "use_symmetry_y", text="    ", icon='MIRROR_Y', toggle=True)
            sub.prop(sculpt, "use_symmetry_z", text="    ", icon='MIRROR_Z', toggle=True)
            row.popover(panel="VIEW3D_PT_sculpt_symmetry_for_topbar", text="")
        elif mode_string == 'PAINT_TEXTURE':
            _row, sub = row_for_mirror()
            ipaint = context.tool_settings.image_paint
            sub.prop(ipaint, "use_symmetry_x", text="    ", icon='MIRROR_X', toggle=True)
            sub.prop(ipaint, "use_symmetry_y", text="    ", icon='MIRROR_Y', toggle=True)
            sub.prop(ipaint, "use_symmetry_z", text="    ", icon='MIRROR_Z', toggle=True)
            # No need for a popover, the panel only has these options.
        elif mode_string == 'PAINT_VERTEX':
            row, sub = row_for_mirror()
            vpaint = context.tool_settings.vertex_paint
            sub.prop(vpaint, "use_symmetry_x", text="    ", icon='MIRROR_X', toggle=True)
            sub.prop(vpaint, "use_symmetry_y", text="    ", icon='MIRROR_Y', toggle=True)
            sub.prop(vpaint, "use_symmetry_z", text="    ", icon='MIRROR_Z', toggle=True)
            row.popover(panel="VIEW3D_PT_tools_vertexpaint_symmetry_for_topbar", text="")
=======
            sub.prop(context.object.pose, "use_mirror_x", text="X", toggle=True)
        elif mode_string in {'EDIT_MESH', 'PAINT_WEIGHT', 'SCULPT', 'PAINT_VERTEX'}:
            # Mesh Modes, Use Mesh Symmetry
            row, sub = row_for_mirror()
            sub.prop(context.object.data, "use_mirror_x", text="X", toggle=True)
            sub.prop(context.object.data, "use_mirror_y", text="Y", toggle=True)
            sub.prop(context.object.data, "use_mirror_z", text="Z", toggle=True)
            if mode_string == 'EDIT_MESH':
                tool_settings = context.tool_settings
                layout.prop(tool_settings, "use_mesh_automerge", text="")
            elif mode_string == 'PAINT_WEIGHT':
                row.popover(panel="VIEW3D_PT_tools_weightpaint_symmetry_for_topbar", text="")
            elif mode_string == 'SCULPT':
                row.popover(panel="VIEW3D_PT_sculpt_symmetry_for_topbar", text="")
            elif mode_string == 'PAINT_VERTEX':
                row.popover(panel="VIEW3D_PT_tools_vertexpaint_symmetry_for_topbar", text="")
>>>>>>> f470a02a

        # Expand panels from the side-bar as popovers.
        popover_kw = {"space_type": 'VIEW_3D', "region_type": 'UI', "category": "Tool"}

        if mode_string == 'SCULPT':
            layout.popover_group(context=".sculpt_mode", **popover_kw)
        elif mode_string == 'PAINT_VERTEX':
            layout.popover_group(context=".vertexpaint", **popover_kw)
        elif mode_string == 'PAINT_WEIGHT':
            layout.popover_group(context=".weightpaint", **popover_kw)
        elif mode_string == 'PAINT_TEXTURE':
            layout.popover_group(context=".imagepaint", **popover_kw)
        elif mode_string == 'EDIT_TEXT':
            layout.popover_group(context=".text_edit", **popover_kw)
        elif mode_string == 'EDIT_ARMATURE':
            layout.popover_group(context=".armature_edit", **popover_kw)
        elif mode_string == 'EDIT_METABALL':
            layout.popover_group(context=".mball_edit", **popover_kw)
        elif mode_string == 'EDIT_LATTICE':
            layout.popover_group(context=".lattice_edit", **popover_kw)
        elif mode_string == 'EDIT_CURVE':
            layout.popover_group(context=".curve_edit", **popover_kw)
        elif mode_string == 'EDIT_MESH':
            layout.popover_group(context=".mesh_edit", **popover_kw)
        elif mode_string == 'POSE':
            layout.popover_group(context=".posemode", **popover_kw)
        elif mode_string == 'PARTICLE':
            layout.popover_group(context=".particlemode", **popover_kw)
        elif mode_string == 'OBJECT':
            layout.popover_group(context=".objectmode", **popover_kw)
        elif mode_string in {'PAINT_GPENCIL', 'EDIT_GPENCIL', 'SCULPT_GPENCIL', 'WEIGHT_GPENCIL'}:
            # Grease pencil layer.
            gpl = context.active_gpencil_layer
            if gpl and gpl.info is not None:
                text = gpl.info
                maxw = 25
                if len(text) > maxw:
                    text = text[:maxw - 5] + '..' + text[-3:]
            else:
                text = ""

            layout.label(text="Layer:")
            sub = layout.row()
            sub.ui_units_x = 8
            sub.popover(
                panel="TOPBAR_PT_gpencil_layers",
                text=text,
            )


class _draw_tool_settings_context_mode:
    @staticmethod
    def SCULPT(context, layout, tool):
        if (tool is None) or (not tool.has_datablock):
            return False

        paint = context.tool_settings.sculpt
        layout.template_ID_preview(paint, "brush", rows=3, cols=8, hide_buttons=True)

        brush = paint.brush
        if brush is None:
            return False

        tool_settings = context.tool_settings
        capabilities = brush.sculpt_capabilities

        ups = tool_settings.unified_paint_settings

        size = "size"
        size_owner = ups if ups.use_unified_size else brush
        if size_owner.use_locked_size == 'SCENE':
            size = "unprojected_radius"

        UnifiedPaintPanel.prop_unified(
            layout,
            context,
            brush,
            size,
            pressure_name="use_pressure_size",
            unified_name="use_unified_size",
            text="Radius",
            slider=True,
            header=True
        )

        # strength, use_strength_pressure
        pressure_name = "use_pressure_strength" if capabilities.has_strength_pressure else None
        UnifiedPaintPanel.prop_unified(
            layout,
            context,
            brush,
            "strength",
            pressure_name=pressure_name,
            unified_name="use_unified_strength",
            text="Strength",
            header=True
        )

        # direction
        if not capabilities.has_direction:
            layout.row().prop(brush, "direction", expand=True, text="")

        if capabilities.has_color:
            UnifiedPaintPanel.prop_unified_color(layout, context, brush, "color", text = "")
            layout.prop(brush, "blend", text="", expand = False)

        return True

    @staticmethod
    def PAINT_TEXTURE(context, layout, tool):
        if (tool is None) or (not tool.has_datablock):
            return False

        paint = context.tool_settings.image_paint
        layout.template_ID_preview(paint, "brush", rows=3, cols=8, hide_buttons=True)

        brush = paint.brush
        if brush is None:
            return False

        brush_basic_texpaint_settings(layout, context, brush, compact=True)

        return True

    @staticmethod
    def PAINT_VERTEX(context, layout, tool):
        if (tool is None) or (not tool.has_datablock):
            return False

        paint = context.tool_settings.vertex_paint
        layout.template_ID_preview(paint, "brush", rows=3, cols=8, hide_buttons=True)

        brush = paint.brush
        if brush is None:
            return False

        brush_basic_texpaint_settings(layout, context, brush, compact=True)

        return True

    @staticmethod
    def PAINT_WEIGHT(context, layout, tool):
        if (tool is None) or (not tool.has_datablock):
            return False

        paint = context.tool_settings.weight_paint
        layout.template_ID_preview(paint, "brush", rows=3, cols=8, hide_buttons=True)
        brush = paint.brush
        if brush is None:
            return False

        capabilities = brush.weight_paint_capabilities
        if capabilities.has_weight:
            UnifiedPaintPanel.prop_unified(
                layout,
                context,
                brush,
                "weight",
                unified_name="use_unified_weight",
                slider=True,
                header=True
            )

        UnifiedPaintPanel.prop_unified(
            layout,
            context,
            brush,
            "size",
            pressure_name="use_pressure_size",
            unified_name="use_unified_size",
            slider=True,
            text="Radius",
            header=True
        )
        UnifiedPaintPanel.prop_unified(
            layout,
            context,
            brush,
            "strength",
            pressure_name="use_pressure_strength",
            unified_name="use_unified_strength",
            header=True
        )

        return True

    @staticmethod
    def PAINT_GPENCIL(context, layout, tool):
        if tool is None:
            return False

        if tool.idname == "builtin.cutter":
            row = layout.row(align=True)
            row.prop(context.tool_settings.gpencil_sculpt, "intersection_threshold")
            return False
        elif not tool.has_datablock:
            return False

        paint = context.tool_settings.gpencil_paint
        brush = paint.brush
        if brush is None:
            return False

        gp_settings = brush.gpencil_settings

        row = layout.row(align=True)
        tool_settings = context.scene.tool_settings
        settings = tool_settings.gpencil_paint
        row.template_ID_preview(settings, "brush", rows=3, cols=8, hide_buttons=True)

        if context.object and brush.gpencil_tool in {'FILL', 'DRAW'}:
            from bl_ui.properties_paint_common import (
                brush_basic__draw_color_selector,
            )
            brush_basic__draw_color_selector(context, layout, brush, gp_settings, None)

        if context.object and brush.gpencil_tool == 'TINT':
            row.separator(factor=0.4)
            row.prop_with_popover(brush, "color", text="", panel="TOPBAR_PT_gpencil_vertexcolor")

        from bl_ui.properties_paint_common import (
            brush_basic_gpencil_paint_settings,
        )
        brush_basic_gpencil_paint_settings(layout, context, brush, compact=True)

        return True

    @staticmethod
    def SCULPT_GPENCIL(context, layout, tool):
        if (tool is None) or (not tool.has_datablock):
            return False
        paint = context.tool_settings.gpencil_sculpt_paint
        brush = paint.brush

        from bl_ui.properties_paint_common import (
            brush_basic_gpencil_sculpt_settings,
        )
        brush_basic_gpencil_sculpt_settings(layout, context, brush, compact=True)

        return True

    @staticmethod
    def WEIGHT_GPENCIL(context, layout, tool):
        if (tool is None) or (not tool.has_datablock):
            return False
        paint = context.tool_settings.gpencil_weight_paint
        brush = paint.brush

        from bl_ui.properties_paint_common import (
            brush_basic_gpencil_weight_settings,
        )
        brush_basic_gpencil_weight_settings(layout, context, brush, compact=True)

        return True

    @staticmethod
    def VERTEX_GPENCIL(context, layout, tool):
        if (tool is None) or (not tool.has_datablock):
            return False

        paint = context.tool_settings.gpencil_vertex_paint
        brush = paint.brush

        row = layout.row(align=True)
        tool_settings = context.scene.tool_settings
        settings = tool_settings.gpencil_vertex_paint
        row.template_ID_preview(settings, "brush", rows=3, cols=8, hide_buttons=True)

        if brush.gpencil_vertex_tool not in {'BLUR', 'AVERAGE', 'SMEAR'}:
            row.separator(factor=0.4)
            row.prop_with_popover(brush, "color", text="", panel="TOPBAR_PT_gpencil_vertexcolor")

        from bl_ui.properties_paint_common import (
            brush_basic_gpencil_vertex_settings,
        )

        brush_basic_gpencil_vertex_settings(layout, context, brush, compact=True)

        return True

    @staticmethod
    def PARTICLE(context, layout, tool):
        if (tool is None) or (not tool.has_datablock):
            return False

        # See: 'VIEW3D_PT_tools_brush', basically a duplicate
        settings = context.tool_settings.particle_edit
        brush = settings.brush
        tool = settings.tool
        if tool == 'NONE':
            return False

        layout.prop(brush, "size", slider=True)
        if tool == 'ADD':
            layout.prop(brush, "count")

            layout.prop(settings, "use_default_interpolate")
            layout.prop(brush, "steps", slider=True)
            layout.prop(settings, "default_key_count", slider=True)
        else:
            layout.prop(brush, "strength", slider=True)

            if tool == 'LENGTH':
                layout.row().prop(brush, "length_mode", expand=True)
            elif tool == 'PUFF':
                layout.row().prop(brush, "puff_mode", expand=True)
                layout.prop(brush, "use_puff_volume")
            elif tool == 'COMB':
                row = layout.row()
                row.active = settings.is_editable
                row.prop(settings, "use_emitter_deflect", text="Deflect Emitter")
                sub = row.row(align=True)
                sub.active = settings.use_emitter_deflect
                sub.prop(settings, "emitter_distance", text="Distance")

        return True


# bfa - show hide the editormenu
class ALL_MT_editormenu(Menu):
    bl_label = ""

    def draw(self, context):
        self.draw_menus(self.layout, context)

    @staticmethod
    def draw_menus(layout, context):

        row = layout.row(align=True)
        row.template_header() # editor type menus


class VIEW3D_MT_editor_menus(Menu):
    bl_label = ""

    def draw(self, context):
        layout = self.layout
        obj = context.active_object
        mode_string = context.mode
        edit_object = context.edit_object
        gp_edit = obj and obj.mode in {'EDIT_GPENCIL', 'PAINT_GPENCIL', 'SCULPT_GPENCIL',
                                       'WEIGHT_GPENCIL', 'VERTEX_GPENCIL'}
        ts = context.scene.tool_settings

        layout.menu("SCREEN_MT_user_menu", text = "Quick") # Quick favourites menu
        layout.menu("VIEW3D_MT_view")
        layout.menu("VIEW3D_MT_view_navigation")

        # Select Menu
        if gp_edit:
            if mode_string not in {'PAINT_GPENCIL', 'WEIGHT_GPENCIL'}:
                if mode_string == 'SCULPT_GPENCIL' and \
                    (ts.use_gpencil_select_mask_point or
                     ts.use_gpencil_select_mask_stroke or
                     ts.use_gpencil_select_mask_segment):
                    layout.menu("VIEW3D_MT_select_gpencil")
                    layout.menu("VIEW3D_MT_sculpt_gpencil_copy")
                elif mode_string == 'EDIT_GPENCIL':
                    layout.menu("VIEW3D_MT_select_gpencil")
                elif mode_string == 'VERTEX_GPENCIL':
                    layout.menu("VIEW3D_MT_select_gpencil")
                    layout.menu("VIEW3D_MT_gpencil_animation")
                    layout.menu("GPENCIL_MT_layer_active", text = "Active Layer")

        elif mode_string in {'PAINT_WEIGHT', 'PAINT_VERTEX', 'PAINT_TEXTURE'}:
            mesh = obj.data
            if mesh.use_paint_mask:
                layout.menu("VIEW3D_MT_select_paint_mask")
            elif mesh.use_paint_mask_vertex and mode_string in {'PAINT_WEIGHT', 'PAINT_VERTEX'}:
                layout.menu("VIEW3D_MT_select_paint_mask_vertex")
        elif mode_string != 'SCULPT':
            layout.menu("VIEW3D_MT_select_%s" % mode_string.lower())

        if gp_edit:
            pass
        elif mode_string == 'OBJECT':
            layout.menu("VIEW3D_MT_add", text="Add", text_ctxt=i18n_contexts.operator_default)
        elif mode_string == 'EDIT_MESH':
            layout.menu("VIEW3D_MT_mesh_add", text="Add", text_ctxt=i18n_contexts.operator_default)
        elif mode_string == 'EDIT_CURVE':
            layout.menu("VIEW3D_MT_curve_add", text="Add", text_ctxt=i18n_contexts.operator_default)
        elif mode_string == 'EDIT_SURFACE':
            layout.menu("VIEW3D_MT_surface_add", text="Add", text_ctxt=i18n_contexts.operator_default)
        elif mode_string == 'EDIT_METABALL':
            layout.menu("VIEW3D_MT_metaball_add", text="Add", text_ctxt=i18n_contexts.operator_default)
        elif mode_string == 'EDIT_ARMATURE':
            layout.menu("TOPBAR_MT_edit_armature_add", text="Add", text_ctxt=i18n_contexts.operator_default)

        if gp_edit:
            if obj and obj.mode == 'PAINT_GPENCIL':
                layout.menu("VIEW3D_MT_paint_gpencil")
            elif obj and obj.mode == 'EDIT_GPENCIL':
                layout.menu("VIEW3D_MT_edit_gpencil")
                layout.menu("VIEW3D_MT_edit_gpencil_stroke")
                layout.menu("VIEW3D_MT_edit_gpencil_point")
            elif obj and obj.mode == 'WEIGHT_GPENCIL':
                layout.menu("VIEW3D_MT_weight_gpencil")

        elif edit_object:
            layout.menu("VIEW3D_MT_edit_%s" % edit_object.type.lower())

            if mode_string == 'EDIT_MESH':
                layout.menu("VIEW3D_MT_edit_mesh_vertices")
                layout.menu("VIEW3D_MT_edit_mesh_edges")
                layout.menu("VIEW3D_MT_edit_mesh_faces")
                layout.menu("VIEW3D_MT_uv_map", text="UV")
            elif mode_string in {'EDIT_CURVE', 'EDIT_SURFACE'}:
                layout.menu("VIEW3D_MT_edit_curve_ctrlpoints")
                layout.menu("VIEW3D_MT_edit_curve_segments")

        elif obj:
            if mode_string != 'PAINT_TEXTURE':
                layout.menu("VIEW3D_MT_%s" % mode_string.lower())
            if mode_string in {'SCULPT', 'PAINT_VERTEX', 'PAINT_WEIGHT', 'PAINT_TEXTURE'}:
                layout.menu("VIEW3D_MT_brush")
            if mode_string == 'SCULPT':
                layout.menu("VIEW3D_MT_mask")
                layout.menu("VIEW3D_MT_face_sets")

        else:
            layout.menu("VIEW3D_MT_object")


# ********** Menu **********


# ********** Utilities **********


class ShowHideMenu:
    bl_label = "Show/Hide"
    _operator_name = ""

    def draw(self, _context):
        layout = self.layout

        layout.operator("%s.reveal" % self._operator_name, text="Show Hidden", icon = "HIDE_OFF")
        layout.operator("%s.hide" % self._operator_name, text="Hide Selected", icon = "HIDE_ON").unselected = False
        layout.operator("%s.hide" % self._operator_name, text="Hide Unselected", icon = "HIDE_UNSELECTED").unselected = True


# Standard transforms which apply to all cases (mix-in class, not used directly).
class VIEW3D_MT_transform_base:
    bl_label = "Transform"
    bl_category = "View"

    # TODO: get rid of the custom text strings?
    def draw(self, context):
        layout = self.layout

        obj = context.object

        layout.operator("transform.tosphere", text="To Sphere", icon = "TOSPHERE")
        layout.operator("transform.shear", text="Shear", icon = "SHEAR")
        layout.operator("transform.bend", text="Bend", icon = "BEND")
        layout.operator("transform.push_pull", text="Push/Pull", icon = 'PUSH_PULL')

        if context.mode != 'OBJECT':
            layout.operator("transform.vertex_warp", text="Warp", icon = "MOD_WARP")
            layout.operator_context = 'EXEC_REGION_WIN'
            layout.operator("transform.vertex_random", text="Randomize", icon = 'RANDOMIZE').offset = 0.1
            layout.operator_context = 'INVOKE_REGION_WIN'


# Generic transform menu - geometry types
class VIEW3D_MT_transform(VIEW3D_MT_transform_base, Menu):
    def draw(self, context):
        # base menu
        VIEW3D_MT_transform_base.draw(self, context)

        obj = context.object

        # generic
        layout = self.layout

        if obj.type == 'MESH':
            layout.operator("transform.shrink_fatten", text="Shrink Fatten", icon = 'SHRINK_FATTEN')
            layout.operator("transform.skin_resize", icon = "MOD_SKIN")

        elif obj.type == 'CURVE':
            layout.operator("transform.transform", text="Radius", icon = 'SHRINK_FATTEN').mode = 'CURVE_SHRINKFATTEN'

        layout.separator()

        layout.operator("transform.translate", text="Move Texture Space", icon = "MOVE_TEXTURESPACE").texture_space = True
        layout.operator("transform.resize", text="Scale Texture Space", icon = "SCALE_TEXTURESPACE").texture_space = True


# Object-specific extensions to Transform menu
class VIEW3D_MT_transform_object(VIEW3D_MT_transform_base, Menu):
    def draw(self, context):
        layout = self.layout

        # base menu
        VIEW3D_MT_transform_base.draw(self, context)

        # object-specific option follow
        layout.separator()

        layout.operator("transform.translate", text="Move Texture Space", icon = "MOVE_TEXTURESPACE").texture_space = True
        layout.operator("transform.resize", text="Scale Texture Space", icon = "SCALE_TEXTURESPACE").texture_space = True

        layout.separator()

        layout.operator_context = 'EXEC_REGION_WIN'
        # XXX see alignmenu() in edit.c of b2.4x to get this working
        layout.operator("transform.transform", text="Align to Transform Orientation", icon = "ALIGN_TRANSFORM").mode = 'ALIGN'

        layout.separator()

        layout.operator("object.randomize_transform", icon = "RANDOMIZE_TRANSFORM")
        layout.operator("object.align", icon = "ALIGN")

        # TODO: there is a strange context bug here.
        """
        layout.operator_context = 'INVOKE_REGION_WIN'
        layout.operator("object.transform_axis_target")
        """


# Armature EditMode extensions to Transform menu
class VIEW3D_MT_transform_armature(VIEW3D_MT_transform_base, Menu):
    def draw(self, context):
        layout = self.layout

        # base menu
        VIEW3D_MT_transform_base.draw(self, context)

        # armature specific extensions follow
        obj = context.object
        if obj.type == 'ARMATURE' and obj.mode in {'EDIT', 'POSE'}:
            if obj.data.display_type == 'BBONE':
                layout.separator()

                layout.operator("transform.transform", text="Scale BBone", icon='TRANSFORM_SCALE').mode = 'BONE_SIZE'
            elif obj.data.display_type == 'ENVELOPE':
                layout.separator()

                layout.operator("transform.transform", text="Scale Envelope Distance", icon='TRANSFORM_SCALE').mode = 'BONE_SIZE'
                layout.operator("transform.transform", text="Scale Radius", icon='TRANSFORM_SCALE').mode = 'BONE_ENVELOPE'

        if context.edit_object and context.edit_object.type == 'ARMATURE':
            layout.separator()

            layout.operator("armature.align", icon = "ALIGN")


class VIEW3D_MT_mirror(Menu):
    bl_label = "Mirror"

    def draw(self, _context):
        layout = self.layout

        layout.operator("transform.mirror", text="Interactive Mirror", icon='TRANSFORM_MIRROR')

        layout.separator()

        layout.operator_context = 'EXEC_REGION_WIN'

        props = layout.operator("transform.mirror", text="X Global", icon = "MIRROR_X")
        props.constraint_axis = (True, False, False)
        props.orient_type = 'GLOBAL'
        props = layout.operator("transform.mirror", text="Y Global", icon = "MIRROR_Y")
        props.constraint_axis = (False, True, False)
        props.orient_type = 'GLOBAL'
        props = layout.operator("transform.mirror", text="Z Global", icon = "MIRROR_Z")
        props.constraint_axis = (False, False, True)
        props.orient_type = 'GLOBAL'

        layout.separator()

        props = layout.operator("transform.mirror", text="X Local", icon = "MIRROR_X")
        props.constraint_axis = (True, False, False)
        props.orient_type = 'LOCAL'
        props = layout.operator("transform.mirror", text="Y Local", icon = "MIRROR_Y")
        props.constraint_axis = (False, True, False)
        props.orient_type = 'LOCAL'
        props = layout.operator("transform.mirror", text="Z Local", icon = "MIRROR_Z")
        props.constraint_axis = (False, False, True)
        props.orient_type = 'LOCAL'

        if _context.edit_object and _context.edit_object.type in {'MESH', 'SURFACE'}:

            layout.separator()

            layout.operator("object.vertex_group_mirror", icon = "MIRROR_VERTEXGROUP")


class VIEW3D_MT_snap(Menu):
    bl_label = "Snap"

    def draw(self, _context):
        layout = self.layout


        layout.operator("view3d.snap_selected_to_cursor", text="Selection to Cursor", icon = "SELECTIONTOCURSOR").use_offset = False
        layout.operator("view3d.snap_selected_to_cursor", text="Selection to Cursor (Keep Offset)", icon = "SELECTIONTOCURSOROFFSET").use_offset = True
        layout.operator("view3d.snap_selected_to_active", text="Selection to Active", icon = "SELECTIONTOACTIVE")
        layout.operator("view3d.snap_selected_to_grid", text="Selection to Grid", icon = "SELECTIONTOGRID")

        layout.separator()

        layout.operator("view3d.snap_cursor_to_selected", text="Cursor to Selected", icon = "CURSORTOSELECTION")
        layout.operator("view3d.snap_cursor_to_center", text="Cursor to World Origin", icon = "CURSORTOCENTER")
        layout.operator("view3d.snap_cursor_to_active", text="Cursor to Active", icon = "CURSORTOACTIVE")
        layout.operator("view3d.snap_cursor_to_grid", text="Cursor to Grid", icon = "CURSORTOGRID")


# Tooltip and operator for Clear Seam.
class VIEW3D_MT_uv_map_clear_seam(bpy.types.Operator):
    """Clears the UV Seam for selected edges"""      # blender will use this as a tooltip for menu items and buttons.
    bl_idname = "mesh.clear_seam"        # unique identifier for buttons and menu items to reference.
    bl_label = "Clear seam"         # display name in the interface.
    bl_options = {'REGISTER', 'UNDO'}  # enable undo for the operator.

    def execute(self, context):        # execute() is called by blender when running the operator.
        bpy.ops.mesh.mark_seam(clear=True)
        return {'FINISHED'}


class VIEW3D_MT_uv_map(Menu):
    bl_label = "UV Mapping"

    def draw(self, context):
        layout = self.layout

        layout.operator("uv.unwrap", text = "Unwrap ABF", icon='UNWRAP_ABF').method = 'ANGLE_BASED'
        layout.operator("uv.unwrap", text = "Unwrap Conformal", icon='UNWRAP_LSCM').method = 'CONFORMAL'

        layout.separator()

        layout.operator_context = 'INVOKE_DEFAULT'
        layout.operator("uv.smart_project", icon = "MOD_UVPROJECT")
        layout.operator("uv.lightmap_pack", icon = "LIGHTMAPPACK")
        layout.operator("uv.follow_active_quads", icon = "FOLLOWQUADS")

        layout.separator()

        layout.operator_context = 'EXEC_REGION_WIN'
        layout.operator("uv.cube_project", icon = "CUBEPROJECT")
        layout.operator("uv.cylinder_project", icon = "CYLINDERPROJECT")
        layout.operator("uv.sphere_project", icon = "SPHEREPROJECT")

        layout.separator()

        layout.operator_context = 'INVOKE_REGION_WIN'
        layout.operator("uv.project_from_view", icon = "PROJECTFROMVIEW").scale_to_bounds = False
        layout.operator("uv.project_from_view", text="Project from View (Bounds)", icon = "PROJECTFROMVIEW").scale_to_bounds = True

        layout.separator()

        layout.operator("mesh.mark_seam", icon = "MARK_SEAM").clear = False
        layout.operator("mesh.clear_seam", text="Clear Seam", icon = 'CLEAR_SEAM')

        layout.separator()

        layout.operator("uv.reset", icon = "RESET")


# ********** View menus **********


    # Workaround to separate the tooltips
class VIEW3D_MT_view_view_selected_all_regions(bpy.types.Operator):
    """Move the View to the selection center in all Quad View views"""      # blender will use this as a tooltip for menu items and buttons.
    bl_idname = "view3d.view_selected_all_regions"        # unique identifier for buttons and menu items to reference.
    bl_label = "View Selected All Regions"         # display name in the interface.
    bl_options = {'REGISTER', 'UNDO'}  # enable undo for the operator.

    def execute(self, context):        # execute() is called by blender when running the operator.
        bpy.ops.view3d.view_selected(use_all_regions = True)
        return {'FINISHED'}


# Workaround to separate the tooltips
class VIEW3D_MT_view_all_all_regions(bpy.types.Operator):
    """View all objects in scene in all four Quad View views\nJust relevant for Quad View """      # blender will use this as a tooltip for menu items and buttons.
    bl_idname = "view3d.view_all_all_regions"        # unique identifier for buttons and menu items to reference.
    bl_label = "View All all Regions"         # display name in the interface.
    bl_options = {'REGISTER', 'UNDO'}  # enable undo for the operator.

    def execute(self, context):        # execute() is called by blender when running the operator.
        bpy.ops.view3d.view_all(use_all_regions = True)
        return {'FINISHED'}

    # Workaround to separate the tooltips
class VIEW3D_MT_view_center_cursor_and_view_all(bpy.types.Operator):
    """Views all objects in scene and centers the 3D cursor"""      # blender will use this as a tooltip for menu items and buttons.
    bl_idname = "view3d.view_all_center_cursor"        # unique identifier for buttons and menu items to reference.
    bl_label = "Center Cursor and Frame All"         # display name in the interface.
    bl_options = {'REGISTER', 'UNDO'}  # enable undo for the operator.

    def execute(self, context):        # execute() is called by blender when running the operator.
        bpy.ops.view3d.view_all(center = True)
        return {'FINISHED'}

class VIEW3D_MT_switchactivecamto(bpy.types.Operator):
    """Sets the current selected camera as the active camera to render from\nYou need to have a camera object selected"""
    bl_idname = "view3d.switchactivecamto"
    bl_label = "Set active Camera"
    bl_options = {'REGISTER', 'UNDO'}

    def execute(self, context):

        context = bpy.context
        scene = context.scene
        if context.active_object is not None:
            currentCameraObj = bpy.data.objects[bpy.context.active_object.name]
            scene.camera = currentCameraObj
        return {'FINISHED'}


class VIEW3D_MT_view(Menu):
    bl_label = "View"

    def draw(self, context):
        layout = self.layout
        view = context.space_data

        layout.prop(view, "show_region_toolbar")
        layout.prop(view, "show_region_ui")
        layout.prop(view, "show_region_tool_header")
        layout.prop(view, "show_region_hud")

        layout.separator()

        layout.operator("render.opengl", text="OpenGL Render Image", icon='RENDER_STILL')
        layout.operator("render.opengl", text="OpenGL Render Animation", icon='RENDER_ANIMATION').animation = True
        props = layout.operator("render.opengl", text="OpenGL Render Keyframes", icon='RENDER_ANIMATION')
        props.animation = True
        props.render_keyed_only = True

        layout.separator()

        layout.operator_context = 'INVOKE_REGION_WIN'
        layout.operator("view3d.clip_border", text="Clipping Border", icon = "CLIPPINGBORDER")
        layout.operator("view3d.render_border", icon = "RENDERBORDER")
        layout.operator("view3d.clear_render_border", icon = "RENDERBORDER_CLEAR")

        layout.separator()

        layout.operator("view3d.object_as_camera", icon = 'VIEW_SWITCHACTIVECAM')
        layout.operator("view3d.switchactivecamto", text="Set Active Camera", icon ="VIEW_SWITCHACTIVECAM")
        layout.operator("view3d.view_camera", text="Active Camera", icon = 'VIEW_SWITCHTOCAM')
        layout.operator("view3d.view_center_camera", icon = "VIEWCAMERACENTER")

        layout.separator()

        layout.menu("VIEW3D_MT_view_align")
        layout.menu("VIEW3D_MT_view_align_selected")

        layout.separator()

        layout.operator("view3d.localview", text="Toggle Local View", icon = "VIEW_GLOBAL_LOCAL")
        layout.operator("view3d.localview_remove_from", icon = "VIEW_REMOVE_LOCAL")

        layout.separator()

        layout.operator("view3d.view_selected", text="View Selected", icon = "VIEW_SELECTED").use_all_regions = False
        if view.region_quadviews:
            layout.operator("view3d.view_selected_all_regions", text="View Selected (Quad View)", icon = "ALIGNCAMERA_ACTIVE")
        layout.operator("view3d.view_all", text="Frame All", icon = "VIEWALL").center = False
        if view.region_quadviews:
            layout.operator("view3d.view_all_all_regions", text = "View All (Quad View)", icon = "VIEWALL" ) # bfa - separated tooltip
        layout.operator("view3d.view_all_center_cursor", text="Center Cursor and Frame All", icon = "VIEWALL_RESETCURSOR") # bfa - separated tooltip

        layout.separator()

        layout.menu("INFO_MT_area")

class VIEW3D_MT_view_navigation(Menu):
    bl_label = "Navi"

    def draw(self, _context):
        from math import pi
        layout = self.layout

        layout.operator("view3d.view_orbit", text= "Orbit Down", icon = "ORBIT_DOWN").type='ORBITDOWN'
        layout.operator("view3d.view_orbit", text= "Orbit Up", icon = "ORBIT_UP").type='ORBITUP'
        layout.operator("view3d.view_orbit", text= "Orbit Right", icon = "ORBIT_RIGHT").type='ORBITRIGHT'
        layout.operator("view3d.view_orbit", text= "Orbit Left", icon = "ORBIT_LEFT").type='ORBITLEFT'
        props = layout.operator("view3d.view_orbit", text = "Orbit Opposite", icon = "ORBIT_OPPOSITE")
        props.type = 'ORBITRIGHT'
        props.angle = pi

        layout.separator()

        layout.operator("view3d.view_roll", text="Roll Left", icon = "ROLL_LEFT").angle = pi / -12.0
        layout.operator("view3d.view_roll", text="Roll Right", icon = "ROLL_RIGHT").angle = pi / 12.0

        layout.separator()

        layout.operator("view3d.view_pan", text= "Pan Down", icon = "PAN_DOWN").type = 'PANDOWN'
        layout.operator("view3d.view_pan", text= "Pan Up", icon = "PAN_UP").type = 'PANUP'
        layout.operator("view3d.view_pan", text= "Pan Right", icon = "PAN_RIGHT").type = 'PANRIGHT'
        layout.operator("view3d.view_pan", text= "Pan Left", icon = "PAN_LEFT").type = 'PANLEFT'

        layout.separator()

        layout.operator("view3d.zoom_border", text="Zoom Border", icon = "ZOOM_BORDER")
        layout.operator("view3d.zoom", text="Zoom In", icon = "ZOOM_IN").delta = 1
        layout.operator("view3d.zoom", text="Zoom Out", icon = "ZOOM_OUT").delta = -1
        layout.operator("view3d.zoom_camera_1_to_1", text="Zoom Camera 1:1", icon = "ZOOM_CAMERA")
        layout.operator("view3d.dolly", text="Dolly View", icon = "DOLLY")
        layout.operator("view3d.view_center_pick", icon = "CENTERTOMOUSE")

        layout.separator()

        layout.operator("view3d.fly", icon = "FLY_NAVIGATION")
        layout.operator("view3d.walk", icon = "WALK_NAVIGATION")
        layout.operator("view3d.navigate", icon = "VIEW_NAVIGATION")

        layout.separator()

        layout.operator("screen.animation_play", text="Playback Animation", icon = "TRIA_RIGHT")


class VIEW3D_MT_view_align(Menu):
    bl_label = "Align View"

    def draw(self, _context):
        layout = self.layout

        layout.operator("view3d.camera_to_view", text="Align Active Camera to View", icon = "ALIGNCAMERA_VIEW")
        layout.operator("view3d.camera_to_view_selected", text="Align Active Camera to Selected", icon = "ALIGNCAMERA_ACTIVE")
        layout.operator("view3d.view_center_cursor", icon = "CENTERTOCURSOR")

        layout.separator()

        layout.operator("view3d.view_lock_to_active", icon = "LOCKTOACTIVE")
        layout.operator("view3d.view_center_lock", icon = "LOCKTOCENTER")
        layout.operator("view3d.view_lock_clear", icon = "LOCK_CLEAR")

        layout.separator()

        layout.operator("view3d.view_persportho", text="Perspective/Orthographic", icon = "PERSP_ORTHO")

        layout.separator()

        layout.operator("view3d.view_axis", text="Top", icon ="VIEW_TOP").type = 'TOP'
        layout.operator("view3d.view_axis", text="Bottom", icon ="VIEW_BOTTOM").type = 'BOTTOM'
        layout.operator("view3d.view_axis", text="Front", icon ="VIEW_FRONT").type = 'FRONT'
        layout.operator("view3d.view_axis", text="Back", icon ="VIEW_BACK").type = 'BACK'
        layout.operator("view3d.view_axis", text="Right", icon ="VIEW_RIGHT").type = 'RIGHT'
        layout.operator("view3d.view_axis", text="Left", icon ="VIEW_LEFT").type = 'LEFT'


class VIEW3D_MT_view_align_selected(Menu):
    bl_label = "Align View to Active"

    def draw(self, _context):
        layout = self.layout

        props = layout.operator("view3d.view_axis", text="Top", icon = "VIEW_ACTIVE_TOP")
        props.align_active = True
        props.type = 'TOP'

        props = layout.operator("view3d.view_axis", text="Bottom", icon ="VIEW_ACTIVE_BOTTOM")
        props.align_active = True
        props.type = 'BOTTOM'

        props = layout.operator("view3d.view_axis", text="Front", icon ="VIEW_ACTIVE_FRONT")
        props.align_active = True
        props.type = 'FRONT'

        props = layout.operator("view3d.view_axis", text="Back", icon ="VIEW_ACTIVE_BACK")
        props.align_active = True
        props.type = 'BACK'

        props = layout.operator("view3d.view_axis", text="Right" , icon ="VIEW_ACTIVE_RIGHT")
        props.align_active = True
        props.type = 'RIGHT'

        props = layout.operator("view3d.view_axis", text="Left", icon ="VIEW_ACTIVE_LEFT")
        props.align_active = True
        props.type = 'LEFT'


# ********** Select menus, suffix from context.mode **********

class VIEW3D_MT_select_object_more_less(Menu):
    bl_label = "More/Less"

    def draw(self, _context):
        layout = self.layout

        layout = self.layout

        layout.operator("object.select_more", text="More", icon = "SELECTMORE")
        layout.operator("object.select_less", text="Less", icon = "SELECTLESS")

        layout.separator()

        props = layout.operator("object.select_hierarchy", text="Parent", icon = "PARENT")
        props.extend = False
        props.direction = 'PARENT'

        props = layout.operator("object.select_hierarchy", text="Child", icon = "CHILD")
        props.extend = False
        props.direction = 'CHILD'

        layout.separator()

        props = layout.operator("object.select_hierarchy", text="Extend Parent", icon = "PARENT")
        props.extend = True
        props.direction = 'PARENT'

        props = layout.operator("object.select_hierarchy", text="Extend Child", icon = "CHILD")
        props.extend = True
        props.direction = 'CHILD'


# Workaround to separate the tooltips
class VIEW3D_MT_select_object_inverse(bpy.types.Operator):
    """Inverts the current selection """      # blender will use this as a tooltip for menu items and buttons.
    bl_idname = "object.select_all_inverse"        # unique identifier for buttons and menu items to reference.
    bl_label = "Select Inverse"         # display name in the interface.
    bl_options = {'REGISTER', 'UNDO'}  # enable undo for the operator.

    def execute(self, context):        # execute() is called by blender when running the operator.
        bpy.ops.object.select_all(action = 'INVERT')
        return {'FINISHED'}

# Workaround to separate the tooltips
class VIEW3D_MT_select_object_none(bpy.types.Operator):
    """Deselects everything """      # blender will use this as a tooltip for menu items and buttons.
    bl_idname = "object.select_all_none"        # unique identifier for buttons and menu items to reference.
    bl_label = "Select None"         # display name in the interface.
    bl_options = {'REGISTER', 'UNDO'}  # enable undo for the operator.

    def execute(self, context):        # execute() is called by blender when running the operator.
        bpy.ops.object.select_all(action = 'DESELECT')
        return {'FINISHED'}


class VIEW3D_MT_select_object(Menu):
    bl_label = "Select"

    def draw(self, _context):
        layout = self.layout

        layout.operator("object.select_all", text="All", icon='SELECT_ALL').action = 'SELECT'
        layout.operator("object.select_all_none", text="None", icon='SELECT_NONE') # bfa - separated tooltip
        layout.operator("object.select_all_inverse", text="Inverse", icon='INVERSE') # bfa - separated tooltip

        layout.separator()

        layout.menu ("VIEW3D_MT_select_grouped")
        layout.menu ("VIEW3D_MT_select_linked")
        layout.menu ("VIEW3D_MT_select_by_type")

        layout.separator()
        layout.operator("object.select_random", text="Random", icon = "RANDOMIZE")
        layout.operator("object.select_mirror", text="Mirror Selection", icon = "TRANSFORM_MIRROR")

        layout.operator("object.select_pattern", text="By Pattern", icon = "PATTERN")
        layout.operator("object.select_camera", text="Active Camera", icon = "CAMERA_DATA")

        layout.separator()

        layout.menu("VIEW3D_MT_select_object_more_less")



class VIEW3D_MT_select_by_type(Menu):
    bl_label = "All by Type"

    def draw(self, context):
        layout = self.layout

        layout.operator("object.select_by_type", text= "Mesh", icon = "OUTLINER_OB_MESH").type = 'MESH'
        layout.operator("object.select_by_type", text= "Curve", icon = "OUTLINER_OB_CURVE").type = 'CURVE'
        layout.operator("object.select_by_type", text= "Surface", icon = "OUTLINER_OB_SURFACE").type = 'SURFACE'
        layout.operator("object.select_by_type", text= "Meta", icon = "OUTLINER_OB_META").type = 'META'
        layout.operator("object.select_by_type", text= "Font", icon = "OUTLINER_OB_FONT").type = 'FONT'

        layout.separator()

        layout.operator("object.select_by_type", text= "Armature", icon = "OUTLINER_OB_ARMATURE").type = 'ARMATURE'
        layout.operator("object.select_by_type", text= "Lattice", icon = "OUTLINER_OB_LATTICE").type = 'LATTICE'
        layout.operator("object.select_by_type", text= "Empty", icon = "OUTLINER_OB_EMPTY").type = 'EMPTY'
        layout.operator("object.select_by_type", text= "GPencil", icon = "GREASEPENCIL").type = 'GPENCIL'

        layout.separator()

        layout.operator("object.select_by_type", text= "Camera", icon = "OUTLINER_OB_CAMERA").type = 'CAMERA'
        layout.operator("object.select_by_type", text= "Light", icon = "OUTLINER_OB_LIGHT").type = 'LIGHT'
        layout.operator("object.select_by_type", text= "Speaker", icon = "OUTLINER_OB_SPEAKER").type = 'SPEAKER'
        layout.operator("object.select_by_type", text= "Probe", icon = "OUTLINER_OB_LIGHTPROBE").type = 'LIGHT_PROBE'

class VIEW3D_MT_select_grouped(Menu):
    bl_label = "Grouped"

    def draw(self, context):
        layout = self.layout

        layout.operator("object.select_grouped", text= "Siblings", icon = "SIBLINGS").type = 'SIBLINGS'
        layout.operator("object.select_grouped", text= "Parent", icon = "PARENT").type = 'PARENT'
        layout.operator("object.select_grouped", text= "Children", icon = "CHILD_RECURSIVE").type = 'CHILDREN_RECURSIVE'
        layout.operator("object.select_grouped", text= "Immediate Children", icon = "CHILD").type = 'CHILDREN'

        layout.separator()

        layout.operator("object.select_grouped", text= "Type", icon = "TYPE").type = 'TYPE'
        layout.operator("object.select_grouped", text= "Collection", icon = "GROUP").type = 'COLLECTION'
        layout.operator("object.select_grouped", text= "Hook", icon = "HOOK").type = 'HOOK'

        layout.separator()

        layout.operator("object.select_grouped", text= "Pass", icon = "PASS").type = 'PASS'
        layout.operator("object.select_grouped", text= "Color", icon = "COLOR").type = 'COLOR'
        layout.operator("object.select_grouped", text= "Keying Set", icon = "KEYINGSET").type = 'KEYINGSET'
        layout.operator("object.select_grouped", text= "Light Type", icon = "LIGHT").type = 'LIGHT_TYPE'


class VIEW3D_MT_select_linked(Menu):
    bl_label = "Linked"

    def draw(self, context):
        layout = self.layout

        layout.operator("object.select_linked", text= "Object Data", icon = "OBJECT_DATA").type = 'OBDATA'
        layout.operator("object.select_linked", text= "Material", icon = "MATERIAL_DATA").type = 'MATERIAL'
        layout.operator("object.select_linked", text= "Instanced Collection", icon = "GROUP").type = 'DUPGROUP'
        layout.operator("object.select_linked", text= "Particle System", icon = "PARTICLES").type = 'PARTICLE'
        layout.operator("object.select_linked", text= "Library", icon = "LIBRARY").type = 'LIBRARY'
        layout.operator("object.select_linked", text= "Library (Object Data)", icon = "LIBRARY_OBJECT").type = 'LIBRARY_OBDATA'


# Workaround to separate the tooltips
class VIEW3D_MT_select_pose_inverse(bpy.types.Operator):
    """Inverts the current selection """      # blender will use this as a tooltip for menu items and buttons.
    bl_idname = "pose.select_all_inverse"        # unique identifier for buttons and menu items to reference.
    bl_label = "Select Inverse"         # display name in the interface.
    bl_options = {'REGISTER', 'UNDO'}  # enable undo for the operator.

    def execute(self, context):        # execute() is called by blender when running the operator.
        bpy.ops.pose.select_all(action = 'INVERT')
        return {'FINISHED'}

# Workaround to separate the tooltips
class VIEW3D_MT_select_pose_none(bpy.types.Operator):
    """Deselects everything """      # blender will use this as a tooltip for menu items and buttons.
    bl_idname = "pose.select_all_none"        # unique identifier for buttons and menu items to reference.
    bl_label = "Select None"         # display name in the interface.
    bl_options = {'REGISTER', 'UNDO'}  # enable undo for the operator.

    def execute(self, context):        # execute() is called by blender when running the operator.
        bpy.ops.pose.select_all(action = 'DESELECT')
        return {'FINISHED'}


class VIEW3D_MT_select_pose(Menu):
    bl_label = "Select"

    def draw(self, _context):
        layout = self.layout

        layout.operator("pose.select_all", text="All", icon='SELECT_ALL').action = 'SELECT'
        layout.operator("pose.select_all_none", text="None", icon='SELECT_NONE') # bfa - separated tooltip
        layout.operator("pose.select_all_inverse", text="Inverse", icon='INVERSE') # bfa - separated tooltip

        layout.separator()

        layout.operator_menu_enum("pose.select_grouped", "type", text="Grouped")
        layout.operator("pose.select_linked", text="Linked", icon = "LINKED")
        layout.operator("pose.select_constraint_target", text="Constraint Target", icon = "CONSTRAINT_BONE")

        layout.separator()

        layout.operator("object.select_pattern", text="By Pattern", icon = "PATTERN")

        layout.separator()

        layout.operator("pose.select_mirror", text="Flip Active", icon = "FLIP")

        layout.separator()

        props = layout.operator("pose.select_hierarchy", text="Parent", icon = "PARENT")
        props.extend = False
        props.direction = 'PARENT'

        props = layout.operator("pose.select_hierarchy", text="Child", icon = "CHILD")
        props.extend = False
        props.direction = 'CHILD'

        layout.separator()

        props = layout.operator("pose.select_hierarchy", text="Extend Parent", icon = "PARENT")
        props.extend = True
        props.direction = 'PARENT'

        props = layout.operator("pose.select_hierarchy", text="Extend Child", icon = "CHILD")
        props.extend = True
        props.direction = 'CHILD'


# Workaround to separate the tooltips
class VIEW3D_MT_select_particle_inverse(bpy.types.Operator):
    """Inverts the current selection """      # blender will use this as a tooltip for menu items and buttons.
    bl_idname = "particle.select_all_inverse"        # unique identifier for buttons and menu items to reference.
    bl_label = "Select Inverse"         # display name in the interface.
    bl_options = {'REGISTER', 'UNDO'}  # enable undo for the operator.

    def execute(self, context):        # execute() is called by blender when running the operator.
        bpy.ops.particle.select_all(action = 'INVERT')
        return {'FINISHED'}

# Workaround to separate the tooltips
class VIEW3D_MT_select_particle_none(bpy.types.Operator):
    """Deselects everything """      # blender will use this as a tooltip for menu items and buttons.
    bl_idname = "particle.select_all_none"        # unique identifier for buttons and menu items to reference.
    bl_label = "Select None"         # display name in the interface.
    bl_options = {'REGISTER', 'UNDO'}  # enable undo for the operator.

    def execute(self, context):        # execute() is called by blender when running the operator.
        bpy.ops.particle.select_all(action = 'DESELECT')
        return {'FINISHED'}


class VIEW3D_MT_select_particle(Menu):
    bl_label = "Select"

    def draw(self, _context):
        layout = self.layout

        layout.operator("particle.select_all", text="All", icon='SELECT_ALL').action = 'SELECT'
        layout.operator("particle.select_all_none", text="None", icon='SELECT_NONE') # bfa - separated tooltip
        layout.operator("particle.select_all_inverse", text="Inverse", icon='INVERSE') # bfa - separated tooltip

        layout.separator()

        layout.operator("particle.select_more", text = "More", icon = "SELECTMORE")
        layout.operator("particle.select_less", text = "Less", icon = "SELECTLESS")

        layout.separator()

        layout.operator("particle.select_linked", text="Linked", icon = "LINKED")

        layout.separator()


        layout.operator("particle.select_random", text = "Random", icon = "RANDOMIZE")

        layout.separator()

        layout.operator("particle.select_roots", text="Roots", icon = "SELECT_ROOT")
        layout.operator("particle.select_tips", text="Tips", icon = "SELECT_TIP")


class VIEW3D_MT_edit_mesh_select_similar(Menu):
    bl_label = "Similar"

    def draw(self, _context):
        layout = self.layout

        select_mode = _context.tool_settings.mesh_select_mode

        # Vertices select mode
        if tuple(select_mode) == (True, False, False):

            layout.operator("mesh.select_similar", text= "Normal", icon = "RECALC_NORMALS").type='NORMAL'
            layout.operator("mesh.select_similar", text= "Amount of Adjacent Faces", icon = "FACESEL").type='FACE'
            layout.operator("mesh.select_similar", text= "Vertex Groups", icon = "GROUP_VERTEX").type='VGROUP'
            layout.operator("mesh.select_similar", text= "Amount of connecting Edges", icon = "EDGESEL").type='EDGE'

        # Edges select mode
        if tuple(select_mode) == (False, True, False):

            layout.operator("mesh.select_similar", text= "Length", icon = "RULER").type='LENGTH'
            layout.operator("mesh.select_similar", text= "Direction", icon = "SWITCH_DIRECTION").type='DIR'
            layout.operator("mesh.select_similar", text= "Amount of Faces around an edge", icon = "FACESEL").type='FACE'
            layout.operator("mesh.select_similar", text= "Face Angles", icon = "ANGLE").type='FACE_ANGLE'
            layout.operator("mesh.select_similar", text= "Crease", icon = "CREASE").type='CREASE'
            layout.operator("mesh.select_similar", text= "Bevel", icon = "BEVEL").type='BEVEL'
            layout.operator("mesh.select_similar", text= "Seam", icon = "MARK_SEAM").type='SEAM'
            layout.operator("mesh.select_similar", text= "Sharpness", icon = "SELECT_SHARPEDGES").type='SHARP'
            layout.operator("mesh.select_similar", text= "Freestyle Edge Marks", icon = "MARK_FS_EDGE").type='FREESTYLE_EDGE'

        # Faces select mode
        if tuple(select_mode) == (False, False, True ):

            layout.operator("mesh.select_similar", text= "Material", icon = "MATERIAL").type='MATERIAL'
            layout.operator("mesh.select_similar", text= "Area", icon = "AREA").type='AREA'
            layout.operator("mesh.select_similar", text= "Polygon Sides", icon = "POLYGONSIDES").type='SIDES'
            layout.operator("mesh.select_similar", text= "Perimeter", icon = "PERIMETER").type='PERIMETER'
            layout.operator("mesh.select_similar", text= "Normal", icon = "RECALC_NORMALS").type='NORMAL'
            layout.operator("mesh.select_similar", text= "Co-Planar", icon = "MAKE_PLANAR").type='COPLANAR'
            layout.operator("mesh.select_similar", text= "Flat / Smooth", icon = "SHADING_SMOOTH").type='SMOOTH'
            layout.operator("mesh.select_similar", text= "Face Map", icon = "TEXTURE").type='FACE_MAP'
            layout.operator("mesh.select_similar", text= "Freestyle Face Marks", icon = "MARKFSFACE").type='FREESTYLE_FACE'

        layout.separator()

        layout.operator("mesh.select_similar_region", text="Face Regions", icon = "FACEREGIONS")


class VIEW3D_MT_edit_mesh_select_more_less(Menu):
    bl_label = "More/Less"

    def draw(self, _context):
        layout = self.layout

        layout.operator("mesh.select_more", text="More", icon = "SELECTMORE")
        layout.operator("mesh.select_less", text="Less", icon = "SELECTLESS")

        layout.separator()

        layout.operator("mesh.select_next_item", text="Next Active", icon = "NEXTACTIVE")
        layout.operator("mesh.select_prev_item", text="Previous Active", icon = "PREVIOUSACTIVE")


# Workaround to separate the tooltips
class VIEW3D_MT_select_edit_mesh_inverse(bpy.types.Operator):
    """Inverts the current selection """      # blender will use this as a tooltip for menu items and buttons.
    bl_idname = "mesh.select_all_inverse"        # unique identifier for buttons and menu items to reference.
    bl_label = "Select Inverse"         # display name in the interface.
    bl_options = {'REGISTER', 'UNDO'}  # enable undo for the operator.

    def execute(self, context):        # execute() is called by blender when running the operator.
        bpy.ops.mesh.select_all(action = 'INVERT')
        return {'FINISHED'}

# Workaround to separate the tooltips
class VIEW3D_MT_select_edit_mesh_none(bpy.types.Operator):
    """Deselects everything """       # blender will use this as a tooltip for menu items and buttons.
    bl_idname = "mesh.select_all_none"        # unique identifier for buttons and menu items to reference.
    bl_label = "Select None"         # display name in the interface.
    bl_options = {'REGISTER', 'UNDO'}  # enable undo for the operator.

    def execute(self, context):        # execute() is called by blender when running the operator.
        bpy.ops.mesh.select_all(action = 'DESELECT')
        return {'FINISHED'}


class VIEW3D_MT_select_edit_mesh(Menu):
    bl_label = "Select"

    def draw(self, _context):
        layout = self.layout

        # primitive
        layout.operator("mesh.select_all", text="All", icon='SELECT_ALL').action = 'SELECT'
        layout.operator("mesh.select_all_none", text="None", icon='SELECT_NONE') # bfa - separated tooltip
        layout.operator("mesh.select_all_inverse", text="Inverse", icon='INVERSE') # bfa - separated tooltip

        layout.separator()

        layout.operator("mesh.select_linked", text="Linked", icon = "LINKED")
        layout.operator("mesh.faces_select_linked_flat", text="Linked Flat Faces", icon = "LINKED")
        layout.operator("mesh.select_linked_pick", text="Linked Pick Select", icon = "LINKED").deselect = False
        layout.operator("mesh.select_linked_pick", text="Linked Pick Deselect", icon = "LINKED").deselect = True

        layout.separator()

        # other
        layout.menu("VIEW3D_MT_edit_mesh_select_similar")

        layout.separator()

        # numeric
        layout.operator("mesh.select_random", text="Random", icon = "RANDOMIZE")
        layout.operator("mesh.select_nth", icon = "CHECKER_DESELECT")

        layout.separator()

        layout.operator("mesh.select_mirror", text="Mirror Selection", icon = "TRANSFORM_MIRROR")
        layout.operator("mesh.select_axis", text="Side of Active", icon = "SELECT_SIDEOFACTIVE")
        layout.operator("mesh.shortest_path_select", text="Shortest Path", icon = "SELECT_SHORTESTPATH")

        layout.separator()

        # geometric
        layout.operator("mesh.edges_select_sharp", text="Sharp Edges", icon = "SELECT_SHARPEDGES")

        layout.separator()

        # topology
        tool_settings = _context.tool_settings
        if tool_settings.mesh_select_mode[2] is False:
            layout.operator("mesh.select_non_manifold", text="Non Manifold", icon = "SELECT_NONMANIFOLD")
        layout.operator("mesh.select_loose", text="Loose Geometry", icon = "SELECT_LOOSE")
        layout.operator("mesh.select_interior_faces", text="Interior Faces", icon = "SELECT_INTERIOR")
        layout.operator("mesh.select_face_by_sides", text="Faces by Sides", icon = "SELECT_FACES_BY_SIDE")

        layout.separator()

        # loops
        layout.operator("mesh.loop_multi_select", text="Edge Loops", icon = "SELECT_EDGELOOP").ring = False
        layout.operator("mesh.loop_multi_select", text="Edge Rings", icon = "SELECT_EDGERING").ring = True
        layout.operator("mesh.loop_to_region", text = "Loop Inner Region", icon = "SELECT_LOOPINNER")
        layout.operator("mesh.region_to_loop", text = "Boundary Loop", icon = "SELECT_BOUNDARY")

        layout.separator()

        layout.operator("mesh.select_ungrouped", text="Ungrouped Vertices", icon = "SELECT_UNGROUPED_VERTS")

        layout.separator()

        layout.menu("VIEW3D_MT_edit_mesh_select_more_less")


# Workaround to separate the tooltips
class VIEW3D_MT_select_edit_curve_inverse(bpy.types.Operator):
    """Inverts the current selection """      # blender will use this as a tooltip for menu items and buttons.
    bl_idname = "curve.select_all_inverse"        # unique identifier for buttons and menu items to reference.
    bl_label = "Select Inverse"         # display name in the interface.
    bl_options = {'REGISTER', 'UNDO'}  # enable undo for the operator.

    def execute(self, context):        # execute() is called by blender when running the operator.
        bpy.ops.curve.select_all(action = 'INVERT')
        return {'FINISHED'}

# Workaround to separate the tooltips
class VIEW3D_MT_select_edit_curve_none(bpy.types.Operator):
    """Deselects everything """       # blender will use this as a tooltip for menu items and buttons.
    bl_idname = "curve.select_all_none"        # unique identifier for buttons and menu items to reference.
    bl_label = "Select None"         # display name in the interface.
    bl_options = {'REGISTER', 'UNDO'}  # enable undo for the operator.

    def execute(self, context):        # execute() is called by blender when running the operator.
        bpy.ops.curve.select_all(action = 'DESELECT')
        return {'FINISHED'}


class VIEW3D_MT_select_edit_curve(Menu):
    bl_label = "Select"

    def draw(self, _context):
        layout = self.layout

        layout.operator("curve.select_all", text="All", icon='SELECT_ALL').action = 'SELECT'
        layout.operator("curve.select_all_none", text="None", icon='SELECT_NONE') # bfa - separated tooltip
        layout.operator("curve.select_all_inverse", text="Inverse", icon='INVERSE') # bfa - separated tooltip

        layout.separator()


        layout.operator("curve.select_linked", text="Linked", icon = "LINKED")
        layout.operator("curve.select_linked_pick", text="Linked Pick Select", icon = "LINKED").deselect = False
        layout.operator("curve.select_linked_pick", text="Linked Pick Deselect", icon = "LINKED").deselect = True

        layout.separator()

        layout.menu("VIEW3D_MT_select_edit_curve_select_similar")

        layout.separator()

        layout.operator("curve.select_random", text= "Random", icon = "RANDOMIZE")
        layout.operator("curve.select_nth", icon = "CHECKER_DESELECT")

        layout.separator()

        layout.operator("curve.de_select_first", icon = "SELECT_FIRST")
        layout.operator("curve.de_select_last", icon = "SELECT_LAST")
        layout.operator("curve.select_next", text = "Next", icon = "NEXTACTIVE")
        layout.operator("curve.select_previous", text = "Previous", icon = "PREVIOUSACTIVE")

        layout.separator()

        layout.operator("curve.select_more", text= "More", icon = "SELECTMORE")
        layout.operator("curve.select_less", text= "Less", icon = "SELECTLESS")

class VIEW3D_MT_select_edit_curve_select_similar(Menu):
    bl_label = "Similar"

    def draw(self, context):
        layout = self.layout

        layout.operator("curve.select_similar", text="Type", icon = "TYPE").type = 'TYPE'
        layout.operator("curve.select_similar", text="Radius", icon = "RADIUS").type = 'RADIUS'
        layout.operator("curve.select_similar", text="Weight", icon = "MOD_VERTEX_WEIGHT").type = 'WEIGHT'
        layout.operator("curve.select_similar", text="Direction", icon = "SWITCH_DIRECTION").type = 'DIRECTION'


class VIEW3D_MT_select_edit_surface(Menu):
    bl_label = "Select"

    def draw(self, _context):
        layout = self.layout

        layout.operator("curve.select_all", text="All", icon='SELECT_ALL').action = 'SELECT'
        layout.operator("curve.select_all_none", text="None", icon='SELECT_NONE') # bfa - separated tooltip
        layout.operator("curve.select_all_inverse", text="Inverse", icon='INVERSE') # bfa - separated tooltip

        layout.separator()

        layout.operator("curve.select_linked", text="Linked", icon = "LINKED")
        layout.menu("VIEW3D_MT_select_edit_curve_select_similar")

        layout.separator()

        layout.operator("curve.select_random", text= "Random", icon = "RANDOMIZE")
        layout.operator("curve.select_nth", icon = "CHECKER_DESELECT")


        layout.separator()

        layout.operator("curve.select_row", text = "Control Point row", icon = "CONTROLPOINTROW")

        layout.separator()

        layout.operator("curve.select_more", text= "More", icon = "SELECTMORE")
        layout.operator("curve.select_less", text= "Less", icon = "SELECTLESS")


class VIEW3D_MT_select_edit_text(Menu):
    bl_label = "Select"

    def draw(self, _context):
        layout = self.layout

        layout.operator("font.select_all", text="All", icon = "SELECT_ALL")

        layout.separator()

        layout.operator("font.move_select", text = "Line End", icon = "HAND").type = 'LINE_END'
        layout.operator("font.move_select", text = "Line Begin", icon = "HAND").type = 'LINE_BEGIN'

        layout.separator()

        layout.operator("font.move_select", text = "Previous Character", icon = "HAND").type = 'PREVIOUS_CHARACTER'
        layout.operator("font.move_select", text = "Next Character", icon = "HAND").type = 'NEXT_CHARACTER'

        layout.separator()

        layout.operator("font.move_select", text = "Previous Word", icon = "HAND").type = 'PREVIOUS_WORD'
        layout.operator("font.move_select", text = "Next Word", icon = "HAND").type = 'NEXT_WORD'

        layout.separator()

        layout.operator("font.move_select", text = "Previous Line", icon = "HAND").type = 'PREVIOUS_LINE'
        layout.operator("font.move_select", text = "Next Line", icon = "HAND").type = 'NEXT_LINE'


# Workaround to separate the tooltips
class VIEW3D_MT_select_edit_metaball_inverse(bpy.types.Operator):
    """Inverts the current selection """      # blender will use this as a tooltip for menu items and buttons.
    bl_idname = "mball.select_all_inverse"        # unique identifier for buttons and menu items to reference.
    bl_label = "Select Inverse"         # display name in the interface.
    bl_options = {'REGISTER', 'UNDO'}  # enable undo for the operator.

    def execute(self, context):        # execute() is called by blender when running the operator.
        bpy.ops.mball.select_all(action = 'INVERT')
        return {'FINISHED'}

# Workaround to separate the tooltips
class VIEW3D_MT_select_edit_metaball_none(bpy.types.Operator):
    """Deselects everything """           # blender will use this as a tooltip for menu items and buttons.
    bl_idname = "mball.select_all_none"        # unique identifier for buttons and menu items to reference.
    bl_label = "Select None"         # display name in the interface.
    bl_options = {'REGISTER', 'UNDO'}  # enable undo for the operator.

    def execute(self, context):        # execute() is called by blender when running the operator.
        bpy.ops.mball.select_all(action = 'DESELECT')
        return {'FINISHED'}


class VIEW3D_MT_select_edit_metaball(Menu):
    bl_label = "Select"

    def draw(self, _context):
        layout = self.layout

        layout.operator("mball.select_all", text="All", icon='SELECT_ALL').action = 'SELECT'
        layout.operator("mball.select_all_none", text="None", icon='SELECT_NONE') # bfa - separated tooltip
        layout.operator("mball.select_all_inverse", text="Inverse", icon='INVERSE') # bfa - separated tooltip

        layout.separator()

        layout.menu("VIEW3D_MT_select_edit_metaball_select_similar")

        layout.separator()

        layout.operator("mball.select_random_metaelems", text = "Random", icon = "RANDOMIZE")


class VIEW3D_MT_select_edit_metaball_select_similar(Menu):
    bl_label = "Similar"

    def draw(self, context):
        layout = self.layout

        layout.operator("mball.select_similar", text="Type", icon = "TYPE").type = 'TYPE'
        layout.operator("mball.select_similar", text="Radius", icon = "RADIUS").type = 'RADIUS'
        layout.operator("mball.select_similar", text="Stiffness", icon = "BEND").type = 'STIFFNESS'
        layout.operator("mball.select_similar", text="Rotation", icon = "ROTATE").type = 'ROTATION'


# Workaround to separate the tooltips
class VIEW3D_MT_select_edit_lattice_inverse(bpy.types.Operator):
    """Inverts the current selection """      # blender will use this as a tooltip for menu items and buttons.
    bl_idname = "lattice.select_all_inverse"        # unique identifier for buttons and menu items to reference.
    bl_label = "Select Inverse"         # display name in the interface.
    bl_options = {'REGISTER', 'UNDO'}  # enable undo for the operator.

    def execute(self, context):        # execute() is called by blender when running the operator.
        bpy.ops.lattice.select_all(action = 'INVERT')
        return {'FINISHED'}

# Workaround to separate the tooltips
class VIEW3D_MT_select_edit_lattice_none(bpy.types.Operator):
    """Deselects everything """        # blender will use this as a tooltip for menu items and buttons.
    bl_idname = "lattice.select_all_none"        # unique identifier for buttons and menu items to reference.
    bl_label = "Select None"         # display name in the interface.
    bl_options = {'REGISTER', 'UNDO'}  # enable undo for the operator.

    def execute(self, context):        # execute() is called by blender when running the operator.
        bpy.ops.lattice.select_all(action = 'DESELECT')
        return {'FINISHED'}


class VIEW3D_MT_edit_lattice_context_menu(Menu):
    bl_label = "Lattice Context Menu"

    def draw(self, context):
        layout = self.layout

        layout = self.layout

        layout.menu("VIEW3D_MT_mirror")
        layout.menu("VIEW3D_MT_edit_lattice_flip")
        layout.menu("VIEW3D_MT_snap")

        layout.separator()

        layout.operator("lattice.make_regular", icon = 'MAKE_REGULAR')


class VIEW3D_MT_select_edit_lattice(Menu):
    bl_label = "Select"

    def draw(self, _context):
        layout = self.layout

        layout.operator("lattice.select_all", text="All", icon='SELECT_ALL').action = 'SELECT'
        layout.operator("lattice.select_all_none", text="None", icon='SELECT_NONE') # bfa - separated tooltip
        layout.operator("lattice.select_all_inverse", text="Inverse", icon='INVERSE') # bfa - separated tooltip

        layout.separator()

        layout.operator("lattice.select_mirror", text = "Mirror", icon = "TRANSFORM_MIRROR")
        layout.operator("lattice.select_random", text = "Random", icon = "RANDOMIZE")

        layout.separator()

        layout.operator("lattice.select_ungrouped", text="Ungrouped Vertices", icon = "SELECT_UNGROUPED_VERTS")

        layout.separator()

        layout.operator("lattice.select_more", text = "More", icon = "SELECTMORE")
        layout.operator("lattice.select_less", text = "Less", icon = "SELECTLESS")


# Workaround to separate the tooltips
class VIEW3D_MT_select_edit_armature_inverse(bpy.types.Operator):
    """Inverts the current selection """      # blender will use this as a tooltip for menu items and buttons.
    bl_idname = "armature.select_all_inverse"        # unique identifier for buttons and menu items to reference.
    bl_label = "Select Inverse"         # display name in the interface.
    bl_options = {'REGISTER', 'UNDO'}  # enable undo for the operator.

    def execute(self, context):        # execute() is called by blender when running the operator.
        bpy.ops.armature.select_all(action = 'INVERT')
        return {'FINISHED'}

# Workaround to separate the tooltips
class VIEW3D_MT_select_edit_armature_none(bpy.types.Operator):
    """Deselects everything """          # blender will use this as a tooltip for menu items and buttons.
    bl_idname = "armature.select_all_none"        # unique identifier for buttons and menu items to reference.
    bl_label = "Select None"         # display name in the interface.
    bl_options = {'REGISTER', 'UNDO'}  # enable undo for the operator.

    def execute(self, context):        # execute() is called by blender when running the operator.
        bpy.ops.armature.select_all(action = 'DESELECT')
        return {'FINISHED'}


class VIEW3D_MT_select_edit_armature(Menu):
    bl_label = "Select"

    def draw(self, _context):
        layout = self.layout

        layout.operator("armature.select_all", text="All", icon='SELECT_ALL').action = 'SELECT'
        layout.operator("armature.select_all_none", text="None", icon='SELECT_NONE') # bfa - separated tooltip
        layout.operator("armature.select_all_inverse", text="Inverse", icon='INVERSE') # bfa - separated tooltip

        layout.separator()

        layout.operator_menu_enum("armature.select_similar", "type", text="Similar")

        layout.separator()

        layout.operator("armature.select_mirror", text="Mirror Selection", icon = "TRANSFORM_MIRROR").extend = False
        layout.operator("object.select_pattern", text="By Pattern", icon = "PATTERN")

        layout.separator()

        layout.operator("armature.select_linked", text="Linked")

        layout.separator()

        props = layout.operator("armature.select_hierarchy", text="Parent", icon = "PARENT")
        props.extend = False
        props.direction = 'PARENT'

        props = layout.operator("armature.select_hierarchy", text="Child", icon = "CHILD")
        props.extend = False
        props.direction = 'CHILD'

        layout.separator()

        props = layout.operator("armature.select_hierarchy", text="Extend Parent", icon = "PARENT")
        props.extend = True
        props.direction = 'PARENT'

        props = layout.operator("armature.select_hierarchy", text="Extend Child", icon = "CHILD")
        props.extend = True
        props.direction = 'CHILD'

        layout.separator()

        layout.operator("armature.select_more", text="More", icon = "SELECTMORE")
        layout.operator("armature.select_less", text="Less", icon = "SELECTLESS")


# Workaround to separate the tooltips
class VIEW3D_MT_select_gpencil_inverse(bpy.types.Operator):
    """Inverts the current selection """      # blender will use this as a tooltip for menu items and buttons.
    bl_idname = "gpencil.select_all_inverse"        # unique identifier for buttons and menu items to reference.
    bl_label = "Select Inverse"         # display name in the interface.
    bl_options = {'REGISTER', 'UNDO'}  # enable undo for the operator.

    def execute(self, context):        # execute() is called by blender when running the operator.
        bpy.ops.gpencil.select_all(action = 'INVERT')
        return {'FINISHED'}

# Workaround to separate the tooltips
class VIEW3D_MT_select_gpencil_none(bpy.types.Operator):
    """Deselects everything """          # blender will use this as a tooltip for menu items and buttons.
    bl_idname = "gpencil.select_all_none"        # unique identifier for buttons and menu items to reference.
    bl_label = "Select None"         # display name in the interface.
    bl_options = {'REGISTER', 'UNDO'}  # enable undo for the operator.

    def execute(self, context):        # execute() is called by blender when running the operator.
        bpy.ops.gpencil.select_all(action = 'DESELECT')
        return {'FINISHED'}


class VIEW3D_MT_select_gpencil(Menu):
    bl_label = "Select"

    def draw(self, context):
        layout = self.layout

        layout.operator("gpencil.select_all", text="All", icon='SELECT_ALL').action = 'SELECT'
        layout.operator("gpencil.select_all_none", text="None", icon='SELECT_NONE') # bfa - separated tooltip
        layout.operator("gpencil.select_all_inverse", text="Inverse", icon='INVERSE') # bfa - separated tooltip

        layout.separator()

        layout.operator("gpencil.select_linked", text="Linked", icon = "LINKED")
        layout.operator("gpencil.select_alternate", icon = "ALTERNATED")
        layout.menu("VIEW3D_MT_select_gpencil_grouped", text="Grouped")

        if context.mode == 'VERTEX_GPENCIL':
            layout.operator("gpencil.select_vertex_color", text="Vertex Color")

        layout.separator()

        layout.operator("gpencil.select_first", text = "First", icon = "SELECT_FIRST")
        layout.operator("gpencil.select_last", text = "Last", icon = "SELECT_LAST")

        layout.separator()

        layout.operator("gpencil.select_more", text = "More", icon = "SELECTMORE")
        layout.operator("gpencil.select_less", text = "Less", icon = "SELECTLESS")


class VIEW3D_MT_select_gpencil_grouped(Menu):
    bl_label = "Grouped"

    def draw(self, context):
        layout = self.layout

        layout.operator("gpencil.select_grouped", text="Layer", icon = "LAYER").type = 'LAYER'
        layout.operator("gpencil.select_grouped", text="Color", icon = "COLOR").type = 'MATERIAL'


# Workaround to separate the tooltips
class VIEW3D_MT_select_paint_mask_inverse(bpy.types.Operator):
    """Inverts the current selection """      # blender will use this as a tooltip for menu items and buttons.
    bl_idname = "paint.face_select_all_inverse"        # unique identifier for buttons and menu items to reference.
    bl_label = "Select Inverse"         # display name in the interface.
    bl_options = {'REGISTER', 'UNDO'}  # enable undo for the operator.

    def execute(self, context):        # execute() is called by blender when running the operator.
        bpy.ops.paint.face_select_all(action = 'INVERT')
        return {'FINISHED'}

# Workaround to separate the tooltips
class VIEW3D_MT_select_paint_mask_none(bpy.types.Operator):
    """Deselects everything """        # blender will use this as a tooltip for menu items and buttons.
    bl_idname = "paint.face_select_all_none"        # unique identifier for buttons and menu items to reference.
    bl_label = "Select None"         # display name in the interface.
    bl_options = {'REGISTER', 'UNDO'}  # enable undo for the operator.

    def execute(self, context):        # execute() is called by blender when running the operator.
        bpy.ops.paint.face_select_all(action = 'DESELECT')
        return {'FINISHED'}


class VIEW3D_MT_select_paint_mask(Menu):
    bl_label = "Select"

    def draw(self, _context):
        layout = self.layout

        layout.operator("paint.face_select_all", text="All", icon = 'SELECT_ALL').action = 'SELECT'
        layout.operator("paint.face_select_all_none", text="None", icon='SELECT_NONE') # bfa - separated tooltip
        layout.operator("paint.face_select_all_inverse", text="Inverse", icon='INVERSE') # bfa - separated tooltip

        layout.separator()

        layout.operator("paint.face_select_linked", text="Linked", icon = "LINKED")
        layout.operator("paint.face_select_linked_pick", text="Linked Pick Select", icon = "LINKED").deselect = False
        layout.operator("paint.face_select_linked_pick", text="Linked Pick Deselect", icon = "LINKED").deselect = True


# Workaround to separate the tooltips
class VIEW3D_MT_select_paint_mask_vertex_inverse(bpy.types.Operator):
    """Inverts the current selection """      # blender will use this as a tooltip for menu items and buttons.
    bl_idname = "paint.vert_select_all_inverse"        # unique identifier for buttons and menu items to reference.
    bl_label = "Select Inverse"         # display name in the interface.
    bl_options = {'REGISTER', 'UNDO'}  # enable undo for the operator.

    def execute(self, context):        # execute() is called by blender when running the operator.
        bpy.ops.paint.vert_select_all(action = 'INVERT')
        return {'FINISHED'}

# Workaround to separate the tooltips
class VIEW3D_MT_select_paint_mask_vertex_none(bpy.types.Operator):
    """Deselects everything """       # blender will use this as a tooltip for menu items and buttons.
    bl_idname = "paint.vert_select_all_none"        # unique identifier for buttons and menu items to reference.
    bl_label = "Select None"         # display name in the interface.
    bl_options = {'REGISTER', 'UNDO'}  # enable undo for the operator.

    def execute(self, context):        # execute() is called by blender when running the operator.
        bpy.ops.paint.vert_select_all(action = 'DESELECT')
        return {'FINISHED'}


class VIEW3D_MT_select_paint_mask_vertex(Menu):
    bl_label = "Select"

    def draw(self, _context):
        layout = self.layout

        layout.operator("paint.vert_select_all", text="All", icon='SELECT_ALL').action = 'SELECT'
        layout.operator("paint.vert_select_all_none", text="None", icon='SELECT_NONE') # bfa - separated tooltip
        layout.operator("paint.vert_select_all_inverse", text="Inverse", icon='INVERSE') # bfa - separated tooltip

        layout.separator()

        layout.operator("paint.vert_select_ungrouped", text="Ungrouped Vertices", icon = "SELECT_UNGROUPED_VERTS")


class VIEW3D_MT_angle_control(Menu):
    bl_label = "Angle Control"

    @classmethod
    def poll(cls, context):
        settings = UnifiedPaintPanel.paint_settings(context)
        if not settings:
            return False

        brush = settings.brush
        tex_slot = brush.texture_slot

        return tex_slot.has_texture_angle and tex_slot.has_texture_angle_source

    def draw(self, context):
        layout = self.layout

        settings = UnifiedPaintPanel.paint_settings(context)
        brush = settings.brush

        sculpt = (context.sculpt_object is not None)

        tex_slot = brush.texture_slot

        layout.prop(tex_slot, "use_rake", text="Rake")

        if brush.brush_capabilities.has_random_texture_angle and tex_slot.has_random_texture_angle:
            if sculpt:
                if brush.sculpt_capabilities.has_random_texture_angle:
                    layout.prop(tex_slot, "use_random", text="Random")
            else:
                layout.prop(tex_slot, "use_random", text="Random")


class VIEW3D_MT_mesh_add(Menu):
    bl_idname = "VIEW3D_MT_mesh_add"
    bl_label = "Mesh"

    def draw(self, _context):
        layout = self.layout

        layout.operator_context = 'INVOKE_REGION_WIN'

        layout.operator("mesh.primitive_plane_add", text="Plane", icon='MESH_PLANE')
        layout.operator("mesh.primitive_cube_add", text="Cube", icon='MESH_CUBE')
        layout.operator("mesh.primitive_circle_add", text="Circle", icon='MESH_CIRCLE')
        layout.operator("mesh.primitive_uv_sphere_add", text="UV Sphere", icon='MESH_UVSPHERE')
        layout.operator("mesh.primitive_ico_sphere_add", text="Ico Sphere", icon='MESH_ICOSPHERE')
        layout.operator("mesh.primitive_cylinder_add", text="Cylinder", icon='MESH_CYLINDER')
        layout.operator("mesh.primitive_cone_add", text="Cone", icon='MESH_CONE')
        layout.operator("mesh.primitive_torus_add", text="Torus", icon='MESH_TORUS')

        layout.separator()

        layout.operator("mesh.primitive_grid_add", text="Grid", icon='MESH_GRID')
        layout.operator("mesh.primitive_monkey_add", text="Monkey", icon='MESH_MONKEY')


class VIEW3D_MT_curve_add(Menu):
    bl_idname = "VIEW3D_MT_curve_add"
    bl_label = "Curve"

    def draw(self, _context):
        layout = self.layout

        layout.operator_context = 'INVOKE_REGION_WIN'

        layout.operator("curve.primitive_bezier_curve_add", text="Bezier", icon='CURVE_BEZCURVE')
        layout.operator("curve.primitive_bezier_circle_add", text="Circle", icon='CURVE_BEZCIRCLE')

        layout.separator()

        layout.operator("curve.primitive_nurbs_curve_add", text="Nurbs Curve", icon='CURVE_NCURVE')
        layout.operator("curve.primitive_nurbs_circle_add", text="Nurbs Circle", icon='CURVE_NCIRCLE')
        layout.operator("curve.primitive_nurbs_path_add", text="Path", icon='CURVE_PATH')


class VIEW3D_MT_surface_add(Menu):
    bl_idname = "VIEW3D_MT_surface_add"
    bl_label = "Surface"

    def draw(self, _context):
        layout = self.layout

        layout.operator_context = 'INVOKE_REGION_WIN'

        layout.operator("surface.primitive_nurbs_surface_curve_add", text="Surface Curve", icon='SURFACE_NCURVE')
        layout.operator("surface.primitive_nurbs_surface_circle_add", text="Surface Circle", icon='SURFACE_NCIRCLE')
        layout.operator("surface.primitive_nurbs_surface_surface_add", text="Surface Patch", icon='SURFACE_NSURFACE')
        layout.operator("surface.primitive_nurbs_surface_cylinder_add", text="Surface Cylinder", icon='SURFACE_NCYLINDER')
        layout.operator("surface.primitive_nurbs_surface_sphere_add", text="Surface Sphere", icon='SURFACE_NSPHERE')
        layout.operator("surface.primitive_nurbs_surface_torus_add", text="Surface Torus", icon='SURFACE_NTORUS')


class VIEW3D_MT_edit_metaball_context_menu(Menu):
    bl_label = "Metaball Context Menu"

    def draw(self, _context):
        layout = self.layout

        layout.operator_context = 'INVOKE_REGION_WIN'

        # Add
        layout.operator("mball.duplicate_move", icon = "DUPLICATE")

        layout.separator()

        # Modify
        layout.menu("VIEW3D_MT_mirror")
        layout.menu("VIEW3D_MT_snap")

        layout.separator()

        # Remove
        layout.operator_context = 'EXEC_REGION_WIN'
        layout.operator("mball.delete_metaelems", text="Delete", icon = "DELETE")


class VIEW3D_MT_metaball_add(Menu):
    bl_idname = "VIEW3D_MT_metaball_add"
    bl_label = "Metaball"

    def draw(self, _context):
        layout = self.layout

        layout.operator_context = 'INVOKE_REGION_WIN'
        layout.operator_enum("object.metaball_add", "type")


class TOPBAR_MT_edit_curve_add(Menu):
    bl_idname = "TOPBAR_MT_edit_curve_add"
    bl_label = "Add"
    bl_translation_context = i18n_contexts.operator_default

    def draw(self, context):
        is_surf = context.active_object.type == 'SURFACE'

        layout = self.layout
        layout.operator_context = 'EXEC_REGION_WIN'

        if is_surf:
            VIEW3D_MT_surface_add.draw(self, context)
        else:
            VIEW3D_MT_curve_add.draw(self, context)


class TOPBAR_MT_edit_armature_add(Menu):
    bl_idname = "TOPBAR_MT_edit_armature_add"
    bl_label = "Armature"

    def draw(self, _context):
        layout = self.layout

        layout.operator_context = 'EXEC_REGION_WIN'
        layout.operator("armature.bone_primitive_add", text="Single Bone", icon='BONE_DATA')


class VIEW3D_MT_armature_add(Menu):
    bl_idname = "VIEW3D_MT_armature_add"
    bl_label = "Armature"

    def draw(self, _context):
        layout = self.layout

        layout.operator_context = 'EXEC_REGION_WIN'
        layout.operator("object.armature_add", text="Single Bone", icon='BONE_DATA')


class VIEW3D_MT_light_add(Menu):
    bl_idname = "VIEW3D_MT_light_add"
    bl_label = "Light"

    def draw(self, _context):
        layout = self.layout

        layout.operator_context = 'INVOKE_REGION_WIN'
        layout.operator_enum("object.light_add", "type")


class VIEW3D_MT_lightprobe_add(Menu):
    bl_idname = "VIEW3D_MT_lightprobe_add"
    bl_label = "Light Probe"

    def draw(self, _context):
        layout = self.layout

        layout.operator_context = 'INVOKE_REGION_WIN'
        layout.operator_enum("object.lightprobe_add", "type")


class VIEW3D_MT_camera_add(Menu):
    bl_idname = "VIEW3D_MT_camera_add"
    bl_label = "Camera"

    def draw(self, _context):
        layout = self.layout
        layout.operator_context = 'EXEC_REGION_WIN'
        layout.operator("object.camera_add", text="Camera", icon='OUTLINER_OB_CAMERA')


class VIEW3D_MT_volume_add(Menu):
    bl_idname = "VIEW3D_MT_volume_add"
    bl_label = "Volume"

    def draw(self, _context):
        layout = self.layout
        layout.operator("object.volume_import", text="Import OpenVDB...", icon='VOLUME_DATA')
        layout.operator("object.volume_add", text="Empty", icon='VOLUME_DATA')


class VIEW3D_MT_add(Menu):
    bl_label = "Add"
    bl_translation_context = i18n_contexts.operator_default

    def draw(self, context):
        layout = self.layout

        # note, don't use 'EXEC_SCREEN' or operators won't get the 'v3d' context.

        # Note: was EXEC_AREA, but this context does not have the 'rv3d', which prevents
        #       "align_view" to work on first call (see [#32719]).
        layout.operator_context = 'EXEC_REGION_WIN'

        # layout.operator_menu_enum("object.mesh_add", "type", text="Mesh", icon='OUTLINER_OB_MESH')
        layout.menu("VIEW3D_MT_mesh_add", icon='OUTLINER_OB_MESH')

        # layout.operator_menu_enum("object.curve_add", "type", text="Curve", icon='OUTLINER_OB_CURVE')
        layout.menu("VIEW3D_MT_curve_add", icon='OUTLINER_OB_CURVE')
        # layout.operator_menu_enum("object.surface_add", "type", text="Surface", icon='OUTLINER_OB_SURFACE')
        layout.menu("VIEW3D_MT_surface_add", icon='OUTLINER_OB_SURFACE')
        layout.menu("VIEW3D_MT_metaball_add", text="Metaball", icon='OUTLINER_OB_META')
        layout.operator("object.text_add", text="Text", icon='OUTLINER_OB_FONT')
        if context.preferences.experimental.use_new_hair_type:
            layout.operator("object.hair_add", text="Hair", icon='OUTLINER_OB_HAIR')
        if context.preferences.experimental.use_new_particle_system:
            layout.operator("object.pointcloud_add", text="Point Cloud", icon='OUTLINER_OB_POINTCLOUD')
        layout.menu("VIEW3D_MT_volume_add", text="Volume", icon='OUTLINER_OB_VOLUME')
        layout.operator_menu_enum("object.gpencil_add", "type", text="Grease Pencil", icon='OUTLINER_OB_GREASEPENCIL')
        layout.separator()

        if VIEW3D_MT_armature_add.is_extended():
            layout.menu("VIEW3D_MT_armature_add", icon='OUTLINER_OB_ARMATURE')
        else:
            layout.operator("object.armature_add", text="Armature", icon='OUTLINER_OB_ARMATURE')

        layout.operator("object.add", text="Lattice", icon='OUTLINER_OB_LATTICE').type = 'LATTICE'
        layout.operator_menu_enum("object.empty_add", "type", text="Empty", icon='OUTLINER_OB_EMPTY')
        layout.menu("VIEW3D_MT_image_add", text="Image", icon='OUTLINER_OB_IMAGE')

        layout.separator()

        layout.operator("object.speaker_add", text="Speaker", icon='OUTLINER_OB_SPEAKER')
        layout.separator()

        if VIEW3D_MT_camera_add.is_extended():
            layout.menu("VIEW3D_MT_camera_add", icon='OUTLINER_OB_CAMERA')
        else:
            VIEW3D_MT_camera_add.draw(self, context)

        layout.menu("VIEW3D_MT_light_add", icon='OUTLINER_OB_LIGHT')

        layout.separator()

        layout.menu("VIEW3D_MT_lightprobe_add", icon='OUTLINER_OB_LIGHTPROBE')

        layout.separator()

        layout.operator_menu_enum("object.effector_add", "type", text="Force Field", icon='OUTLINER_OB_FORCE_FIELD')

        layout.separator()

        has_collections = bool(bpy.data.collections)
        col = layout.column()
        col.enabled = has_collections

        if not has_collections or len(bpy.data.collections) > 10:
            col.operator_context = 'INVOKE_REGION_WIN'
            col.operator(
                "object.collection_instance_add",
                text="Collection Instance" if has_collections else "No Collections to Instance",
                icon='OUTLINER_OB_GROUP_INSTANCE',
            )
        else:
            col.operator_menu_enum(
                "object.collection_instance_add",
                "collection",
                text="Collection Instance",
                icon='OUTLINER_OB_GROUP_INSTANCE',
            )


class VIEW3D_MT_image_add(Menu):
    bl_label = "Add Image"

    def draw(self, _context):
        layout = self.layout
        layout.operator("object.load_reference_image", text="Reference", icon='IMAGE_REFERENCE')
        layout.operator("object.load_background_image", text="Background", icon='IMAGE_BACKGROUND')


class VIEW3D_MT_object_relations(Menu):
    bl_label = "Relations"

    def draw(self, _context):
        layout = self.layout

        layout.operator("object.proxy_make", text="Make Proxy", icon='MAKE_PROXY')

        layout.operator("object.make_override_library", text="Make Library Override", icon = "LIBRARY_DATA_OVERRIDE")

        layout.operator("object.make_dupli_face", icon = "MAKEDUPLIFACE")

        layout.separator()

        layout.operator_menu_enum("object.make_local", "type", text="Make Local")
        layout.menu("VIEW3D_MT_make_single_user")

        layout.separator()

        layout.operator("object.data_transfer", icon ='TRANSFER_DATA')
        layout.operator("object.datalayout_transfer", icon ='TRANSFER_DATA_LAYOUT')

class VIEW3D_MT_origin_set(Menu):
    bl_label = "Set Origin"

    def draw(self, context):
        layout = self.layout

        layout.operator("object.origin_set", icon ='GEOMETRY_TO_ORIGIN', text = "Geometry to Origin").type='GEOMETRY_ORIGIN'
        layout.operator("object.origin_set", icon ='ORIGIN_TO_GEOMETRY', text = "Origin to Geometry").type='ORIGIN_GEOMETRY'
        layout.operator("object.origin_set", icon ='ORIGIN_TO_CURSOR', text = "Origin to 3D Cursor").type='ORIGIN_CURSOR'
        layout.operator("object.origin_set", icon ='ORIGIN_TO_CENTEROFMASS', text = "Origin to Center of Mass (Surface)").type='ORIGIN_CENTER_OF_MASS'
        layout.operator("object.origin_set", icon ='ORIGIN_TO_VOLUME', text = "Origin to Center of Mass (Volume)").type='ORIGIN_CENTER_OF_VOLUME'


# ********** Object menu **********

# Workaround to separate the tooltips
class VIEW3D_MT_object_delete_global(bpy.types.Operator):
    """Deletes the selected object(s) globally in all opened scenes"""      # blender will use this as a tooltip for menu items and buttons.
    bl_idname = "object.delete_global"        # unique identifier for buttons and menu items to reference.
    bl_label = "Delete Global"         # display name in the interface.
    bl_options = {'REGISTER', 'UNDO'}  # enable undo for the operator.

    def execute(self, context):        # execute() is called by blender when running the operator.
        bpy.ops.object.delete(use_global = True)
        return {'FINISHED'}


class VIEW3D_MT_object(Menu):
    bl_context = "objectmode"
    bl_label = "Object"

    def draw(self, context):
        layout = self.layout

        obj = context.object
        is_eevee = context.scene.render.engine == 'BLENDER_EEVEE'
        view = context.space_data

        layout.menu("VIEW3D_MT_transform_object")
        layout.menu("VIEW3D_MT_origin_set")
        layout.menu("VIEW3D_MT_mirror")
        layout.menu("VIEW3D_MT_object_clear")
        layout.menu("VIEW3D_MT_object_apply")
        layout.menu("VIEW3D_MT_snap")

        layout.separator()

        layout.operator("object.duplicate_move", icon = "DUPLICATE")
        layout.operator("object.duplicate_move_linked", icon = "DUPLICATE")
        layout.operator("object.join", icon ='JOIN')

        layout.separator()

        layout.operator_context = 'EXEC_REGION_WIN'
        myvar = layout.operator("object.delete", text="Delete", icon = "DELETE")
        myvar.use_global = False
        myvar.confirm = False
        layout.operator("object.delete_global", text="Delete Global", icon = "DELETE") # bfa - separated tooltip

        layout.separator()

        layout.operator("view3d.copybuffer", text="Copy Objects", icon='COPYDOWN')
        layout.operator("view3d.pastebuffer", text="Paste Objects", icon='PASTEDOWN')

        layout.separator()

        layout.menu("VIEW3D_MT_object_parent")
        #layout.menu("VIEW3D_MT_object_collection") # bfa, turned off
        layout.menu("VIEW3D_MT_object_relations")
        layout.menu("VIEW3D_MT_object_constraints")
        layout.menu("VIEW3D_MT_object_track")
        layout.menu("VIEW3D_MT_make_links", text="Make Links")

        # shading just for mesh objects
        if obj is None:
            pass

        elif obj.type == 'MESH':

            layout.separator()

            layout.operator("object.shade_smooth", icon ='SHADING_SMOOTH')
            layout.operator("object.shade_flat", icon ='SHADING_FLAT')

        layout.separator()

        layout.menu("VIEW3D_MT_object_animation")
        layout.menu("VIEW3D_MT_object_rigid_body")

        layout.separator()

        layout.menu("VIEW3D_MT_object_quick_effects")
        layout.menu("VIEW3D_MT_subdivision_set")

        layout.separator()

        layout.menu("VIEW3D_MT_object_convert")

        layout.separator()

        layout.menu("VIEW3D_MT_object_showhide")
        layout.menu("VIEW3D_MT_object_cleanup")


        if obj is None:
            pass

        elif obj.type == 'CAMERA':
            layout.operator_context = 'INVOKE_REGION_WIN'

            layout.separator()

            if obj.data.type == 'PERSP':
                props = layout.operator("wm.context_modal_mouse", text="Camera Lens Angle", icon = "LENS_ANGLE")
                props.data_path_iter = "selected_editable_objects"
                props.data_path_item = "data.lens"
                props.input_scale = 0.1
                if obj.data.lens_unit == 'MILLIMETERS':
                    props.header_text = "Camera Lens Angle: %.1fmm"
                else:
                    props.header_text = "Camera Lens Angle: %.1f\u00B0"

            else:
                props = layout.operator("wm.context_modal_mouse", text="Camera Lens Scale", icon = "LENS_SCALE")
                props.data_path_iter = "selected_editable_objects"
                props.data_path_item = "data.ortho_scale"
                props.input_scale = 0.01
                props.header_text = "Camera Lens Scale: %.3f"

            if not obj.data.dof.focus_object:
                if view and view.camera == obj and view.region_3d.view_perspective == 'CAMERA':
                    props = layout.operator("ui.eyedropper_depth", text="DOF Distance (Pick)", icon = "DOF")
                else:
                    props = layout.operator("wm.context_modal_mouse", text="DOF Distance", icon = "DOF")
                    props.data_path_iter = "selected_editable_objects"
                    props.data_path_item = "data.dof.focus_distance"
                    props.input_scale = 0.02
                    props.header_text = "DOF Distance: %.3f"

        elif obj.type in {'CURVE', 'FONT'}:
            layout.operator_context = 'INVOKE_REGION_WIN'

            layout.separator()

            props = layout.operator("wm.context_modal_mouse", text="Extrude Size", icon = "EXTRUDESIZE")
            props.data_path_iter = "selected_editable_objects"
            props.data_path_item = "data.extrude"
            props.input_scale = 0.01
            props.header_text = "Extrude Size: %.3f"

            props = layout.operator("wm.context_modal_mouse", text="Width Size", icon = "WIDTH_SIZE")
            props.data_path_iter = "selected_editable_objects"
            props.data_path_item = "data.offset"
            props.input_scale = 0.01
            props.header_text = "Width Size: %.3f"


        elif obj.type == 'EMPTY':
            layout.operator_context = 'INVOKE_REGION_WIN'

            layout.separator()

            props = layout.operator("wm.context_modal_mouse", text="Empty Draw Size", icon = "DRAWSIZE")
            props.data_path_iter = "selected_editable_objects"
            props.data_path_item = "empty_display_size"
            props.input_scale = 0.01
            props.header_text = "Empty Draw Size: %.3f"

        elif obj.type == 'LIGHT':
            light = obj.data
            layout.operator_context = 'INVOKE_REGION_WIN'

            layout.separator()

            emission_node = None
            if light.node_tree:
                for node in light.node_tree.nodes:
                    if getattr(node, "type", None) == 'EMISSION':
                        emission_node = node
                        break

            if is_eevee and not emission_node:
                props = layout.operator("wm.context_modal_mouse", text="Power", icon = "LIGHT_STRENGTH")
                props.data_path_iter = "selected_editable_objects"
                props.data_path_item = "data.energy"
                props.header_text = "Light Power: %.3f"

            if emission_node is not None:
                props = layout.operator("wm.context_modal_mouse", text="Power", icon = "LIGHT_STRENGTH")
                props.data_path_iter = "selected_editable_objects"
                props.data_path_item = (
                    "data.node_tree"
                    ".nodes[\"" + emission_node.name + "\"]"
                    ".inputs[\"Strength\"].default_value"
                )
                props.header_text = "Light Power: %.3f"
                props.input_scale = 0.1

            if light.type == 'AREA':
                props = layout.operator("wm.context_modal_mouse", text="Size X", icon = "LIGHT_SIZE")
                props.data_path_iter = "selected_editable_objects"
                props.data_path_item = "data.size"
                props.header_text = "Light Size X: %.3f"

                if light.shape in {'RECTANGLE', 'ELLIPSE'}:
                    props = layout.operator("wm.context_modal_mouse", text="Size Y", icon = "LIGHT_SIZE")
                    props.data_path_iter = "selected_editable_objects"
                    props.data_path_item = "data.size_y"
                    props.header_text = "Light Size Y: %.3f"

            elif light.type in {'SPOT', 'POINT'}:
                props = layout.operator("wm.context_modal_mouse", text="Radius", icon = "RADIUS")
                props.data_path_iter = "selected_editable_objects"
                props.data_path_item = "data.shadow_soft_size"
                props.header_text = "Light Radius: %.3f"

            elif light.type == 'SUN':
                props = layout.operator("wm.context_modal_mouse", text="Angle", icon = "ANGLE")
                props.data_path_iter = "selected_editable_objects"
                props.data_path_item = "data.angle"
                props.header_text = "Light Angle: %.3f"

            if light.type == 'SPOT':
                layout.separator()

                props = layout.operator("wm.context_modal_mouse", text="Spot Size", icon = "LIGHT_SIZE")
                props.data_path_iter = "selected_editable_objects"
                props.data_path_item = "data.spot_size"
                props.input_scale = 0.01
                props.header_text = "Spot Size: %.2f"

                props = layout.operator("wm.context_modal_mouse", text="Spot Blend", icon = "SPOT_BLEND")
                props.data_path_iter = "selected_editable_objects"
                props.data_path_item = "data.spot_blend"
                props.input_scale = -0.01
                props.header_text = "Spot Blend: %.2f"

class VIEW3D_MT_object_convert(Menu):
    bl_label = "Convert To"

    def draw(self, context):
        layout = self.layout

        obj = context.object

        layout.operator_enum("object.convert", "target")

        # check if object exists at all.
        if obj is not None and obj.type == 'GPENCIL':

            layout.separator()

            layout.operator("gpencil.convert", text="Convert Gpencil to Path", icon = "OUTLINER_OB_CURVE").type = 'PATH'
            layout.operator("gpencil.convert", text="Convert Gpencil to Bezier Curves", icon = "OUTLINER_OB_CURVE").type = 'CURVE'
            layout.operator("gpencil.convert", text="Convert Gpencil to Mesh", icon = "OUTLINER_OB_MESH").type = 'POLY'


class VIEW3D_MT_object_animation(Menu):
    bl_label = "Animation"

    def draw(self, _context):
        layout = self.layout

        layout.operator("anim.keyframe_insert_menu", text="Insert Keyframe", icon= 'KEYFRAMES_INSERT')
        layout.operator("anim.keyframe_delete_v3d", text="Delete Keyframes", icon= 'KEYFRAMES_REMOVE')
        layout.operator("anim.keyframe_clear_v3d", text="Clear Keyframes", icon= 'KEYFRAMES_CLEAR')
        layout.operator("anim.keying_set_active_set", text="Change Keying Set", icon='TRIA_RIGHT')

        layout.separator()

        layout.operator("nla.bake", text="Bake Action", icon= 'BAKE_ACTION')
        layout.operator("gpencil.mesh_bake", text="Bake Mesh to Grease Pencil", icon= 'BAKE_ACTION')


class VIEW3D_MT_object_rigid_body(Menu):
    bl_label = "Rigid Body"

    def draw(self, _context):
        layout = self.layout

        layout.operator("rigidbody.objects_add", text="Add Active", icon='RIGID_ADD_ACTIVE').type = 'ACTIVE'
        layout.operator("rigidbody.objects_add", text="Add Passive", icon='RIGID_ADD_PASSIVE').type = 'PASSIVE'

        layout.separator()

        layout.operator("rigidbody.objects_remove", text="Remove", icon='RIGID_REMOVE')

        layout.separator()

        layout.operator("rigidbody.shape_change", text="Change Shape", icon='RIGID_CHANGE_SHAPE')
        layout.operator("rigidbody.mass_calculate", text="Calculate Mass", icon='RIGID_CALCULATE_MASS')
        layout.operator("rigidbody.object_settings_copy", text="Copy from Active", icon='RIGID_COPY_FROM_ACTIVE')
        layout.operator("object.visual_transform_apply", text="Apply Transformation", icon='RIGID_APPLY_TRANS')
        layout.operator("rigidbody.bake_to_keyframes", text="Bake To Keyframes", icon='RIGID_BAKE_TO_KEYFRAME')

        layout.separator()

        layout.operator("rigidbody.connect", text="Connect", icon='RIGID_CONSTRAINTS_CONNECT')


class VIEW3D_MT_object_clear(Menu):
    bl_label = "Clear"

    def draw(self, _context):
        layout = self.layout

        layout.operator("object.location_clear", text="Location", icon = "CLEARMOVE").clear_delta = False
        layout.operator("object.rotation_clear", text="Rotation", icon = "CLEARROTATE").clear_delta = False
        layout.operator("object.scale_clear", text="Scale", icon = "CLEARSCALE").clear_delta = False

        layout.separator()

        layout.operator("object.origin_clear", text="Origin", icon = "CLEARORIGIN")


class VIEW3D_MT_object_context_menu(Menu):
    bl_label = "Object Context Menu"

    def draw(self, context):

        layout = self.layout
        view = context.space_data

        obj = context.object

        selected_objects_len = len(context.selected_objects)

        # If nothing is selected
        # (disabled for now until it can be made more useful).
        '''
        if selected_objects_len == 0:

            layout.menu("VIEW3D_MT_add", text="Add", text_ctxt=i18n_contexts.operator_default)
            layout.operator("view3d.pastebuffer", text="Paste Objects", icon='PASTEDOWN')

            return
        '''

        # If something is selected
        if obj is not None and obj.type in {'MESH', 'CURVE', 'SURFACE'}:
            layout.operator("object.shade_smooth", text="Shade Smooth", icon ='SHADING_SMOOTH')
            layout.operator("object.shade_flat", text="Shade Flat", icon ='SHADING_FLAT')

            layout.separator()

        if obj is None:
            pass
        elif obj.type == 'MESH':
            layout.operator_context = 'INVOKE_REGION_WIN'
            layout.operator_menu_enum("object.origin_set", text="Set Origin", property="type")

            layout.operator_context = 'INVOKE_DEFAULT'
            # If more than one object is selected
            if selected_objects_len > 1:
                layout.operator("object.join", icon = "JOIN")

            layout.separator()

        elif obj.type == 'CAMERA':
            layout.operator_context = 'INVOKE_REGION_WIN'

            if obj.data.type == 'PERSP':
                props = layout.operator("wm.context_modal_mouse", text="Camera Lens Angle", icon = "LENS_ANGLE")
                props.data_path_iter = "selected_editable_objects"
                props.data_path_item = "data.lens"
                props.input_scale = 0.1
                if obj.data.lens_unit == 'MILLIMETERS':
                    props.header_text = "Camera Lens Angle: %.1fmm"
                else:
                    props.header_text = "Camera Lens Angle: %.1f\u00B0"

            else:
                props = layout.operator("wm.context_modal_mouse", text="Camera Lens Scale", icon = "LENS_SCALE")
                props.data_path_iter = "selected_editable_objects"
                props.data_path_item = "data.ortho_scale"
                props.input_scale = 0.01
                props.header_text = "Camera Lens Scale: %.3f"

            if not obj.data.dof.focus_object:
                if view and view.camera == obj and view.region_3d.view_perspective == 'CAMERA':
                    props = layout.operator("ui.eyedropper_depth", text="DOF Distance (Pick)", icon = "DOF")
                else:
                    props = layout.operator("wm.context_modal_mouse", text="DOF Distance", icon = "DOF")
                    props.data_path_iter = "selected_editable_objects"
                    props.data_path_item = "data.dof_distance"
                    props.input_scale = 0.02
                    props.header_text = "DOF Distance: %.3f"

            layout.separator()

        elif obj.type in {'CURVE', 'FONT'}:
            layout.operator_context = 'INVOKE_REGION_WIN'

            props = layout.operator("wm.context_modal_mouse", text="Extrude Size", icon = "EXTRUDESIZE")
            props.data_path_iter = "selected_editable_objects"
            props.data_path_item = "data.extrude"
            props.input_scale = 0.01
            props.header_text = "Extrude Size: %.3f"

            props = layout.operator("wm.context_modal_mouse", text="Width Size", icon = "WIDTH_SIZE")
            props.data_path_iter = "selected_editable_objects"
            props.data_path_item = "data.offset"
            props.input_scale = 0.01
            props.header_text = "Width Size: %.3f"

            layout.separator()

            layout.operator("object.convert", text="Convert to Mesh", icon = "MESH_DATA").target = 'MESH'
            layout.operator("object.convert", text="Convert to Grease Pencil", icon ="GREASEPENCIL").target = 'GPENCIL'
            layout.operator_menu_enum("object.origin_set", text="Set Origin", property="type", icon ="ORIGIN")

            layout.separator()

        elif obj.type == 'GPENCIL':
            layout.operator("gpencil.convert", text="Convert to Path", icon ="CURVE_PATH").type = 'PATH'
            layout.operator("gpencil.convert", text="Convert to Bezier Curve", icon ="OUTLINER_DATA_CURVE").type = 'CURVE'
            layout.operator("gpencil.convert", text="Convert to Polygon Curve", icon ="OUTLINER_DATA_MESH").type = 'POLY'

            layout.operator_menu_enum("object.origin_set", text="Set Origin", property="type")

            layout.separator()

        elif obj.type == 'EMPTY':
            layout.operator_context = 'INVOKE_REGION_WIN'

            props = layout.operator("wm.context_modal_mouse", text="Empty Draw Size", icon = "DRAWSIZE")
            props.data_path_iter = "selected_editable_objects"
            props.data_path_item = "empty_display_size"
            props.input_scale = 0.01
            props.header_text = "Empty Draw Size: %.3f"

            layout.separator()

        elif obj.type == 'LIGHT':
            light = obj.data

            layout.operator_context = 'INVOKE_REGION_WIN'

            props = layout.operator("wm.context_modal_mouse", text="Power", icon = "LIGHT_STRENGTH")
            props.data_path_iter = "selected_editable_objects"
            props.data_path_item = "data.energy"
            props.header_text = "Light Power: %.3f"

            if light.type == 'AREA':
                props = layout.operator("wm.context_modal_mouse", text="Size X", icon = "LIGHT_SIZE")
                props.data_path_iter = "selected_editable_objects"
                props.data_path_item = "data.size"
                props.header_text = "Light Size X: %.3f"

                if light.shape in {'RECTANGLE', 'ELLIPSE'}:
                    props = layout.operator("wm.context_modal_mouse", text="Size Y", icon = "LIGHT_SIZE")
                    props.data_path_iter = "selected_editable_objects"
                    props.data_path_item = "data.size_y"
                    props.header_text = "Light Size Y: %.3f"

            elif light.type in {'SPOT', 'POINT'}:
                props = layout.operator("wm.context_modal_mouse", text="Radius", icon = "RADIUS")
                props.data_path_iter = "selected_editable_objects"
                props.data_path_item = "data.shadow_soft_size"
                props.header_text = "Light Radius: %.3f"

            elif light.type == 'SUN':
                props = layout.operator("wm.context_modal_mouse", text="Angle", icon = "ANGLE")
                props.data_path_iter = "selected_editable_objects"
                props.data_path_item = "data.angle"
                props.header_text = "Light Angle: %.3f"

            if light.type == 'SPOT':
                layout.separator()

                props = layout.operator("wm.context_modal_mouse", text="Spot Size", icon = "LIGHT_SIZE")
                props.data_path_iter = "selected_editable_objects"
                props.data_path_item = "data.spot_size"
                props.input_scale = 0.01
                props.header_text = "Spot Size: %.2f"

                props = layout.operator("wm.context_modal_mouse", text="Spot Blend", icon = "SPOT_BLEND")
                props.data_path_iter = "selected_editable_objects"
                props.data_path_item = "data.spot_blend"
                props.input_scale = -0.01
                props.header_text = "Spot Blend: %.2f"

            layout.separator()

        layout.operator("view3d.copybuffer", text="Copy Objects", icon='COPYDOWN')
        layout.operator("view3d.pastebuffer", text="Paste Objects", icon='PASTEDOWN')

        layout.separator()

        layout.operator("object.duplicate_move", icon='DUPLICATE')
        layout.operator("object.duplicate_move_linked", icon = "DUPLICATE")

        layout.separator()

        props = layout.operator("wm.call_panel", text="Rename Active Object", icon='RENAME')
        props.name = "TOPBAR_PT_name"
        props.keep_open = False

        layout.separator()

        layout.menu("VIEW3D_MT_mirror")
        layout.menu("VIEW3D_MT_snap")
        layout.menu("VIEW3D_MT_object_parent")
        layout.operator_context = 'INVOKE_REGION_WIN'

        if view and view.local_view:
            layout.operator("view3d.localview_remove_from", icon= 'VIEW_REMOVE_LOCAL')
        else:
            layout.operator("object.move_to_collection", icon= 'GROUP')

        layout.separator()

        layout.operator("anim.keyframe_insert_menu", text="Insert Keyframe", icon= 'KEYFRAMES_INSERT')

        layout.separator()

        layout.operator_context = 'EXEC_REGION_WIN'
        layout.operator("object.delete", text="Delete", icon = "DELETE").use_global = False


class VIEW3D_MT_object_shading(Menu):
    # XXX, this menu is a place to store shading operator in object mode
    bl_label = "Shading"

    def draw(self, _context):
        layout = self.layout
        layout.operator("object.shade_smooth", text="Smooth", icon = "SHADING_SMOOTH")
        layout.operator("object.shade_flat", text="Flat", icon = "SHADING_FLAT")


class VIEW3D_MT_object_apply(Menu):
    bl_label = "Apply"

    def draw(self, _context):
        layout = self.layout

        props = layout.operator("object.transform_apply", text="Location", text_ctxt=i18n_contexts.default, icon = "APPLYMOVE")
        props.location, props.rotation, props.scale = True, False, False

        props = layout.operator("object.transform_apply", text="Rotation", text_ctxt=i18n_contexts.default, icon = "APPLYROTATE")
        props.location, props.rotation, props.scale = False, True, False

        props = layout.operator("object.transform_apply", text="Scale", text_ctxt=i18n_contexts.default, icon = "APPLYSCALE")
        props.location, props.rotation, props.scale = False, False, True

        props = layout.operator("object.transform_apply", text="All Transforms", text_ctxt=i18n_contexts.default, icon = "APPLYALL")
        props.location, props.rotation, props.scale = True, True, True

        props = layout.operator("object.transform_apply", text="Rotation & Scale", text_ctxt=i18n_contexts.default, icon = "APPLY_ROTSCALE")
        props.location, props.rotation, props.scale = False, True, True

        layout.separator()

        layout.operator("object.transforms_to_deltas", text="Location to Deltas", text_ctxt=i18n_contexts.default, icon = "APPLYMOVEDELTA").mode = 'LOC'
        layout.operator("object.transforms_to_deltas", text="Rotation to Deltas", text_ctxt=i18n_contexts.default, icon = "APPLYROTATEDELTA").mode = 'ROT'
        layout.operator("object.transforms_to_deltas", text="Scale to Deltas", text_ctxt=i18n_contexts.default, icon = "APPLYSCALEDELTA").mode = 'SCALE'
        layout.operator("object.transforms_to_deltas", text="All Transforms to Deltas", text_ctxt=i18n_contexts.default, icon = "APPLYALLDELTA").mode = 'ALL'
        layout.operator("object.anim_transforms_to_deltas", icon = "APPLYANIDELTA")

        layout.separator()

        layout.operator("object.visual_transform_apply", text="Visual Transform", text_ctxt=i18n_contexts.default, icon = "VISUALTRANSFORM")
        layout.operator("object.duplicates_make_real", icon = "MAKEDUPLIREAL")


class VIEW3D_MT_object_parent(Menu):
    bl_label = "Parent"

    def draw(self, _context):
        layout = self.layout
        operator_context_default = layout.operator_context

        layout.operator_enum("object.parent_set", "type")

        layout.separator()

        layout.operator_context = 'EXEC_REGION_WIN'
        layout.operator("object.parent_no_inverse_set", icon = "PARENT")
        layout.operator_context = operator_context_default

        layout.separator()

        layout.operator_enum("object.parent_clear", "type")


class VIEW3D_MT_object_track(Menu):
    bl_label = "Track"

    def draw(self, _context):
        layout = self.layout

        layout.operator("object.track_set", text = "Damped Track Constraint", icon = "CONSTRAINT_DATA").type = "DAMPTRACK"
        layout.operator("object.track_set", text = "Track to Constraint", icon = "CONSTRAINT_DATA").type = "TRACKTO"
        layout.operator("object.track_set", text = "Lock Track Constraint", icon = "CONSTRAINT_DATA").type = "LOCKTRACK"

        layout.separator()

        layout.operator("object.track_clear", text= "Clear Track", icon = "CLEAR_TRACK").type = 'CLEAR'
        layout.operator("object.track_clear", text= "Clear Track - Keep Transformation", icon = "CLEAR_TRACK").type = 'CLEAR_KEEP_TRANSFORM'


class VIEW3D_MT_object_collection(Menu):
    bl_label = "Collection"

    def draw(self, _context):
        layout = self.layout

        layout.operator("object.move_to_collection", icon='GROUP')
        layout.operator("object.link_to_collection", icon='GROUP')

        layout.separator()

        layout.operator("collection.create", icon='COLLECTION_NEW')
        # layout.operator_menu_enum("collection.objects_remove", "collection")  # BUGGY
        layout.operator("collection.objects_remove", icon = "DELETE")
        layout.operator("collection.objects_remove_all", icon = "DELETE")

        layout.separator()

        layout.operator("collection.objects_add_active", icon='GROUP')
        layout.operator("collection.objects_remove_active", icon = "DELETE")


class VIEW3D_MT_object_constraints(Menu):
    bl_label = "Constraints"

    def draw(self, _context):
        layout = self.layout

        layout.operator("object.constraint_add_with_targets", icon = "CONSTRAINT_DATA")
        layout.operator("object.constraints_copy", icon = "COPYDOWN")

        layout.separator()

        layout.operator("object.constraints_clear", icon = "CLEAR_CONSTRAINT")


class VIEW3D_MT_object_quick_effects(Menu):
    bl_label = "Quick Effects"

    def draw(self, context):
        layout = self.layout

<<<<<<< HEAD
        layout.operator("object.quick_fur", icon = "HAIR")
        layout.operator("object.quick_explode", icon = "MOD_EXPLODE")
        layout.operator("object.quick_smoke", icon = "MOD_SMOKE")
        layout.operator("object.quick_liquid", icon = "MOD_FLUIDSIM")
        if _context.preferences.experimental.use_new_particle_system:
            layout.operator("object.quick_particles", icon = "PARTICLES")


# Workaround to separate the tooltips for Show Hide
class VIEW3D_hide_view_set_unselected(bpy.types.Operator):
    """Hides the unselected Object(s)"""      # blender will use this as a tooltip for menu items and buttons.
    bl_idname = "object.hide_unselected"        # unique identifier for buttons and menu items to reference.
    bl_label = "Hide Unselected"         # display name in the interface.
    bl_options = {'REGISTER', 'UNDO'}  # enable undo for the operator.

    def execute(self, context):        # execute() is called by blender when running the operator.
        bpy.ops.object.hide_view_set(unselected = True)
        return {'FINISHED'}
=======
        layout.operator("object.quick_fur")
        layout.operator("object.quick_explode")
        layout.operator("object.quick_smoke")
        layout.operator("object.quick_liquid")
        if context.preferences.experimental.use_new_particle_system:
            layout.operator("object.quick_particles")
>>>>>>> f470a02a


class VIEW3D_MT_object_showhide(Menu):
    bl_label = "Show/Hide"

    def draw(self, _context):
        layout = self.layout

        layout.operator("object.hide_view_clear", text="Show Hidden", icon = "HIDE_OFF")

        layout.separator()

        layout.operator("object.hide_view_set", text="Hide Selected", icon = "HIDE_ON").unselected = False
        layout.operator("object.hide_unselected", text="Hide Unselected", icon = "HIDE_UNSELECTED") # bfa - separated tooltip


class VIEW3D_MT_object_cleanup(Menu):
    bl_label = "Clean Up"

    def draw(self, _context):
        layout = self.layout

        layout.operator("object.vertex_group_clean", text="Clean Vertex Group Weights").group_select_mode = 'ALL'
        layout.operator("object.vertex_group_limit_total", text="Limit Total Vertex Groups").group_select_mode = 'ALL'

        layout.separator()

        layout.operator("object.material_slot_remove_unused", text="Remove Unused Material Slots")


class VIEW3D_MT_make_single_user(Menu):
    bl_label = "Make Single User"

    def draw(self, _context):
        layout = self.layout
        layout.operator_context = 'EXEC_REGION_WIN'

        props = layout.operator("object.make_single_user", text="Object", icon='MAKE_SINGLE_USER')
        props.object = True
        props.obdata = props.material = props.animation = False

        props = layout.operator("object.make_single_user", text="Object & Data", icon='MAKE_SINGLE_USER')
        props.object = props.obdata = True
        props.material = props.animation = False

        props = layout.operator("object.make_single_user", text="Object & Data & Materials", icon='MAKE_SINGLE_USER')
        props.object = props.obdata = props.material = True
        props.animation = False

        props = layout.operator("object.make_single_user", text="Materials", icon='MAKE_SINGLE_USER')
        props.material = True
        props.object = props.obdata = props.animation = False

        props = layout.operator("object.make_single_user", text="Object Animation", icon='MAKE_SINGLE_USER')
        props.animation = True
        props.object = props.obdata = props.material = False


class VIEW3D_MT_make_links(Menu):
    bl_label = "Make Links"

    def draw(self, _context):
        layout = self.layout
        operator_context_default = layout.operator_context

        if len(bpy.data.scenes) > 10:
            layout.operator_context = 'INVOKE_REGION_WIN'
            layout.operator("object.make_links_scene", text="Objects to Scene", icon='OUTLINER_OB_EMPTY')
        else:
            layout.operator_context = 'EXEC_REGION_WIN'
            layout.operator_menu_enum("object.make_links_scene", "scene", text="Objects to Scene")

        layout.separator()

        layout.operator_context = operator_context_default

        layout.operator_enum("object.make_links_data", "type")  # inline

        layout.separator()

        layout.operator("object.join_uvs", icon = "TRANSFER_UV")  # stupid place to add this!


class VIEW3D_MT_brush(Menu):
    bl_label = "Brush"

    def draw(self, context):
        layout = self.layout

        settings = UnifiedPaintPanel.paint_settings(context)
        brush = getattr(settings, "brush", None)
        obj = context.active_object
        mesh = context.object.data # face selection masking for painting

        # skip if no active brush
        if not brush:
            layout.label(text="No Brushes currently available. Please add a texture first.", icon='INFO')
            return

        tex_slot = brush.texture_slot
        mask_tex_slot = brush.mask_texture_slot

        # brush tool
        if context.sculpt_object:
            layout.operator("brush.reset", icon = "BRUSH_RESET")

            layout.separator()

            #radial control button brush size
            myvar = layout.operator("wm.radial_control", text = "Brush Radius", icon = "BRUSHSIZE")
            myvar.data_path_primary = 'tool_settings.sculpt.brush.size'
            myvar.data_path_secondary = 'tool_settings.unified_paint_settings.size'
            myvar.use_secondary = 'tool_settings.unified_paint_settings.use_unified_size'
            myvar.rotation_path = 'tool_settings.sculpt.brush.texture_slot.angle'
            myvar.color_path = 'tool_settings.sculpt.brush.cursor_color_add'
            myvar.fill_color_path = ''
            myvar.fill_color_override_path = ''
            myvar.fill_color_override_test_path = ''
            myvar.zoom_path = ''
            myvar.image_id = 'tool_settings.sculpt.brush'
            myvar.secondary_tex = False

            #radial control button brush strength
            myvar = layout.operator("wm.radial_control", text = "Brush Strength", icon = "BRUSHSTRENGTH")
            myvar.data_path_primary = 'tool_settings.sculpt.brush.strength'
            myvar.data_path_secondary = 'tool_settings.unified_paint_settings.strength'
            myvar.use_secondary = 'tool_settings.unified_paint_settings.use_unified_strength'
            myvar.rotation_path = 'tool_settings.sculpt.brush.texture_slot.angle'
            myvar.color_path = 'tool_settings.sculpt.brush.cursor_color_add'
            myvar.fill_color_path = ''
            myvar.fill_color_override_path = ''
            myvar.fill_color_override_test_path = ''
            myvar.zoom_path = ''
            myvar.image_id = 'tool_settings.sculpt.brush'
            myvar.secondary_tex = False

            if tex_slot.has_texture_angle:

                #radial control button brushsize for texture paint mode
                myvar = layout.operator("wm.radial_control", text = "Texture Brush Angle", icon = "BRUSHANGLE")
                myvar.data_path_primary = 'tool_settings.sculpt.brush.texture_slot.angle'
                myvar.data_path_secondary = ''
                myvar.use_secondary = ''
                myvar.rotation_path = 'tool_settings.sculpt.brush.texture_slot.angle'
                myvar.color_path = 'tool_settings.sculpt.brush.cursor_color_add'
                myvar.fill_color_path = ''
                myvar.fill_color_override_path = ''
                myvar.fill_color_override_test_path = ''
                myvar.zoom_path = ''
                myvar.image_id = 'tool_settings.sculpt.brush'
                myvar.secondary_tex = False

        elif context.image_paint_object:

            if not brush:
                return

            #radial control button brushsize
            myvar = layout.operator("wm.radial_control", text = "Brush Radius", icon = "BRUSHSIZE")
            myvar.data_path_primary = 'tool_settings.image_paint.brush.size'
            myvar.data_path_secondary = 'tool_settings.unified_paint_settings.size'
            myvar.use_secondary = 'tool_settings.unified_paint_settings.use_unified_size'
            myvar.rotation_path = 'tool_settings.image_paint.brush.mask_texture_slot.angle'
            myvar.color_path = 'tool_settings.image_paint.brush.cursor_color_add'
            myvar.fill_color_path = 'tool_settings.image_paint.brush.color'
            myvar.fill_color_override_path = 'tool_settings.unified_paint_settings.color'
            myvar.fill_color_override_test_path = 'tool_settings.unified_paint_settings.use_unified_color'
            myvar.zoom_path = 'space_data.zoom'
            myvar.image_id = 'tool_settings.image_paint.brush'
            myvar.secondary_tex = True

            #radial control button brushsize
            myvar = layout.operator("wm.radial_control", text = "Brush Strength", icon = "BRUSHSTRENGTH")
            myvar.data_path_primary = 'tool_settings.image_paint.brush.strength'
            myvar.data_path_secondary = 'tool_settings.unified_paint_settings.strength'
            myvar.use_secondary = 'tool_settings.unified_paint_settings.use_unified_strength'
            myvar.rotation_path = 'tool_settings.image_paint.brush.mask_texture_slot.angle'
            myvar.color_path = 'tool_settings.image_paint.brush.cursor_color_add'
            myvar.fill_color_path = 'tool_settings.image_paint.brush.color'
            myvar.fill_color_override_path = 'tool_settings.unified_paint_settings.color'
            myvar.fill_color_override_test_path = 'tool_settings.unified_paint_settings.use_unified_color'
            myvar.zoom_path = ''
            myvar.image_id = 'tool_settings.image_paint.brush'
            myvar.secondary_tex = True

            if tex_slot.has_texture_angle:

                #radial control button brushsize for texture paint mode
                myvar = layout.operator("wm.radial_control", text = "Texture Brush Angle", icon = "BRUSHANGLE")
                myvar.data_path_primary = 'tool_settings.image_paint.brush.texture_slot.angle'
                myvar.data_path_secondary = ''
                myvar.use_secondary = ''
                myvar.rotation_path = 'tool_settings.image_paint.brush.texture_slot.angle'
                myvar.color_path = 'tool_settings.image_paint.brush.cursor_color_add'
                myvar.fill_color_path = 'tool_settings.image_paint.brush.color'
                myvar.fill_color_override_path = 'tool_settings.unified_paint_settings.color'
                myvar.fill_color_override_test_path = 'tool_settings.unified_paint_settings.use_unified_color'
                myvar.zoom_path = ''
                myvar.image_id = 'tool_settings.image_paint.brush'
                myvar.secondary_tex = False

            if mask_tex_slot.has_texture_angle:

                #radial control button brushsize
                myvar = layout.operator("wm.radial_control", text = "Texure Mask Brush Angle", icon = "BRUSHANGLE")
                myvar.data_path_primary = 'tool_settings.image_paint.brush.mask_texture_slot.angle'
                myvar.data_path_secondary = ''
                myvar.use_secondary = ''
                myvar.rotation_path = 'tool_settings.image_paint.brush.mask_texture_slot.angle'
                myvar.color_path = 'tool_settings.image_paint.brush.cursor_color_add'
                myvar.fill_color_path = 'tool_settings.image_paint.brush.color'
                myvar.fill_color_override_path = 'tool_settings.unified_paint_settings.color'
                myvar.fill_color_override_test_path = 'tool_settings.unified_paint_settings.use_unified_color'
                myvar.zoom_path = ''
                myvar.image_id = 'tool_settings.image_paint.brush'
                myvar.secondary_tex = True

        elif context.vertex_paint_object:

            #radial control button brush size
            myvar = layout.operator("wm.radial_control", text = "Brush Radius", icon = "BRUSHSIZE")
            myvar.data_path_primary = 'tool_settings.vertex_paint.brush.size'
            myvar.data_path_secondary = 'tool_settings.unified_paint_settings.size'
            myvar.use_secondary = 'tool_settings.unified_paint_settings.use_unified_size'
            myvar.rotation_path = 'tool_settings.vertex_paint.brush.texture_slot.angle'
            myvar.color_path = 'tool_settings.vertex_paint.brush.cursor_color_add'
            myvar.fill_color_path = 'tool_settings.vertex_paint.brush.color'
            myvar.fill_color_override_path = 'tool_settings.unified_paint_settings.color'
            myvar.fill_color_override_test_path = 'tool_settings.unified_paint_settings.use_unified_color'
            myvar.zoom_path = ''
            myvar.image_id = 'tool_settings.vertex_paint.brush'
            myvar.secondary_tex = False

            #radial control button brush strength
            myvar = layout.operator("wm.radial_control", text = "Brush Strength", icon = "BRUSHSTRENGTH")
            myvar.data_path_primary = 'tool_settings.vertex_paint.brush.strength'
            myvar.data_path_secondary = 'tool_settings.unified_paint_settings.strength'
            myvar.use_secondary = 'tool_settings.unified_paint_settings.use_unified_strength'
            myvar.rotation_path = 'tool_settings.vertex_paint.brush.texture_slot.angle'
            myvar.color_path = 'tool_settings.vertex_paint.brush.cursor_color_add'
            myvar.fill_color_path = 'tool_settings.vertex_paint.brush.color'
            myvar.fill_color_override_path = 'tool_settings.unified_paint_settings.color'
            myvar.fill_color_override_test_path = 'tool_settings.unified_paint_settings.use_unified_color'
            myvar.zoom_path = ''
            myvar.image_id = 'tool_settings.vertex_paint.brush'
            myvar.secondary_tex = False

            if tex_slot.has_texture_angle:

                #radial control button brushsize for texture paint mode
                myvar = layout.operator("wm.radial_control", text = "Texture Brush Angle", icon = "BRUSHANGLE")
                myvar.data_path_primary = 'tool_settings.vertex_paint.brush.texture_slot.angle'
                myvar.data_path_secondary = ''
                myvar.use_secondary = ''
                myvar.rotation_path = 'tool_settings.vertex_paint.brush.texture_slot.angle'
                myvar.color_path = 'tool_settings.vertex_paint.brush.cursor_color_add'
                myvar.fill_color_path = 'tool_settings.vertex_paint.brush.color'
                myvar.fill_color_override_path = 'tool_settings.unified_paint_settings.color'
                myvar.fill_color_override_test_path = 'tool_settings.unified_paint_settings.use_unified_color'
                myvar.zoom_path = ''
                myvar.image_id = 'tool_settings.vertex_paint.brush'
                myvar.secondary_tex = False


        elif context.weight_paint_object:

            #radial control button brush size
            myvar = layout.operator("wm.radial_control", text = "Brush Radius", icon = "BRUSHSIZE")
            myvar.data_path_primary = 'tool_settings.weight_paint.brush.size'
            myvar.data_path_secondary = 'tool_settings.unified_paint_settings.size'
            myvar.use_secondary = 'tool_settings.unified_paint_settings.use_unified_size'
            myvar.rotation_path = 'tool_settings.weight_paint.brush.texture_slot.angle'
            myvar.color_path = 'tool_settings.weight_paint.brush.cursor_color_add'
            myvar.fill_color_path = ''
            myvar.fill_color_override_path = ''
            myvar.fill_color_override_test_path = ''
            myvar.zoom_path = ''
            myvar.image_id = 'tool_settings.weight_paint.brush'
            myvar.secondary_tex = False

            #radial control button brush strength
            myvar = layout.operator("wm.radial_control", text = "Brush Strength", icon = "BRUSHSTRENGTH")
            myvar.data_path_primary = 'tool_settings.weight_paint.brush.strength'
            myvar.data_path_secondary = 'tool_settings.unified_paint_settings.strength'
            myvar.use_secondary = 'tool_settings.unified_paint_settings.use_unified_strength'
            myvar.rotation_path = 'tool_settings.weight_paint.brush.texture_slot.angle'
            myvar.color_path = 'tool_settings.weight_paint.brush.cursor_color_add'
            myvar.fill_color_path = ''
            myvar.fill_color_override_path = ''
            myvar.fill_color_override_test_path = ''
            myvar.zoom_path = ''
            myvar.image_id = 'tool_settings.weight_paint.brush'
            myvar.secondary_tex = False

            #radial control button brush weight
            myvar = layout.operator("wm.radial_control", text = "Brush Weight", icon = "BRUSHSTRENGTH")
            myvar.data_path_primary = 'tool_settings.weight_paint.brush.weight'
            myvar.data_path_secondary = 'tool_settings.unified_paint_settings.weight'
            myvar.use_secondary = 'tool_settings.unified_paint_settings.use_unified_weight'
            myvar.rotation_path = 'tool_settings.weight_paint.brush.texture_slot.angle'
            myvar.color_path = 'tool_settings.weight_paint.brush.cursor_color_add'
            myvar.fill_color_path = ''
            myvar.fill_color_override_path = ''
            myvar.fill_color_override_test_path = ''
            myvar.zoom_path = ''
            myvar.image_id = 'tool_settings.weight_paint.brush'
            myvar.secondary_tex = False

        if tex_slot.map_mode == 'STENCIL':

            layout.separator()

            layout.operator("brush.stencil_control", text = 'Move Stencil Texture', icon ='TRANSFORM_MOVE').mode = 'TRANSLATION'
            layout.operator("brush.stencil_control", text = 'Rotate Stencil Texture', icon ='TRANSFORM_ROTATE').mode = 'ROTATION'
            layout.operator("brush.stencil_control", text = 'Scale Stencil Texture', icon ='TRANSFORM_SCALE').mode = 'SCALE'
            layout.operator("brush.stencil_reset_transform", text = "Reset Stencil Texture position", icon = "RESET")

        if mask_tex_slot.map_mode == 'STENCIL':

            layout.separator()

            myvar = layout.operator("brush.stencil_control", text = "Move Stencil Mask Texture", icon ='TRANSFORM_MOVE')
            myvar.mode = 'TRANSLATION'
            myvar.texmode = 'SECONDARY'
            myvar = layout.operator("brush.stencil_control", text = "Rotate Stencil Mask Texture", icon ='TRANSFORM_ROTATE')
            myvar.mode = 'ROTATION'
            myvar.texmode = 'SECONDARY'
            myvar = layout.operator("brush.stencil_control", text = "Scale Stencil Mask Texture", icon ='TRANSFORM_SCALE')
            myvar.mode = 'SCALE'
            myvar.texmode = 'SECONDARY'
            layout.operator("brush.stencil_reset_transform", text = "Reset Stencil Mask Texture position", icon = "RESET").mask = True


        # If face selection masking for painting is active
        if mesh.use_paint_mask:

            layout.separator()

            layout.menu("VIEW3D_MT_facemask_showhide") ### show hide for face mask tool

        # Color picker just in vertex and texture paint
        if obj.mode in {'VERTEX_PAINT', 'TEXTURE_PAINT'}:

            layout.separator()

            layout.operator("paint.sample_color", text = "Color Picker", icon='EYEDROPPER')


class VIEW3D_MT_brush_curve_presets(Menu):
    bl_label = "Curve Preset"

    def draw(self, context):
        layout = self.layout

        toolsettings = context.tool_settings.image_paint
        brush = toolsettings.brush

        layout.operator("brush.curve_preset", icon='SHARPCURVE', text="Sharp").shape = 'SHARP'
        layout.operator("brush.curve_preset", icon='SMOOTHCURVE', text="Smooth").shape = 'SMOOTH'
        layout.operator("brush.curve_preset", icon='NOCURVE', text="Max").shape = 'MAX'
        layout.operator("brush.curve_preset", icon='LINCURVE', text="Line").shape = 'LINE'
        layout.operator("brush.curve_preset", icon='ROOTCURVE', text="Root").shape = 'ROOT'
        layout.operator("brush.curve_preset", icon='SPHERECURVE', text="Round").shape = 'ROUND'

# Show hide menu for face selection masking
class VIEW3D_MT_facemask_showhide(Menu):
    bl_label = "Show/Hide"

    def draw(self, context):
        layout = self.layout

        layout.operator("paint.face_select_reveal", text="Show Hidden", icon = "HIDE_OFF")
        layout.operator("paint.face_select_hide", text="Hide Selected", icon = "HIDE_ON").unselected = False
        layout.operator("paint.face_select_hide", text="Hide Unselected", icon = "HIDE_UNSELECTED").unselected = True


class VIEW3D_MT_paint_vertex(Menu):
    bl_label = "Paint"

    def draw(self, _context):
        layout = self.layout

        layout.operator("paint.vertex_color_set", icon = "COLOR")
        layout.operator("paint.vertex_color_smooth", icon = "PARTICLEBRUSH_SMOOTH")
        layout.operator("paint.vertex_color_dirt", icon = "DIRTY_VERTEX")
        layout.operator("paint.vertex_color_from_weight", icon = "VERTCOLFROMWEIGHT")

        layout.separator()

        layout.operator("paint.vertex_color_invert", text="Invert", icon = "REVERSE_COLORS")
        layout.operator("paint.vertex_color_levels", text="Levels", icon = "LEVELS")
        layout.operator("paint.vertex_color_hsv", text="Hue Saturation Value", icon = "HUESATVAL")
        layout.operator("paint.vertex_color_brightness_contrast", text="Bright/Contrast", icon = "BRIGHTNESS_CONTRAST")


class VIEW3D_MT_paint_vertex_specials(Menu):
    bl_label = "Vertex Paint Context Menu"

    def draw(self, context):
        layout = self.layout
        # TODO: populate with useful items.
        layout.operator("paint.vertex_color_set", icon = "COLOR")
        layout.separator()
        layout.operator("paint.vertex_color_smooth", icon = "PARTICLEBRUSH_SMOOTH")


class VIEW3D_MT_paint_texture_specials(Menu):
    bl_label = "Texture Paint Context Menu"

    def draw(self, context):
        layout = self.layout
        # TODO: populate with useful items.
        layout.operator("image.save_dirty", icon = "FILE_TICK")


class VIEW3D_MT_hook(Menu):
    bl_label = "Hooks"

    def draw(self, context):
        layout = self.layout
        layout.operator_context = 'EXEC_AREA'
        layout.operator("object.hook_add_newob", icon = "HOOK_NEW")
        layout.operator("object.hook_add_selob", icon = "HOOK_SELECTED").use_bone = False
        layout.operator("object.hook_add_selob", text="Hook to Selected Object Bone", icon = "HOOK_BONE").use_bone = True

        if any([mod.type == 'HOOK' for mod in context.active_object.modifiers]):
            layout.separator()

            layout.operator_menu_enum("object.hook_assign", "modifier", icon = "HOOK_ASSIGN")
            layout.operator_menu_enum("object.hook_remove", "modifier", icon = "HOOK_REMOVE")

            layout.separator()

            layout.operator_menu_enum("object.hook_select", "modifier", icon = "HOOK_SELECT")
            layout.operator_menu_enum("object.hook_reset", "modifier", icon = "HOOK_RESET")
            layout.operator_menu_enum("object.hook_recenter", "modifier", icon = "HOOK_RECENTER")


class VIEW3D_MT_vertex_group(Menu):
    bl_label = "Vertex Groups"

    def draw(self, context):
        layout = self.layout

        layout.operator_context = 'EXEC_AREA'
        layout.operator("object.vertex_group_assign_new", icon = "GROUP_VERTEX")

        ob = context.active_object
        if ob.mode == 'EDIT' or (ob.mode == 'WEIGHT_PAINT' and ob.type == 'MESH' and ob.data.use_paint_mask_vertex):
            if ob.vertex_groups.active:
                layout.separator()

                layout.operator("object.vertex_group_assign", text="Assign to Active Group", icon = "ADD_TO_ACTIVE")
                layout.operator("object.vertex_group_remove_from", text="Remove from Active Group", icon = "REMOVE_SELECTED_FROM_ACTIVE_GROUP").use_all_groups = False
                layout.operator("object.vertex_group_remove_from", text="Remove from All", icon = "REMOVE_FROM_ALL_GROUPS").use_all_groups = True

        if ob.vertex_groups.active:
            layout.separator()

            layout.operator_menu_enum("object.vertex_group_set_active", "group", text="Set Active Group")
            layout.operator("object.vertex_group_remove", text="Remove Active Group", icon = "REMOVE_ACTIVE_GROUP").all = False
            layout.operator("object.vertex_group_remove", text="Remove All Groups", icon = "REMOVE_ALL_GROUPS").all = True


class VIEW3D_MT_gpencil_vertex_group(Menu):
    bl_label = "Vertex Groups"

    def draw(self, context):
        layout = self.layout

        layout.operator_context = 'EXEC_AREA'
        ob = context.active_object

        layout.operator("object.vertex_group_add", text="Add New Group", icon = "GROUP_VERTEX")
        ob = context.active_object
        if ob.vertex_groups.active:
            layout.separator()

            layout.operator("gpencil.vertex_group_assign", text="Assign", icon = "ADD_TO_ACTIVE")
            layout.operator("gpencil.vertex_group_remove_from", text="Remove", icon = "REMOVE_SELECTED_FROM_ACTIVE_GROUP")

            layout.operator("gpencil.vertex_group_select", text="Select", icon = "SELECT_ALL" )
            layout.operator("gpencil.vertex_group_deselect", text="Deselect", icon = "SELECT_NONE" )

class VIEW3D_MT_paint_weight_lock(Menu):
    bl_label = "Vertex Group Locks"

    def draw(self, _context):
        layout = self.layout

        op = layout.operator("object.vertex_group_lock", text="Lock All", icon='LOCKED')
        op.action, op.mask = 'LOCK', 'ALL'
        op = layout.operator("object.vertex_group_lock", text="Unlock All", icon='UNLOCKED')
        op.action, op.mask = 'UNLOCK', 'ALL'
        op = layout.operator("object.vertex_group_lock", text="Lock Selected", icon='LOCKED')
        op.action, op.mask = 'LOCK', 'SELECTED'
        op = layout.operator("object.vertex_group_lock", text="Unlock Selected", icon='UNLOCKED')
        op.action, op.mask = 'UNLOCK', 'SELECTED'
        op = layout.operator("object.vertex_group_lock", text="Lock Unselected", icon='LOCKED')
        op.action, op.mask = 'LOCK', 'UNSELECTED'
        op = layout.operator("object.vertex_group_lock",  text="Unlock Unselected", icon='UNLOCKED')
        op.action, op.mask = 'UNLOCK', 'UNSELECTED'
        op = layout.operator("object.vertex_group_lock", text="Lock Only Selected", icon='RESTRICT_SELECT_OFF')
        op.action, op.mask = 'LOCK', 'INVERT_UNSELECTED'
        op = layout.operator("object.vertex_group_lock", text="Lock Only Unselected", icon='RESTRICT_SELECT_ON')
        op.action, op.mask = 'UNLOCK', 'INVERT_UNSELECTED'
        op = layout.operator("object.vertex_group_lock", text="Invert Locks", icon='INVERSE')
        op.action, op.mask = 'INVERT', 'ALL'


class VIEW3D_MT_paint_weight(Menu):
    bl_label = "Weights"

    @staticmethod
    def draw_generic(layout, is_editmode=False):

        if not is_editmode:

            layout.operator("paint.weight_from_bones", text = "Assign Automatic From Bones", icon = "BONE_DATA").type = 'AUTOMATIC'
            layout.operator("paint.weight_from_bones", text = "Assign From Bone Envelopes", icon = "ENVELOPE_MODIFIER").type = 'ENVELOPES'

            layout.separator()

        layout.operator("object.vertex_group_normalize_all", text = "Normalize All", icon='WEIGHT_NORMALIZE_ALL')
        layout.operator("object.vertex_group_normalize", text = "Normalize", icon='WEIGHT_NORMALIZE')

        layout.separator()

        layout.operator("object.vertex_group_mirror", text="Mirror", icon='WEIGHT_MIRROR')
        layout.operator("object.vertex_group_invert", text="Invert", icon='WEIGHT_INVERT')
        layout.operator("object.vertex_group_clean", text="Clean", icon='WEIGHT_CLEAN')

        layout.separator()

        layout.operator("object.vertex_group_quantize", text = "Quantize", icon = "WEIGHT_QUANTIZE")
        layout.operator("object.vertex_group_levels", text = "Levels", icon = 'WEIGHT_LEVELS')
        layout.operator("object.vertex_group_smooth", text = "Smooth", icon='WEIGHT_SMOOTH')

        if not is_editmode:
            props = layout.operator("object.data_transfer", text="Transfer Weights", icon = 'WEIGHT_TRANSFER_WEIGHTS')
            props.use_reverse_transfer = True
            props.data_type = 'VGROUP_WEIGHTS'

        layout.operator("object.vertex_group_limit_total", text="Limit Total", icon='WEIGHT_LIMIT_TOTAL')
        layout.operator("object.vertex_group_fix", text="Fix Deforms", icon='WEIGHT_FIX_DEFORMS')

        if not is_editmode:
            layout.separator()

            layout.operator("paint.weight_set", icon = "MOD_VERTEX_WEIGHT")

        layout.menu("VIEW3D_MT_paint_weight_lock", text="Locks")

    def draw(self, _context):
        self.draw_generic(self.layout, is_editmode=False)


class VIEW3D_MT_subdivision_set(Menu):
    bl_label = "Subdivide"

    def draw(self, context):
        layout = self.layout

        myvar = layout.operator("object.subdivision_set", text = "Level 0", icon = "SUBDIVIDE_EDGES")
        myvar.relative = False
        myvar.level = 0
        myvar = layout.operator("object.subdivision_set", text = "Level 1", icon = "SUBDIVIDE_EDGES")
        myvar.relative = False
        myvar.level = 1
        myvar = layout.operator("object.subdivision_set", text = "Level 2", icon = "SUBDIVIDE_EDGES")
        myvar.relative = False
        myvar.level = 2
        myvar = layout.operator("object.subdivision_set", text = "Level 3", icon = "SUBDIVIDE_EDGES")
        myvar.relative = False
        myvar.level = 3
        myvar = layout.operator("object.subdivision_set", text = "Level 4", icon = "SUBDIVIDE_EDGES")
        myvar.relative = False
        myvar.level = 4
        myvar = layout.operator("object.subdivision_set", text = "Level 5", icon = "SUBDIVIDE_EDGES")
        myvar.relative = False
        myvar.level = 5


class VIEW3D_MT_paint_weight_specials(Menu):
    bl_label = "Weights Context Menu"

    def draw(self, context):
        layout = self.layout
        # TODO: populate with useful items.
        layout.operator("paint.weight_set")
        layout.separator()
        layout.operator("object.vertex_group_normalize", text="Normalize", icon='WEIGHT_NORMALIZE')
        layout.operator("object.vertex_group_clean", text="Clean", icon='WEIGHT_CLEAN')
        layout.operator("object.vertex_group_smooth", text="Smooth", icon='WEIGHT_SMOOTH')


class VIEW3D_MT_sculpt(Menu):
    bl_label = "Sculpt"

    def draw(self, _context):
        layout = self.layout

        props = layout.operator("paint.hide_show", text="Show All", icon = "HIDE_OFF")
        props.action = 'SHOW'
        props.area = 'ALL'

        props = layout.operator("paint.hide_show", text="Show Bounding Box", icon = "HIDE_OFF")
        props.action = 'SHOW'
        props.area = 'INSIDE'

        props = layout.operator("paint.hide_show", text="Hide Bounding Box", icon = "HIDE_ON")
        props.action = 'HIDE'
        props.area = 'INSIDE'

        props = layout.operator("paint.hide_show", text="Hide Masked", icon = "HIDE_ON")
        props.action = 'HIDE'
        props.area = 'MASKED'

        layout.separator()

        layout.menu("VIEW3D_MT_sculpt_set_pivot", text="Set Pivot")

        layout.separator()

        layout.operator("sculpt.optimize", icon = "FILE_REFRESH")


class VIEW3D_MT_mask(Menu):
    bl_label = "Mask"

    def draw(self, _context):
        layout = self.layout

        props = layout.operator("paint.mask_flood_fill", text="Invert Mask", icon = "INVERT_MASK")
        props.mode = 'INVERT'

        props = layout.operator("paint.mask_flood_fill", text="Fill Mask", icon = "FILL_MASK")
        props.mode = 'VALUE'
        props.value = 1

        props = layout.operator("paint.mask_flood_fill", text="Clear Mask", icon = "CLEAR_MASK")
        props.mode = 'VALUE'
        props.value = 0

        props = layout.operator("view3d.select_box", text="Box Mask", icon = "BOX_MASK")
        props = layout.operator("paint.mask_lasso_gesture", text="Lasso Mask", icon = "LASSO_MASK")

        layout.separator()

        props = layout.operator("sculpt.mask_filter", text='Smooth Mask', icon = "PARTICLEBRUSH_SMOOTH")
        props.filter_type = 'SMOOTH'
        props.auto_iteration_count = True

        props = layout.operator("sculpt.mask_filter", text='Sharpen Mask', icon = "SHARPEN")
        props.filter_type = 'SHARPEN'
        props.auto_iteration_count = True

        props = layout.operator("sculpt.mask_filter", text='Grow Mask', icon = "SELECTMORE")
        props.filter_type = 'GROW'
        props.auto_iteration_count = True

        props = layout.operator("sculpt.mask_filter", text='Shrink Mask', icon = "SELECTLESS")
        props.filter_type = 'SHRINK'
        props.auto_iteration_count = True

        props = layout.operator("sculpt.mask_filter", text='Increase Contrast', icon = "INC_CONTRAST")
        props.filter_type = 'CONTRAST_INCREASE'
        props.auto_iteration_count = False

        props = layout.operator("sculpt.mask_filter", text='Decrease Contrast', icon = "DEC_CONTRAST")
        props.filter_type = 'CONTRAST_DECREASE'
        props.auto_iteration_count = False

        layout.separator()

        props = layout.operator("sculpt.mask_expand", text="Expand Mask By Topology", icon = "MESH_DATA")
        props.use_normals = False
        props.keep_previous_mask = False
        props.invert = True
        props.smooth_iterations = 2
        props.create_face_set = False

        props = layout.operator("sculpt.mask_expand", text="Expand Mask By Curvature", icon = "CURVE_DATA")
        props.use_normals = True
        props.keep_previous_mask = True
        props.invert = False
        props.smooth_iterations = 0
        props.create_face_set = False

        layout.separator()

        props = layout.operator("mesh.paint_mask_extract", text="Mask Extract", icon = "PACKAGE")

        layout.separator()

        props = layout.operator("mesh.paint_mask_slice", text="Mask Slice", icon = "MOD_MASK")
        props.fill_holes = False
        props.new_object = False
        props = layout.operator("mesh.paint_mask_slice", text="Mask Slice and Fill Holes", icon = "MOD_MASK")
        props.new_object = False
        props = layout.operator("mesh.paint_mask_slice", text="Mask Slice to New Object", icon = "MOD_MASK")

        layout.separator()

        props = layout.operator("sculpt.dirty_mask", text='Dirty Mask', icon = "DIRTY_VERTEX")


class VIEW3D_MT_face_sets(Menu):
    bl_label = "Face Sets"

    def draw(self, _context):
        layout = self.layout


        op = layout.operator("sculpt.face_sets_create", text='Face Set From Masked', icon = "MOD_MASK")
        op.mode = 'MASKED'

        op = layout.operator("sculpt.face_sets_create", text='Face Set From Visible', icon = "FILL_MASK")
        op.mode = 'VISIBLE'

        op = layout.operator("sculpt.face_sets_create", text='Face Set From Edit Mode Selection', icon = "EDITMODE_HLT")
        op.mode = 'SELECTION'

        layout.separator()

        layout.menu("VIEW3D_MT_face_sets_init", text="Init Face Sets")

        layout.separator()

        op = layout.operator("sculpt.face_set_edit", text='Grow Face Set', icon = 'SELECTMORE')
        op.mode = 'GROW'

        op = layout.operator("sculpt.face_set_edit", text='Shrink Face Set', icon = 'SELECTLESS')
        op.mode = 'SHRINK'

        layout.separator()

        op = layout.operator("mesh.face_set_extract", text='Extract Face Set', icon = "SEPARATE")

        layout.separator()

        op = layout.operator("sculpt.face_set_change_visibility", text='Invert Visible Face Sets', icon = "INVERT_MASK")
        op.mode = 'INVERT'

        op = layout.operator("sculpt.face_set_change_visibility", text='Show All Face Sets', icon = "HIDE_OFF")
        op.mode = 'SHOW_ALL'
        op = layout.operator("sculpt.face_set_change_visibility", text='Toggle Visibility', icon = "HIDE_UNSELECTED")
        op.mode = 'TOGGLE'
        op = layout.operator("sculpt.face_set_change_visibility", text='Hide Active Face Sets', icon = "HIDE_ON")
        op.mode = 'HIDE_ACTIVE'

        layout.separator()

        op = layout.operator("sculpt.face_sets_randomize_colors", text='Randomize Colors', icon = "COLOR")


class VIEW3D_MT_sculpt_set_pivot(Menu):
    bl_label = "Sculpt Set Pivot"

    def draw(self, _context):
        layout = self.layout

        props = layout.operator("sculpt.set_pivot_position", text="Pivot to Origin", icon = "PIVOT_TO_ORIGIN")
        props.mode = 'ORIGIN'

        props = layout.operator("sculpt.set_pivot_position", text="Pivot to Unmasked", icon = "PIVOT_TO_UNMASKED")
        props.mode = 'UNMASKED'

        props = layout.operator("sculpt.set_pivot_position", text="Pivot to Mask Border", icon = "PIVOT_TO_MASKBORDER")
        props.mode = 'BORDER'

        props = layout.operator("sculpt.set_pivot_position", text="Pivot to Active Vertex", icon = "PIVOT_TO_ACTIVE_VERT")
        props.mode = 'ACTIVE'

        props = layout.operator("sculpt.set_pivot_position", text="Pivot to Surface Under Cursor", icon = "PIVOT_TO_SURFACE")
        props.mode = 'SURFACE'


class VIEW3D_MT_sculpt_specials(Menu):
    bl_label = "Sculpt Context Menu"

    def draw(self, context):
        layout = self.layout
        # TODO: populate with useful items.
        layout.operator("object.shade_smooth", icon = 'SHADING_SMOOTH')
        layout.operator("object.shade_flat", icon = 'SHADING_FLAT')


class VIEW3D_MT_hide_mask(Menu):
    bl_label = "Hide/Mask"

    def draw(self, _context):
        layout = self.layout

        props = layout.operator("paint.hide_show", text="Show All", icon = "HIDE_OFF")
        props.action = 'SHOW'
        props.area = 'ALL'

        props = layout.operator("paint.hide_show", text="Hide Bounding Box", icon = "HIDE_ON")
        props.action = 'HIDE'
        props.area = 'INSIDE'

        props = layout.operator("paint.hide_show", text="Show Bounding Box", icon = "HIDE_OFF")
        props.action = 'SHOW'
        props.area = 'INSIDE'

        props = layout.operator("paint.hide_show", text="Hide Masked", icon = "HIDE_ON")
        props.area = 'MASKED'
        props.action = 'HIDE'

        layout.separator()

        props = layout.operator("paint.mask_flood_fill", text="Invert Mask", icon = "INVERT_MASK")
        props.mode = 'INVERT'

        props = layout.operator("paint.mask_flood_fill", text="Fill Mask", icon = "FILL_MASK")
        props.mode = 'VALUE'
        props.value = 1

        props = layout.operator("paint.mask_flood_fill", text="Clear Mask", icon = "CLEAR_MASK")
        props.mode = 'VALUE'
        props.value = 0

        props = layout.operator("view3d.select_box", text="Box Mask", icon = "BOX_MASK")
        props = layout.operator("paint.mask_lasso_gesture", text="Lasso Mask", icon = "LASSO_MASK")


class VIEW3D_MT_face_sets_init(Menu):
    bl_label = "Face Sets Init"

    def draw(self, _context):
        layout = self.layout

        op = layout.operator("sculpt.face_sets_init", text='By Loose Parts', icon = "SELECT_LOOSE")
        op.mode = 'LOOSE_PARTS'

        op = layout.operator("sculpt.face_sets_init", text='By Materials', icon = "MATERIAL_DATA")
        op.mode = 'MATERIALS'

        op = layout.operator("sculpt.face_sets_init", text='By Normals', icon = "RECALC_NORMALS")
        op.mode = 'NORMALS'

        op = layout.operator("sculpt.face_sets_init", text='By UV Seams', icon = "MARK_SEAM")
        op.mode = 'UV_SEAMS'

        op = layout.operator("sculpt.face_sets_init", text='By Edge Creases', icon = "CREASE")
        op.mode = 'CREASES'

        op = layout.operator("sculpt.face_sets_init", text='By Edge Bevel Weight', icon = "BEVEL")
        op.mode = 'BEVEL_WEIGHT'

        op = layout.operator("sculpt.face_sets_init", text='By Sharp Edges', icon = "SELECT_SHARPEDGES")
        op.mode = 'SHARP_EDGES'

        op = layout.operator("sculpt.face_sets_init", text='By Face Maps', icon = "FACE_MAPS")
        op.mode = 'FACE_MAPS'


class VIEW3D_MT_particle(Menu):
    bl_label = "Particle"

    def draw(self, context):
        layout = self.layout
        tool_settings = context.tool_settings

        particle_edit = tool_settings.particle_edit

        layout.operator("particle.mirror", icon = "TRANSFORM_MIRROR")

        layout.operator("particle.remove_doubles", icon='REMOVE_DOUBLES')

        layout.separator()

        if particle_edit.select_mode == 'POINT':
            layout.operator("particle.subdivide", icon = "SUBDIVIDE_EDGES")

        layout.operator("particle.unify_length", icon = "RULER")
        layout.operator("particle.rekey", icon = "KEY_HLT")
        layout.operator("particle.weight_set", icon = "MOD_VERTEX_WEIGHT")

        layout.separator()

        layout.menu("VIEW3D_MT_particle_show_hide")

        layout.separator()

        layout.operator("particle.delete", icon = "DELETE")

        layout.separator()


        #radial control button brush size
        myvar = layout.operator("wm.radial_control", text = "Brush Radius", icon = "BRUSHSIZE")
        myvar.data_path_primary = 'tool_settings.particle_edit.brush.size'

        #radial control button brush strength
        myvar = layout.operator("wm.radial_control", text = "Brush Strength", icon = "BRUSHSTRENGTH")
        myvar.data_path_primary = 'tool_settings.particle_edit.brush.strength'


class VIEW3D_MT_particle_context_menu(Menu):
    bl_label = "Particle Context Menu"

    def draw(self, context):
        layout = self.layout
        tool_settings = context.tool_settings

        particle_edit = tool_settings.particle_edit

        layout.operator("particle.rekey", icon = "KEY_HLT")

        layout.separator()

        layout.operator("particle.delete", icon = "DELETE")

        layout.separator()

        layout.operator("particle.remove_doubles", icon='REMOVE_DOUBLES')
        layout.operator("particle.unify_length", icon = "RULER")

        if particle_edit.select_mode == 'POINT':
            layout.operator("particle.subdivide", icon = "SUBDIVIDE_EDGES")

        layout.operator("particle.weight_set", icon = "MOD_VERTEX_WEIGHT")

        layout.separator()

        layout.operator("particle.mirror")

        if particle_edit.select_mode == 'POINT':
            layout.separator()

            layout.operator("particle.select_all", text="All", icon='SELECT_ALL').action = 'SELECT'
            layout.operator("particle.select_all", text="None", icon = 'SELECT_NONE').action = 'DESELECT'
            layout.operator("particle.select_all", text="Invert", icon='INVERSE').action = 'INVERT'

            layout.separator()

            layout.operator("particle.select_roots", icon = "SELECT_ROOT")
            layout.operator("particle.select_tips", icon = "SELECT_TIP")

            layout.separator()

            layout.operator("particle.select_random", icon = "RANDOMIZE")

            layout.separator()

            layout.operator("particle.select_more", icon = "SELECTMORE")
            layout.operator("particle.select_less", icon = "SELECTLESS")

            layout.operator("particle.select_linked", text="Select Linked", icon = "LINKED")


# Workaround to separate the tooltips for Show Hide for Particles in Particle mode
class VIEW3D_particle_hide_unselected(bpy.types.Operator):
    """Hide the unselected Particles"""      # blender will use this as a tooltip for menu items and buttons.
    bl_idname = "particle.hide_unselected"        # unique identifier for buttons and menu items to reference.
    bl_label = "Hide Unselected"         # display name in the interface.
    bl_options = {'REGISTER', 'UNDO'}  # enable undo for the operator.

    def execute(self, context):        # execute() is called by blender when running the operator.
        bpy.ops.particle.hide(unselected = True)
        return {'FINISHED'}


class VIEW3D_MT_particle_show_hide(Menu):
    bl_label = "Show/Hide"

    def draw(self, context):
        layout = self.layout

        layout.operator("particle.reveal", text="Show Hidden", icon = "HIDE_OFF")
        layout.operator("particle.hide", text="Hide Selected", icon = "HIDE_ON").unselected = False
        layout.operator("particle.hide_unselected", text="Hide Unselected", icon = "HIDE_UNSELECTED") # bfa - separated tooltip

class VIEW3D_MT_pose(Menu):
    bl_label = "Pose"

    def draw(self, _context):
        layout = self.layout

        layout.menu("VIEW3D_MT_pose_transform")
        layout.menu("VIEW3D_MT_pose_apply")

        layout.menu("VIEW3D_MT_snap")

        layout.separator()

        layout.menu("VIEW3D_MT_object_animation")

        layout.separator()

        layout.menu("VIEW3D_MT_pose_slide")
        layout.menu("VIEW3D_MT_pose_propagate")

        layout.separator()

        layout.operator("pose.copy", icon='COPYDOWN')
        layout.operator("pose.paste", icon='PASTEDOWN').flipped = False
        layout.operator("pose.paste", icon='PASTEFLIPDOWN', text="Paste Pose Flipped").flipped = True

        layout.separator()

        layout.menu("VIEW3D_MT_pose_library")
        layout.menu("VIEW3D_MT_pose_motion")
        layout.menu("VIEW3D_MT_pose_group")

        layout.separator()

        layout.menu("VIEW3D_MT_object_parent")
        layout.menu("VIEW3D_MT_pose_ik")
        layout.menu("VIEW3D_MT_pose_constraints")

        layout.separator()

        layout.menu("VIEW3D_MT_pose_names")
        layout.operator("pose.quaternions_flip", icon = "FLIP")

        layout.separator()

        layout.operator_context = 'INVOKE_AREA'
        layout.operator("armature.armature_layers", text="Change Armature Layers", icon = "LAYER")
        layout.operator("pose.bone_layers", text="Change Bone Layers", icon = "LAYER")

        layout.separator()

        layout.menu("VIEW3D_MT_pose_show_hide")
        layout.menu("VIEW3D_MT_bone_options_toggle", text="Bone Settings")


class VIEW3D_MT_pose_transform(Menu):
    bl_label = "Clear Transform"

    def draw(self, _context):
        layout = self.layout

        layout.operator("pose.transforms_clear", text="All", icon = "CLEAR")
        layout.operator("pose.user_transforms_clear", icon = "CLEAR")

        layout.separator()

        layout.operator("pose.loc_clear", text="Location", icon = "CLEARMOVE")
        layout.operator("pose.rot_clear", text="Rotation", icon = "CLEARROTATE")
        layout.operator("pose.scale_clear", text="Scale", icon = "CLEARSCALE")

        layout.separator()

        layout.operator("pose.user_transforms_clear", text="Reset Unkeyed", icon = "RESET")


class VIEW3D_MT_pose_slide(Menu):
    bl_label = "In-Betweens"

    def draw(self, _context):
        layout = self.layout

        layout.operator("pose.push_rest", icon = 'PUSH_POSE')
        layout.operator("pose.relax_rest", icon = 'RELAX_POSE')
        layout.operator("pose.push", icon = 'PUSH_POSE')
        layout.operator("pose.relax", icon = 'RELAX_POSE')
        layout.operator("pose.breakdown", icon = 'BREAKDOWNER_POSE')


class VIEW3D_MT_pose_propagate(Menu):
    bl_label = "Propagate"

    def draw(self, _context):
        layout = self.layout

        layout.operator("pose.propagate", icon = "PROPAGATE").mode = 'WHILE_HELD'

        layout.separator()

        layout.operator("pose.propagate", text="To Next Keyframe", icon = "PROPAGATE").mode = 'NEXT_KEY'
        layout.operator("pose.propagate", text="To Last Keyframe (Make Cyclic)", icon = "PROPAGATE").mode = 'LAST_KEY'

        layout.separator()

        layout.operator("pose.propagate", text="On Selected Keyframes", icon = "PROPAGATE").mode = 'SELECTED_KEYS'

        layout.separator()

        layout.operator("pose.propagate", text="On Selected Markers", icon = "PROPAGATE").mode = 'SELECTED_MARKERS'


class VIEW3D_MT_pose_library(Menu):
    bl_label = "Pose Library"

    def draw(self, _context):
        layout = self.layout

        layout.operator("poselib.browse_interactive", text="Browse Poses", icon = "FILEBROWSER")

        layout.separator()

        layout.operator("poselib.pose_add", text="Add Pose", icon = "LIBRARY")
        layout.operator("poselib.pose_rename", text="Rename Pose", icon='RENAME')
        layout.operator("poselib.pose_remove", text="Remove Pose", icon = "DELETE")


class VIEW3D_MT_pose_motion(Menu):
    bl_label = "Motion Paths"

    def draw(self, _context):
        layout = self.layout

        layout.operator("pose.paths_calculate", text="Calculate", icon ='MOTIONPATHS_CALCULATE')
        layout.operator("pose.paths_clear", text="Clear", icon ='MOTIONPATHS_CLEAR')


class VIEW3D_MT_pose_group(Menu):
    bl_label = "Bone Groups"

    def draw(self, context):
        layout = self.layout

        pose = context.active_object.pose

        layout.operator_context = 'EXEC_AREA'
        layout.operator("pose.group_assign", text="Assign to New Group", icon = "NEW_GROUP").type = 0

        if pose.bone_groups:
            active_group = pose.bone_groups.active_index + 1
            layout.operator("pose.group_assign", text="Assign to Group", icon = "ADD_TO_ACTIVE").type = active_group

            layout.separator()

            # layout.operator_context = 'INVOKE_AREA'
            layout.operator("pose.group_unassign", icon = "REMOVE_SELECTED_FROM_ACTIVE_GROUP")
            layout.operator("pose.group_remove", icon = "REMOVE_FROM_ALL_GROUPS")


class VIEW3D_MT_pose_ik(Menu):
    bl_label = "Inverse Kinematics"

    def draw(self, _context):
        layout = self.layout

        layout.operator("pose.ik_add", icon= "ADD_IK")
        layout.operator("pose.ik_clear", icon = "CLEAR_IK")


class VIEW3D_MT_pose_constraints(Menu):
    bl_label = "Constraints"

    def draw(self, _context):
        layout = self.layout

        layout.operator("pose.constraint_add_with_targets", text="Add (With Targets)", icon = "CONSTRAINT_DATA")
        layout.operator("pose.constraints_copy", icon = "COPYDOWN")
        layout.operator("pose.constraints_clear", icon = "CLEAR_CONSTRAINT")

class VIEW3D_MT_pose_names(Menu):
    bl_label = "Names"

    def draw(self, _context):
        layout = self.layout

        layout.operator_context = 'EXEC_REGION_WIN'
        layout.operator("pose.autoside_names", text="AutoName Left/Right", icon = "STRING").axis = 'XAXIS'
        layout.operator("pose.autoside_names", text="AutoName Front/Back", icon = "STRING").axis = 'YAXIS'
        layout.operator("pose.autoside_names", text="AutoName Top/Bottom", icon = "STRING").axis = 'ZAXIS'
        layout.operator("pose.flip_names", icon = "FLIP")


# Workaround to separate the tooltips for Show Hide for Armature in Pose mode
class VIEW3D_MT_pose_hide_unselected(bpy.types.Operator):
    """Hide unselected Bones"""      # blender will use this as a tooltip for menu items and buttons.
    bl_idname = "pose.hide_unselected"        # unique identifier for buttons and menu items to reference.
    bl_label = "Hide Unselected"         # display name in the interface.
    bl_options = {'REGISTER', 'UNDO'}  # enable undo for the operator.

    def execute(self, context):        # execute() is called by blender when running the operator.
        bpy.ops.pose.hide(unselected = True)
        return {'FINISHED'}


class VIEW3D_MT_pose_show_hide(Menu):
    bl_label = "Show/Hide"

    def draw(self, context):
        layout = self.layout

        layout.operator("pose.reveal", text="Show Hidden", icon = "HIDE_OFF")
        layout.operator("pose.hide", text="Hide Selected", icon = "HIDE_ON").unselected = False
        layout.operator("pose.hide_unselected", text="Hide Unselected", icon = "HIDE_UNSELECTED") # bfa - separated tooltip


class VIEW3D_MT_pose_apply(Menu):
    bl_label = "Apply"

    def draw(self, _context):
        layout = self.layout

        layout.operator("pose.armature_apply", icon = "MOD_ARMATURE")
        layout.operator("pose.armature_apply", text="Apply Selected as Rest Pose", icon = "MOD_ARMATURE").selected = True
        layout.operator("pose.visual_transform_apply", icon = "APPLYMOVE")

        layout.separator()

        props = layout.operator("object.assign_property_defaults", icon = "ASSIGN")
        props.process_bones = True


class VIEW3D_MT_pose_context_menu(Menu):
    bl_label = "Pose Context Menu"

    def draw(self, _context):
        layout = self.layout

        layout.operator_context = 'INVOKE_REGION_WIN'

        layout.operator("anim.keyframe_insert_menu", text="Insert Keyframe", icon= 'KEYFRAMES_INSERT')

        layout.separator()

        layout.operator("pose.copy", icon='COPYDOWN')
        layout.operator("pose.paste", icon='PASTEDOWN').flipped = False
        layout.operator("pose.paste", icon='PASTEFLIPDOWN', text="Paste X-Flipped Pose").flipped = True

        layout.separator()

        props = layout.operator("wm.call_panel", text="Rename Active Bone...", icon='RENAME')
        props.name = "TOPBAR_PT_name"
        props.keep_open = False

        layout.separator()

        layout.operator("pose.push", icon = 'PUSH_POSE')
        layout.operator("pose.relax", icon = 'RELAX_POSE')
        layout.operator("pose.breakdown", icon = 'BREAKDOWNER_POSE')

        layout.separator()

        layout.operator("pose.paths_calculate", text="Calculate Motion Paths", icon ='MOTIONPATHS_CALCULATE')
        layout.operator("pose.paths_clear", text="Clear Motion Paths", icon ='MOTIONPATHS_CLEAR')

        layout.separator()

        layout.operator("pose.hide", icon = "HIDE_ON").unselected = False
        layout.operator("pose.reveal", icon = "HIDE_OFF")

        layout.separator()

        layout.operator("pose.user_transforms_clear", icon = "CLEAR")


class BoneOptions:
    def draw(self, context):
        layout = self.layout

        options = [
            "show_wire",
            "use_deform",
            "use_envelope_multiply",
            "use_inherit_rotation",
        ]

        if context.mode == 'EDIT_ARMATURE':
            bone_props = bpy.types.EditBone.bl_rna.properties
            data_path_iter = "selected_bones"
            opt_suffix = ""
            options.append("lock")
        else:  # pose-mode
            bone_props = bpy.types.Bone.bl_rna.properties
            data_path_iter = "selected_pose_bones"
            opt_suffix = "bone."

        for opt in options:
            props = layout.operator("wm.context_collection_boolean_set", text=bone_props[opt].name,
                                    text_ctxt=i18n_contexts.default)
            props.data_path_iter = data_path_iter
            props.data_path_item = opt_suffix + opt
            props.type = self.type


class VIEW3D_MT_bone_options_toggle(Menu, BoneOptions):
    bl_label = "Toggle Bone Options"
    type = 'TOGGLE'


class VIEW3D_MT_bone_options_enable(Menu, BoneOptions):
    bl_label = "Enable Bone Options"
    type = 'ENABLE'


class VIEW3D_MT_bone_options_disable(Menu, BoneOptions):
    bl_label = "Disable Bone Options"
    type = 'DISABLE'


# ********** Edit Menus, suffix from ob.type **********


class VIEW3D_MT_edit_mesh(Menu):
    bl_label = "Mesh"

    def draw(self, _context):
        layout = self.layout

        with_bullet = bpy.app.build_options.bullet

        layout.menu("VIEW3D_MT_transform")
        layout.menu("VIEW3D_MT_mirror")
        layout.menu("VIEW3D_MT_snap")

        layout.separator()

        layout.operator("mesh.duplicate_move", text="Duplicate", icon = "DUPLICATE")
        layout.menu("VIEW3D_MT_edit_mesh_extrude")

        layout.separator()

        layout.menu("VIEW3D_MT_edit_mesh_merge", text="Merge")
        layout.menu("VIEW3D_MT_edit_mesh_split", text="Split")
        layout.operator_menu_enum("mesh.separate", "type")

        layout.separator()

        layout.operator("mesh.knife_project", icon='KNIFE_PROJECT')

        if with_bullet:
            layout.operator("mesh.convex_hull", icon = "CONVEXHULL")

        layout.separator()

        layout.operator("mesh.symmetrize", icon = "SYMMETRIZE", text = "Symmetrize")
        layout.operator("mesh.symmetry_snap", icon = "SNAP_SYMMETRY")

        layout.separator()

        layout.menu("VIEW3D_MT_edit_mesh_normals")
        layout.menu("VIEW3D_MT_edit_mesh_shading")
        layout.menu("VIEW3D_MT_edit_mesh_weights")
        layout.menu("VIEW3D_MT_edit_mesh_sort_elements")
        layout.menu("VIEW3D_MT_subdivision_set")

        layout.separator()

        layout.menu("VIEW3D_MT_edit_mesh_show_hide")
        layout.menu("VIEW3D_MT_edit_mesh_clean")

        layout.separator()

        layout.menu("VIEW3D_MT_edit_mesh_delete")
        layout.menu("VIEW3D_MT_edit_mesh_dissolve")
        layout.menu("VIEW3D_MT_edit_mesh_select_mode")

class VIEW3D_MT_edit_mesh_sort_elements(Menu):
    bl_label = "Sort Elements"

    def draw(self, context):
        layout = self.layout

        layout.operator("mesh.sort_elements", text="View Z Axis", icon = "Z_ICON").type = 'VIEW_ZAXIS'
        layout.operator("mesh.sort_elements", text="View X Axis", icon = "X_ICON").type = 'VIEW_XAXIS'
        layout.operator("mesh.sort_elements", text="Cursor Distance", icon = "CURSOR").type = 'CURSOR_DISTANCE'
        layout.operator("mesh.sort_elements", text="Material", icon = "MATERIAL").type = 'MATERIAL'
        layout.operator("mesh.sort_elements", text="Selected", icon = "RESTRICT_SELECT_OFF").type = 'SELECTED'
        layout.operator("mesh.sort_elements", text="Randomize", icon = "RANDOMIZE").type = 'RANDOMIZE'
        layout.operator("mesh.sort_elements", text="Reverse", icon = "SWITCH_DIRECTION").type = 'REVERSE'


class VIEW3D_MT_edit_mesh_context_menu(Menu):
    bl_label = ""

    def draw(self, context):

        def count_selected_items_for_objects_in_mode():
            selected_verts_len = 0
            selected_edges_len = 0
            selected_faces_len = 0
            for ob in context.objects_in_mode_unique_data:
                v, e, f = ob.data.count_selected_items()
                selected_verts_len += v
                selected_edges_len += e
                selected_faces_len += f
            return (selected_verts_len, selected_edges_len, selected_faces_len)

        is_vert_mode, is_edge_mode, is_face_mode = context.tool_settings.mesh_select_mode
        selected_verts_len, selected_edges_len, selected_faces_len = count_selected_items_for_objects_in_mode()

        del count_selected_items_for_objects_in_mode

        layout = self.layout

        layout.operator_context = 'INVOKE_REGION_WIN'

        # If nothing is selected
        # (disabled for now until it can be made more useful).
        '''
        # If nothing is selected
        if not (selected_verts_len or selected_edges_len or selected_faces_len):
            layout.menu("VIEW3D_MT_mesh_add", text="Add", text_ctxt=i18n_contexts.operator_default)

            return
        '''

        # Else something is selected

        row = layout.row()

        if is_vert_mode:
            col = row.column(align=True)

            col.label(text="Vertex Context Menu", icon='VERTEXSEL')
            col.separator()

            # Additive Operators
            col.operator("mesh.subdivide", text="Subdivide", icon = "SUBDIVIDE_EDGES")

            col.separator()

            col.operator("mesh.extrude_vertices_move", text="Extrude Vertices", icon='EXTRUDE_REGION')
            col.operator("mesh.bevel", text="Bevel Vertices", icon='BEVEL').affect = 'VERTICES'

            if selected_verts_len > 1:
                col.separator()
                col.operator("mesh.edge_face_add", text="Make Edge/Face", icon='MAKE_EDGEFACE')
                col.operator("mesh.vert_connect_path", text="Connect Vertex Path", icon = "VERTEXCONNECTPATH")
                col.operator("mesh.vert_connect", text="Connect Vertex Pairs", icon = "VERTEXCONNECT")

            col.separator()

            # Deform Operators
            col.operator("transform.push_pull", text="Push/Pull", icon = 'PUSH_PULL')
            col.operator("transform.shrink_fatten", text="Shrink/Fatten", icon = 'SHRINK_FATTEN')
            col.operator("transform.shear", text="Shear", icon = "SHEAR")
            col.operator_context = 'EXEC_REGION_WIN'
            col.operator("transform.vertex_random", text="Randomize Vertices", icon = 'RANDOMIZE')
            col.operator_context = 'INVOKE_REGION_WIN'
            col.operator("mesh.vertices_smooth_laplacian", text="Smooth Laplacian", icon = "SMOOTH_LAPLACIAN")

            col.separator()

            col.menu("VIEW3D_MT_snap", text="Snap Vertices")
            col.operator("transform.mirror", text="Mirror Vertices", icon='TRANSFORM_MIRROR')

            col.separator()

            # Removal Operators
            if selected_verts_len > 1:
                col.menu("VIEW3D_MT_edit_mesh_merge", text="Merge Vertices")
            col.operator("mesh.split", icon = "SPLIT")
            col.operator_menu_enum("mesh.separate", "type")
            col.operator("mesh.dissolve_verts", icon='DISSOLVE_VERTS')
            col.operator("mesh.delete", text="Delete Vertices", icon = "DELETE").type = 'VERT'

        if is_edge_mode:
            render = context.scene.render

            col = row.column(align=True)
            col.label(text="Edge Context Menu", icon='EDGESEL')
            col.separator()

            # Additive Operators
            col.operator("mesh.subdivide", text="Subdivide", icon = "SUBDIVIDE_EDGES")

            col.separator()

            col.operator("mesh.extrude_edges_move", text="Extrude Edges", icon='EXTRUDE_REGION')
            col.operator("mesh.bevel", text="Bevel Edges", icon = "BEVEL").affect = 'EDGES'
            if selected_edges_len >= 2:
                col.operator("mesh.bridge_edge_loops", icon = "BRIDGE_EDGELOOPS")
            if selected_edges_len >= 1:
                col.operator("mesh.edge_face_add", text="Make Edge/Face", icon='MAKE_EDGEFACE')
            if selected_edges_len >= 2:
                col.operator("mesh.fill", icon = "FILL")

            col.separator()

            col.operator("mesh.loopcut_slide", icon = "LOOP_CUT_AND_SLIDE")
            col.operator("mesh.offset_edge_loops_slide", icon = "SLIDE_EDGE")

            col.separator()

            col.operator("mesh.knife_tool", icon = 'KNIFE')

            col.separator()

            # Deform Operators
            col.operator("mesh.edge_rotate", text="Rotate Edge CW", icon = "ROTATECW").use_ccw = False
            col.operator("mesh.edge_split", icon = "SPLITEDGE")

            col.separator()

            # Edge Flags
            col.operator("transform.edge_crease", icon = "CREASE")
            col.operator("transform.edge_bevelweight", icon = "BEVEL")

            col.separator()

            col.operator("mesh.mark_sharp", icon = "MARKSHARPEDGES")
            col.operator("mesh.mark_sharp", text="Clear Sharp", icon = "CLEARSHARPEDGES").clear = True

            if render.use_freestyle:
                col.separator()

                col.operator("mesh.mark_freestyle_edge", icon = "MARK_FS_EDGE").clear = False
                col.operator("mesh.mark_freestyle_edge", text="Clear Freestyle Edge", icon = "CLEAR_FS_EDGE").clear = True

            col.separator()

            # Removal Operators
            col.operator("mesh.unsubdivide", icon = "UNSUBDIVIDE")
            col.operator("mesh.split", icon = "SPLIT")
            col.operator_menu_enum("mesh.separate", "type")
            col.operator("mesh.dissolve_edges", icon='DISSOLVE_EDGES')
            col.operator("mesh.delete", text="Delete Edges", icon = "DELETE").type = 'EDGE'

        if is_face_mode:
            col = row.column(align=True)

            col.label(text="Face Context Menu", icon='FACESEL')
            col.separator()

            # Additive Operators
            col.operator("mesh.subdivide", text="Subdivide", icon = "SUBDIVIDE_EDGES")

            col.separator()

            col.operator("view3d.edit_mesh_extrude_move_normal", text="Extrude Faces", icon = 'EXTRUDE_REGION')
            col.operator("view3d.edit_mesh_extrude_move_shrink_fatten", text="Extrude Faces Along Normals", icon = 'EXTRUDE_REGION')
            col.operator("mesh.extrude_faces_move", text="Extrude Individual Faces", icon = 'EXTRUDE_REGION')

            col.operator("mesh.poke", icon = "POKEFACES")

            if selected_faces_len >= 2:
                col.operator("mesh.bridge_edge_loops", text="Bridge Faces", icon = "BRIDGE_EDGELOOPS")

            col.separator()

            # Modify Operators
            col.menu("VIEW3D_MT_uv_map", text="UV Unwrap Faces")

            col.separator()

            props = col.operator("mesh.quads_convert_to_tris", icon = "TRIANGULATE")
            props.quad_method = props.ngon_method = 'BEAUTY'
            col.operator("mesh.tris_convert_to_quads", icon = "TRISTOQUADS")

            col.separator()

            col.operator("mesh.faces_shade_smooth", icon = 'SHADING_SMOOTH')
            col.operator("mesh.faces_shade_flat", icon = 'SHADING_FLAT')

            col.separator()

            # Removal Operators
            col.operator("mesh.unsubdivide", icon = "UNSUBDIVIDE")
            col.operator("mesh.split", icon = "SPLIT")
            col.operator_menu_enum("mesh.separate", "type")
            col.operator("mesh.dissolve_faces", icon='DISSOLVE_FACES')
            col.operator("mesh.delete", text="Delete Faces", icon = "DELETE").type = 'FACE'


class VIEW3D_MT_edit_mesh_select_mode(Menu):
    bl_label = "Mesh Select Mode"

    def draw(self, context):
        layout = self.layout

        layout.operator_context = 'INVOKE_REGION_WIN'
        layout.operator("mesh.select_mode", text="Vertex", icon='VERTEXSEL').type = 'VERT'
        layout.operator("mesh.select_mode", text="Edge", icon='EDGESEL').type = 'EDGE'
        layout.operator("mesh.select_mode", text="Face", icon='FACESEL').type = 'FACE'


class VIEW3D_MT_edit_mesh_extrude_dupli(bpy.types.Operator):
    """Duplicate or Extrude to Cursor\nCreates a slightly rotated copy of the current mesh selection\nThe tool can also extrude the selected geometry, dependant of the selection\nHotkey tool! """      # blender will use this as a tooltip for menu items and buttons.
    bl_idname = "mesh.dupli_extrude_cursor_norotate"        # unique identifier for buttons and menu items to reference.
    bl_label = "Duplicate or Extrude to Cursor"         # display name in the interface.
    bl_options = {'REGISTER', 'UNDO'}  # enable undo for the operator.

    def execute(self, context):        # execute() is called by blender when running the operator.
        bpy.ops.mesh.dupli_extrude_cursor('INVOKE_DEFAULT',rotate_source = False)
        return {'FINISHED'}

class VIEW3D_MT_edit_mesh_extrude_dupli_rotate(bpy.types.Operator):
    """Duplicate or Extrude to Cursor Rotated\nCreates a slightly rotated copy of the current mesh selection, and rotates the source slightly\nThe tool can also extrude the selected geometry, dependant of the selection\nHotkey tool!"""      # blender will use this as a tooltip for menu items and buttons.
    bl_idname = "mesh.dupli_extrude_cursor_rotate"        # unique identifier for buttons and menu items to reference.
    bl_label = "Duplicate or Extrude to Cursor Rotated"         # display name in the interface.
    bl_options = {'REGISTER', 'UNDO'}  # enable undo for the operator.

    def execute(self, context):        # execute() is called by blender when running the operator.
        bpy.ops.mesh.dupli_extrude_cursor('INVOKE_DEFAULT', rotate_source = True)
        return {'FINISHED'}



class VIEW3D_MT_edit_mesh_extrude(Menu):
    bl_label = "Extrude"

    _extrude_funcs = {
        'VERT': lambda layout:
            layout.operator("mesh.extrude_vertices_move", text="Extrude Vertices", icon='EXTRUDE_REGION'),
        'EDGE': lambda layout:
            layout.operator("mesh.extrude_edges_move", text="Extrude Edges", icon='EXTRUDE_REGION'),
        'DUPLI_EXTRUDE': lambda layout:
            layout.operator("mesh.dupli_extrude_cursor_norotate", text="Dupli Extrude", icon='DUPLI_EXTRUDE'),
        'DUPLI_EX_ROTATE': lambda layout:
            layout.operator("mesh.dupli_extrude_cursor_rotate", text="Dupli Extrude Rotate", icon='DUPLI_EXTRUDE_ROTATE'),
    }

    @staticmethod
    def extrude_options(context):
        tool_settings = context.tool_settings
        select_mode = tool_settings.mesh_select_mode
        mesh = context.object.data

        menu = []
        if mesh.total_edge_sel and (select_mode[0] or select_mode[1]):
            menu += ['EDGE']
        if mesh.total_vert_sel and select_mode[0]:
            menu += ['VERT']
        menu += ['DUPLI_EXTRUDE', 'DUPLI_EX_ROTATE']

        # should never get here
        return menu

    def draw(self, context):
        from math import pi

        layout = self.layout
        layout.operator_context = 'INVOKE_REGION_WIN'

        for menu_id in self.extrude_options(context):
            self._extrude_funcs[menu_id](layout)

        layout.separator()

        layout.operator("mesh.extrude_repeat", icon = "REPEAT")
        layout.operator("mesh.spin", icon = "SPIN").angle = pi * 2


class VIEW3D_MT_edit_mesh_vertices(Menu):
    bl_label = "Vertex"

    def draw(self, _context):
        layout = self.layout
        layout.operator_context = 'INVOKE_REGION_WIN'

        layout.operator("mesh.edge_face_add", text="Make Edge/Face", icon='MAKE_EDGEFACE')
        layout.operator("mesh.vert_connect_path", text = "Connect Vertex Path", icon = "VERTEXCONNECTPATH")
        layout.operator("mesh.vert_connect", text = "Connect Vertex Pairs", icon = "VERTEXCONNECT")

        layout.separator()

        layout.operator_context = 'EXEC_REGION_WIN'
        layout.operator("mesh.vertices_smooth_laplacian", text="Smooth Laplacian", icon = "SMOOTH_LAPLACIAN")
        layout.operator_context = 'INVOKE_REGION_WIN'

        layout.separator()

        layout.operator("mesh.blend_from_shape", icon = "BLENDFROMSHAPE")
        layout.operator("mesh.shape_propagate_to_all", text="Propagate to Shapes", icon = "SHAPEPROPAGATE")

        layout.separator()

        layout.menu("VIEW3D_MT_vertex_group")
        layout.menu("VIEW3D_MT_hook")

        layout.separator()

        layout.operator("object.vertex_parent_set", icon = "VERTEX_PARENT")


class VIEW3D_MT_edit_mesh_edges_data(Menu):
    bl_label = "Edge Data"

    def draw(self, context):
        layout = self.layout

        render = context.scene.render

        layout.operator_context = 'INVOKE_REGION_WIN'

        layout.operator("transform.edge_crease", icon = "CREASE")
        layout.operator("transform.edge_bevelweight", icon = "BEVEL")

        layout.separator()

        layout.operator("mesh.mark_seam", icon = 'MARK_SEAM').clear = False
        layout.operator("mesh.mark_seam", text="Clear Seam", icon = 'CLEAR_SEAM').clear = True

        layout.separator()

        layout.operator("mesh.mark_sharp", icon = "MARKSHARPEDGES")
        layout.operator("mesh.mark_sharp", text="Clear Sharp", icon = "CLEARSHARPEDGES").clear = True

        layout.operator("mesh.mark_sharp", text="Mark Sharp from Vertices").use_verts = True
        props = layout.operator("mesh.mark_sharp", text="Clear Sharp from Vertices", icon = "CLEARSHARPEDGES")
        props.use_verts = True
        props.clear = True

        if render.use_freestyle:
            layout.separator()

            layout.operator("mesh.mark_freestyle_edge", icon = "MARK_FS_EDGE").clear = False
            layout.operator("mesh.mark_freestyle_edge", text="Clear Freestyle Edge", icon = "CLEAR_FS_EDGE").clear = True


class VIEW3D_MT_edit_mesh_edges(Menu):
    bl_label = "Edge"

    def draw(self, context):
        layout = self.layout

        with_freestyle = bpy.app.build_options.freestyle

        layout.operator_context = 'INVOKE_REGION_WIN'

        layout.operator("mesh.bridge_edge_loops", icon = "BRIDGE_EDGELOOPS")
        layout.operator("mesh.screw", icon = "MOD_SCREW")

        layout.separator()

        layout.operator("mesh.subdivide", icon='SUBDIVIDE_EDGES')
        layout.operator("mesh.subdivide_edgering", icon = "SUBDIV_EDGERING")
        layout.operator("mesh.unsubdivide", icon = "UNSUBDIVIDE")

        layout.separator()

        layout.operator("mesh.edge_rotate", text="Rotate Edge CW", icon = "ROTATECW").use_ccw = False
        layout.operator("mesh.edge_rotate", text="Rotate Edge CCW", icon = "ROTATECW").use_ccw = True

        layout.separator()

        layout.operator("transform.edge_crease", icon = "CREASE")
        layout.operator("transform.edge_bevelweight", icon = "BEVEL")

        layout.separator()

        layout.operator("mesh.mark_sharp", icon = "MARKSHARPEDGES")
        layout.operator("mesh.mark_sharp", text="Clear Sharp", icon = "CLEARSHARPEDGES").clear = True

        layout.operator("mesh.mark_sharp", text="Mark Sharp from Vertices", icon = "MARKSHARPEDGES").use_verts = True
        props = layout.operator("mesh.mark_sharp", text="Clear Sharp from Vertices", icon = "CLEARSHARPEDGES")
        props.use_verts = True
        props.clear = True

        if with_freestyle:
            layout.separator()

            layout.operator("mesh.mark_freestyle_edge", icon = "MARK_FS_EDGE").clear = False
            layout.operator("mesh.mark_freestyle_edge", text="Clear Freestyle Edge", icon = "CLEAR_FS_EDGE").clear = True


class VIEW3D_MT_edit_mesh_faces_data(Menu):
    bl_label = "Face Data"

    def draw(self, _context):
        layout = self.layout

        with_freestyle = bpy.app.build_options.freestyle

        layout.operator_context = 'INVOKE_REGION_WIN'

        layout.operator("mesh.colors_rotate", icon = "ROTATE_COLORS")
        layout.operator("mesh.colors_reverse", icon = "REVERSE_COLORS")

        layout.separator()

        layout.operator("mesh.uvs_rotate", icon = "ROTATE_UVS")
        layout.operator("mesh.uvs_reverse", icon = "REVERSE_UVS")

        layout.separator()

        if with_freestyle:
            layout.operator("mesh.mark_freestyle_face", icon = "MARKFSFACE").clear = False
            layout.operator("mesh.mark_freestyle_face", text="Clear Freestyle Face", icon = "CLEARFSFACE").clear = True


class VIEW3D_MT_edit_mesh_faces(Menu):
    bl_label = "Face"
    bl_idname = "VIEW3D_MT_edit_mesh_faces"

    def draw(self, _context):
        layout = self.layout

        layout.operator_context = 'INVOKE_REGION_WIN'

        layout.operator("mesh.poke", icon = "POKEFACES")

        layout.separator()

        props = layout.operator("mesh.quads_convert_to_tris", icon = "TRIANGULATE")
        props.quad_method = props.ngon_method = 'BEAUTY'
        layout.operator("mesh.tris_convert_to_quads", icon = "TRISTOQUADS")
        layout.operator("mesh.solidify", text="Solidify Faces", icon = "SOLIDIFY")
        layout.operator("mesh.wireframe", icon = "WIREFRAME")

        layout.separator()

        layout.operator("mesh.fill", icon = "FILL")
        layout.operator("mesh.fill_grid", icon = "GRIDFILL")
        layout.operator("mesh.beautify_fill", icon = "BEAUTIFY")

        layout.separator()

        layout.operator("mesh.intersect", icon = "INTERSECT")
        layout.operator("mesh.intersect_boolean", icon = "BOOLEAN_INTERSECT")

        layout.separator()

        layout.operator("mesh.face_split_by_edges", icon = "SPLITBYEDGES")

        layout.separator()

        layout.menu("VIEW3D_MT_edit_mesh_faces_data")


# Workaround to separate the tooltips for Recalculate Outside and Recalculate Inside
class VIEW3D_normals_make_consistent_inside(bpy.types.Operator):
    """Make selected faces and normals point inside the mesh"""      # blender will use this as a tooltip for menu items and buttons.
    bl_idname = "mesh.normals_recalculate_inside"        # unique identifier for buttons and menu items to reference.
    bl_label = "Recalculate Inside"         # display name in the interface.
    bl_options = {'REGISTER', 'UNDO'}  # enable undo for the operator.

    def execute(self, context):        # execute() is called by blender when running the operator.
        bpy.ops.mesh.normals_make_consistent(inside=True)
        return {'FINISHED'}


class VIEW3D_MT_edit_mesh_normals_select_strength(Menu):
    bl_label = "Select by Face Strength"

    def draw(self, _context):
        layout = self.layout

        op = layout.operator("mesh.mod_weighted_strength", text="Weak", icon='FACESEL')
        op.set = False
        op.face_strength = 'WEAK'

        op = layout.operator("mesh.mod_weighted_strength", text="Medium", icon='FACESEL')
        op.set = False
        op.face_strength = 'MEDIUM'

        op = layout.operator("mesh.mod_weighted_strength", text="Strong", icon='FACESEL')
        op.set = False
        op.face_strength = 'STRONG'


class VIEW3D_MT_edit_mesh_normals_set_strength(Menu):
    bl_label = "Set Face Strength"

    def draw(self, _context):
        layout = self.layout

        op = layout.operator("mesh.mod_weighted_strength", text="Weak", icon='NORMAL_SETSTRENGTH')
        op.set = True
        op.face_strength = 'WEAK'

        op = layout.operator("mesh.mod_weighted_strength", text="Medium", icon='NORMAL_SETSTRENGTH')
        op.set = True
        op.face_strength = 'MEDIUM'

        op = layout.operator("mesh.mod_weighted_strength", text="Strong", icon='NORMAL_SETSTRENGTH')
        op.set = True
        op.face_strength = 'STRONG'


class VIEW3D_MT_edit_mesh_normals_average(Menu):
    bl_label = "Average"

    def draw(self, _context):
        layout = self.layout

        layout.operator("mesh.average_normals", text="Custom Normal", icon = "NORMAL_AVERAGE").average_type = 'CUSTOM_NORMAL'
        layout.operator("mesh.average_normals", text="Face Area", icon = "NORMAL_AVERAGE").average_type = 'FACE_AREA'
        layout.operator("mesh.average_normals", text="Corner Angle", icon = "NORMAL_AVERAGE").average_type = 'CORNER_ANGLE'


class VIEW3D_MT_edit_mesh_normals(Menu):
    bl_label = "Normals"

    def draw(self, _context):
        layout = self.layout

        layout.operator("mesh.normals_make_consistent", text="Recalculate Outside", icon = 'RECALC_NORMALS').inside = False
        layout.operator("mesh.normals_recalculate_inside", text="Recalculate Inside", icon = 'RECALC_NORMALS_INSIDE') # bfa - separated tooltip
        layout.operator("mesh.flip_normals", text = "Flip", icon = 'FLIP_NORMALS')

        layout.separator()

        layout.operator("mesh.set_normals_from_faces", text="Set From Faces", icon = 'SET_FROM_FACES')

        layout.operator_context = 'INVOKE_REGION_WIN'
        layout.operator("transform.rotate_normal", text="Rotate", icon = "NORMAL_ROTATE")
        layout.operator("mesh.point_normals", text="Point normals to target", icon = "NORMAL_TARGET")

        layout.operator_context = 'EXEC_REGION_WIN'
        layout.operator("mesh.merge_normals", text="Merge", icon = "MERGE")
        layout.operator("mesh.split_normals", text="Split", icon = "SPLIT")
        layout.menu("VIEW3D_MT_edit_mesh_normals_average", text="Average")

        layout.separator()

        layout.operator("mesh.normals_tools", text="Copy Vectors", icon = "COPYDOWN").mode = 'COPY'
        layout.operator("mesh.normals_tools", text="Paste Vectors", icon = "PASTEDOWN").mode = 'PASTE'
        layout.operator("mesh.smooth_normals", text="Smooth Vectors", icon = "NORMAL_SMOOTH")
        layout.operator("mesh.normals_tools", text="Reset Vectors", icon = "RESET").mode = 'RESET'

        layout.separator()

        layout.menu("VIEW3D_MT_edit_mesh_normals_select_strength", icon="HAND")
        layout.menu("VIEW3D_MT_edit_mesh_normals_set_strength", icon="MESH_PLANE")


class VIEW3D_MT_edit_mesh_shading(Menu):
    bl_label = "Shading"

    def draw(self, _context):
        layout = self.layout

        layout.operator("mesh.faces_shade_smooth", icon = 'SHADING_SMOOTH')
        layout.operator("mesh.faces_shade_flat", icon = 'SHADING_FLAT')

        layout.separator()

        layout.operator("mesh.mark_sharp", text="Smooth Edges", icon = 'SHADING_SMOOTH').clear = True
        layout.operator("mesh.mark_sharp", text="Sharp Edges", icon = 'SHADING_FLAT')

        layout.separator()

        props = layout.operator("mesh.mark_sharp", text="Smooth Vertices", icon = 'SHADING_SMOOTH')
        props.use_verts = True
        props.clear = True

        layout.operator("mesh.mark_sharp", text="Sharp Vertices", icon = 'SHADING_FLAT').use_verts = True


class VIEW3D_MT_edit_mesh_weights(Menu):
    bl_label = "Weights"

    def draw(self, _context):
        VIEW3D_MT_paint_weight.draw_generic(self.layout, is_editmode=True)


class VIEW3D_MT_edit_mesh_clean(Menu):
    bl_label = "Clean Up"

    def draw(self, _context):
        layout = self.layout

        layout.operator("mesh.delete_loose", icon = "DELETE")

        layout.separator()

        layout.operator("mesh.decimate", icon = "DECIMATE")
        layout.operator("mesh.dissolve_degenerate", icon = "DEGENERATE_DISSOLVE")
        layout.operator("mesh.dissolve_limited", icon='DISSOLVE_LIMITED')
        layout.operator("mesh.face_make_planar", icon = "MAKE_PLANAR")

        layout.separator()

        layout.operator("mesh.vert_connect_nonplanar", icon = "SPLIT_NONPLANAR")
        layout.operator("mesh.vert_connect_concave", icon = "SPLIT_CONCAVE")
        layout.operator("mesh.fill_holes", icon = "FILL_HOLE")


class VIEW3D_MT_edit_mesh_delete(Menu):
    bl_label = "Delete"

    def draw(self, _context):
        layout = self.layout

        layout.operator_enum("mesh.delete", "type")

        layout.separator()

        layout.operator("mesh.delete_edgeloop", text="Edge Loops", icon = "DELETE")


class VIEW3D_MT_edit_mesh_dissolve(Menu):
    bl_label = "Dissolve"

    def draw(self, context):
        layout = self.layout

        layout.operator("mesh.dissolve_verts", icon='DISSOLVE_VERTS')
        layout.operator("mesh.dissolve_edges", icon='DISSOLVE_EDGES')
        layout.operator("mesh.dissolve_faces", icon='DISSOLVE_FACES')

        layout.separator()

        layout.operator("mesh.dissolve_limited", icon='DISSOLVE_LIMITED')

        layout.separator()

        layout.operator("mesh.edge_collapse", icon='EDGE_COLLAPSE')


# Workaround to separate the tooltips for Show Hide for Mesh in Edit Mode
class VIEW3D_mesh_hide_unselected(bpy.types.Operator):
    """Hide unselected geometry in Edit Mode"""      # blender will use this as a tooltip for menu items and buttons.
    bl_idname = "mesh.hide_unselected"        # unique identifier for buttons and menu items to reference.
    bl_label = "Hide Unselected"         # display name in the interface.
    bl_options = {'REGISTER', 'UNDO'}  # enable undo for the operator.

    def execute(self, context):        # execute() is called by blender when running the operator.
        bpy.ops.mesh.hide(unselected = True)
        return {'FINISHED'}


class VIEW3D_MT_edit_mesh_merge(Menu):
    bl_label = "Merge"

    def draw(self, _context):
        layout = self.layout

        layout.operator_enum("mesh.merge", "type")

        layout.separator()

        layout.operator("mesh.remove_doubles", text="By Distance", icon = "REMOVE_DOUBLES")


class VIEW3D_MT_edit_mesh_split(Menu):
    bl_label = "Split"

    def draw(self, _context):
        layout = self.layout

        layout.operator("mesh.split", text="Selection", icon = "SPLIT")

        layout.separator()

        layout.operator_enum("mesh.edge_split", "type")


class VIEW3D_MT_edit_mesh_show_hide(Menu):
    bl_label = "Show/Hide"

    def draw(self, context):
        layout = self.layout

        layout.operator("mesh.reveal", text="Show Hidden", icon = "HIDE_OFF")
        layout.operator("mesh.hide", text="Hide Selected", icon = "HIDE_ON").unselected = False
        layout.operator("mesh.hide_unselected", text="Hide Unselected", icon = "HIDE_UNSELECTED") # bfa - separated tooltip


class VIEW3D_MT_edit_gpencil_delete(Menu):
    bl_label = "Delete"

    def draw(self, _context):
        layout = self.layout

        layout.operator_enum("gpencil.delete", "type")

        layout.separator()

        layout.operator("gpencil.delete", text="Delete Active Keyframe (Active Layer)", icon = 'DELETE').type = 'FRAME'
        layout.operator("gpencil.active_frames_delete_all", text="Delete Active Keyframes (All Layers)", icon = 'DELETE')


class VIEW3D_MT_sculpt_gpencil_copy(Menu):
    bl_label = "Copy"

    def draw(self, _context):
        layout = self.layout

        layout.operator("gpencil.copy", text="Copy", icon='COPYDOWN')


# Edit Curve
# draw_curve is used by VIEW3D_MT_edit_curve and VIEW3D_MT_edit_surface


def draw_curve(self, _context):
    layout = self.layout

    edit_object = _context.edit_object

    layout.menu("VIEW3D_MT_transform")
    layout.menu("VIEW3D_MT_mirror")
    layout.menu("VIEW3D_MT_snap")

    layout.separator()

    if edit_object.type == 'SURFACE':
        layout.operator("curve.spin", icon = 'SPIN')
    layout.operator("curve.duplicate_move", text = "Duplicate", icon = "DUPLICATE")

    layout.separator()

    layout.operator("curve.split", icon = "SPLIT")
    layout.operator("curve.separate", icon = "SEPARATE")

    layout.separator()

    layout.operator("curve.cyclic_toggle", icon = 'TOGGLE_CYCLIC')
    if edit_object.type == 'CURVE':
        layout.operator("curve.decimate", icon = "DECIMATE")
        layout.operator_menu_enum("curve.spline_type_set", "type")

    layout.separator()

    if edit_object.type == 'CURVE':
        layout.operator("transform.tilt", icon = "TILT")
        layout.operator("curve.tilt_clear", icon = "CLEAR_TILT")

    layout.separator()

    if edit_object.type == 'CURVE':
        layout.menu("VIEW3D_MT_edit_curve_handle_type_set")
        layout.operator("curve.normals_make_consistent", icon = 'RECALC_NORMALS')

    layout.separator()

    layout.menu("VIEW3D_MT_edit_curve_show_hide")

    layout.separator()

    layout.menu("VIEW3D_MT_edit_curve_delete")
    if edit_object.type == 'CURVE':
        layout.operator("curve.dissolve_verts", icon='DISSOLVE_VERTS')


class VIEW3D_MT_edit_curve(Menu):
    bl_label = "Curve"

    draw = draw_curve


class VIEW3D_MT_edit_curve_ctrlpoints(Menu):
    bl_label = "Control Points"

    def draw(self, context):
        layout = self.layout

        edit_object = context.edit_object

        if edit_object.type in {'CURVE', 'SURFACE'}:
            layout.operator("curve.extrude_move", text = "Extrude Curve", icon = 'EXTRUDE_REGION')

            layout.separator()

            layout.operator("curve.make_segment", icon = "MAKE_CURVESEGMENT")

            layout.separator()

            if edit_object.type == 'CURVE':
                layout.operator("transform.tilt", icon = 'TILT')
                layout.operator("curve.tilt_clear",icon = "CLEAR_TILT")

                layout.separator()

                layout.menu("VIEW3D_MT_edit_curve_handle_type_set")
                layout.operator("curve.normals_make_consistent", icon = 'RECALC_NORMALS')

                layout.separator()

            layout.operator("curve.smooth", icon = 'SHADING_SMOOTH')
            if edit_object.type == 'CURVE':
                layout.operator("curve.smooth_weight", icon = "SMOOTH_WEIGHT")
                layout.operator("curve.smooth_radius", icon = "SMOOTH_RADIUS")
                layout.operator("curve.smooth_tilt", icon = "SMOOTH_TILT")

            layout.separator()

        layout.menu("VIEW3D_MT_hook")

        layout.separator()

        layout.operator("object.vertex_parent_set", icon = "VERTEX_PARENT")


class VIEW3D_MT_edit_curve_handle_type_set(Menu):
    bl_label = "Set Handle Type"

    def draw(self, context):
        layout = self.layout

        layout.operator("curve.handle_type_set", icon = 'HANDLE_AUTO', text="Automatic").type = 'AUTOMATIC'
        layout.operator("curve.handle_type_set", icon = 'HANDLE_VECTOR', text="Vector").type = 'VECTOR'
        layout.operator("curve.handle_type_set", icon = 'HANDLE_ALIGNED',text="Aligned").type = 'ALIGNED'
        layout.operator("curve.handle_type_set", icon = 'HANDLE_FREE', text="Free").type = 'FREE_ALIGN'

        layout.separator()

        layout.operator("curve.handle_type_set", icon = 'HANDLE_FREE', text="Toggle Free / Aligned").type = 'TOGGLE_FREE_ALIGN'


class VIEW3D_MT_edit_curve_segments(Menu):
    bl_label = "Segments"

    def draw(self, _context):
        layout = self.layout

        layout.operator("curve.subdivide", icon = 'SUBDIVIDE_EDGES')
        layout.operator("curve.switch_direction", icon = 'SWITCH_DIRECTION')


class VIEW3D_MT_edit_curve_context_menu(Menu):
    bl_label = "Curve Context Menu"

    def draw(self, _context):
        # TODO(campbell): match mesh vertex menu.

        layout = self.layout

        layout.operator_context = 'INVOKE_DEFAULT'

        # Add
        layout.operator("curve.subdivide", icon = 'SUBDIVIDE_EDGES')
        layout.operator("curve.extrude_move", text = "Extrude Curve", icon = 'EXTRUDE_REGION')
        layout.operator("curve.make_segment", icon = "MAKE_CURVESEGMENT")
        layout.operator("curve.duplicate_move", text = "Duplicate", icon = "DUPLICATE")

        layout.separator()

        # Transform
        layout.operator("transform.transform", text = "Radius", icon = 'SHRINK_FATTEN').mode = 'CURVE_SHRINKFATTEN'
        layout.operator("transform.tilt", icon = 'TILT')
        layout.operator("curve.tilt_clear", icon = "CLEAR_TILT")
        layout.operator("curve.smooth", icon = 'SHADING_SMOOTH')
        layout.operator("curve.smooth_tilt", icon = "SMOOTH_TILT")
        layout.operator("curve.smooth_radius", icon = "SMOOTH_RADIUS")

        layout.separator()

        layout.menu("VIEW3D_MT_mirror")
        layout.menu("VIEW3D_MT_snap")

        layout.separator()

        # Modify
        layout.operator_menu_enum("curve.spline_type_set", "type")
        layout.operator_menu_enum("curve.handle_type_set", "type")
        layout.operator("curve.cyclic_toggle", icon = 'TOGGLE_CYCLIC')
        layout.operator("curve.switch_direction", icon = 'SWITCH_DIRECTION')

        layout.separator()

        layout.operator("curve.normals_make_consistent", icon = 'RECALC_NORMALS')
        layout.operator("curve.spline_weight_set", icon = "MOD_VERTEX_WEIGHT")
        layout.operator("curve.radius_set", icon = "RADIUS")

        layout.separator()

        # Remove
        layout.operator("curve.split", icon = "SPLIT")
        layout.operator("curve.decimate", icon = "DECIMATE")
        layout.operator("curve.separate", icon = "SEPARATE")
        layout.operator("curve.dissolve_verts", icon='DISSOLVE_VERTS')
        layout.operator("curve.delete", text="Delete Segment", icon = "DELETE").type = 'SEGMENT'
        layout.operator("curve.delete", text="Delete Point", icon = "DELETE").type = 'VERT'



class VIEW3D_MT_edit_curve_delete(Menu):
    bl_label = "Delete"

    def draw(self, _context):
        layout = self.layout

        layout.operator("curve.delete", text="Vertices", icon = "DELETE").type = 'VERT'
        layout.operator("curve.delete", text="Segment", icon = "DELETE").type = 'SEGMENT'


# Workaround to separate the tooltips for Show Hide for Curve in Edit Mode
class VIEW3D_curve_hide_unselected(bpy.types.Operator):
    """Hide unselected Control Points"""      # blender will use this as a tooltip for menu items and buttons.
    bl_idname = "curve.hide_unselected"        # unique identifier for buttons and menu items to reference.
    bl_label = "Hide Unselected"         # display name in the interface.
    bl_options = {'REGISTER', 'UNDO'}  # enable undo for the operator.

    def execute(self, context):        # execute() is called by blender when running the operator.
        bpy.ops.curve.hide(unselected = True)
        return {'FINISHED'}


class VIEW3D_MT_edit_curve_show_hide(Menu):
    bl_label = "Show/Hide"

    def draw(self, context):
        layout = self.layout

        layout.operator("curve.reveal", text="Show Hidden", icon = "HIDE_OFF")
        layout.operator("curve.hide", text="Hide Selected", icon = "HIDE_ON").unselected = False
        layout.operator("curve.hide_unselected", text="Hide Unselected", icon = "HIDE_UNSELECTED") # bfa - separated tooltip


class VIEW3D_MT_edit_surface(Menu):
    bl_label = "Surface"

    draw = draw_curve


class VIEW3D_MT_edit_font_chars(Menu):
    bl_label = "Special Characters"

    def draw(self, _context):
        layout = self.layout

        layout.operator("font.text_insert", text="Copyright", icon = "COPYRIGHT").text = "\u00A9"
        layout.operator("font.text_insert", text="Registered Trademark", icon = "TRADEMARK").text = "\u00AE"

        layout.separator()

        layout.operator("font.text_insert", text="Degree Sign", icon = "DEGREE").text = "\u00B0"
        layout.operator("font.text_insert", text="Multiplication Sign", icon = "MULTIPLICATION").text = "\u00D7"
        layout.operator("font.text_insert", text="Circle", icon = "CIRCLE").text = "\u008A"

        layout.separator()

        layout.operator("font.text_insert", text="Superscript 1", icon = "SUPER_ONE").text = "\u00B9"
        layout.operator("font.text_insert", text="Superscript 2", icon = "SUPER_TWO").text = "\u00B2"
        layout.operator("font.text_insert", text="Superscript 3", icon = "SUPER_THREE").text = "\u00B3"

        layout.separator()

        layout.operator("font.text_insert", text="Double >>", icon = "DOUBLE_RIGHT").text = "\u00BB"
        layout.operator("font.text_insert", text="Double <<", icon = "DOUBLE_LEFT").text = "\u00AB"
        layout.operator("font.text_insert", text="Promillage", icon = "PROMILLE").text = "\u2030"

        layout.separator()

        layout.operator("font.text_insert", text="Dutch Florin", icon = "DUTCH_FLORIN").text = "\u00A4"
        layout.operator("font.text_insert", text="British Pound", icon = "POUND").text = "\u00A3"
        layout.operator("font.text_insert", text="Japanese Yen", icon = "YEN").text = "\u00A5"

        layout.separator()

        layout.operator("font.text_insert", text="German S", icon = "GERMAN_S").text = "\u00DF"
        layout.operator("font.text_insert", text="Spanish Question Mark", icon = "SPANISH_QUESTION").text = "\u00BF"
        layout.operator("font.text_insert", text="Spanish Exclamation Mark", icon = "SPANISH_EXCLAMATION").text = "\u00A1"


class VIEW3D_MT_edit_font_kerning(Menu):
    bl_label = "Kerning"

    def draw(self, context):
        layout = self.layout

        ob = context.active_object
        text = ob.data
        kerning = text.edit_format.kerning

        layout.operator("font.change_spacing", text="Decrease Kerning", icon = "DECREASE_KERNING").delta = -1
        layout.operator("font.change_spacing", text="Increase Kerning", icon = "INCREASE_KERNING").delta = 1
        layout.operator("font.change_spacing", text="Reset Kerning", icon = "RESET").delta = -kerning


class VIEW3D_MT_edit_font_move(Menu):
    bl_label = "Move Cursor"

    def draw(self, _context):
        layout = self.layout

        layout.operator_enum("font.move", "type")


class VIEW3D_MT_edit_font_delete(Menu):
    bl_label = "Delete"

    def draw(self, _context):
        layout = self.layout

        layout.operator("font.delete", text="Previous Character", icon = "DELETE").type = 'PREVIOUS_CHARACTER'
        layout.operator("font.delete", text="Next Character", icon = "DELETE").type = 'NEXT_CHARACTER'
        layout.operator("font.delete", text="Previous Word", icon = "DELETE").type = 'PREVIOUS_WORD'
        layout.operator("font.delete", text="Next Word", icon = "DELETE").type = 'NEXT_WORD'


class VIEW3D_MT_edit_font(Menu):
    bl_label = "Text"

    def draw(self, _context):
        layout = self.layout

        layout.operator("font.text_cut", text="Cut", icon = "CUT")
        layout.operator("font.text_copy", text="Copy", icon='COPYDOWN')
        layout.operator("font.text_paste", text="Paste", icon='PASTEDOWN')

        layout.separator()

        layout.operator("font.text_paste_from_file", icon='PASTEDOWN')

        layout.separator()

        layout.operator("font.case_set", text="To Uppercase", icon = "SET_UPPERCASE").case = 'UPPER'
        layout.operator("font.case_set", text="To Lowercase", icon = "SET_LOWERCASE").case = 'LOWER'

        layout.separator()

        layout.menu("VIEW3D_MT_edit_font_chars")
        layout.menu("VIEW3D_MT_edit_font_move")

        layout.separator()

        layout.operator("font.style_toggle", text="Toggle Bold", icon='BOLD').style = 'BOLD'
        layout.operator("font.style_toggle", text="Toggle Italic", icon='ITALIC').style = 'ITALIC'
        layout.operator("font.style_toggle", text="Toggle Underline", icon='UNDERLINE').style = 'UNDERLINE'
        layout.operator("font.style_toggle", text="Toggle Small Caps", icon='SMALL_CAPS').style = 'SMALL_CAPS'

        layout.menu("VIEW3D_MT_edit_font_kerning")

        layout.separator()

        layout.menu("VIEW3D_MT_edit_font_delete")


class VIEW3D_MT_edit_font_context_menu(Menu):
    bl_label = "Text Context Menu"

    def draw(self, _context):
        layout = self.layout

        layout.operator_context = 'INVOKE_DEFAULT'

        layout.operator("font.text_cut", text="Cut", icon = "CUT")
        layout.operator("font.text_copy", text="Copy", icon='COPYDOWN')
        layout.operator("font.text_paste", text="Paste", icon='PASTEDOWN')

        layout.separator()

        layout.operator("font.select_all", icon = "SELECT_ALL")

        layout.separator()

        layout.menu("VIEW3D_MT_edit_font")


class VIEW3D_MT_edit_meta(Menu):
    bl_label = "Metaball"

    def draw(self, _context):
        layout = self.layout

        layout.menu("VIEW3D_MT_transform")
        layout.menu("VIEW3D_MT_mirror")
        layout.menu("VIEW3D_MT_snap")

        layout.separator()

        layout.operator("mball.duplicate_metaelems", text = "Duplicate", icon = "DUPLICATE")

        layout.separator()

        layout.menu("VIEW3D_MT_edit_meta_showhide")

        layout.operator_context = 'EXEC_REGION_WIN'
        layout.operator("mball.delete_metaelems", text="Delete", icon = "DELETE")


# Workaround to separate the tooltips for Show Hide for Curve in Edit Mode
class VIEW3D_MT_edit_meta_showhide_unselected(bpy.types.Operator):
    """Hide unselected metaelement(s)"""      # blender will use this as a tooltip for menu items and buttons.
    bl_idname = "mball.hide_metaelems_unselected"        # unique identifier for buttons and menu items to reference.
    bl_label = "Hide Unselected"         # display name in the interface.
    bl_options = {'REGISTER', 'UNDO'}  # enable undo for the operator.

    def execute(self, context):        # execute() is called by blender when running the operator.
        bpy.ops.mball.hide_metaelems(unselected = True)
        return {'FINISHED'}


class VIEW3D_MT_edit_meta_showhide(Menu):
    bl_label = "Show/Hide"

    def draw(self, _context):
        layout = self.layout

        layout.operator("mball.reveal_metaelems", text="Show Hidden", icon = "HIDE_OFF")
        layout.operator("mball.hide_metaelems", text="Hide Selected", icon = "HIDE_ON").unselected = False
        layout.operator("mball.hide_metaelems_unselected", text="Hide Unselected", icon = "HIDE_UNSELECTED")


class VIEW3D_MT_edit_lattice(Menu):
    bl_label = "Lattice"

    def draw(self, _context):
        layout = self.layout

        layout.menu("VIEW3D_MT_transform")
        layout.menu("VIEW3D_MT_mirror")
        layout.menu("VIEW3D_MT_snap")
        layout.menu("VIEW3D_MT_edit_lattice_flip")

        layout.separator()

        layout.operator("lattice.make_regular", icon = 'MAKE_REGULAR')

        layout.menu("VIEW3D_MT_hook")

        layout.separator()

        layout.operator("object.vertex_parent_set", icon = "VERTEX_PARENT")

class VIEW3D_MT_edit_lattice_flip(Menu):
    bl_label = "Flip"

    def draw(self, context):
        layout = self.layout

        layout.operator("lattice.flip", text = " U (X) axis", icon = "FLIP_X").axis = 'U'
        layout.operator("lattice.flip", text = " V (Y) axis", icon = "FLIP_Y").axis = 'V'
        layout.operator("lattice.flip", text = " W (Z) axis", icon = "FLIP_Z").axis = 'W'


class VIEW3D_MT_edit_armature(Menu):
    bl_label = "Armature"

    def draw(self, context):
        layout = self.layout

        edit_object = context.edit_object
        arm = edit_object.data

        layout.menu("VIEW3D_MT_transform_armature")
        layout.menu("VIEW3D_MT_mirror")
        layout.menu("VIEW3D_MT_snap")

        layout.separator()

        layout.menu("VIEW3D_MT_edit_armature_roll")

        layout.operator("transform.transform", text="Set Bone Roll", icon = "SET_ROLL").mode = 'BONE_ROLL'
        layout.operator("armature.roll_clear", text="Clear Bone Roll", icon = "CLEAR_ROLL")

        layout.separator()

        layout.operator("armature.extrude_move", icon = 'EXTRUDE_REGION')

        if arm.use_mirror_x:
            layout.operator("armature.extrude_forked", icon = "EXTRUDE_REGION")

        layout.operator("armature.duplicate_move", icon = "DUPLICATE")
        layout.operator("armature.fill", icon = "FILLBETWEEN")

        layout.separator()

        layout.operator("armature.split", icon = "SPLIT")
        layout.operator("armature.separate", icon = "SEPARATE")
        layout.operator("armature.symmetrize", icon = "SYMMETRIZE")

        layout.separator()

        layout.operator("armature.subdivide", text="Subdivide", icon = 'SUBDIVIDE_EDGES')
        layout.operator("armature.switch_direction", text="Switch Direction", icon = "SWITCH_DIRECTION")

        layout.separator()

        layout.menu("VIEW3D_MT_edit_armature_names")

        layout.separator()

        layout.operator_context = 'INVOKE_DEFAULT'
        layout.operator("armature.armature_layers", icon = "LAYER")
        layout.operator("armature.bone_layers", icon = "LAYER")

        layout.separator()

        layout.operator("armature.parent_set", text="Make Parent", icon='PARENT_SET')
        layout.operator("armature.parent_clear", text="Clear Parent", icon='PARENT_CLEAR')

        layout.separator()

        layout.menu("VIEW3D_MT_bone_options_toggle", text="Bone Settings")
        layout.menu("VIEW3D_MT_armature_show_hide") # bfa - the new show hide menu with split tooltip

        layout.separator()

        layout.operator("armature.delete", icon = "DELETE")
        layout.operator("armature.dissolve", icon = "DELETE")


# Workaround to separate the tooltips for Show Hide for Armature in Edit Mode
class VIEW3D_armature_hide_unselected(bpy.types.Operator):
    """Hide unselected Bones in Edit Mode"""      # blender will use this as a tooltip for menu items and buttons.
    bl_idname = "armature.hide_unselected"        # unique identifier for buttons and menu items to reference.
    bl_label = "Hide Unselected"         # display name in the interface.
    bl_options = {'REGISTER', 'UNDO'}  # enable undo for the operator.

    def execute(self, context):        # execute() is called by blender when running the operator.
        bpy.ops.armature.hide(unselected = True)
        return {'FINISHED'}


class VIEW3D_MT_armature_show_hide(Menu):
    bl_label = "Show/Hide"

    def draw(self, context):
        layout = self.layout

        layout.operator("armature.reveal", text="Show Hidden", icon = "HIDE_OFF")
        layout.operator("armature.hide", text="Hide Selected", icon = "HIDE_ON").unselected = False
        layout.operator("armature.hide_unselected", text="Hide Unselected", icon = "HIDE_UNSELECTED")


class VIEW3D_MT_armature_context_menu(Menu):
    bl_label = "Armature Context Menu"

    def draw(self, context):
        layout = self.layout

        edit_object = context.edit_object
        arm = edit_object.data

        layout.operator_context = 'INVOKE_REGION_WIN'

        # Add
        layout.operator("armature.subdivide", text="Subdivide", icon = "SUBDIVIDE_EDGES")
        layout.operator("armature.duplicate_move", text="Duplicate", icon = "DUPLICATE")
        layout.operator("armature.extrude_move", icon='EXTRUDE_REGION')
        if arm.use_mirror_x:
            layout.operator("armature.extrude_forked", icon='EXTRUDE_REGION')

        layout.separator()

        layout.operator("armature.fill", icon = "FILLBETWEEN")

        layout.separator()

        # Modify
        layout.menu("VIEW3D_MT_mirror")
        layout.menu("VIEW3D_MT_snap")
        layout.operator("armature.switch_direction", text="Switch Direction", icon = "SWITCH_DIRECTION")
        layout.operator("armature.symmetrize", icon = "SYMMETRIZE")
        layout.menu("VIEW3D_MT_edit_armature_names")

        layout.separator()

        layout.operator("armature.parent_set", text="Make Parent", icon='PARENT_SET')
        layout.operator("armature.parent_clear", text="Clear Parent", icon='PARENT_CLEAR')

        layout.separator()

        # Remove
        layout.operator("armature.split", icon = "SPLIT")
        layout.operator("armature.separate", icon = "SEPARATE")
        layout.operator("armature.dissolve", icon = "DELETE")
        layout.operator("armature.delete", icon = "DELETE")


class VIEW3D_MT_edit_armature_names(Menu):
    bl_label = "Names"

    def draw(self, _context):
        layout = self.layout

        layout.operator_context = 'EXEC_REGION_WIN'
        layout.operator("armature.autoside_names", text="AutoName Left/Right", icon = "STRING").type = 'XAXIS'
        layout.operator("armature.autoside_names", text="AutoName Front/Back", icon = "STRING").type = 'YAXIS'
        layout.operator("armature.autoside_names", text="AutoName Top/Bottom", icon = "STRING").type = 'ZAXIS'
        layout.operator("armature.flip_names", text="Flip Names", icon = "FLIP")


class VIEW3D_MT_edit_armature_roll(Menu):
    bl_label = "Recalculate Bone Roll"
    def draw(self, _context):
        layout = self.layout

        layout.label(text="- Positive: -")
        layout.operator("armature.calculate_roll", text= "Local + X Tangent", icon = "ROLL_X_TANG_POS").type = 'POS_X'
        layout.operator("armature.calculate_roll", text= "Local + Z Tangent", icon = "ROLL_Z_TANG_POS").type = 'POS_Z'
        layout.operator("armature.calculate_roll", text= "Global + X Axis", icon = "ROLL_X_POS").type = 'GLOBAL_POS_X'
        layout.operator("armature.calculate_roll", text= "Global + Y Axis", icon = "ROLL_Y_POS").type = 'GLOBAL_POS_Y'
        layout.operator("armature.calculate_roll", text= "Global + Z Axis", icon = "ROLL_Z_POS").type = 'GLOBAL_POS_Z'
        layout.label(text="- Negative: -")
        layout.operator("armature.calculate_roll", text= "Local - X Tangent", icon = "ROLL_X_TANG_NEG").type = 'NEG_X'
        layout.operator("armature.calculate_roll", text= "Local - Z Tangent", icon = "ROLL_Z_TANG_NEG").type = 'NEG_Z'
        layout.operator("armature.calculate_roll", text= "Global - X Axis", icon = "ROLL_X_NEG").type = 'GLOBAL_NEG_X'
        layout.operator("armature.calculate_roll", text= "Global - Y Axis", icon = "ROLL_Y_NEG").type = 'GLOBAL_NEG_Y'
        layout.operator("armature.calculate_roll", text= "Global - Z Axis", icon = "ROLL_Z_NEG").type = 'GLOBAL_NEG_Z'
        layout.label(text="- Other: -")
        layout.operator("armature.calculate_roll", text= "Active Bone", icon = "BONE_DATA").type = 'ACTIVE'
        layout.operator("armature.calculate_roll", text= "View Axis", icon = "MANIPUL").type = 'VIEW'
        layout.operator("armature.calculate_roll", text= "Cursor", icon = "CURSOR").type = 'CURSOR'

# bfa - not functional in the BFA keymap. But menu class remains for the Blender keymap. DO NOT DELETE!
class VIEW3D_MT_edit_armature_delete(Menu):
    bl_label = "Delete"

    def draw(self, _context):
        layout = self.layout
        layout.operator_context = 'EXEC_AREA'

        layout.operator("armature.delete", text="Bones", icon = "DELETE")

        layout.separator()

        layout.operator("armature.dissolve", text="Dissolve Bones", icon = "DELETE")


# ********** Grease Pencil menus **********
class VIEW3D_MT_gpencil_autoweights(Menu):
    bl_label = "Generate Weights"

    def draw(self, _context):
        layout = self.layout
        layout.operator("gpencil.generate_weights", text="With Empty Groups", icon = "PARTICLEBRUSH_WEIGHT").mode = 'NAME'
        layout.operator("gpencil.generate_weights", text="With Automatic Weights", icon = "PARTICLEBRUSH_WEIGHT").mode = 'AUTO'


class VIEW3D_MT_gpencil_simplify(Menu):
    bl_label = "Simplify"

    def draw(self, _context):
        layout = self.layout
        layout.operator("gpencil.stroke_simplify_fixed", text="Fixed", icon = "MOD_SIMPLIFY")
        layout.operator("gpencil.stroke_simplify", text="Adaptative", icon = "MOD_SIMPLIFY")
        layout.operator("gpencil.stroke_sample", text="Sample", icon = "MOD_SIMPLIFY")


class VIEW3D_MT_paint_gpencil(Menu):
    bl_label = "Draw"

    def draw(self, _context):

        layout = self.layout

        layout.menu("GPENCIL_MT_layer_active", text="Active Layer")

        layout.separator()

        layout.operator("gpencil.interpolate", text="Interpolate", icon = "INTERPOLATE")
        layout.operator("gpencil.interpolate_sequence", text="Sequence", icon = "SEQUENCE")

        layout.separator()

        layout.menu("VIEW3D_MT_gpencil_animation")

        layout.separator()

        layout.menu("VIEW3D_MT_edit_gpencil_showhide")
        layout.menu("GPENCIL_MT_cleanup")

        layout.separator()

        #radial control button brush size
        myvar = layout.operator("wm.radial_control", text = "Brush Radius", icon = "BRUSHSIZE")
        myvar.data_path_primary = 'tool_settings.gpencil_paint.brush.size'

        #radial control button brush strength
        myvar = layout.operator("wm.radial_control", text = "Brush Strength", icon = "BRUSHSTRENGTH")
        myvar.data_path_primary = 'tool_settings.gpencil_paint.brush.gpencil_settings.pen_strength'

        #radial control button brush strength
        myvar = layout.operator("wm.radial_control", text = "Eraser Radius (Old Toolsystem)", icon = "BRUSHSIZE")
        myvar.data_path_primary = 'preferences.edit.grease_pencil_eraser_radius'


class VIEW3D_MT_edit_gpencil_showhide(Menu):
    bl_label = "Show/hide"

    def draw(self, _context):
        layout = self.layout

        layout.operator("gpencil.reveal", text="Show All Layers", icon = "HIDE_OFF")

        layout.separator()

        layout.operator("gpencil.hide", text="Hide Active Layer", icon = "HIDE_ON").unselected = False
        layout.operator("gpencil.hide", text="Hide Inactive Layers", icon = "HIDE_UNSELECTED").unselected = True


class VIEW3D_MT_assign_material(Menu):
    bl_label = "Assign Material"

    def draw(self, context):
        layout = self.layout
        ob = context.active_object
        mat_active = ob.active_material

        for slot in ob.material_slots:
            mat = slot.material
            if mat:
                layout.operator("gpencil.stroke_change_color", text=mat.name,
                                icon='LAYER_ACTIVE' if mat == mat_active else 'BLANK1').material = mat.name


class VIEW3D_MT_gpencil_copy_layer(Menu):
    bl_label = "Copy Layer to Object"

    def draw(self, context):
        layout = self.layout
        view_layer = context.view_layer
        obact = context.active_object
        gpl = context.active_gpencil_layer

        done = False
        if gpl is not None:
            for ob in view_layer.objects:
                if ob.type == 'GPENCIL' and ob != obact:
                    layout.operator("gpencil.layer_duplicate_object", text=ob.name, icon = "DUPLICATE").object = ob.name
                    done = True

            if done is False:
                layout.label(text="No destination object", icon='ERROR')
        else:
            layout.label(text="No layer to copy", icon='ERROR')


class VIEW3D_MT_edit_gpencil(Menu):
    bl_label = "Grease Pencil"

    def draw(self, _context):
        layout = self.layout

        layout.menu("VIEW3D_MT_edit_gpencil_transform")
        layout.menu("VIEW3D_MT_mirror")
        layout.menu("GPENCIL_MT_snap")

        layout.separator()

        layout.menu("GPENCIL_MT_layer_active", text="Active Layer")

        layout.separator()

        layout.menu("VIEW3D_MT_gpencil_animation")

        layout.separator()

        layout.operator("gpencil.duplicate_move", text="Duplicate", icon = "DUPLICATE")
        layout.operator("gpencil.frame_duplicate", text="Duplicate Active Frame", icon = "DUPLICATE")
        layout.operator("gpencil.frame_duplicate", text="Duplicate Active Frame All Layers", icon = "DUPLICATE").mode = 'ALL'

        layout.separator()

        layout.operator("gpencil.stroke_split", text="Split", icon = "SPLIT")

        layout.separator()

        layout.operator("gpencil.copy", text="Copy", icon='COPYDOWN')
        layout.operator("gpencil.paste", text="Paste", icon='PASTEDOWN').type = 'ACTIVE'
        layout.operator("gpencil.paste", text="Paste by Layer", icon='PASTEDOWN').type = 'LAYER'

        layout.separator()

        layout.menu("VIEW3D_MT_edit_gpencil_delete")
        layout.operator_menu_enum("gpencil.dissolve", "type")

        layout.separator()

        layout.menu("GPENCIL_MT_cleanup")
        layout.menu("VIEW3D_MT_edit_gpencil_hide", text = "Show/Hide")

        layout.separator()

        layout.operator_menu_enum("gpencil.stroke_separate", "mode")


class VIEW3D_MT_edit_gpencil_hide(Menu):
    bl_label = "Hide"

    def draw(self, context):
        layout = self.layout

        layout.operator("gpencil.reveal", text="Show Hidden Layer", icon = "HIDE_OFF")
        layout.operator("gpencil.hide", text="Hide selected Layer", icon = "HIDE_ON").unselected = False
        layout.operator("gpencil.hide", text="Hide unselected Layer", icon = "HIDE_UNSELECTED").unselected = True

        layout.separator()

        layout.operator("gpencil.selection_opacity_toggle", text="Toggle Opacity", icon = "HIDE_OFF")


class VIEW3D_MT_edit_gpencil_arrange_strokes(Menu):
    bl_label = "Arrange Strokes"

    def draw(self, context):
        layout = self.layout

        layout.operator("gpencil.stroke_arrange", text="Bring Forward", icon='MOVE_UP').direction = 'UP'
        layout.operator("gpencil.stroke_arrange", text="Send Backward", icon='MOVE_DOWN').direction = 'DOWN'
        layout.operator("gpencil.stroke_arrange", text="Bring to Front", icon='MOVE_TO_TOP').direction = 'TOP'
        layout.operator("gpencil.stroke_arrange", text="Send to Back", icon='MOVE_TO_BOTTOM').direction = 'BOTTOM'


class VIEW3D_MT_edit_gpencil_stroke(Menu):
    bl_label = "Stroke"

    def draw(self, context):
        layout = self.layout
        settings = context.tool_settings.gpencil_sculpt

        layout.operator("gpencil.stroke_subdivide", text="Subdivide", icon = "SUBDIVIDE_EDGES").only_selected = False
        layout.menu("VIEW3D_MT_gpencil_simplify")
        layout.operator("gpencil.stroke_trim", text="Trim", icon = "CUT")

        layout.separator()

        layout.operator("gpencil.stroke_join", text="Join", icon = "JOIN").type = 'JOIN'
        layout.operator("gpencil.stroke_join", text="Join and Copy", icon = "JOIN").type = 'JOINCOPY'

        layout.separator()

        layout.menu("GPENCIL_MT_move_to_layer")
        layout.menu("VIEW3D_MT_assign_material")
        layout.operator("gpencil.set_active_material", text="Set as Active Material", icon = "MATERIAL")
        layout.menu("VIEW3D_MT_edit_gpencil_arrange_strokes")

        layout.separator()

        # Convert
        op = layout.operator("gpencil.stroke_cyclical_set", text="Close", icon = 'TOGGLE_CYCLIC')
        op.type = 'CLOSE'
        op.geometry = True
        layout.operator("gpencil.stroke_cyclical_set", text="Toggle Cyclic", icon = 'TOGGLE_CYCLIC').type = 'TOGGLE'
        layout.operator_menu_enum("gpencil.stroke_caps_set", text="Toggle Caps", property="type")
        layout.operator("gpencil.stroke_flip", text="Switch Direction", icon = "FLIP")

        layout.separator()

        layout.operator_menu_enum("gpencil.reproject", property="type", text="Reproject Strokes")
        layout.prop(settings, "use_scale_thickness")

        layout.separator()
        layout.operator("gpencil.reset_transform_fill", text="Reset Fill Transform")


class VIEW3D_MT_edit_gpencil_point(Menu):
    bl_label = "Point"

    def draw(self, _context):
        layout = self.layout

        layout.operator("gpencil.extrude_move", text="Extrude Points", icon = "EXTRUDE_REGION")

        layout.separator()

        layout.operator("gpencil.stroke_smooth", text="Smooth Points", icon = "PARTICLEBRUSH_SMOOTH").only_selected = True

        layout.separator()

        layout.operator("gpencil.stroke_merge", text="Merge Points", icon = "MERGE")

        # TODO: add new RIP operator

        layout.separator()

        layout.menu("VIEW3D_MT_gpencil_vertex_group")


class VIEW3D_MT_weight_gpencil(Menu):
    bl_label = "Weights"

    def draw(self, context):
        layout = self.layout

        #layout.operator_context = 'INVOKE_REGION_WIN'

        layout.operator("gpencil.vertex_group_normalize_all", text="Normalize All", icon = "WEIGHT_NORMALIZE_ALL")
        layout.operator("gpencil.vertex_group_normalize", text="Normalize", icon = "WEIGHT_NORMALIZE")

        layout.separator()

        layout.operator("gpencil.vertex_group_invert", text="Invert", icon='WEIGHT_INVERT')
        layout.operator("gpencil.vertex_group_smooth", text="Smooth", icon='WEIGHT_SMOOTH')

        layout.menu("VIEW3D_MT_gpencil_autoweights")

        if context.mode == 'WEIGHT_GPENCIL':

            #radial control button brush size
            myvar = layout.operator("wm.radial_control", text = "Brush Radius", icon = "BRUSHSIZE")
            myvar.data_path_primary = 'tool_settings.gpencil_sculpt.brush.size'

            #radial control button brush strength
            myvar = layout.operator("wm.radial_control", text = "Brush Strength", icon = "BRUSHSTRENGTH")
            myvar.data_path_primary = 'tool_settings.gpencil_sculpt.brush.strength'


class VIEW3D_MT_vertex_gpencil(Menu):
    bl_label = "Paint"

    def draw(self, _context):
        layout = self.layout
        layout.operator("gpencil.vertex_color_set", text="Set Vertex Colors")
        layout.separator()
        layout.operator("gpencil.vertex_color_invert", text="Invert")
        layout.operator("gpencil.vertex_color_levels", text="Levels")
        layout.operator("gpencil.vertex_color_hsv", text="Hue Saturation Value")
        layout.operator("gpencil.vertex_color_brightness_contrast", text="Bright/Contrast")

        layout.separator()
        layout.menu("VIEW3D_MT_join_palette")


class VIEW3D_MT_gpencil_animation(Menu):
    bl_label = "Animation"

    @classmethod
    def poll(cls, context):
        ob = context.active_object
        return ob and ob.type == 'GPENCIL' and ob.mode != 'OBJECT'

    def draw(self, _context):
        layout = self.layout

        layout.operator("gpencil.blank_frame_add", text="Insert Blank Keyframe (Active Layer)", icon = "ADD")
        layout.operator("gpencil.blank_frame_add", text="Insert Blank Keyframe (All Layers)", icon = "ADD").all_layers = True

        layout.separator()

        layout.operator("gpencil.frame_duplicate", text="Duplicate Active Keyframe (Active Layer)", icon = "DUPLICATE")
        layout.operator("gpencil.frame_duplicate", text="Duplicate Active Keyframe (All Layers)", icon = "DUPLICATE").mode = 'ALL'

        layout.separator()

        layout.operator("gpencil.delete", text="Delete Active Keyframe (Active Layer)", icon = "DELETE").type = 'FRAME'
        layout.operator("gpencil.active_frames_delete_all", text="Delete Active Keyframes (All Layers)", icon = "DELETE")


class VIEW3D_MT_edit_gpencil_transform(Menu):
    bl_label = "Transform"

    def draw(self, _context):
        layout = self.layout

        layout.operator("transform.bend", text="Bend", icon = "BEND")
        layout.operator("transform.shear", text="Shear", icon = "SHEAR")
        layout.operator("transform.tosphere", text="To Sphere", icon = "TOSPHERE")
        layout.operator("transform.transform", text="Shrink Fatten", icon = 'SHRINK_FATTEN').mode = 'GPENCIL_SHRINKFATTEN'


class VIEW3D_MT_object_mode_pie(Menu):
    bl_label = "Mode"

    def draw(self, _context):
        layout = self.layout

        pie = layout.menu_pie()
        pie.operator_enum("object.mode_set", "mode")


class VIEW3D_MT_view_pie(Menu):
    bl_label = "View"
    bl_idname = "VIEW3D_MT_view_pie"

    def draw(self, _context):
        layout = self.layout

        pie = layout.menu_pie()
        pie.operator_enum("view3d.view_axis", "type")
        pie.operator("view3d.view_camera", text="View Camera", icon='CAMERA_DATA')
        pie.operator("view3d.view_selected", text="View Selected", icon='VIEW_SELECTED')


class VIEW3D_MT_transform_gizmo_pie(Menu):
    bl_label = "View"

    def draw(self, context):
        layout = self.layout

        pie = layout.menu_pie()
        # 1: Left
        pie.operator("view3d.transform_gizmo_set", text="Move").type = {'TRANSLATE'}
        # 2: Right
        pie.operator("view3d.transform_gizmo_set", text="Rotate").type = {'ROTATE'}
        # 3: Down
        pie.operator("view3d.transform_gizmo_set", text="Scale").type = {'SCALE'}
        # 4: Up
        pie.prop(context.space_data, "show_gizmo", text="Show Gizmos", icon='GIZMO')
        # 5: Up/Left
        pie.operator("view3d.transform_gizmo_set", text="All").type = {'TRANSLATE', 'ROTATE', 'SCALE'}


class VIEW3D_MT_shading_pie(Menu):
    bl_label = "Shading"

    def draw(self, context):
        layout = self.layout
        pie = layout.menu_pie()

        view = context.space_data

        pie.prop(view.shading, "type", expand=True)


class VIEW3D_MT_shading_ex_pie(Menu):
    bl_label = "Shading"

    def draw(self, context):
        layout = self.layout
        pie = layout.menu_pie()

        view = context.space_data

        pie.prop_enum(view.shading, "type", value='WIREFRAME')
        pie.prop_enum(view.shading, "type", value='SOLID')

        # Note this duplicates "view3d.toggle_xray" logic, so we can see the active item: T58661.
        if context.pose_object:
            pie.prop(view.overlay, "show_xray_bone", icon='XRAY')
        else:
            xray_active = (
                (context.mode == 'EDIT_MESH') or
                (view.shading.type in {'SOLID', 'WIREFRAME'})
            )
            if xray_active:
                sub = pie
            else:
                sub = pie.row()
                sub.active = False
            sub.prop(
                view.shading,
                "show_xray_wireframe" if (view.shading.type == 'WIREFRAME') else "show_xray",
                text="Toggle X-Ray",
                icon='XRAY',
            )

        pie.prop(view.overlay, "show_overlays", text="Toggle Overlays", icon='OVERLAY')

        pie.prop_enum(view.shading, "type", value='MATERIAL')
        pie.prop_enum(view.shading, "type", value='RENDERED')


class VIEW3D_MT_pivot_pie(Menu):
    bl_label = "Pivot Point"

    def draw(self, context):
        layout = self.layout
        pie = layout.menu_pie()
        obj = context.active_object
        mode = context.mode

        pie.prop_enum(context.scene.tool_settings, "transform_pivot_point", value='BOUNDING_BOX_CENTER')
        pie.prop_enum(context.scene.tool_settings, "transform_pivot_point", value='CURSOR')
        pie.prop_enum(context.scene.tool_settings, "transform_pivot_point", value='INDIVIDUAL_ORIGINS')
        pie.prop_enum(context.scene.tool_settings, "transform_pivot_point", value='MEDIAN_POINT')
        pie.prop_enum(context.scene.tool_settings, "transform_pivot_point", value='ACTIVE_ELEMENT')
        if (obj is None) or (mode in {'OBJECT', 'POSE', 'WEIGHT_PAINT'}):
            pie.prop(context.scene.tool_settings, "use_transform_pivot_point_align", text="Only Origins")


class VIEW3D_MT_orientations_pie(Menu):
    bl_label = "Orientation"

    def draw(self, context):
        layout = self.layout
        pie = layout.menu_pie()
        scene = context.scene

        pie.prop(scene.transform_orientation_slots[0], "type", expand=True)


class VIEW3D_MT_snap_pie(Menu):
    bl_label = "Snap"

    def draw(self, _context):
        layout = self.layout
        pie = layout.menu_pie()

        pie.operator("view3d.snap_cursor_to_grid", text="Cursor to Grid", icon='CURSOR')
        pie.operator("view3d.snap_selected_to_grid", text="Selection to Grid", icon='RESTRICT_SELECT_OFF')
        pie.operator("view3d.snap_cursor_to_selected", text="Cursor to Selected", icon='CURSOR')
        pie.operator("view3d.snap_selected_to_cursor", text="Selection to Cursor", icon='RESTRICT_SELECT_OFF').use_offset = False
        pie.operator("view3d.snap_selected_to_cursor", text="Selection to Cursor (Keep Offset)", icon='RESTRICT_SELECT_OFF').use_offset = True
        pie.operator("view3d.snap_selected_to_active", text="Selection to Active", icon='RESTRICT_SELECT_OFF')
        pie.operator("view3d.snap_cursor_to_center", text="Cursor to World Origin", icon='CURSOR')
        pie.operator("view3d.snap_cursor_to_active", text="Cursor to Active", icon='CURSOR')


class VIEW3D_MT_proportional_editing_falloff_pie(Menu):
    bl_label = "Proportional Editing Falloff"

    def draw(self, context):
        layout = self.layout
        pie = layout.menu_pie()
        tool_settings = context.scene.tool_settings

        pie.prop(tool_settings, "proportional_edit_falloff", expand=True)


class VIEW3D_MT_sculpt_mask_edit_pie(Menu):
    bl_label = "Mask Edit"

    def draw(self, _context):
        layout = self.layout
        pie = layout.menu_pie()

        op = pie.operator("paint.mask_flood_fill", text='Invert Mask')
        op.mode = 'INVERT'
        op = pie.operator("paint.mask_flood_fill", text='Clear Mask')
        op.mode = 'VALUE'
        op.value = 0.0
        op = pie.operator("sculpt.mask_filter", text='Smooth Mask')
        op.filter_type = 'SMOOTH'
        op.auto_iteration_count = True
        op = pie.operator("sculpt.mask_filter", text='Sharpen Mask')
        op.filter_type = 'SHARPEN'
        op.auto_iteration_count = True
        op = pie.operator("sculpt.mask_filter", text='Grow Mask')
        op.filter_type = 'GROW'
        op.auto_iteration_count = True
        op = pie.operator("sculpt.mask_filter", text='Shrink Mask')
        op.filter_type = 'SHRINK'
        op.auto_iteration_count = True
        op = pie.operator("sculpt.mask_filter", text='Increase Contrast')
        op.filter_type = 'CONTRAST_INCREASE'
        op.auto_iteration_count = False
        op = pie.operator("sculpt.mask_filter", text='Decrease Contrast')
        op.filter_type = 'CONTRAST_DECREASE'
        op.auto_iteration_count = False


class VIEW3D_MT_sculpt_face_sets_edit_pie(Menu):
    bl_label = "Face Sets Edit"

    def draw(self, _context):
        layout = self.layout
        pie = layout.menu_pie()

        op = pie.operator("sculpt.face_sets_create", text='Face Set From Masked')
        op.mode = 'MASKED'

        op = pie.operator("sculpt.face_sets_create", text='Face Set From Visible')
        op.mode = 'VISIBLE'

        op = pie.operator("sculpt.face_set_change_visibility", text='Invert Visible')
        op.mode = 'INVERT'

        op = pie.operator("sculpt.face_set_change_visibility", text='Show All')
        op.mode = 'SHOW_ALL'


class VIEW3D_MT_wpaint_vgroup_lock_pie(Menu):
    bl_label = "Vertex Group Locks"

    def draw(self, _context):
        layout = self.layout
        pie = layout.menu_pie()

        # 1: Left
        op = pie.operator("object.vertex_group_lock", icon='LOCKED', text="Lock All")
        op.action, op.mask = 'LOCK', 'ALL'
        # 2: Right
        op = pie.operator("object.vertex_group_lock", icon='UNLOCKED', text="Unlock All")
        op.action, op.mask = 'UNLOCK', 'ALL'
        # 3: Down
        op = pie.operator("object.vertex_group_lock", icon='UNLOCKED', text="Unlock Selected")
        op.action, op.mask = 'UNLOCK', 'SELECTED'
        # 4: Up
        op = pie.operator("object.vertex_group_lock", icon='LOCKED', text="Lock Selected")
        op.action, op.mask = 'LOCK', 'SELECTED'
        # 5: Up/Left
        op = pie.operator("object.vertex_group_lock", icon='LOCKED', text="Lock Unselected")
        op.action, op.mask = 'LOCK', 'UNSELECTED'
        # 6: Up/Right
        op = pie.operator("object.vertex_group_lock", text="Lock Only Selected")
        op.action, op.mask = 'LOCK', 'INVERT_UNSELECTED'
        # 7: Down/Left
        op = pie.operator("object.vertex_group_lock", text="Lock Only Unselected")
        op.action, op.mask = 'UNLOCK', 'INVERT_UNSELECTED'
        # 8: Down/Right
        op = pie.operator("object.vertex_group_lock", text="Invert Locks")
        op.action, op.mask = 'INVERT', 'ALL'


# ********** Panel **********

class VIEW3D_PT_active_tool(Panel, ToolActivePanelHelper):
    bl_space_type = 'VIEW_3D'
    bl_region_type = 'UI'
    bl_category = "Tool"
    # See comment below.
    # bl_options = {'HIDE_HEADER'}

    # Don't show in properties editor.
    @classmethod
    def poll(cls, context):
        return context.area.type == 'VIEW_3D'


# FIXME(campbell): remove this second panel once 'HIDE_HEADER' works with category tabs,
# Currently pinning allows ordering headerless panels below panels with headers.
class VIEW3D_PT_active_tool_duplicate(Panel, ToolActivePanelHelper):
    bl_space_type = 'VIEW_3D'
    bl_region_type = 'UI'
    bl_category = "Tool"
    bl_options = {'HIDE_HEADER'}

    # Only show in properties editor.
    @classmethod
    def poll(cls, context):
        return context.area.type != 'VIEW_3D'


class VIEW3D_PT_view3d_properties(Panel):
    bl_space_type = 'VIEW_3D'
    bl_region_type = 'UI'
    bl_category = "View"
    bl_label = "View"
    bl_options = {'DEFAULT_CLOSED'}

    def draw(self, context):
        layout = self.layout

        view = context.space_data

        layout.use_property_split = True
        layout.use_property_decorate = False  # No animation.

        col = layout.column()

        subcol = col.column()
        subcol.active = bool(view.region_3d.view_perspective != 'CAMERA' or view.region_quadviews)
        subcol.prop(view, "lens", text="Focal Length")

        subcol = col.column(align=True)
        subcol.prop(view, "clip_start", text="Clip Near")
        subcol.prop(view, "clip_end", text="Clip Far")

        subcol.separator()

        col = layout.column()

        subcol = col.column()
        subcol.use_property_split = False
        subcol.prop(view, "use_local_camera")

        if view.use_local_camera:
            subcol = col.column()
            subcol.use_property_split = True
            subcol.prop(view, "camera", text="")

        subcol.use_property_split = False
        subcol.prop(view, "use_render_border")


class VIEW3D_PT_view3d_properties_edit(Panel):
    bl_space_type = 'VIEW_3D'
    bl_region_type = 'UI'
    bl_category = "View"
    bl_label = "Edit"
    bl_options = {'DEFAULT_CLOSED'}

    def draw(self, context):
        layout = self.layout

        tool_settings = context.tool_settings
        layout.prop(tool_settings, "lock_object_mode")


class VIEW3D_PT_view3d_camera_lock(Panel):
    bl_space_type = 'VIEW_3D'
    bl_region_type = 'UI'
    bl_category = "View"
    bl_label = "Camera Lock"
    bl_parent_id = "VIEW3D_PT_view3d_properties"

    def draw(self, context):
        layout = self.layout

        layout.use_property_split = True
        layout.use_property_decorate = False  # No animation.

        view = context.space_data

        col = layout.column(align=True)
        sub = col.column()
        sub.active = bool(view.region_3d.view_perspective != 'CAMERA' or view.region_quadviews)

        sub.prop(view, "lock_object")
        lock_object = view.lock_object
        if lock_object:
            if lock_object.type == 'ARMATURE':
                sub.prop_search(
                    view, "lock_bone", lock_object.data,
                    "edit_bones" if lock_object.mode == 'EDIT'
                    else "bones",
                    text="",
                )
        else:
            col = layout.column(align=True)
            col.use_property_split = False
            col.prop(view, "lock_cursor", text="Lock To 3D Cursor")

        col.use_property_split = False
        col.prop(view, "lock_camera", text="Camera to View")


class VIEW3D_PT_view3d_cursor(Panel):
    bl_space_type = 'VIEW_3D'
    bl_region_type = 'UI'
    bl_category = "View"
    bl_label = "3D Cursor"
    bl_options = {'DEFAULT_CLOSED'}

    def draw(self, context):
        layout = self.layout

        cursor = context.scene.cursor

        layout.column().prop(cursor, "location", text="Location")
        rotation_mode = cursor.rotation_mode
        if rotation_mode == 'QUATERNION':
            layout.column().prop(cursor, "rotation_quaternion", text="Rotation")
        elif rotation_mode == 'AXIS_ANGLE':
            layout.column().prop(cursor, "rotation_axis_angle", text="Rotation")
        else:
            layout.column().prop(cursor, "rotation_euler", text="Rotation")
        layout.prop(cursor, "rotation_mode", text="")


class VIEW3D_PT_collections(Panel):
    bl_space_type = 'VIEW_3D'
    bl_region_type = 'UI'
    bl_category = "View"
    bl_label = "Collections"
    bl_options = {'DEFAULT_CLOSED'}

    def _draw_collection(self, layout, view_layer, use_local_collections, collection, index):
        need_separator = index
        for child in collection.children:
            index += 1

            if child.exclude:
                continue

            if child.collection.hide_viewport:
                continue

            if need_separator:
                layout.separator()
                need_separator = False

            icon = 'BLANK1'
            # has_objects = True
            if child.has_selected_objects(view_layer):
                icon = 'LAYER_ACTIVE'
            elif child.has_objects():
                icon = 'LAYER_USED'
            else:
                # has_objects = False
                pass

            row = layout.row()
            row.use_property_decorate = False
            sub = row.split(factor=0.98)
            subrow = sub.row()
            subrow.alignment = 'LEFT'
            subrow.operator(
                "object.hide_collection", text=child.name, icon=icon, emboss=False,
            ).collection_index = index

            sub = row.split()
            subrow = sub.row(align=True)
            subrow.alignment = 'RIGHT'
            if not use_local_collections:
                subrow.active = collection.is_visible  # Parent collection runtime visibility
                subrow.prop(child, "hide_viewport", text="", emboss=False)
            else:
                subrow.active = collection.visible_get()  # Parent collection runtime visibility
                icon = 'HIDE_OFF' if child.visible_get() else 'HIDE_ON'
                props = subrow.operator("object.hide_collection", text="", icon=icon, emboss=False)
                props.collection_index = index
                props.toggle = True

        for child in collection.children:
            index = self._draw_collection(layout, view_layer, use_local_collections, child, index)

        return index

    def draw(self, context):
        layout = self.layout
        layout.use_property_split = False

        view = context.space_data
        view_layer = context.view_layer

        layout.use_property_split = False
        layout.prop(view, "use_local_collections")
        layout.separator()

        # We pass index 0 here because the index is increased
        # so the first real index is 1
        # And we start with index as 1 because we skip the master collection
        self._draw_collection(layout, view_layer, view.use_local_collections, view_layer.layer_collection, 0)


class VIEW3D_PT_object_type_visibility(Panel):
    bl_space_type = 'VIEW_3D'
    bl_region_type = 'HEADER'
    bl_label = "View Object Types"
    bl_ui_units_x = 6

    def draw(self, context):
        layout = self.layout
        layout.use_property_split = True

        view = context.space_data

        layout.label(text="Object Types Visibility")
        col = layout.column()

        attr_object_types = (
            # Geometry
            ("mesh", "Mesh          "),
            ("curve", "Curve       "),
            ("surf", "Surface     "),
            ("meta", "Meta         "),
            ("font", "Text           "),
            ("hair", "Hair"),
            ("pointcloud", "Point Cloud"),
            ("volume", "Volume"),
            ("grease_pencil", "Grease Pencil"),
            (None, None),
            # Other
            ("armature", "Armature  "),
            ("lattice", "Lattice      "),
            ("empty", "Empty        "),
            ("light", "Light        "),
            ("light_probe", "Light Probe  "),
            ("camera", "Camera     "),
            ("speaker", "Speaker    "),
        )

        for attr, attr_name in attr_object_types:
            if attr is None:
                col.separator()
                continue

            if attr == "hair" and not hasattr(bpy.data, "hairs"):
                continue
            elif attr == "pointcloud" and not hasattr(bpy.data, "pointclouds"):
                continue

            attr_v = "show_object_viewport_" + attr
            attr_s = "show_object_select_" + attr

            icon_v = 'HIDE_OFF' if getattr(view, attr_v) else 'HIDE_ON'
            icon_s = 'RESTRICT_SELECT_OFF' if getattr(view, attr_s) else 'RESTRICT_SELECT_ON'

            row = col.row(align=True)
            row.alignment = 'RIGHT'

            row.label(text=attr_name)
            row.prop(view, attr_v, text="", icon=icon_v, emboss=False)
            rowsub = row.row(align=True)
            rowsub.active = getattr(view, attr_v)
            rowsub.prop(view, attr_s, text="", icon=icon_s, emboss=False)


class VIEW3D_PT_shading(Panel):
    bl_space_type = 'VIEW_3D'
    bl_region_type = 'HEADER'
    bl_label = "Shading"
    bl_ui_units_x = 12

    @classmethod
    def get_shading(cls, context):
        # Get settings from 3D viewport or OpenGL render engine
        view = context.space_data
        if view.type == 'VIEW_3D':
            return view.shading
        else:
            return context.scene.display.shading

    def draw(self, _context):
        layout = self.layout
        layout.label(text="Viewport Shading")


class VIEW3D_PT_shading_lighting(Panel):
    bl_space_type = 'VIEW_3D'
    bl_region_type = 'HEADER'
    bl_label = "Lighting"
    bl_parent_id = 'VIEW3D_PT_shading'

    @classmethod
    def poll(cls, context):
        shading = VIEW3D_PT_shading.get_shading(context)
        engine = context.scene.render.engine
        return shading.type in {'SOLID', 'MATERIAL'} or engine == 'BLENDER_EEVEE' and shading.type == 'RENDERED'

    def draw(self, context):
        layout = self.layout
        shading = VIEW3D_PT_shading.get_shading(context)

        col = layout.column()
        split = col.split(factor=0.9)

        if shading.type == 'SOLID':
            split.row().prop(shading, "light", expand=True)
            col = split.column()

            split = layout.split(factor=0.9)
            col = split.column()
            sub = col.row()

            if shading.light == 'STUDIO':
                prefs = context.preferences
                system = prefs.system

                if not system.use_studio_light_edit:
                    sub.scale_y = 0.6  # smaller studiolight preview
                    sub.template_icon_view(shading, "studio_light", scale_popup=3.0)
                else:
                    sub.prop(system, "use_studio_light_edit", text="Disable Studio Light Edit", icon='NONE', toggle=True)

                col = split.column()
                col.operator("preferences.studiolight_show", emboss=False, text="", icon='PREFERENCES')

                split = layout.split(factor=0.9)
                col = split.column()

                row = col.row()
                row.prop(shading, "use_world_space_lighting", text="", icon='WORLD', toggle=True)
                row = row.row()
                if shading.use_world_space_lighting:
                    row.prop(shading, "studiolight_rotate_z", text="Rotation")
                    col = split.column()  # to align properly with above

            elif shading.light == 'MATCAP':
                sub.scale_y = 0.6  # smaller matcap preview
                sub.template_icon_view(shading, "studio_light", scale_popup=3.0)

                col = split.column()
                col.operator("preferences.studiolight_show", emboss=False, text="", icon='PREFERENCES')
                col.operator("view3d.toggle_matcap_flip", emboss=False, text="", icon='ARROW_LEFTRIGHT')

        elif shading.type == 'MATERIAL':
            col.prop(shading, "use_scene_lights")
            col.prop(shading, "use_scene_world")
            col = layout.column()
            split = col.split(factor=0.9)

            if not shading.use_scene_world:
                col = split.column()
                sub = col.row()
                sub.scale_y = 0.6
                sub.template_icon_view(shading, "studio_light", scale_popup=3)

                col = split.column()
                col.operator("preferences.studiolight_show", emboss=False, text="", icon='PREFERENCES')

                split = layout.split(factor=0.9)
                col = split.column()

                row = col.row()
                row.prop(shading, "use_studiolight_view_rotation", text="", icon='WORLD', toggle=True)
                row = row.row()
                row.prop(shading, "studiolight_rotate_z", text="Rotation")

                col.prop(shading, "studiolight_intensity")
                col.prop(shading, "studiolight_background_alpha")
                col.prop(shading, "studiolight_background_blur")
                col = split.column()  # to align properly with above

        elif shading.type == 'RENDERED':
            col.prop(shading, "use_scene_lights_render")
            col.prop(shading, "use_scene_world_render")

            if not shading.use_scene_world_render:
                col = layout.column()
                split = col.split(factor=0.9)

                col = split.column()
                sub = col.row()
                sub.scale_y = 0.6
                sub.template_icon_view(shading, "studio_light", scale_popup=3)

                col = split.column()
                col.operator("preferences.studiolight_show", emboss=False, text="", icon='PREFERENCES')

                split = layout.split(factor=0.9)
                col = split.column()
                col.prop(shading, "studiolight_rotate_z", text="Rotation")
                col.prop(shading, "studiolight_intensity")
                col.prop(shading, "studiolight_background_alpha")
                col.prop(shading, "studiolight_background_blur")
                col = split.column()  # to align properly with above


class VIEW3D_PT_shading_color(Panel):
    bl_space_type = 'VIEW_3D'
    bl_region_type = 'HEADER'
    bl_label = "Color"
    bl_parent_id = 'VIEW3D_PT_shading'

    @classmethod
    def poll(cls, context):
        shading = VIEW3D_PT_shading.get_shading(context)
        return shading.type in {'WIREFRAME', 'SOLID'}

    def _draw_color_type(self, context):
        layout = self.layout
        shading = VIEW3D_PT_shading.get_shading(context)

        layout.grid_flow(columns=3, align=True).prop(shading, "color_type", expand=True)
        if shading.color_type == 'SINGLE':
            layout.row().prop(shading, "single_color", text="")

    def _draw_background_color(self, context):
        layout = self.layout
        shading = VIEW3D_PT_shading.get_shading(context)

        layout.row().label(text="Background")
        layout.row().prop(shading, "background_type", expand=True)
        if shading.background_type == 'VIEWPORT':
            layout.row().prop(shading, "background_color", text="")

    def draw(self, context):
        shading = VIEW3D_PT_shading.get_shading(context)
        if shading.type == 'WIREFRAME':
            self.layout.row().prop(shading, "wireframe_color_type", expand=True)
        else:
            self._draw_color_type(context)
            self.layout.separator()
        self._draw_background_color(context)


class VIEW3D_PT_shading_options(Panel):
    bl_space_type = 'VIEW_3D'
    bl_region_type = 'HEADER'
    bl_label = "Options"
    bl_parent_id = 'VIEW3D_PT_shading'

    @classmethod
    def poll(cls, context):
        shading = VIEW3D_PT_shading.get_shading(context)
        return shading.type in {'WIREFRAME', 'SOLID'}

    def draw(self, context):
        layout = self.layout

        shading = VIEW3D_PT_shading.get_shading(context)

        col = layout.column()

        if shading.type == 'SOLID':
            col.prop(shading, "show_backface_culling")

        row = col.row(align=True)

        if shading.type == 'WIREFRAME':
            row.prop(shading, "show_xray_wireframe")
            sub = row.row()
            sub.use_property_split = True
            sub.active = shading.show_xray_wireframe
            sub.prop(shading, "xray_alpha_wireframe", text="")

        elif shading.type == 'SOLID':
            row.prop(shading, "show_xray", text="")
            sub = row.row()
            sub.active = shading.show_xray
            sub.prop(shading, "xray_alpha", text="X-Ray")
            # X-ray mode is off when alpha is 1.0
            xray_active = shading.show_xray and shading.xray_alpha != 1

            row = col.row(align=True)
            row.prop(shading, "show_shadows", text="")
            row.active = not xray_active
            sub = row.row(align=True)
            sub.active = shading.show_shadows
            sub.prop(shading, "shadow_intensity", text="Shadow")
            sub.popover(
                panel="VIEW3D_PT_shading_options_shadow",
                icon='PREFERENCES',
                text="",
            )

            col = layout.column()

            row = col.row()
            row.prop(shading, "show_cavity")

            if shading.show_cavity:
                row.prop(shading, "cavity_type", text="Type")

                if shading.cavity_type in {'WORLD', 'BOTH'}:
                    col.label(text="World Space")
                    sub = col.row(align=True)
                    sub.prop(shading, "cavity_ridge_factor", text="Ridge")
                    sub.prop(shading, "cavity_valley_factor", text="Valley")
                    sub.popover(
                        panel="VIEW3D_PT_shading_options_ssao",
                        icon='PREFERENCES',
                        text="",
                    )

                if shading.cavity_type in {'SCREEN', 'BOTH'}:
                    col.label(text="Screen Space")
                    sub = col.row(align=True)
                    sub.prop(shading, "curvature_ridge_factor", text="Ridge")
                    sub.prop(shading, "curvature_valley_factor", text="Valley")

            row = col.row()
            row.prop(shading, "use_dof", text="Depth Of Field")

        if shading.type in {'WIREFRAME', 'SOLID'}:
            row = layout.split()
            row.prop(shading, "show_object_outline")
            sub = row.row()
            if shading.show_object_outline:
                sub.prop(shading, "object_outline_color", text="")

        if shading.type == 'SOLID':
            col = layout.column()
            if shading.light in {'STUDIO', 'MATCAP'}:
                col.active = shading.selected_studio_light.has_specular_highlight_pass
                col.prop(shading, "show_specular_highlight", text="Specular Lighting")


class VIEW3D_PT_shading_options_shadow(Panel):
    bl_label = "Shadow Settings"
    bl_space_type = 'VIEW_3D'
    bl_region_type = 'HEADER'

    def draw(self, context):
        layout = self.layout
        layout.use_property_split = True
        scene = context.scene

        col = layout.column()
        col.prop(scene.display, "light_direction")
        col.prop(scene.display, "shadow_shift")
        col.prop(scene.display, "shadow_focus")


class VIEW3D_PT_shading_options_ssao(Panel):
    bl_label = "SSAO Settings"
    bl_space_type = 'VIEW_3D'
    bl_region_type = 'HEADER'

    def draw(self, context):
        layout = self.layout
        layout.use_property_split = True
        scene = context.scene

        col = layout.column(align=True)
        col.prop(scene.display, "matcap_ssao_samples")
        col.prop(scene.display, "matcap_ssao_distance")
        col.prop(scene.display, "matcap_ssao_attenuation")


class VIEW3D_PT_shading_render_pass(Panel):
    bl_space_type = 'VIEW_3D'
    bl_region_type = 'HEADER'
    bl_label = "Render Pass"
    bl_parent_id = 'VIEW3D_PT_shading'
    COMPAT_ENGINES = {'BLENDER_EEVEE'}

    @classmethod
    def poll(cls, context):
        return (
            (context.space_data.shading.type == 'MATERIAL') or
            (context.engine in cls.COMPAT_ENGINES and context.space_data.shading.type == 'RENDERED')
        )

    def draw(self, context):
        shading = context.space_data.shading

        layout = self.layout
        layout.prop(shading, "render_pass", text="")


class VIEW3D_PT_gizmo_display(Panel):
    bl_space_type = 'VIEW_3D'
    bl_region_type = 'HEADER'
    bl_label = "Gizmo"

    def draw(self, context):
        layout = self.layout

        scene = context.scene
        view = context.space_data

        col = layout.column()
        col.label(text="Viewport Gizmos")

        col.active = view.show_gizmo
        colsub = col.column(align = True)
        row = colsub.row()
        row.separator()
        row.prop(view, "show_gizmo_navigate", text="Navigate")
        row = colsub.row()
        row.separator()
        row.prop(view, "show_gizmo_tool", text="Active Tools")
        row = colsub.row()
        row.separator()
        row.prop(view, "show_gizmo_context", text="Active Object")

        col = layout.column( align = True)
        col.active = view.show_gizmo and view.show_gizmo_context
        col.label(text="Object Gizmos")
        row = col.row()
        row.separator()
        row.prop(scene.transform_orientation_slots[1], "type", text="")
        row = col.row()
        row.separator()
        row.prop(view, "show_gizmo_object_translate", text="Move")
        row = col.row()
        row.separator()
        row.prop(view, "show_gizmo_object_rotate", text="Rotate")
        row = col.row()
        row.separator()
        row.prop(view, "show_gizmo_object_scale", text="Scale")

        # Match order of object type visibility
        col = layout.column(align = True)
        col.active = view.show_gizmo
        col.label(text="Empty")
        row = col.row()
        row.separator()
        row.prop(view, "show_gizmo_empty_image", text="Image")
        row = col.row()
        row.separator()
        row.prop(view, "show_gizmo_empty_force_field", text="Force Field")

        col.label(text="Light")
        row = col.row()
        row.separator()
        row.prop(view, "show_gizmo_light_size", text="Size")
        row = col.row()
        row.separator()
        row.prop(view, "show_gizmo_light_look_at", text="Look At")

        col.label(text="Camera")
        row = col.row()
        row.separator()
        row.prop(view, "show_gizmo_camera_lens", text="Lens")
        row = col.row()
        row.separator()
        row.prop(view, "show_gizmo_camera_dof_distance", text="Focus Distance")


class VIEW3D_PT_overlay(Panel):
    bl_space_type = 'VIEW_3D'
    bl_region_type = 'HEADER'
    bl_label = "Overlays"
    bl_ui_units_x = 13

    def draw(self, _context):
        layout = self.layout
        layout.label(text="Viewport Overlays")


class VIEW3D_PT_overlay_guides(Panel):
    bl_space_type = 'VIEW_3D'
    bl_region_type = 'HEADER'
    bl_parent_id = 'VIEW3D_PT_overlay'
    bl_label = "Guides"

    def draw(self, context):
        layout = self.layout

        view = context.space_data
        scene = context.scene

        overlay = view.overlay
        shading = view.shading
        display_all = overlay.show_overlays

        col = layout.column()
        col.active = display_all

        split = col.split()
        sub = split.column()

        row = sub.row()
        row_el = row.column()
        row_el.prop(overlay, "show_ortho_grid", text="Grid")
        grid_active = bool(
            view.region_quadviews or
            (view.region_3d.is_orthographic_side_view and not view.region_3d.is_perspective)
        )
        row_el.active = grid_active
        row.prop(overlay, "show_floor", text="Floor")

        if overlay.show_floor or overlay.show_ortho_grid:
            sub = col.row(align=True)
            sub.active = (overlay.show_floor and not view.region_3d.is_orthographic_side_view) or (overlay.show_ortho_grid and grid_active)
            sub.prop(overlay, "grid_scale", text="Scale")
            sub = sub.row(align=True)
            sub.active = scene.unit_settings.system == 'NONE'
            sub.prop(overlay, "grid_subdivisions", text="Subdivisions")

        sub = split.column()
        row = sub.row()
        row.label(text="Axes")

        subrow = row.row(align=True)
        subrow.prop(overlay, "show_axis_x", text="X", toggle=True)
        subrow.prop(overlay, "show_axis_y", text="Y", toggle=True)
        subrow.prop(overlay, "show_axis_z", text="Z", toggle=True)

        split = col.split()
        sub = split.column()
        sub.prop(overlay, "show_text", text="Text Info")
        sub.prop(overlay, "show_stats", text="Statistics")

        sub = split.column()
        sub.prop(overlay, "show_cursor", text="3D Cursor")
        sub.prop(overlay, "show_annotation", text="Annotations")

        if shading.type == 'MATERIAL':
            row = col.row()
            row.active = shading.render_pass == 'COMBINED'
            row.prop(overlay, "show_look_dev")


class VIEW3D_PT_overlay_object(Panel):
    bl_space_type = 'VIEW_3D'
    bl_region_type = 'HEADER'
    bl_parent_id = 'VIEW3D_PT_overlay'
    bl_label = "Objects"

    def draw(self, context):
        layout = self.layout
        view = context.space_data
        overlay = view.overlay
        display_all = overlay.show_overlays

        col = layout.column(align=True)
        col.active = display_all

        split = col.split()

        sub = split.column(align=True)
        sub.prop(overlay, "show_extras", text="Extras")
        sub.prop(overlay, "show_relationship_lines")
        sub.prop(overlay, "show_outline_selected")

        sub = split.column(align=True)
        sub.prop(overlay, "show_bones", text="Bones")
        sub.prop(overlay, "show_motion_paths")
        sub.prop(overlay, "show_object_origins", text="Origins")
        subsub = sub.column()
        subsub.active = overlay.show_object_origins
        subsub.prop(overlay, "show_object_origins_all", text="Origins (All)")


class VIEW3D_PT_overlay_geometry(Panel):
    bl_space_type = 'VIEW_3D'
    bl_region_type = 'HEADER'
    bl_parent_id = 'VIEW3D_PT_overlay'
    bl_label = "Geometry"

    def draw(self, context):
        layout = self.layout
        view = context.space_data
        overlay = view.overlay
        display_all = overlay.show_overlays
        is_wireframes = view.shading.type == 'WIREFRAME'

        col = layout.column()
        col.active = display_all

        row = col.row(align=True)
        if not is_wireframes:
            row.prop(overlay, "show_wireframes", text="")
        sub = row.row()
        sub.active = overlay.show_wireframes or is_wireframes
        sub.prop(overlay, "wireframe_threshold", text="Wireframe")

        col = layout.column(align=True)
        col.active = display_all

        col.prop(overlay, "show_face_orientation")
        row = col.row(align=True)

        row.prop(overlay, "show_fade_inactive", text="")
        sub = row.row()
        sub.active = overlay.show_fade_inactive
        sub.prop(overlay, "fade_inactive_alpha", text="Fade Inactive Geometry")

        # sub.prop(overlay, "show_onion_skins")


class VIEW3D_PT_overlay_motion_tracking(Panel):
    bl_space_type = 'VIEW_3D'
    bl_region_type = 'HEADER'
    bl_parent_id = 'VIEW3D_PT_overlay'
    bl_label = "Motion Tracking"

    def draw_header(self, context):
        layout = self.layout
        view = context.space_data
        overlay = view.overlay
        display_all = overlay.show_overlays
        layout.active = display_all
        layout.prop(view, "show_reconstruction", text=self.bl_label)

    def draw(self, context):
        layout = self.layout
        view = context.space_data
        overlay = view.overlay
        display_all = overlay.show_overlays

        col = layout.column()
        col.active = display_all

        if view.show_reconstruction:
            split = col.split()

            sub = split.column(align=True)
            sub.active = view.show_reconstruction
            sub.prop(view, "show_camera_path", text="Camera Path")

            sub = split.column()
            sub.prop(view, "show_bundle_names", text="Marker Names")

            col = layout.column()
            col.active = display_all
            col.label(text="Tracks:")
            row = col.row(align=True)
            row.prop(view, "tracks_display_type", text="")
            row.prop(view, "tracks_display_size", text="Size")


class VIEW3D_PT_overlay_edit_mesh(Panel):
    bl_space_type = 'VIEW_3D'
    bl_region_type = 'HEADER'
    bl_parent_id = 'VIEW3D_PT_overlay'
    bl_label = "Mesh Edit Mode"

    @classmethod
    def poll(cls, context):
        return context.mode == 'EDIT_MESH'

    def draw(self, context):
        layout = self.layout

        view = context.space_data
        shading = view.shading
        overlay = view.overlay
        display_all = overlay.show_overlays

        col = layout.column()
        col.active = display_all

        split = col.split()

        sub = split.column()
        sub.active = not ((shading.type == 'WIREFRAME') or shading.show_xray)
        sub.prop(overlay, "show_edges", text="Edges")
        sub = split.column()
        sub.prop(overlay, "show_faces", text="Faces")
        sub = split.column()
        sub.prop(overlay, "show_face_center", text="Center")

        row = col.row(align=True)
        row.prop(overlay, "show_edge_crease", text="Creases", toggle=True)
        row.prop(overlay, "show_edge_sharp", text="Sharp", text_ctxt=i18n_contexts.plural, toggle=True)
        row.prop(overlay, "show_edge_bevel_weight", text="Bevel", toggle=True)
        row.prop(overlay, "show_edge_seams", text="Seams", toggle=True)

        if context.preferences.view.show_developer_ui:
            col.label(text="Developer")
            col.prop(overlay, "show_extra_indices", text="Indices")


class VIEW3D_PT_overlay_edit_mesh_shading(Panel):
    bl_space_type = 'VIEW_3D'
    bl_region_type = 'HEADER'
    bl_parent_id = 'VIEW3D_PT_overlay_edit_mesh'
    bl_label = "Shading"

    @classmethod
    def poll(cls, context):
        return context.mode == 'EDIT_MESH'

    def draw(self, context):
        layout = self.layout

        view = context.space_data
        shading = view.shading
        overlay = view.overlay
        tool_settings = context.tool_settings
        display_all = overlay.show_overlays
        statvis = tool_settings.statvis

        col = layout.column()
        col.active = display_all

        col.prop(overlay, "show_occlude_wire")

        col.prop(overlay, "show_weight", text="Vertex Group Weights")
        if overlay.show_weight:
            row = col.split(factor=0.33)
            row.label(text="Zero Weights")
            sub = row.row()
            sub.prop(tool_settings, "vertex_group_user", expand=True)

        if shading.type == 'WIREFRAME':
            xray = shading.show_xray_wireframe and shading.xray_alpha_wireframe < 1.0
        elif shading.type == 'SOLID':
            xray = shading.show_xray and shading.xray_alpha < 1.0
        else:
            xray = False
        statvis_active = not xray
        row = col.row()
        row.active = statvis_active
        row.prop(overlay, "show_statvis", text="Mesh Analysis")
        if overlay.show_statvis:
            col = col.column()
            col.active = statvis_active

            sub = col.split()
            sub.label(text="Type")
            sub.prop(statvis, "type", text="")

            statvis_type = statvis.type
            if statvis_type == 'OVERHANG':
                row = col.row(align=True)
                row.prop(statvis, "overhang_min", text="Minimum")
                row.prop(statvis, "overhang_max", text="Maximum")
                col.row().prop(statvis, "overhang_axis", expand=True)
            elif statvis_type == 'THICKNESS':
                row = col.row(align=True)
                row.prop(statvis, "thickness_min", text="Minimum")
                row.prop(statvis, "thickness_max", text="Maximum")
                col.prop(statvis, "thickness_samples")
            elif statvis_type == 'INTERSECT':
                pass
            elif statvis_type == 'DISTORT':
                row = col.row(align=True)
                row.prop(statvis, "distort_min", text="Minimum")
                row.prop(statvis, "distort_max", text="Maximum")
            elif statvis_type == 'SHARP':
                row = col.row(align=True)
                row.prop(statvis, "sharp_min", text="Minimum")
                row.prop(statvis, "sharp_max", text="Maximum")


class VIEW3D_PT_overlay_edit_mesh_measurement(Panel):
    bl_space_type = 'VIEW_3D'
    bl_region_type = 'HEADER'
    bl_parent_id = 'VIEW3D_PT_overlay_edit_mesh'
    bl_label = "Measurement"

    @classmethod
    def poll(cls, context):
        return context.mode == 'EDIT_MESH'

    def draw(self, context):
        layout = self.layout

        view = context.space_data
        overlay = view.overlay
        display_all = overlay.show_overlays

        col = layout.column()
        col.active = display_all

        split = col.split()

        sub = split.column()
        sub.prop(overlay, "show_extra_edge_length", text="Edge Length")
        sub.prop(overlay, "show_extra_edge_angle", text="Edge Angle")

        sub = split.column()
        sub.prop(overlay, "show_extra_face_area", text="Face Area")
        sub.prop(overlay, "show_extra_face_angle", text="Face Angle")


class VIEW3D_PT_overlay_edit_mesh_normals(Panel):
    bl_space_type = 'VIEW_3D'
    bl_region_type = 'HEADER'
    bl_parent_id = 'VIEW3D_PT_overlay_edit_mesh'
    bl_label = "Normals"

    @classmethod
    def poll(cls, context):
        return context.mode == 'EDIT_MESH'

    def draw(self, context):
        layout = self.layout

        view = context.space_data
        overlay = view.overlay
        display_all = overlay.show_overlays

        col = layout.column()
        col.active = display_all

        row = col.row(align=True)
        row.prop(overlay, "show_vertex_normals", text="", icon='NORMALS_VERTEX')
        row.prop(overlay, "show_split_normals", text="", icon='NORMALS_VERTEX_FACE')
        row.prop(overlay, "show_face_normals", text="", icon='NORMALS_FACE')

        sub = row.row(align=True)
        sub.active = overlay.show_vertex_normals or overlay.show_face_normals or overlay.show_split_normals
        sub.prop(overlay, "normals_length", text="Size")


class VIEW3D_PT_overlay_edit_mesh_freestyle(Panel):
    bl_space_type = 'VIEW_3D'
    bl_region_type = 'HEADER'
    bl_parent_id = 'VIEW3D_PT_overlay'
    bl_label = "Freestyle"

    @classmethod
    def poll(cls, context):
        return context.mode == 'EDIT_MESH' and bpy.app.build_options.freestyle

    def draw(self, context):
        layout = self.layout

        view = context.space_data
        overlay = view.overlay
        display_all = overlay.show_overlays

        col = layout.column()
        col.active = display_all

        row = col.row()
        row.prop(overlay, "show_freestyle_edge_marks", text="Edge Marks")
        row.prop(overlay, "show_freestyle_face_marks", text="Face Marks")


class VIEW3D_PT_overlay_edit_curve(Panel):
    bl_space_type = 'VIEW_3D'
    bl_region_type = 'HEADER'
    bl_parent_id = 'VIEW3D_PT_overlay'
    bl_label = "Curve Edit Mode"

    @classmethod
    def poll(cls, context):
        return context.mode == 'EDIT_CURVE'

    def draw(self, context):
        layout = self.layout
        view = context.space_data
        overlay = view.overlay
        display_all = overlay.show_overlays

        col = layout.column()
        col.active = display_all

        row = col.row()
        row.prop(overlay, "display_handle", text="Handles")

        row = col.row()
        row.prop(overlay, "show_curve_normals", text="")
        sub = row.row()
        sub.active = overlay.show_curve_normals
        sub.prop(overlay, "normals_length", text="Normals")


class VIEW3D_PT_overlay_sculpt(Panel):
    bl_space_type = 'VIEW_3D'
    bl_context = ".sculpt_mode"
    bl_region_type = 'HEADER'
    bl_parent_id = 'VIEW3D_PT_overlay'
    bl_label = "Sculpt"

    @classmethod
    def poll(cls, context):
        return (
            context.mode == 'SCULPT' and
            (context.sculpt_object and context.tool_settings.sculpt)
        )

    def draw(self, context):
        layout = self.layout
        tool_settings = context.tool_settings
        sculpt = tool_settings.sculpt

        view = context.space_data
        overlay = view.overlay

        row = layout.row(align=True)
        row.prop(sculpt, "show_mask", text="")
        sub = row.row()
        sub.active = sculpt.show_mask
        sub.prop(overlay, "sculpt_mode_mask_opacity", text="Mask")

        row = layout.row(align=True)
        row.prop(sculpt, "show_face_sets", text="")
        sub = row.row()
        sub.active = sculpt.show_face_sets
        row.prop(overlay, "sculpt_mode_face_sets_opacity", text="Face Sets")


class VIEW3D_PT_overlay_pose(Panel):
    bl_space_type = 'VIEW_3D'
    bl_region_type = 'HEADER'
    bl_parent_id = 'VIEW3D_PT_overlay'
    bl_label = "Pose Mode"

    @classmethod
    def poll(cls, context):
        mode = context.mode
        return (
            (mode == 'POSE') or
            (mode == 'PAINT_WEIGHT' and context.pose_object)
        )

    def draw(self, context):
        layout = self.layout
        view = context.space_data
        mode = context.mode
        overlay = view.overlay
        display_all = overlay.show_overlays

        col = layout.column()
        col.active = display_all

        if mode == 'POSE':
            row = col.row()
            row.prop(overlay, "show_xray_bone", text="")
            sub = row.row()
            sub.active = display_all and overlay.show_xray_bone
            sub.prop(overlay, "xray_alpha_bone", text="Fade Geometry")
        else:
            row = col.row()
            row.prop(overlay, "show_xray_bone")


class VIEW3D_PT_overlay_texture_paint(Panel):
    bl_space_type = 'VIEW_3D'
    bl_region_type = 'HEADER'
    bl_parent_id = 'VIEW3D_PT_overlay'
    bl_label = "Texture Paint"

    @classmethod
    def poll(cls, context):
        return context.mode == 'PAINT_TEXTURE'

    def draw(self, context):
        layout = self.layout
        view = context.space_data
        overlay = view.overlay
        display_all = overlay.show_overlays

        col = layout.column()
        col.active = display_all
        col.prop(overlay, "texture_paint_mode_opacity")


class VIEW3D_PT_overlay_vertex_paint(Panel):
    bl_space_type = 'VIEW_3D'
    bl_region_type = 'HEADER'
    bl_parent_id = 'VIEW3D_PT_overlay'
    bl_label = "Vertex Paint"

    @classmethod
    def poll(cls, context):
        return context.mode == 'PAINT_VERTEX'

    def draw(self, context):
        layout = self.layout
        view = context.space_data
        overlay = view.overlay
        display_all = overlay.show_overlays

        col = layout.column()
        col.active = display_all

        col.prop(overlay, "vertex_paint_mode_opacity")
        col.prop(overlay, "show_paint_wire")


class VIEW3D_PT_overlay_weight_paint(Panel):
    bl_space_type = 'VIEW_3D'
    bl_region_type = 'HEADER'
    bl_parent_id = 'VIEW3D_PT_overlay'
    bl_label = "Weight Paint"

    @classmethod
    def poll(cls, context):
        return context.mode == 'PAINT_WEIGHT'

    def draw(self, context):
        layout = self.layout
        view = context.space_data
        overlay = view.overlay
        display_all = overlay.show_overlays

        col = layout.column()
        col.active = display_all

        col.prop(overlay, "weight_paint_mode_opacity", text="Opacity")
        row = col.split(factor=0.33)
        row.label(text="Zero Weights")
        sub = row.row()
        sub.prop(context.tool_settings, "vertex_group_user", expand=True)

        col.prop(overlay, "show_wpaint_contours")
        col.prop(overlay, "show_paint_wire")


class VIEW3D_PT_snapping(Panel):
    bl_space_type = 'VIEW_3D'
    bl_region_type = 'HEADER'
    bl_label = "Snapping"

    def draw(self, context):
        tool_settings = context.tool_settings
        snap_elements = tool_settings.snap_elements
        obj = context.active_object
        object_mode = 'OBJECT' if obj is None else obj.mode

        layout = self.layout
        col = layout.column()
        col.label(text="Snap to")
        col.prop(tool_settings, "snap_elements", expand=True)

        col.separator()
        if 'INCREMENT' in snap_elements:
            col.prop(tool_settings, "use_snap_grid_absolute")

        if snap_elements != {'INCREMENT'}:
            col.label(text="Snap with")
            row = col.row(align=True)
            row.prop(tool_settings, "snap_target", expand=True)

            col.prop(tool_settings, "use_snap_backface_culling")

            if obj:
                if object_mode == 'EDIT':
                    col.prop(tool_settings, "use_snap_self")
                if object_mode in {'OBJECT', 'POSE', 'EDIT', 'WEIGHT_PAINT'}:
                    col.prop(tool_settings, "use_snap_align_rotation")

            if 'FACE' in snap_elements:
                col.prop(tool_settings, "use_snap_project")

            if 'VOLUME' in snap_elements:
                col.prop(tool_settings, "use_snap_peel_object")

        col.label(text="Affect")
        row = col.row(align=True)
        row.prop(tool_settings, "use_snap_translate", text="Move", toggle=True)
        row.prop(tool_settings, "use_snap_rotate", text="Rotate", toggle=True)
        row.prop(tool_settings, "use_snap_scale", text="Scale", toggle=True)


class VIEW3D_PT_proportional_edit(Panel):
    bl_space_type = 'VIEW_3D'
    bl_region_type = 'HEADER'
    bl_label = "Proportional Editing"
    bl_ui_units_x = 8

    def draw(self, context):
        layout = self.layout
        tool_settings = context.tool_settings
        col = layout.column()
        col.active = (tool_settings.use_proportional_edit_objects if context.mode == 'OBJECT'
            else tool_settings.use_proportional_edit)

        if context.mode != 'OBJECT':
            col.prop(tool_settings, "use_proportional_connected")
            sub = col.column()
            sub.active = not tool_settings.use_proportional_connected
            sub.prop(tool_settings, "use_proportional_projected")
            col.separator()

        col.prop(tool_settings, "proportional_edit_falloff", expand=True)


class VIEW3D_PT_transform_orientations(Panel):
    bl_space_type = 'VIEW_3D'
    bl_region_type = 'HEADER'
    bl_label = "Transform Orientations"
    bl_ui_units_x = 8

    def draw(self, context):
        layout = self.layout
        layout.label(text="Transform Orientations")

        scene = context.scene
        orient_slot = scene.transform_orientation_slots[0]
        orientation = orient_slot.custom_orientation

        row = layout.row()
        col = row.column()
        col.prop(orient_slot, "type", expand=True)
        row.operator("transform.create_orientation", text="", icon='ADD', emboss=False).use = True

        if orientation:
            row = layout.row(align=False)
            row.prop(orientation, "name", text="", icon='OBJECT_ORIGIN')
            row.operator("transform.delete_orientation", text="", icon='X', emboss=False)


class VIEW3D_PT_gpencil_origin(Panel):
    bl_space_type = 'VIEW_3D'
    bl_region_type = 'HEADER'
    bl_label = "Stroke Placement"

    def draw(self, context):
        layout = self.layout
        tool_settings = context.tool_settings
        gpd = context.gpencil_data

        layout.label(text="Stroke Placement")

        row = layout.row()
        col = row.column()
        col.prop(tool_settings, "gpencil_stroke_placement_view3d", expand=True)

        if tool_settings.gpencil_stroke_placement_view3d == 'SURFACE':
            row = layout.row()
            row.label(text="Offset")
            row = layout.row()
            row.prop(gpd, "zdepth_offset", text="")

        if tool_settings.gpencil_stroke_placement_view3d == 'STROKE':
            row = layout.row()
            row.label(text="Target")
            row = layout.row()
            row.prop(tool_settings, "gpencil_stroke_snap_mode", expand=True)


class VIEW3D_PT_gpencil_lock(Panel):
    bl_space_type = 'VIEW_3D'
    bl_region_type = 'HEADER'
    bl_label = "Drawing Plane"

    def draw(self, context):
        layout = self.layout
        layout.label(text="Drawing Plane")

        row = layout.row()
        col = row.column()
        col.prop(context.tool_settings.gpencil_sculpt, "lock_axis", expand=True)


class VIEW3D_PT_gpencil_guide(Panel):
    bl_space_type = 'VIEW_3D'
    bl_region_type = 'HEADER'
    bl_label = "Guides"

    def draw(self, context):
        settings = context.tool_settings.gpencil_sculpt.guide

        layout = self.layout
        layout.label(text="Guides")

        col = layout.column()
        col.active = settings.use_guide
        col.prop(settings, "type", expand=True)

        if settings.type in {'ISO', 'PARALLEL', 'RADIAL'}:
            col.prop(settings, "angle")
            row = col.row(align=True)

        col.prop(settings, "use_snapping")
        if settings.use_snapping:

            if settings.type == 'RADIAL':
                col.prop(settings, "angle_snap")
            else:
                col.prop(settings, "spacing")

        if settings.type in {'CIRCULAR', 'RADIAL'} or settings.use_snapping:
            col.label(text="Reference Point")
            row = col.row(align=True)
            row.prop(settings, "reference_point", expand=True)
            if settings.reference_point == 'CUSTOM':
                col.prop(settings, "location", text="Custom Location")
            elif settings.reference_point == 'OBJECT':
                col.prop(settings, "reference_object", text="Object Location")
                if not settings.reference_object:
                    col.label(text="No object selected, using cursor")


class VIEW3D_PT_overlay_gpencil_options(Panel):
    bl_space_type = 'VIEW_3D'
    bl_region_type = 'HEADER'
    bl_parent_id = 'VIEW3D_PT_overlay'
    bl_label = ""

    @classmethod
    def poll(cls, context):
        return context.object and context.object.type == 'GPENCIL'

    def draw_header(self, context):
        layout = self.layout
        layout.label(text={
            'PAINT_GPENCIL': "Draw Grease Pencil",
            'EDIT_GPENCIL': "Edit Grease Pencil",
            'SCULPT_GPENCIL': "Sculpt Grease Pencil",
            'WEIGHT_GPENCIL': "Weight Grease Pencil",
            'VERTEX_GPENCIL': "Vertex Grease Pencil",
            'OBJECT': "Grease Pencil",
        }[context.mode])

    def draw(self, context):
        layout = self.layout
        view = context.space_data
        overlay = view.overlay

        layout.prop(overlay, "use_gpencil_onion_skin", text="Onion Skin")

        col = layout.column()
        row = col.row()
        row.prop(overlay, "use_gpencil_grid", text="")
        sub = row.row(align=True)
        sub.active = overlay.use_gpencil_grid
        sub.prop(overlay, "gpencil_grid_opacity", text="Canvas", slider=True)
        sub.prop(overlay, "use_gpencil_canvas_xray", text="", icon='XRAY')

        row = col.row()
        row.prop(overlay, "use_gpencil_fade_layers", text="")
        sub = row.row()
        sub.active = overlay.use_gpencil_fade_layers
        sub.prop(overlay, "gpencil_fade_layer", text="Fade Layers", slider=True)

        row = col.row()
        row.prop(overlay, "use_gpencil_fade_objects", text="")
        sub = row.row(align=True)
        sub.active = overlay.use_gpencil_fade_objects
        sub.prop(overlay, "gpencil_fade_objects", text="Fade Objects", slider=True)
        sub.prop(overlay, "use_gpencil_fade_gp_objects", text="", icon='OUTLINER_OB_GREASEPENCIL')

        if context.object.mode in {'EDIT_GPENCIL', 'SCULPT_GPENCIL', 'WEIGHT_GPENCIL', 'VERTEX_GPENCIL'}:
            split = layout.split()
            col = split.column()
            col.prop(overlay, "use_gpencil_edit_lines", text="Edit Lines")
            col = split.column()
            col.prop(overlay, "use_gpencil_multiedit_line_only", text="Only in Multiframe")

            if context.object.mode == 'EDIT_GPENCIL':
                split = layout.split()
                col = split.column()
                col.prop(overlay, "use_gpencil_show_directions")
                col = split.column()
                col.prop(overlay, "use_gpencil_show_material_name",  text="Material Name")

            layout.prop(overlay, "vertex_opacity", text="Vertex Opacity", slider=True)

        if context.object.mode in {'PAINT_GPENCIL', 'VERTEX_GPENCIL'}:
            layout.label(text="Vertex Paint")
            row = layout.row()
            shading = VIEW3D_PT_shading.get_shading(context)
            row.enabled = shading.type not in {'WIREFRAME', 'RENDERED'}
            row.prop(overlay, "gpencil_vertex_paint_opacity", text="Opacity", slider=True)


class VIEW3D_PT_quad_view(Panel):
    bl_space_type = 'VIEW_3D'
    bl_region_type = 'UI'
    bl_category = "View"
    bl_label = "Quad View"
    bl_options = {'DEFAULT_CLOSED'}

    @classmethod
    def poll(cls, context):
        view = context.space_data
        return view.region_quadviews

    def draw(self, context):
        layout = self.layout

        view = context.space_data

        region = view.region_quadviews[2]
        col = layout.column()
        col.prop(region, "lock_rotation")
        row = col.row()
        row.enabled = region.lock_rotation
        row.prop(region, "show_sync_view")
        row = col.row()
        row.enabled = region.lock_rotation and region.show_sync_view
        row.prop(region, "use_box_clip")


# Annotation properties
class VIEW3D_PT_grease_pencil(AnnotationDataPanel, Panel):
    bl_space_type = 'VIEW_3D'
    bl_region_type = 'UI'
    bl_category = "View"

    # NOTE: this is just a wrapper around the generic GP Panel


class VIEW3D_PT_annotation_onion(AnnotationOnionSkin, Panel):
    bl_space_type = 'VIEW_3D'
    bl_region_type = 'UI'
    bl_category = "View"
    bl_parent_id = 'VIEW3D_PT_grease_pencil'

    # NOTE: this is just a wrapper around the generic GP Panel


class TOPBAR_PT_annotation_layers(Panel, AnnotationDataPanel):
    bl_space_type = 'VIEW_3D'
    bl_region_type = 'HEADER'
    bl_label = "Layers"
    bl_ui_units_x = 14


class VIEW3D_PT_view3d_stereo(Panel):
    bl_space_type = 'VIEW_3D'
    bl_region_type = 'UI'
    bl_category = "View"
    bl_label = "Stereoscopy"
    bl_options = {'DEFAULT_CLOSED'}

    @classmethod
    def poll(cls, context):
        scene = context.scene

        multiview = scene.render.use_multiview
        return multiview

    def draw(self, context):
        layout = self.layout
        view = context.space_data

        basic_stereo = context.scene.render.views_format == 'STEREO_3D'

        col = layout.column()
        col.row().prop(view, "stereo_3d_camera", expand=True)

        col.label(text="Display:")
        row = col.row()
        row.active = basic_stereo
        row.prop(view, "show_stereo_3d_cameras")
        row = col.row()
        row.active = basic_stereo
        split = row.split()
        split.prop(view, "show_stereo_3d_convergence_plane")
        split = row.split()
        split.prop(view, "stereo_3d_convergence_plane_alpha", text="Alpha")
        split.active = view.show_stereo_3d_convergence_plane
        row = col.row()
        split = row.split()
        split.prop(view, "show_stereo_3d_volume")
        split = row.split()
        split.prop(view, "stereo_3d_volume_alpha", text="Alpha")


class VIEW3D_PT_context_properties(Panel):
    bl_space_type = 'VIEW_3D'
    bl_region_type = 'UI'
    bl_category = "Item"
    bl_label = "Properties"
    bl_options = {'DEFAULT_CLOSED'}

    @staticmethod
    def _active_context_member(context):
        obj = context.object
        if obj:
            object_mode = obj.mode
            if object_mode == 'POSE':
                return "active_pose_bone"
            elif object_mode == 'EDIT' and obj.type == 'ARMATURE':
                return "active_bone"
            else:
                return "object"

        return ""

    @classmethod
    def poll(cls, context):
        import rna_prop_ui
        member = cls._active_context_member(context)

        if member:
            context_member, member = rna_prop_ui.rna_idprop_context_value(context, member, object)
            return context_member and rna_prop_ui.rna_idprop_has_properties(context_member)

        return False

    def draw(self, context):
        import rna_prop_ui
        member = VIEW3D_PT_context_properties._active_context_member(context)

        if member:
            # Draw with no edit button
            rna_prop_ui.draw(self.layout, context, member, object, False)


# Grease Pencil Object - Multiframe falloff tools
class VIEW3D_PT_gpencil_multi_frame(Panel):
    bl_space_type = 'VIEW_3D'
    bl_region_type = 'HEADER'
    bl_label = "Multi Frame"

    def draw(self, context):
        gpd = context.gpencil_data
        settings = context.tool_settings.gpencil_sculpt

        layout = self.layout
        col = layout.column(align=True)
        col.prop(settings, "use_multiframe_falloff")

        # Falloff curve
        if gpd.use_multiedit and settings.use_multiframe_falloff:
            layout.template_curve_mapping(settings, "multiframe_falloff_curve", brush=True)


class VIEW3D_MT_gpencil_edit_context_menu(Menu):
    bl_label = ""

    def draw(self, context):

        is_point_mode = context.tool_settings.gpencil_selectmode_edit == 'POINT'
        is_stroke_mode = context.tool_settings.gpencil_selectmode_edit == 'STROKE'
        is_segment_mode = context.tool_settings.gpencil_selectmode_edit == 'SEGMENT'

        layout = self.layout

        layout.operator_context = 'INVOKE_REGION_WIN'

        row = layout.row()

        if is_point_mode or is_segment_mode:
            col = row.column()

            col.label(text="Point Context Menu", icon='GP_SELECT_POINTS')
            col.separator()

            # Additive Operators
            col.operator("gpencil.stroke_subdivide", text="Subdivide", icon = "SUBDIVIDE_EDGES").only_selected = True

            col.separator()

            col.operator("gpencil.extrude_move", text="Extrude Points", icon = 'EXTRUDE_REGION')

            col.separator()

            # Deform Operators
            col.operator("gpencil.stroke_smooth", text="Smooth Points", icon = "PARTICLEBRUSH_SMOOTH").only_selected = True
            col.operator("transform.bend", text="Bend", icon = "BEND")
            col.operator("transform.shear", text="Shear", icon = "SHEAR")
            col.operator("transform.tosphere", text="To Sphere", icon = "TOSPHERE")
            col.operator("transform.transform", text="Shrink Fatten", icon = 'SHRINK_FATTEN').mode = 'GPENCIL_SHRINKFATTEN'

            col.separator()

            col.menu("VIEW3D_MT_mirror", text="Mirror Points")
            col.menu("GPENCIL_MT_snap", text="Snap Points")

            col.separator()

            # Duplicate operators
            col.operator("gpencil.duplicate_move", text="Duplicate", icon='DUPLICATE')
            col.operator("gpencil.copy", text="Copy", icon='COPYDOWN')
            col.operator("gpencil.paste", text="Paste", icon='PASTEDOWN').type = 'ACTIVE'
            col.operator("gpencil.paste", text="Paste by Layer", icon='PASTEDOWN').type = 'LAYER'

            col.separator()

            # Removal Operators
            col.operator("gpencil.stroke_merge", text="Merge Points", icon = "MERGE")
            col.operator("gpencil.stroke_merge_by_distance", icon = "MERGE").use_unselected = False
            col.operator("gpencil.stroke_split", text="Split", icon = "SPLIT")
            col.operator("gpencil.stroke_separate", text="Separate", icon = "SEPARATE").mode = 'POINT'

            col.separator()

            col.operator("gpencil.delete", text="Delete Points", icon = "DELETE").type = 'POINTS'
            col.operator("gpencil.dissolve", text="Dissolve Points", icon = "DELETE").type = 'POINTS'
            col.operator("gpencil.dissolve", text="Dissolve Between", icon = "DELETE").type = 'BETWEEN'
            col.operator("gpencil.dissolve", text="Dissolve Unselected", icon = "DELETE").type = 'UNSELECT'

        if is_stroke_mode:

            col = row.column()
            col.label(text="Stroke Context Menu", icon='GP_SELECT_STROKES')
            col.separator()

            # Main Strokes Operators
            col.operator("gpencil.stroke_subdivide", text="Subdivide", icon = "SUBDIVIDE_EDGES").only_selected = False
            col.menu("VIEW3D_MT_gpencil_simplify")
            col.operator("gpencil.stroke_trim", text="Trim", icon = "CUT")

            col.separator()

            col.operator("gpencil.stroke_smooth", text="Smooth Stroke", icon = "PARTICLEBRUSH_SMOOTH").only_selected = False
            col.operator("transform.transform", text="Shrink Fatten", icon = 'SHRINK_FATTEN').mode = 'GPENCIL_SHRINKFATTEN'

            col.separator()

            # Layer and Materials operators
            col.menu("GPENCIL_MT_move_to_layer")
            col.menu("VIEW3D_MT_assign_material")
            col.operator("gpencil.set_active_material", text="Set as Active Material", icon = "MATERIAL_DATA")
            col.operator_menu_enum("gpencil.stroke_arrange", "direction", text="Arrange Strokes")

            col.separator()

            col.menu("VIEW3D_MT_mirror", text="Mirror Stroke")
            col.menu("VIEW3D_MT_snap", text="Snap Stroke")

            col.separator()

            # Duplicate operators
            col.operator("gpencil.duplicate_move", text="Duplicate", icon='DUPLICATE')
            col.operator("gpencil.copy", text="Copy", icon='COPYDOWN')
            col.operator("gpencil.paste", text="Paste", icon='PASTEDOWN').type = 'ACTIVE'
            col.operator("gpencil.paste", text="Paste by Layer", icon='PASTEDOWN').type = 'LAYER'

            col.separator()

            # Removal Operators
            col.operator("gpencil.stroke_merge_by_distance", icon = "MERGE").use_unselected = True
            col.operator_menu_enum("gpencil.stroke_join", "type", text="Join", icon ='JOIN')
            col.operator("gpencil.stroke_split", text="Split", icon = "SPLIT")
            col.operator("gpencil.stroke_separate", text="Separate", icon = "SEPARATE").mode = 'STROKE'

            col.separator()

            col.operator("gpencil.delete", text="Delete Strokes", icon = "DELETE").type = 'STROKES'

            col.separator()

            col.operator("gpencil.reproject", text="Reproject Strokes", icon = "REPROJECT")


class VIEW3D_PT_gpencil_draw_context_menu(Panel):
    bl_space_type = 'VIEW_3D'
    bl_region_type = 'WINDOW'
    bl_label = "Draw Context Menu"
    bl_ui_units_x = 12

    def draw(self, context):
        ts = context.tool_settings
        settings = ts.gpencil_paint
        brush = settings.brush
        gp_settings = brush.gpencil_settings

        layout = self.layout
        is_vertex = settings.color_mode == 'VERTEXCOLOR' or brush.gpencil_tool == 'TINT'

        if brush.gpencil_tool not in {'ERASE', 'CUTTER', 'EYEDROPPER'} and is_vertex:
            split = layout.split(factor=0.1)
            split.prop(brush, "color", text="")
            split.template_color_picker(brush, "color", value_slider=True)

            col = layout.column()
            col.separator()
            col.prop_menu_enum(gp_settings, "vertex_mode", text="Mode")
            col.separator()

        if brush.gpencil_tool not in {'FILL', 'CUTTER'}:
            layout.prop(brush, "size", slider=True)
        if brush.gpencil_tool not in {'ERASE', 'FILL', 'CUTTER'}:
            layout.prop(gp_settings, "pen_strength")

        # Layers
        draw_gpencil_layer_active(context, layout)
        # Material
        if not is_vertex:
            draw_gpencil_material_active(context, layout)


class VIEW3D_PT_gpencil_vertex_context_menu(Panel):
    bl_space_type = 'VIEW_3D'
    bl_region_type = 'WINDOW'
    bl_label = "Vertex Paint Context Menu"
    bl_ui_units_x = 12

    def draw(self, context):
        layout = self.layout
        ts = context.tool_settings
        settings = ts.gpencil_vertex_paint
        brush = settings.brush
        gp_settings = brush.gpencil_settings

        col = layout.column()

        if brush.gpencil_vertex_tool in {'DRAW', 'REPLACE'}:
            split = layout.split(factor=0.1)
            split.prop(brush, "color", text="")
            split.template_color_picker(brush, "color", value_slider=True)

            col = layout.column()
            col.separator()
            col.prop_menu_enum(gp_settings, "vertex_mode", text="Mode")
            col.separator()

        row = col.row(align=True)
        row.prop(brush, "size", text="Radius")
        row.prop(gp_settings, "use_pressure", text="", icon='STYLUS_PRESSURE')

        if brush.gpencil_vertex_tool in {'DRAW', 'BLUR', 'SMEAR'}:
            row = layout.row(align=True)
            row.prop(gp_settings, "pen_strength", slider=True)
            row.prop(gp_settings, "use_strength_pressure", text="", icon='STYLUS_PRESSURE')

        # Layers
        draw_gpencil_layer_active(context, layout)


class VIEW3D_PT_paint_vertex_context_menu(Panel):
    # Only for popover, these are dummy values.
    bl_space_type = 'VIEW_3D'
    bl_region_type = 'WINDOW'
    bl_label = "Vertex Paint Context Menu"

    def draw(self, context):
        layout = self.layout

        brush = context.tool_settings.vertex_paint.brush
        capabilities = brush.vertex_paint_capabilities

        if capabilities.has_color:
            split = layout.split(factor=0.1)
            UnifiedPaintPanel.prop_unified_color(split, context, brush, "color", text="")
            UnifiedPaintPanel.prop_unified_color_picker(split, context, brush, "color", value_slider=True)
            layout.prop(brush, "blend", text="")

        UnifiedPaintPanel.prop_unified(
            layout,
            context,
            brush,
            "size",
            unified_name="use_unified_size",
            pressure_name="use_pressure_size",
            slider=True,
        )
        UnifiedPaintPanel.prop_unified(
            layout,
            context,
            brush,
            "strength",
            unified_name="use_unified_strength",
            pressure_name="use_pressure_strength",
            slider=True,
        )


class VIEW3D_PT_paint_texture_context_menu(Panel):
    # Only for popover, these are dummy values.
    bl_space_type = 'VIEW_3D'
    bl_region_type = 'WINDOW'
    bl_label = "Texture Paint Context Menu"

    def draw(self, context):
        layout = self.layout

        brush = context.tool_settings.image_paint.brush
        capabilities = brush.image_paint_capabilities

        if capabilities.has_color:
            split = layout.split(factor=0.1)
            UnifiedPaintPanel.prop_unified_color(split, context, brush, "color", text="")
            UnifiedPaintPanel.prop_unified_color_picker(split, context, brush, "color", value_slider=True)
            layout.prop(brush, "blend", text="")

        if capabilities.has_radius:
            UnifiedPaintPanel.prop_unified(layout, context, brush, "size", unified_name="use_unified_size", pressure_name="use_pressure_size", slider=True,)
            UnifiedPaintPanel.prop_unified(layout, context, brush, "strength", unified_name="use_unified_strength", pressure_name="use_pressure_strength", slider=True,)


class VIEW3D_PT_paint_weight_context_menu(Panel):
    # Only for popover, these are dummy values.
    bl_space_type = 'VIEW_3D'
    bl_region_type = 'WINDOW'
    bl_label = "Weights Context Menu"

    def draw(self, context):
        layout = self.layout

        brush = context.tool_settings.weight_paint.brush
        UnifiedPaintPanel.prop_unified(layout, context, brush, "weight", unified_name="use_unified_weight", slider=True,)
        UnifiedPaintPanel.prop_unified(layout, context, brush, "size", unified_name="use_unified_size", pressure_name="use_pressure_size", slider=True,)
        UnifiedPaintPanel.prop_unified(layout, context, brush, "strength", unified_name="use_unified_strength", pressure_name="use_pressure_strength", slider=True)


def draw_gpencil_layer_active(context, layout):
        gpl = context.active_gpencil_layer
        if gpl:
            layout.label(text="Active Layer")
            row = layout.row(align=True)
            row.operator_context = 'EXEC_REGION_WIN'
            row.operator_menu_enum("gpencil.layer_change", "layer", text="", icon='GREASEPENCIL')
            row.prop(gpl, "info", text="")
            row.operator("gpencil.layer_remove", text="", icon='X')


def draw_gpencil_material_active(context, layout):
        ob = context.active_object
        if ob and len(ob.material_slots) > 0 and ob.active_material_index >= 0:
            ma = ob.material_slots[ob.active_material_index].material
            if ma:
                layout.label(text="Active Material")
                row = layout.row(align=True)
                row.operator_context = 'EXEC_REGION_WIN'
                row.operator_menu_enum("gpencil.material_set", "slot", text="", icon='MATERIAL')
                row.prop(ma, "name", text="")

class VIEW3D_PT_gpencil_sculpt_context_menu(Panel):
    bl_space_type = 'VIEW_3D'
    bl_region_type = 'WINDOW'
    bl_label = "Sculpt Context Menu"
    bl_ui_units_x = 12

    def draw(self, context):
        ts = context.tool_settings
        settings = ts.gpencil_sculpt_paint
        brush = settings.brush

        layout = self.layout

        layout.prop(brush, "size", slider=True)
        layout.prop(brush, "strength")

        # Layers
        draw_gpencil_layer_active(context, layout)


class VIEW3D_PT_gpencil_weight_context_menu(Panel):
    bl_space_type = 'VIEW_3D'
    bl_region_type = 'WINDOW'
    bl_label = "Weight Paint Context Menu"
    bl_ui_units_x = 12

    def draw(self, context):
        ts = context.tool_settings
        settings = ts.gpencil_weight_paint
        brush = settings.brush

        layout = self.layout

        layout.prop(brush, "size", slider=True)
        layout.prop(brush, "strength")
        layout.prop(brush, "weight")

        # Layers
        draw_gpencil_layer_active(context, layout)


class VIEW3D_MT_gpencil_sculpt(Menu):
    bl_label = "Sculpt"

    def draw(self, context):
        layout = self.layout

        layout.operator_context = 'INVOKE_REGION_WIN'
        layout.menu("VIEW3D_MT_assign_material")
        layout.separator()

        layout.operator("gpencil.frame_duplicate", text="Duplicate Active Frame", icon = "DUPLICATE")
        layout.operator("gpencil.frame_duplicate", text="Duplicate Active Frame All Layers", icon = "DUPLICATE").mode = 'ALL'

        layout.separator()

        layout.operator("gpencil.stroke_subdivide", text="Subdivide", icon = "SUBDIVIDE_EDGES")
        layout.operator("gpencil.stroke_simplify_fixed", text="Simplify", icon = "MOD_SIMPLIFY")
        layout.operator("gpencil.stroke_simplify", text="Simplify Adaptative", icon = "MOD_SIMPLIFY")

        if context.mode == 'WEIGHT_GPENCIL':
            layout.separator()
            layout.menu("VIEW3D_MT_gpencil_autoweights")

        layout.separator()

        #radial control button brush size
        myvar = layout.operator("wm.radial_control", text = "Brush Radius", icon = "BRUSHSIZE")
        myvar.data_path_primary = 'tool_settings.gpencil_sculpt.brush.size'

        #radial control button brush strength
        myvar = layout.operator("wm.radial_control", text = "Brush Strength", icon = "BRUSHSTRENGTH")
        myvar.data_path_primary = 'tool_settings.gpencil_sculpt.brush.strength'

        layout.separator()

        # line edit toggles from the keympap
        props = layout.operator("wm.context_toggle", text="Toggle Edit Lines", icon='STROKE')
        props.data_path = "space_data.overlay.use_gpencil_edit_lines"

        props = layout.operator("wm.context_toggle", text="Toggle Multiline Edit Only", icon='STROKE')
        props.data_path = "space_data.overlay.use_gpencil_multiedit_line_only"


class VIEW3D_PT_sculpt_context_menu(Panel):
    # Only for popover, these are dummy values.
    bl_space_type = 'VIEW_3D'
    bl_region_type = 'WINDOW'
    bl_label = "Sculpt Context Menu"

    def draw(self, context):
        layout = self.layout

        brush = context.tool_settings.sculpt.brush
        capabilities = brush.sculpt_capabilities

        if capabilities.has_color:
            split = layout.split(factor=0.1)
            UnifiedPaintPanel.prop_unified_color(split, context, brush, "color", text="")
            UnifiedPaintPanel.prop_unified_color_picker(split, context, brush, "color", value_slider=True)

            layout.prop(brush, "blend", text="")

        UnifiedPaintPanel.prop_unified(layout, context, brush, "size", unified_name="use_unified_size", pressure_name="use_pressure_size", slider=True,)
        UnifiedPaintPanel.prop_unified(layout, context, brush, "strength", unified_name="use_unified_strength", pressure_name="use_pressure_strength", slider=True,)

        if capabilities.has_auto_smooth:
            layout.prop(brush, "auto_smooth_factor", slider=True)

        if capabilities.has_normal_weight:
            layout.prop(brush, "normal_weight", slider=True)

        if capabilities.has_pinch_factor:
            text = "Pinch"
            if brush.sculpt_tool in {'BLOB', 'SNAKE_HOOK'}:
                text = "Magnify"
            layout.prop(brush, "crease_pinch_factor", slider=True, text=text)

        if capabilities.has_rake_factor:
            layout.prop(brush, "rake_factor", slider=True)

        if capabilities.has_plane_offset:
            layout.prop(brush, "plane_offset", slider=True)
            layout.prop(brush, "plane_trim", slider=True, text="Distance")

        if capabilities.has_height:
            layout.prop(brush, "height", slider=True, text="Height")


class TOPBAR_PT_gpencil_materials(GreasePencilMaterialsPanel, Panel):
    bl_space_type = 'VIEW_3D'
    bl_region_type = 'HEADER'
    bl_label = "Materials"
    bl_ui_units_x = 14

    @classmethod
    def poll(cls, context):
        ob = context.object
        return ob and ob.type == 'GPENCIL'


class TOPBAR_PT_gpencil_vertexcolor(GreasePencilVertexcolorPanel, Panel):
    bl_space_type = 'VIEW_3D'
    bl_region_type = 'HEADER'
    bl_label = "Vertex Color"
    bl_ui_units_x = 10

    @classmethod
    def poll(cls, context):
        ob = context.object
        return ob and ob.type == 'GPENCIL'


classes = (
    VIEW3D_HT_header,
    VIEW3D_HT_tool_header,
    ALL_MT_editormenu,
    VIEW3D_MT_editor_menus,
    VIEW3D_MT_transform,
    VIEW3D_MT_transform_object,
    VIEW3D_MT_transform_armature,
    VIEW3D_MT_mirror,
    VIEW3D_MT_snap,
    VIEW3D_MT_uv_map_clear_seam,
    VIEW3D_MT_uv_map,
    VIEW3D_MT_view_view_selected_all_regions,
    VIEW3D_MT_view_all_all_regions,
    VIEW3D_MT_view_center_cursor_and_view_all,
    VIEW3D_MT_switchactivecamto,
    VIEW3D_MT_view,
    VIEW3D_MT_view_navigation,
    VIEW3D_MT_view_align,
    VIEW3D_MT_view_align_selected,
    VIEW3D_MT_select_object_inverse,
    VIEW3D_MT_select_object_none,
    VIEW3D_MT_select_object,
    VIEW3D_MT_select_by_type,
    VIEW3D_MT_select_grouped,
    VIEW3D_MT_select_linked,
    VIEW3D_MT_select_object_more_less,
    VIEW3D_MT_select_pose_inverse,
    VIEW3D_MT_select_pose_none,
    VIEW3D_MT_select_pose,
    VIEW3D_MT_select_particle_inverse,
    VIEW3D_MT_select_particle_none,
    VIEW3D_MT_select_particle,
    VIEW3D_MT_edit_mesh,
    VIEW3D_MT_edit_mesh_sort_elements,
    VIEW3D_MT_edit_mesh_select_similar,
    VIEW3D_MT_edit_mesh_select_more_less,
    VIEW3D_MT_select_edit_mesh_inverse,
    VIEW3D_MT_select_edit_mesh_none,
    VIEW3D_MT_select_edit_mesh,
    VIEW3D_MT_select_edit_curve_inverse,
    VIEW3D_MT_select_edit_curve_none,
    VIEW3D_MT_select_edit_curve,
    VIEW3D_MT_select_edit_curve_select_similar,
    VIEW3D_MT_select_edit_surface,
    VIEW3D_MT_select_edit_text,
    VIEW3D_MT_select_edit_metaball_inverse,
    VIEW3D_MT_select_edit_metaball_none,
    VIEW3D_MT_select_edit_metaball,
    VIEW3D_MT_edit_lattice_context_menu,
    VIEW3D_MT_select_edit_metaball_select_similar,
    VIEW3D_MT_select_edit_lattice_inverse,
    VIEW3D_MT_select_edit_lattice_none,
    VIEW3D_MT_select_edit_lattice,
    VIEW3D_MT_select_edit_armature_inverse,
    VIEW3D_MT_select_edit_armature_none,
    VIEW3D_MT_select_edit_armature,
    VIEW3D_MT_select_gpencil,
    VIEW3D_MT_select_gpencil_inverse,
    VIEW3D_MT_select_gpencil_none,
    VIEW3D_MT_select_gpencil_grouped,
    VIEW3D_MT_select_paint_mask_inverse,
    VIEW3D_MT_select_paint_mask_none,
    VIEW3D_MT_select_paint_mask,
    VIEW3D_MT_select_paint_mask_vertex_inverse,
    VIEW3D_MT_select_paint_mask_vertex_none,
    VIEW3D_MT_select_paint_mask_vertex,
    VIEW3D_MT_angle_control,
    VIEW3D_MT_mesh_add,
    VIEW3D_MT_curve_add,
    VIEW3D_MT_surface_add,
    VIEW3D_MT_edit_metaball_context_menu,
    VIEW3D_MT_metaball_add,
    TOPBAR_MT_edit_curve_add,
    TOPBAR_MT_edit_armature_add,
    VIEW3D_MT_armature_add,
    VIEW3D_MT_light_add,
    VIEW3D_MT_lightprobe_add,
    VIEW3D_MT_camera_add,
    VIEW3D_MT_volume_add,
    VIEW3D_MT_add,
    VIEW3D_MT_image_add,
    VIEW3D_MT_origin_set,
    VIEW3D_MT_object_delete_global,
    VIEW3D_MT_object,
    VIEW3D_MT_object_convert,
    VIEW3D_MT_object_animation,
    VIEW3D_MT_object_rigid_body,
    VIEW3D_MT_object_clear,
    VIEW3D_MT_object_context_menu,
    VIEW3D_MT_object_shading,
    VIEW3D_MT_object_apply,
    VIEW3D_MT_object_relations,
    VIEW3D_MT_object_parent,
    VIEW3D_MT_object_track,
    VIEW3D_MT_object_collection,
    VIEW3D_MT_object_constraints,
    VIEW3D_MT_object_quick_effects,
    VIEW3D_hide_view_set_unselected,
    VIEW3D_MT_object_showhide,
    VIEW3D_MT_object_cleanup,
    VIEW3D_MT_make_single_user,
    VIEW3D_MT_make_links,
    VIEW3D_MT_brush,
    VIEW3D_MT_brush_curve_presets,
    VIEW3D_MT_facemask_showhide,
    VIEW3D_MT_paint_vertex,
    VIEW3D_MT_paint_vertex_specials,
    VIEW3D_MT_paint_texture_specials,
    VIEW3D_MT_hook,
    VIEW3D_MT_vertex_group,
    VIEW3D_MT_gpencil_vertex_group,
    VIEW3D_MT_paint_weight,
    VIEW3D_MT_paint_weight_lock,
    VIEW3D_MT_paint_weight_specials,
    VIEW3D_MT_subdivision_set,
    VIEW3D_MT_sculpt_specials,
    VIEW3D_MT_sculpt,
    VIEW3D_MT_sculpt_set_pivot,
    VIEW3D_MT_mask,
    VIEW3D_MT_face_sets,
    VIEW3D_MT_face_sets_init,
    VIEW3D_MT_hide_mask,
    VIEW3D_MT_particle,
    VIEW3D_MT_particle_context_menu,
    VIEW3D_particle_hide_unselected,
    VIEW3D_MT_particle_show_hide,
    VIEW3D_MT_pose,
    VIEW3D_MT_pose_transform,
    VIEW3D_MT_pose_slide,
    VIEW3D_MT_pose_propagate,
    VIEW3D_MT_pose_library,
    VIEW3D_MT_pose_motion,
    VIEW3D_MT_pose_group,
    VIEW3D_MT_pose_ik,
    VIEW3D_MT_pose_constraints,
    VIEW3D_MT_pose_names,
    VIEW3D_MT_pose_hide_unselected,
    VIEW3D_MT_pose_show_hide,
    VIEW3D_MT_pose_apply,
    VIEW3D_MT_pose_context_menu,
    VIEW3D_MT_bone_options_toggle,
    VIEW3D_MT_bone_options_enable,
    VIEW3D_MT_bone_options_disable,
    VIEW3D_MT_edit_mesh_context_menu,
    VIEW3D_MT_edit_mesh_select_mode,
    VIEW3D_MT_edit_mesh_extrude_dupli,
    VIEW3D_MT_edit_mesh_extrude_dupli_rotate,
    VIEW3D_MT_edit_mesh_extrude,
    VIEW3D_MT_edit_mesh_vertices,
    VIEW3D_MT_edit_mesh_edges,
    VIEW3D_MT_edit_mesh_edges_data,
    VIEW3D_MT_edit_mesh_faces,
    VIEW3D_MT_edit_mesh_faces_data,
    VIEW3D_normals_make_consistent_inside,
    VIEW3D_MT_edit_mesh_normals,
    VIEW3D_MT_edit_mesh_normals_select_strength,
    VIEW3D_MT_edit_mesh_normals_set_strength,
    VIEW3D_MT_edit_mesh_normals_average,
    VIEW3D_MT_edit_mesh_shading,
    VIEW3D_MT_edit_mesh_weights,
    VIEW3D_MT_edit_mesh_clean,
    VIEW3D_MT_edit_mesh_delete,
    VIEW3D_MT_edit_mesh_merge,
    VIEW3D_MT_edit_mesh_split,
    VIEW3D_MT_edit_mesh_dissolve,
    VIEW3D_mesh_hide_unselected,
    VIEW3D_curve_hide_unselected,
    VIEW3D_MT_edit_mesh_show_hide,
    VIEW3D_MT_paint_gpencil,
    VIEW3D_MT_edit_gpencil_showhide,
    VIEW3D_MT_assign_material,
    VIEW3D_MT_edit_gpencil,
    VIEW3D_MT_edit_gpencil_stroke,
    VIEW3D_MT_edit_gpencil_point,
    VIEW3D_MT_edit_gpencil_hide,
    VIEW3D_MT_edit_gpencil_arrange_strokes,
    VIEW3D_MT_edit_gpencil_delete,
    VIEW3D_MT_sculpt_gpencil_copy,
    VIEW3D_MT_weight_gpencil,
    VIEW3D_MT_vertex_gpencil,
    VIEW3D_MT_gpencil_simplify,
    VIEW3D_MT_gpencil_copy_layer,
    VIEW3D_MT_edit_curve,
    VIEW3D_MT_edit_curve_ctrlpoints,
    VIEW3D_MT_edit_curve_handle_type_set,
    VIEW3D_MT_edit_curve_segments,
    VIEW3D_MT_edit_curve_context_menu,
    VIEW3D_MT_edit_curve_delete,
    VIEW3D_MT_edit_curve_show_hide,
    VIEW3D_MT_edit_surface,
    VIEW3D_MT_edit_font,
    VIEW3D_MT_edit_font_chars,
    VIEW3D_MT_edit_font_kerning,
    VIEW3D_MT_edit_font_move,
    VIEW3D_MT_edit_font_delete,
    VIEW3D_MT_edit_font_context_menu,
    VIEW3D_MT_edit_meta,
    VIEW3D_MT_edit_meta_showhide_unselected,
    VIEW3D_MT_edit_meta_showhide,
    VIEW3D_MT_edit_lattice,
    VIEW3D_MT_edit_lattice_flip,
    VIEW3D_MT_edit_armature,
    VIEW3D_armature_hide_unselected,
    VIEW3D_MT_armature_show_hide,
    VIEW3D_MT_armature_context_menu,
    VIEW3D_MT_edit_armature_roll,
    VIEW3D_MT_edit_armature_names,
    VIEW3D_MT_edit_armature_delete,
    VIEW3D_MT_gpencil_animation,
    VIEW3D_MT_edit_gpencil_transform,
    VIEW3D_MT_object_mode_pie,
    VIEW3D_MT_view_pie,
    VIEW3D_MT_transform_gizmo_pie,
    VIEW3D_MT_shading_pie,
    VIEW3D_MT_shading_ex_pie,
    VIEW3D_MT_pivot_pie,
    VIEW3D_MT_snap_pie,
    VIEW3D_MT_orientations_pie,
    VIEW3D_MT_proportional_editing_falloff_pie,
    VIEW3D_MT_sculpt_mask_edit_pie,
    VIEW3D_MT_wpaint_vgroup_lock_pie,
    VIEW3D_MT_sculpt_face_sets_edit_pie,
    VIEW3D_PT_active_tool,
    VIEW3D_PT_active_tool_duplicate,
    VIEW3D_PT_view3d_properties,
    VIEW3D_PT_view3d_properties_edit,
    VIEW3D_PT_view3d_camera_lock,
    VIEW3D_PT_view3d_cursor,
    VIEW3D_PT_collections,
    VIEW3D_PT_object_type_visibility,
    VIEW3D_PT_grease_pencil,
    VIEW3D_PT_annotation_onion,
    VIEW3D_PT_gpencil_multi_frame,
    VIEW3D_MT_gpencil_autoweights,
    VIEW3D_MT_gpencil_edit_context_menu,
    VIEW3D_MT_gpencil_sculpt,
    VIEW3D_PT_quad_view,
    VIEW3D_PT_view3d_stereo,
    VIEW3D_PT_shading,
    VIEW3D_PT_shading_lighting,
    VIEW3D_PT_shading_color,
    VIEW3D_PT_shading_options,
    VIEW3D_PT_shading_options_shadow,
    VIEW3D_PT_shading_options_ssao,
    VIEW3D_PT_shading_render_pass,
    VIEW3D_PT_gizmo_display,
    VIEW3D_PT_overlay,
    VIEW3D_PT_overlay_guides,
    VIEW3D_PT_overlay_object,
    VIEW3D_PT_overlay_geometry,
    VIEW3D_PT_overlay_motion_tracking,
    VIEW3D_PT_overlay_edit_mesh,
    VIEW3D_PT_overlay_edit_mesh_shading,
    VIEW3D_PT_overlay_edit_mesh_measurement,
    VIEW3D_PT_overlay_edit_mesh_normals,
    VIEW3D_PT_overlay_edit_mesh_freestyle,
    VIEW3D_PT_overlay_edit_curve,
    VIEW3D_PT_overlay_texture_paint,
    VIEW3D_PT_overlay_vertex_paint,
    VIEW3D_PT_overlay_weight_paint,
    VIEW3D_PT_overlay_pose,
    VIEW3D_PT_overlay_sculpt,
    VIEW3D_PT_snapping,
    VIEW3D_PT_proportional_edit,
    VIEW3D_PT_gpencil_origin,
    VIEW3D_PT_gpencil_lock,
    VIEW3D_PT_gpencil_guide,
    VIEW3D_PT_transform_orientations,
    VIEW3D_PT_overlay_gpencil_options,
    VIEW3D_PT_context_properties,
    VIEW3D_PT_paint_vertex_context_menu,
    VIEW3D_PT_paint_texture_context_menu,
    VIEW3D_PT_paint_weight_context_menu,
    VIEW3D_PT_gpencil_vertex_context_menu,
    VIEW3D_PT_gpencil_sculpt_context_menu,
    VIEW3D_PT_gpencil_weight_context_menu,
    VIEW3D_PT_gpencil_draw_context_menu,
    VIEW3D_PT_sculpt_context_menu,
    TOPBAR_PT_gpencil_materials,
    TOPBAR_PT_gpencil_vertexcolor,
    TOPBAR_PT_annotation_layers,
)


if __name__ == "__main__":  # only for live edit.
    from bpy.utils import register_class
    for cls in classes:
        register_class(cls)<|MERGE_RESOLUTION|>--- conflicted
+++ resolved
@@ -452,60 +452,18 @@
             sub.scale_x = 0.6
             return row, sub
 
-<<<<<<< HEAD
-        if mode_string == 'EDIT_MESH':
+        if mode_string == 'EDIT_ARMATURE':
             _row, sub = row_for_mirror()
-            sub.prop(context.object.data, "use_mirror_x", text="    ", icon='MIRROR_X', toggle=True)
-            sub.prop(context.object.data, "use_mirror_y", text="    ", icon='MIRROR_Y', toggle=True)
-            sub.prop(context.object.data, "use_mirror_z", text="    ", icon='MIRROR_Z', toggle=True)
-            tool_settings = context.tool_settings
-            layout.prop(tool_settings, "use_mesh_automerge", text="")
-        elif mode_string == 'EDIT_ARMATURE':
-=======
-        if mode_string == 'EDIT_ARMATURE':
->>>>>>> f470a02a
-            _row, sub = row_for_mirror()
-            sub.prop(context.object.data, "use_mirror_x", text="    ", icon='MIRROR_X', toggle=True)
+            sub.prop(context.object.data, "use_mirror_x", text="X", icon='MIRROR_X', toggle=True)
         elif mode_string == 'POSE':
             _row, sub = row_for_mirror()
-<<<<<<< HEAD
-            sub.prop(context.object.pose, "use_mirror_x", text="    ", icon='MIRROR_X', toggle=True)
-        elif mode_string == 'PAINT_WEIGHT':
-            row, sub = row_for_mirror()
-            wpaint = context.tool_settings.weight_paint
-            sub.prop(wpaint, "use_symmetry_x", text="    ", icon='MIRROR_X', toggle=True)
-            sub.prop(wpaint, "use_symmetry_y", text="    ", icon='MIRROR_Y', toggle=True)
-            sub.prop(wpaint, "use_symmetry_z", text="    ", icon='MIRROR_Z', toggle=True)
-            row.popover(panel="VIEW3D_PT_tools_weightpaint_symmetry_for_topbar", text="")
-        elif mode_string == 'SCULPT':
-            row, sub = row_for_mirror()
-            sculpt = context.tool_settings.sculpt
-            sub.prop(sculpt, "use_symmetry_x", text="    ", icon='MIRROR_X', toggle=True)
-            sub.prop(sculpt, "use_symmetry_y", text="    ", icon='MIRROR_Y', toggle=True)
-            sub.prop(sculpt, "use_symmetry_z", text="    ", icon='MIRROR_Z', toggle=True)
-            row.popover(panel="VIEW3D_PT_sculpt_symmetry_for_topbar", text="")
-        elif mode_string == 'PAINT_TEXTURE':
-            _row, sub = row_for_mirror()
-            ipaint = context.tool_settings.image_paint
-            sub.prop(ipaint, "use_symmetry_x", text="    ", icon='MIRROR_X', toggle=True)
-            sub.prop(ipaint, "use_symmetry_y", text="    ", icon='MIRROR_Y', toggle=True)
-            sub.prop(ipaint, "use_symmetry_z", text="    ", icon='MIRROR_Z', toggle=True)
-            # No need for a popover, the panel only has these options.
-        elif mode_string == 'PAINT_VERTEX':
-            row, sub = row_for_mirror()
-            vpaint = context.tool_settings.vertex_paint
-            sub.prop(vpaint, "use_symmetry_x", text="    ", icon='MIRROR_X', toggle=True)
-            sub.prop(vpaint, "use_symmetry_y", text="    ", icon='MIRROR_Y', toggle=True)
-            sub.prop(vpaint, "use_symmetry_z", text="    ", icon='MIRROR_Z', toggle=True)
-            row.popover(panel="VIEW3D_PT_tools_vertexpaint_symmetry_for_topbar", text="")
-=======
-            sub.prop(context.object.pose, "use_mirror_x", text="X", toggle=True)
+            sub.prop(context.object.pose, "use_mirror_x", text="X", icon='MIRROR_X', toggle=True)
         elif mode_string in {'EDIT_MESH', 'PAINT_WEIGHT', 'SCULPT', 'PAINT_VERTEX'}:
             # Mesh Modes, Use Mesh Symmetry
             row, sub = row_for_mirror()
-            sub.prop(context.object.data, "use_mirror_x", text="X", toggle=True)
-            sub.prop(context.object.data, "use_mirror_y", text="Y", toggle=True)
-            sub.prop(context.object.data, "use_mirror_z", text="Z", toggle=True)
+            sub.prop(context.object.data, "use_mirror_x", text="X", icon='MIRROR_X', toggle=True)
+            sub.prop(context.object.data, "use_mirror_y", text="Y", icon='MIRROR_Y', toggle=True)
+            sub.prop(context.object.data, "use_mirror_z", text="Z", icon='MIRROR_Z', toggle=True)
             if mode_string == 'EDIT_MESH':
                 tool_settings = context.tool_settings
                 layout.prop(tool_settings, "use_mesh_automerge", text="")
@@ -515,7 +473,6 @@
                 row.popover(panel="VIEW3D_PT_sculpt_symmetry_for_topbar", text="")
             elif mode_string == 'PAINT_VERTEX':
                 row.popover(panel="VIEW3D_PT_tools_vertexpaint_symmetry_for_topbar", text="")
->>>>>>> f470a02a
 
         # Expand panels from the side-bar as popovers.
         popover_kw = {"space_type": 'VIEW_3D', "region_type": 'UI', "category": "Tool"}
@@ -3248,12 +3205,11 @@
     def draw(self, context):
         layout = self.layout
 
-<<<<<<< HEAD
         layout.operator("object.quick_fur", icon = "HAIR")
         layout.operator("object.quick_explode", icon = "MOD_EXPLODE")
         layout.operator("object.quick_smoke", icon = "MOD_SMOKE")
         layout.operator("object.quick_liquid", icon = "MOD_FLUIDSIM")
-        if _context.preferences.experimental.use_new_particle_system:
+        if context.preferences.experimental.use_new_particle_system:
             layout.operator("object.quick_particles", icon = "PARTICLES")
 
 
@@ -3267,14 +3223,6 @@
     def execute(self, context):        # execute() is called by blender when running the operator.
         bpy.ops.object.hide_view_set(unselected = True)
         return {'FINISHED'}
-=======
-        layout.operator("object.quick_fur")
-        layout.operator("object.quick_explode")
-        layout.operator("object.quick_smoke")
-        layout.operator("object.quick_liquid")
-        if context.preferences.experimental.use_new_particle_system:
-            layout.operator("object.quick_particles")
->>>>>>> f470a02a
 
 
 class VIEW3D_MT_object_showhide(Menu):
