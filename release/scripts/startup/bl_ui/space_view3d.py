--- conflicted
+++ resolved
@@ -186,14 +186,9 @@
                 # Combine the "use selection" toggle with the "set domain" operators
                 # to allow turning selection off directly.
                 domain = curves.selection_domain
-                if domain == 'POINT':
-                    row.prop(curves, "use_sculpt_selection", text="", icon='CURVE_BEZCIRCLE')
-                else:
-                    row.operator("curves.set_selection_domain", text="", icon='CURVE_BEZCIRCLE').domain = 'POINT'
-                if domain == 'CURVE':
-                    row.prop(curves, "use_sculpt_selection", text="", icon='CURVE_PATH')
-                else:
-                    row.operator("curves.set_selection_domain", text="", icon='CURVE_PATH').domain = 'CURVE'
+
+                row.operator("curves.set_selection_domain", text="", icon='CURVE_BEZCIRCLE', depress=(domain == 'POINT')).domain = 'POINT'
+                row.operator("curves.set_selection_domain", text="", icon='CURVE_PATH', depress=(domain == 'CURVE')).domain = 'CURVE'
 
         # Grease Pencil
         if obj and obj.type == 'GPENCIL' and context.gpencil_data:
@@ -762,7 +757,6 @@
 
         return True
 
-<<<<<<< HEAD
     @staticmethod
     def VERTEX_GPENCIL(context, layout, tool):
         if (tool is None) or (not tool.has_datablock):
@@ -770,12 +764,6 @@
 
         paint = context.tool_settings.gpencil_vertex_paint
         brush = paint.brush
-=======
-                row = layout.row(align=True)
-                domain = curves.selection_domain
-                row.operator("curves.set_selection_domain", text="", icon='CURVE_BEZCIRCLE', depress=(domain == 'POINT')).domain = 'POINT'
-                row.operator("curves.set_selection_domain", text="", icon='CURVE_PATH', depress=(domain == 'CURVE')).domain = 'CURVE'
->>>>>>> 5f443722
 
         row = layout.row(align=True)
         tool_settings = context.scene.tool_settings
@@ -7959,16 +7947,15 @@
         overlay = view.overlay
         display_all = overlay.show_overlays
 
-<<<<<<< HEAD
         col = layout.column(align=True)
         col.active = display_all
         split = col.split()
         row = split.row()
         row.separator()
-        row.prop(sculpt, "show_mask")
+        row.prop(overlay, "sculpt_show_mask")
 
         row = split.row(align=True)
-        if sculpt.show_mask:
+        if overlay.sculpt_show_mask:
             row.prop(overlay, "sculpt_mode_mask_opacity", text="")
         else:
             row.label(icon='DISCLOSURE_TRI_RIGHT')
@@ -7978,26 +7965,13 @@
         split = col.split()
         row = split.row()
         row.separator()
-        row.prop(sculpt, "show_face_sets")
+        row.prop(overlay, "sculpt_show_face_sets")
 
         row = split.row(align=True)
-        if sculpt.show_face_sets:
+        if overlay.sculpt_show_face_sets:
             row.prop(overlay, "sculpt_mode_face_sets_opacity", text="")
         else:
             row.label(icon='DISCLOSURE_TRI_RIGHT')
-=======
-        row = layout.row(align=True)
-        row.prop(overlay, "sculpt_show_mask", text="")
-        sub = row.row()
-        sub.active = overlay.sculpt_show_mask
-        sub.prop(overlay, "sculpt_mode_mask_opacity", text="Mask")
-
-        row = layout.row(align=True)
-        row.prop(overlay, "sculpt_show_face_sets", text="")
-        sub = row.row()
-        sub.active = overlay.sculpt_show_face_sets
-        row.prop(overlay, "sculpt_mode_face_sets_opacity", text="Face Sets")
->>>>>>> 5f443722
 
 
 class VIEW3D_PT_overlay_sculpt_curves(Panel):
