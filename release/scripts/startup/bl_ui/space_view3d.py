# ##### BEGIN GPL LICENSE BLOCK #####
#
#  This program is free software; you can redistribute it and/or
#  modify it under the terms of the GNU General Public License
#  as published by the Free Software Foundation; either version 2
#  of the License, or (at your option) any later version.
#
#  This program is distributed in the hope that it will be useful,
#  but WITHOUT ANY WARRANTY; without even the implied warranty of
#  MERCHANTABILITY or FITNESS FOR A PARTICULAR PURPOSE.  See the
#  GNU General Public License for more details.
#
#  You should have received a copy of the GNU General Public License
#  along with this program; if not, write to the Free Software Foundation,
#  Inc., 51 Franklin Street, Fifth Floor, Boston, MA 02110-1301, USA.
#
# ##### END GPL LICENSE BLOCK #####

# <pep8 compliant>f
import bpy
from bpy.types import (
    Header,
    Menu,
    Panel,
)
from bl_ui.properties_paint_common import (
    UnifiedPaintPanel,
    brush_basic_texpaint_settings,
)
from bl_ui.properties_grease_pencil_common import (
    AnnotationDataPanel,
    AnnotationOnionSkin,
    GreasePencilMaterialsPanel,
    GreasePencilVertexcolorPanel,
)
from bl_ui.space_toolsystem_common import (
    ToolActivePanelHelper,
)
from bpy.app.translations import contexts as i18n_contexts


class VIEW3D_HT_header(Header):
    bl_space_type = 'VIEW_3D'

    @staticmethod
    def draw_xform_template(layout, context):
        obj = context.active_object
        object_mode = 'OBJECT' if obj is None else obj.mode
        has_pose_mode = (
            (object_mode == 'POSE') or
            (object_mode == 'WEIGHT_PAINT' and context.pose_object is not None)
        )

        tool_settings = context.tool_settings

        # Mode & Transform Settings
        scene = context.scene

        # Orientation
        if object_mode in {'OBJECT', 'EDIT', 'EDIT_GPENCIL'} or has_pose_mode:
            orient_slot = scene.transform_orientation_slots[0]
            row = layout.row(align=True)

            row.prop_with_popover(orient_slot, "type", text="", panel="VIEW3D_PT_transform_orientations",)

        # Pivot
        if object_mode in {'OBJECT', 'EDIT', 'EDIT_GPENCIL', 'SCULPT_GPENCIL'} or has_pose_mode:
            layout.prop(tool_settings, "transform_pivot_point", text="", icon_only=True)

        # Snap
        show_snap = False
        if obj is None:
            show_snap = True
        else:
            if (object_mode not in {
                    'SCULPT', 'VERTEX_PAINT', 'WEIGHT_PAINT', 'TEXTURE_PAINT',
                    'PAINT_GPENCIL', 'SCULPT_GPENCIL', 'WEIGHT_GPENCIL', 'VERTEX_GPENCIL'
            }) or has_pose_mode:
                show_snap = True
            else:

                paint_settings = UnifiedPaintPanel.paint_settings(context)

                if paint_settings:
                    brush = paint_settings.brush
                    if brush and hasattr(brush, "stroke_method") and brush.stroke_method == 'CURVE':
                        show_snap = True
        if show_snap:
            snap_items = bpy.types.ToolSettings.bl_rna.properties["snap_elements"].enum_items
            snap_elements = tool_settings.snap_elements
            if len(snap_elements) == 1:
                text = ""
                for elem in snap_elements:
                    icon = snap_items[elem].icon
                    break
            else:
                text = "Mix"
                icon = 'NONE'
            del snap_items, snap_elements

            row = layout.row(align=True)
            row.prop(tool_settings, "use_snap", text="")

            sub = row.row(align=True)
            sub.popover(
                panel="VIEW3D_PT_snapping",
                icon=icon,
                text=text,
            )

        # Proportional editing
        if object_mode in {'EDIT', 'PARTICLE_EDIT', 'SCULPT_GPENCIL', 'EDIT_GPENCIL', 'OBJECT'}:
            row = layout.row(align=True)
            kw = {}
            if object_mode == 'OBJECT':
                attr = "use_proportional_edit_objects"
            else:
                attr = "use_proportional_edit"

                if tool_settings.use_proportional_edit:
                    if tool_settings.use_proportional_connected:
                        kw["icon"] = 'PROP_CON'
                    elif tool_settings.use_proportional_projected:
                        kw["icon"] = 'PROP_PROJECTED'
                    else:
                        kw["icon"] = 'PROP_ON'
                else:
                    kw["icon"] = 'PROP_OFF'

            row.prop(tool_settings, attr, icon_only=True, **kw) # proportional editing button

            # We can have the proportional editing on in the editing modes but off in object mode and vice versa.
            # So two separated lines to display the settings, just when it is on.

            # proportional editing settings, editing modes
            if object_mode != 'OBJECT' and tool_settings.use_proportional_edit is True:
                sub = row.row(align=True)
                sub.prop_with_popover(tool_settings,"proportional_edit_falloff",text="", icon_only=True, panel="VIEW3D_PT_proportional_edit")

            # proportional editing settings, just in object mode
            if object_mode == 'OBJECT' and tool_settings.use_proportional_edit_objects is True:
                sub = row.row(align=True)
                sub.prop_with_popover(tool_settings,"proportional_edit_falloff",text="", icon_only=True, panel="VIEW3D_PT_proportional_edit")


    def draw(self, context):
        layout = self.layout

        view = context.space_data
        shading = view.shading
        overlay = view.overlay
        tool_settings = context.tool_settings

        ALL_MT_editormenu.draw_hidden(context, layout) # bfa - show hide the editormenu

        show_region_tool_header = view.show_region_tool_header

        obj = context.active_object
        # mode_string = context.mode
        object_mode = 'OBJECT' if obj is None else obj.mode
        has_pose_mode = (
            (object_mode == 'POSE') or
            (object_mode == 'WEIGHT_PAINT' and context.pose_object is not None)
        )

        # Note: This is actually deadly in case enum_items have to be dynamically generated
        #       (because internal RNA array iterator will free everything immediately...).
        # XXX This is an RNA internal issue, not sure how to fix it.
        # Note: Tried to add an accessor to get translated UI strings instead of manual call
        #       to pgettext_iface below, but this fails because translated enumitems
        #       are always dynamically allocated.
        act_mode_item = bpy.types.Object.bl_rna.properties["mode"].enum_items[object_mode]
        act_mode_i18n_context = bpy.types.Object.bl_rna.properties["mode"].translation_context

        row = layout.row(align=True)
        row.separator()

        sub = row.row()
        #sub.ui_units_x = 5.5 # width of mode edit box
        sub.operator_menu_enum("object.mode_set", "mode", text=act_mode_item.name, icon=act_mode_item.icon)
        del act_mode_item

        layout.template_header_3D_mode()

        # Contains buttons like Mode, Pivot, Layer, Mesh Select Mode
        if obj:
            # Particle edit
            if object_mode == 'PARTICLE_EDIT':
                row = layout.row()
                row.prop(tool_settings.particle_edit, "select_mode", text="", expand=True)

        # Grease Pencil
        if obj and obj.type == 'GPENCIL' and context.gpencil_data:
            gpd = context.gpencil_data

            if gpd.is_stroke_paint_mode:
                row = layout.row()
                sub = row.row(align=True)
                sub.prop(tool_settings, "use_gpencil_draw_onback", text="", icon='MOD_OPACITY')
                sub.separator(factor=0.4)
                sub.prop(tool_settings, "use_gpencil_weight_data_add", text="", icon='WPAINT_HLT')
                sub.separator(factor=0.4)
                sub.prop(tool_settings, "use_gpencil_draw_additive", text="", icon='FREEZE')

            # Select mode for Editing
            if gpd.use_stroke_edit_mode:
                row = layout.row(align=True)
                row.prop(tool_settings, "gpencil_selectmode_edit", text="", expand=True)

            # Select mode for Sculpt
            if gpd.is_stroke_sculpt_mode:
                row = layout.row(align=True)
                row.prop(tool_settings, "use_gpencil_select_mask_point", text="")
                row.prop(tool_settings, "use_gpencil_select_mask_stroke", text="")
                row.prop(tool_settings, "use_gpencil_select_mask_segment", text="")

            # Select mode for Vertex Paint
            if gpd.is_stroke_vertex_mode:
                row = layout.row(align=True)
                row.prop(tool_settings, "use_gpencil_vertex_select_mask_point", text="")
                row.prop(tool_settings, "use_gpencil_vertex_select_mask_stroke", text="")
                row.prop(tool_settings, "use_gpencil_vertex_select_mask_segment", text="")

            if (
                    gpd.use_stroke_edit_mode or
                    gpd.is_stroke_sculpt_mode or
                    gpd.is_stroke_weight_mode or
                    gpd.is_stroke_vertex_mode
            ):
                row = layout.row(align=True)

                row.prop(gpd, "use_multiedit", text="", icon='GP_MULTIFRAME_EDITING')

                if gpd.use_multiedit:
                    sub = row.row(align=True)
                    sub.popover(panel="VIEW3D_PT_gpencil_multi_frame", text="")

            if gpd.use_stroke_edit_mode:
                row = layout.row(align=True)
                row.popover(
                    panel="VIEW3D_PT_tools_grease_pencil_interpolate",
                    text="Interpolate"
                )
        VIEW3D_MT_editor_menus.draw_collapsible(context, layout)

        layout.separator_spacer()

        if object_mode in {'PAINT_GPENCIL', 'SCULPT_GPENCIL'}:
            # Grease pencil
            if object_mode == 'PAINT_GPENCIL':
                layout.prop_with_popover(
                    tool_settings,
                    "gpencil_stroke_placement_view3d",
                    text="",
                    panel="VIEW3D_PT_gpencil_origin",
                )

            if object_mode in {'PAINT_GPENCIL', 'SCULPT_GPENCIL'}:
                layout.prop_with_popover(
                    tool_settings.gpencil_sculpt,
                    "lock_axis",
                    text="",
                    panel="VIEW3D_PT_gpencil_lock",
                )

            if object_mode == 'PAINT_GPENCIL':
                # FIXME: this is bad practice!
                # Tool options are to be displayed in the topbar.
                if context.workspace.tools.from_space_view3d_mode(object_mode).idname == "builtin_brush.Draw":
                    settings = tool_settings.gpencil_sculpt.guide
                    row = layout.row(align=True)
                    row.prop(settings, "use_guide", text="", icon='GRID')
                    sub = row.row(align=True)
                    sub.active = settings.use_guide
                    sub.popover(
                        panel="VIEW3D_PT_gpencil_guide",
                        text="Guides",
                    )

        elif not show_region_tool_header:
            # Transform settings depending on tool header visibility
            VIEW3D_HT_header.draw_xform_template(layout, context)

        # Mode & Transform Settings
        scene = context.scene

        # Collection Visibility
        # layout.popover(panel="VIEW3D_PT_collections", icon='GROUP', text="")

        # Viewport Settings
        if context.space_data.region_3d.view_perspective == "CAMERA":
            layout.prop(view, "lock_camera", icon = "LOCK_TO_CAMVIEW", icon_only=True )
        layout.popover(panel = "VIEW3D_PT_object_type_visibility", icon_value = view.icon_from_show_object_viewport, text="")


        # Gizmo toggle & popover.
        row = layout.row(align=True)
        # FIXME: place-holder icon.
        row.prop(view, "show_gizmo", text="", toggle=True, icon='GIZMO')
        sub = row.row(align=True)
        sub.active = view.show_gizmo
        sub.popover(
            panel="VIEW3D_PT_gizmo_display",
            text="",
        )

        # Overlay toggle & popover.
        row = layout.row(align=True)
        row.prop(overlay, "show_overlays", icon='OVERLAY', text="")
        sub = row.row(align=True)
        sub.active = overlay.show_overlays
        sub.popover(panel="VIEW3D_PT_overlay", text="")

        row = layout.row()
        row.active = (object_mode == 'EDIT') or (shading.type in {'WIREFRAME', 'SOLID'})

        # While exposing 'shading.show_xray(_wireframe)' is correct.
        # this hides the key shortcut from users: T70433.
        if has_pose_mode:
            draw_depressed = overlay.show_xray_bone
        elif shading.type == 'WIREFRAME':
            draw_depressed = shading.show_xray_wireframe
        else:
            draw_depressed = shading.show_xray
        row.operator(
            "view3d.toggle_xray",
            text="",
            icon='XRAY',
            depress=draw_depressed,
        )

        row = layout.row(align=True)
        row.prop(shading, "type", text="", expand=True)
        sub = row.row(align=True)
        # TODO, currently render shading type ignores mesh two-side, until it's supported
        # show the shading popover which shows double-sided option.

        # sub.enabled = shading.type != 'RENDERED'
        sub.popover(panel="VIEW3D_PT_shading", text="")

class VIEW3D_HT_tool_header(Header):
    bl_space_type = 'VIEW_3D'
    bl_region_type = 'TOOL_HEADER'

    def draw(self, context):
        layout = self.layout

        # mode_string = context.mode
        obj = context.active_object
        tool_settings = context.tool_settings

        self.draw_tool_settings(context)

        layout.separator_spacer()

        VIEW3D_HT_header.draw_xform_template(layout, context)

        self.draw_mode_settings(context)

    def draw_tool_settings(self, context):
        layout = self.layout
        tool_mode = context.mode

        # Active Tool
        # -----------
        from bl_ui.space_toolsystem_common import ToolSelectPanelHelper
        tool = ToolSelectPanelHelper.draw_active_tool_header(
            context, layout,
            tool_key=('VIEW_3D', tool_mode),
        )

        # Object Mode Options
        # -------------------

        # Example of how tool_settings can be accessed as pop-overs.

        # TODO(campbell): editing options should be after active tool options
        # (obviously separated for from the users POV)
        draw_fn = getattr(_draw_tool_settings_context_mode, tool_mode, None)
        if draw_fn is not None:
            is_valid_context = draw_fn(context, layout, tool)

        def draw_3d_brush_settings(layout, tool_mode):
            layout.popover("VIEW3D_PT_tools_brush_settings_advanced", text="Brush")
            if tool_mode != 'PAINT_WEIGHT':
                layout.popover("VIEW3D_PT_tools_brush_texture")
            if tool_mode == 'PAINT_TEXTURE':
                layout.popover("VIEW3D_PT_tools_mask_texture")
            layout.popover("VIEW3D_PT_tools_brush_stroke")
            layout.popover("VIEW3D_PT_tools_brush_falloff")
            layout.popover("VIEW3D_PT_tools_brush_display")

        # Note: general mode options should be added to 'draw_mode_settings'.
        if tool_mode == 'SCULPT':
            if is_valid_context:
                draw_3d_brush_settings(layout, tool_mode)
        elif tool_mode == 'PAINT_VERTEX':
            if is_valid_context:
                draw_3d_brush_settings(layout, tool_mode)
        elif tool_mode == 'PAINT_WEIGHT':
            if is_valid_context:
                draw_3d_brush_settings(layout, tool_mode)
        elif tool_mode == 'PAINT_TEXTURE':
            if is_valid_context:
                draw_3d_brush_settings(layout, tool_mode)
        elif tool_mode == 'EDIT_ARMATURE':
            pass
        elif tool_mode == 'EDIT_CURVE':
            pass
        elif tool_mode == 'EDIT_MESH':
            pass
        elif tool_mode == 'POSE':
            pass
        elif tool_mode == 'PARTICLE':
            # Disable, only shows "Brush" panel, which is already in the top-bar.
            # if tool.has_datablock:
            #     layout.popover_group(context=".paint_common", **popover_kw)
            pass
        elif tool_mode == 'PAINT_GPENCIL':
            if is_valid_context:
                brush = context.tool_settings.gpencil_paint.brush
                if brush.gpencil_tool != 'ERASE':
                    if brush.gpencil_tool != 'TINT':
                        layout.popover("VIEW3D_PT_tools_grease_pencil_brush_advanced")

                    if brush.gpencil_tool not in {'FILL', 'TINT'}:
                        layout.popover("VIEW3D_PT_tools_grease_pencil_brush_stroke")

                    layout.popover("VIEW3D_PT_tools_grease_pencil_paint_appearance")
        elif tool_mode == 'SCULPT_GPENCIL':
            if is_valid_context:
                brush = context.tool_settings.gpencil_sculpt_paint.brush
                tool = brush.gpencil_tool
                if tool in {'SMOOTH', 'RANDOMIZE'}:
                    layout.popover("VIEW3D_PT_tools_grease_pencil_sculpt_options")
                layout.popover("VIEW3D_PT_tools_grease_pencil_sculpt_appearance")
        elif tool_mode == 'WEIGHT_GPENCIL':
            if is_valid_context:
                layout.popover("VIEW3D_PT_tools_grease_pencil_weight_appearance")
        elif tool_mode == 'VERTEX_GPENCIL':
            if is_valid_context:
                layout.popover("VIEW3D_PT_tools_grease_pencil_vertex_appearance")

    def draw_mode_settings(self, context):
        layout = self.layout
        mode_string = context.mode

        def row_for_mirror():
            row = layout.row(align=True)
            #row.label(icon='MOD_MIRROR')
            sub = row.row(align=True)
            sub.scale_x = 0.6
            return row, sub

        if mode_string == 'EDIT_MESH':
            _row, sub = row_for_mirror()
            sub.prop(context.object.data, "use_mirror_x", text="    ", icon='MIRROR_X', toggle=True)
            sub.prop(context.object.data, "use_mirror_y", text="    ", icon='MIRROR_Y', toggle=True)
            sub.prop(context.object.data, "use_mirror_z", text="    ", icon='MIRROR_Z', toggle=True)
            tool_settings = context.tool_settings
            layout.prop(tool_settings, "use_mesh_automerge", text="")
        elif mode_string == 'EDIT_ARMATURE':
            _row, sub = row_for_mirror()
            sub.prop(context.object.data, "use_mirror_x", text="    ", icon='MIRROR_X', toggle=True)
        elif mode_string == 'POSE':
            _row, sub = row_for_mirror()
            sub.prop(context.object.pose, "use_mirror_x", text="    ", icon='MIRROR_X', toggle=True)
        elif mode_string == 'PAINT_WEIGHT':
            row, sub = row_for_mirror()
            wpaint = context.tool_settings.weight_paint
            sub.prop(wpaint, "use_symmetry_x", text="    ", icon='MIRROR_X', toggle=True)
            sub.prop(wpaint, "use_symmetry_y", text="    ", icon='MIRROR_Y', toggle=True)
            sub.prop(wpaint, "use_symmetry_z", text="    ", icon='MIRROR_Z', toggle=True)
            row.popover(panel="VIEW3D_PT_tools_weightpaint_symmetry_for_topbar", text="")
        elif mode_string == 'SCULPT':
            row, sub = row_for_mirror()
            sculpt = context.tool_settings.sculpt
            sub.prop(sculpt, "use_symmetry_x", text="    ", icon='MIRROR_X', toggle=True)
            sub.prop(sculpt, "use_symmetry_y", text="    ", icon='MIRROR_Y', toggle=True)
            sub.prop(sculpt, "use_symmetry_z", text="    ", icon='MIRROR_Z', toggle=True)
            row.popover(panel="VIEW3D_PT_sculpt_symmetry_for_topbar", text="")
        elif mode_string == 'PAINT_TEXTURE':
            _row, sub = row_for_mirror()
            ipaint = context.tool_settings.image_paint
            sub.prop(ipaint, "use_symmetry_x", text="    ", icon='MIRROR_X', toggle=True)
            sub.prop(ipaint, "use_symmetry_y", text="    ", icon='MIRROR_Y', toggle=True)
            sub.prop(ipaint, "use_symmetry_z", text="    ", icon='MIRROR_Z', toggle=True)
            # No need for a popover, the panel only has these options.
        elif mode_string == 'PAINT_VERTEX':
            row, sub = row_for_mirror()
            vpaint = context.tool_settings.vertex_paint
            sub.prop(vpaint, "use_symmetry_x", text="    ", icon='MIRROR_X', toggle=True)
            sub.prop(vpaint, "use_symmetry_y", text="    ", icon='MIRROR_Y', toggle=True)
            sub.prop(vpaint, "use_symmetry_z", text="    ", icon='MIRROR_Z', toggle=True)
            row.popover(panel="VIEW3D_PT_tools_vertexpaint_symmetry_for_topbar", text="")

        # Expand panels from the side-bar as popovers.
        popover_kw = {"space_type": 'VIEW_3D', "region_type": 'UI', "category": "Tool"}

        if mode_string == 'SCULPT':
            layout.popover_group(context=".sculpt_mode", **popover_kw)
        elif mode_string == 'PAINT_VERTEX':
            layout.popover_group(context=".vertexpaint", **popover_kw)
        elif mode_string == 'PAINT_WEIGHT':
            layout.popover_group(context=".weightpaint", **popover_kw)
        elif mode_string == 'PAINT_TEXTURE':
            layout.popover_group(context=".imagepaint", **popover_kw)
        elif mode_string == 'EDIT_TEXT':
            layout.popover_group(context=".text_edit", **popover_kw)
        elif mode_string == 'EDIT_ARMATURE':
            layout.popover_group(context=".armature_edit", **popover_kw)
        elif mode_string == 'EDIT_METABALL':
            layout.popover_group(context=".mball_edit", **popover_kw)
        elif mode_string == 'EDIT_LATTICE':
            layout.popover_group(context=".lattice_edit", **popover_kw)
        elif mode_string == 'EDIT_CURVE':
            layout.popover_group(context=".curve_edit", **popover_kw)
        elif mode_string == 'EDIT_MESH':
            layout.popover_group(context=".mesh_edit", **popover_kw)
        elif mode_string == 'POSE':
            layout.popover_group(context=".posemode", **popover_kw)
        elif mode_string == 'PARTICLE':
            layout.popover_group(context=".particlemode", **popover_kw)
        elif mode_string == 'OBJECT':
            layout.popover_group(context=".objectmode", **popover_kw)
        elif mode_string in {'PAINT_GPENCIL', 'EDIT_GPENCIL', 'SCULPT_GPENCIL', 'WEIGHT_GPENCIL'}:
            # Grease pencil layer.
            gpl = context.active_gpencil_layer
            if gpl and gpl.info is not None:
                text = gpl.info
                maxw = 25
                if len(text) > maxw:
                    text = text[:maxw - 5] + '..' + text[-3:]
            else:
                text = ""

            layout.label(text="Layer:")
            sub = layout.row()
            sub.ui_units_x = 8
            sub.popover(
                panel="TOPBAR_PT_gpencil_layers",
                text=text,
            )


class _draw_tool_settings_context_mode:
    @staticmethod
    def SCULPT(context, layout, tool):
        if (tool is None) or (not tool.has_datablock):
            return False

        paint = context.tool_settings.sculpt
        layout.template_ID_preview(paint, "brush", rows=3, cols=8, hide_buttons=True)

        brush = paint.brush
        if brush is None:
            return False

        tool_settings = context.tool_settings
        capabilities = brush.sculpt_capabilities

        ups = tool_settings.unified_paint_settings

        size = "size"
        size_owner = ups if ups.use_unified_size else brush
        if size_owner.use_locked_size == 'SCENE':
            size = "unprojected_radius"

        UnifiedPaintPanel.prop_unified(
            layout,
            context,
            brush,
            size,
            pressure_name="use_pressure_size",
            unified_name="use_unified_size",
            text="Radius",
            slider=True,
            header=True
        )

        # strength, use_strength_pressure
        pressure_name = "use_pressure_strength" if capabilities.has_strength_pressure else None
        UnifiedPaintPanel.prop_unified(
            layout,
            context,
            brush,
            "strength",
            pressure_name=pressure_name,
            unified_name="use_unified_strength",
            text="Strength",
            header=True
        )

        # direction
        if not capabilities.has_direction:
            layout.row().prop(brush, "direction", expand=True, text="")

        if capabilities.has_color:
            UnifiedPaintPanel.prop_unified_color(layout, context, brush, "color", text = "")
            layout.prop(brush, "blend", text="", expand = False)

        return True

    @staticmethod
    def PAINT_TEXTURE(context, layout, tool):
        if (tool is None) or (not tool.has_datablock):
            return False

        paint = context.tool_settings.image_paint
        layout.template_ID_preview(paint, "brush", rows=3, cols=8, hide_buttons=True)

        brush = paint.brush
        if brush is None:
            return False

        brush_basic_texpaint_settings(layout, context, brush, compact=True)

        return True

    @staticmethod
    def PAINT_VERTEX(context, layout, tool):
        if (tool is None) or (not tool.has_datablock):
            return False

        paint = context.tool_settings.vertex_paint
        layout.template_ID_preview(paint, "brush", rows=3, cols=8, hide_buttons=True)

        brush = paint.brush
        if brush is None:
            return False

        brush_basic_texpaint_settings(layout, context, brush, compact=True)

        return True

    @staticmethod
    def PAINT_WEIGHT(context, layout, tool):
        if (tool is None) or (not tool.has_datablock):
            return False

        paint = context.tool_settings.weight_paint
        layout.template_ID_preview(paint, "brush", rows=3, cols=8, hide_buttons=True)
        brush = paint.brush
        if brush is None:
            return False

        capabilities = brush.weight_paint_capabilities
        if capabilities.has_weight:
            UnifiedPaintPanel.prop_unified(
                layout,
                context,
                brush,
                "weight",
                unified_name="use_unified_weight",
                slider=True,
                header=True
            )

        UnifiedPaintPanel.prop_unified(
            layout,
            context,
            brush,
            "size",
            pressure_name="use_pressure_size",
            unified_name="use_unified_size",
            slider=True,
            text="Radius",
            header=True
        )
        UnifiedPaintPanel.prop_unified(
            layout,
            context,
            brush,
            "strength",
            pressure_name="use_pressure_strength",
            unified_name="use_unified_strength",
            header=True
        )

        return True

    @staticmethod
    def PAINT_GPENCIL(context, layout, tool):
        if tool is None:
            return False

        if tool.idname == "builtin.cutter":
            row = layout.row(align=True)
            row.prop(context.tool_settings.gpencil_sculpt, "intersection_threshold")
            return False
        elif not tool.has_datablock:
            return False

        paint = context.tool_settings.gpencil_paint
        brush = paint.brush
        if brush is None:
            return False

        gp_settings = brush.gpencil_settings

        row = layout.row(align=True)
        tool_settings = context.scene.tool_settings
        settings = tool_settings.gpencil_paint
        row.template_ID_preview(settings, "brush", rows=3, cols=8, hide_buttons=True)

        if context.object and brush.gpencil_tool in {'FILL', 'DRAW'}:
            from bl_ui.properties_paint_common import (
                brush_basic__draw_color_selector,
            )
            brush_basic__draw_color_selector(context, layout, brush, gp_settings, None)

        if context.object and brush.gpencil_tool == 'TINT':
            row.separator(factor=0.4)
            row.prop_with_popover(brush, "color", text="", panel="TOPBAR_PT_gpencil_vertexcolor")

        from bl_ui.properties_paint_common import (
            brush_basic_gpencil_paint_settings,
        )
        brush_basic_gpencil_paint_settings(layout, context, brush, compact=True)

        return True

    @staticmethod
    def SCULPT_GPENCIL(context, layout, tool):
        if (tool is None) or (not tool.has_datablock):
            return False
        paint = context.tool_settings.gpencil_sculpt_paint
        brush = paint.brush

        from bl_ui.properties_paint_common import (
            brush_basic_gpencil_sculpt_settings,
        )
        brush_basic_gpencil_sculpt_settings(layout, context, brush, compact=True)

        return True

    @staticmethod
    def WEIGHT_GPENCIL(context, layout, tool):
        if (tool is None) or (not tool.has_datablock):
            return False
        paint = context.tool_settings.gpencil_weight_paint
        brush = paint.brush

        from bl_ui.properties_paint_common import (
            brush_basic_gpencil_weight_settings,
        )
        brush_basic_gpencil_weight_settings(layout, context, brush, compact=True)

        return True

    @staticmethod
    def VERTEX_GPENCIL(context, layout, tool):
        if (tool is None) or (not tool.has_datablock):
            return False

        paint = context.tool_settings.gpencil_vertex_paint
        brush = paint.brush

        row = layout.row(align=True)
        tool_settings = context.scene.tool_settings
        settings = tool_settings.gpencil_vertex_paint
        row.template_ID_preview(settings, "brush", rows=3, cols=8, hide_buttons=True)

        if brush.gpencil_vertex_tool not in {'BLUR', 'AVERAGE', 'SMEAR'}:
            row.separator(factor=0.4)
            row.prop_with_popover(brush, "color", text="", panel="TOPBAR_PT_gpencil_vertexcolor")

        from bl_ui.properties_paint_common import (
            brush_basic_gpencil_vertex_settings,
        )

        brush_basic_gpencil_vertex_settings(layout, context, brush, compact=True)

        return True

    @staticmethod
    def PARTICLE(context, layout, tool):
        if (tool is None) or (not tool.has_datablock):
            return False

        # See: 'VIEW3D_PT_tools_brush', basically a duplicate
        settings = context.tool_settings.particle_edit
        brush = settings.brush
        tool = settings.tool
        if tool == 'NONE':
            return False

        layout.prop(brush, "size", slider=True)
        if tool == 'ADD':
            layout.prop(brush, "count")

            layout.prop(settings, "use_default_interpolate")
            layout.prop(brush, "steps", slider=True)
            layout.prop(settings, "default_key_count", slider=True)
        else:
            layout.prop(brush, "strength", slider=True)

            if tool == 'LENGTH':
                layout.row().prop(brush, "length_mode", expand=True)
            elif tool == 'PUFF':
                layout.row().prop(brush, "puff_mode", expand=True)
                layout.prop(brush, "use_puff_volume")
            elif tool == 'COMB':
                row = layout.row()
                row.active = settings.is_editable
                row.prop(settings, "use_emitter_deflect", text="Deflect Emitter")
                sub = row.row(align=True)
                sub.active = settings.use_emitter_deflect
                sub.prop(settings, "emitter_distance", text="Distance")

        return True


# bfa - show hide the editormenu
class ALL_MT_editormenu(Menu):
    bl_label = ""

    def draw(self, context):
        self.draw_menus(self.layout, context)

    @staticmethod
    def draw_menus(layout, context):

        row = layout.row(align=True)
        row.template_header() # editor type menus


class VIEW3D_MT_editor_menus(Menu):
    bl_label = ""

    def draw(self, context):
        layout = self.layout
        obj = context.active_object
        mode_string = context.mode
        edit_object = context.edit_object
        gp_edit = obj and obj.mode in {'EDIT_GPENCIL', 'PAINT_GPENCIL', 'SCULPT_GPENCIL',
                                       'WEIGHT_GPENCIL', 'VERTEX_GPENCIL'}
        ts = context.scene.tool_settings

        layout.menu("SCREEN_MT_user_menu", text = "Quick") # Quick favourites menu
        layout.menu("VIEW3D_MT_view")
        layout.menu("VIEW3D_MT_view_navigation")

        # Select Menu
        if gp_edit:
            if mode_string not in {'PAINT_GPENCIL', 'WEIGHT_GPENCIL'}:
                if mode_string == 'SCULPT_GPENCIL' and \
                    (ts.use_gpencil_select_mask_point or
                     ts.use_gpencil_select_mask_stroke or
                     ts.use_gpencil_select_mask_segment):
                    layout.menu("VIEW3D_MT_select_gpencil")
                    layout.menu("VIEW3D_MT_sculpt_gpencil_copy")
                elif mode_string == 'EDIT_GPENCIL':
                    layout.menu("VIEW3D_MT_select_gpencil")
                elif mode_string == 'VERTEX_GPENCIL':
                    layout.menu("VIEW3D_MT_select_gpencil")
                    layout.menu("VIEW3D_MT_gpencil_animation")
                    layout.menu("GPENCIL_MT_layer_active", text = "Active Layer")

        elif mode_string in {'PAINT_WEIGHT', 'PAINT_VERTEX', 'PAINT_TEXTURE'}:
            mesh = obj.data
            if mesh.use_paint_mask:
                layout.menu("VIEW3D_MT_select_paint_mask")
            elif mesh.use_paint_mask_vertex and mode_string in {'PAINT_WEIGHT', 'PAINT_VERTEX'}:
                layout.menu("VIEW3D_MT_select_paint_mask_vertex")
        elif mode_string != 'SCULPT':
            layout.menu("VIEW3D_MT_select_%s" % mode_string.lower())

        if gp_edit:
            pass
        elif mode_string == 'OBJECT':
            layout.menu("VIEW3D_MT_add", text="Add", text_ctxt=i18n_contexts.operator_default)
        elif mode_string == 'EDIT_MESH':
            layout.menu("VIEW3D_MT_mesh_add", text="Add", text_ctxt=i18n_contexts.operator_default)
        elif mode_string == 'EDIT_CURVE':
            layout.menu("VIEW3D_MT_curve_add", text="Add", text_ctxt=i18n_contexts.operator_default)
        elif mode_string == 'EDIT_SURFACE':
            layout.menu("VIEW3D_MT_surface_add", text="Add", text_ctxt=i18n_contexts.operator_default)
        elif mode_string == 'EDIT_METABALL':
            layout.menu("VIEW3D_MT_metaball_add", text="Add", text_ctxt=i18n_contexts.operator_default)
        elif mode_string == 'EDIT_ARMATURE':
            layout.menu("TOPBAR_MT_edit_armature_add", text="Add", text_ctxt=i18n_contexts.operator_default)

        if gp_edit:
            if obj and obj.mode == 'PAINT_GPENCIL':
                layout.menu("VIEW3D_MT_paint_gpencil")
            elif obj and obj.mode == 'EDIT_GPENCIL':
                layout.menu("VIEW3D_MT_edit_gpencil")
                layout.menu("VIEW3D_MT_edit_gpencil_stroke")
                layout.menu("VIEW3D_MT_edit_gpencil_point")
            elif obj and obj.mode == 'WEIGHT_GPENCIL':
                layout.menu("VIEW3D_MT_weight_gpencil")

        elif edit_object:
            layout.menu("VIEW3D_MT_edit_%s" % edit_object.type.lower())

            if mode_string == 'EDIT_MESH':
                layout.menu("VIEW3D_MT_edit_mesh_vertices")
                layout.menu("VIEW3D_MT_edit_mesh_edges")
                layout.menu("VIEW3D_MT_edit_mesh_faces")
                layout.menu("VIEW3D_MT_uv_map", text="UV")
            elif mode_string in {'EDIT_CURVE', 'EDIT_SURFACE'}:
                layout.menu("VIEW3D_MT_edit_curve_ctrlpoints")
                layout.menu("VIEW3D_MT_edit_curve_segments")

        elif obj:
            if mode_string != 'PAINT_TEXTURE':
                layout.menu("VIEW3D_MT_%s" % mode_string.lower())
            if mode_string in {'SCULPT', 'PAINT_VERTEX', 'PAINT_WEIGHT', 'PAINT_TEXTURE'}:
                layout.menu("VIEW3D_MT_brush")
            if mode_string == 'SCULPT':
                layout.menu("VIEW3D_MT_mask")
                layout.menu("VIEW3D_MT_face_sets")

        else:
            layout.menu("VIEW3D_MT_object")


# ********** Menu **********


# ********** Utilities **********


class ShowHideMenu:
    bl_label = "Show/Hide"
    _operator_name = ""

    def draw(self, _context):
        layout = self.layout

        layout.operator("%s.reveal" % self._operator_name, text="Show Hidden", icon = "HIDE_OFF")
        layout.operator("%s.hide" % self._operator_name, text="Hide Selected", icon = "HIDE_ON").unselected = False
        layout.operator("%s.hide" % self._operator_name, text="Hide Unselected", icon = "HIDE_UNSELECTED").unselected = True


# Standard transforms which apply to all cases
# NOTE: this doesn't seem to be able to be used directly
class VIEW3D_MT_transform_base(Menu):
    bl_label = "Transform"
    bl_category = "View"

    # TODO: get rid of the custom text strings?
    def draw(self, context):
        layout = self.layout

        obj = context.object

        layout.operator("transform.tosphere", text="To Sphere", icon = "TOSPHERE")
        layout.operator("transform.shear", text="Shear", icon = "SHEAR")
        layout.operator("transform.bend", text="Bend", icon = "BEND")
        layout.operator("transform.push_pull", text="Push/Pull", icon = 'PUSH_PULL')

        if context.mode != 'OBJECT':
            layout.operator("transform.vertex_warp", text="Warp", icon = "MOD_WARP")
            layout.operator_context = 'EXEC_REGION_WIN'
            layout.operator("transform.vertex_random", text="Randomize", icon = 'RANDOMIZE').offset = 0.1
            layout.operator_context = 'INVOKE_REGION_WIN'


# Generic transform menu - geometry types
class VIEW3D_MT_transform(VIEW3D_MT_transform_base):
    def draw(self, context):
        # base menu
        VIEW3D_MT_transform_base.draw(self, context)

        obj = context.object

        # generic
        layout = self.layout

        if obj.type == 'MESH':
            layout.operator("transform.shrink_fatten", text="Shrink Fatten", icon = 'SHRINK_FATTEN')
            layout.operator("transform.skin_resize", icon = "MOD_SKIN")

        elif obj.type == 'CURVE':
            layout.operator("transform.transform", text="Radius", icon = 'SHRINK_FATTEN').mode = 'CURVE_SHRINKFATTEN'

        layout.separator()

        layout.operator("transform.translate", text="Move Texture Space", icon = "MOVE_TEXTURESPACE").texture_space = True
        layout.operator("transform.resize", text="Scale Texture Space", icon = "SCALE_TEXTURESPACE").texture_space = True


# Object-specific extensions to Transform menu
class VIEW3D_MT_transform_object(VIEW3D_MT_transform_base):
    def draw(self, context):
        layout = self.layout

        # base menu
        VIEW3D_MT_transform_base.draw(self, context)

        # object-specific option follow
        layout.separator()

        layout.operator("transform.translate", text="Move Texture Space", icon = "MOVE_TEXTURESPACE").texture_space = True
        layout.operator("transform.resize", text="Scale Texture Space", icon = "SCALE_TEXTURESPACE").texture_space = True

        layout.separator()

        layout.operator_context = 'EXEC_REGION_WIN'
        # XXX see alignmenu() in edit.c of b2.4x to get this working
        layout.operator("transform.transform", text="Align to Transform Orientation", icon = "ALIGN_TRANSFORM").mode = 'ALIGN'

        layout.separator()

        layout.operator("object.randomize_transform", icon = "RANDOMIZE_TRANSFORM")
        layout.operator("object.align", icon = "ALIGN")

        # TODO: there is a strange context bug here.
        """
        layout.operator_context = 'INVOKE_REGION_WIN'
        layout.operator("object.transform_axis_target")
        """


# Armature EditMode extensions to Transform menu
class VIEW3D_MT_transform_armature(VIEW3D_MT_transform_base):
    def draw(self, context):
        layout = self.layout

        # base menu
        VIEW3D_MT_transform_base.draw(self, context)

        # armature specific extensions follow
        obj = context.object
        if obj.type == 'ARMATURE' and obj.mode in {'EDIT', 'POSE'}:
            if obj.data.display_type == 'BBONE':
                layout.separator()

                layout.operator("transform.transform", text="Scale BBone", icon='TRANSFORM_SCALE').mode = 'BONE_SIZE'
            elif obj.data.display_type == 'ENVELOPE':
                layout.separator()

                layout.operator("transform.transform", text="Scale Envelope Distance", icon='TRANSFORM_SCALE').mode = 'BONE_SIZE'
                layout.operator("transform.transform", text="Scale Radius", icon='TRANSFORM_SCALE').mode = 'BONE_ENVELOPE'

        if context.edit_object and context.edit_object.type == 'ARMATURE':
            layout.separator()

            layout.operator("armature.align", icon = "ALIGN")


class VIEW3D_MT_mirror(Menu):
    bl_label = "Mirror"

    def draw(self, _context):
        layout = self.layout

        layout.operator("transform.mirror", text="Interactive Mirror", icon='TRANSFORM_MIRROR')

        layout.separator()

        layout.operator_context = 'EXEC_REGION_WIN'

        props = layout.operator("transform.mirror", text="X Global", icon = "MIRROR_X")
        props.constraint_axis = (True, False, False)
        props.orient_type = 'GLOBAL'
        props = layout.operator("transform.mirror", text="Y Global", icon = "MIRROR_Y")
        props.constraint_axis = (False, True, False)
        props.orient_type = 'GLOBAL'
        props = layout.operator("transform.mirror", text="Z Global", icon = "MIRROR_Z")
        props.constraint_axis = (False, False, True)
        props.orient_type = 'GLOBAL'

        layout.separator()

        props = layout.operator("transform.mirror", text="X Local", icon = "MIRROR_X")
        props.constraint_axis = (True, False, False)
        props.orient_type = 'LOCAL'
        props = layout.operator("transform.mirror", text="Y Local", icon = "MIRROR_Y")
        props.constraint_axis = (False, True, False)
        props.orient_type = 'LOCAL'
        props = layout.operator("transform.mirror", text="Z Local", icon = "MIRROR_Z")
        props.constraint_axis = (False, False, True)
        props.orient_type = 'LOCAL'

        if _context.edit_object and _context.edit_object.type in {'MESH', 'SURFACE'}:

            layout.separator()

            layout.operator("object.vertex_group_mirror", icon = "MIRROR_VERTEXGROUP")


class VIEW3D_MT_snap(Menu):
    bl_label = "Snap"

    def draw(self, _context):
        layout = self.layout


        layout.operator("view3d.snap_selected_to_cursor", text="Selection to Cursor", icon = "SELECTIONTOCURSOR").use_offset = False
        layout.operator("view3d.snap_selected_to_cursor", text="Selection to Cursor (Keep Offset)", icon = "SELECTIONTOCURSOROFFSET").use_offset = True
        layout.operator("view3d.snap_selected_to_active", text="Selection to Active", icon = "SELECTIONTOACTIVE")
        layout.operator("view3d.snap_selected_to_grid", text="Selection to Grid", icon = "SELECTIONTOGRID")

        layout.separator()

        layout.operator("view3d.snap_cursor_to_selected", text="Cursor to Selected", icon = "CURSORTOSELECTION")
        layout.operator("view3d.snap_cursor_to_center", text="Cursor to World Origin", icon = "CURSORTOCENTER")
        layout.operator("view3d.snap_cursor_to_active", text="Cursor to Active", icon = "CURSORTOACTIVE")
        layout.operator("view3d.snap_cursor_to_grid", text="Cursor to Grid", icon = "CURSORTOGRID")


# Tooltip and operator for Clear Seam.
class VIEW3D_MT_uv_map_clear_seam(bpy.types.Operator):
    """Clears the UV Seam for selected edges"""      # blender will use this as a tooltip for menu items and buttons.
    bl_idname = "mesh.clear_seam"        # unique identifier for buttons and menu items to reference.
    bl_label = "Clear seam"         # display name in the interface.
    bl_options = {'REGISTER', 'UNDO'}  # enable undo for the operator.

    def execute(self, context):        # execute() is called by blender when running the operator.
        bpy.ops.mesh.mark_seam(clear=True)
        return {'FINISHED'}


class VIEW3D_MT_uv_map(Menu):
    bl_label = "UV Mapping"

    def draw(self, context):
        layout = self.layout

        tool_settings = context.tool_settings

        layout.operator("uv.unwrap", text = "Unwrap ABF", icon='UNWRAP_ABF').method = 'ANGLE_BASED'
        layout.operator("uv.unwrap", text = "Unwrap Conformal", icon='UNWRAP_LSCM').method = 'CONFORMAL'

        layout.separator()

        layout.operator_context = 'INVOKE_DEFAULT'
        layout.operator("uv.smart_project", icon = "MOD_UVPROJECT")
        layout.operator("uv.lightmap_pack", icon = "LIGHTMAPPACK")
        layout.operator("uv.follow_active_quads", icon = "FOLLOWQUADS")

        layout.separator()

        layout.operator_context = 'EXEC_REGION_WIN'
        layout.operator("uv.cube_project", icon = "CUBEPROJECT")
        layout.operator("uv.cylinder_project", icon = "CYLINDERPROJECT")
        layout.operator("uv.sphere_project", icon = "SPHEREPROJECT")

        layout.separator()

        layout.operator_context = 'INVOKE_REGION_WIN'
        layout.operator("uv.project_from_view", icon = "PROJECTFROMVIEW").scale_to_bounds = False
        layout.operator("uv.project_from_view", text="Project from View (Bounds)", icon = "PROJECTFROMVIEW").scale_to_bounds = True

        layout.separator()

        layout.operator("mesh.mark_seam", icon = "MARK_SEAM").clear = False
        layout.operator("mesh.clear_seam", text="Clear Seam", icon = 'CLEAR_SEAM')

        layout.separator()

        layout.operator("uv.reset", icon = "RESET")


# ********** View menus **********


    # Workaround to separate the tooltips
class VIEW3D_MT_view_view_selected_all_regions(bpy.types.Operator):
    """Move the View to the selection center in all Quad View views"""      # blender will use this as a tooltip for menu items and buttons.
    bl_idname = "view3d.view_selected_all_regions"        # unique identifier for buttons and menu items to reference.
    bl_label = "View Selected All Regions"         # display name in the interface.
    bl_options = {'REGISTER', 'UNDO'}  # enable undo for the operator.

    def execute(self, context):        # execute() is called by blender when running the operator.
        bpy.ops.view3d.view_selected(use_all_regions = True)
        return {'FINISHED'}


# Workaround to separate the tooltips
class VIEW3D_MT_view_all_all_regions(bpy.types.Operator):
    """View all objects in scene in all four Quad View views\nJust relevant for Quad View """      # blender will use this as a tooltip for menu items and buttons.
    bl_idname = "view3d.view_all_all_regions"        # unique identifier for buttons and menu items to reference.
    bl_label = "View All all Regions"         # display name in the interface.
    bl_options = {'REGISTER', 'UNDO'}  # enable undo for the operator.

    def execute(self, context):        # execute() is called by blender when running the operator.
        bpy.ops.view3d.view_all(use_all_regions = True)
        return {'FINISHED'}

    # Workaround to separate the tooltips
class VIEW3D_MT_view_center_cursor_and_view_all(bpy.types.Operator):
    """Views all objects in scene and centers the 3D cursor"""      # blender will use this as a tooltip for menu items and buttons.
    bl_idname = "view3d.view_all_center_cursor"        # unique identifier for buttons and menu items to reference.
    bl_label = "Center Cursor and Frame All"         # display name in the interface.
    bl_options = {'REGISTER', 'UNDO'}  # enable undo for the operator.

    def execute(self, context):        # execute() is called by blender when running the operator.
        bpy.ops.view3d.view_all(center = True)
        return {'FINISHED'}

class VIEW3D_MT_switchactivecamto(bpy.types.Operator):
    """Sets the current selected camera as the active camera to render from\nYou need to have a camera object selected"""
    bl_idname = "view3d.switchactivecamto"
    bl_label = "Set active Camera"
    bl_options = {'REGISTER', 'UNDO'}

    def execute(self, context):

        context = bpy.context
        scene = context.scene
        if context.active_object is not None:
            currentCameraObj = bpy.data.objects[bpy.context.active_object.name]
            scene.camera = currentCameraObj
        return {'FINISHED'}


class VIEW3D_MT_view(Menu):
    bl_label = "View"

    def draw(self, context):
        layout = self.layout
        view = context.space_data

        layout.prop(view, "show_region_toolbar")
        layout.prop(view, "show_region_ui")
        layout.prop(view, "show_region_tool_header")
        layout.prop(view, "show_region_hud")

        layout.separator()

        layout.operator("render.opengl", text="OpenGL Render Image", icon='RENDER_STILL')
        layout.operator("render.opengl", text="OpenGL Render Animation", icon='RENDER_ANIMATION').animation = True
        props = layout.operator("render.opengl", text="OpenGL Render Keyframes", icon='RENDER_ANIMATION')
        props.animation = True
        props.render_keyed_only = True

        layout.separator()

        layout.operator_context = 'INVOKE_REGION_WIN'
        layout.operator("view3d.clip_border", text="Clipping Border", icon = "CLIPPINGBORDER")
        layout.operator("view3d.render_border", icon = "RENDERBORDER")
        layout.operator("view3d.clear_render_border", icon = "RENDERBORDER_CLEAR")

        layout.separator()

        layout.operator("view3d.object_as_camera", icon = 'VIEW_SWITCHACTIVECAM')
        layout.operator("view3d.switchactivecamto", text="Set Active Camera", icon ="VIEW_SWITCHACTIVECAM")
        layout.operator("view3d.view_camera", text="Active Camera", icon = 'VIEW_SWITCHTOCAM')
        layout.operator("view3d.view_center_camera", icon = "VIEWCAMERACENTER")

        layout.separator()

        layout.menu("VIEW3D_MT_view_align")
        layout.menu("VIEW3D_MT_view_align_selected")

        layout.separator()

        layout.operator("view3d.localview", text="Toggle Local View", icon = "VIEW_GLOBAL_LOCAL")
        layout.operator("view3d.localview_remove_from", icon = "VIEW_REMOVE_LOCAL")

        layout.separator()

        layout.operator("view3d.view_selected", text="View Selected", icon = "VIEW_SELECTED").use_all_regions = False
        if view.region_quadviews:
            layout.operator("view3d.view_selected_all_regions", text="View Selected (Quad View)", icon = "ALIGNCAMERA_ACTIVE")
        layout.operator("view3d.view_all", text="Frame All", icon = "VIEWALL").center = False
        if view.region_quadviews:
            layout.operator("view3d.view_all_all_regions", text = "View All (Quad View)", icon = "VIEWALL" ) # bfa - separated tooltip
        layout.operator("view3d.view_all_center_cursor", text="Center Cursor and Frame All", icon = "VIEWALL_RESETCURSOR") # bfa - separated tooltip

        layout.separator()

        layout.menu("INFO_MT_area")

class VIEW3D_MT_view_navigation(Menu):
    bl_label = "Navi"

    def draw(self, _context):
        from math import pi
        layout = self.layout

        layout.operator("view3d.view_orbit", text= "Orbit Down", icon = "ORBIT_DOWN").type='ORBITDOWN'
        layout.operator("view3d.view_orbit", text= "Orbit Up", icon = "ORBIT_UP").type='ORBITUP'
        layout.operator("view3d.view_orbit", text= "Orbit Right", icon = "ORBIT_RIGHT").type='ORBITRIGHT'
        layout.operator("view3d.view_orbit", text= "Orbit Left", icon = "ORBIT_LEFT").type='ORBITLEFT'
        props = layout.operator("view3d.view_orbit", text = "Orbit Opposite", icon = "ORBIT_OPPOSITE")
        props.type = 'ORBITRIGHT'
        props.angle = pi

        layout.separator()

        layout.operator("view3d.view_roll", text="Roll Left", icon = "ROLL_LEFT").angle = pi / -12.0
        layout.operator("view3d.view_roll", text="Roll Right", icon = "ROLL_RIGHT").angle = pi / 12.0

        layout.separator()

        layout.operator("view3d.view_pan", text= "Pan Down", icon = "PAN_DOWN").type = 'PANDOWN'
        layout.operator("view3d.view_pan", text= "Pan Up", icon = "PAN_UP").type = 'PANUP'
        layout.operator("view3d.view_pan", text= "Pan Right", icon = "PAN_RIGHT").type = 'PANRIGHT'
        layout.operator("view3d.view_pan", text= "Pan Left", icon = "PAN_LEFT").type = 'PANLEFT'

        layout.separator()

        layout.operator("view3d.zoom_border", text="Zoom Border", icon = "ZOOM_BORDER")
        layout.operator("view3d.zoom", text="Zoom In", icon = "ZOOM_IN").delta = 1
        layout.operator("view3d.zoom", text="Zoom Out", icon = "ZOOM_OUT").delta = -1
        layout.operator("view3d.zoom_camera_1_to_1", text="Zoom Camera 1:1", icon = "ZOOM_CAMERA")
        layout.operator("view3d.dolly", text="Dolly View", icon = "DOLLY")
        layout.operator("view3d.view_center_pick", icon = "CENTERTOMOUSE")

        layout.separator()

        layout.operator("view3d.fly", icon = "FLY_NAVIGATION")
        layout.operator("view3d.walk", icon = "WALK_NAVIGATION")
        layout.operator("view3d.navigate", icon = "VIEW_NAVIGATION")

        layout.separator()

        layout.operator("screen.animation_play", text="Playback Animation", icon = "TRIA_RIGHT")


class VIEW3D_MT_view_align(Menu):
    bl_label = "Align View"

    def draw(self, _context):
        layout = self.layout

        layout.operator("view3d.camera_to_view", text="Align Active Camera to View", icon = "ALIGNCAMERA_VIEW")
        layout.operator("view3d.camera_to_view_selected", text="Align Active Camera to Selected", icon = "ALIGNCAMERA_ACTIVE")
        layout.operator("view3d.view_center_cursor", icon = "CENTERTOCURSOR")

        layout.separator()

        layout.operator("view3d.view_lock_to_active", icon = "LOCKTOACTIVE")
        layout.operator("view3d.view_center_lock", icon = "LOCKTOCENTER")
        layout.operator("view3d.view_lock_clear", icon = "LOCK_CLEAR")

        layout.separator()

        layout.operator("view3d.view_persportho", text="Perspective/Orthographic", icon = "PERSP_ORTHO")

        layout.separator()

        layout.operator("view3d.view_axis", text="Top", icon ="VIEW_TOP").type = 'TOP'
        layout.operator("view3d.view_axis", text="Bottom", icon ="VIEW_BOTTOM").type = 'BOTTOM'
        layout.operator("view3d.view_axis", text="Front", icon ="VIEW_FRONT").type = 'FRONT'
        layout.operator("view3d.view_axis", text="Back", icon ="VIEW_BACK").type = 'BACK'
        layout.operator("view3d.view_axis", text="Right", icon ="VIEW_RIGHT").type = 'RIGHT'
        layout.operator("view3d.view_axis", text="Left", icon ="VIEW_LEFT").type = 'LEFT'


class VIEW3D_MT_view_align_selected(Menu):
    bl_label = "Align View to Active"

    def draw(self, _context):
        layout = self.layout

        props = layout.operator("view3d.view_axis", text="Top", icon = "VIEW_ACTIVE_TOP")
        props.align_active = True
        props.type = 'TOP'

        props = layout.operator("view3d.view_axis", text="Bottom", icon ="VIEW_ACTIVE_BOTTOM")
        props.align_active = True
        props.type = 'BOTTOM'

        props = layout.operator("view3d.view_axis", text="Front", icon ="VIEW_ACTIVE_FRONT")
        props.align_active = True
        props.type = 'FRONT'

        props = layout.operator("view3d.view_axis", text="Back", icon ="VIEW_ACTIVE_BACK")
        props.align_active = True
        props.type = 'BACK'

        props = layout.operator("view3d.view_axis", text="Right" , icon ="VIEW_ACTIVE_RIGHT")
        props.align_active = True
        props.type = 'RIGHT'

        props = layout.operator("view3d.view_axis", text="Left", icon ="VIEW_ACTIVE_LEFT")
        props.align_active = True
        props.type = 'LEFT'


# ********** Select menus, suffix from context.mode **********

class VIEW3D_MT_select_object_more_less(Menu):
    bl_label = "More/Less"

    def draw(self, _context):
        layout = self.layout

        layout = self.layout

        layout.operator("object.select_more", text="More", icon = "SELECTMORE")
        layout.operator("object.select_less", text="Less", icon = "SELECTLESS")

        layout.separator()

        props = layout.operator("object.select_hierarchy", text="Parent", icon = "PARENT")
        props.extend = False
        props.direction = 'PARENT'

        props = layout.operator("object.select_hierarchy", text="Child", icon = "CHILD")
        props.extend = False
        props.direction = 'CHILD'

        layout.separator()

        props = layout.operator("object.select_hierarchy", text="Extend Parent", icon = "PARENT")
        props.extend = True
        props.direction = 'PARENT'

        props = layout.operator("object.select_hierarchy", text="Extend Child", icon = "CHILD")
        props.extend = True
        props.direction = 'CHILD'


# Workaround to separate the tooltips
class VIEW3D_MT_select_object_inverse(bpy.types.Operator):
    """Inverts the current selection """      # blender will use this as a tooltip for menu items and buttons.
    bl_idname = "object.select_all_inverse"        # unique identifier for buttons and menu items to reference.
    bl_label = "Select Inverse"         # display name in the interface.
    bl_options = {'REGISTER', 'UNDO'}  # enable undo for the operator.

    def execute(self, context):        # execute() is called by blender when running the operator.
        bpy.ops.object.select_all(action = 'INVERT')
        return {'FINISHED'}

# Workaround to separate the tooltips
class VIEW3D_MT_select_object_none(bpy.types.Operator):
    """Deselects everything """      # blender will use this as a tooltip for menu items and buttons.
    bl_idname = "object.select_all_none"        # unique identifier for buttons and menu items to reference.
    bl_label = "Select None"         # display name in the interface.
    bl_options = {'REGISTER', 'UNDO'}  # enable undo for the operator.

    def execute(self, context):        # execute() is called by blender when running the operator.
        bpy.ops.object.select_all(action = 'DESELECT')
        return {'FINISHED'}


class VIEW3D_MT_select_object(Menu):
    bl_label = "Select"

    def draw(self, _context):
        layout = self.layout

        layout.operator("object.select_all", text="All", icon='SELECT_ALL').action = 'SELECT'
        layout.operator("object.select_all_none", text="None", icon='SELECT_NONE') # bfa - separated tooltip
        layout.operator("object.select_all_inverse", text="Inverse", icon='INVERSE') # bfa - separated tooltip

        layout.separator()

        layout.menu ("VIEW3D_MT_select_grouped")
        layout.menu ("VIEW3D_MT_select_linked")
        layout.menu ("VIEW3D_MT_select_by_type")

        layout.separator()
        layout.operator("object.select_random", text="Random", icon = "RANDOMIZE")
        layout.operator("object.select_mirror", text="Mirror Selection", icon = "TRANSFORM_MIRROR")

        layout.operator("object.select_pattern", text="By Pattern", icon = "PATTERN")
        layout.operator("object.select_camera", text="Active Camera", icon = "CAMERA_DATA")

        layout.separator()

        layout.menu("VIEW3D_MT_select_object_more_less")



class VIEW3D_MT_select_by_type(Menu):
    bl_label = "All by Type"

    def draw(self, context):
        layout = self.layout

        layout.operator("object.select_by_type", text= "Mesh", icon = "OUTLINER_OB_MESH").type = 'MESH'
        layout.operator("object.select_by_type", text= "Curve", icon = "OUTLINER_OB_CURVE").type = 'CURVE'
        layout.operator("object.select_by_type", text= "Surface", icon = "OUTLINER_OB_SURFACE").type = 'SURFACE'
        layout.operator("object.select_by_type", text= "Meta", icon = "OUTLINER_OB_META").type = 'META'
        layout.operator("object.select_by_type", text= "Font", icon = "OUTLINER_OB_FONT").type = 'FONT'

        layout.separator()

        layout.operator("object.select_by_type", text= "Armature", icon = "OUTLINER_OB_ARMATURE").type = 'ARMATURE'
        layout.operator("object.select_by_type", text= "Lattice", icon = "OUTLINER_OB_LATTICE").type = 'LATTICE'
        layout.operator("object.select_by_type", text= "Empty", icon = "OUTLINER_OB_EMPTY").type = 'EMPTY'
        layout.operator("object.select_by_type", text= "GPencil", icon = "GREASEPENCIL").type = 'GPENCIL'

        layout.separator()

        layout.operator("object.select_by_type", text= "Camera", icon = "OUTLINER_OB_CAMERA").type = 'CAMERA'
        layout.operator("object.select_by_type", text= "Light", icon = "OUTLINER_OB_LIGHT").type = 'LIGHT'
        layout.operator("object.select_by_type", text= "Speaker", icon = "OUTLINER_OB_SPEAKER").type = 'SPEAKER'
        layout.operator("object.select_by_type", text= "Probe", icon = "OUTLINER_OB_LIGHTPROBE").type = 'LIGHT_PROBE'

class VIEW3D_MT_select_grouped(Menu):
    bl_label = "Grouped"

    def draw(self, context):
        layout = self.layout

        layout.operator("object.select_grouped", text= "Siblings", icon = "SIBLINGS").type = 'SIBLINGS'
        layout.operator("object.select_grouped", text= "Parent", icon = "PARENT").type = 'PARENT'
        layout.operator("object.select_grouped", text= "Children", icon = "CHILD_RECURSIVE").type = 'CHILDREN_RECURSIVE'
        layout.operator("object.select_grouped", text= "Immediate Children", icon = "CHILD").type = 'CHILDREN'

        layout.separator()

        layout.operator("object.select_grouped", text= "Type", icon = "TYPE").type = 'TYPE'
        layout.operator("object.select_grouped", text= "Collection", icon = "GROUP").type = 'COLLECTION'
        layout.operator("object.select_grouped", text= "Hook", icon = "HOOK").type = 'HOOK'

        layout.separator()

        layout.operator("object.select_grouped", text= "Pass", icon = "PASS").type = 'PASS'
        layout.operator("object.select_grouped", text= "Color", icon = "COLOR").type = 'COLOR'
        layout.operator("object.select_grouped", text= "Keying Set", icon = "KEYINGSET").type = 'KEYINGSET'
        layout.operator("object.select_grouped", text= "Light Type", icon = "LIGHT").type = 'LIGHT_TYPE'


class VIEW3D_MT_select_linked(Menu):
    bl_label = "Linked"

    def draw(self, context):
        layout = self.layout

        layout.operator("object.select_linked", text= "Object Data", icon = "OBJECT_DATA").type = 'OBDATA'
        layout.operator("object.select_linked", text= "Material", icon = "MATERIAL_DATA").type = 'MATERIAL'
        layout.operator("object.select_linked", text= "Instanced Collection", icon = "GROUP").type = 'DUPGROUP'
        layout.operator("object.select_linked", text= "Particle System", icon = "PARTICLES").type = 'PARTICLE'
        layout.operator("object.select_linked", text= "Library", icon = "LIBRARY").type = 'LIBRARY'
        layout.operator("object.select_linked", text= "Library (Object Data)", icon = "LIBRARY_OBJECT").type = 'LIBRARY_OBDATA'


# Workaround to separate the tooltips
class VIEW3D_MT_select_pose_inverse(bpy.types.Operator):
    """Inverts the current selection """      # blender will use this as a tooltip for menu items and buttons.
    bl_idname = "pose.select_all_inverse"        # unique identifier for buttons and menu items to reference.
    bl_label = "Select Inverse"         # display name in the interface.
    bl_options = {'REGISTER', 'UNDO'}  # enable undo for the operator.

    def execute(self, context):        # execute() is called by blender when running the operator.
        bpy.ops.pose.select_all(action = 'INVERT')
        return {'FINISHED'}

# Workaround to separate the tooltips
class VIEW3D_MT_select_pose_none(bpy.types.Operator):
    """Deselects everything """      # blender will use this as a tooltip for menu items and buttons.
    bl_idname = "pose.select_all_none"        # unique identifier for buttons and menu items to reference.
    bl_label = "Select None"         # display name in the interface.
    bl_options = {'REGISTER', 'UNDO'}  # enable undo for the operator.

    def execute(self, context):        # execute() is called by blender when running the operator.
        bpy.ops.pose.select_all(action = 'DESELECT')
        return {'FINISHED'}


class VIEW3D_MT_select_pose(Menu):
    bl_label = "Select"

    def draw(self, _context):
        layout = self.layout

        layout.operator("pose.select_all", text="All", icon='SELECT_ALL').action = 'SELECT'
        layout.operator("pose.select_all_none", text="None", icon='SELECT_NONE') # bfa - separated tooltip
        layout.operator("pose.select_all_inverse", text="Inverse", icon='INVERSE') # bfa - separated tooltip

        layout.separator()

        layout.operator_menu_enum("pose.select_grouped", "type", text="Grouped")
        layout.operator("pose.select_linked", text="Linked", icon = "LINKED")
        layout.operator("pose.select_constraint_target", text="Constraint Target", icon = "CONSTRAINT_BONE")

        layout.separator()

        layout.operator("object.select_pattern", text="By Pattern", icon = "PATTERN")

        layout.separator()

        layout.operator("pose.select_mirror", text="Flip Active", icon = "FLIP")

        layout.separator()

        props = layout.operator("pose.select_hierarchy", text="Parent", icon = "PARENT")
        props.extend = False
        props.direction = 'PARENT'

        props = layout.operator("pose.select_hierarchy", text="Child", icon = "CHILD")
        props.extend = False
        props.direction = 'CHILD'

        layout.separator()

        props = layout.operator("pose.select_hierarchy", text="Extend Parent", icon = "PARENT")
        props.extend = True
        props.direction = 'PARENT'

        props = layout.operator("pose.select_hierarchy", text="Extend Child", icon = "CHILD")
        props.extend = True
        props.direction = 'CHILD'


# Workaround to separate the tooltips
class VIEW3D_MT_select_particle_inverse(bpy.types.Operator):
    """Inverts the current selection """      # blender will use this as a tooltip for menu items and buttons.
    bl_idname = "particle.select_all_inverse"        # unique identifier for buttons and menu items to reference.
    bl_label = "Select Inverse"         # display name in the interface.
    bl_options = {'REGISTER', 'UNDO'}  # enable undo for the operator.

    def execute(self, context):        # execute() is called by blender when running the operator.
        bpy.ops.particle.select_all(action = 'INVERT')
        return {'FINISHED'}

# Workaround to separate the tooltips
class VIEW3D_MT_select_particle_none(bpy.types.Operator):
    """Deselects everything """      # blender will use this as a tooltip for menu items and buttons.
    bl_idname = "particle.select_all_none"        # unique identifier for buttons and menu items to reference.
    bl_label = "Select None"         # display name in the interface.
    bl_options = {'REGISTER', 'UNDO'}  # enable undo for the operator.

    def execute(self, context):        # execute() is called by blender when running the operator.
        bpy.ops.particle.select_all(action = 'DESELECT')
        return {'FINISHED'}


class VIEW3D_MT_select_particle(Menu):
    bl_label = "Select"

    def draw(self, _context):
        layout = self.layout

        layout.operator("particle.select_all", text="All", icon='SELECT_ALL').action = 'SELECT'
        layout.operator("particle.select_all_none", text="None", icon='SELECT_NONE') # bfa - separated tooltip
        layout.operator("particle.select_all_inverse", text="Inverse", icon='INVERSE') # bfa - separated tooltip

        layout.separator()

        layout.operator("particle.select_more", text = "More", icon = "SELECTMORE")
        layout.operator("particle.select_less", text = "Less", icon = "SELECTLESS")

        layout.separator()

        layout.operator("particle.select_linked", text="Linked", icon = "LINKED")

        layout.separator()


        layout.operator("particle.select_random", text = "Random", icon = "RANDOMIZE")

        layout.separator()

        layout.operator("particle.select_roots", text="Roots", icon = "SELECT_ROOT")
        layout.operator("particle.select_tips", text="Tips", icon = "SELECT_TIP")


class VIEW3D_MT_edit_mesh_select_similar(Menu):
    bl_label = "Similar"

    def draw(self, _context):
        layout = self.layout

        select_mode = _context.tool_settings.mesh_select_mode

        # Vertices select mode
        if tuple(select_mode) == (True, False, False):

            layout.operator("mesh.select_similar", text= "Normal", icon = "RECALC_NORMALS").type='NORMAL'
            layout.operator("mesh.select_similar", text= "Amount of Adjacent Faces", icon = "FACESEL").type='FACE'
            layout.operator("mesh.select_similar", text= "Vertex Groups", icon = "GROUP_VERTEX").type='VGROUP'
            layout.operator("mesh.select_similar", text= "Amount of connecting Edges", icon = "EDGESEL").type='EDGE'

        # Edges select mode
        if tuple(select_mode) == (False, True, False):

            layout.operator("mesh.select_similar", text= "Length", icon = "RULER").type='LENGTH'
            layout.operator("mesh.select_similar", text= "Direction", icon = "SWITCH_DIRECTION").type='DIR'
            layout.operator("mesh.select_similar", text= "Amount of Faces around an edge", icon = "FACESEL").type='FACE'
            layout.operator("mesh.select_similar", text= "Face Angles", icon = "ANGLE").type='FACE_ANGLE'
            layout.operator("mesh.select_similar", text= "Crease", icon = "CREASE").type='CREASE'
            layout.operator("mesh.select_similar", text= "Bevel", icon = "BEVEL").type='BEVEL'
            layout.operator("mesh.select_similar", text= "Seam", icon = "MARK_SEAM").type='SEAM'
            layout.operator("mesh.select_similar", text= "Sharpness", icon = "SELECT_SHARPEDGES").type='SHARP'
            layout.operator("mesh.select_similar", text= "Freestyle Edge Marks", icon = "MARK_FS_EDGE").type='FREESTYLE_EDGE'

        # Faces select mode
        if tuple(select_mode) == (False, False, True ):

            layout.operator("mesh.select_similar", text= "Material", icon = "MATERIAL").type='MATERIAL'
            layout.operator("mesh.select_similar", text= "Area", icon = "AREA").type='AREA'
            layout.operator("mesh.select_similar", text= "Polygon Sides", icon = "POLYGONSIDES").type='SIDES'
            layout.operator("mesh.select_similar", text= "Perimeter", icon = "PERIMETER").type='PERIMETER'
            layout.operator("mesh.select_similar", text= "Normal", icon = "RECALC_NORMALS").type='NORMAL'
            layout.operator("mesh.select_similar", text= "Co-Planar", icon = "MAKE_PLANAR").type='COPLANAR'
            layout.operator("mesh.select_similar", text= "Flat / Smooth", icon = "SHADING_SMOOTH").type='SMOOTH'
            layout.operator("mesh.select_similar", text= "Face Map", icon = "TEXTURE").type='FACE_MAP'
            layout.operator("mesh.select_similar", text= "Freestyle Face Marks", icon = "MARKFSFACE").type='FREESTYLE_FACE'

        layout.separator()

        layout.operator("mesh.select_similar_region", text="Face Regions", icon = "FACEREGIONS")


class VIEW3D_MT_edit_mesh_select_more_less(Menu):
    bl_label = "More/Less"

    def draw(self, _context):
        layout = self.layout

        layout.operator("mesh.select_more", text="More", icon = "SELECTMORE")
        layout.operator("mesh.select_less", text="Less", icon = "SELECTLESS")

        layout.separator()

        layout.operator("mesh.select_next_item", text="Next Active", icon = "NEXTACTIVE")
        layout.operator("mesh.select_prev_item", text="Previous Active", icon = "PREVIOUSACTIVE")


# Workaround to separate the tooltips
class VIEW3D_MT_select_edit_mesh_inverse(bpy.types.Operator):
    """Inverts the current selection """      # blender will use this as a tooltip for menu items and buttons.
    bl_idname = "mesh.select_all_inverse"        # unique identifier for buttons and menu items to reference.
    bl_label = "Select Inverse"         # display name in the interface.
    bl_options = {'REGISTER', 'UNDO'}  # enable undo for the operator.

    def execute(self, context):        # execute() is called by blender when running the operator.
        bpy.ops.mesh.select_all(action = 'INVERT')
        return {'FINISHED'}

# Workaround to separate the tooltips
class VIEW3D_MT_select_edit_mesh_none(bpy.types.Operator):
    """Deselects everything """       # blender will use this as a tooltip for menu items and buttons.
    bl_idname = "mesh.select_all_none"        # unique identifier for buttons and menu items to reference.
    bl_label = "Select None"         # display name in the interface.
    bl_options = {'REGISTER', 'UNDO'}  # enable undo for the operator.

    def execute(self, context):        # execute() is called by blender when running the operator.
        bpy.ops.mesh.select_all(action = 'DESELECT')
        return {'FINISHED'}


class VIEW3D_MT_select_edit_mesh(Menu):
    bl_label = "Select"

    def draw(self, _context):
        layout = self.layout

        # primitive
        layout.operator("mesh.select_all", text="All", icon='SELECT_ALL').action = 'SELECT'
        layout.operator("mesh.select_all_none", text="None", icon='SELECT_NONE') # bfa - separated tooltip
        layout.operator("mesh.select_all_inverse", text="Inverse", icon='INVERSE') # bfa - separated tooltip

        layout.separator()

        layout.operator("mesh.select_linked", text="Linked", icon = "LINKED")
        layout.operator("mesh.faces_select_linked_flat", text="Linked Flat Faces", icon = "LINKED")
        layout.operator("mesh.select_linked_pick", text="Linked Pick Select", icon = "LINKED").deselect = False
        layout.operator("mesh.select_linked_pick", text="Linked Pick Deselect", icon = "LINKED").deselect = True

        layout.separator()

        # other
        layout.menu("VIEW3D_MT_edit_mesh_select_similar")

        layout.separator()

        # numeric
        layout.operator("mesh.select_random", text="Random", icon = "RANDOMIZE")
        layout.operator("mesh.select_nth", icon = "CHECKER_DESELECT")

        layout.separator()

        layout.operator("mesh.select_mirror", text="Mirror Selection", icon = "TRANSFORM_MIRROR")
        layout.operator("mesh.select_axis", text="Side of Active", icon = "SELECT_SIDEOFACTIVE")
        layout.operator("mesh.shortest_path_select", text="Shortest Path", icon = "SELECT_SHORTESTPATH")

        layout.separator()

        # geometric
        layout.operator("mesh.edges_select_sharp", text="Sharp Edges", icon = "SELECT_SHARPEDGES")

        layout.separator()

        # topology
        tool_settings = _context.tool_settings
        if tool_settings.mesh_select_mode[2] is False:
            layout.operator("mesh.select_non_manifold", text="Non Manifold", icon = "SELECT_NONMANIFOLD")
        layout.operator("mesh.select_loose", text="Loose Geometry", icon = "SELECT_LOOSE")
        layout.operator("mesh.select_interior_faces", text="Interior Faces", icon = "SELECT_INTERIOR")
        layout.operator("mesh.select_face_by_sides", text="Faces by Sides", icon = "SELECT_FACES_BY_SIDE")

        layout.separator()

        # loops
        layout.operator("mesh.loop_multi_select", text="Edge Loops", icon = "SELECT_EDGELOOP").ring = False
        layout.operator("mesh.loop_multi_select", text="Edge Rings", icon = "SELECT_EDGERING").ring = True
        layout.operator("mesh.loop_to_region", text = "Loop Inner Region", icon = "SELECT_LOOPINNER")
        layout.operator("mesh.region_to_loop", text = "Boundary Loop", icon = "SELECT_BOUNDARY")

        layout.separator()

        layout.operator("mesh.select_ungrouped", text="Ungrouped Vertices", icon = "SELECT_UNGROUPED_VERTS")

        layout.separator()

        layout.menu("VIEW3D_MT_edit_mesh_select_more_less")


# Workaround to separate the tooltips
class VIEW3D_MT_select_edit_curve_inverse(bpy.types.Operator):
    """Inverts the current selection """      # blender will use this as a tooltip for menu items and buttons.
    bl_idname = "curve.select_all_inverse"        # unique identifier for buttons and menu items to reference.
    bl_label = "Select Inverse"         # display name in the interface.
    bl_options = {'REGISTER', 'UNDO'}  # enable undo for the operator.

    def execute(self, context):        # execute() is called by blender when running the operator.
        bpy.ops.curve.select_all(action = 'INVERT')
        return {'FINISHED'}

# Workaround to separate the tooltips
class VIEW3D_MT_select_edit_curve_none(bpy.types.Operator):
    """Deselects everything """       # blender will use this as a tooltip for menu items and buttons.
    bl_idname = "curve.select_all_none"        # unique identifier for buttons and menu items to reference.
    bl_label = "Select None"         # display name in the interface.
    bl_options = {'REGISTER', 'UNDO'}  # enable undo for the operator.

    def execute(self, context):        # execute() is called by blender when running the operator.
        bpy.ops.curve.select_all(action = 'DESELECT')
        return {'FINISHED'}


class VIEW3D_MT_select_edit_curve(Menu):
    bl_label = "Select"

    def draw(self, _context):
        layout = self.layout

        layout.operator("curve.select_all", text="All", icon='SELECT_ALL').action = 'SELECT'
        layout.operator("curve.select_all_none", text="None", icon='SELECT_NONE') # bfa - separated tooltip
        layout.operator("curve.select_all_inverse", text="Inverse", icon='INVERSE') # bfa - separated tooltip

        layout.separator()


        layout.operator("curve.select_linked", text="Linked", icon = "LINKED")
        layout.operator("curve.select_linked_pick", text="Linked Pick Select", icon = "LINKED").deselect = False
        layout.operator("curve.select_linked_pick", text="Linked Pick Deselect", icon = "LINKED").deselect = True

        layout.separator()

        layout.menu("VIEW3D_MT_select_edit_curve_select_similar")

        layout.separator()

        layout.operator("curve.select_random", text= "Random", icon = "RANDOMIZE")
        layout.operator("curve.select_nth", icon = "CHECKER_DESELECT")

        layout.separator()

        layout.operator("curve.de_select_first", icon = "SELECT_FIRST")
        layout.operator("curve.de_select_last", icon = "SELECT_LAST")
        layout.operator("curve.select_next", text = "Next", icon = "NEXTACTIVE")
        layout.operator("curve.select_previous", text = "Previous", icon = "PREVIOUSACTIVE")

        layout.separator()

        layout.operator("curve.select_more", text= "More", icon = "SELECTMORE")
        layout.operator("curve.select_less", text= "Less", icon = "SELECTLESS")

class VIEW3D_MT_select_edit_curve_select_similar(Menu):
    bl_label = "Similar"

    def draw(self, context):
        layout = self.layout

        layout.operator("curve.select_similar", text="Type", icon = "TYPE").type = 'TYPE'
        layout.operator("curve.select_similar", text="Radius", icon = "RADIUS").type = 'RADIUS'
        layout.operator("curve.select_similar", text="Weight", icon = "MOD_VERTEX_WEIGHT").type = 'WEIGHT'
        layout.operator("curve.select_similar", text="Direction", icon = "SWITCH_DIRECTION").type = 'DIRECTION'


class VIEW3D_MT_select_edit_surface(Menu):
    bl_label = "Select"

    def draw(self, _context):
        layout = self.layout

        layout.operator("curve.select_all", text="All", icon='SELECT_ALL').action = 'SELECT'
        layout.operator("curve.select_all_none", text="None", icon='SELECT_NONE') # bfa - separated tooltip
        layout.operator("curve.select_all_inverse", text="Inverse", icon='INVERSE') # bfa - separated tooltip

        layout.separator()

        layout.operator("curve.select_linked", text="Linked", icon = "LINKED")
        layout.menu("VIEW3D_MT_select_edit_curve_select_similar")

        layout.separator()

        layout.operator("curve.select_random", text= "Random", icon = "RANDOMIZE")
        layout.operator("curve.select_nth", icon = "CHECKER_DESELECT")


        layout.separator()

        layout.operator("curve.select_row", text = "Control Point row", icon = "CONTROLPOINTROW")

        layout.separator()

        layout.operator("curve.select_more", text= "More", icon = "SELECTMORE")
        layout.operator("curve.select_less", text= "Less", icon = "SELECTLESS")


class VIEW3D_MT_select_edit_text(Menu):
    bl_label = "Select"

    def draw(self, _context):
        layout = self.layout

        layout.operator("font.select_all", text="All", icon = "SELECT_ALL")

        layout.separator()

        layout.operator("font.move_select", text = "Line End", icon = "HAND").type = 'LINE_END'
        layout.operator("font.move_select", text = "Line Begin", icon = "HAND").type = 'LINE_BEGIN'

        layout.separator()

        layout.operator("font.move_select", text = "Previous Character", icon = "HAND").type = 'PREVIOUS_CHARACTER'
        layout.operator("font.move_select", text = "Next Character", icon = "HAND").type = 'NEXT_CHARACTER'

        layout.separator()

        layout.operator("font.move_select", text = "Previous Word", icon = "HAND").type = 'PREVIOUS_WORD'
        layout.operator("font.move_select", text = "Next Word", icon = "HAND").type = 'NEXT_WORD'

        layout.separator()

        layout.operator("font.move_select", text = "Previous Line", icon = "HAND").type = 'PREVIOUS_LINE'
        layout.operator("font.move_select", text = "Next Line", icon = "HAND").type = 'NEXT_LINE'


# Workaround to separate the tooltips
class VIEW3D_MT_select_edit_metaball_inverse(bpy.types.Operator):
    """Inverts the current selection """      # blender will use this as a tooltip for menu items and buttons.
    bl_idname = "mball.select_all_inverse"        # unique identifier for buttons and menu items to reference.
    bl_label = "Select Inverse"         # display name in the interface.
    bl_options = {'REGISTER', 'UNDO'}  # enable undo for the operator.

    def execute(self, context):        # execute() is called by blender when running the operator.
        bpy.ops.mball.select_all(action = 'INVERT')
        return {'FINISHED'}

# Workaround to separate the tooltips
class VIEW3D_MT_select_edit_metaball_none(bpy.types.Operator):
    """Deselects everything """           # blender will use this as a tooltip for menu items and buttons.
    bl_idname = "mball.select_all_none"        # unique identifier for buttons and menu items to reference.
    bl_label = "Select None"         # display name in the interface.
    bl_options = {'REGISTER', 'UNDO'}  # enable undo for the operator.

    def execute(self, context):        # execute() is called by blender when running the operator.
        bpy.ops.mball.select_all(action = 'DESELECT')
        return {'FINISHED'}


class VIEW3D_MT_select_edit_metaball(Menu):
    bl_label = "Select"

    def draw(self, _context):
        layout = self.layout

        layout.operator("mball.select_all", text="All", icon='SELECT_ALL').action = 'SELECT'
        layout.operator("mball.select_all_none", text="None", icon='SELECT_NONE') # bfa - separated tooltip
        layout.operator("mball.select_all_inverse", text="Inverse", icon='INVERSE') # bfa - separated tooltip

        layout.separator()

        layout.menu("VIEW3D_MT_select_edit_metaball_select_similar")

        layout.separator()

        layout.operator("mball.select_random_metaelems", text = "Random", icon = "RANDOMIZE")


class VIEW3D_MT_select_edit_metaball_select_similar(Menu):
    bl_label = "Similar"

    def draw(self, context):
        layout = self.layout

        layout.operator("mball.select_similar", text="Type", icon = "TYPE").type = 'TYPE'
        layout.operator("mball.select_similar", text="Radius", icon = "RADIUS").type = 'RADIUS'
        layout.operator("mball.select_similar", text="Stiffness", icon = "BEND").type = 'STIFFNESS'
        layout.operator("mball.select_similar", text="Rotation", icon = "ROTATE").type = 'ROTATION'


# Workaround to separate the tooltips
class VIEW3D_MT_select_edit_lattice_inverse(bpy.types.Operator):
    """Inverts the current selection """      # blender will use this as a tooltip for menu items and buttons.
    bl_idname = "lattice.select_all_inverse"        # unique identifier for buttons and menu items to reference.
    bl_label = "Select Inverse"         # display name in the interface.
    bl_options = {'REGISTER', 'UNDO'}  # enable undo for the operator.

    def execute(self, context):        # execute() is called by blender when running the operator.
        bpy.ops.lattice.select_all(action = 'INVERT')
        return {'FINISHED'}

# Workaround to separate the tooltips
class VIEW3D_MT_select_edit_lattice_none(bpy.types.Operator):
    """Deselects everything """        # blender will use this as a tooltip for menu items and buttons.
    bl_idname = "lattice.select_all_none"        # unique identifier for buttons and menu items to reference.
    bl_label = "Select None"         # display name in the interface.
    bl_options = {'REGISTER', 'UNDO'}  # enable undo for the operator.

    def execute(self, context):        # execute() is called by blender when running the operator.
        bpy.ops.lattice.select_all(action = 'DESELECT')
        return {'FINISHED'}


class VIEW3D_MT_edit_lattice_context_menu(Menu):
    bl_label = "Lattice Context Menu"

    def draw(self, context):
        layout = self.layout

        layout = self.layout

        layout.menu("VIEW3D_MT_mirror")
        layout.menu("VIEW3D_MT_edit_lattice_flip")
        layout.menu("VIEW3D_MT_snap")

        layout.separator()

        layout.operator("lattice.make_regular", icon = 'MAKE_REGULAR')


class VIEW3D_MT_select_edit_lattice(Menu):
    bl_label = "Select"

    def draw(self, _context):
        layout = self.layout

        layout.operator("lattice.select_all", text="All", icon='SELECT_ALL').action = 'SELECT'
        layout.operator("lattice.select_all_none", text="None", icon='SELECT_NONE') # bfa - separated tooltip
        layout.operator("lattice.select_all_inverse", text="Inverse", icon='INVERSE') # bfa - separated tooltip

        layout.separator()

        layout.operator("lattice.select_mirror", text = "Mirror", icon = "TRANSFORM_MIRROR")
        layout.operator("lattice.select_random", text = "Random", icon = "RANDOMIZE")

        layout.separator()

        layout.operator("lattice.select_ungrouped", text="Ungrouped Vertices", icon = "SELECT_UNGROUPED_VERTS")

        layout.separator()

        layout.operator("lattice.select_more", text = "More", icon = "SELECTMORE")
        layout.operator("lattice.select_less", text = "Less", icon = "SELECTLESS")


# Workaround to separate the tooltips
class VIEW3D_MT_select_edit_armature_inverse(bpy.types.Operator):
    """Inverts the current selection """      # blender will use this as a tooltip for menu items and buttons.
    bl_idname = "armature.select_all_inverse"        # unique identifier for buttons and menu items to reference.
    bl_label = "Select Inverse"         # display name in the interface.
    bl_options = {'REGISTER', 'UNDO'}  # enable undo for the operator.

    def execute(self, context):        # execute() is called by blender when running the operator.
        bpy.ops.armature.select_all(action = 'INVERT')
        return {'FINISHED'}

# Workaround to separate the tooltips
class VIEW3D_MT_select_edit_armature_none(bpy.types.Operator):
    """Deselects everything """          # blender will use this as a tooltip for menu items and buttons.
    bl_idname = "armature.select_all_none"        # unique identifier for buttons and menu items to reference.
    bl_label = "Select None"         # display name in the interface.
    bl_options = {'REGISTER', 'UNDO'}  # enable undo for the operator.

    def execute(self, context):        # execute() is called by blender when running the operator.
        bpy.ops.armature.select_all(action = 'DESELECT')
        return {'FINISHED'}


class VIEW3D_MT_select_edit_armature(Menu):
    bl_label = "Select"

    def draw(self, _context):
        layout = self.layout

        layout.operator("armature.select_all", text="All", icon='SELECT_ALL').action = 'SELECT'
        layout.operator("armature.select_all_none", text="None", icon='SELECT_NONE') # bfa - separated tooltip
        layout.operator("armature.select_all_inverse", text="Inverse", icon='INVERSE') # bfa - separated tooltip

        layout.separator()

        layout.operator_menu_enum("armature.select_similar", "type", text="Similar")

        layout.separator()

        layout.operator("armature.select_mirror", text="Mirror Selection", icon = "TRANSFORM_MIRROR").extend = False
        layout.operator("object.select_pattern", text="By Pattern", icon = "PATTERN")

        layout.separator()

        layout.operator("armature.select_linked", text="Linked")

        layout.separator()

        props = layout.operator("armature.select_hierarchy", text="Parent", icon = "PARENT")
        props.extend = False
        props.direction = 'PARENT'

        props = layout.operator("armature.select_hierarchy", text="Child", icon = "CHILD")
        props.extend = False
        props.direction = 'CHILD'

        layout.separator()

        props = layout.operator("armature.select_hierarchy", text="Extend Parent", icon = "PARENT")
        props.extend = True
        props.direction = 'PARENT'

        props = layout.operator("armature.select_hierarchy", text="Extend Child", icon = "CHILD")
        props.extend = True
        props.direction = 'CHILD'

        layout.separator()

        layout.operator("armature.select_more", text="More", icon = "SELECTMORE")
        layout.operator("armature.select_less", text="Less", icon = "SELECTLESS")


# Workaround to separate the tooltips
class VIEW3D_MT_select_gpencil_inverse(bpy.types.Operator):
    """Inverts the current selection """      # blender will use this as a tooltip for menu items and buttons.
    bl_idname = "gpencil.select_all_inverse"        # unique identifier for buttons and menu items to reference.
    bl_label = "Select Inverse"         # display name in the interface.
    bl_options = {'REGISTER', 'UNDO'}  # enable undo for the operator.

    def execute(self, context):        # execute() is called by blender when running the operator.
        bpy.ops.gpencil.select_all(action = 'INVERT')
        return {'FINISHED'}

# Workaround to separate the tooltips
class VIEW3D_MT_select_gpencil_none(bpy.types.Operator):
    """Deselects everything """          # blender will use this as a tooltip for menu items and buttons.
    bl_idname = "gpencil.select_all_none"        # unique identifier for buttons and menu items to reference.
    bl_label = "Select None"         # display name in the interface.
    bl_options = {'REGISTER', 'UNDO'}  # enable undo for the operator.

    def execute(self, context):        # execute() is called by blender when running the operator.
        bpy.ops.gpencil.select_all(action = 'DESELECT')
        return {'FINISHED'}


class VIEW3D_MT_select_gpencil(Menu):
    bl_label = "Select"

    def draw(self, _context):
        layout = self.layout

        layout.operator("gpencil.select_all", text="All", icon='SELECT_ALL').action = 'SELECT'
        layout.operator("gpencil.select_all_none", text="None", icon='SELECT_NONE') # bfa - separated tooltip
        layout.operator("gpencil.select_all_inverse", text="Inverse", icon='INVERSE') # bfa - separated tooltip

        layout.separator()

        layout.operator("gpencil.select_linked", text="Linked", icon = "LINKED")
        layout.operator("gpencil.select_alternate", icon = "ALTERNATED")
        layout.menu("VIEW3D_MT_select_gpencil_grouped", text="Grouped")

        if _context.mode == 'VERTEX_GPENCIL':
            layout.operator("gpencil.select_vertex_color", text="Vertex Color")

        layout.separator()

        layout.operator("gpencil.select_first", text = "First", icon = "SELECT_FIRST")
        layout.operator("gpencil.select_last", text = "Last", icon = "SELECT_LAST")

        layout.separator()

        layout.operator("gpencil.select_more", text = "More", icon = "SELECTMORE")
        layout.operator("gpencil.select_less", text = "Less", icon = "SELECTLESS")


class VIEW3D_MT_select_gpencil_grouped(Menu):
    bl_label = "Grouped"

    def draw(self, context):
        layout = self.layout

        layout.operator("gpencil.select_grouped", text="Layer", icon = "LAYER").type = 'LAYER'
        layout.operator("gpencil.select_grouped", text="Color", icon = "COLOR").type = 'MATERIAL'


# Workaround to separate the tooltips
class VIEW3D_MT_select_paint_mask_inverse(bpy.types.Operator):
    """Inverts the current selection """      # blender will use this as a tooltip for menu items and buttons.
    bl_idname = "paint.face_select_all_inverse"        # unique identifier for buttons and menu items to reference.
    bl_label = "Select Inverse"         # display name in the interface.
    bl_options = {'REGISTER', 'UNDO'}  # enable undo for the operator.

    def execute(self, context):        # execute() is called by blender when running the operator.
        bpy.ops.paint.face_select_all(action = 'INVERT')
        return {'FINISHED'}

# Workaround to separate the tooltips
class VIEW3D_MT_select_paint_mask_none(bpy.types.Operator):
    """Deselects everything """        # blender will use this as a tooltip for menu items and buttons.
    bl_idname = "paint.face_select_all_none"        # unique identifier for buttons and menu items to reference.
    bl_label = "Select None"         # display name in the interface.
    bl_options = {'REGISTER', 'UNDO'}  # enable undo for the operator.

    def execute(self, context):        # execute() is called by blender when running the operator.
        bpy.ops.paint.face_select_all(action = 'DESELECT')
        return {'FINISHED'}


class VIEW3D_MT_select_paint_mask(Menu):
    bl_label = "Select"

    def draw(self, _context):
        layout = self.layout

        layout.operator("paint.face_select_all", text="All", icon = 'SELECT_ALL').action = 'SELECT'
        layout.operator("paint.face_select_all_none", text="None", icon='SELECT_NONE') # bfa - separated tooltip
        layout.operator("paint.face_select_all_inverse", text="Inverse", icon='INVERSE') # bfa - separated tooltip

        layout.separator()

        layout.operator("paint.face_select_linked", text="Linked", icon = "LINKED")
        layout.operator("paint.face_select_linked_pick", text="Linked Pick Select", icon = "LINKED").deselect = False
        layout.operator("paint.face_select_linked_pick", text="Linked Pick Deselect", icon = "LINKED").deselect = True


# Workaround to separate the tooltips
class VIEW3D_MT_select_paint_mask_vertex_inverse(bpy.types.Operator):
    """Inverts the current selection """      # blender will use this as a tooltip for menu items and buttons.
    bl_idname = "paint.vert_select_all_inverse"        # unique identifier for buttons and menu items to reference.
    bl_label = "Select Inverse"         # display name in the interface.
    bl_options = {'REGISTER', 'UNDO'}  # enable undo for the operator.

    def execute(self, context):        # execute() is called by blender when running the operator.
        bpy.ops.paint.vert_select_all(action = 'INVERT')
        return {'FINISHED'}

# Workaround to separate the tooltips
class VIEW3D_MT_select_paint_mask_vertex_none(bpy.types.Operator):
    """Deselects everything """       # blender will use this as a tooltip for menu items and buttons.
    bl_idname = "paint.vert_select_all_none"        # unique identifier for buttons and menu items to reference.
    bl_label = "Select None"         # display name in the interface.
    bl_options = {'REGISTER', 'UNDO'}  # enable undo for the operator.

    def execute(self, context):        # execute() is called by blender when running the operator.
        bpy.ops.paint.vert_select_all(action = 'DESELECT')
        return {'FINISHED'}


class VIEW3D_MT_select_paint_mask_vertex(Menu):
    bl_label = "Select"

    def draw(self, _context):
        layout = self.layout

        layout.operator("paint.vert_select_all", text="All", icon='SELECT_ALL').action = 'SELECT'
        layout.operator("paint.vert_select_all_none", text="None", icon='SELECT_NONE') # bfa - separated tooltip
        layout.operator("paint.vert_select_all_inverse", text="Inverse", icon='INVERSE') # bfa - separated tooltip

        layout.separator()

        layout.operator("paint.vert_select_ungrouped", text="Ungrouped Vertices", icon = "SELECT_UNGROUPED_VERTS")


class VIEW3D_MT_angle_control(Menu):
    bl_label = "Angle Control"

    @classmethod
    def poll(cls, context):
        settings = UnifiedPaintPanel.paint_settings(context)
        if not settings:
            return False

        brush = settings.brush
        tex_slot = brush.texture_slot

        return tex_slot.has_texture_angle and tex_slot.has_texture_angle_source

    def draw(self, context):
        layout = self.layout

        settings = UnifiedPaintPanel.paint_settings(context)
        brush = settings.brush

        sculpt = (context.sculpt_object is not None)

        tex_slot = brush.texture_slot

        layout.prop(tex_slot, "use_rake", text="Rake")

        if brush.brush_capabilities.has_random_texture_angle and tex_slot.has_random_texture_angle:
            if sculpt:
                if brush.sculpt_capabilities.has_random_texture_angle:
                    layout.prop(tex_slot, "use_random", text="Random")
            else:
                layout.prop(tex_slot, "use_random", text="Random")


class VIEW3D_MT_mesh_add(Menu):
    bl_idname = "VIEW3D_MT_mesh_add"
    bl_label = "Mesh"

    def draw(self, _context):
        layout = self.layout

        layout.operator_context = 'INVOKE_REGION_WIN'

        layout.operator("mesh.primitive_plane_add", text="Plane", icon='MESH_PLANE')
        layout.operator("mesh.primitive_cube_add", text="Cube", icon='MESH_CUBE')
        layout.operator("mesh.primitive_circle_add", text="Circle", icon='MESH_CIRCLE')
        layout.operator("mesh.primitive_uv_sphere_add", text="UV Sphere", icon='MESH_UVSPHERE')
        layout.operator("mesh.primitive_ico_sphere_add", text="Ico Sphere", icon='MESH_ICOSPHERE')
        layout.operator("mesh.primitive_cylinder_add", text="Cylinder", icon='MESH_CYLINDER')
        layout.operator("mesh.primitive_cone_add", text="Cone", icon='MESH_CONE')
        layout.operator("mesh.primitive_torus_add", text="Torus", icon='MESH_TORUS')

        layout.separator()

        layout.operator("mesh.primitive_grid_add", text="Grid", icon='MESH_GRID')
        layout.operator("mesh.primitive_monkey_add", text="Monkey", icon='MESH_MONKEY')


class VIEW3D_MT_curve_add(Menu):
    bl_idname = "VIEW3D_MT_curve_add"
    bl_label = "Curve"

    def draw(self, _context):
        layout = self.layout

        layout.operator_context = 'INVOKE_REGION_WIN'

        layout.operator("curve.primitive_bezier_curve_add", text="Bezier", icon='CURVE_BEZCURVE')
        layout.operator("curve.primitive_bezier_circle_add", text="Circle", icon='CURVE_BEZCIRCLE')

        layout.separator()

        layout.operator("curve.primitive_nurbs_curve_add", text="Nurbs Curve", icon='CURVE_NCURVE')
        layout.operator("curve.primitive_nurbs_circle_add", text="Nurbs Circle", icon='CURVE_NCIRCLE')
        layout.operator("curve.primitive_nurbs_path_add", text="Path", icon='CURVE_PATH')


class VIEW3D_MT_surface_add(Menu):
    bl_idname = "VIEW3D_MT_surface_add"
    bl_label = "Surface"

    def draw(self, _context):
        layout = self.layout

        layout.operator_context = 'INVOKE_REGION_WIN'

        layout.operator("surface.primitive_nurbs_surface_curve_add", text="Surface Curve", icon='SURFACE_NCURVE')
        layout.operator("surface.primitive_nurbs_surface_circle_add", text="Surface Circle", icon='SURFACE_NCIRCLE')
        layout.operator("surface.primitive_nurbs_surface_surface_add", text="Surface Patch", icon='SURFACE_NSURFACE')
        layout.operator("surface.primitive_nurbs_surface_cylinder_add", text="Surface Cylinder", icon='SURFACE_NCYLINDER')
        layout.operator("surface.primitive_nurbs_surface_sphere_add", text="Surface Sphere", icon='SURFACE_NSPHERE')
        layout.operator("surface.primitive_nurbs_surface_torus_add", text="Surface Torus", icon='SURFACE_NTORUS')


class VIEW3D_MT_edit_metaball_context_menu(Menu):
    bl_label = "Metaball Context Menu"

    def draw(self, _context):
        layout = self.layout

        layout.operator_context = 'INVOKE_REGION_WIN'

        # Add
        layout.operator("mball.duplicate_move", icon = "DUPLICATE")

        layout.separator()

        # Modify
        layout.menu("VIEW3D_MT_mirror")
        layout.menu("VIEW3D_MT_snap")

        layout.separator()

        # Remove
        layout.operator_context = 'EXEC_REGION_WIN'
        layout.operator("mball.delete_metaelems", text="Delete", icon = "DELETE")


class VIEW3D_MT_metaball_add(Menu):
    bl_idname = "VIEW3D_MT_metaball_add"
    bl_label = "Metaball"

    def draw(self, _context):
        layout = self.layout

        layout.operator_context = 'INVOKE_REGION_WIN'
        layout.operator_enum("object.metaball_add", "type")


class TOPBAR_MT_edit_curve_add(Menu):
    bl_idname = "TOPBAR_MT_edit_curve_add"
    bl_label = "Add"
    bl_translation_context = i18n_contexts.operator_default

    def draw(self, context):
        is_surf = context.active_object.type == 'SURFACE'

        layout = self.layout
        layout.operator_context = 'EXEC_REGION_WIN'

        if is_surf:
            VIEW3D_MT_surface_add.draw(self, context)
        else:
            VIEW3D_MT_curve_add.draw(self, context)


class TOPBAR_MT_edit_armature_add(Menu):
    bl_idname = "TOPBAR_MT_edit_armature_add"
    bl_label = "Armature"

    def draw(self, _context):
        layout = self.layout

        layout.operator_context = 'EXEC_REGION_WIN'
        layout.operator("armature.bone_primitive_add", text="Single Bone", icon='BONE_DATA')


class VIEW3D_MT_armature_add(Menu):
    bl_idname = "VIEW3D_MT_armature_add"
    bl_label = "Armature"

    def draw(self, _context):
        layout = self.layout

        layout.operator_context = 'EXEC_REGION_WIN'
        layout.operator("object.armature_add", text="Single Bone", icon='BONE_DATA')


class VIEW3D_MT_light_add(Menu):
    bl_idname = "VIEW3D_MT_light_add"
    bl_label = "Light"

    def draw(self, _context):
        layout = self.layout

        layout.operator_context = 'INVOKE_REGION_WIN'
        layout.operator_enum("object.light_add", "type")


class VIEW3D_MT_lightprobe_add(Menu):
    bl_idname = "VIEW3D_MT_lightprobe_add"
    bl_label = "Light Probe"

    def draw(self, _context):
        layout = self.layout

        layout.operator_context = 'INVOKE_REGION_WIN'
        layout.operator_enum("object.lightprobe_add", "type")


class VIEW3D_MT_camera_add(Menu):
    bl_idname = "VIEW3D_MT_camera_add"
    bl_label = "Camera"

    def draw(self, _context):
        layout = self.layout
        layout.operator_context = 'EXEC_REGION_WIN'
        layout.operator("object.camera_add", text="Camera", icon='OUTLINER_OB_CAMERA')


class VIEW3D_MT_volume_add(Menu):
    bl_idname = "VIEW3D_MT_volume_add"
    bl_label = "Volume"

    def draw(self, _context):
        layout = self.layout
        layout.operator("object.volume_import", text="Import OpenVDB...", icon='VOLUME_DATA')
        layout.operator("object.volume_add", text="Empty", icon='VOLUME_DATA')


class VIEW3D_MT_add(Menu):
    bl_label = "Add"
    bl_translation_context = i18n_contexts.operator_default

    def draw(self, context):
        layout = self.layout

        # note, don't use 'EXEC_SCREEN' or operators won't get the 'v3d' context.

        # Note: was EXEC_AREA, but this context does not have the 'rv3d', which prevents
        #       "align_view" to work on first call (see [#32719]).
        layout.operator_context = 'EXEC_REGION_WIN'

        # layout.operator_menu_enum("object.mesh_add", "type", text="Mesh", icon='OUTLINER_OB_MESH')
        layout.menu("VIEW3D_MT_mesh_add", icon='OUTLINER_OB_MESH')

        # layout.operator_menu_enum("object.curve_add", "type", text="Curve", icon='OUTLINER_OB_CURVE')
        layout.menu("VIEW3D_MT_curve_add", icon='OUTLINER_OB_CURVE')
        # layout.operator_menu_enum("object.surface_add", "type", text="Surface", icon='OUTLINER_OB_SURFACE')
        layout.menu("VIEW3D_MT_surface_add", icon='OUTLINER_OB_SURFACE')
        layout.menu("VIEW3D_MT_metaball_add", text="Metaball", icon='OUTLINER_OB_META')
        layout.operator("object.text_add", text="Text", icon='OUTLINER_OB_FONT')
        if context.preferences.experimental.use_new_hair_type:
            layout.operator("object.hair_add", text="Hair", icon='OUTLINER_OB_HAIR')
        if context.preferences.experimental.use_new_particle_system:
            layout.operator("object.pointcloud_add", text="Point Cloud", icon='OUTLINER_OB_POINTCLOUD')
        layout.menu("VIEW3D_MT_volume_add", text="Volume", icon='OUTLINER_OB_VOLUME')
        layout.operator_menu_enum("object.gpencil_add", "type", text="Grease Pencil", icon='OUTLINER_OB_GREASEPENCIL')
        layout.separator()

        if VIEW3D_MT_armature_add.is_extended():
            layout.menu("VIEW3D_MT_armature_add", icon='OUTLINER_OB_ARMATURE')
        else:
            layout.operator("object.armature_add", text="Armature", icon='OUTLINER_OB_ARMATURE')

        layout.operator("object.add", text="Lattice", icon='OUTLINER_OB_LATTICE').type = 'LATTICE'
        layout.operator_menu_enum("object.empty_add", "type", text="Empty", icon='OUTLINER_OB_EMPTY')
        layout.menu("VIEW3D_MT_image_add", text="Image", icon='OUTLINER_OB_IMAGE')

        layout.separator()

        layout.operator("object.speaker_add", text="Speaker", icon='OUTLINER_OB_SPEAKER')
        layout.separator()

        if VIEW3D_MT_camera_add.is_extended():
            layout.menu("VIEW3D_MT_camera_add", icon='OUTLINER_OB_CAMERA')
        else:
            VIEW3D_MT_camera_add.draw(self, context)

        layout.menu("VIEW3D_MT_light_add", icon='OUTLINER_OB_LIGHT')

        layout.separator()

        layout.menu("VIEW3D_MT_lightprobe_add", icon='OUTLINER_OB_LIGHTPROBE')

        layout.separator()

        layout.operator_menu_enum("object.effector_add", "type", text="Force Field", icon='OUTLINER_OB_FORCE_FIELD')

        layout.separator()

        has_collections = bool(bpy.data.collections)
        col = layout.column()
        col.enabled = has_collections

        if not has_collections or len(bpy.data.collections) > 10:
            col.operator_context = 'INVOKE_REGION_WIN'
            col.operator(
                "object.collection_instance_add",
                text="Collection Instance" if has_collections else "No Collections to Instance",
                icon='OUTLINER_OB_GROUP_INSTANCE',
            )
        else:
            col.operator_menu_enum(
                "object.collection_instance_add",
                "collection",
                text="Collection Instance",
                icon='OUTLINER_OB_GROUP_INSTANCE',
            )


class VIEW3D_MT_image_add(Menu):
    bl_label = "Add Image"

    def draw(self, _context):
        layout = self.layout
        layout.operator("object.load_reference_image", text="Reference", icon='IMAGE_REFERENCE')
        layout.operator("object.load_background_image", text="Background", icon='IMAGE_BACKGROUND')


class VIEW3D_MT_object_relations(Menu):
    bl_label = "Relations"

    def draw(self, _context):
        layout = self.layout

        layout.operator("object.proxy_make", text="Make Proxy", icon='MAKE_PROXY')

        layout.operator("object.make_override_library", text="Make Library Override", icon = "LIBRARY_DATA_OVERRIDE")

        layout.operator("object.make_dupli_face", icon = "MAKEDUPLIFACE")

        layout.separator()

        layout.operator_menu_enum("object.make_local", "type", text="Make Local")
        layout.menu("VIEW3D_MT_make_single_user")

        layout.separator()

        layout.operator("object.data_transfer", icon ='TRANSFER_DATA')
        layout.operator("object.datalayout_transfer", icon ='TRANSFER_DATA_LAYOUT')

class VIEW3D_MT_origin_set(Menu):
    bl_label = "Set Origin"

    def draw(self, context):
        layout = self.layout

        layout.operator("object.origin_set", icon ='GEOMETRY_TO_ORIGIN', text = "Geometry to Origin").type='GEOMETRY_ORIGIN'
        layout.operator("object.origin_set", icon ='ORIGIN_TO_GEOMETRY', text = "Origin to Geometry").type='ORIGIN_GEOMETRY'
        layout.operator("object.origin_set", icon ='ORIGIN_TO_CURSOR', text = "Origin to 3D Cursor").type='ORIGIN_CURSOR'
        layout.operator("object.origin_set", icon ='ORIGIN_TO_CENTEROFMASS', text = "Origin to Center of Mass (Surface)").type='ORIGIN_CENTER_OF_MASS'
        layout.operator("object.origin_set", icon ='ORIGIN_TO_VOLUME', text = "Origin to Center of Mass (Volume)").type='ORIGIN_CENTER_OF_VOLUME'


# ********** Object menu **********

# Workaround to separate the tooltips
class VIEW3D_MT_object_delete_global(bpy.types.Operator):
    """Deletes the selected object(s) globally in all opened scenes"""      # blender will use this as a tooltip for menu items and buttons.
    bl_idname = "object.delete_global"        # unique identifier for buttons and menu items to reference.
    bl_label = "Delete Global"         # display name in the interface.
    bl_options = {'REGISTER', 'UNDO'}  # enable undo for the operator.

    def execute(self, context):        # execute() is called by blender when running the operator.
        bpy.ops.object.delete(use_global = True)
        return {'FINISHED'}


class VIEW3D_MT_object(Menu):
    bl_context = "objectmode"
    bl_label = "Object"

    def draw(self, context):
        layout = self.layout

        obj = context.object
        is_eevee = context.scene.render.engine == 'BLENDER_EEVEE'
        view = context.space_data

        layout.menu("VIEW3D_MT_transform_object")
        layout.menu("VIEW3D_MT_origin_set")
        layout.menu("VIEW3D_MT_mirror")
        layout.menu("VIEW3D_MT_object_clear")
        layout.menu("VIEW3D_MT_object_apply")
        layout.menu("VIEW3D_MT_snap")

        layout.separator()

        layout.operator("object.duplicate_move", icon = "DUPLICATE")
        layout.operator("object.duplicate_move_linked", icon = "DUPLICATE")
        layout.operator("object.join", icon ='JOIN')

        layout.separator()

        layout.operator_context = 'EXEC_REGION_WIN'
        myvar = layout.operator("object.delete", text="Delete", icon = "DELETE")
        myvar.use_global = False
        myvar.confirm = False
        layout.operator("object.delete_global", text="Delete Global", icon = "DELETE") # bfa - separated tooltip

        layout.separator()

        layout.operator("view3d.copybuffer", text="Copy Objects", icon='COPYDOWN')
        layout.operator("view3d.pastebuffer", text="Paste Objects", icon='PASTEDOWN')

        layout.separator()

        layout.menu("VIEW3D_MT_object_parent")
        #layout.menu("VIEW3D_MT_object_collection") # bfa, turned off
        layout.menu("VIEW3D_MT_object_relations")
        layout.menu("VIEW3D_MT_object_constraints")
        layout.menu("VIEW3D_MT_object_track")
        layout.menu("VIEW3D_MT_make_links", text="Make Links")

        # shading just for mesh objects
        if obj is None:
            pass

        elif obj.type == 'MESH':

            layout.separator()

            layout.operator("object.shade_smooth", icon ='SHADING_SMOOTH')
            layout.operator("object.shade_flat", icon ='SHADING_FLAT')

        layout.separator()

        layout.menu("VIEW3D_MT_object_animation")
        layout.menu("VIEW3D_MT_object_rigid_body")

        layout.separator()

        layout.menu("VIEW3D_MT_object_quick_effects")
        layout.menu("VIEW3D_MT_subdivision_set")

        layout.separator()

        layout.menu("VIEW3D_MT_object_convert")

        layout.separator()

        layout.menu("VIEW3D_MT_object_showhide")


        if obj is None:
            pass

        elif obj.type == 'CAMERA':
            layout.operator_context = 'INVOKE_REGION_WIN'

            layout.separator()

            if obj.data.type == 'PERSP':
                props = layout.operator("wm.context_modal_mouse", text="Camera Lens Angle", icon = "LENS_ANGLE")
                props.data_path_iter = "selected_editable_objects"
                props.data_path_item = "data.lens"
                props.input_scale = 0.1
                if obj.data.lens_unit == 'MILLIMETERS':
                    props.header_text = "Camera Lens Angle: %.1fmm"
                else:
                    props.header_text = "Camera Lens Angle: %.1f\u00B0"

            else:
                props = layout.operator("wm.context_modal_mouse", text="Camera Lens Scale", icon = "LENS_SCALE")
                props.data_path_iter = "selected_editable_objects"
                props.data_path_item = "data.ortho_scale"
                props.input_scale = 0.01
                props.header_text = "Camera Lens Scale: %.3f"

            if not obj.data.dof.focus_object:
                if view and view.camera == obj and view.region_3d.view_perspective == 'CAMERA':
                    props = layout.operator("ui.eyedropper_depth", text="DOF Distance (Pick)", icon = "DOF")
                else:
                    props = layout.operator("wm.context_modal_mouse", text="DOF Distance", icon = "DOF")
                    props.data_path_iter = "selected_editable_objects"
                    props.data_path_item = "data.dof.focus_distance"
                    props.input_scale = 0.02
                    props.header_text = "DOF Distance: %.3f"

        elif obj.type in {'CURVE', 'FONT'}:
            layout.operator_context = 'INVOKE_REGION_WIN'

            layout.separator()

            props = layout.operator("wm.context_modal_mouse", text="Extrude Size", icon = "EXTRUDESIZE")
            props.data_path_iter = "selected_editable_objects"
            props.data_path_item = "data.extrude"
            props.input_scale = 0.01
            props.header_text = "Extrude Size: %.3f"

            props = layout.operator("wm.context_modal_mouse", text="Width Size", icon = "WIDTH_SIZE")
            props.data_path_iter = "selected_editable_objects"
            props.data_path_item = "data.offset"
            props.input_scale = 0.01
            props.header_text = "Width Size: %.3f"


        elif obj.type == 'EMPTY':
            layout.operator_context = 'INVOKE_REGION_WIN'

            layout.separator()

            props = layout.operator("wm.context_modal_mouse", text="Empty Draw Size", icon = "DRAWSIZE")
            props.data_path_iter = "selected_editable_objects"
            props.data_path_item = "empty_display_size"
            props.input_scale = 0.01
            props.header_text = "Empty Draw Size: %.3f"

        elif obj.type == 'LIGHT':
            light = obj.data
            layout.operator_context = 'INVOKE_REGION_WIN'

            layout.separator()

            emission_node = None
            if light.node_tree:
                for node in light.node_tree.nodes:
                    if getattr(node, "type", None) == 'EMISSION':
                        emission_node = node
                        break

            if is_eevee and not emission_node:
                props = layout.operator("wm.context_modal_mouse", text="Power", icon = "LIGHT_STRENGTH")
                props.data_path_iter = "selected_editable_objects"
                props.data_path_item = "data.energy"
                props.header_text = "Light Power: %.3f"

            if emission_node is not None:
                props = layout.operator("wm.context_modal_mouse", text="Power", icon = "LIGHT_STRENGTH")
                props.data_path_iter = "selected_editable_objects"
                props.data_path_item = (
                    "data.node_tree"
                    ".nodes[\"" + emission_node.name + "\"]"
                    ".inputs[\"Strength\"].default_value"
                )
                props.header_text = "Light Power: %.3f"
                props.input_scale = 0.1

            if light.type == 'AREA':
                props = layout.operator("wm.context_modal_mouse", text="Size X", icon = "LIGHT_SIZE")
                props.data_path_iter = "selected_editable_objects"
                props.data_path_item = "data.size"
                props.header_text = "Light Size X: %.3f"

                if light.shape in {'RECTANGLE', 'ELLIPSE'}:
                    props = layout.operator("wm.context_modal_mouse", text="Size Y", icon = "LIGHT_SIZE")
                    props.data_path_iter = "selected_editable_objects"
                    props.data_path_item = "data.size_y"
                    props.header_text = "Light Size Y: %.3f"

            elif light.type in {'SPOT', 'POINT'}:
                props = layout.operator("wm.context_modal_mouse", text="Radius", icon = "RADIUS")
                props.data_path_iter = "selected_editable_objects"
                props.data_path_item = "data.shadow_soft_size"
                props.header_text = "Light Radius: %.3f"

            elif light.type == 'SUN':
                props = layout.operator("wm.context_modal_mouse", text="Angle", icon = "ANGLE")
                props.data_path_iter = "selected_editable_objects"
                props.data_path_item = "data.angle"
                props.header_text = "Light Angle: %.3f"

            if light.type == 'SPOT':
                layout.separator()

                props = layout.operator("wm.context_modal_mouse", text="Spot Size", icon = "LIGHT_SIZE")
                props.data_path_iter = "selected_editable_objects"
                props.data_path_item = "data.spot_size"
                props.input_scale = 0.01
                props.header_text = "Spot Size: %.2f"

                props = layout.operator("wm.context_modal_mouse", text="Spot Blend", icon = "SPOT_BLEND")
                props.data_path_iter = "selected_editable_objects"
                props.data_path_item = "data.spot_blend"
                props.input_scale = -0.01
                props.header_text = "Spot Blend: %.2f"

class VIEW3D_MT_object_convert(Menu):
    bl_label = "Convert To"

    def draw(self, context):
        layout = self.layout

        obj = context.object

        layout.operator_enum("object.convert", "target")

        # check if object exists at all.
        if obj is not None and obj.type == 'GPENCIL':

            layout.separator()

            layout.operator("gpencil.convert", text="Convert Gpencil to Path", icon = "OUTLINER_OB_CURVE").type = 'PATH'
            layout.operator("gpencil.convert", text="Convert Gpencil to Bezier Curves", icon = "OUTLINER_OB_CURVE").type = 'CURVE'
            layout.operator("gpencil.convert", text="Convert Gpencil to Mesh", icon = "OUTLINER_OB_MESH").type = 'POLY'


class VIEW3D_MT_object_animation(Menu):
    bl_label = "Animation"

    def draw(self, _context):
        layout = self.layout

        layout.operator("anim.keyframe_insert_menu", text="Insert Keyframe", icon= 'KEYFRAMES_INSERT')
        layout.operator("anim.keyframe_delete_v3d", text="Delete Keyframes", icon= 'KEYFRAMES_REMOVE')
        layout.operator("anim.keyframe_clear_v3d", text="Clear Keyframes", icon= 'KEYFRAMES_CLEAR')
        layout.operator("anim.keying_set_active_set", text="Change Keying Set", icon='TRIA_RIGHT')

        layout.separator()

        layout.operator("nla.bake", text="Bake Action", icon= 'BAKE_ACTION')
        layout.operator("gpencil.mesh_bake", text="Bake Mesh to Grease Pencil", icon= 'BAKE_ACTION')


class VIEW3D_MT_object_rigid_body(Menu):
    bl_label = "Rigid Body"

    def draw(self, _context):
        layout = self.layout

        layout.operator("rigidbody.objects_add", text="Add Active", icon='RIGID_ADD_ACTIVE').type = 'ACTIVE'
        layout.operator("rigidbody.objects_add", text="Add Passive", icon='RIGID_ADD_PASSIVE').type = 'PASSIVE'

        layout.separator()

        layout.operator("rigidbody.objects_remove", text="Remove", icon='RIGID_REMOVE')

        layout.separator()

        layout.operator("rigidbody.shape_change", text="Change Shape", icon='RIGID_CHANGE_SHAPE')
        layout.operator("rigidbody.mass_calculate", text="Calculate Mass", icon='RIGID_CALCULATE_MASS')
        layout.operator("rigidbody.object_settings_copy", text="Copy from Active", icon='RIGID_COPY_FROM_ACTIVE')
        layout.operator("object.visual_transform_apply", text="Apply Transformation", icon='RIGID_APPLY_TRANS')
        layout.operator("rigidbody.bake_to_keyframes", text="Bake To Keyframes", icon='RIGID_BAKE_TO_KEYFRAME')

        layout.separator()

        layout.operator("rigidbody.connect", text="Connect", icon='RIGID_CONSTRAINTS_CONNECT')


class VIEW3D_MT_object_clear(Menu):
    bl_label = "Clear"

    def draw(self, _context):
        layout = self.layout

        layout.operator("object.location_clear", text="Location", icon = "CLEARMOVE").clear_delta = False
        layout.operator("object.rotation_clear", text="Rotation", icon = "CLEARROTATE").clear_delta = False
        layout.operator("object.scale_clear", text="Scale", icon = "CLEARSCALE").clear_delta = False

        layout.separator()

        layout.operator("object.origin_clear", text="Origin", icon = "CLEARORIGIN")


class VIEW3D_MT_object_context_menu(Menu):
    bl_label = "Object Context Menu"

    def draw(self, context):

        layout = self.layout
        view = context.space_data

        obj = context.object

        selected_objects_len = len(context.selected_objects)

        # If nothing is selected
        # (disabled for now until it can be made more useful).
        '''
        if selected_objects_len == 0:

            layout.menu("VIEW3D_MT_add", text="Add", text_ctxt=i18n_contexts.operator_default)
            layout.operator("view3d.pastebuffer", text="Paste Objects", icon='PASTEDOWN')

            return
        '''

        # If something is selected
        if obj is not None and obj.type in {'MESH', 'CURVE', 'SURFACE'}:
            layout.operator("object.shade_smooth", text="Shade Smooth", icon ='SHADING_SMOOTH')
            layout.operator("object.shade_flat", text="Shade Flat", icon ='SHADING_FLAT')

            layout.separator()

        if obj is None:
            pass
        elif obj.type == 'MESH':
            layout.operator_context = 'INVOKE_REGION_WIN'
            layout.operator_menu_enum("object.origin_set", text="Set Origin", property="type")

            layout.operator_context = 'INVOKE_DEFAULT'
            # If more than one object is selected
            if selected_objects_len > 1:
                layout.operator("object.join", icon = "JOIN")

            layout.separator()

        elif obj.type == 'CAMERA':
            layout.operator_context = 'INVOKE_REGION_WIN'

            if obj.data.type == 'PERSP':
                props = layout.operator("wm.context_modal_mouse", text="Camera Lens Angle", icon = "LENS_ANGLE")
                props.data_path_iter = "selected_editable_objects"
                props.data_path_item = "data.lens"
                props.input_scale = 0.1
                if obj.data.lens_unit == 'MILLIMETERS':
                    props.header_text = "Camera Lens Angle: %.1fmm"
                else:
                    props.header_text = "Camera Lens Angle: %.1f\u00B0"

            else:
                props = layout.operator("wm.context_modal_mouse", text="Camera Lens Scale", icon = "LENS_SCALE")
                props.data_path_iter = "selected_editable_objects"
                props.data_path_item = "data.ortho_scale"
                props.input_scale = 0.01
                props.header_text = "Camera Lens Scale: %.3f"

            if not obj.data.dof.focus_object:
                if view and view.camera == obj and view.region_3d.view_perspective == 'CAMERA':
                    props = layout.operator("ui.eyedropper_depth", text="DOF Distance (Pick)", icon = "DOF")
                else:
                    props = layout.operator("wm.context_modal_mouse", text="DOF Distance", icon = "DOF")
                    props.data_path_iter = "selected_editable_objects"
                    props.data_path_item = "data.dof_distance"
                    props.input_scale = 0.02
                    props.header_text = "DOF Distance: %.3f"

            layout.separator()

        elif obj.type in {'CURVE', 'FONT'}:
            layout.operator_context = 'INVOKE_REGION_WIN'

            props = layout.operator("wm.context_modal_mouse", text="Extrude Size", icon = "EXTRUDESIZE")
            props.data_path_iter = "selected_editable_objects"
            props.data_path_item = "data.extrude"
            props.input_scale = 0.01
            props.header_text = "Extrude Size: %.3f"

            props = layout.operator("wm.context_modal_mouse", text="Width Size", icon = "WIDTH_SIZE")
            props.data_path_iter = "selected_editable_objects"
            props.data_path_item = "data.offset"
            props.input_scale = 0.01
            props.header_text = "Width Size: %.3f"

            layout.separator()

            layout.operator("object.convert", text="Convert to Mesh", icon = "MESH_DATA").target = 'MESH'
            layout.operator("object.convert", text="Convert to Grease Pencil", icon ="GREASEPENCIL").target = 'GPENCIL'
            layout.operator_menu_enum("object.origin_set", text="Set Origin", property="type", icon ="ORIGIN")

            layout.separator()

        elif obj.type == 'GPENCIL':
            layout.operator("gpencil.convert", text="Convert to Path", icon ="CURVE_PATH").type = 'PATH'
            layout.operator("gpencil.convert", text="Convert to Bezier Curve", icon ="OUTLINER_DATA_CURVE").type = 'CURVE'
            layout.operator("gpencil.convert", text="Convert to Polygon Curve", icon ="OUTLINER_DATA_MESH").type = 'POLY'

            layout.operator_menu_enum("object.origin_set", text="Set Origin", property="type")

            layout.separator()

        elif obj.type == 'EMPTY':
            layout.operator_context = 'INVOKE_REGION_WIN'

            props = layout.operator("wm.context_modal_mouse", text="Empty Draw Size", icon = "DRAWSIZE")
            props.data_path_iter = "selected_editable_objects"
            props.data_path_item = "empty_display_size"
            props.input_scale = 0.01
            props.header_text = "Empty Draw Size: %.3f"

            layout.separator()

        elif obj.type == 'LIGHT':
            light = obj.data

            layout.operator_context = 'INVOKE_REGION_WIN'

            props = layout.operator("wm.context_modal_mouse", text="Power", icon = "LIGHT_STRENGTH")
            props.data_path_iter = "selected_editable_objects"
            props.data_path_item = "data.energy"
            props.header_text = "Light Power: %.3f"

            if light.type == 'AREA':
                props = layout.operator("wm.context_modal_mouse", text="Size X", icon = "LIGHT_SIZE")
                props.data_path_iter = "selected_editable_objects"
                props.data_path_item = "data.size"
                props.header_text = "Light Size X: %.3f"

                if light.shape in {'RECTANGLE', 'ELLIPSE'}:
                    props = layout.operator("wm.context_modal_mouse", text="Size Y", icon = "LIGHT_SIZE")
                    props.data_path_iter = "selected_editable_objects"
                    props.data_path_item = "data.size_y"
                    props.header_text = "Light Size Y: %.3f"

            elif light.type in {'SPOT', 'POINT'}:
                props = layout.operator("wm.context_modal_mouse", text="Radius", icon = "RADIUS")
                props.data_path_iter = "selected_editable_objects"
                props.data_path_item = "data.shadow_soft_size"
                props.header_text = "Light Radius: %.3f"

            elif light.type == 'SUN':
                props = layout.operator("wm.context_modal_mouse", text="Angle", icon = "ANGLE")
                props.data_path_iter = "selected_editable_objects"
                props.data_path_item = "data.angle"
                props.header_text = "Light Angle: %.3f"

            if light.type == 'SPOT':
                layout.separator()

                props = layout.operator("wm.context_modal_mouse", text="Spot Size", icon = "LIGHT_SIZE")
                props.data_path_iter = "selected_editable_objects"
                props.data_path_item = "data.spot_size"
                props.input_scale = 0.01
                props.header_text = "Spot Size: %.2f"

                props = layout.operator("wm.context_modal_mouse", text="Spot Blend", icon = "SPOT_BLEND")
                props.data_path_iter = "selected_editable_objects"
                props.data_path_item = "data.spot_blend"
                props.input_scale = -0.01
                props.header_text = "Spot Blend: %.2f"

            layout.separator()

        layout.operator("view3d.copybuffer", text="Copy Objects", icon='COPYDOWN')
        layout.operator("view3d.pastebuffer", text="Paste Objects", icon='PASTEDOWN')

        layout.separator()

        layout.operator("object.duplicate_move", icon='DUPLICATE')
        layout.operator("object.duplicate_move_linked", icon = "DUPLICATE")

        layout.separator()

        props = layout.operator("wm.call_panel", text="Rename Active Object", icon='RENAME')
        props.name = "TOPBAR_PT_name"
        props.keep_open = False

        layout.separator()

        layout.menu("VIEW3D_MT_mirror")
        layout.menu("VIEW3D_MT_snap")
        layout.menu("VIEW3D_MT_object_parent")
        layout.operator_context = 'INVOKE_REGION_WIN'

        if view and view.local_view:
            layout.operator("view3d.localview_remove_from", icon= 'VIEW_REMOVE_LOCAL')
        else:
            layout.operator("object.move_to_collection", icon= 'GROUP')

        layout.separator()

        layout.operator("anim.keyframe_insert_menu", text="Insert Keyframe", icon= 'KEYFRAMES_INSERT')

        layout.separator()

        layout.operator_context = 'EXEC_REGION_WIN'
        layout.operator("object.delete", text="Delete", icon = "DELETE").use_global = False


class VIEW3D_MT_object_shading(Menu):
    # XXX, this menu is a place to store shading operator in object mode
    bl_label = "Shading"

    def draw(self, _context):
        layout = self.layout
        layout.operator("object.shade_smooth", text="Smooth", icon = "SHADING_SMOOTH")
        layout.operator("object.shade_flat", text="Flat", icon = "SHADING_FLAT")


class VIEW3D_MT_object_apply(Menu):
    bl_label = "Apply"

    def draw(self, _context):
        layout = self.layout

        props = layout.operator("object.transform_apply", text="Location", text_ctxt=i18n_contexts.default, icon = "APPLYMOVE")
        props.location, props.rotation, props.scale = True, False, False

        props = layout.operator("object.transform_apply", text="Rotation", text_ctxt=i18n_contexts.default, icon = "APPLYROTATE")
        props.location, props.rotation, props.scale = False, True, False

        props = layout.operator("object.transform_apply", text="Scale", text_ctxt=i18n_contexts.default, icon = "APPLYSCALE")
        props.location, props.rotation, props.scale = False, False, True

        props = layout.operator("object.transform_apply", text="All Transforms", text_ctxt=i18n_contexts.default, icon = "APPLYALL")
        props.location, props.rotation, props.scale = True, True, True

        props = layout.operator("object.transform_apply", text="Rotation & Scale", text_ctxt=i18n_contexts.default, icon = "APPLY_ROTSCALE")
        props.location, props.rotation, props.scale = False, True, True

        layout.separator()

        layout.operator("object.transforms_to_deltas", text="Location to Deltas", text_ctxt=i18n_contexts.default, icon = "APPLYMOVEDELTA").mode = 'LOC'
        layout.operator("object.transforms_to_deltas", text="Rotation to Deltas", text_ctxt=i18n_contexts.default, icon = "APPLYROTATEDELTA").mode = 'ROT'
        layout.operator("object.transforms_to_deltas", text="Scale to Deltas", text_ctxt=i18n_contexts.default, icon = "APPLYSCALEDELTA").mode = 'SCALE'
        layout.operator("object.transforms_to_deltas", text="All Transforms to Deltas", text_ctxt=i18n_contexts.default, icon = "APPLYALLDELTA").mode = 'ALL'
        layout.operator("object.anim_transforms_to_deltas", icon = "APPLYANIDELTA")

        layout.separator()

        layout.operator("object.visual_transform_apply", text="Visual Transform", text_ctxt=i18n_contexts.default, icon = "VISUALTRANSFORM")
        layout.operator("object.duplicates_make_real", icon = "MAKEDUPLIREAL")


class VIEW3D_MT_object_parent(Menu):
    bl_label = "Parent"

    def draw(self, _context):
        layout = self.layout
        operator_context_default = layout.operator_context

        layout.operator_enum("object.parent_set", "type")

        layout.separator()

        layout.operator_context = 'EXEC_REGION_WIN'
        layout.operator("object.parent_no_inverse_set", icon = "PARENT")
        layout.operator_context = operator_context_default

        layout.separator()

        layout.operator_enum("object.parent_clear", "type")


class VIEW3D_MT_object_track(Menu):
    bl_label = "Track"

    def draw(self, _context):
        layout = self.layout

        layout.operator("object.track_set", text = "Damped Track Constraint", icon = "CONSTRAINT_DATA").type = "DAMPTRACK"
        layout.operator("object.track_set", text = "Track to Constraint", icon = "CONSTRAINT_DATA").type = "TRACKTO"
        layout.operator("object.track_set", text = "Lock Track Constraint", icon = "CONSTRAINT_DATA").type = "LOCKTRACK"

        layout.separator()

        layout.operator("object.track_clear", text= "Clear Track", icon = "CLEAR_TRACK").type = 'CLEAR'
        layout.operator("object.track_clear", text= "Clear Track - Keep Transformation", icon = "CLEAR_TRACK").type = 'CLEAR_KEEP_TRANSFORM'


class VIEW3D_MT_object_collection(Menu):
    bl_label = "Collection"

    def draw(self, _context):
        layout = self.layout

        layout.operator("object.move_to_collection", icon='GROUP')
        layout.operator("object.link_to_collection", icon='GROUP')

        layout.separator()

        layout.operator("collection.create", icon='COLLECTION_NEW')
        # layout.operator_menu_enum("collection.objects_remove", "collection")  # BUGGY
        layout.operator("collection.objects_remove", icon = "DELETE")
        layout.operator("collection.objects_remove_all", icon = "DELETE")

        layout.separator()

        layout.operator("collection.objects_add_active", icon='GROUP')
        layout.operator("collection.objects_remove_active", icon = "DELETE")


class VIEW3D_MT_object_constraints(Menu):
    bl_label = "Constraints"

    def draw(self, _context):
        layout = self.layout

        layout.operator("object.constraint_add_with_targets", icon = "CONSTRAINT_DATA")
        layout.operator("object.constraints_copy", icon = "COPYDOWN")

        layout.separator()

        layout.operator("object.constraints_clear", icon = "CLEAR_CONSTRAINT")


class VIEW3D_MT_object_quick_effects(Menu):
    bl_label = "Quick Effects"

    def draw(self, _context):
        layout = self.layout

        layout.operator("object.quick_fur", icon = "HAIR")
        layout.operator("object.quick_explode", icon = "MOD_EXPLODE")
        layout.operator("object.quick_smoke", icon = "MOD_SMOKE")
        layout.operator("object.quick_liquid", icon = "MOD_FLUIDSIM")
        if _context.preferences.experimental.use_new_particle_system:
            layout.operator("object.quick_particles", icon = "PARTICLES")


# Workaround to separate the tooltips for Show Hide
class VIEW3D_hide_view_set_unselected(bpy.types.Operator):
    """Hides the unselected Object(s)"""      # blender will use this as a tooltip for menu items and buttons.
    bl_idname = "object.hide_unselected"        # unique identifier for buttons and menu items to reference.
    bl_label = "Hide Unselected"         # display name in the interface.
    bl_options = {'REGISTER', 'UNDO'}  # enable undo for the operator.

    def execute(self, context):        # execute() is called by blender when running the operator.
        bpy.ops.object.hide_view_set(unselected = True)
        return {'FINISHED'}


class VIEW3D_MT_object_showhide(Menu):
    bl_label = "Show/Hide"

    def draw(self, _context):
        layout = self.layout

        layout.operator("object.hide_view_clear", text="Show Hidden", icon = "HIDE_OFF")

        layout.separator()

        layout.operator("object.hide_view_set", text="Hide Selected", icon = "HIDE_ON").unselected = False
        layout.operator("object.hide_unselected", text="Hide Unselected", icon = "HIDE_UNSELECTED") # bfa - separated tooltip


class VIEW3D_MT_make_single_user(Menu):
    bl_label = "Make Single User"

    def draw(self, _context):
        layout = self.layout
        layout.operator_context = 'EXEC_REGION_WIN'

        props = layout.operator("object.make_single_user", text="Object", icon='MAKE_SINGLE_USER')
        props.object = True
        props.obdata = props.material = props.animation = False

        props = layout.operator("object.make_single_user", text="Object & Data", icon='MAKE_SINGLE_USER')
        props.object = props.obdata = True
        props.material = props.animation = False

        props = layout.operator("object.make_single_user", text="Object & Data & Materials", icon='MAKE_SINGLE_USER')
        props.object = props.obdata = props.material = True
        props.animation = False

        props = layout.operator("object.make_single_user", text="Materials", icon='MAKE_SINGLE_USER')
        props.material = True
        props.object = props.obdata = props.animation = False

        props = layout.operator("object.make_single_user", text="Object Animation", icon='MAKE_SINGLE_USER')
        props.animation = True
        props.object = props.obdata = props.material = False


class VIEW3D_MT_make_links(Menu):
    bl_label = "Make Links"

    def draw(self, _context):
        layout = self.layout
        operator_context_default = layout.operator_context

        if len(bpy.data.scenes) > 10:
            layout.operator_context = 'INVOKE_REGION_WIN'
            layout.operator("object.make_links_scene", text="Objects to Scene", icon='OUTLINER_OB_EMPTY')
        else:
            layout.operator_context = 'EXEC_REGION_WIN'
            layout.operator_menu_enum("object.make_links_scene", "scene", text="Objects to Scene")

        layout.separator()

        layout.operator_context = operator_context_default

        layout.operator_enum("object.make_links_data", "type")  # inline

        layout.separator()

        layout.operator("object.join_uvs", icon = "TRANSFER_UV")  # stupid place to add this!


class VIEW3D_MT_brush(Menu):
    bl_label = "Brush"

    def draw(self, context):
        layout = self.layout

        settings = UnifiedPaintPanel.paint_settings(context)
        brush = getattr(settings, "brush", None)
        obj = context.active_object
        mesh = context.object.data # face selection masking for painting

        # skip if no active brush
        if not brush:
            layout.label(text="No Brushes currently available. Please add a texture first.", icon='INFO')
            return

        tex_slot = brush.texture_slot
        mask_tex_slot = brush.mask_texture_slot

        # brush tool
        if context.sculpt_object:
            layout.operator("brush.reset", icon = "BRUSH_RESET")

            layout.separator()

            #radial control button brush size
            myvar = layout.operator("wm.radial_control", text = "Brush Radius", icon = "BRUSHSIZE")
            myvar.data_path_primary = 'tool_settings.sculpt.brush.size'
            myvar.data_path_secondary = 'tool_settings.unified_paint_settings.size'
            myvar.use_secondary = 'tool_settings.unified_paint_settings.use_unified_size'
            myvar.rotation_path = 'tool_settings.sculpt.brush.texture_slot.angle'
            myvar.color_path = 'tool_settings.sculpt.brush.cursor_color_add'
            myvar.fill_color_path = ''
            myvar.fill_color_override_path = ''
            myvar.fill_color_override_test_path = ''
            myvar.zoom_path = ''
            myvar.image_id = 'tool_settings.sculpt.brush'
            myvar.secondary_tex = False

            #radial control button brush strength
            myvar = layout.operator("wm.radial_control", text = "Brush Strength", icon = "BRUSHSTRENGTH")
            myvar.data_path_primary = 'tool_settings.sculpt.brush.strength'
            myvar.data_path_secondary = 'tool_settings.unified_paint_settings.strength'
            myvar.use_secondary = 'tool_settings.unified_paint_settings.use_unified_strength'
            myvar.rotation_path = 'tool_settings.sculpt.brush.texture_slot.angle'
            myvar.color_path = 'tool_settings.sculpt.brush.cursor_color_add'
            myvar.fill_color_path = ''
            myvar.fill_color_override_path = ''
            myvar.fill_color_override_test_path = ''
            myvar.zoom_path = ''
            myvar.image_id = 'tool_settings.sculpt.brush'
            myvar.secondary_tex = False

            if tex_slot.has_texture_angle:

                #radial control button brushsize for texture paint mode
                myvar = layout.operator("wm.radial_control", text = "Texture Brush Angle", icon = "BRUSHANGLE")
                myvar.data_path_primary = 'tool_settings.sculpt.brush.texture_slot.angle'
                myvar.data_path_secondary = ''
                myvar.use_secondary = ''
                myvar.rotation_path = 'tool_settings.sculpt.brush.texture_slot.angle'
                myvar.color_path = 'tool_settings.sculpt.brush.cursor_color_add'
                myvar.fill_color_path = ''
                myvar.fill_color_override_path = ''
                myvar.fill_color_override_test_path = ''
                myvar.zoom_path = ''
                myvar.image_id = 'tool_settings.sculpt.brush'
                myvar.secondary_tex = False

        elif context.image_paint_object:

            if not brush:
                return

            #radial control button brushsize
            myvar = layout.operator("wm.radial_control", text = "Brush Radius", icon = "BRUSHSIZE")
            myvar.data_path_primary = 'tool_settings.image_paint.brush.size'
            myvar.data_path_secondary = 'tool_settings.unified_paint_settings.size'
            myvar.use_secondary = 'tool_settings.unified_paint_settings.use_unified_size'
            myvar.rotation_path = 'tool_settings.image_paint.brush.mask_texture_slot.angle'
            myvar.color_path = 'tool_settings.image_paint.brush.cursor_color_add'
            myvar.fill_color_path = 'tool_settings.image_paint.brush.color'
            myvar.fill_color_override_path = 'tool_settings.unified_paint_settings.color'
            myvar.fill_color_override_test_path = 'tool_settings.unified_paint_settings.use_unified_color'
            myvar.zoom_path = 'space_data.zoom'
            myvar.image_id = 'tool_settings.image_paint.brush'
            myvar.secondary_tex = True

            #radial control button brushsize
            myvar = layout.operator("wm.radial_control", text = "Brush Strength", icon = "BRUSHSTRENGTH")
            myvar.data_path_primary = 'tool_settings.image_paint.brush.strength'
            myvar.data_path_secondary = 'tool_settings.unified_paint_settings.strength'
            myvar.use_secondary = 'tool_settings.unified_paint_settings.use_unified_strength'
            myvar.rotation_path = 'tool_settings.image_paint.brush.mask_texture_slot.angle'
            myvar.color_path = 'tool_settings.image_paint.brush.cursor_color_add'
            myvar.fill_color_path = 'tool_settings.image_paint.brush.color'
            myvar.fill_color_override_path = 'tool_settings.unified_paint_settings.color'
            myvar.fill_color_override_test_path = 'tool_settings.unified_paint_settings.use_unified_color'
            myvar.zoom_path = ''
            myvar.image_id = 'tool_settings.image_paint.brush'
            myvar.secondary_tex = True

            if tex_slot.has_texture_angle:

                #radial control button brushsize for texture paint mode
                myvar = layout.operator("wm.radial_control", text = "Texture Brush Angle", icon = "BRUSHANGLE")
                myvar.data_path_primary = 'tool_settings.image_paint.brush.texture_slot.angle'
                myvar.data_path_secondary = ''
                myvar.use_secondary = ''
                myvar.rotation_path = 'tool_settings.image_paint.brush.texture_slot.angle'
                myvar.color_path = 'tool_settings.image_paint.brush.cursor_color_add'
                myvar.fill_color_path = 'tool_settings.image_paint.brush.color'
                myvar.fill_color_override_path = 'tool_settings.unified_paint_settings.color'
                myvar.fill_color_override_test_path = 'tool_settings.unified_paint_settings.use_unified_color'
                myvar.zoom_path = ''
                myvar.image_id = 'tool_settings.image_paint.brush'
                myvar.secondary_tex = False

            if mask_tex_slot.has_texture_angle:

                #radial control button brushsize
                myvar = layout.operator("wm.radial_control", text = "Texure Mask Brush Angle", icon = "BRUSHANGLE")
                myvar.data_path_primary = 'tool_settings.image_paint.brush.mask_texture_slot.angle'
                myvar.data_path_secondary = ''
                myvar.use_secondary = ''
                myvar.rotation_path = 'tool_settings.image_paint.brush.mask_texture_slot.angle'
                myvar.color_path = 'tool_settings.image_paint.brush.cursor_color_add'
                myvar.fill_color_path = 'tool_settings.image_paint.brush.color'
                myvar.fill_color_override_path = 'tool_settings.unified_paint_settings.color'
                myvar.fill_color_override_test_path = 'tool_settings.unified_paint_settings.use_unified_color'
                myvar.zoom_path = ''
                myvar.image_id = 'tool_settings.image_paint.brush'
                myvar.secondary_tex = True

        elif context.vertex_paint_object:

            #radial control button brush size
            myvar = layout.operator("wm.radial_control", text = "Brush Radius", icon = "BRUSHSIZE")
            myvar.data_path_primary = 'tool_settings.vertex_paint.brush.size'
            myvar.data_path_secondary = 'tool_settings.unified_paint_settings.size'
            myvar.use_secondary = 'tool_settings.unified_paint_settings.use_unified_size'
            myvar.rotation_path = 'tool_settings.vertex_paint.brush.texture_slot.angle'
            myvar.color_path = 'tool_settings.vertex_paint.brush.cursor_color_add'
            myvar.fill_color_path = 'tool_settings.vertex_paint.brush.color'
            myvar.fill_color_override_path = 'tool_settings.unified_paint_settings.color'
            myvar.fill_color_override_test_path = 'tool_settings.unified_paint_settings.use_unified_color'
            myvar.zoom_path = ''
            myvar.image_id = 'tool_settings.vertex_paint.brush'
            myvar.secondary_tex = False

            #radial control button brush strength
            myvar = layout.operator("wm.radial_control", text = "Brush Strength", icon = "BRUSHSTRENGTH")
            myvar.data_path_primary = 'tool_settings.vertex_paint.brush.strength'
            myvar.data_path_secondary = 'tool_settings.unified_paint_settings.strength'
            myvar.use_secondary = 'tool_settings.unified_paint_settings.use_unified_strength'
            myvar.rotation_path = 'tool_settings.vertex_paint.brush.texture_slot.angle'
            myvar.color_path = 'tool_settings.vertex_paint.brush.cursor_color_add'
            myvar.fill_color_path = 'tool_settings.vertex_paint.brush.color'
            myvar.fill_color_override_path = 'tool_settings.unified_paint_settings.color'
            myvar.fill_color_override_test_path = 'tool_settings.unified_paint_settings.use_unified_color'
            myvar.zoom_path = ''
            myvar.image_id = 'tool_settings.vertex_paint.brush'
            myvar.secondary_tex = False

            if tex_slot.has_texture_angle:

                #radial control button brushsize for texture paint mode
                myvar = layout.operator("wm.radial_control", text = "Texture Brush Angle", icon = "BRUSHANGLE")
                myvar.data_path_primary = 'tool_settings.vertex_paint.brush.texture_slot.angle'
                myvar.data_path_secondary = ''
                myvar.use_secondary = ''
                myvar.rotation_path = 'tool_settings.vertex_paint.brush.texture_slot.angle'
                myvar.color_path = 'tool_settings.vertex_paint.brush.cursor_color_add'
                myvar.fill_color_path = 'tool_settings.vertex_paint.brush.color'
                myvar.fill_color_override_path = 'tool_settings.unified_paint_settings.color'
                myvar.fill_color_override_test_path = 'tool_settings.unified_paint_settings.use_unified_color'
                myvar.zoom_path = ''
                myvar.image_id = 'tool_settings.vertex_paint.brush'
                myvar.secondary_tex = False


        elif context.weight_paint_object:

            #radial control button brush size
            myvar = layout.operator("wm.radial_control", text = "Brush Radius", icon = "BRUSHSIZE")
            myvar.data_path_primary = 'tool_settings.weight_paint.brush.size'
            myvar.data_path_secondary = 'tool_settings.unified_paint_settings.size'
            myvar.use_secondary = 'tool_settings.unified_paint_settings.use_unified_size'
            myvar.rotation_path = 'tool_settings.weight_paint.brush.texture_slot.angle'
            myvar.color_path = 'tool_settings.weight_paint.brush.cursor_color_add'
            myvar.fill_color_path = ''
            myvar.fill_color_override_path = ''
            myvar.fill_color_override_test_path = ''
            myvar.zoom_path = ''
            myvar.image_id = 'tool_settings.weight_paint.brush'
            myvar.secondary_tex = False

            #radial control button brush strength
            myvar = layout.operator("wm.radial_control", text = "Brush Strength", icon = "BRUSHSTRENGTH")
            myvar.data_path_primary = 'tool_settings.weight_paint.brush.strength'
            myvar.data_path_secondary = 'tool_settings.unified_paint_settings.strength'
            myvar.use_secondary = 'tool_settings.unified_paint_settings.use_unified_strength'
            myvar.rotation_path = 'tool_settings.weight_paint.brush.texture_slot.angle'
            myvar.color_path = 'tool_settings.weight_paint.brush.cursor_color_add'
            myvar.fill_color_path = ''
            myvar.fill_color_override_path = ''
            myvar.fill_color_override_test_path = ''
            myvar.zoom_path = ''
            myvar.image_id = 'tool_settings.weight_paint.brush'
            myvar.secondary_tex = False

            #radial control button brush weight
            myvar = layout.operator("wm.radial_control", text = "Brush Weight", icon = "BRUSHSTRENGTH")
            myvar.data_path_primary = 'tool_settings.weight_paint.brush.weight'
            myvar.data_path_secondary = 'tool_settings.unified_paint_settings.weight'
            myvar.use_secondary = 'tool_settings.unified_paint_settings.use_unified_weight'
            myvar.rotation_path = 'tool_settings.weight_paint.brush.texture_slot.angle'
            myvar.color_path = 'tool_settings.weight_paint.brush.cursor_color_add'
            myvar.fill_color_path = ''
            myvar.fill_color_override_path = ''
            myvar.fill_color_override_test_path = ''
            myvar.zoom_path = ''
            myvar.image_id = 'tool_settings.weight_paint.brush'
            myvar.secondary_tex = False

        if tex_slot.map_mode == 'STENCIL':

            layout.separator()

            layout.operator("brush.stencil_control", text = 'Move Stencil Texture', icon ='TRANSFORM_MOVE').mode = 'TRANSLATION'
            layout.operator("brush.stencil_control", text = 'Rotate Stencil Texture', icon ='TRANSFORM_ROTATE').mode = 'ROTATION'
            layout.operator("brush.stencil_control", text = 'Scale Stencil Texture', icon ='TRANSFORM_SCALE').mode = 'SCALE'
            layout.operator("brush.stencil_reset_transform", text = "Reset Stencil Texture position", icon = "RESET")

        if mask_tex_slot.map_mode == 'STENCIL':

            layout.separator()

            myvar = layout.operator("brush.stencil_control", text = "Move Stencil Mask Texture", icon ='TRANSFORM_MOVE')
            myvar.mode = 'TRANSLATION'
            myvar.texmode = 'SECONDARY'
            myvar = layout.operator("brush.stencil_control", text = "Rotate Stencil Mask Texture", icon ='TRANSFORM_ROTATE')
            myvar.mode = 'ROTATION'
            myvar.texmode = 'SECONDARY'
            myvar = layout.operator("brush.stencil_control", text = "Scale Stencil Mask Texture", icon ='TRANSFORM_SCALE')
            myvar.mode = 'SCALE'
            myvar.texmode = 'SECONDARY'
            layout.operator("brush.stencil_reset_transform", text = "Reset Stencil Mask Texture position", icon = "RESET").mask = True


        # If face selection masking for painting is active
        if mesh.use_paint_mask:

            layout.separator()

            layout.menu("VIEW3D_MT_facemask_showhide") ### show hide for face mask tool

        # Color picker just in vertex and texture paint
        if obj.mode in {'VERTEX_PAINT', 'TEXTURE_PAINT'}:

            layout.separator()

            layout.operator("paint.sample_color", text = "Color Picker", icon='EYEDROPPER')


class VIEW3D_MT_brush_curve_presets(Menu):
    bl_label = "Curve Preset"

    def draw(self, context):
        layout = self.layout

        toolsettings = context.tool_settings.image_paint
        brush = toolsettings.brush

        layout.operator("brush.curve_preset", icon='SHARPCURVE', text="Sharp").shape = 'SHARP'
        layout.operator("brush.curve_preset", icon='SMOOTHCURVE', text="Smooth").shape = 'SMOOTH'
        layout.operator("brush.curve_preset", icon='NOCURVE', text="Max").shape = 'MAX'
        layout.operator("brush.curve_preset", icon='LINCURVE', text="Line").shape = 'LINE'
        layout.operator("brush.curve_preset", icon='ROOTCURVE', text="Root").shape = 'ROOT'
        layout.operator("brush.curve_preset", icon='SPHERECURVE', text="Round").shape = 'ROUND'

# Show hide menu for face selection masking
class VIEW3D_MT_facemask_showhide(Menu):
    bl_label = "Show/Hide"

    def draw(self, context):
        layout = self.layout

        layout.operator("paint.face_select_reveal", text="Show Hidden", icon = "HIDE_OFF")
        layout.operator("paint.face_select_hide", text="Hide Selected", icon = "HIDE_ON").unselected = False
        layout.operator("paint.face_select_hide", text="Hide Unselected", icon = "HIDE_UNSELECTED").unselected = True


class VIEW3D_MT_paint_vertex(Menu):
    bl_label = "Paint"

    def draw(self, _context):
        layout = self.layout

        layout.operator("paint.vertex_color_set", icon = "COLOR")
        layout.operator("paint.vertex_color_smooth", icon = "PARTICLEBRUSH_SMOOTH")
        layout.operator("paint.vertex_color_dirt", icon = "DIRTY_VERTEX")
        layout.operator("paint.vertex_color_from_weight", icon = "VERTCOLFROMWEIGHT")

        layout.separator()

        layout.operator("paint.vertex_color_invert", text="Invert", icon = "REVERSE_COLORS")
        layout.operator("paint.vertex_color_levels", text="Levels", icon = "LEVELS")
        layout.operator("paint.vertex_color_hsv", text="Hue Saturation Value", icon = "HUESATVAL")
        layout.operator("paint.vertex_color_brightness_contrast", text="Bright/Contrast", icon = "BRIGHTNESS_CONTRAST")


class VIEW3D_MT_paint_vertex_specials(Menu):
    bl_label = "Vertex Paint Context Menu"

    def draw(self, context):
        layout = self.layout
        # TODO: populate with useful items.
        layout.operator("paint.vertex_color_set", icon = "COLOR")
        layout.separator()
        layout.operator("paint.vertex_color_smooth", icon = "PARTICLEBRUSH_SMOOTH")


class VIEW3D_MT_paint_texture_specials(Menu):
    bl_label = "Texture Paint Context Menu"

    def draw(self, context):
        layout = self.layout
        # TODO: populate with useful items.
        layout.operator("image.save_dirty", icon = "FILE_TICK")


class VIEW3D_MT_hook(Menu):
    bl_label = "Hooks"

    def draw(self, context):
        layout = self.layout
        layout.operator_context = 'EXEC_AREA'
        layout.operator("object.hook_add_newob", icon = "HOOK_NEW")
        layout.operator("object.hook_add_selob", icon = "HOOK_SELECTED").use_bone = False
        layout.operator("object.hook_add_selob", text="Hook to Selected Object Bone", icon = "HOOK_BONE").use_bone = True

        if any([mod.type == 'HOOK' for mod in context.active_object.modifiers]):
            layout.separator()

            layout.operator_menu_enum("object.hook_assign", "modifier", icon = "HOOK_ASSIGN")
            layout.operator_menu_enum("object.hook_remove", "modifier", icon = "HOOK_REMOVE")

            layout.separator()

            layout.operator_menu_enum("object.hook_select", "modifier", icon = "HOOK_SELECT")
            layout.operator_menu_enum("object.hook_reset", "modifier", icon = "HOOK_RESET")
            layout.operator_menu_enum("object.hook_recenter", "modifier", icon = "HOOK_RECENTER")


class VIEW3D_MT_vertex_group(Menu):
    bl_label = "Vertex Groups"

    def draw(self, context):
        layout = self.layout

        layout.operator_context = 'EXEC_AREA'
        layout.operator("object.vertex_group_assign_new", icon = "GROUP_VERTEX")

        ob = context.active_object
        if ob.mode == 'EDIT' or (ob.mode == 'WEIGHT_PAINT' and ob.type == 'MESH' and ob.data.use_paint_mask_vertex):
            if ob.vertex_groups.active:
                layout.separator()

                layout.operator("object.vertex_group_assign", text="Assign to Active Group", icon = "ADD_TO_ACTIVE")
                layout.operator("object.vertex_group_remove_from", text="Remove from Active Group", icon = "REMOVE_SELECTED_FROM_ACTIVE_GROUP").use_all_groups = False
                layout.operator("object.vertex_group_remove_from", text="Remove from All", icon = "REMOVE_FROM_ALL_GROUPS").use_all_groups = True

        if ob.vertex_groups.active:
            layout.separator()

            layout.operator_menu_enum("object.vertex_group_set_active", "group", text="Set Active Group")
            layout.operator("object.vertex_group_remove", text="Remove Active Group", icon = "REMOVE_ACTIVE_GROUP").all = False
            layout.operator("object.vertex_group_remove", text="Remove All Groups", icon = "REMOVE_ALL_GROUPS").all = True


class VIEW3D_MT_gpencil_vertex_group(Menu):
    bl_label = "Vertex Groups"

    def draw(self, context):
        layout = self.layout

        layout.operator_context = 'EXEC_AREA'
        ob = context.active_object

        layout.operator("object.vertex_group_add", text="Add New Group", icon = "GROUP_VERTEX")
        ob = context.active_object
        if ob.vertex_groups.active:
            layout.separator()

            layout.operator("gpencil.vertex_group_assign", text="Assign", icon = "ADD_TO_ACTIVE")
            layout.operator("gpencil.vertex_group_remove_from", text="Remove", icon = "REMOVE_SELECTED_FROM_ACTIVE_GROUP")

            layout.operator("gpencil.vertex_group_select", text="Select", icon = "SELECT_ALL" )
            layout.operator("gpencil.vertex_group_deselect", text="Deselect", icon = "SELECT_NONE" )

class VIEW3D_MT_paint_weight_lock(Menu):
    bl_label = "Vertex Group Locks"

    def draw(self, _context):
        layout = self.layout

        op = layout.operator("object.vertex_group_lock", text="Lock All", icon='LOCKED')
        op.action, op.mask = 'LOCK', 'ALL'
        op = layout.operator("object.vertex_group_lock", text="Unlock All", icon='UNLOCKED')
        op.action, op.mask = 'UNLOCK', 'ALL'
        op = layout.operator("object.vertex_group_lock", text="Lock Selected", icon='LOCKED')
        op.action, op.mask = 'LOCK', 'SELECTED'
        op = layout.operator("object.vertex_group_lock", text="Unlock Selected", icon='UNLOCKED')
        op.action, op.mask = 'UNLOCK', 'SELECTED'
        op = layout.operator("object.vertex_group_lock", text="Lock Unselected", icon='LOCKED')
        op.action, op.mask = 'LOCK', 'UNSELECTED'
        op = layout.operator("object.vertex_group_lock",  text="Unlock Unselected", icon='UNLOCKED')
        op.action, op.mask = 'UNLOCK', 'UNSELECTED'
        op = layout.operator("object.vertex_group_lock", text="Lock Only Selected", icon='RESTRICT_SELECT_OFF')
        op.action, op.mask = 'LOCK', 'INVERT_UNSELECTED'
        op = layout.operator("object.vertex_group_lock", text="Lock Only Unselected", icon='RESTRICT_SELECT_ON')
        op.action, op.mask = 'UNLOCK', 'INVERT_UNSELECTED'
        op = layout.operator("object.vertex_group_lock", text="Invert Locks", icon='INVERSE')
        op.action, op.mask = 'INVERT', 'ALL'


class VIEW3D_MT_paint_weight(Menu):
    bl_label = "Weights"

    @staticmethod
    def draw_generic(layout, is_editmode=False):

        if not is_editmode:

            layout.operator("paint.weight_from_bones", text = "Assign Automatic From Bones", icon = "BONE_DATA").type = 'AUTOMATIC'
            layout.operator("paint.weight_from_bones", text = "Assign From Bone Envelopes", icon = "ENVELOPE_MODIFIER").type = 'ENVELOPES'

            layout.separator()

        layout.operator("object.vertex_group_normalize_all", text = "Normalize All", icon='WEIGHT_NORMALIZE_ALL')
        layout.operator("object.vertex_group_normalize", text = "Normalize", icon='WEIGHT_NORMALIZE')

        layout.separator()

        layout.operator("object.vertex_group_mirror", text="Mirror", icon='WEIGHT_MIRROR')
        layout.operator("object.vertex_group_invert", text="Invert", icon='WEIGHT_INVERT')
        layout.operator("object.vertex_group_clean", text="Clean", icon='WEIGHT_CLEAN')

        layout.separator()

        layout.operator("object.vertex_group_quantize", text = "Quantize", icon = "WEIGHT_QUANTIZE")
        layout.operator("object.vertex_group_levels", text = "Levels", icon = 'WEIGHT_LEVELS')
        layout.operator("object.vertex_group_smooth", text = "Smooth", icon='WEIGHT_SMOOTH')

        if not is_editmode:
            props = layout.operator("object.data_transfer", text="Transfer Weights", icon = 'WEIGHT_TRANSFER_WEIGHTS')
            props.use_reverse_transfer = True
            props.data_type = 'VGROUP_WEIGHTS'

        layout.operator("object.vertex_group_limit_total", text="Limit Total", icon='WEIGHT_LIMIT_TOTAL')
        layout.operator("object.vertex_group_fix", text="Fix Deforms", icon='WEIGHT_FIX_DEFORMS')

        if not is_editmode:
            layout.separator()

            layout.operator("paint.weight_set", icon = "MOD_VERTEX_WEIGHT")

        layout.menu("VIEW3D_MT_paint_weight_lock", text="Locks")

    def draw(self, _context):
        self.draw_generic(self.layout, is_editmode=False)


class VIEW3D_MT_subdivision_set(Menu):
    bl_label = "Subdivide"

    def draw(self, context):
        layout = self.layout

        myvar = layout.operator("object.subdivision_set", text = "Level 0", icon = "SUBDIVIDE_EDGES")
        myvar.relative = False
        myvar.level = 0
        myvar = layout.operator("object.subdivision_set", text = "Level 1", icon = "SUBDIVIDE_EDGES")
        myvar.relative = False
        myvar.level = 1
        myvar = layout.operator("object.subdivision_set", text = "Level 2", icon = "SUBDIVIDE_EDGES")
        myvar.relative = False
        myvar.level = 2
        myvar = layout.operator("object.subdivision_set", text = "Level 3", icon = "SUBDIVIDE_EDGES")
        myvar.relative = False
        myvar.level = 3
        myvar = layout.operator("object.subdivision_set", text = "Level 4", icon = "SUBDIVIDE_EDGES")
        myvar.relative = False
        myvar.level = 4
        myvar = layout.operator("object.subdivision_set", text = "Level 5", icon = "SUBDIVIDE_EDGES")
        myvar.relative = False
        myvar.level = 5


class VIEW3D_MT_paint_weight_specials(Menu):
    bl_label = "Weights Context Menu"

    def draw(self, context):
        layout = self.layout
        # TODO: populate with useful items.
        layout.operator("paint.weight_set")
        layout.separator()
        layout.operator("object.vertex_group_normalize", text="Normalize", icon='WEIGHT_NORMALIZE')
        layout.operator("object.vertex_group_clean", text="Clean", icon='WEIGHT_CLEAN')
        layout.operator("object.vertex_group_smooth", text="Smooth", icon='WEIGHT_SMOOTH')


class VIEW3D_MT_sculpt(Menu):
    bl_label = "Sculpt"

    def draw(self, _context):
        layout = self.layout

        props = layout.operator("paint.hide_show", text="Show All", icon = "HIDE_OFF")
        props.action = 'SHOW'
        props.area = 'ALL'

        props = layout.operator("paint.hide_show", text="Show Bounding Box", icon = "HIDE_OFF")
        props.action = 'SHOW'
        props.area = 'INSIDE'

        props = layout.operator("paint.hide_show", text="Hide Bounding Box", icon = "HIDE_ON")
        props.action = 'HIDE'
        props.area = 'INSIDE'

        props = layout.operator("paint.hide_show", text="Hide Masked", icon = "HIDE_ON")
        props.action = 'HIDE'
        props.area = 'MASKED'

        layout.separator()

        layout.menu("VIEW3D_MT_sculpt_set_pivot", text="Set Pivot")

        layout.separator()

        layout.operator("sculpt.optimize", icon = "FILE_REFRESH")


class VIEW3D_MT_mask(Menu):
    bl_label = "Mask"

    def draw(self, _context):
        layout = self.layout

        props = layout.operator("paint.mask_flood_fill", text="Invert Mask", icon = "INVERT_MASK")
        props.mode = 'INVERT'

        props = layout.operator("paint.mask_flood_fill", text="Fill Mask", icon = "FILL_MASK")
        props.mode = 'VALUE'
        props.value = 1

        props = layout.operator("paint.mask_flood_fill", text="Clear Mask", icon = "CLEAR_MASK")
        props.mode = 'VALUE'
        props.value = 0

        props = layout.operator("view3d.select_box", text="Box Mask", icon = "BOX_MASK")
        props = layout.operator("paint.mask_lasso_gesture", text="Lasso Mask", icon = "LASSO_MASK")

        layout.separator()

        props = layout.operator("sculpt.mask_filter", text='Smooth Mask', icon = "PARTICLEBRUSH_SMOOTH")
        props.filter_type = 'SMOOTH'
        props.auto_iteration_count = True

        props = layout.operator("sculpt.mask_filter", text='Sharpen Mask', icon = "SHARPEN")
        props.filter_type = 'SHARPEN'
        props.auto_iteration_count = True

        props = layout.operator("sculpt.mask_filter", text='Grow Mask', icon = "SELECTMORE")
        props.filter_type = 'GROW'
        props.auto_iteration_count = True

        props = layout.operator("sculpt.mask_filter", text='Shrink Mask', icon = "SELECTLESS")
        props.filter_type = 'SHRINK'
        props.auto_iteration_count = True

        props = layout.operator("sculpt.mask_filter", text='Increase Contrast', icon = "INC_CONTRAST")
        props.filter_type = 'CONTRAST_INCREASE'
        props.auto_iteration_count = False

        props = layout.operator("sculpt.mask_filter", text='Decrease Contrast', icon = "DEC_CONTRAST")
        props.filter_type = 'CONTRAST_DECREASE'
        props.auto_iteration_count = False

        layout.separator()

        props = layout.operator("sculpt.mask_expand", text="Expand Mask By Topology", icon = "MESH_DATA")
        props.use_normals = False
        props.keep_previous_mask = False
        props.invert = True
        props.smooth_iterations = 2
        props.create_face_set = False

        props = layout.operator("sculpt.mask_expand", text="Expand Mask By Curvature", icon = "CURVE_DATA")
        props.use_normals = True
        props.keep_previous_mask = True
        props.invert = False
        props.smooth_iterations = 0
        props.create_face_set = False

        layout.separator()

        props = layout.operator("mesh.paint_mask_extract", text="Mask Extract", icon = "PACKAGE")

        layout.separator()

        props = layout.operator("mesh.paint_mask_slice", text="Mask Slice", icon = "MOD_MASK")
        props.fill_holes = False
        props.new_object = False
        props = layout.operator("mesh.paint_mask_slice", text="Mask Slice and Fill Holes", icon = "MOD_MASK")
        props.new_object = False
        props = layout.operator("mesh.paint_mask_slice", text="Mask Slice to New Object", icon = "MOD_MASK")

        layout.separator()

        props = layout.operator("sculpt.dirty_mask", text='Dirty Mask', icon = "DIRTY_VERTEX")


class VIEW3D_MT_face_sets(Menu):
    bl_label = "Face Sets"

    def draw(self, _context):
        layout = self.layout


        op = layout.operator("sculpt.face_sets_create", text='Face Set From Masked', icon = "MOD_MASK")
        op.mode = 'MASKED'

        op = layout.operator("sculpt.face_sets_create", text='Face Set From Visible', icon = "FILL_MASK")
        op.mode = 'VISIBLE'

        op = layout.operator("sculpt.face_sets_create", text='Face Set From Edit Mode Selection', icon = "EDITMODE_HLT")
        op.mode = 'SELECTION'

        layout.separator()

        layout.menu("VIEW3D_MT_face_sets_init", text="Init Face Sets")

        layout.separator()

        op = layout.operator("sculpt.face_set_edit", text='Grow Face Set', icon = 'SELECTMORE')
        op.mode = 'GROW'

        op = layout.operator("sculpt.face_set_edit", text='Shrink Face Set', icon = 'SELECTLESS')
        op.mode = 'SHRINK'

        layout.separator()

        op = layout.operator("sculpt.face_set_change_visibility", text='Invert Visible Face Sets', icon = "INVERT_MASK")
        op.mode = 'INVERT'

        op = layout.operator("sculpt.face_set_change_visibility", text='Show All Face Sets', icon = "HIDE_OFF")
        op.mode = 'SHOW_ALL'
        op = layout.operator("sculpt.face_set_change_visibility", text='Toggle Visibility', icon = "HIDE_UNSELECTED")
        op.mode = 'TOGGLE'
        op = layout.operator("sculpt.face_set_change_visibility", text='Hide Active Face Sets', icon = "HIDE_ON")
        op.mode = 'HIDE_ACTIVE'

        layout.separator()

        op = layout.operator("sculpt.face_sets_randomize_colors", text='Randomize Colors', icon = "COLOR")


class VIEW3D_MT_sculpt_set_pivot(Menu):
    bl_label = "Sculpt Set Pivot"

    def draw(self, _context):
        layout = self.layout

        props = layout.operator("sculpt.set_pivot_position", text="Pivot to Origin", icon = "PIVOT_TO_ORIGIN")
        props.mode = 'ORIGIN'

        props = layout.operator("sculpt.set_pivot_position", text="Pivot to Unmasked", icon = "PIVOT_TO_UNMASKED")
        props.mode = 'UNMASKED'

        props = layout.operator("sculpt.set_pivot_position", text="Pivot to Mask Border", icon = "PIVOT_TO_MASKBORDER")
        props.mode = 'BORDER'

        props = layout.operator("sculpt.set_pivot_position", text="Pivot to Active Vertex", icon = "PIVOT_TO_ACTIVE_VERT")
        props.mode = 'ACTIVE'

        props = layout.operator("sculpt.set_pivot_position", text="Pivot to Surface Under Cursor", icon = "PIVOT_TO_SURFACE")
        props.mode = 'SURFACE'


class VIEW3D_MT_sculpt_specials(Menu):
    bl_label = "Sculpt Context Menu"

    def draw(self, context):
        layout = self.layout
        # TODO: populate with useful items.
        layout.operator("object.shade_smooth", icon = 'SHADING_SMOOTH')
        layout.operator("object.shade_flat", icon = 'SHADING_FLAT')


class VIEW3D_MT_hide_mask(Menu):
    bl_label = "Hide/Mask"

    def draw(self, _context):
        layout = self.layout

        props = layout.operator("paint.hide_show", text="Show All", icon = "HIDE_OFF")
        props.action = 'SHOW'
        props.area = 'ALL'

        props = layout.operator("paint.hide_show", text="Hide Bounding Box", icon = "HIDE_ON")
        props.action = 'HIDE'
        props.area = 'INSIDE'

        props = layout.operator("paint.hide_show", text="Show Bounding Box", icon = "HIDE_OFF")
        props.action = 'SHOW'
        props.area = 'INSIDE'

        props = layout.operator("paint.hide_show", text="Hide Masked", icon = "HIDE_ON")
        props.area = 'MASKED'
        props.action = 'HIDE'

        layout.separator()

        props = layout.operator("paint.mask_flood_fill", text="Invert Mask", icon = "INVERT_MASK")
        props.mode = 'INVERT'

        props = layout.operator("paint.mask_flood_fill", text="Fill Mask", icon = "FILL_MASK")
        props.mode = 'VALUE'
        props.value = 1

        props = layout.operator("paint.mask_flood_fill", text="Clear Mask", icon = "CLEAR_MASK")
        props.mode = 'VALUE'
        props.value = 0

        props = layout.operator("view3d.select_box", text="Box Mask", icon = "BOX_MASK")
        props = layout.operator("paint.mask_lasso_gesture", text="Lasso Mask", icon = "LASSO_MASK")


class VIEW3D_MT_face_sets_init(Menu):
    bl_label = "Face Sets Init"

    def draw(self, _context):
        layout = self.layout

        op = layout.operator("sculpt.face_sets_init", text='By Loose Parts', icon = "SELECT_LOOSE")
        op.mode = 'LOOSE_PARTS'

        op = layout.operator("sculpt.face_sets_init", text='By Materials', icon = "MATERIAL_DATA")
        op.mode = 'MATERIALS'

        op = layout.operator("sculpt.face_sets_init", text='By Normals', icon = "RECALC_NORMALS")
        op.mode = 'NORMALS'

        op = layout.operator("sculpt.face_sets_init", text='By UV Seams', icon = "MARK_SEAM")
        op.mode = 'UV_SEAMS'

        op = layout.operator("sculpt.face_sets_init", text='By Edge Creases', icon = "CREASE")
        op.mode = 'CREASES'

        op = layout.operator("sculpt.face_sets_init", text='By Edge Bevel Weight', icon = "BEVEL")
        op.mode = 'BEVEL_WEIGHT'

        op = layout.operator("sculpt.face_sets_init", text='By Sharp Edges', icon = "SELECT_SHARPEDGES")
        op.mode = 'SHARP_EDGES'

        op = layout.operator("sculpt.face_sets_init", text='By Face Maps', icon = "FACE_MAPS")
        op.mode = 'FACE_MAPS'


class VIEW3D_MT_particle(Menu):
    bl_label = "Particle"

    def draw(self, context):
        layout = self.layout
        tool_settings = context.tool_settings

        particle_edit = tool_settings.particle_edit

        layout.operator("particle.mirror", icon = "TRANSFORM_MIRROR")

        layout.operator("particle.remove_doubles", icon='REMOVE_DOUBLES')

        layout.separator()

        if particle_edit.select_mode == 'POINT':
            layout.operator("particle.subdivide", icon = "SUBDIVIDE_EDGES")

        layout.operator("particle.unify_length", icon = "RULER")
        layout.operator("particle.rekey", icon = "KEY_HLT")
        layout.operator("particle.weight_set", icon = "MOD_VERTEX_WEIGHT")

        layout.separator()

        layout.menu("VIEW3D_MT_particle_show_hide")

        layout.separator()

        layout.operator("particle.delete", icon = "DELETE")

        layout.separator()


        #radial control button brush size
        myvar = layout.operator("wm.radial_control", text = "Brush Radius", icon = "BRUSHSIZE")
        myvar.data_path_primary = 'tool_settings.particle_edit.brush.size'

        #radial control button brush strength
        myvar = layout.operator("wm.radial_control", text = "Brush Strength", icon = "BRUSHSTRENGTH")
        myvar.data_path_primary = 'tool_settings.particle_edit.brush.strength'


class VIEW3D_MT_particle_context_menu(Menu):
    bl_label = "Particle Context Menu"

    def draw(self, context):
        layout = self.layout
        tool_settings = context.tool_settings

        particle_edit = tool_settings.particle_edit

        layout.operator("particle.rekey", icon = "KEY_HLT")

        layout.separator()

        layout.operator("particle.delete", icon = "DELETE")

        layout.separator()

        layout.operator("particle.remove_doubles", icon='REMOVE_DOUBLES')
        layout.operator("particle.unify_length", icon = "RULER")

        if particle_edit.select_mode == 'POINT':
            layout.operator("particle.subdivide", icon = "SUBDIVIDE_EDGES")

        layout.operator("particle.weight_set", icon = "MOD_VERTEX_WEIGHT")

        layout.separator()

        layout.operator("particle.mirror")

        if particle_edit.select_mode == 'POINT':
            layout.separator()

            layout.operator("particle.select_all", text="All", icon='SELECT_ALL').action = 'SELECT'
            layout.operator("particle.select_all", text="None", icon = 'SELECT_NONE').action = 'DESELECT'
            layout.operator("particle.select_all", text="Invert", icon='INVERSE').action = 'INVERT'

            layout.separator()

            layout.operator("particle.select_roots", icon = "SELECT_ROOT")
            layout.operator("particle.select_tips", icon = "SELECT_TIP")

            layout.separator()

            layout.operator("particle.select_random", icon = "RANDOMIZE")

            layout.separator()

            layout.operator("particle.select_more", icon = "SELECTMORE")
            layout.operator("particle.select_less", icon = "SELECTLESS")

            layout.operator("particle.select_linked", text="Select Linked", icon = "LINKED")


# Workaround to separate the tooltips for Show Hide for Particles in Particle mode
class VIEW3D_particle_hide_unselected(bpy.types.Operator):
    """Hide the unselected Particles"""      # blender will use this as a tooltip for menu items and buttons.
    bl_idname = "particle.hide_unselected"        # unique identifier for buttons and menu items to reference.
    bl_label = "Hide Unselected"         # display name in the interface.
    bl_options = {'REGISTER', 'UNDO'}  # enable undo for the operator.

    def execute(self, context):        # execute() is called by blender when running the operator.
        bpy.ops.particle.hide(unselected = True)
        return {'FINISHED'}


class VIEW3D_MT_particle_show_hide(Menu):
    bl_label = "Show/Hide"

    def draw(self, context):
        layout = self.layout

        layout.operator("particle.reveal", text="Show Hidden", icon = "HIDE_OFF")
        layout.operator("particle.hide", text="Hide Selected", icon = "HIDE_ON").unselected = False
        layout.operator("particle.hide_unselected", text="Hide Unselected", icon = "HIDE_UNSELECTED") # bfa - separated tooltip

class VIEW3D_MT_pose(Menu):
    bl_label = "Pose"

    def draw(self, _context):
        layout = self.layout

        layout.menu("VIEW3D_MT_pose_transform")
        layout.menu("VIEW3D_MT_pose_apply")

        layout.menu("VIEW3D_MT_snap")

        layout.separator()

        layout.menu("VIEW3D_MT_object_animation")

        layout.separator()

        layout.menu("VIEW3D_MT_pose_slide")
        layout.menu("VIEW3D_MT_pose_propagate")

        layout.separator()

        layout.operator("pose.copy", icon='COPYDOWN')
        layout.operator("pose.paste", icon='PASTEDOWN').flipped = False
        layout.operator("pose.paste", icon='PASTEFLIPDOWN', text="Paste Pose Flipped").flipped = True

        layout.separator()

        layout.menu("VIEW3D_MT_pose_library")
        layout.menu("VIEW3D_MT_pose_motion")
        layout.menu("VIEW3D_MT_pose_group")

        layout.separator()

        layout.menu("VIEW3D_MT_object_parent")
        layout.menu("VIEW3D_MT_pose_ik")
        layout.menu("VIEW3D_MT_pose_constraints")

        layout.separator()

        layout.menu("VIEW3D_MT_pose_names")
        layout.operator("pose.quaternions_flip", icon = "FLIP")

        layout.separator()

        layout.operator_context = 'INVOKE_AREA'
        layout.operator("armature.armature_layers", text="Change Armature Layers", icon = "LAYER")
        layout.operator("pose.bone_layers", text="Change Bone Layers", icon = "LAYER")

        layout.separator()

        layout.menu("VIEW3D_MT_pose_show_hide")
        layout.menu("VIEW3D_MT_bone_options_toggle", text="Bone Settings")


class VIEW3D_MT_pose_transform(Menu):
    bl_label = "Clear Transform"

    def draw(self, _context):
        layout = self.layout

        layout.operator("pose.transforms_clear", text="All", icon = "CLEAR")
        layout.operator("pose.user_transforms_clear", icon = "CLEAR")

        layout.separator()

        layout.operator("pose.loc_clear", text="Location", icon = "CLEARMOVE")
        layout.operator("pose.rot_clear", text="Rotation", icon = "CLEARROTATE")
        layout.operator("pose.scale_clear", text="Scale", icon = "CLEARSCALE")

        layout.separator()

        layout.operator("pose.user_transforms_clear", text="Reset Unkeyed", icon = "RESET")


class VIEW3D_MT_pose_slide(Menu):
    bl_label = "In-Betweens"

    def draw(self, _context):
        layout = self.layout

        layout.operator("pose.push_rest", icon = 'PUSH_POSE')
        layout.operator("pose.relax_rest", icon = 'RELAX_POSE')
        layout.operator("pose.push", icon = 'PUSH_POSE')
        layout.operator("pose.relax", icon = 'RELAX_POSE')
        layout.operator("pose.breakdown", icon = 'BREAKDOWNER_POSE')


class VIEW3D_MT_pose_propagate(Menu):
    bl_label = "Propagate"

    def draw(self, _context):
        layout = self.layout

        layout.operator("pose.propagate", icon = "PROPAGATE").mode = 'WHILE_HELD'

        layout.separator()

        layout.operator("pose.propagate", text="To Next Keyframe", icon = "PROPAGATE").mode = 'NEXT_KEY'
        layout.operator("pose.propagate", text="To Last Keyframe (Make Cyclic)", icon = "PROPAGATE").mode = 'LAST_KEY'

        layout.separator()

        layout.operator("pose.propagate", text="On Selected Keyframes", icon = "PROPAGATE").mode = 'SELECTED_KEYS'

        layout.separator()

        layout.operator("pose.propagate", text="On Selected Markers", icon = "PROPAGATE").mode = 'SELECTED_MARKERS'


class VIEW3D_MT_pose_library(Menu):
    bl_label = "Pose Library"

    def draw(self, _context):
        layout = self.layout

        layout.operator("poselib.browse_interactive", text="Browse Poses", icon = "FILEBROWSER")

        layout.separator()

        layout.operator("poselib.pose_add", text="Add Pose", icon = "LIBRARY")
        layout.operator("poselib.pose_rename", text="Rename Pose", icon='RENAME')
        layout.operator("poselib.pose_remove", text="Remove Pose", icon = "DELETE")


class VIEW3D_MT_pose_motion(Menu):
    bl_label = "Motion Paths"

    def draw(self, _context):
        layout = self.layout

        layout.operator("pose.paths_calculate", text="Calculate", icon ='MOTIONPATHS_CALCULATE')
        layout.operator("pose.paths_clear", text="Clear", icon ='MOTIONPATHS_CLEAR')


class VIEW3D_MT_pose_group(Menu):
    bl_label = "Bone Groups"

    def draw(self, context):
        layout = self.layout

        pose = context.active_object.pose

        layout.operator_context = 'EXEC_AREA'
        layout.operator("pose.group_assign", text="Assign to New Group", icon = "NEW_GROUP").type = 0

        if pose.bone_groups:
            active_group = pose.bone_groups.active_index + 1
            layout.operator("pose.group_assign", text="Assign to Group", icon = "ADD_TO_ACTIVE").type = active_group

            layout.separator()

            # layout.operator_context = 'INVOKE_AREA'
            layout.operator("pose.group_unassign", icon = "REMOVE_SELECTED_FROM_ACTIVE_GROUP")
            layout.operator("pose.group_remove", icon = "REMOVE_FROM_ALL_GROUPS")


class VIEW3D_MT_pose_ik(Menu):
    bl_label = "Inverse Kinematics"

    def draw(self, _context):
        layout = self.layout

        layout.operator("pose.ik_add", icon= "ADD_IK")
        layout.operator("pose.ik_clear", icon = "CLEAR_IK")


class VIEW3D_MT_pose_constraints(Menu):
    bl_label = "Constraints"

    def draw(self, _context):
        layout = self.layout

        layout.operator("pose.constraint_add_with_targets", text="Add (With Targets)", icon = "CONSTRAINT_DATA")
        layout.operator("pose.constraints_copy", icon = "COPYDOWN")
        layout.operator("pose.constraints_clear", icon = "CLEAR_CONSTRAINT")

class VIEW3D_MT_pose_names(Menu):
    bl_label = "Names"

    def draw(self, _context):
        layout = self.layout

        layout.operator_context = 'EXEC_REGION_WIN'
        layout.operator("pose.autoside_names", text="AutoName Left/Right", icon = "STRING").axis = 'XAXIS'
        layout.operator("pose.autoside_names", text="AutoName Front/Back", icon = "STRING").axis = 'YAXIS'
        layout.operator("pose.autoside_names", text="AutoName Top/Bottom", icon = "STRING").axis = 'ZAXIS'
        layout.operator("pose.flip_names", icon = "FLIP")


# Workaround to separate the tooltips for Show Hide for Armature in Pose mode
class VIEW3D_MT_pose_hide_unselected(bpy.types.Operator):
    """Hide unselected Bones"""      # blender will use this as a tooltip for menu items and buttons.
    bl_idname = "pose.hide_unselected"        # unique identifier for buttons and menu items to reference.
    bl_label = "Hide Unselected"         # display name in the interface.
    bl_options = {'REGISTER', 'UNDO'}  # enable undo for the operator.

    def execute(self, context):        # execute() is called by blender when running the operator.
        bpy.ops.pose.hide(unselected = True)
        return {'FINISHED'}


class VIEW3D_MT_pose_show_hide(Menu):
    bl_label = "Show/Hide"

    def draw(self, context):
        layout = self.layout

        layout.operator("pose.reveal", text="Show Hidden", icon = "HIDE_OFF")
        layout.operator("pose.hide", text="Hide Selected", icon = "HIDE_ON").unselected = False
        layout.operator("pose.hide_unselected", text="Hide Unselected", icon = "HIDE_UNSELECTED") # bfa - separated tooltip


class VIEW3D_MT_pose_apply(Menu):
    bl_label = "Apply"

    def draw(self, _context):
        layout = self.layout

        layout.operator("pose.armature_apply", icon = "MOD_ARMATURE")
        layout.operator("pose.armature_apply", text="Apply Selected as Rest Pose", icon = "MOD_ARMATURE").selected = True
        layout.operator("pose.visual_transform_apply", icon = "APPLYMOVE")

        layout.separator()

        props = layout.operator("object.assign_property_defaults", icon = "ASSIGN")
        props.process_bones = True


class VIEW3D_MT_pose_context_menu(Menu):
    bl_label = "Pose Context Menu"

    def draw(self, _context):
        layout = self.layout

        layout.operator_context = 'INVOKE_REGION_WIN'

        layout.operator("anim.keyframe_insert_menu", text="Insert Keyframe", icon= 'KEYFRAMES_INSERT')

        layout.separator()

        layout.operator("pose.copy", icon='COPYDOWN')
        layout.operator("pose.paste", icon='PASTEDOWN').flipped = False
        layout.operator("pose.paste", icon='PASTEFLIPDOWN', text="Paste X-Flipped Pose").flipped = True

        layout.separator()

        props = layout.operator("wm.call_panel", text="Rename Active Bone...", icon='RENAME')
        props.name = "TOPBAR_PT_name"
        props.keep_open = False

        layout.separator()

        layout.operator("pose.push", icon = 'PUSH_POSE')
        layout.operator("pose.relax", icon = 'RELAX_POSE')
        layout.operator("pose.breakdown", icon = 'BREAKDOWNER_POSE')

        layout.separator()

        layout.operator("pose.paths_calculate", text="Calculate Motion Paths", icon ='MOTIONPATHS_CALCULATE')
        layout.operator("pose.paths_clear", text="Clear Motion Paths", icon ='MOTIONPATHS_CLEAR')

        layout.separator()

        layout.operator("pose.hide", icon = "HIDE_ON").unselected = False
        layout.operator("pose.reveal", icon = "HIDE_OFF")

        layout.separator()

        layout.operator("pose.user_transforms_clear", icon = "CLEAR")


class BoneOptions:
    def draw(self, context):
        layout = self.layout

        options = [
            "show_wire",
            "use_deform",
            "use_envelope_multiply",
            "use_inherit_rotation",
        ]

        if context.mode == 'EDIT_ARMATURE':
            bone_props = bpy.types.EditBone.bl_rna.properties
            data_path_iter = "selected_bones"
            opt_suffix = ""
            options.append("lock")
        else:  # pose-mode
            bone_props = bpy.types.Bone.bl_rna.properties
            data_path_iter = "selected_pose_bones"
            opt_suffix = "bone."

        for opt in options:
            props = layout.operator("wm.context_collection_boolean_set", text=bone_props[opt].name,
                                    text_ctxt=i18n_contexts.default)
            props.data_path_iter = data_path_iter
            props.data_path_item = opt_suffix + opt
            props.type = self.type


class VIEW3D_MT_bone_options_toggle(Menu, BoneOptions):
    bl_label = "Toggle Bone Options"
    type = 'TOGGLE'


class VIEW3D_MT_bone_options_enable(Menu, BoneOptions):
    bl_label = "Enable Bone Options"
    type = 'ENABLE'


class VIEW3D_MT_bone_options_disable(Menu, BoneOptions):
    bl_label = "Disable Bone Options"
    type = 'DISABLE'


# ********** Edit Menus, suffix from ob.type **********


class VIEW3D_MT_edit_mesh(Menu):
    bl_label = "Mesh"

    def draw(self, _context):
        layout = self.layout

        with_bullet = bpy.app.build_options.bullet

        layout.menu("VIEW3D_MT_transform")
        layout.menu("VIEW3D_MT_mirror")
        layout.menu("VIEW3D_MT_snap")

        layout.separator()

        layout.operator("mesh.duplicate_move", text="Duplicate", icon = "DUPLICATE")
        layout.menu("VIEW3D_MT_edit_mesh_extrude")

        layout.separator()

        layout.menu("VIEW3D_MT_edit_mesh_merge", text="Merge")
        layout.menu("VIEW3D_MT_edit_mesh_split", text="Split")
        layout.operator_menu_enum("mesh.separate", "type")

        layout.separator()

        layout.operator("mesh.knife_project", icon='KNIFE_PROJECT')

        if with_bullet:
            layout.operator("mesh.convex_hull", icon = "CONVEXHULL")

        layout.separator()

        layout.operator("mesh.symmetrize", icon = "SYMMETRIZE", text = "Symmetrize")
        layout.operator("mesh.symmetry_snap", icon = "SNAP_SYMMETRY")

        layout.separator()

        layout.menu("VIEW3D_MT_edit_mesh_normals")
        layout.menu("VIEW3D_MT_edit_mesh_shading")
        layout.menu("VIEW3D_MT_edit_mesh_weights")
        layout.menu("VIEW3D_MT_edit_mesh_sort_elements")
        layout.menu("VIEW3D_MT_subdivision_set")

        layout.separator()

        layout.menu("VIEW3D_MT_edit_mesh_show_hide")
        layout.menu("VIEW3D_MT_edit_mesh_clean")

        layout.separator()

        layout.menu("VIEW3D_MT_edit_mesh_delete")
        layout.menu("VIEW3D_MT_edit_mesh_dissolve")
        layout.menu("VIEW3D_MT_edit_mesh_select_mode")

class VIEW3D_MT_edit_mesh_sort_elements(Menu):
    bl_label = "Sort Elements"

    def draw(self, context):
        layout = self.layout

        layout.operator("mesh.sort_elements", text="View Z Axis", icon = "Z_ICON").type = 'VIEW_ZAXIS'
        layout.operator("mesh.sort_elements", text="View X Axis", icon = "X_ICON").type = 'VIEW_XAXIS'
        layout.operator("mesh.sort_elements", text="Cursor Distance", icon = "CURSOR").type = 'CURSOR_DISTANCE'
        layout.operator("mesh.sort_elements", text="Material", icon = "MATERIAL").type = 'MATERIAL'
        layout.operator("mesh.sort_elements", text="Selected", icon = "RESTRICT_SELECT_OFF").type = 'SELECTED'
        layout.operator("mesh.sort_elements", text="Randomize", icon = "RANDOMIZE").type = 'RANDOMIZE'
        layout.operator("mesh.sort_elements", text="Reverse", icon = "SWITCH_DIRECTION").type = 'REVERSE'


class VIEW3D_MT_edit_mesh_context_menu(Menu):
    bl_label = ""

    def draw(self, context):

        def count_selected_items_for_objects_in_mode():
            selected_verts_len = 0
            selected_edges_len = 0
            selected_faces_len = 0
            for ob in context.objects_in_mode_unique_data:
                v, e, f = ob.data.count_selected_items()
                selected_verts_len += v
                selected_edges_len += e
                selected_faces_len += f
            return (selected_verts_len, selected_edges_len, selected_faces_len)

        is_vert_mode, is_edge_mode, is_face_mode = context.tool_settings.mesh_select_mode
        selected_verts_len, selected_edges_len, selected_faces_len = count_selected_items_for_objects_in_mode()

        del count_selected_items_for_objects_in_mode

        layout = self.layout

        layout.operator_context = 'INVOKE_REGION_WIN'

        # If nothing is selected
        # (disabled for now until it can be made more useful).
        '''
        # If nothing is selected
        if not (selected_verts_len or selected_edges_len or selected_faces_len):
            layout.menu("VIEW3D_MT_mesh_add", text="Add", text_ctxt=i18n_contexts.operator_default)

            return
        '''

        # Else something is selected

        row = layout.row()

        if is_vert_mode:
            col = row.column(align=True)

            col.label(text="Vertex Context Menu", icon='VERTEXSEL')
            col.separator()

            # Additive Operators
            col.operator("mesh.subdivide", text="Subdivide", icon = "SUBDIVIDE_EDGES")

            col.separator()

            col.operator("mesh.extrude_vertices_move", text="Extrude Vertices", icon='EXTRUDE_REGION')
            col.operator("mesh.bevel", text="Bevel Vertices", icon='BEVEL').affect = 'VERTICES'

            if selected_verts_len > 1:
                col.separator()
                col.operator("mesh.edge_face_add", text="Make Edge/Face", icon='MAKE_EDGEFACE')
                col.operator("mesh.vert_connect_path", text="Connect Vertex Path", icon = "VERTEXCONNECTPATH")
                col.operator("mesh.vert_connect", text="Connect Vertex Pairs", icon = "VERTEXCONNECT")

            col.separator()

            # Deform Operators
            col.operator("transform.push_pull", text="Push/Pull", icon = 'PUSH_PULL')
            col.operator("transform.shrink_fatten", text="Shrink/Fatten", icon = 'SHRINK_FATTEN')
            col.operator("transform.shear", text="Shear", icon = "SHEAR")
            col.operator_context = 'EXEC_REGION_WIN'
            col.operator("transform.vertex_random", text="Randomize Vertices", icon = 'RANDOMIZE')
            col.operator_context = 'INVOKE_REGION_WIN'
            col.operator("mesh.vertices_smooth_laplacian", text="Smooth Laplacian", icon = "SMOOTH_LAPLACIAN")

            col.separator()

            col.menu("VIEW3D_MT_snap", text="Snap Vertices")
            col.operator("transform.mirror", text="Mirror Vertices", icon='TRANSFORM_MIRROR')

            col.separator()

            # Removal Operators
            if selected_verts_len > 1:
                col.menu("VIEW3D_MT_edit_mesh_merge", text="Merge Vertices")
            col.operator("mesh.split", icon = "SPLIT")
            col.operator_menu_enum("mesh.separate", "type")
            col.operator("mesh.dissolve_verts", icon='DISSOLVE_VERTS')
            col.operator("mesh.delete", text="Delete Vertices", icon = "DELETE").type = 'VERT'

        if is_edge_mode:
            render = context.scene.render

            col = row.column(align=True)
            col.label(text="Edge Context Menu", icon='EDGESEL')
            col.separator()

            # Additive Operators
            col.operator("mesh.subdivide", text="Subdivide", icon = "SUBDIVIDE_EDGES")

            col.separator()

            col.operator("mesh.extrude_edges_move", text="Extrude Edges", icon='EXTRUDE_REGION')
            col.operator("mesh.bevel", text="Bevel Edges", icon = "BEVEL").affect = 'EDGES'
            if selected_edges_len >= 2:
                col.operator("mesh.bridge_edge_loops", icon = "BRIDGE_EDGELOOPS")
            if selected_edges_len >= 1:
                col.operator("mesh.edge_face_add", text="Make Edge/Face", icon='MAKE_EDGEFACE')
            if selected_edges_len >= 2:
                col.operator("mesh.fill", icon = "FILL")

            col.separator()

            col.operator("mesh.loopcut_slide", icon = "LOOP_CUT_AND_SLIDE")
            col.operator("mesh.offset_edge_loops_slide", icon = "SLIDE_EDGE")

            col.separator()

            col.operator("mesh.knife_tool", icon = 'KNIFE')

            col.separator()

            # Deform Operators
            col.operator("mesh.edge_rotate", text="Rotate Edge CW", icon = "ROTATECW").use_ccw = False
            col.operator("mesh.edge_split", icon = "SPLITEDGE")

            col.separator()

            # Edge Flags
            col.operator("transform.edge_crease", icon = "CREASE")
            col.operator("transform.edge_bevelweight", icon = "BEVEL")

            col.separator()

            col.operator("mesh.mark_sharp", icon = "MARKSHARPEDGES")
            col.operator("mesh.mark_sharp", text="Clear Sharp", icon = "CLEARSHARPEDGES").clear = True

            if render.use_freestyle:
                col.separator()

                col.operator("mesh.mark_freestyle_edge", icon = "MARK_FS_EDGE").clear = False
                col.operator("mesh.mark_freestyle_edge", text="Clear Freestyle Edge", icon = "CLEAR_FS_EDGE").clear = True

            col.separator()

            # Removal Operators
            col.operator("mesh.unsubdivide", icon = "UNSUBDIVIDE")
            col.operator("mesh.split", icon = "SPLIT")
            col.operator_menu_enum("mesh.separate", "type")
            col.operator("mesh.dissolve_edges", icon='DISSOLVE_EDGES')
            col.operator("mesh.delete", text="Delete Edges", icon = "DELETE").type = 'EDGE'

        if is_face_mode:
            col = row.column(align=True)

            col.label(text="Face Context Menu", icon='FACESEL')
            col.separator()

            # Additive Operators
            col.operator("mesh.subdivide", text="Subdivide", icon = "SUBDIVIDE_EDGES")

            col.separator()

            col.operator("view3d.edit_mesh_extrude_move_normal", text="Extrude Faces", icon = 'EXTRUDE_REGION')
            col.operator("view3d.edit_mesh_extrude_move_shrink_fatten", text="Extrude Faces Along Normals", icon = 'EXTRUDE_REGION')
            col.operator("mesh.extrude_faces_move", text="Extrude Individual Faces", icon = 'EXTRUDE_REGION')

            col.operator("mesh.poke", icon = "POKEFACES")

            if selected_faces_len >= 2:
                col.operator("mesh.bridge_edge_loops", text="Bridge Faces", icon = "BRIDGE_EDGELOOPS")

            col.separator()

            # Modify Operators
            col.menu("VIEW3D_MT_uv_map", text="UV Unwrap Faces")

            col.separator()

            props = col.operator("mesh.quads_convert_to_tris", icon = "TRIANGULATE")
            props.quad_method = props.ngon_method = 'BEAUTY'
            col.operator("mesh.tris_convert_to_quads", icon = "TRISTOQUADS")

            col.separator()

            col.operator("mesh.faces_shade_smooth", icon = 'SHADING_SMOOTH')
            col.operator("mesh.faces_shade_flat", icon = 'SHADING_FLAT')

            col.separator()

            # Removal Operators
            col.operator("mesh.unsubdivide", icon = "UNSUBDIVIDE")
            col.operator("mesh.split", icon = "SPLIT")
            col.operator_menu_enum("mesh.separate", "type")
            col.operator("mesh.dissolve_faces", icon='DISSOLVE_FACES')
            col.operator("mesh.delete", text="Delete Faces", icon = "DELETE").type = 'FACE'


class VIEW3D_MT_edit_mesh_select_mode(Menu):
    bl_label = "Mesh Select Mode"

    def draw(self, context):
        layout = self.layout

        layout.operator_context = 'INVOKE_REGION_WIN'
        layout.operator("mesh.select_mode", text="Vertex", icon='VERTEXSEL').type = 'VERT'
        layout.operator("mesh.select_mode", text="Edge", icon='EDGESEL').type = 'EDGE'
        layout.operator("mesh.select_mode", text="Face", icon='FACESEL').type = 'FACE'


class VIEW3D_MT_edit_mesh_extrude_dupli(bpy.types.Operator):
    """Duplicate or Extrude to Cursor\nCreates a slightly rotated copy of the current mesh selection\nThe tool can also extrude the selected geometry, dependant of the selection\nHotkey tool! """      # blender will use this as a tooltip for menu items and buttons.
    bl_idname = "mesh.dupli_extrude_cursor_norotate"        # unique identifier for buttons and menu items to reference.
    bl_label = "Duplicate or Extrude to Cursor"         # display name in the interface.
    bl_options = {'REGISTER', 'UNDO'}  # enable undo for the operator.

    def execute(self, context):        # execute() is called by blender when running the operator.
        bpy.ops.mesh.dupli_extrude_cursor('INVOKE_DEFAULT',rotate_source = False)
        return {'FINISHED'}

class VIEW3D_MT_edit_mesh_extrude_dupli_rotate(bpy.types.Operator):
    """Duplicate or Extrude to Cursor Rotated\nCreates a slightly rotated copy of the current mesh selection, and rotates the source slightly\nThe tool can also extrude the selected geometry, dependant of the selection\nHotkey tool!"""      # blender will use this as a tooltip for menu items and buttons.
    bl_idname = "mesh.dupli_extrude_cursor_rotate"        # unique identifier for buttons and menu items to reference.
    bl_label = "Duplicate or Extrude to Cursor Rotated"         # display name in the interface.
    bl_options = {'REGISTER', 'UNDO'}  # enable undo for the operator.

    def execute(self, context):        # execute() is called by blender when running the operator.
        bpy.ops.mesh.dupli_extrude_cursor('INVOKE_DEFAULT', rotate_source = True)
        return {'FINISHED'}



class VIEW3D_MT_edit_mesh_extrude(Menu):
    bl_label = "Extrude"

    _extrude_funcs = {
        'VERT': lambda layout:
            layout.operator("mesh.extrude_vertices_move", text="Extrude Vertices", icon='EXTRUDE_REGION'),
        'EDGE': lambda layout:
            layout.operator("mesh.extrude_edges_move", text="Extrude Edges", icon='EXTRUDE_REGION'),
        'DUPLI_EXTRUDE': lambda layout:
            layout.operator("mesh.dupli_extrude_cursor_norotate", text="Dupli Extrude", icon='DUPLI_EXTRUDE'),
        'DUPLI_EX_ROTATE': lambda layout:
            layout.operator("mesh.dupli_extrude_cursor_rotate", text="Dupli Extrude Rotate", icon='DUPLI_EXTRUDE_ROTATE'),
    }

    @staticmethod
    def extrude_options(context):
        tool_settings = context.tool_settings
        select_mode = tool_settings.mesh_select_mode
        mesh = context.object.data

        menu = []
        if mesh.total_edge_sel and (select_mode[0] or select_mode[1]):
            menu += ['EDGE']
        if mesh.total_vert_sel and select_mode[0]:
            menu += ['VERT']
        menu += ['DUPLI_EXTRUDE', 'DUPLI_EX_ROTATE']

        # should never get here
        return menu

    def draw(self, context):
        from math import pi

        layout = self.layout
        layout.operator_context = 'INVOKE_REGION_WIN'

        for menu_id in self.extrude_options(context):
            self._extrude_funcs[menu_id](layout)

        layout.separator()

        layout.operator("mesh.extrude_repeat", icon = "REPEAT")
        layout.operator("mesh.spin", icon = "SPIN").angle = pi * 2


class VIEW3D_MT_edit_mesh_vertices(Menu):
    bl_label = "Vertex"

    def draw(self, _context):
        layout = self.layout
        layout.operator_context = 'INVOKE_REGION_WIN'

        layout.operator("mesh.edge_face_add", text="Make Edge/Face", icon='MAKE_EDGEFACE')
        layout.operator("mesh.vert_connect_path", text = "Connect Vertex Path", icon = "VERTEXCONNECTPATH")
        layout.operator("mesh.vert_connect", text = "Connect Vertex Pairs", icon = "VERTEXCONNECT")

        layout.separator()

        layout.operator_context = 'EXEC_REGION_WIN'
        layout.operator("mesh.vertices_smooth_laplacian", text="Smooth Laplacian", icon = "SMOOTH_LAPLACIAN")
        layout.operator_context = 'INVOKE_REGION_WIN'

        layout.separator()

        layout.operator("mesh.blend_from_shape", icon = "BLENDFROMSHAPE")
        layout.operator("mesh.shape_propagate_to_all", text="Propagate to Shapes", icon = "SHAPEPROPAGATE")

        layout.separator()

        layout.menu("VIEW3D_MT_vertex_group")
        layout.menu("VIEW3D_MT_hook")

        layout.separator()

        layout.operator("object.vertex_parent_set", icon = "VERTEX_PARENT")


class VIEW3D_MT_edit_mesh_edges_data(Menu):
    bl_label = "Edge Data"

    def draw(self, context):
        layout = self.layout

        render = context.scene.render

        layout.operator_context = 'INVOKE_REGION_WIN'

        layout.operator("transform.edge_crease", icon = "CREASE")
        layout.operator("transform.edge_bevelweight", icon = "BEVEL")

        layout.separator()

        layout.operator("mesh.mark_seam", icon = 'MARK_SEAM').clear = False
        layout.operator("mesh.mark_seam", text="Clear Seam", icon = 'CLEAR_SEAM').clear = True

        layout.separator()

        layout.operator("mesh.mark_sharp", icon = "MARKSHARPEDGES")
        layout.operator("mesh.mark_sharp", text="Clear Sharp", icon = "CLEARSHARPEDGES").clear = True

        layout.operator("mesh.mark_sharp", text="Mark Sharp from Vertices").use_verts = True
        props = layout.operator("mesh.mark_sharp", text="Clear Sharp from Vertices", icon = "CLEARSHARPEDGES")
        props.use_verts = True
        props.clear = True

        if render.use_freestyle:
            layout.separator()

            layout.operator("mesh.mark_freestyle_edge", icon = "MARK_FS_EDGE").clear = False
            layout.operator("mesh.mark_freestyle_edge", text="Clear Freestyle Edge", icon = "CLEAR_FS_EDGE").clear = True


class VIEW3D_MT_edit_mesh_edges(Menu):
    bl_label = "Edge"

    def draw(self, context):
        layout = self.layout

        with_freestyle = bpy.app.build_options.freestyle

        layout.operator_context = 'INVOKE_REGION_WIN'

        layout.operator("mesh.bridge_edge_loops", icon = "BRIDGE_EDGELOOPS")
        layout.operator("mesh.screw", icon = "MOD_SCREW")

        layout.separator()

        layout.operator("mesh.subdivide", icon='SUBDIVIDE_EDGES')
        layout.operator("mesh.subdivide_edgering", icon = "SUBDIV_EDGERING")
        layout.operator("mesh.unsubdivide", icon = "UNSUBDIVIDE")

        layout.separator()

        layout.operator("mesh.edge_rotate", text="Rotate Edge CW", icon = "ROTATECW").use_ccw = False
        layout.operator("mesh.edge_rotate", text="Rotate Edge CCW", icon = "ROTATECW").use_ccw = True

        layout.separator()

        layout.operator("transform.edge_crease", icon = "CREASE")
        layout.operator("transform.edge_bevelweight", icon = "BEVEL")

        layout.separator()

        layout.operator("mesh.mark_sharp", icon = "MARKSHARPEDGES")
        layout.operator("mesh.mark_sharp", text="Clear Sharp", icon = "CLEARSHARPEDGES").clear = True

        layout.operator("mesh.mark_sharp", text="Mark Sharp from Vertices", icon = "MARKSHARPEDGES").use_verts = True
        props = layout.operator("mesh.mark_sharp", text="Clear Sharp from Vertices", icon = "CLEARSHARPEDGES")
        props.use_verts = True
        props.clear = True

        if with_freestyle:
            layout.separator()

            layout.operator("mesh.mark_freestyle_edge", icon = "MARK_FS_EDGE").clear = False
            layout.operator("mesh.mark_freestyle_edge", text="Clear Freestyle Edge", icon = "CLEAR_FS_EDGE").clear = True


class VIEW3D_MT_edit_mesh_faces_data(Menu):
    bl_label = "Face Data"

    def draw(self, _context):
        layout = self.layout

        with_freestyle = bpy.app.build_options.freestyle

        layout.operator_context = 'INVOKE_REGION_WIN'

        layout.operator("mesh.colors_rotate", icon = "ROTATE_COLORS")
        layout.operator("mesh.colors_reverse", icon = "REVERSE_COLORS")

        layout.separator()

        layout.operator("mesh.uvs_rotate", icon = "ROTATE_UVS")
        layout.operator("mesh.uvs_reverse", icon = "REVERSE_UVS")

        layout.separator()

        if with_freestyle:
            layout.operator("mesh.mark_freestyle_face", icon = "MARKFSFACE").clear = False
            layout.operator("mesh.mark_freestyle_face", text="Clear Freestyle Face", icon = "CLEARFSFACE").clear = True


class VIEW3D_MT_edit_mesh_faces(Menu):
    bl_label = "Face"
    bl_idname = "VIEW3D_MT_edit_mesh_faces"

    def draw(self, _context):
        layout = self.layout

        layout.operator_context = 'INVOKE_REGION_WIN'

        layout.operator("mesh.poke", icon = "POKEFACES")

        layout.separator()

        props = layout.operator("mesh.quads_convert_to_tris", icon = "TRIANGULATE")
        props.quad_method = props.ngon_method = 'BEAUTY'
        layout.operator("mesh.tris_convert_to_quads", icon = "TRISTOQUADS")
        layout.operator("mesh.solidify", text="Solidify Faces", icon = "SOLIDIFY")
        layout.operator("mesh.wireframe", icon = "WIREFRAME")

        layout.separator()

        layout.operator("mesh.fill", icon = "FILL")
        layout.operator("mesh.fill_grid", icon = "GRIDFILL")
        layout.operator("mesh.beautify_fill", icon = "BEAUTIFY")

        layout.separator()

        layout.operator("mesh.intersect", icon = "INTERSECT")
        layout.operator("mesh.intersect_boolean", icon = "BOOLEAN_INTERSECT")

        layout.separator()

        layout.operator("mesh.face_split_by_edges", icon = "SPLITBYEDGES")

        layout.separator()

        layout.menu("VIEW3D_MT_edit_mesh_faces_data")


# Workaround to separate the tooltips for Recalculate Outside and Recalculate Inside
class VIEW3D_normals_make_consistent_inside(bpy.types.Operator):
    """Make selected faces and normals point inside the mesh"""      # blender will use this as a tooltip for menu items and buttons.
    bl_idname = "mesh.normals_recalculate_inside"        # unique identifier for buttons and menu items to reference.
    bl_label = "Recalculate Inside"         # display name in the interface.
    bl_options = {'REGISTER', 'UNDO'}  # enable undo for the operator.

    def execute(self, context):        # execute() is called by blender when running the operator.
        bpy.ops.mesh.normals_make_consistent(inside=True)
        return {'FINISHED'}


class VIEW3D_MT_edit_mesh_normals_select_strength(Menu):
    bl_label = "Select by Face Strength"

    def draw(self, _context):
        layout = self.layout

        op = layout.operator("mesh.mod_weighted_strength", text="Weak", icon='FACESEL')
        op.set = False
        op.face_strength = 'WEAK'

        op = layout.operator("mesh.mod_weighted_strength", text="Medium", icon='FACESEL')
        op.set = False
        op.face_strength = 'MEDIUM'

        op = layout.operator("mesh.mod_weighted_strength", text="Strong", icon='FACESEL')
        op.set = False
        op.face_strength = 'STRONG'


class VIEW3D_MT_edit_mesh_normals_set_strength(Menu):
    bl_label = "Set Face Strength"

    def draw(self, _context):
        layout = self.layout

        op = layout.operator("mesh.mod_weighted_strength", text="Weak", icon='NORMAL_SETSTRENGTH')
        op.set = True
        op.face_strength = 'WEAK'

        op = layout.operator("mesh.mod_weighted_strength", text="Medium", icon='NORMAL_SETSTRENGTH')
        op.set = True
        op.face_strength = 'MEDIUM'

        op = layout.operator("mesh.mod_weighted_strength", text="Strong", icon='NORMAL_SETSTRENGTH')
        op.set = True
        op.face_strength = 'STRONG'


class VIEW3D_MT_edit_mesh_normals_average(Menu):
    bl_label = "Average"

    def draw(self, _context):
        layout = self.layout

        layout.operator("mesh.average_normals", text="Custom Normal", icon = "NORMAL_AVERAGE").average_type = 'CUSTOM_NORMAL'
        layout.operator("mesh.average_normals", text="Face Area", icon = "NORMAL_AVERAGE").average_type = 'FACE_AREA'
        layout.operator("mesh.average_normals", text="Corner Angle", icon = "NORMAL_AVERAGE").average_type = 'CORNER_ANGLE'


class VIEW3D_MT_edit_mesh_normals(Menu):
    bl_label = "Normals"

    def draw(self, _context):
        layout = self.layout

        layout.operator("mesh.normals_make_consistent", text="Recalculate Outside", icon = 'RECALC_NORMALS').inside = False
        layout.operator("mesh.normals_recalculate_inside", text="Recalculate Inside", icon = 'RECALC_NORMALS_INSIDE') # bfa - separated tooltip
        layout.operator("mesh.flip_normals", text = "Flip", icon = 'FLIP_NORMALS')

        layout.separator()

        layout.operator("mesh.set_normals_from_faces", text="Set From Faces", icon = 'SET_FROM_FACES')

        layout.operator_context = 'INVOKE_REGION_WIN'
        layout.operator("transform.rotate_normal", text="Rotate", icon = "NORMAL_ROTATE")
        layout.operator("mesh.point_normals", text="Point normals to target", icon = "NORMAL_TARGET")

        layout.operator_context = 'EXEC_REGION_WIN'
        layout.operator("mesh.merge_normals", text="Merge", icon = "MERGE")
        layout.operator("mesh.split_normals", text="Split", icon = "SPLIT")
        layout.menu("VIEW3D_MT_edit_mesh_normals_average", text="Average")

        layout.separator()

        layout.operator("mesh.normals_tools", text="Copy Vectors", icon = "COPYDOWN").mode = 'COPY'
        layout.operator("mesh.normals_tools", text="Paste Vectors", icon = "PASTEDOWN").mode = 'PASTE'
        layout.operator("mesh.smooth_normals", text="Smooth Vectors", icon = "NORMAL_SMOOTH")
        layout.operator("mesh.normals_tools", text="Reset Vectors", icon = "RESET").mode = 'RESET'

        layout.separator()

        layout.menu("VIEW3D_MT_edit_mesh_normals_select_strength", icon="HAND")
        layout.menu("VIEW3D_MT_edit_mesh_normals_set_strength", icon="MESH_PLANE")


class VIEW3D_MT_edit_mesh_shading(Menu):
    bl_label = "Shading"

    def draw(self, _context):
        layout = self.layout

        layout.operator("mesh.faces_shade_smooth", icon = 'SHADING_SMOOTH')
        layout.operator("mesh.faces_shade_flat", icon = 'SHADING_FLAT')

        layout.separator()

        layout.operator("mesh.mark_sharp", text="Smooth Edges", icon = 'SHADING_SMOOTH').clear = True
        layout.operator("mesh.mark_sharp", text="Sharp Edges", icon = 'SHADING_FLAT')

        layout.separator()

        props = layout.operator("mesh.mark_sharp", text="Smooth Vertices", icon = 'SHADING_SMOOTH')
        props.use_verts = True
        props.clear = True

        layout.operator("mesh.mark_sharp", text="Sharp Vertices", icon = 'SHADING_FLAT').use_verts = True


class VIEW3D_MT_edit_mesh_weights(Menu):
    bl_label = "Weights"

    def draw(self, _context):
        VIEW3D_MT_paint_weight.draw_generic(self.layout, is_editmode=True)


class VIEW3D_MT_edit_mesh_clean(Menu):
    bl_label = "Clean Up"

    def draw(self, _context):
        layout = self.layout

        layout.operator("mesh.delete_loose", icon = "DELETE")

        layout.separator()

        layout.operator("mesh.decimate", icon = "DECIMATE")
        layout.operator("mesh.dissolve_degenerate", icon = "DEGENERATE_DISSOLVE")
        layout.operator("mesh.dissolve_limited", icon='DISSOLVE_LIMITED')
        layout.operator("mesh.face_make_planar", icon = "MAKE_PLANAR")

        layout.separator()

        layout.operator("mesh.vert_connect_nonplanar", icon = "SPLIT_NONPLANAR")
        layout.operator("mesh.vert_connect_concave", icon = "SPLIT_CONCAVE")
        layout.operator("mesh.fill_holes", icon = "FILL_HOLE")


class VIEW3D_MT_edit_mesh_delete(Menu):
    bl_label = "Delete"

    def draw(self, _context):
        layout = self.layout

        layout.operator_enum("mesh.delete", "type")

        layout.separator()

        layout.operator("mesh.delete_edgeloop", text="Edge Loops", icon = "DELETE")


class VIEW3D_MT_edit_mesh_dissolve(Menu):
    bl_label = "Dissolve"

    def draw(self, context):
        layout = self.layout

        layout.operator("mesh.dissolve_verts", icon='DISSOLVE_VERTS')
        layout.operator("mesh.dissolve_edges", icon='DISSOLVE_EDGES')
        layout.operator("mesh.dissolve_faces", icon='DISSOLVE_FACES')

        layout.separator()

        layout.operator("mesh.dissolve_limited", icon='DISSOLVE_LIMITED')

        layout.separator()

        layout.operator("mesh.edge_collapse", icon='EDGE_COLLAPSE')


# Workaround to separate the tooltips for Show Hide for Mesh in Edit Mode
class VIEW3D_mesh_hide_unselected(bpy.types.Operator):
    """Hide unselected geometry in Edit Mode"""      # blender will use this as a tooltip for menu items and buttons.
    bl_idname = "mesh.hide_unselected"        # unique identifier for buttons and menu items to reference.
    bl_label = "Hide Unselected"         # display name in the interface.
    bl_options = {'REGISTER', 'UNDO'}  # enable undo for the operator.

    def execute(self, context):        # execute() is called by blender when running the operator.
        bpy.ops.mesh.hide(unselected = True)
        return {'FINISHED'}


class VIEW3D_MT_edit_mesh_merge(Menu):
    bl_label = "Merge"

    def draw(self, _context):
        layout = self.layout

        layout.operator_enum("mesh.merge", "type")

        layout.separator()

        layout.operator("mesh.remove_doubles", text="By Distance", icon = "REMOVE_DOUBLES")


class VIEW3D_MT_edit_mesh_split(Menu):
    bl_label = "Split"

    def draw(self, _context):
        layout = self.layout

        layout.operator("mesh.split", text="Selection", icon = "SPLIT")

        layout.separator()

        layout.operator_enum("mesh.edge_split", "type")


class VIEW3D_MT_edit_mesh_show_hide(Menu):
    bl_label = "Show/Hide"

    def draw(self, context):
        layout = self.layout

        layout.operator("mesh.reveal", text="Show Hidden", icon = "HIDE_OFF")
        layout.operator("mesh.hide", text="Hide Selected", icon = "HIDE_ON").unselected = False
        layout.operator("mesh.hide_unselected", text="Hide Unselected", icon = "HIDE_UNSELECTED") # bfa - separated tooltip


class VIEW3D_MT_edit_gpencil_delete(Menu):
    bl_label = "Delete"

    def draw(self, _context):
        layout = self.layout

        layout.operator_enum("gpencil.delete", "type")

        layout.separator()

        layout.operator("gpencil.delete", text="Delete Active Keyframe (Active Layer)", icon = 'DELETE').type = 'FRAME'
        layout.operator("gpencil.active_frames_delete_all", text="Delete Active Keyframes (All Layers)", icon = 'DELETE')


class VIEW3D_MT_sculpt_gpencil_copy(Menu):
    bl_label = "Copy"

    def draw(self, _context):
        layout = self.layout

        layout.operator("gpencil.copy", text="Copy", icon='COPYDOWN')


# Edit Curve
# draw_curve is used by VIEW3D_MT_edit_curve and VIEW3D_MT_edit_surface


def draw_curve(self, _context):
    layout = self.layout

    edit_object = _context.edit_object

    layout.menu("VIEW3D_MT_transform")
    layout.menu("VIEW3D_MT_mirror")
    layout.menu("VIEW3D_MT_snap")

    layout.separator()

    if edit_object.type == 'SURFACE':
        layout.operator("curve.spin", icon = 'SPIN')
    layout.operator("curve.duplicate_move", text = "Duplicate", icon = "DUPLICATE")

    layout.separator()

    layout.operator("curve.split", icon = "SPLIT")
    layout.operator("curve.separate", icon = "SEPARATE")

    layout.separator()

    layout.operator("curve.cyclic_toggle", icon = 'TOGGLE_CYCLIC')
    if edit_object.type == 'CURVE':
        layout.operator("curve.decimate", icon = "DECIMATE")
        layout.operator_menu_enum("curve.spline_type_set", "type")

    layout.separator()

    if edit_object.type == 'CURVE':
        layout.operator("transform.tilt", icon = "TILT")
        layout.operator("curve.tilt_clear", icon = "CLEAR_TILT")

    layout.separator()

    if edit_object.type == 'CURVE':
        layout.menu("VIEW3D_MT_edit_curve_handle_type_set")
        layout.operator("curve.normals_make_consistent", icon = 'RECALC_NORMALS')

    layout.separator()

    layout.menu("VIEW3D_MT_edit_curve_show_hide")

    layout.separator()

    layout.menu("VIEW3D_MT_edit_curve_delete")
    if edit_object.type == 'CURVE':
        layout.operator("curve.dissolve_verts", icon='DISSOLVE_VERTS')


class VIEW3D_MT_edit_curve(Menu):
    bl_label = "Curve"

    draw = draw_curve


class VIEW3D_MT_edit_curve_ctrlpoints(Menu):
    bl_label = "Control Points"

    def draw(self, context):
        layout = self.layout

        edit_object = context.edit_object

        if edit_object.type in {'CURVE', 'SURFACE'}:
            layout.operator("curve.extrude_move", text = "Extrude Curve", icon = 'EXTRUDE_REGION')

            layout.separator()

            layout.operator("curve.make_segment", icon = "MAKE_CURVESEGMENT")

            layout.separator()

            if edit_object.type == 'CURVE':
                layout.operator("transform.tilt", icon = 'TILT')
                layout.operator("curve.tilt_clear",icon = "CLEAR_TILT")

                layout.separator()

                layout.menu("VIEW3D_MT_edit_curve_handle_type_set")
                layout.operator("curve.normals_make_consistent", icon = 'RECALC_NORMALS')

                layout.separator()

            layout.operator("curve.smooth", icon = 'SHADING_SMOOTH')
            if edit_object.type == 'CURVE':
                layout.operator("curve.smooth_weight", icon = "SMOOTH_WEIGHT")
                layout.operator("curve.smooth_radius", icon = "SMOOTH_RADIUS")
                layout.operator("curve.smooth_tilt", icon = "SMOOTH_TILT")

            layout.separator()

        layout.menu("VIEW3D_MT_hook")

        layout.separator()

        layout.operator("object.vertex_parent_set", icon = "VERTEX_PARENT")


class VIEW3D_MT_edit_curve_handle_type_set(Menu):
    bl_label = "Set Handle Type"

    def draw(self, context):
        layout = self.layout

        layout.operator("curve.handle_type_set", icon = 'HANDLE_AUTO', text="Automatic").type = 'AUTOMATIC'
        layout.operator("curve.handle_type_set", icon = 'HANDLE_VECTOR', text="Vector").type = 'VECTOR'
        layout.operator("curve.handle_type_set", icon = 'HANDLE_ALIGNED',text="Aligned").type = 'ALIGNED'
        layout.operator("curve.handle_type_set", icon = 'HANDLE_FREE', text="Free").type = 'FREE_ALIGN'

        layout.separator()

        layout.operator("curve.handle_type_set", icon = 'HANDLE_FREE', text="Toggle Free / Aligned").type = 'TOGGLE_FREE_ALIGN'


class VIEW3D_MT_edit_curve_segments(Menu):
    bl_label = "Segments"

    def draw(self, _context):
        layout = self.layout

        layout.operator("curve.subdivide", icon = 'SUBDIVIDE_EDGES')
        layout.operator("curve.switch_direction", icon = 'SWITCH_DIRECTION')


class VIEW3D_MT_edit_curve_context_menu(Menu):
    bl_label = "Curve Context Menu"

    def draw(self, _context):
        # TODO(campbell): match mesh vertex menu.

        layout = self.layout

        layout.operator_context = 'INVOKE_DEFAULT'

        # Add
        layout.operator("curve.subdivide", icon = 'SUBDIVIDE_EDGES')
        layout.operator("curve.extrude_move", text = "Extrude Curve", icon = 'EXTRUDE_REGION')
        layout.operator("curve.make_segment", icon = "MAKE_CURVESEGMENT")
        layout.operator("curve.duplicate_move", text = "Duplicate", icon = "DUPLICATE")

        layout.separator()

        # Transform
        layout.operator("transform.transform", text = "Radius", icon = 'SHRINK_FATTEN').mode = 'CURVE_SHRINKFATTEN'
        layout.operator("transform.tilt", icon = 'TILT')
        layout.operator("curve.tilt_clear", icon = "CLEAR_TILT")
        layout.operator("curve.smooth", icon = 'SHADING_SMOOTH')
        layout.operator("curve.smooth_tilt", icon = "SMOOTH_TILT")
        layout.operator("curve.smooth_radius", icon = "SMOOTH_RADIUS")

        layout.separator()

        layout.menu("VIEW3D_MT_mirror")
        layout.menu("VIEW3D_MT_snap")

        layout.separator()

        # Modify
        layout.operator_menu_enum("curve.spline_type_set", "type")
        layout.operator_menu_enum("curve.handle_type_set", "type")
        layout.operator("curve.cyclic_toggle", icon = 'TOGGLE_CYCLIC')
        layout.operator("curve.switch_direction", icon = 'SWITCH_DIRECTION')

        layout.separator()

        layout.operator("curve.normals_make_consistent", icon = 'RECALC_NORMALS')
        layout.operator("curve.spline_weight_set", icon = "MOD_VERTEX_WEIGHT")
        layout.operator("curve.radius_set", icon = "RADIUS")

        layout.separator()

        # Remove
        layout.operator("curve.split", icon = "SPLIT")
        layout.operator("curve.decimate", icon = "DECIMATE")
        layout.operator("curve.separate", icon = "SEPARATE")
        layout.operator("curve.dissolve_verts", icon='DISSOLVE_VERTS')
        layout.operator("curve.delete", text="Delete Segment", icon = "DELETE").type = 'SEGMENT'
        layout.operator("curve.delete", text="Delete Point", icon = "DELETE").type = 'VERT'



class VIEW3D_MT_edit_curve_delete(Menu):
    bl_label = "Delete"

    def draw(self, _context):
        layout = self.layout

        layout.operator("curve.delete", text="Vertices", icon = "DELETE").type = 'VERT'
        layout.operator("curve.delete", text="Segment", icon = "DELETE").type = 'SEGMENT'


# Workaround to separate the tooltips for Show Hide for Curve in Edit Mode
class VIEW3D_curve_hide_unselected(bpy.types.Operator):
    """Hide unselected Control Points"""      # blender will use this as a tooltip for menu items and buttons.
    bl_idname = "curve.hide_unselected"        # unique identifier for buttons and menu items to reference.
    bl_label = "Hide Unselected"         # display name in the interface.
    bl_options = {'REGISTER', 'UNDO'}  # enable undo for the operator.

    def execute(self, context):        # execute() is called by blender when running the operator.
        bpy.ops.curve.hide(unselected = True)
        return {'FINISHED'}


class VIEW3D_MT_edit_curve_show_hide(Menu):
    bl_label = "Show/Hide"

    def draw(self, context):
        layout = self.layout

        layout.operator("curve.reveal", text="Show Hidden", icon = "HIDE_OFF")
        layout.operator("curve.hide", text="Hide Selected", icon = "HIDE_ON").unselected = False
        layout.operator("curve.hide_unselected", text="Hide Unselected", icon = "HIDE_UNSELECTED") # bfa - separated tooltip


class VIEW3D_MT_edit_surface(Menu):
    bl_label = "Surface"

    draw = draw_curve


class VIEW3D_MT_edit_font_chars(Menu):
    bl_label = "Special Characters"

    def draw(self, _context):
        layout = self.layout

        layout.operator("font.text_insert", text="Copyright", icon = "COPYRIGHT").text = "\u00A9"
        layout.operator("font.text_insert", text="Registered Trademark", icon = "TRADEMARK").text = "\u00AE"

        layout.separator()

        layout.operator("font.text_insert", text="Degree Sign", icon = "DEGREE").text = "\u00B0"
        layout.operator("font.text_insert", text="Multiplication Sign", icon = "MULTIPLICATION").text = "\u00D7"
        layout.operator("font.text_insert", text="Circle", icon = "CIRCLE").text = "\u008A"

        layout.separator()

        layout.operator("font.text_insert", text="Superscript 1", icon = "SUPER_ONE").text = "\u00B9"
        layout.operator("font.text_insert", text="Superscript 2", icon = "SUPER_TWO").text = "\u00B2"
        layout.operator("font.text_insert", text="Superscript 3", icon = "SUPER_THREE").text = "\u00B3"

        layout.separator()

        layout.operator("font.text_insert", text="Double >>", icon = "DOUBLE_RIGHT").text = "\u00BB"
        layout.operator("font.text_insert", text="Double <<", icon = "DOUBLE_LEFT").text = "\u00AB"
        layout.operator("font.text_insert", text="Promillage", icon = "PROMILLE").text = "\u2030"

        layout.separator()

        layout.operator("font.text_insert", text="Dutch Florin", icon = "DUTCH_FLORIN").text = "\u00A4"
        layout.operator("font.text_insert", text="British Pound", icon = "POUND").text = "\u00A3"
        layout.operator("font.text_insert", text="Japanese Yen", icon = "YEN").text = "\u00A5"

        layout.separator()

        layout.operator("font.text_insert", text="German S", icon = "GERMAN_S").text = "\u00DF"
        layout.operator("font.text_insert", text="Spanish Question Mark", icon = "SPANISH_QUESTION").text = "\u00BF"
        layout.operator("font.text_insert", text="Spanish Exclamation Mark", icon = "SPANISH_EXCLAMATION").text = "\u00A1"


class VIEW3D_MT_edit_font_kerning(Menu):
    bl_label = "Kerning"

    def draw(self, context):
        layout = self.layout

        ob = context.active_object
        text = ob.data
        kerning = text.edit_format.kerning

        layout.operator("font.change_spacing", text="Decrease Kerning", icon = "DECREASE_KERNING").delta = -1
        layout.operator("font.change_spacing", text="Increase Kerning", icon = "INCREASE_KERNING").delta = 1
        layout.operator("font.change_spacing", text="Reset Kerning", icon = "RESET").delta = -kerning


class VIEW3D_MT_edit_font_move(Menu):
    bl_label = "Move Cursor"

    def draw(self, _context):
        layout = self.layout

        layout.operator_enum("font.move", "type")


class VIEW3D_MT_edit_font_delete(Menu):
    bl_label = "Delete"

    def draw(self, _context):
        layout = self.layout

        layout.operator("font.delete", text="Previous Character", icon = "DELETE").type = 'PREVIOUS_CHARACTER'
        layout.operator("font.delete", text="Next Character", icon = "DELETE").type = 'NEXT_CHARACTER'
        layout.operator("font.delete", text="Previous Word", icon = "DELETE").type = 'PREVIOUS_WORD'
        layout.operator("font.delete", text="Next Word", icon = "DELETE").type = 'NEXT_WORD'


class VIEW3D_MT_edit_font(Menu):
    bl_label = "Text"

    def draw(self, _context):
        layout = self.layout

        layout.operator("font.text_cut", text="Cut", icon = "CUT")
        layout.operator("font.text_copy", text="Copy", icon='COPYDOWN')
        layout.operator("font.text_paste", text="Paste", icon='PASTEDOWN')

        layout.separator()

        layout.operator("font.text_paste_from_file", icon='PASTEDOWN')

        layout.separator()

        layout.operator("font.case_set", text="To Uppercase", icon = "SET_UPPERCASE").case = 'UPPER'
        layout.operator("font.case_set", text="To Lowercase", icon = "SET_LOWERCASE").case = 'LOWER'

        layout.separator()

        layout.menu("VIEW3D_MT_edit_font_chars")
        layout.menu("VIEW3D_MT_edit_font_move")

        layout.separator()

        layout.operator("font.style_toggle", text="Toggle Bold", icon='BOLD').style = 'BOLD'
        layout.operator("font.style_toggle", text="Toggle Italic", icon='ITALIC').style = 'ITALIC'
        layout.operator("font.style_toggle", text="Toggle Underline", icon='UNDERLINE').style = 'UNDERLINE'
        layout.operator("font.style_toggle", text="Toggle Small Caps", icon='SMALL_CAPS').style = 'SMALL_CAPS'

        layout.menu("VIEW3D_MT_edit_font_kerning")

        layout.separator()

        layout.menu("VIEW3D_MT_edit_font_delete")


class VIEW3D_MT_edit_font_context_menu(Menu):
    bl_label = "Text Context Menu"

    def draw(self, _context):
        layout = self.layout

        layout.operator_context = 'INVOKE_DEFAULT'

        layout.operator("font.text_cut", text="Cut", icon = "CUT")
        layout.operator("font.text_copy", text="Copy", icon='COPYDOWN')
        layout.operator("font.text_paste", text="Paste", icon='PASTEDOWN')

        layout.separator()

        layout.operator("font.select_all", icon = "SELECT_ALL")

        layout.separator()

        layout.menu("VIEW3D_MT_edit_font")


class VIEW3D_MT_edit_meta(Menu):
    bl_label = "Metaball"

    def draw(self, _context):
        layout = self.layout

        layout.menu("VIEW3D_MT_transform")
        layout.menu("VIEW3D_MT_mirror")
        layout.menu("VIEW3D_MT_snap")

        layout.separator()

        layout.operator("mball.duplicate_metaelems", text = "Duplicate", icon = "DUPLICATE")

        layout.separator()

        layout.menu("VIEW3D_MT_edit_meta_showhide")

        layout.operator_context = 'EXEC_REGION_WIN'
        layout.operator("mball.delete_metaelems", text="Delete", icon = "DELETE")


# Workaround to separate the tooltips for Show Hide for Curve in Edit Mode
class VIEW3D_MT_edit_meta_showhide_unselected(bpy.types.Operator):
    """Hide unselected metaelement(s)"""      # blender will use this as a tooltip for menu items and buttons.
    bl_idname = "mball.hide_metaelems_unselected"        # unique identifier for buttons and menu items to reference.
    bl_label = "Hide Unselected"         # display name in the interface.
    bl_options = {'REGISTER', 'UNDO'}  # enable undo for the operator.

    def execute(self, context):        # execute() is called by blender when running the operator.
        bpy.ops.mball.hide_metaelems(unselected = True)
        return {'FINISHED'}


class VIEW3D_MT_edit_meta_showhide(Menu):
    bl_label = "Show/Hide"

    def draw(self, _context):
        layout = self.layout

        layout.operator("mball.reveal_metaelems", text="Show Hidden", icon = "HIDE_OFF")
        layout.operator("mball.hide_metaelems", text="Hide Selected", icon = "HIDE_ON").unselected = False
        layout.operator("mball.hide_metaelems_unselected", text="Hide Unselected", icon = "HIDE_UNSELECTED")


class VIEW3D_MT_edit_lattice(Menu):
    bl_label = "Lattice"

    def draw(self, _context):
        layout = self.layout

        layout.menu("VIEW3D_MT_transform")
        layout.menu("VIEW3D_MT_mirror")
        layout.menu("VIEW3D_MT_snap")
        layout.menu("VIEW3D_MT_edit_lattice_flip")

        layout.separator()

        layout.operator("lattice.make_regular", icon = 'MAKE_REGULAR')

        layout.menu("VIEW3D_MT_hook")

        layout.separator()

        layout.operator("object.vertex_parent_set", icon = "VERTEX_PARENT")

class VIEW3D_MT_edit_lattice_flip(Menu):
    bl_label = "Flip"

    def draw(self, context):
        layout = self.layout

        layout.operator("lattice.flip", text = " U (X) axis", icon = "FLIP_X").axis = 'U'
        layout.operator("lattice.flip", text = " V (Y) axis", icon = "FLIP_Y").axis = 'V'
        layout.operator("lattice.flip", text = " W (Z) axis", icon = "FLIP_Z").axis = 'W'


class VIEW3D_MT_edit_armature(Menu):
    bl_label = "Armature"

    def draw(self, context):
        layout = self.layout

        edit_object = context.edit_object
        arm = edit_object.data

        layout.menu("VIEW3D_MT_transform_armature")
        layout.menu("VIEW3D_MT_mirror")
        layout.menu("VIEW3D_MT_snap")

        layout.separator()

        layout.menu("VIEW3D_MT_edit_armature_roll")

        layout.operator("transform.transform", text="Set Bone Roll", icon = "SET_ROLL").mode = 'BONE_ROLL'
        layout.operator("armature.roll_clear", text="Clear Bone Roll", icon = "CLEAR_ROLL")

        layout.separator()

        layout.operator("armature.extrude_move", icon = 'EXTRUDE_REGION')

        if arm.use_mirror_x:
            layout.operator("armature.extrude_forked", icon = "EXTRUDE_REGION")

        layout.operator("armature.duplicate_move", icon = "DUPLICATE")
        layout.operator("armature.fill", icon = "FILLBETWEEN")

        layout.separator()

        layout.operator("armature.split", icon = "SPLIT")
        layout.operator("armature.separate", icon = "SEPARATE")
        layout.operator("armature.symmetrize", icon = "SYMMETRIZE")

        layout.separator()

        layout.operator("armature.subdivide", text="Subdivide", icon = 'SUBDIVIDE_EDGES')
        layout.operator("armature.switch_direction", text="Switch Direction", icon = "SWITCH_DIRECTION")

        layout.separator()

        layout.menu("VIEW3D_MT_edit_armature_names")

        layout.separator()

        layout.operator_context = 'INVOKE_DEFAULT'
        layout.operator("armature.armature_layers", icon = "LAYER")
        layout.operator("armature.bone_layers", icon = "LAYER")

        layout.separator()

        layout.operator("armature.parent_set", text="Make Parent", icon='PARENT_SET')
        layout.operator("armature.parent_clear", text="Clear Parent", icon='PARENT_CLEAR')

        layout.separator()

        layout.menu("VIEW3D_MT_bone_options_toggle", text="Bone Settings")
        layout.menu("VIEW3D_MT_armature_show_hide") # bfa - the new show hide menu with split tooltip

        layout.separator()

        layout.operator("armature.delete", icon = "DELETE")
        layout.operator("armature.dissolve", icon = "DELETE")


# Workaround to separate the tooltips for Show Hide for Armature in Edit Mode
class VIEW3D_armature_hide_unselected(bpy.types.Operator):
    """Hide unselected Bones in Edit Mode"""      # blender will use this as a tooltip for menu items and buttons.
    bl_idname = "armature.hide_unselected"        # unique identifier for buttons and menu items to reference.
    bl_label = "Hide Unselected"         # display name in the interface.
    bl_options = {'REGISTER', 'UNDO'}  # enable undo for the operator.

    def execute(self, context):        # execute() is called by blender when running the operator.
        bpy.ops.armature.hide(unselected = True)
        return {'FINISHED'}


class VIEW3D_MT_armature_show_hide(Menu):
    bl_label = "Show/Hide"

    def draw(self, context):
        layout = self.layout

        layout.operator("armature.reveal", text="Show Hidden", icon = "HIDE_OFF")
        layout.operator("armature.hide", text="Hide Selected", icon = "HIDE_ON").unselected = False
        layout.operator("armature.hide_unselected", text="Hide Unselected", icon = "HIDE_UNSELECTED")


class VIEW3D_MT_armature_context_menu(Menu):
    bl_label = "Armature Context Menu"

    def draw(self, context):
        layout = self.layout

        edit_object = context.edit_object
        arm = edit_object.data

        layout.operator_context = 'INVOKE_REGION_WIN'

        # Add
        layout.operator("armature.subdivide", text="Subdivide", icon = "SUBDIVIDE_EDGES")
        layout.operator("armature.duplicate_move", text="Duplicate", icon = "DUPLICATE")
        layout.operator("armature.extrude_move", icon='EXTRUDE_REGION')
        if arm.use_mirror_x:
            layout.operator("armature.extrude_forked", icon='EXTRUDE_REGION')

        layout.separator()

        layout.operator("armature.fill", icon = "FILLBETWEEN")

        layout.separator()

        # Modify
        layout.menu("VIEW3D_MT_mirror")
        layout.menu("VIEW3D_MT_snap")
        layout.operator("armature.switch_direction", text="Switch Direction", icon = "SWITCH_DIRECTION")
        layout.operator("armature.symmetrize", icon = "SYMMETRIZE")
        layout.menu("VIEW3D_MT_edit_armature_names")

        layout.separator()

        layout.operator("armature.parent_set", text="Make Parent", icon='PARENT_SET')
        layout.operator("armature.parent_clear", text="Clear Parent", icon='PARENT_CLEAR')

        layout.separator()

        # Remove
        layout.operator("armature.split", icon = "SPLIT")
        layout.operator("armature.separate", icon = "SEPARATE")
        layout.operator("armature.dissolve", icon = "DELETE")
        layout.operator("armature.delete", icon = "DELETE")


class VIEW3D_MT_edit_armature_names(Menu):
    bl_label = "Names"

    def draw(self, _context):
        layout = self.layout

        layout.operator_context = 'EXEC_REGION_WIN'
        layout.operator("armature.autoside_names", text="AutoName Left/Right", icon = "STRING").type = 'XAXIS'
        layout.operator("armature.autoside_names", text="AutoName Front/Back", icon = "STRING").type = 'YAXIS'
        layout.operator("armature.autoside_names", text="AutoName Top/Bottom", icon = "STRING").type = 'ZAXIS'
        layout.operator("armature.flip_names", text="Flip Names", icon = "FLIP")


class VIEW3D_MT_edit_armature_roll(Menu):
    bl_label = "Recalculate Bone Roll"
    def draw(self, _context):
        layout = self.layout

        layout.label(text="- Positive: -")
        layout.operator("armature.calculate_roll", text= "Local + X Tangent", icon = "ROLL_X_TANG_POS").type = 'POS_X'
        layout.operator("armature.calculate_roll", text= "Local + Z Tangent", icon = "ROLL_Z_TANG_POS").type = 'POS_Z'
        layout.operator("armature.calculate_roll", text= "Global + X Axis", icon = "ROLL_X_POS").type = 'GLOBAL_POS_X'
        layout.operator("armature.calculate_roll", text= "Global + Y Axis", icon = "ROLL_Y_POS").type = 'GLOBAL_POS_Y'
        layout.operator("armature.calculate_roll", text= "Global + Z Axis", icon = "ROLL_Z_POS").type = 'GLOBAL_POS_Z'
        layout.label(text="- Negative: -")
        layout.operator("armature.calculate_roll", text= "Local - X Tangent", icon = "ROLL_X_TANG_NEG").type = 'NEG_X'
        layout.operator("armature.calculate_roll", text= "Local - Z Tangent", icon = "ROLL_Z_TANG_NEG").type = 'NEG_Z'
        layout.operator("armature.calculate_roll", text= "Global - X Axis", icon = "ROLL_X_NEG").type = 'GLOBAL_NEG_X'
        layout.operator("armature.calculate_roll", text= "Global - Y Axis", icon = "ROLL_Y_NEG").type = 'GLOBAL_NEG_Y'
        layout.operator("armature.calculate_roll", text= "Global - Z Axis", icon = "ROLL_Z_NEG").type = 'GLOBAL_NEG_Z'
        layout.label(text="- Other: -")
        layout.operator("armature.calculate_roll", text= "Active Bone", icon = "BONE_DATA").type = 'ACTIVE'
        layout.operator("armature.calculate_roll", text= "View Axis", icon = "MANIPUL").type = 'VIEW'
        layout.operator("armature.calculate_roll", text= "Cursor", icon = "CURSOR").type = 'CURSOR'

# bfa - not functional in the BFA keymap. But menu class remains for the Blender keymap. DO NOT DELETE!
class VIEW3D_MT_edit_armature_delete(Menu):
    bl_label = "Delete"

    def draw(self, _context):
        layout = self.layout
        layout.operator_context = 'EXEC_AREA'

        layout.operator("armature.delete", text="Bones", icon = "DELETE")

        layout.separator()

        layout.operator("armature.dissolve", text="Dissolve Bones", icon = "DELETE")


# ********** Grease Pencil menus **********
class VIEW3D_MT_gpencil_autoweights(Menu):
    bl_label = "Generate Weights"

    def draw(self, _context):
        layout = self.layout
        layout.operator("gpencil.generate_weights", text="With Empty Groups", icon = "PARTICLEBRUSH_WEIGHT").mode = 'NAME'
        layout.operator("gpencil.generate_weights", text="With Automatic Weights", icon = "PARTICLEBRUSH_WEIGHT").mode = 'AUTO'


class VIEW3D_MT_gpencil_simplify(Menu):
    bl_label = "Simplify"

    def draw(self, _context):
        layout = self.layout
        layout.operator("gpencil.stroke_simplify_fixed", text="Fixed", icon = "MOD_SIMPLIFY")
        layout.operator("gpencil.stroke_simplify", text="Adaptative", icon = "MOD_SIMPLIFY")
        layout.operator("gpencil.stroke_sample", text="Sample", icon = "MOD_SIMPLIFY")


class VIEW3D_MT_paint_gpencil(Menu):
    bl_label = "Draw"

    def draw(self, _context):

        layout = self.layout

        layout.menu("GPENCIL_MT_layer_active", text="Active Layer")

        layout.separator()

        layout.operator("gpencil.interpolate", text="Interpolate", icon = "INTERPOLATE")
        layout.operator("gpencil.interpolate_sequence", text="Sequence", icon = "SEQUENCE")

        layout.separator()

        layout.menu("VIEW3D_MT_gpencil_animation")

        layout.separator()

        layout.menu("VIEW3D_MT_edit_gpencil_showhide")
        layout.menu("GPENCIL_MT_cleanup")

        layout.separator()

        #radial control button brush size
        myvar = layout.operator("wm.radial_control", text = "Brush Radius", icon = "BRUSHSIZE")
        myvar.data_path_primary = 'tool_settings.gpencil_paint.brush.size'

        #radial control button brush strength
        myvar = layout.operator("wm.radial_control", text = "Brush Strength", icon = "BRUSHSTRENGTH")
        myvar.data_path_primary = 'tool_settings.gpencil_paint.brush.gpencil_settings.pen_strength'

        #radial control button brush strength
        myvar = layout.operator("wm.radial_control", text = "Eraser Radius (Old Toolsystem)", icon = "BRUSHSIZE")
        myvar.data_path_primary = 'preferences.edit.grease_pencil_eraser_radius'


class VIEW3D_MT_edit_gpencil_showhide(Menu):
    bl_label = "Show/hide"

    def draw(self, _context):
        layout = self.layout

        layout.operator("gpencil.reveal", text="Show All Layers", icon = "HIDE_OFF")

        layout.separator()

        layout.operator("gpencil.hide", text="Hide Active Layer", icon = "HIDE_ON").unselected = False
        layout.operator("gpencil.hide", text="Hide Inactive Layers", icon = "HIDE_UNSELECTED").unselected = True


class VIEW3D_MT_assign_material(Menu):
    bl_label = "Assign Material"

    def draw(self, context):
        layout = self.layout
        ob = context.active_object
        mat_active = ob.active_material

        for slot in ob.material_slots:
            mat = slot.material
            if mat:
                layout.operator("gpencil.stroke_change_color", text=mat.name,
                                icon='LAYER_ACTIVE' if mat == mat_active else 'BLANK1').material = mat.name


class VIEW3D_MT_gpencil_copy_layer(Menu):
    bl_label = "Copy Layer to Object"

    def draw(self, context):
        layout = self.layout
        view_layer = context.view_layer
        obact = context.active_object
        gpl = context.active_gpencil_layer

        done = False
        if gpl is not None:
            for ob in view_layer.objects:
                if ob.type == 'GPENCIL' and ob != obact:
                    layout.operator("gpencil.layer_duplicate_object", text=ob.name, icon = "DUPLICATE").object = ob.name
                    done = True

            if done is False:
                layout.label(text="No destination object", icon='ERROR')
        else:
            layout.label(text="No layer to copy", icon='ERROR')


class VIEW3D_MT_edit_gpencil(Menu):
    bl_label = "Grease Pencil"

    def draw(self, _context):
        layout = self.layout

        layout.menu("VIEW3D_MT_edit_gpencil_transform")
        layout.menu("VIEW3D_MT_mirror")
        layout.menu("GPENCIL_MT_snap")

        layout.separator()

        layout.menu("GPENCIL_MT_layer_active", text="Active Layer")

        layout.separator()

        layout.menu("VIEW3D_MT_gpencil_animation")

        layout.separator()

        layout.operator("gpencil.duplicate_move", text="Duplicate", icon = "DUPLICATE")
        layout.operator("gpencil.frame_duplicate", text="Duplicate Active Frame", icon = "DUPLICATE")
        layout.operator("gpencil.frame_duplicate", text="Duplicate Active Frame All Layers", icon = "DUPLICATE").mode = 'ALL'

        layout.separator()

        layout.operator("gpencil.stroke_split", text="Split", icon = "SPLIT")

        layout.separator()

        layout.operator("gpencil.copy", text="Copy", icon='COPYDOWN')
        layout.operator("gpencil.paste", text="Paste", icon='PASTEDOWN').type = 'ACTIVE'
        layout.operator("gpencil.paste", text="Paste by Layer", icon='PASTEDOWN').type = 'LAYER'

        layout.separator()

        layout.menu("VIEW3D_MT_edit_gpencil_delete")
        layout.operator_menu_enum("gpencil.dissolve", "type")

        layout.separator()

        layout.menu("GPENCIL_MT_cleanup")
        layout.menu("VIEW3D_MT_edit_gpencil_hide", text = "Show/Hide")

        layout.separator()

        layout.operator_menu_enum("gpencil.stroke_separate", "mode")


class VIEW3D_MT_edit_gpencil_hide(Menu):
    bl_label = "Hide"

    def draw(self, context):
        layout = self.layout

        layout.operator("gpencil.reveal", text="Show Hidden Layer", icon = "HIDE_OFF")
        layout.operator("gpencil.hide", text="Hide selected Layer", icon = "HIDE_ON").unselected = False
        layout.operator("gpencil.hide", text="Hide unselected Layer", icon = "HIDE_UNSELECTED").unselected = True

        layout.separator()

        layout.operator("gpencil.selection_opacity_toggle", text="Toggle Opacity", icon = "HIDE_OFF")


class VIEW3D_MT_edit_gpencil_arrange_strokes(Menu):
    bl_label = "Arrange Strokes"

    def draw(self, context):
        layout = self.layout

        layout.operator("gpencil.stroke_arrange", text="Bring Forward", icon='MOVE_UP').direction = 'UP'
        layout.operator("gpencil.stroke_arrange", text="Send Backward", icon='MOVE_DOWN').direction = 'DOWN'
        layout.operator("gpencil.stroke_arrange", text="Bring to Front", icon='MOVE_TO_TOP').direction = 'TOP'
        layout.operator("gpencil.stroke_arrange", text="Send to Back", icon='MOVE_TO_BOTTOM').direction = 'BOTTOM'


class VIEW3D_MT_edit_gpencil_stroke(Menu):
    bl_label = "Stroke"

    def draw(self, _context):
        layout = self.layout
        settings = _context.tool_settings.gpencil_sculpt

        layout.operator("gpencil.stroke_subdivide", text="Subdivide", icon = "SUBDIVIDE_EDGES").only_selected = False
        layout.menu("VIEW3D_MT_gpencil_simplify")
        layout.operator("gpencil.stroke_trim", text="Trim", icon = "CUT")

        layout.separator()

        layout.operator("gpencil.stroke_join", text="Join", icon = "JOIN").type = 'JOIN'
        layout.operator("gpencil.stroke_join", text="Join and Copy", icon = "JOIN").type = 'JOINCOPY'

        layout.separator()

        layout.menu("GPENCIL_MT_move_to_layer")
        layout.menu("VIEW3D_MT_assign_material")
        layout.operator("gpencil.set_active_material", text="Set as Active Material", icon = "MATERIAL")
        layout.menu("VIEW3D_MT_edit_gpencil_arrange_strokes")

        layout.separator()

        # Convert
        op = layout.operator("gpencil.stroke_cyclical_set", text="Close", icon = 'TOGGLE_CYCLIC')
        op.type = 'CLOSE'
        op.geometry = True
        layout.operator("gpencil.stroke_cyclical_set", text="Toggle Cyclic", icon = 'TOGGLE_CYCLIC').type = 'TOGGLE'
        layout.operator_menu_enum("gpencil.stroke_caps_set", text="Toggle Caps", property="type")
        layout.operator("gpencil.stroke_flip", text="Switch Direction", icon = "FLIP")

        layout.separator()

        layout.operator_menu_enum("gpencil.reproject", property="type", text="Reproject Strokes")
        layout.prop(settings, "use_scale_thickness")

        layout.separator()
        layout.operator("gpencil.reset_transform_fill", text="Reset Fill Transform")


class VIEW3D_MT_edit_gpencil_point(Menu):
    bl_label = "Point"

    def draw(self, _context):
        layout = self.layout

        layout.operator("gpencil.extrude_move", text="Extrude Points", icon = "EXTRUDE_REGION")

        layout.separator()

        layout.operator("gpencil.stroke_smooth", text="Smooth Points", icon = "PARTICLEBRUSH_SMOOTH").only_selected = True

        layout.separator()

        layout.operator("gpencil.stroke_merge", text="Merge Points", icon = "MERGE")

        # TODO: add new RIP operator

        layout.separator()

        layout.menu("VIEW3D_MT_gpencil_vertex_group")


class VIEW3D_MT_weight_gpencil(Menu):
    bl_label = "Weights"

    def draw(self, context):
        layout = self.layout

        #layout.operator_context = 'INVOKE_REGION_WIN'

        layout.operator("gpencil.vertex_group_normalize_all", text="Normalize All", icon = "WEIGHT_NORMALIZE_ALL")
        layout.operator("gpencil.vertex_group_normalize", text="Normalize", icon = "WEIGHT_NORMALIZE")

        layout.separator()

        layout.operator("gpencil.vertex_group_invert", text="Invert", icon='WEIGHT_INVERT')
        layout.operator("gpencil.vertex_group_smooth", text="Smooth", icon='WEIGHT_SMOOTH')

        layout.menu("VIEW3D_MT_gpencil_autoweights")

        if context.mode == 'WEIGHT_GPENCIL':

            #radial control button brush size
            myvar = layout.operator("wm.radial_control", text = "Brush Radius", icon = "BRUSHSIZE")
            myvar.data_path_primary = 'tool_settings.gpencil_sculpt.brush.size'

            #radial control button brush strength
            myvar = layout.operator("wm.radial_control", text = "Brush Strength", icon = "BRUSHSTRENGTH")
            myvar.data_path_primary = 'tool_settings.gpencil_sculpt.brush.strength'


class VIEW3D_MT_vertex_gpencil(Menu):
    bl_label = "Paint"

    def draw(self, _context):
        layout = self.layout
        layout.operator("gpencil.vertex_color_set", text="Set Vertex Colors")
        layout.separator()
        layout.operator("gpencil.vertex_color_invert", text="Invert")
        layout.operator("gpencil.vertex_color_levels", text="Levels")
        layout.operator("gpencil.vertex_color_hsv", text="Hue Saturation Value")
        layout.operator("gpencil.vertex_color_brightness_contrast", text="Bright/Contrast")

        layout.separator()
        layout.menu("VIEW3D_MT_join_palette")


class VIEW3D_MT_gpencil_animation(Menu):
    bl_label = "Animation"

    @classmethod
    def poll(cls, context):
        ob = context.active_object
        return ob and ob.type == 'GPENCIL' and ob.mode != 'OBJECT'

    def draw(self, _context):
        layout = self.layout

        layout.operator("gpencil.blank_frame_add", text="Insert Blank Keyframe (Active Layer)", icon = "ADD")
        layout.operator("gpencil.blank_frame_add", text="Insert Blank Keyframe (All Layers)", icon = "ADD").all_layers = True

        layout.separator()

        layout.operator("gpencil.frame_duplicate", text="Duplicate Active Keyframe (Active Layer)", icon = "DUPLICATE")
        layout.operator("gpencil.frame_duplicate", text="Duplicate Active Keyframe (All Layers)", icon = "DUPLICATE").mode = 'ALL'

        layout.separator()

        layout.operator("gpencil.delete", text="Delete Active Keyframe (Active Layer)", icon = "DELETE").type = 'FRAME'
        layout.operator("gpencil.active_frames_delete_all", text="Delete Active Keyframes (All Layers)", icon = "DELETE")


class VIEW3D_MT_edit_gpencil_transform(Menu):
    bl_label = "Transform"

    def draw(self, _context):
        layout = self.layout

        layout.operator("transform.bend", text="Bend", icon = "BEND")
        layout.operator("transform.shear", text="Shear", icon = "SHEAR")
        layout.operator("transform.tosphere", text="To Sphere", icon = "TOSPHERE")
        layout.operator("transform.transform", text="Shrink Fatten", icon = 'SHRINK_FATTEN').mode = 'GPENCIL_SHRINKFATTEN'


class VIEW3D_MT_object_mode_pie(Menu):
    bl_label = "Mode"

    def draw(self, _context):
        layout = self.layout

        pie = layout.menu_pie()
        pie.operator_enum("object.mode_set", "mode")


class VIEW3D_MT_view_pie(Menu):
    bl_label = "View"
    bl_idname = "VIEW3D_MT_view_pie"

    def draw(self, _context):
        layout = self.layout

        pie = layout.menu_pie()
        pie.operator_enum("view3d.view_axis", "type")
        pie.operator("view3d.view_camera", text="View Camera", icon='CAMERA_DATA')
        pie.operator("view3d.view_selected", text="View Selected", icon='VIEW_SELECTED')


class VIEW3D_MT_transform_gizmo_pie(Menu):
    bl_label = "View"

    def draw(self, context):
        layout = self.layout

        pie = layout.menu_pie()
        # 1: Left
        pie.operator("view3d.transform_gizmo_set", text="Move").type = {'TRANSLATE'}
        # 2: Right
        pie.operator("view3d.transform_gizmo_set", text="Rotate").type = {'ROTATE'}
        # 3: Down
        pie.operator("view3d.transform_gizmo_set", text="Scale").type = {'SCALE'}
        # 4: Up
        pie.prop(context.space_data, "show_gizmo", text="Show Gizmos", icon='GIZMO')
        # 5: Up/Left
        pie.operator("view3d.transform_gizmo_set", text="All").type = {'TRANSLATE', 'ROTATE', 'SCALE'}


class VIEW3D_MT_shading_pie(Menu):
    bl_label = "Shading"

    def draw(self, context):
        layout = self.layout
        pie = layout.menu_pie()

        view = context.space_data

        pie.prop(view.shading, "type", expand=True)


class VIEW3D_MT_shading_ex_pie(Menu):
    bl_label = "Shading"

    def draw(self, context):
        layout = self.layout
        pie = layout.menu_pie()

        view = context.space_data

        pie.prop_enum(view.shading, "type", value='WIREFRAME')
        pie.prop_enum(view.shading, "type", value='SOLID')

        # Note this duplicates "view3d.toggle_xray" logic, so we can see the active item: T58661.
        if context.pose_object:
            pie.prop(view.overlay, "show_xray_bone", icon='XRAY')
        else:
            xray_active = (
                (context.mode == 'EDIT_MESH') or
                (view.shading.type in {'SOLID', 'WIREFRAME'})
            )
            if xray_active:
                sub = pie
            else:
                sub = pie.row()
                sub.active = False
            sub.prop(
                view.shading,
                "show_xray_wireframe" if (view.shading.type == 'WIREFRAME') else "show_xray",
                text="Toggle X-Ray",
                icon='XRAY',
            )

        pie.prop(view.overlay, "show_overlays", text="Toggle Overlays", icon='OVERLAY')

        pie.prop_enum(view.shading, "type", value='MATERIAL')
        pie.prop_enum(view.shading, "type", value='RENDERED')


class VIEW3D_MT_pivot_pie(Menu):
    bl_label = "Pivot Point"

    def draw(self, context):
        layout = self.layout
        pie = layout.menu_pie()
        obj = context.active_object
        mode = context.mode

        pie.prop_enum(context.scene.tool_settings, "transform_pivot_point", value='BOUNDING_BOX_CENTER')
        pie.prop_enum(context.scene.tool_settings, "transform_pivot_point", value='CURSOR')
        pie.prop_enum(context.scene.tool_settings, "transform_pivot_point", value='INDIVIDUAL_ORIGINS')
        pie.prop_enum(context.scene.tool_settings, "transform_pivot_point", value='MEDIAN_POINT')
        pie.prop_enum(context.scene.tool_settings, "transform_pivot_point", value='ACTIVE_ELEMENT')
        if (obj is None) or (mode in {'OBJECT', 'POSE', 'WEIGHT_PAINT'}):
            pie.prop(context.scene.tool_settings, "use_transform_pivot_point_align", text="Only Origins")


class VIEW3D_MT_orientations_pie(Menu):
    bl_label = "Orientation"

    def draw(self, context):
        layout = self.layout
        pie = layout.menu_pie()
        scene = context.scene

        pie.prop(scene.transform_orientation_slots[0], "type", expand=True)


class VIEW3D_MT_snap_pie(Menu):
    bl_label = "Snap"

    def draw(self, _context):
        layout = self.layout
        pie = layout.menu_pie()

        pie.operator("view3d.snap_cursor_to_grid", text="Cursor to Grid", icon='CURSOR')
        pie.operator("view3d.snap_selected_to_grid", text="Selection to Grid", icon='RESTRICT_SELECT_OFF')
        pie.operator("view3d.snap_cursor_to_selected", text="Cursor to Selected", icon='CURSOR')
        pie.operator("view3d.snap_selected_to_cursor", text="Selection to Cursor", icon='RESTRICT_SELECT_OFF').use_offset = False
        pie.operator("view3d.snap_selected_to_cursor", text="Selection to Cursor (Keep Offset)", icon='RESTRICT_SELECT_OFF').use_offset = True
        pie.operator("view3d.snap_selected_to_active", text="Selection to Active", icon='RESTRICT_SELECT_OFF')
        pie.operator("view3d.snap_cursor_to_center", text="Cursor to World Origin", icon='CURSOR')
        pie.operator("view3d.snap_cursor_to_active", text="Cursor to Active", icon='CURSOR')


class VIEW3D_MT_proportional_editing_falloff_pie(Menu):
    bl_label = "Proportional Editing Falloff"

    def draw(self, context):
        layout = self.layout
        pie = layout.menu_pie()
        tool_settings = context.scene.tool_settings

        pie.prop(tool_settings, "proportional_edit_falloff", expand=True)


class VIEW3D_MT_sculpt_mask_edit_pie(Menu):
    bl_label = "Mask Edit"

    def draw(self, _context):
        layout = self.layout
        pie = layout.menu_pie()

        op = pie.operator("paint.mask_flood_fill", text='Invert Mask')
        op.mode = 'INVERT'
        op = pie.operator("paint.mask_flood_fill", text='Clear Mask')
        op.mode = 'VALUE'
        op.value = 0.0
        op = pie.operator("sculpt.mask_filter", text='Smooth Mask')
        op.filter_type = 'SMOOTH'
        op.auto_iteration_count = True
        op = pie.operator("sculpt.mask_filter", text='Sharpen Mask')
        op.filter_type = 'SHARPEN'
        op.auto_iteration_count = True
        op = pie.operator("sculpt.mask_filter", text='Grow Mask')
        op.filter_type = 'GROW'
        op.auto_iteration_count = True
        op = pie.operator("sculpt.mask_filter", text='Shrink Mask')
        op.filter_type = 'SHRINK'
        op.auto_iteration_count = True
        op = pie.operator("sculpt.mask_filter", text='Increase Contrast')
        op.filter_type = 'CONTRAST_INCREASE'
        op.auto_iteration_count = False
        op = pie.operator("sculpt.mask_filter", text='Decrease Contrast')
        op.filter_type = 'CONTRAST_DECREASE'
        op.auto_iteration_count = False


class VIEW3D_MT_sculpt_face_sets_edit_pie(Menu):
    bl_label = "Face Sets Edit"

    def draw(self, _context):
        layout = self.layout
        pie = layout.menu_pie()

        op = pie.operator("sculpt.face_sets_create", text='Face Set From Masked')
        op.mode = 'MASKED'

        op = pie.operator("sculpt.face_sets_create", text='Face Set From Visible')
        op.mode = 'VISIBLE'

        op = pie.operator("sculpt.face_set_change_visibility", text='Invert Visible')
        op.mode = 'INVERT'

        op = pie.operator("sculpt.face_set_change_visibility", text='Show All')
        op.mode = 'SHOW_ALL'


class VIEW3D_MT_wpaint_vgroup_lock_pie(Menu):
    bl_label = "Vertex Group Locks"

    def draw(self, _context):
        layout = self.layout
        pie = layout.menu_pie()

        # 1: Left
        op = pie.operator("object.vertex_group_lock", icon='LOCKED', text="Lock All")
        op.action, op.mask = 'LOCK', 'ALL'
        # 2: Right
        op = pie.operator("object.vertex_group_lock", icon='UNLOCKED', text="Unlock All")
        op.action, op.mask = 'UNLOCK', 'ALL'
        # 3: Down
        op = pie.operator("object.vertex_group_lock", icon='UNLOCKED', text="Unlock Selected")
        op.action, op.mask = 'UNLOCK', 'SELECTED'
        # 4: Up
        op = pie.operator("object.vertex_group_lock", icon='LOCKED', text="Lock Selected")
        op.action, op.mask = 'LOCK', 'SELECTED'
        # 5: Up/Left
        op = pie.operator("object.vertex_group_lock", icon='LOCKED', text="Lock Unselected")
        op.action, op.mask = 'LOCK', 'UNSELECTED'
        # 6: Up/Right
        op = pie.operator("object.vertex_group_lock", text="Lock Only Selected")
        op.action, op.mask = 'LOCK', 'INVERT_UNSELECTED'
        # 7: Down/Left
        op = pie.operator("object.vertex_group_lock", text="Lock Only Unselected")
        op.action, op.mask = 'UNLOCK', 'INVERT_UNSELECTED'
        # 8: Down/Right
        op = pie.operator("object.vertex_group_lock", text="Invert Locks")
        op.action, op.mask = 'INVERT', 'ALL'


# ********** Panel **********

class VIEW3D_PT_active_tool(Panel, ToolActivePanelHelper):
    bl_space_type = 'VIEW_3D'
    bl_region_type = 'UI'
    bl_category = "Tool"
    # See comment below.
    # bl_options = {'HIDE_HEADER'}

    # Don't show in properties editor.
    @classmethod
    def poll(cls, context):
        return context.area.type == 'VIEW_3D'


# FIXME(campbell): remove this second panel once 'HIDE_HEADER' works with category tabs,
# Currently pinning allows ordering headerless panels below panels with headers.
class VIEW3D_PT_active_tool_duplicate(Panel, ToolActivePanelHelper):
    bl_space_type = 'VIEW_3D'
    bl_region_type = 'UI'
    bl_category = "Tool"
    bl_options = {'HIDE_HEADER'}

    # Only show in properties editor.
    @classmethod
    def poll(cls, context):
        return context.area.type != 'VIEW_3D'


class VIEW3D_PT_view3d_properties(Panel):
    bl_space_type = 'VIEW_3D'
    bl_region_type = 'UI'
    bl_category = "View"
    bl_label = "View"
    bl_options = {'DEFAULT_CLOSED'}

    def draw(self, context):
        layout = self.layout

        view = context.space_data

        layout.use_property_split = True
        layout.use_property_decorate = False  # No animation.

        col = layout.column()

        subcol = col.column()
        subcol.active = bool(view.region_3d.view_perspective != 'CAMERA' or view.region_quadviews)
        subcol.prop(view, "lens", text="Focal Length")

        subcol = col.column(align=True)
        subcol.prop(view, "clip_start", text="Clip Near")
        subcol.prop(view, "clip_end", text="Clip Far")

        subcol.separator()

        col = layout.column()

        subcol = col.column()
        subcol.use_property_split = False
        subcol.prop(view, "use_local_camera")

        if view.use_local_camera:
            subcol = col.column()
            subcol.use_property_split = True
            subcol.prop(view, "camera", text="")

        subcol.use_property_split = False
        subcol.prop(view, "use_render_border")


class VIEW3D_PT_view3d_properties_edit(Panel):
    bl_space_type = 'VIEW_3D'
    bl_region_type = 'UI'
    bl_category = "View"
    bl_label = "Edit"
    bl_options = {'DEFAULT_CLOSED'}

    def draw(self, context):
        layout = self.layout

        tool_settings = context.tool_settings
        layout.prop(tool_settings, "lock_object_mode")


class VIEW3D_PT_view3d_camera_lock(Panel):
    bl_space_type = 'VIEW_3D'
    bl_region_type = 'UI'
    bl_category = "View"
    bl_label = "Camera Lock"
    bl_parent_id = "VIEW3D_PT_view3d_properties"

    def draw(self, context):
        layout = self.layout

        layout.use_property_split = True
        layout.use_property_decorate = False  # No animation.

        view = context.space_data

        col = layout.column(align=True)
        sub = col.column()
        sub.active = bool(view.region_3d.view_perspective != 'CAMERA' or view.region_quadviews)

        sub.prop(view, "lock_object")
        lock_object = view.lock_object
        if lock_object:
            if lock_object.type == 'ARMATURE':
                sub.prop_search(
                    view, "lock_bone", lock_object.data,
                    "edit_bones" if lock_object.mode == 'EDIT'
                    else "bones",
                    text="",
                )
        else:
            col = layout.column(align=True)
            col.use_property_split = False
            col.prop(view, "lock_cursor", text="Lock To 3D Cursor")

        col.use_property_split = False
        col.prop(view, "lock_camera", text="Camera to View")


class VIEW3D_PT_view3d_cursor(Panel):
    bl_space_type = 'VIEW_3D'
    bl_region_type = 'UI'
    bl_category = "View"
    bl_label = "3D Cursor"
    bl_options = {'DEFAULT_CLOSED'}

    def draw(self, context):
        layout = self.layout

        cursor = context.scene.cursor

        layout.column().prop(cursor, "location", text="Location")
        rotation_mode = cursor.rotation_mode
        if rotation_mode == 'QUATERNION':
            layout.column().prop(cursor, "rotation_quaternion", text="Rotation")
        elif rotation_mode == 'AXIS_ANGLE':
            layout.column().prop(cursor, "rotation_axis_angle", text="Rotation")
        else:
            layout.column().prop(cursor, "rotation_euler", text="Rotation")
        layout.prop(cursor, "rotation_mode", text="")


class VIEW3D_PT_collections(Panel):
    bl_space_type = 'VIEW_3D'
    bl_region_type = 'UI'
    bl_category = "View"
    bl_label = "Collections"
    bl_options = {'DEFAULT_CLOSED'}

    def _draw_collection(self, layout, view_layer, use_local_collections, collection, index):
        need_separator = index
        for child in collection.children:
            index += 1

            if child.exclude:
                continue

            if child.collection.hide_viewport:
                continue

            if need_separator:
                layout.separator()
                need_separator = False

            icon = 'BLANK1'
            # has_objects = True
            if child.has_selected_objects(view_layer):
                icon = 'LAYER_ACTIVE'
            elif child.has_objects():
                icon = 'LAYER_USED'
            else:
                # has_objects = False
                pass

            row = layout.row()
            row.use_property_decorate = False
            sub = row.split(factor=0.98)
            subrow = sub.row()
            subrow.alignment = 'LEFT'
            subrow.operator(
                "object.hide_collection", text=child.name, icon=icon, emboss=False,
            ).collection_index = index

            sub = row.split()
            subrow = sub.row(align=True)
            subrow.alignment = 'RIGHT'
            if not use_local_collections:
                subrow.active = collection.is_visible  # Parent collection runtime visibility
                subrow.prop(child, "hide_viewport", text="", emboss=False)
            else:
                subrow.active = collection.visible_get()  # Parent collection runtime visibility
                icon = 'HIDE_OFF' if child.visible_get() else 'HIDE_ON'
                props = subrow.operator("object.hide_collection", text="", icon=icon, emboss=False)
                props.collection_index = index
                props.toggle = True

        for child in collection.children:
            index = self._draw_collection(layout, view_layer, use_local_collections, child, index)

        return index

    def draw(self, context):
        layout = self.layout
        layout.use_property_split = False

        view = context.space_data
        view_layer = context.view_layer

        layout.use_property_split = False
        layout.prop(view, "use_local_collections")
        layout.separator()

        # We pass index 0 here because the index is increased
        # so the first real index is 1
        # And we start with index as 1 because we skip the master collection
        self._draw_collection(layout, view_layer, view.use_local_collections, view_layer.layer_collection, 0)


class VIEW3D_PT_object_type_visibility(Panel):
    bl_space_type = 'VIEW_3D'
    bl_region_type = 'HEADER'
    bl_label = "View Object Types"
    bl_ui_units_x = 6

    def draw(self, context):
        layout = self.layout
        layout.use_property_split = True

        view = context.space_data

        layout.label(text="Object Types Visibility")
        col = layout.column()

        attr_object_types = (
            # Geometry
            ("mesh", "Mesh          "),
            ("curve", "Curve       "),
            ("surf", "Surface     "),
            ("meta", "Meta         "),
            ("font", "Text           "),
            ("hair", "Hair"),
            ("pointcloud", "Point Cloud"),
            ("volume", "Volume"),
            ("grease_pencil", "Grease Pencil"),
            (None, None),
            # Other
            ("armature", "Armature  "),
            ("lattice", "Lattice      "),
            ("empty", "Empty        "),
            ("light", "Light        "),
            ("light_probe", "Light Probe  "),
            ("camera", "Camera     "),
            ("speaker", "Speaker    "),
        )

        for attr, attr_name in attr_object_types:
            if attr is None:
                col.separator()
                continue

            if attr == "hair" and not hasattr(bpy.data, "hairs"):
                continue
            elif attr == "pointcloud" and not hasattr(bpy.data, "pointclouds"):
                continue

            attr_v = "show_object_viewport_" + attr
            attr_s = "show_object_select_" + attr

            icon_v = 'HIDE_OFF' if getattr(view, attr_v) else 'HIDE_ON'
            icon_s = 'RESTRICT_SELECT_OFF' if getattr(view, attr_s) else 'RESTRICT_SELECT_ON'

            row = col.row(align=True)
            row.alignment = 'RIGHT'

            row.label(text=attr_name)
            row.prop(view, attr_v, text="", icon=icon_v, emboss=False)
            rowsub = row.row(align=True)
            rowsub.active = getattr(view, attr_v)
            rowsub.prop(view, attr_s, text="", icon=icon_s, emboss=False)


class VIEW3D_PT_shading(Panel):
    bl_space_type = 'VIEW_3D'
    bl_region_type = 'HEADER'
    bl_label = "Shading"
    bl_ui_units_x = 12

    @classmethod
    def get_shading(cls, context):
        # Get settings from 3D viewport or OpenGL render engine
        view = context.space_data
        if view.type == 'VIEW_3D':
            return view.shading
        else:
            return context.scene.display.shading

    def draw(self, _context):
        layout = self.layout
        layout.label(text="Viewport Shading")


class VIEW3D_PT_shading_lighting(Panel):
    bl_space_type = 'VIEW_3D'
    bl_region_type = 'HEADER'
    bl_label = "Lighting"
    bl_parent_id = 'VIEW3D_PT_shading'

    @classmethod
    def poll(cls, context):
        shading = VIEW3D_PT_shading.get_shading(context)
        engine = context.scene.render.engine
        return shading.type in {'SOLID', 'MATERIAL'} or engine == 'BLENDER_EEVEE' and shading.type == 'RENDERED'

    def draw(self, context):
        layout = self.layout
        shading = VIEW3D_PT_shading.get_shading(context)

        col = layout.column()
        split = col.split(factor=0.9)

        if shading.type == 'SOLID':
            split.row().prop(shading, "light", expand=True)
            col = split.column()

            split = layout.split(factor=0.9)
            col = split.column()
            sub = col.row()

            if shading.light == 'STUDIO':
                prefs = context.preferences
                system = prefs.system

                if not system.use_studio_light_edit:
                    sub.scale_y = 0.6  # smaller studiolight preview
                    sub.template_icon_view(shading, "studio_light", scale_popup=3.0)
                else:
                    sub.prop(system, "use_studio_light_edit", text="Disable Studio Light Edit", icon='NONE', toggle=True)

                col = split.column()
                col.operator("preferences.studiolight_show", emboss=False, text="", icon='PREFERENCES')

                split = layout.split(factor=0.9)
                col = split.column()

                row = col.row()
                row.prop(shading, "use_world_space_lighting", text="", icon='WORLD', toggle=True)
                row = row.row()
                if shading.use_world_space_lighting:
                    row.prop(shading, "studiolight_rotate_z", text="Rotation")
                    col = split.column()  # to align properly with above

            elif shading.light == 'MATCAP':
                sub.scale_y = 0.6  # smaller matcap preview
                sub.template_icon_view(shading, "studio_light", scale_popup=3.0)

                col = split.column()
                col.operator("preferences.studiolight_show", emboss=False, text="", icon='PREFERENCES')
                col.operator("view3d.toggle_matcap_flip", emboss=False, text="", icon='ARROW_LEFTRIGHT')

        elif shading.type == 'MATERIAL':
            col.prop(shading, "use_scene_lights")
            col.prop(shading, "use_scene_world")
            col = layout.column()
            split = col.split(factor=0.9)

            if not shading.use_scene_world:
                col = split.column()
                sub = col.row()
                sub.scale_y = 0.6
                sub.template_icon_view(shading, "studio_light", scale_popup=3)

                col = split.column()
                col.operator("preferences.studiolight_show", emboss=False, text="", icon='PREFERENCES')

                split = layout.split(factor=0.9)
                col = split.column()
                col.prop(shading, "studiolight_rotate_z", text="Rotation")
                col.prop(shading, "studiolight_intensity")
                col.prop(shading, "studiolight_background_alpha")
                col.prop(shading, "studiolight_background_blur")
                col = split.column()  # to align properly with above

        elif shading.type == 'RENDERED':
            col.prop(shading, "use_scene_lights_render")
            col.prop(shading, "use_scene_world_render")

            if not shading.use_scene_world_render:
                col = layout.column()
                split = col.split(factor=0.9)

                col = split.column()
                sub = col.row()
                sub.scale_y = 0.6
                sub.template_icon_view(shading, "studio_light", scale_popup=3)

                col = split.column()
                col.operator("preferences.studiolight_show", emboss=False, text="", icon='PREFERENCES')

                split = layout.split(factor=0.9)
                col = split.column()
                col.prop(shading, "studiolight_rotate_z", text="Rotation")
                col.prop(shading, "studiolight_intensity")
                col.prop(shading, "studiolight_background_alpha")
                col.prop(shading, "studiolight_background_blur")
                col = split.column()  # to align properly with above


class VIEW3D_PT_shading_color(Panel):
    bl_space_type = 'VIEW_3D'
    bl_region_type = 'HEADER'
    bl_label = "Color"
    bl_parent_id = 'VIEW3D_PT_shading'

    @classmethod
    def poll(cls, context):
        shading = VIEW3D_PT_shading.get_shading(context)
        return shading.type in {'WIREFRAME', 'SOLID'}

    def _draw_color_type(self, context):
        layout = self.layout
        shading = VIEW3D_PT_shading.get_shading(context)

        layout.grid_flow(columns=3, align=True).prop(shading, "color_type", expand=True)
        if shading.color_type == 'SINGLE':
            layout.row().prop(shading, "single_color", text="")

    def _draw_background_color(self, context):
        layout = self.layout
        shading = VIEW3D_PT_shading.get_shading(context)

        layout.row().label(text="Background")
        layout.row().prop(shading, "background_type", expand=True)
        if shading.background_type == 'VIEWPORT':
            layout.row().prop(shading, "background_color", text="")

    def draw(self, context):
        shading = VIEW3D_PT_shading.get_shading(context)
        if shading.type == 'WIREFRAME':
            self.layout.row().prop(shading, "wireframe_color_type", expand=True)
        else:
            self._draw_color_type(context)
            self.layout.separator()
        self._draw_background_color(context)


class VIEW3D_PT_shading_options(Panel):
    bl_space_type = 'VIEW_3D'
    bl_region_type = 'HEADER'
    bl_label = "Options"
    bl_parent_id = 'VIEW3D_PT_shading'

    @classmethod
    def poll(cls, context):
        shading = VIEW3D_PT_shading.get_shading(context)
        return shading.type in {'WIREFRAME', 'SOLID'}

    def draw(self, context):
        layout = self.layout

        shading = VIEW3D_PT_shading.get_shading(context)

        col = layout.column()

        if shading.type == 'SOLID':
            col.prop(shading, "show_backface_culling")

        row = col.row(align=True)

        if shading.type == 'WIREFRAME':
            row.prop(shading, "show_xray_wireframe")
            sub = row.row()
            sub.use_property_split = True
            sub.active = shading.show_xray_wireframe
            sub.prop(shading, "xray_alpha_wireframe", text="")

        elif shading.type == 'SOLID':
            row.prop(shading, "show_xray", text="")
            sub = row.row()
            sub.active = shading.show_xray
            sub.prop(shading, "xray_alpha", text="X-Ray")
            # X-ray mode is off when alpha is 1.0
            xray_active = shading.show_xray and shading.xray_alpha != 1

            row = col.row(align=True)
            row.prop(shading, "show_shadows", text="")
            row.active = not xray_active
            sub = row.row(align=True)
            sub.active = shading.show_shadows
            sub.prop(shading, "shadow_intensity", text="Shadow")
            sub.popover(
                panel="VIEW3D_PT_shading_options_shadow",
                icon='PREFERENCES',
                text="",
            )

            col = layout.column()

            row = col.row()
            row.prop(shading, "show_cavity")

            if shading.show_cavity:
                row.prop(shading, "cavity_type", text="Type")

                if shading.cavity_type in {'WORLD', 'BOTH'}:
                    col.label(text="World Space")
                    sub = col.row(align=True)
                    sub.prop(shading, "cavity_ridge_factor", text="Ridge")
                    sub.prop(shading, "cavity_valley_factor", text="Valley")
                    sub.popover(
                        panel="VIEW3D_PT_shading_options_ssao",
                        icon='PREFERENCES',
                        text="",
                    )

                if shading.cavity_type in {'SCREEN', 'BOTH'}:
                    col.label(text="Screen Space")
                    sub = col.row(align=True)
                    sub.prop(shading, "curvature_ridge_factor", text="Ridge")
                    sub.prop(shading, "curvature_valley_factor", text="Valley")

            row = col.row()
            row.prop(shading, "use_dof", text="Depth Of Field")

        if shading.type in {'WIREFRAME', 'SOLID'}:
            row = layout.split()
            row.prop(shading, "show_object_outline")
            sub = row.row()
            if shading.show_object_outline:
                sub.prop(shading, "object_outline_color", text="")

        if shading.type == 'SOLID':
            col = layout.column()
            if shading.light in {'STUDIO', 'MATCAP'}:
                col.active = shading.selected_studio_light.has_specular_highlight_pass
                col.prop(shading, "show_specular_highlight", text="Specular Lighting")


class VIEW3D_PT_shading_options_shadow(Panel):
    bl_label = "Shadow Settings"
    bl_space_type = 'VIEW_3D'
    bl_region_type = 'HEADER'

    def draw(self, context):
        layout = self.layout
        layout.use_property_split = True
        scene = context.scene

        col = layout.column()
        col.prop(scene.display, "light_direction")
        col.prop(scene.display, "shadow_shift")
        col.prop(scene.display, "shadow_focus")


class VIEW3D_PT_shading_options_ssao(Panel):
    bl_label = "SSAO Settings"
    bl_space_type = 'VIEW_3D'
    bl_region_type = 'HEADER'

    def draw(self, context):
        layout = self.layout
        layout.use_property_split = True
        scene = context.scene

        col = layout.column(align=True)
        col.prop(scene.display, "matcap_ssao_samples")
        col.prop(scene.display, "matcap_ssao_distance")
        col.prop(scene.display, "matcap_ssao_attenuation")


class VIEW3D_PT_shading_render_pass(Panel):
    bl_space_type = 'VIEW_3D'
    bl_region_type = 'HEADER'
    bl_label = "Render Pass"
    bl_parent_id = 'VIEW3D_PT_shading'
    COMPAT_ENGINES = {'BLENDER_EEVEE'}

    @classmethod
    def poll(cls, context):
        return (
            (context.space_data.shading.type == 'MATERIAL') or
            (context.engine in cls.COMPAT_ENGINES and context.space_data.shading.type == 'RENDERED')
        )

    def draw(self, context):
        shading = context.space_data.shading

        layout = self.layout
        layout.prop(shading, "render_pass", text="")


class VIEW3D_PT_gizmo_display(Panel):
    bl_space_type = 'VIEW_3D'
    bl_region_type = 'HEADER'
    bl_label = "Gizmo"

    def draw(self, context):
        layout = self.layout

        scene = context.scene
        view = context.space_data

        col = layout.column()
        col.label(text="Viewport Gizmos")

        col.active = view.show_gizmo
<<<<<<< HEAD
        colsub = col.column(align = True)
        row = colsub.row()
        row.separator()
        row.prop(view, "show_gizmo_navigate", text="Navigate")
        row = colsub.row()
        row.separator()
        row.prop(view, "show_gizmo_tool", text="Active Tools")
        row = colsub.row()
        row.separator()
        row.prop(view, "show_gizmo_context", text="Active Object")

        col = layout.column( align = True)
        col.active = view.show_gizmo_context
=======
        colsub = col.column()
        colsub.prop(view, "show_gizmo_navigate", text="Navigate")
        colsub.prop(view, "show_gizmo_tool", text="Active Tools")
        colsub.prop(view, "show_gizmo_context", text="Active Object")

        layout.separator()

        col = layout.column()
        col.active = view.show_gizmo and view.show_gizmo_context
>>>>>>> 751f26e3
        col.label(text="Object Gizmos")
        row = col.row()
        row.separator()
        row.prop(scene.transform_orientation_slots[1], "type", text="")
        row = col.row()
        row.separator()
        row.prop(view, "show_gizmo_object_translate", text="Move")
        row = col.row()
        row.separator()
        row.prop(view, "show_gizmo_object_rotate", text="Rotate")
        row = col.row()
        row.separator()
        row.prop(view, "show_gizmo_object_scale", text="Scale")

        # Match order of object type visibility
<<<<<<< HEAD
        col = layout.column(align = True)
=======
        col = layout.column()
        col.active = view.show_gizmo
>>>>>>> 751f26e3
        col.label(text="Empty")
        row = col.row()
        row.separator()
        row.prop(view, "show_gizmo_empty_image", text="Image")
        row = col.row()
        row.separator()
        row.prop(view, "show_gizmo_empty_force_field", text="Force Field")

        col.label(text="Light")
        row = col.row()
        row.separator()
        row.prop(view, "show_gizmo_light_size", text="Size")
        row = col.row()
        row.separator()
        row.prop(view, "show_gizmo_light_look_at", text="Look At")

        col.label(text="Camera")
        row = col.row()
        row.separator()
        row.prop(view, "show_gizmo_camera_lens", text="Lens")
        row = col.row()
        row.separator()
        row.prop(view, "show_gizmo_camera_dof_distance", text="Focus Distance")


class VIEW3D_PT_overlay(Panel):
    bl_space_type = 'VIEW_3D'
    bl_region_type = 'HEADER'
    bl_label = "Overlays"
    bl_ui_units_x = 13

    def draw(self, _context):
        layout = self.layout
        layout.label(text="Viewport Overlays")


class VIEW3D_PT_overlay_guides(Panel):
    bl_space_type = 'VIEW_3D'
    bl_region_type = 'HEADER'
    bl_parent_id = 'VIEW3D_PT_overlay'
    bl_label = "Guides"

    def draw(self, context):
        layout = self.layout

        view = context.space_data
        scene = context.scene

        overlay = view.overlay
        shading = view.shading
        display_all = overlay.show_overlays

        col = layout.column()
        col.active = display_all

        split = col.split()
        sub = split.column()

        row = sub.row()
        row_el = row.column()
        row_el.prop(overlay, "show_ortho_grid", text="Grid")
        grid_active = bool(
            view.region_quadviews or
            (view.region_3d.is_orthographic_side_view and not view.region_3d.is_perspective)
        )
        row_el.active = grid_active
        row.prop(overlay, "show_floor", text="Floor")

        if overlay.show_floor or overlay.show_ortho_grid:
            sub = col.row(align=True)
            sub.active = (overlay.show_floor and not view.region_3d.is_orthographic_side_view) or (overlay.show_ortho_grid and grid_active)
            sub.prop(overlay, "grid_scale", text="Scale")
            sub = sub.row(align=True)
            sub.active = scene.unit_settings.system == 'NONE'
            sub.prop(overlay, "grid_subdivisions", text="Subdivisions")

        sub = split.column()
        row = sub.row()
        row.label(text="Axes")

        subrow = row.row(align=True)
        subrow.prop(overlay, "show_axis_x", text="X", toggle=True)
        subrow.prop(overlay, "show_axis_y", text="Y", toggle=True)
        subrow.prop(overlay, "show_axis_z", text="Z", toggle=True)

        split = col.split()
        sub = split.column()
        sub.prop(overlay, "show_text", text="Text Info")
        sub.prop(overlay, "show_stats", text="Statistics")

        sub = split.column()
        sub.prop(overlay, "show_cursor", text="3D Cursor")
        sub.prop(overlay, "show_annotation", text="Annotations")

        if shading.type == 'MATERIAL':
            row = col.row()
            row.active = shading.render_pass == 'COMBINED'
            row.prop(overlay, "show_look_dev")


class VIEW3D_PT_overlay_object(Panel):
    bl_space_type = 'VIEW_3D'
    bl_region_type = 'HEADER'
    bl_parent_id = 'VIEW3D_PT_overlay'
    bl_label = "Objects"

    def draw(self, context):
        layout = self.layout
        view = context.space_data
        overlay = view.overlay
        display_all = overlay.show_overlays

        col = layout.column(align=True)
        col.active = display_all

        split = col.split()

        sub = split.column(align=True)
        sub.prop(overlay, "show_extras", text="Extras")
        sub.prop(overlay, "show_relationship_lines")
        sub.prop(overlay, "show_outline_selected")

        sub = split.column(align=True)
        sub.prop(overlay, "show_bones", text="Bones")
        sub.prop(overlay, "show_motion_paths")
        sub.prop(overlay, "show_object_origins", text="Origins")
        subsub = sub.column()
        subsub.active = overlay.show_object_origins
        subsub.prop(overlay, "show_object_origins_all", text="Origins (All)")


class VIEW3D_PT_overlay_geometry(Panel):
    bl_space_type = 'VIEW_3D'
    bl_region_type = 'HEADER'
    bl_parent_id = 'VIEW3D_PT_overlay'
    bl_label = "Geometry"

    def draw(self, context):
        layout = self.layout
        view = context.space_data
        overlay = view.overlay
        display_all = overlay.show_overlays
        is_wireframes = view.shading.type == 'WIREFRAME'

        col = layout.column()
        col.active = display_all

        row = col.row(align=True)
        if not is_wireframes:
            row.prop(overlay, "show_wireframes", text="")
        sub = row.row()
        sub.active = overlay.show_wireframes or is_wireframes
        sub.prop(overlay, "wireframe_threshold", text="Wireframe")

        col = layout.column(align=True)
        col.active = display_all

        col.prop(overlay, "show_face_orientation")

        # sub.prop(overlay, "show_onion_skins")


class VIEW3D_PT_overlay_motion_tracking(Panel):
    bl_space_type = 'VIEW_3D'
    bl_region_type = 'HEADER'
    bl_parent_id = 'VIEW3D_PT_overlay'
    bl_label = "Motion Tracking"

    def draw_header(self, context):
        layout = self.layout
        view = context.space_data
        overlay = view.overlay
        display_all = overlay.show_overlays
        layout.active = display_all
        layout.prop(view, "show_reconstruction", text=self.bl_label)

    def draw(self, context):
        layout = self.layout
        view = context.space_data
        overlay = view.overlay
        display_all = overlay.show_overlays

        col = layout.column()
        col.active = display_all

        if view.show_reconstruction:
            split = col.split()

            sub = split.column(align=True)
            sub.active = view.show_reconstruction
            sub.prop(view, "show_camera_path", text="Camera Path")

            sub = split.column()
            sub.prop(view, "show_bundle_names", text="Marker Names")

            col = layout.column()
            col.active = display_all
            col.label(text="Tracks:")
            row = col.row(align=True)
            row.prop(view, "tracks_display_type", text="")
            row.prop(view, "tracks_display_size", text="Size")


class VIEW3D_PT_overlay_edit_mesh(Panel):
    bl_space_type = 'VIEW_3D'
    bl_region_type = 'HEADER'
    bl_parent_id = 'VIEW3D_PT_overlay'
    bl_label = "Mesh Edit Mode"

    @classmethod
    def poll(cls, context):
        return context.mode == 'EDIT_MESH'

    def draw(self, context):
        layout = self.layout

        view = context.space_data
        shading = view.shading
        overlay = view.overlay
        display_all = overlay.show_overlays

        col = layout.column()
        col.active = display_all

        split = col.split()

        sub = split.column()
        sub.active = not ((shading.type == 'WIREFRAME') or shading.show_xray)
        sub.prop(overlay, "show_edges", text="Edges")
        sub = split.column()
        sub.prop(overlay, "show_faces", text="Faces")
        sub = split.column()
        sub.prop(overlay, "show_face_center", text="Center")

        row = col.row(align=True)
        row.prop(overlay, "show_edge_crease", text="Creases", toggle=True)
        row.prop(overlay, "show_edge_sharp", text="Sharp", text_ctxt=i18n_contexts.plural, toggle=True)
        row.prop(overlay, "show_edge_bevel_weight", text="Bevel", toggle=True)
        row.prop(overlay, "show_edge_seams", text="Seams", toggle=True)

        if context.preferences.view.show_developer_ui:
            col.label(text="Developer")
            col.prop(overlay, "show_extra_indices", text="Indices")


class VIEW3D_PT_overlay_edit_mesh_shading(Panel):
    bl_space_type = 'VIEW_3D'
    bl_region_type = 'HEADER'
    bl_parent_id = 'VIEW3D_PT_overlay_edit_mesh'
    bl_label = "Shading"

    @classmethod
    def poll(cls, context):
        return context.mode == 'EDIT_MESH'

    def draw(self, context):
        layout = self.layout

        view = context.space_data
        shading = view.shading
        overlay = view.overlay
        tool_settings = context.tool_settings
        display_all = overlay.show_overlays
        statvis = tool_settings.statvis

        col = layout.column()
        col.active = display_all

        col.prop(overlay, "show_occlude_wire")

        col.prop(overlay, "show_weight", text="Vertex Group Weights")
        if overlay.show_weight:
            row = col.split(factor=0.33)
            row.label(text="Zero Weights")
            sub = row.row()
            sub.prop(tool_settings, "vertex_group_user", expand=True)

        if shading.type == 'WIREFRAME':
            xray = shading.show_xray_wireframe and shading.xray_alpha_wireframe < 1.0
        elif shading.type == 'SOLID':
            xray = shading.show_xray and shading.xray_alpha < 1.0
        else:
            xray = False
        statvis_active = not xray
        row = col.row()
        row.active = statvis_active
        row.prop(overlay, "show_statvis", text="Mesh Analysis")
        if overlay.show_statvis:
            col = col.column()
            col.active = statvis_active

            sub = col.split()
            sub.label(text="Type")
            sub.prop(statvis, "type", text="")

            statvis_type = statvis.type
            if statvis_type == 'OVERHANG':
                row = col.row(align=True)
                row.prop(statvis, "overhang_min", text="Minimum")
                row.prop(statvis, "overhang_max", text="Maximum")
                col.row().prop(statvis, "overhang_axis", expand=True)
            elif statvis_type == 'THICKNESS':
                row = col.row(align=True)
                row.prop(statvis, "thickness_min", text="Minimum")
                row.prop(statvis, "thickness_max", text="Maximum")
                col.prop(statvis, "thickness_samples")
            elif statvis_type == 'INTERSECT':
                pass
            elif statvis_type == 'DISTORT':
                row = col.row(align=True)
                row.prop(statvis, "distort_min", text="Minimum")
                row.prop(statvis, "distort_max", text="Maximum")
            elif statvis_type == 'SHARP':
                row = col.row(align=True)
                row.prop(statvis, "sharp_min", text="Minimum")
                row.prop(statvis, "sharp_max", text="Maximum")


class VIEW3D_PT_overlay_edit_mesh_measurement(Panel):
    bl_space_type = 'VIEW_3D'
    bl_region_type = 'HEADER'
    bl_parent_id = 'VIEW3D_PT_overlay_edit_mesh'
    bl_label = "Measurement"

    @classmethod
    def poll(cls, context):
        return context.mode == 'EDIT_MESH'

    def draw(self, context):
        layout = self.layout

        view = context.space_data
        overlay = view.overlay
        display_all = overlay.show_overlays

        col = layout.column()
        col.active = display_all

        split = col.split()

        sub = split.column()
        sub.prop(overlay, "show_extra_edge_length", text="Edge Length")
        sub.prop(overlay, "show_extra_edge_angle", text="Edge Angle")

        sub = split.column()
        sub.prop(overlay, "show_extra_face_area", text="Face Area")
        sub.prop(overlay, "show_extra_face_angle", text="Face Angle")


class VIEW3D_PT_overlay_edit_mesh_normals(Panel):
    bl_space_type = 'VIEW_3D'
    bl_region_type = 'HEADER'
    bl_parent_id = 'VIEW3D_PT_overlay_edit_mesh'
    bl_label = "Normals"

    @classmethod
    def poll(cls, context):
        return context.mode == 'EDIT_MESH'

    def draw(self, context):
        layout = self.layout

        view = context.space_data
        overlay = view.overlay
        display_all = overlay.show_overlays

        col = layout.column()
        col.active = display_all

        row = col.row(align=True)
        row.prop(overlay, "show_vertex_normals", text="", icon='NORMALS_VERTEX')
        row.prop(overlay, "show_split_normals", text="", icon='NORMALS_VERTEX_FACE')
        row.prop(overlay, "show_face_normals", text="", icon='NORMALS_FACE')

        sub = row.row(align=True)
        sub.active = overlay.show_vertex_normals or overlay.show_face_normals or overlay.show_split_normals
        sub.prop(overlay, "normals_length", text="Size")


class VIEW3D_PT_overlay_edit_mesh_freestyle(Panel):
    bl_space_type = 'VIEW_3D'
    bl_region_type = 'HEADER'
    bl_parent_id = 'VIEW3D_PT_overlay'
    bl_label = "Freestyle"

    @classmethod
    def poll(cls, context):
        return context.mode == 'EDIT_MESH' and bpy.app.build_options.freestyle

    def draw(self, context):
        layout = self.layout

        view = context.space_data
        overlay = view.overlay
        display_all = overlay.show_overlays

        col = layout.column()
        col.active = display_all

        row = col.row()
        row.prop(overlay, "show_freestyle_edge_marks", text="Edge Marks")
        row.prop(overlay, "show_freestyle_face_marks", text="Face Marks")


class VIEW3D_PT_overlay_edit_curve(Panel):
    bl_space_type = 'VIEW_3D'
    bl_region_type = 'HEADER'
    bl_parent_id = 'VIEW3D_PT_overlay'
    bl_label = "Curve Edit Mode"

    @classmethod
    def poll(cls, context):
        return context.mode == 'EDIT_CURVE'

    def draw(self, context):
        layout = self.layout
        view = context.space_data
        overlay = view.overlay
        display_all = overlay.show_overlays

        col = layout.column()
        col.active = display_all

        row = col.row()
        row.prop(overlay, "display_handle", text="Handles")

        row = col.row()
        row.prop(overlay, "show_curve_normals", text="")
        sub = row.row()
        sub.active = overlay.show_curve_normals
        sub.prop(overlay, "normals_length", text="Normals")


class VIEW3D_PT_overlay_sculpt(Panel):
    bl_space_type = 'VIEW_3D'
    bl_context = ".sculpt_mode"
    bl_region_type = 'HEADER'
    bl_parent_id = 'VIEW3D_PT_overlay'
    bl_label = "Sculpt"

    @classmethod
    def poll(cls, context):
        return (
            context.mode == 'SCULPT' and
            (context.sculpt_object and context.tool_settings.sculpt)
        )

    def draw(self, context):
        layout = self.layout
        tool_settings = context.tool_settings
        sculpt = tool_settings.sculpt

        view = context.space_data
        overlay = view.overlay

        row = layout.row(align=True)
        row.prop(sculpt, "show_mask", text="")
        sub = row.row()
        sub.active = sculpt.show_mask
        sub.prop(overlay, "sculpt_mode_mask_opacity", text="Mask")

        row = layout.row(align=True)
        row.prop(sculpt, "show_face_sets", text="")
        sub = row.row()
        sub.active = sculpt.show_face_sets
        row.prop(overlay, "sculpt_mode_face_sets_opacity", text="Face Sets")


class VIEW3D_PT_overlay_pose(Panel):
    bl_space_type = 'VIEW_3D'
    bl_region_type = 'HEADER'
    bl_parent_id = 'VIEW3D_PT_overlay'
    bl_label = "Pose Mode"

    @classmethod
    def poll(cls, context):
        mode = context.mode
        return (
            (mode == 'POSE') or
            (mode == 'PAINT_WEIGHT' and context.pose_object)
        )

    def draw(self, context):
        layout = self.layout
        view = context.space_data
        mode = context.mode
        overlay = view.overlay
        display_all = overlay.show_overlays

        col = layout.column()
        col.active = display_all

        if mode == 'POSE':
            row = col.row()
            row.prop(overlay, "show_xray_bone", text="")
            sub = row.row()
            sub.active = display_all and overlay.show_xray_bone
            sub.prop(overlay, "xray_alpha_bone", text="Fade Geometry")
        else:
            row = col.row()
            row.prop(overlay, "show_xray_bone")


class VIEW3D_PT_overlay_texture_paint(Panel):
    bl_space_type = 'VIEW_3D'
    bl_region_type = 'HEADER'
    bl_parent_id = 'VIEW3D_PT_overlay'
    bl_label = "Texture Paint"

    @classmethod
    def poll(cls, context):
        return context.mode == 'PAINT_TEXTURE'

    def draw(self, context):
        layout = self.layout
        view = context.space_data
        overlay = view.overlay
        display_all = overlay.show_overlays

        col = layout.column()
        col.active = display_all
        col.prop(overlay, "texture_paint_mode_opacity")


class VIEW3D_PT_overlay_vertex_paint(Panel):
    bl_space_type = 'VIEW_3D'
    bl_region_type = 'HEADER'
    bl_parent_id = 'VIEW3D_PT_overlay'
    bl_label = "Vertex Paint"

    @classmethod
    def poll(cls, context):
        return context.mode == 'PAINT_VERTEX'

    def draw(self, context):
        layout = self.layout
        view = context.space_data
        overlay = view.overlay
        display_all = overlay.show_overlays

        col = layout.column()
        col.active = display_all

        col.prop(overlay, "vertex_paint_mode_opacity", text="Opacity")
        col.prop(overlay, "show_paint_wire")


class VIEW3D_PT_overlay_weight_paint(Panel):
    bl_space_type = 'VIEW_3D'
    bl_region_type = 'HEADER'
    bl_parent_id = 'VIEW3D_PT_overlay'
    bl_label = "Weight Paint"

    @classmethod
    def poll(cls, context):
        return context.mode == 'PAINT_WEIGHT'

    def draw(self, context):
        layout = self.layout
        view = context.space_data
        overlay = view.overlay
        display_all = overlay.show_overlays

        col = layout.column()
        col.active = display_all

        col.prop(overlay, "weight_paint_mode_opacity", text="Opacity")
        row = col.split(factor=0.33)
        row.label(text="Zero Weights")
        sub = row.row()
        sub.prop(context.tool_settings, "vertex_group_user", expand=True)

        col.prop(overlay, "show_wpaint_contours")
        col.prop(overlay, "show_paint_wire")


class VIEW3D_PT_snapping(Panel):
    bl_space_type = 'VIEW_3D'
    bl_region_type = 'HEADER'
    bl_label = "Snapping"

    def draw(self, context):
        tool_settings = context.tool_settings
        snap_elements = tool_settings.snap_elements
        obj = context.active_object
        object_mode = 'OBJECT' if obj is None else obj.mode

        layout = self.layout
        col = layout.column()
        col.label(text="Snap to")
        col.prop(tool_settings, "snap_elements", expand=True)

        col.separator()
        if 'INCREMENT' in snap_elements:
            col.prop(tool_settings, "use_snap_grid_absolute")

        if snap_elements != {'INCREMENT'}:
            col.label(text="Snap with")
            row = col.row(align=True)
            row.prop(tool_settings, "snap_target", expand=True)

            col.prop(tool_settings, "use_snap_backface_culling")

            if obj:
                if object_mode == 'EDIT':
                    col.prop(tool_settings, "use_snap_self")
                if object_mode in {'OBJECT', 'POSE', 'EDIT', 'WEIGHT_PAINT'}:
                    col.prop(tool_settings, "use_snap_align_rotation")

            if 'FACE' in snap_elements:
                col.prop(tool_settings, "use_snap_project")

            if 'VOLUME' in snap_elements:
                col.prop(tool_settings, "use_snap_peel_object")

        col.label(text="Affect")
        row = col.row(align=True)
        row.prop(tool_settings, "use_snap_translate", text="Move", toggle=True)
        row.prop(tool_settings, "use_snap_rotate", text="Rotate", toggle=True)
        row.prop(tool_settings, "use_snap_scale", text="Scale", toggle=True)


class VIEW3D_PT_proportional_edit(Panel):
    bl_space_type = 'VIEW_3D'
    bl_region_type = 'HEADER'
    bl_label = "Proportional Editing"
    bl_ui_units_x = 8

    def draw(self, context):
        layout = self.layout
        tool_settings = context.tool_settings
        col = layout.column()
        col.active = (tool_settings.use_proportional_edit_objects if context.mode == 'OBJECT'
            else tool_settings.use_proportional_edit)

        if context.mode != 'OBJECT':
            col.prop(tool_settings, "use_proportional_connected")
            sub = col.column()
            sub.active = not tool_settings.use_proportional_connected
            sub.prop(tool_settings, "use_proportional_projected")
            col.separator()

        col.prop(tool_settings, "proportional_edit_falloff", expand=True)


class VIEW3D_PT_transform_orientations(Panel):
    bl_space_type = 'VIEW_3D'
    bl_region_type = 'HEADER'
    bl_label = "Transform Orientations"
    bl_ui_units_x = 8

    def draw(self, context):
        layout = self.layout
        layout.label(text="Transform Orientations")

        scene = context.scene
        orient_slot = scene.transform_orientation_slots[0]
        orientation = orient_slot.custom_orientation

        row = layout.row()
        col = row.column()
        col.prop(orient_slot, "type", expand=True)
        row.operator("transform.create_orientation", text="", icon='ADD', emboss=False).use = True

        if orientation:
            row = layout.row(align=False)
            row.prop(orientation, "name", text="", icon='OBJECT_ORIGIN')
            row.operator("transform.delete_orientation", text="", icon='X', emboss=False)


class VIEW3D_PT_gpencil_origin(Panel):
    bl_space_type = 'VIEW_3D'
    bl_region_type = 'HEADER'
    bl_label = "Stroke Placement"

    def draw(self, context):
        layout = self.layout
        tool_settings = context.tool_settings
        gpd = context.gpencil_data

        layout.label(text="Stroke Placement")

        row = layout.row()
        col = row.column()
        col.prop(tool_settings, "gpencil_stroke_placement_view3d", expand=True)

        if tool_settings.gpencil_stroke_placement_view3d == 'SURFACE':
            row = layout.row()
            row.label(text="Offset")
            row = layout.row()
            row.prop(gpd, "zdepth_offset", text="")

        if tool_settings.gpencil_stroke_placement_view3d == 'STROKE':
            row = layout.row()
            row.label(text="Target")
            row = layout.row()
            row.prop(tool_settings, "gpencil_stroke_snap_mode", expand=True)


class VIEW3D_PT_gpencil_lock(Panel):
    bl_space_type = 'VIEW_3D'
    bl_region_type = 'HEADER'
    bl_label = "Drawing Plane"

    def draw(self, context):
        layout = self.layout
        layout.label(text="Drawing Plane")

        row = layout.row()
        col = row.column()
        col.prop(context.tool_settings.gpencil_sculpt, "lock_axis", expand=True)


class VIEW3D_PT_gpencil_guide(Panel):
    bl_space_type = 'VIEW_3D'
    bl_region_type = 'HEADER'
    bl_label = "Guides"

    def draw(self, context):
        settings = context.tool_settings.gpencil_sculpt.guide

        layout = self.layout
        layout.label(text="Guides")

        col = layout.column()
        col.active = settings.use_guide
        col.prop(settings, "type", expand=True)

        if settings.type in {'ISO', 'PARALLEL', 'RADIAL'}:
            col.prop(settings, "angle")
            row = col.row(align=True)

        col.prop(settings, "use_snapping")
        if settings.use_snapping:

            if settings.type == 'RADIAL':
                col.prop(settings, "angle_snap")
            else:
                col.prop(settings, "spacing")

        if settings.type in {'CIRCULAR', 'RADIAL'} or settings.use_snapping:
            col.label(text="Reference Point")
            row = col.row(align=True)
            row.prop(settings, "reference_point", expand=True)
            if settings.reference_point == 'CUSTOM':
                col.prop(settings, "location", text="Custom Location")
            elif settings.reference_point == 'OBJECT':
                col.prop(settings, "reference_object", text="Object Location")
                if not settings.reference_object:
                    col.label(text="No object selected, using cursor")


class VIEW3D_PT_overlay_gpencil_options(Panel):
    bl_space_type = 'VIEW_3D'
    bl_region_type = 'HEADER'
    bl_parent_id = 'VIEW3D_PT_overlay'
    bl_label = ""

    @classmethod
    def poll(cls, context):
        return context.object and context.object.type == 'GPENCIL'

    def draw_header(self, context):
        layout = self.layout
        layout.label(text={
            'PAINT_GPENCIL': "Draw Grease Pencil",
            'EDIT_GPENCIL': "Edit Grease Pencil",
            'SCULPT_GPENCIL': "Sculpt Grease Pencil",
            'WEIGHT_GPENCIL': "Weight Grease Pencil",
            'VERTEX_GPENCIL': "Vertex Grease Pencil",
            'OBJECT': "Grease Pencil",
        }[context.mode])

    def draw(self, context):
        layout = self.layout
        view = context.space_data
        overlay = view.overlay

        layout.prop(overlay, "use_gpencil_onion_skin", text="Onion Skin")

        col = layout.column()
        row = col.row()
        row.prop(overlay, "use_gpencil_grid", text="")
        sub = row.row(align=True)
        sub.active = overlay.use_gpencil_grid
        sub.prop(overlay, "gpencil_grid_opacity", text="Canvas", slider=True)
        sub.prop(overlay, "use_gpencil_canvas_xray", text="", icon='XRAY')

        row = col.row()
        row.prop(overlay, "use_gpencil_fade_layers", text="")
        sub = row.row()
        sub.active = overlay.use_gpencil_fade_layers
        sub.prop(overlay, "gpencil_fade_layer", text="Fade Layers", slider=True)

        row = col.row()
        row.prop(overlay, "use_gpencil_fade_objects", text="")
        sub = row.row(align=True)
        sub.active = overlay.use_gpencil_fade_objects
        sub.prop(overlay, "gpencil_fade_objects", text="Fade Objects", slider=True)
        sub.prop(overlay, "use_gpencil_fade_gp_objects", text="", icon='OUTLINER_OB_GREASEPENCIL')

        if context.object.mode in {'EDIT_GPENCIL', 'SCULPT_GPENCIL', 'WEIGHT_GPENCIL', 'VERTEX_GPENCIL'}:
            split = layout.split()
            col = split.column()
            col.prop(overlay, "use_gpencil_edit_lines", text="Edit Lines")
            col = split.column()
            col.prop(overlay, "use_gpencil_multiedit_line_only", text="Only in Multiframe")

            if context.object.mode == 'EDIT_GPENCIL':
                split = layout.split()
                col = split.column()
                col.prop(overlay, "use_gpencil_show_directions")
                col = split.column()
                col.prop(overlay, "use_gpencil_show_material_name",  text="Material Name")

            layout.prop(overlay, "vertex_opacity", text="Vertex Opacity", slider=True)

        if context.object.mode in {'PAINT_GPENCIL', 'VERTEX_GPENCIL'}:
            layout.label(text="Vertex Paint")
            row = layout.row()
            shading = VIEW3D_PT_shading.get_shading(context)
            row.enabled = shading.type not in {'WIREFRAME', 'RENDERED'}
            row.prop(overlay, "gpencil_vertex_paint_opacity", text="Opacity", slider=True)


class VIEW3D_PT_quad_view(Panel):
    bl_space_type = 'VIEW_3D'
    bl_region_type = 'UI'
    bl_category = "View"
    bl_label = "Quad View"
    bl_options = {'DEFAULT_CLOSED'}

    @classmethod
    def poll(cls, context):
        view = context.space_data
        return view.region_quadviews

    def draw(self, context):
        layout = self.layout

        view = context.space_data

        region = view.region_quadviews[2]
        col = layout.column()
        col.prop(region, "lock_rotation")
        row = col.row()
        row.enabled = region.lock_rotation
        row.prop(region, "show_sync_view")
        row = col.row()
        row.enabled = region.lock_rotation and region.show_sync_view
        row.prop(region, "use_box_clip")


# Annotation properties
class VIEW3D_PT_grease_pencil(AnnotationDataPanel, Panel):
    bl_space_type = 'VIEW_3D'
    bl_region_type = 'UI'
    bl_category = "View"

    # NOTE: this is just a wrapper around the generic GP Panel


class VIEW3D_PT_annotation_onion(AnnotationOnionSkin, Panel):
    bl_space_type = 'VIEW_3D'
    bl_region_type = 'UI'
    bl_category = "View"
    bl_parent_id = 'VIEW3D_PT_grease_pencil'

    # NOTE: this is just a wrapper around the generic GP Panel


class TOPBAR_PT_annotation_layers(Panel, AnnotationDataPanel):
    bl_space_type = 'VIEW_3D'
    bl_region_type = 'HEADER'
    bl_label = "Layers"
    bl_ui_units_x = 14


class VIEW3D_PT_view3d_stereo(Panel):
    bl_space_type = 'VIEW_3D'
    bl_region_type = 'UI'
    bl_category = "View"
    bl_label = "Stereoscopy"
    bl_options = {'DEFAULT_CLOSED'}

    @classmethod
    def poll(cls, context):
        scene = context.scene

        multiview = scene.render.use_multiview
        return multiview

    def draw(self, context):
        layout = self.layout
        view = context.space_data

        basic_stereo = context.scene.render.views_format == 'STEREO_3D'

        col = layout.column()
        col.row().prop(view, "stereo_3d_camera", expand=True)

        col.label(text="Display:")
        row = col.row()
        row.active = basic_stereo
        row.prop(view, "show_stereo_3d_cameras")
        row = col.row()
        row.active = basic_stereo
        split = row.split()
        split.prop(view, "show_stereo_3d_convergence_plane")
        split = row.split()
        split.prop(view, "stereo_3d_convergence_plane_alpha", text="Alpha")
        split.active = view.show_stereo_3d_convergence_plane
        row = col.row()
        split = row.split()
        split.prop(view, "show_stereo_3d_volume")
        split = row.split()
        split.prop(view, "stereo_3d_volume_alpha", text="Alpha")


class VIEW3D_PT_context_properties(Panel):
    bl_space_type = 'VIEW_3D'
    bl_region_type = 'UI'
    bl_category = "Item"
    bl_label = "Properties"
    bl_options = {'DEFAULT_CLOSED'}

    @staticmethod
    def _active_context_member(context):
        obj = context.object
        if obj:
            object_mode = obj.mode
            if object_mode == 'POSE':
                return "active_pose_bone"
            elif object_mode == 'EDIT' and obj.type == 'ARMATURE':
                return "active_bone"
            else:
                return "object"

        return ""

    @classmethod
    def poll(cls, context):
        import rna_prop_ui
        member = cls._active_context_member(context)

        if member:
            context_member, member = rna_prop_ui.rna_idprop_context_value(context, member, object)
            return context_member and rna_prop_ui.rna_idprop_has_properties(context_member)

        return False

    def draw(self, context):
        import rna_prop_ui
        member = VIEW3D_PT_context_properties._active_context_member(context)

        if member:
            # Draw with no edit button
            rna_prop_ui.draw(self.layout, context, member, object, False)


# Grease Pencil Object - Multiframe falloff tools
class VIEW3D_PT_gpencil_multi_frame(Panel):
    bl_space_type = 'VIEW_3D'
    bl_region_type = 'HEADER'
    bl_label = "Multi Frame"

    def draw(self, context):
        gpd = context.gpencil_data
        settings = context.tool_settings.gpencil_sculpt

        layout = self.layout
        col = layout.column(align=True)
        col.prop(settings, "use_multiframe_falloff")

        # Falloff curve
        if gpd.use_multiedit and settings.use_multiframe_falloff:
            layout.template_curve_mapping(settings, "multiframe_falloff_curve", brush=True)


class VIEW3D_MT_gpencil_edit_context_menu(Menu):
    bl_label = ""

    def draw(self, context):

        is_point_mode = context.tool_settings.gpencil_selectmode_edit == 'POINT'
        is_stroke_mode = context.tool_settings.gpencil_selectmode_edit == 'STROKE'
        is_segment_mode = context.tool_settings.gpencil_selectmode_edit == 'SEGMENT'

        layout = self.layout

        layout.operator_context = 'INVOKE_REGION_WIN'

        row = layout.row()

        if is_point_mode or is_segment_mode:
            col = row.column()

            col.label(text="Point Context Menu", icon='GP_SELECT_POINTS')
            col.separator()

            # Additive Operators
            col.operator("gpencil.stroke_subdivide", text="Subdivide", icon = "SUBDIVIDE_EDGES").only_selected = True

            col.separator()

            col.operator("gpencil.extrude_move", text="Extrude Points", icon = 'EXTRUDE_REGION')

            col.separator()

            # Deform Operators
            col.operator("gpencil.stroke_smooth", text="Smooth Points", icon = "PARTICLEBRUSH_SMOOTH").only_selected = True
            col.operator("transform.bend", text="Bend", icon = "BEND")
            col.operator("transform.shear", text="Shear", icon = "SHEAR")
            col.operator("transform.tosphere", text="To Sphere", icon = "TOSPHERE")
            col.operator("transform.transform", text="Shrink Fatten", icon = 'SHRINK_FATTEN').mode = 'GPENCIL_SHRINKFATTEN'

            col.separator()

            col.menu("VIEW3D_MT_mirror", text="Mirror Points")
            col.menu("GPENCIL_MT_snap", text="Snap Points")

            col.separator()

            # Duplicate operators
            col.operator("gpencil.duplicate_move", text="Duplicate", icon='DUPLICATE')
            col.operator("gpencil.copy", text="Copy", icon='COPYDOWN')
            col.operator("gpencil.paste", text="Paste", icon='PASTEDOWN').type = 'ACTIVE'
            col.operator("gpencil.paste", text="Paste by Layer", icon='PASTEDOWN').type = 'LAYER'

            col.separator()

            # Removal Operators
            col.operator("gpencil.stroke_merge", text="Merge Points", icon = "MERGE")
            col.operator("gpencil.stroke_merge_by_distance", icon = "MERGE").use_unselected = False
            col.operator("gpencil.stroke_split", text="Split", icon = "SPLIT")
            col.operator("gpencil.stroke_separate", text="Separate", icon = "SEPARATE").mode = 'POINT'

            col.separator()

            col.operator("gpencil.delete", text="Delete Points", icon = "DELETE").type = 'POINTS'
            col.operator("gpencil.dissolve", text="Dissolve Points", icon = "DELETE").type = 'POINTS'
            col.operator("gpencil.dissolve", text="Dissolve Between", icon = "DELETE").type = 'BETWEEN'
            col.operator("gpencil.dissolve", text="Dissolve Unselected", icon = "DELETE").type = 'UNSELECT'

        if is_stroke_mode:

            col = row.column()
            col.label(text="Stroke Context Menu", icon='GP_SELECT_STROKES')
            col.separator()

            # Main Strokes Operators
            col.operator("gpencil.stroke_subdivide", text="Subdivide", icon = "SUBDIVIDE_EDGES").only_selected = False
            col.menu("VIEW3D_MT_gpencil_simplify")
            col.operator("gpencil.stroke_trim", text="Trim", icon = "CUT")

            col.separator()

            col.operator("gpencil.stroke_smooth", text="Smooth Stroke", icon = "PARTICLEBRUSH_SMOOTH").only_selected = False
            col.operator("transform.transform", text="Shrink Fatten", icon = 'SHRINK_FATTEN').mode = 'GPENCIL_SHRINKFATTEN'

            col.separator()

            # Layer and Materials operators
            col.menu("GPENCIL_MT_move_to_layer")
            col.menu("VIEW3D_MT_assign_material")
            col.operator("gpencil.set_active_material", text="Set as Active Material", icon = "MATERIAL_DATA")
            col.operator_menu_enum("gpencil.stroke_arrange", "direction", text="Arrange Strokes")

            col.separator()

            col.menu("VIEW3D_MT_mirror", text="Mirror Stroke")
            col.menu("VIEW3D_MT_snap", text="Snap Stroke")

            col.separator()

            # Duplicate operators
            col.operator("gpencil.duplicate_move", text="Duplicate", icon='DUPLICATE')
            col.operator("gpencil.copy", text="Copy", icon='COPYDOWN')
            col.operator("gpencil.paste", text="Paste", icon='PASTEDOWN').type = 'ACTIVE'
            col.operator("gpencil.paste", text="Paste by Layer", icon='PASTEDOWN').type = 'LAYER'

            col.separator()

            # Removal Operators
            col.operator("gpencil.stroke_merge_by_distance", icon = "MERGE").use_unselected = True
            col.operator_menu_enum("gpencil.stroke_join", "type", text="Join", icon ='JOIN')
            col.operator("gpencil.stroke_split", text="Split", icon = "SPLIT")
            col.operator("gpencil.stroke_separate", text="Separate", icon = "SEPARATE").mode = 'STROKE'

            col.separator()

            col.operator("gpencil.delete", text="Delete Strokes", icon = "DELETE").type = 'STROKES'

            col.separator()

            col.operator("gpencil.reproject", text="Reproject Strokes", icon = "REPROJECT")


class VIEW3D_PT_gpencil_draw_context_menu(Panel):
    bl_space_type = 'VIEW_3D'
    bl_region_type = 'WINDOW'
    bl_label = "Draw Context Menu"
    bl_ui_units_x = 12

    def draw(self, context):
        ts = context.tool_settings
        settings = ts.gpencil_paint
        brush = settings.brush
        gp_settings = brush.gpencil_settings

        layout = self.layout
        is_vertex = settings.color_mode == 'VERTEXCOLOR' or brush.gpencil_tool == 'TINT'

        if brush.gpencil_tool not in {'ERASE', 'CUTTER', 'EYEDROPPER'} and is_vertex:
            split = layout.split(factor=0.1)
            split.prop(brush, "color", text="")
            split.template_color_picker(brush, "color", value_slider=True)

            col = layout.column()
            col.separator()
            col.prop_menu_enum(gp_settings, "vertex_mode", text="Mode")
            col.separator()

        if brush.gpencil_tool not in {'FILL', 'CUTTER'}:
            layout.prop(brush, "size", slider=True)
        if brush.gpencil_tool not in {'ERASE', 'FILL', 'CUTTER'}:
            layout.prop(gp_settings, "pen_strength")

        # Layers
        draw_gpencil_layer_active(context, layout)
        # Material
        if not is_vertex:
            draw_gpencil_material_active(context, layout)


class VIEW3D_PT_gpencil_vertex_context_menu(Panel):
    bl_space_type = 'VIEW_3D'
    bl_region_type = 'WINDOW'
    bl_label = "Vertex Paint Context Menu"
    bl_ui_units_x = 12

    def draw(self, context):
        layout = self.layout
        ts = context.tool_settings
        settings = ts.gpencil_vertex_paint
        brush = settings.brush
        gp_settings = brush.gpencil_settings

        col = layout.column()

        if brush.gpencil_vertex_tool in {'DRAW', 'REPLACE'}:
            split = layout.split(factor=0.1)
            split.prop(brush, "color", text="")
            split.template_color_picker(brush, "color", value_slider=True)

            col = layout.column()
            col.separator()
            col.prop_menu_enum(gp_settings, "vertex_mode", text="Mode")
            col.separator()

        row = col.row(align=True)
        row.prop(brush, "size", text="Radius")
        row.prop(gp_settings, "use_pressure", text="", icon='STYLUS_PRESSURE')

        if brush.gpencil_vertex_tool in {'DRAW', 'BLUR', 'SMEAR'}:
            row = layout.row(align=True)
            row.prop(gp_settings, "pen_strength", slider=True)
            row.prop(gp_settings, "use_strength_pressure", text="", icon='STYLUS_PRESSURE')

        # Layers
        draw_gpencil_layer_active(context, layout)


class VIEW3D_PT_paint_vertex_context_menu(Panel):
    # Only for popover, these are dummy values.
    bl_space_type = 'VIEW_3D'
    bl_region_type = 'WINDOW'
    bl_label = "Vertex Paint Context Menu"

    def draw(self, context):
        layout = self.layout

        brush = context.tool_settings.vertex_paint.brush
        capabilities = brush.vertex_paint_capabilities

        if capabilities.has_color:
            split = layout.split(factor=0.1)
            UnifiedPaintPanel.prop_unified_color(split, context, brush, "color", text="")
            UnifiedPaintPanel.prop_unified_color_picker(split, context, brush, "color", value_slider=True)
            layout.prop(brush, "blend", text="")

        UnifiedPaintPanel.prop_unified(
            layout,
            context,
            brush,
            "size",
            unified_name="use_unified_size",
            pressure_name="use_pressure_size",
            slider=True,
        )
        UnifiedPaintPanel.prop_unified(
            layout,
            context,
            brush,
            "strength",
            unified_name="use_unified_strength",
            pressure_name="use_pressure_strength",
            slider=True,
        )


class VIEW3D_PT_paint_texture_context_menu(Panel):
    # Only for popover, these are dummy values.
    bl_space_type = 'VIEW_3D'
    bl_region_type = 'WINDOW'
    bl_label = "Texture Paint Context Menu"

    def draw(self, context):
        layout = self.layout

        brush = context.tool_settings.image_paint.brush
        capabilities = brush.image_paint_capabilities

        if capabilities.has_color:
            split = layout.split(factor=0.1)
            UnifiedPaintPanel.prop_unified_color(split, context, brush, "color", text="")
            UnifiedPaintPanel.prop_unified_color_picker(split, context, brush, "color", value_slider=True)
            layout.prop(brush, "blend", text="")

        if capabilities.has_radius:
            UnifiedPaintPanel.prop_unified(layout, context, brush, "size", unified_name="use_unified_size", pressure_name="use_pressure_size", slider=True,)
            UnifiedPaintPanel.prop_unified(layout, context, brush, "strength", unified_name="use_unified_strength", pressure_name="use_pressure_strength", slider=True,)


class VIEW3D_PT_paint_weight_context_menu(Panel):
    # Only for popover, these are dummy values.
    bl_space_type = 'VIEW_3D'
    bl_region_type = 'WINDOW'
    bl_label = "Weights Context Menu"

    def draw(self, context):
        layout = self.layout

        brush = context.tool_settings.weight_paint.brush
        UnifiedPaintPanel.prop_unified(layout, context, brush, "weight", unified_name="use_unified_weight", slider=True,)
        UnifiedPaintPanel.prop_unified(layout, context, brush, "size", unified_name="use_unified_size", pressure_name="use_pressure_size", slider=True,)
        UnifiedPaintPanel.prop_unified(layout, context, brush, "strength", unified_name="use_unified_strength", pressure_name="use_pressure_strength", slider=True)


def draw_gpencil_layer_active(context, layout):
        gpl = context.active_gpencil_layer
        if gpl:
            layout.label(text="Active Layer")
            row = layout.row(align=True)
            row.operator_context = 'EXEC_REGION_WIN'
            row.operator_menu_enum("gpencil.layer_change", "layer", text="", icon='GREASEPENCIL')
            row.prop(gpl, "info", text="")
            row.operator("gpencil.layer_remove", text="", icon='X')


def draw_gpencil_material_active(context, layout):
        ob = context.active_object
        if ob and len(ob.material_slots) > 0 and ob.active_material_index >= 0:
            ma = ob.material_slots[ob.active_material_index].material
            if ma:
                layout.label(text="Active Material")
                row = layout.row(align=True)
                row.operator_context = 'EXEC_REGION_WIN'
                row.operator_menu_enum("gpencil.material_set", "slot", text="", icon='MATERIAL')
                row.prop(ma, "name", text="")

class VIEW3D_PT_gpencil_sculpt_context_menu(Panel):
    bl_space_type = 'VIEW_3D'
    bl_region_type = 'WINDOW'
    bl_label = "Sculpt Context Menu"
    bl_ui_units_x = 12

    def draw(self, context):
        ts = context.tool_settings
        settings = ts.gpencil_sculpt_paint
        brush = settings.brush

        layout = self.layout

        layout.prop(brush, "size", slider=True)
        layout.prop(brush, "strength")

        # Layers
        draw_gpencil_layer_active(context, layout)


class VIEW3D_PT_gpencil_weight_context_menu(Panel):
    bl_space_type = 'VIEW_3D'
    bl_region_type = 'WINDOW'
    bl_label = "Weight Paint Context Menu"
    bl_ui_units_x = 12

    def draw(self, context):
        ts = context.tool_settings
        settings = ts.gpencil_weight_paint
        brush = settings.brush

        layout = self.layout

        layout.prop(brush, "size", slider=True)
        layout.prop(brush, "strength")
        layout.prop(brush, "weight")

        # Layers
        draw_gpencil_layer_active(context, layout)


class VIEW3D_MT_gpencil_sculpt(Menu):
    bl_label = "Sculpt"

    def draw(self, context):
        layout = self.layout

        layout.operator_context = 'INVOKE_REGION_WIN'
        layout.menu("VIEW3D_MT_assign_material")
        layout.separator()

        layout.operator("gpencil.frame_duplicate", text="Duplicate Active Frame", icon = "DUPLICATE")
        layout.operator("gpencil.frame_duplicate", text="Duplicate Active Frame All Layers", icon = "DUPLICATE").mode = 'ALL'

        layout.separator()

        layout.operator("gpencil.stroke_subdivide", text="Subdivide", icon = "SUBDIVIDE_EDGES")
        layout.operator("gpencil.stroke_simplify_fixed", text="Simplify", icon = "MOD_SIMPLIFY")
        layout.operator("gpencil.stroke_simplify", text="Simplify Adaptative", icon = "MOD_SIMPLIFY")

        if context.mode == 'WEIGHT_GPENCIL':
            layout.separator()
            layout.menu("VIEW3D_MT_gpencil_autoweights")

        layout.separator()

        #radial control button brush size
        myvar = layout.operator("wm.radial_control", text = "Brush Radius", icon = "BRUSHSIZE")
        myvar.data_path_primary = 'tool_settings.gpencil_sculpt.brush.size'

        #radial control button brush strength
        myvar = layout.operator("wm.radial_control", text = "Brush Strength", icon = "BRUSHSTRENGTH")
        myvar.data_path_primary = 'tool_settings.gpencil_sculpt.brush.strength'

        layout.separator()

        # line edit toggles from the keympap
        props = layout.operator("wm.context_toggle", text="Toggle Edit Lines", icon='STROKE')
        props.data_path = "space_data.overlay.use_gpencil_edit_lines"

        props = layout.operator("wm.context_toggle", text="Toggle Multiline Edit Only", icon='STROKE')
        props.data_path = "space_data.overlay.use_gpencil_multiedit_line_only"


class VIEW3D_PT_sculpt_context_menu(Panel):
    # Only for popover, these are dummy values.
    bl_space_type = 'VIEW_3D'
    bl_region_type = 'WINDOW'
    bl_label = "Sculpt Context Menu"

    def draw(self, context):
        layout = self.layout

        brush = context.tool_settings.sculpt.brush
        capabilities = brush.sculpt_capabilities

        if capabilities.has_color:
            split = layout.split(factor=0.1)
            UnifiedPaintPanel.prop_unified_color(split, context, brush, "color", text="")
            UnifiedPaintPanel.prop_unified_color_picker(split, context, brush, "color", value_slider=True)

            layout.prop(brush, "blend", text="")

        UnifiedPaintPanel.prop_unified(layout, context, brush, "size", unified_name="use_unified_size", pressure_name="use_pressure_size", slider=True,)
        UnifiedPaintPanel.prop_unified(layout, context, brush, "strength", unified_name="use_unified_strength", pressure_name="use_pressure_strength", slider=True,)

        if capabilities.has_auto_smooth:
            layout.prop(brush, "auto_smooth_factor", slider=True)

        if capabilities.has_normal_weight:
            layout.prop(brush, "normal_weight", slider=True)

        if capabilities.has_pinch_factor:
            text = "Pinch"
            if brush.sculpt_tool in {'BLOB', 'SNAKE_HOOK'}:
                text = "Magnify"
            layout.prop(brush, "crease_pinch_factor", slider=True, text=text)

        if capabilities.has_rake_factor:
            layout.prop(brush, "rake_factor", slider=True)

        if capabilities.has_plane_offset:
            layout.prop(brush, "plane_offset", slider=True)
            layout.prop(brush, "plane_trim", slider=True, text="Distance")

        if capabilities.has_height:
            layout.prop(brush, "height", slider=True, text="Height")


class TOPBAR_PT_gpencil_materials(GreasePencilMaterialsPanel, Panel):
    bl_space_type = 'VIEW_3D'
    bl_region_type = 'HEADER'
    bl_label = "Materials"
    bl_ui_units_x = 14

    @classmethod
    def poll(cls, context):
        ob = context.object
        return ob and ob.type == 'GPENCIL'


class TOPBAR_PT_gpencil_vertexcolor(GreasePencilVertexcolorPanel, Panel):
    bl_space_type = 'VIEW_3D'
    bl_region_type = 'HEADER'
    bl_label = "Vertex Color"
    bl_ui_units_x = 10

    @classmethod
    def poll(cls, context):
        ob = context.object
        return ob and ob.type == 'GPENCIL'


classes = (
    VIEW3D_HT_header,
    VIEW3D_HT_tool_header,
    ALL_MT_editormenu,
    VIEW3D_MT_editor_menus,
    VIEW3D_MT_transform,
    VIEW3D_MT_transform_base,
    VIEW3D_MT_transform_object,
    VIEW3D_MT_transform_armature,
    VIEW3D_MT_mirror,
    VIEW3D_MT_snap,
    VIEW3D_MT_uv_map_clear_seam,
    VIEW3D_MT_uv_map,
    VIEW3D_MT_view_view_selected_all_regions,
    VIEW3D_MT_view_all_all_regions,
    VIEW3D_MT_view_center_cursor_and_view_all,
    VIEW3D_MT_switchactivecamto,
    VIEW3D_MT_view,
    VIEW3D_MT_view_navigation,
    VIEW3D_MT_view_align,
    VIEW3D_MT_view_align_selected,
    VIEW3D_MT_select_object_inverse,
    VIEW3D_MT_select_object_none,
    VIEW3D_MT_select_object,
    VIEW3D_MT_select_by_type,
    VIEW3D_MT_select_grouped,
    VIEW3D_MT_select_linked,
    VIEW3D_MT_select_object_more_less,
    VIEW3D_MT_select_pose_inverse,
    VIEW3D_MT_select_pose_none,
    VIEW3D_MT_select_pose,
    VIEW3D_MT_select_particle_inverse,
    VIEW3D_MT_select_particle_none,
    VIEW3D_MT_select_particle,
    VIEW3D_MT_edit_mesh,
    VIEW3D_MT_edit_mesh_sort_elements,
    VIEW3D_MT_edit_mesh_select_similar,
    VIEW3D_MT_edit_mesh_select_more_less,
    VIEW3D_MT_select_edit_mesh_inverse,
    VIEW3D_MT_select_edit_mesh_none,
    VIEW3D_MT_select_edit_mesh,
    VIEW3D_MT_select_edit_curve_inverse,
    VIEW3D_MT_select_edit_curve_none,
    VIEW3D_MT_select_edit_curve,
    VIEW3D_MT_select_edit_curve_select_similar,
    VIEW3D_MT_select_edit_surface,
    VIEW3D_MT_select_edit_text,
    VIEW3D_MT_select_edit_metaball_inverse,
    VIEW3D_MT_select_edit_metaball_none,
    VIEW3D_MT_select_edit_metaball,
    VIEW3D_MT_edit_lattice_context_menu,
    VIEW3D_MT_select_edit_metaball_select_similar,
    VIEW3D_MT_select_edit_lattice_inverse,
    VIEW3D_MT_select_edit_lattice_none,
    VIEW3D_MT_select_edit_lattice,
    VIEW3D_MT_select_edit_armature_inverse,
    VIEW3D_MT_select_edit_armature_none,
    VIEW3D_MT_select_edit_armature,
    VIEW3D_MT_select_gpencil,
    VIEW3D_MT_select_gpencil_inverse,
    VIEW3D_MT_select_gpencil_none,
    VIEW3D_MT_select_gpencil_grouped,
    VIEW3D_MT_select_paint_mask_inverse,
    VIEW3D_MT_select_paint_mask_none,
    VIEW3D_MT_select_paint_mask,
    VIEW3D_MT_select_paint_mask_vertex_inverse,
    VIEW3D_MT_select_paint_mask_vertex_none,
    VIEW3D_MT_select_paint_mask_vertex,
    VIEW3D_MT_angle_control,
    VIEW3D_MT_mesh_add,
    VIEW3D_MT_curve_add,
    VIEW3D_MT_surface_add,
    VIEW3D_MT_edit_metaball_context_menu,
    VIEW3D_MT_metaball_add,
    TOPBAR_MT_edit_curve_add,
    TOPBAR_MT_edit_armature_add,
    VIEW3D_MT_armature_add,
    VIEW3D_MT_light_add,
    VIEW3D_MT_lightprobe_add,
    VIEW3D_MT_camera_add,
    VIEW3D_MT_volume_add,
    VIEW3D_MT_add,
    VIEW3D_MT_image_add,
    VIEW3D_MT_origin_set,
    VIEW3D_MT_object_delete_global,
    VIEW3D_MT_object,
    VIEW3D_MT_object_convert,
    VIEW3D_MT_object_animation,
    VIEW3D_MT_object_rigid_body,
    VIEW3D_MT_object_clear,
    VIEW3D_MT_object_context_menu,
    VIEW3D_MT_object_shading,
    VIEW3D_MT_object_apply,
    VIEW3D_MT_object_relations,
    VIEW3D_MT_object_parent,
    VIEW3D_MT_object_track,
    VIEW3D_MT_object_collection,
    VIEW3D_MT_object_constraints,
    VIEW3D_MT_object_quick_effects,
    VIEW3D_hide_view_set_unselected,
    VIEW3D_MT_object_showhide,
    VIEW3D_MT_make_single_user,
    VIEW3D_MT_make_links,
    VIEW3D_MT_brush,
    VIEW3D_MT_brush_curve_presets,
    VIEW3D_MT_facemask_showhide,
    VIEW3D_MT_paint_vertex,
    VIEW3D_MT_paint_vertex_specials,
    VIEW3D_MT_paint_texture_specials,
    VIEW3D_MT_hook,
    VIEW3D_MT_vertex_group,
    VIEW3D_MT_gpencil_vertex_group,
    VIEW3D_MT_paint_weight,
    VIEW3D_MT_paint_weight_lock,
    VIEW3D_MT_paint_weight_specials,
    VIEW3D_MT_subdivision_set,
    VIEW3D_MT_sculpt_specials,
    VIEW3D_MT_sculpt,
    VIEW3D_MT_sculpt_set_pivot,
    VIEW3D_MT_mask,
    VIEW3D_MT_face_sets,
    VIEW3D_MT_face_sets_init,
    VIEW3D_MT_hide_mask,
    VIEW3D_MT_particle,
    VIEW3D_MT_particle_context_menu,
    VIEW3D_particle_hide_unselected,
    VIEW3D_MT_particle_show_hide,
    VIEW3D_MT_pose,
    VIEW3D_MT_pose_transform,
    VIEW3D_MT_pose_slide,
    VIEW3D_MT_pose_propagate,
    VIEW3D_MT_pose_library,
    VIEW3D_MT_pose_motion,
    VIEW3D_MT_pose_group,
    VIEW3D_MT_pose_ik,
    VIEW3D_MT_pose_constraints,
    VIEW3D_MT_pose_names,
    VIEW3D_MT_pose_hide_unselected,
    VIEW3D_MT_pose_show_hide,
    VIEW3D_MT_pose_apply,
    VIEW3D_MT_pose_context_menu,
    VIEW3D_MT_bone_options_toggle,
    VIEW3D_MT_bone_options_enable,
    VIEW3D_MT_bone_options_disable,
    VIEW3D_MT_edit_mesh_context_menu,
    VIEW3D_MT_edit_mesh_select_mode,
    VIEW3D_MT_edit_mesh_extrude_dupli,
    VIEW3D_MT_edit_mesh_extrude_dupli_rotate,
    VIEW3D_MT_edit_mesh_extrude,
    VIEW3D_MT_edit_mesh_vertices,
    VIEW3D_MT_edit_mesh_edges,
    VIEW3D_MT_edit_mesh_edges_data,
    VIEW3D_MT_edit_mesh_faces,
    VIEW3D_MT_edit_mesh_faces_data,
    VIEW3D_normals_make_consistent_inside,
    VIEW3D_MT_edit_mesh_normals,
    VIEW3D_MT_edit_mesh_normals_select_strength,
    VIEW3D_MT_edit_mesh_normals_set_strength,
    VIEW3D_MT_edit_mesh_normals_average,
    VIEW3D_MT_edit_mesh_shading,
    VIEW3D_MT_edit_mesh_weights,
    VIEW3D_MT_edit_mesh_clean,
    VIEW3D_MT_edit_mesh_delete,
    VIEW3D_MT_edit_mesh_merge,
    VIEW3D_MT_edit_mesh_split,
    VIEW3D_MT_edit_mesh_dissolve,
    VIEW3D_mesh_hide_unselected,
    VIEW3D_curve_hide_unselected,
    VIEW3D_MT_edit_mesh_show_hide,
    VIEW3D_MT_paint_gpencil,
    VIEW3D_MT_edit_gpencil_showhide,
    VIEW3D_MT_assign_material,
    VIEW3D_MT_edit_gpencil,
    VIEW3D_MT_edit_gpencil_stroke,
    VIEW3D_MT_edit_gpencil_point,
    VIEW3D_MT_edit_gpencil_hide,
    VIEW3D_MT_edit_gpencil_arrange_strokes,
    VIEW3D_MT_edit_gpencil_delete,
    VIEW3D_MT_sculpt_gpencil_copy,
    VIEW3D_MT_weight_gpencil,
    VIEW3D_MT_vertex_gpencil,
    VIEW3D_MT_gpencil_simplify,
    VIEW3D_MT_gpencil_copy_layer,
    VIEW3D_MT_edit_curve,
    VIEW3D_MT_edit_curve_ctrlpoints,
    VIEW3D_MT_edit_curve_handle_type_set,
    VIEW3D_MT_edit_curve_segments,
    VIEW3D_MT_edit_curve_context_menu,
    VIEW3D_MT_edit_curve_delete,
    VIEW3D_MT_edit_curve_show_hide,
    VIEW3D_MT_edit_surface,
    VIEW3D_MT_edit_font,
    VIEW3D_MT_edit_font_chars,
    VIEW3D_MT_edit_font_kerning,
    VIEW3D_MT_edit_font_move,
    VIEW3D_MT_edit_font_delete,
    VIEW3D_MT_edit_font_context_menu,
    VIEW3D_MT_edit_meta,
    VIEW3D_MT_edit_meta_showhide_unselected,
    VIEW3D_MT_edit_meta_showhide,
    VIEW3D_MT_edit_lattice,
    VIEW3D_MT_edit_lattice_flip,
    VIEW3D_MT_edit_armature,
    VIEW3D_armature_hide_unselected,
    VIEW3D_MT_armature_show_hide,
    VIEW3D_MT_armature_context_menu,
    VIEW3D_MT_edit_armature_roll,
    VIEW3D_MT_edit_armature_names,
    VIEW3D_MT_edit_armature_delete,
    VIEW3D_MT_gpencil_animation,
    VIEW3D_MT_edit_gpencil_transform,
    VIEW3D_MT_object_mode_pie,
    VIEW3D_MT_view_pie,
    VIEW3D_MT_transform_gizmo_pie,
    VIEW3D_MT_shading_pie,
    VIEW3D_MT_shading_ex_pie,
    VIEW3D_MT_pivot_pie,
    VIEW3D_MT_snap_pie,
    VIEW3D_MT_orientations_pie,
    VIEW3D_MT_proportional_editing_falloff_pie,
    VIEW3D_MT_sculpt_mask_edit_pie,
    VIEW3D_MT_wpaint_vgroup_lock_pie,
    VIEW3D_MT_sculpt_face_sets_edit_pie,
    VIEW3D_PT_active_tool,
    VIEW3D_PT_active_tool_duplicate,
    VIEW3D_PT_view3d_properties,
    VIEW3D_PT_view3d_properties_edit,
    VIEW3D_PT_view3d_camera_lock,
    VIEW3D_PT_view3d_cursor,
    VIEW3D_PT_collections,
    VIEW3D_PT_object_type_visibility,
    VIEW3D_PT_grease_pencil,
    VIEW3D_PT_annotation_onion,
    VIEW3D_PT_gpencil_multi_frame,
    VIEW3D_MT_gpencil_autoweights,
    VIEW3D_MT_gpencil_edit_context_menu,
    VIEW3D_MT_gpencil_sculpt,
    VIEW3D_PT_quad_view,
    VIEW3D_PT_view3d_stereo,
    VIEW3D_PT_shading,
    VIEW3D_PT_shading_lighting,
    VIEW3D_PT_shading_color,
    VIEW3D_PT_shading_options,
    VIEW3D_PT_shading_options_shadow,
    VIEW3D_PT_shading_options_ssao,
    VIEW3D_PT_shading_render_pass,
    VIEW3D_PT_gizmo_display,
    VIEW3D_PT_overlay,
    VIEW3D_PT_overlay_guides,
    VIEW3D_PT_overlay_object,
    VIEW3D_PT_overlay_geometry,
    VIEW3D_PT_overlay_motion_tracking,
    VIEW3D_PT_overlay_edit_mesh,
    VIEW3D_PT_overlay_edit_mesh_shading,
    VIEW3D_PT_overlay_edit_mesh_measurement,
    VIEW3D_PT_overlay_edit_mesh_normals,
    VIEW3D_PT_overlay_edit_mesh_freestyle,
    VIEW3D_PT_overlay_edit_curve,
    VIEW3D_PT_overlay_texture_paint,
    VIEW3D_PT_overlay_vertex_paint,
    VIEW3D_PT_overlay_weight_paint,
    VIEW3D_PT_overlay_pose,
    VIEW3D_PT_overlay_sculpt,
    VIEW3D_PT_snapping,
    VIEW3D_PT_proportional_edit,
    VIEW3D_PT_gpencil_origin,
    VIEW3D_PT_gpencil_lock,
    VIEW3D_PT_gpencil_guide,
    VIEW3D_PT_transform_orientations,
    VIEW3D_PT_overlay_gpencil_options,
    VIEW3D_PT_context_properties,
    VIEW3D_PT_paint_vertex_context_menu,
    VIEW3D_PT_paint_texture_context_menu,
    VIEW3D_PT_paint_weight_context_menu,
    VIEW3D_PT_gpencil_vertex_context_menu,
    VIEW3D_PT_gpencil_sculpt_context_menu,
    VIEW3D_PT_gpencil_weight_context_menu,
    VIEW3D_PT_gpencil_draw_context_menu,
    VIEW3D_PT_sculpt_context_menu,
    TOPBAR_PT_gpencil_materials,
    TOPBAR_PT_gpencil_vertexcolor,
    TOPBAR_PT_annotation_layers,
)


if __name__ == "__main__":  # only for live edit.
    from bpy.utils import register_class
    for cls in classes:
        register_class(cls)<|MERGE_RESOLUTION|>--- conflicted
+++ resolved
@@ -7089,7 +7089,6 @@
         col.label(text="Viewport Gizmos")
 
         col.active = view.show_gizmo
-<<<<<<< HEAD
         colsub = col.column(align = True)
         row = colsub.row()
         row.separator()
@@ -7102,18 +7101,7 @@
         row.prop(view, "show_gizmo_context", text="Active Object")
 
         col = layout.column( align = True)
-        col.active = view.show_gizmo_context
-=======
-        colsub = col.column()
-        colsub.prop(view, "show_gizmo_navigate", text="Navigate")
-        colsub.prop(view, "show_gizmo_tool", text="Active Tools")
-        colsub.prop(view, "show_gizmo_context", text="Active Object")
-
-        layout.separator()
-
-        col = layout.column()
         col.active = view.show_gizmo and view.show_gizmo_context
->>>>>>> 751f26e3
         col.label(text="Object Gizmos")
         row = col.row()
         row.separator()
@@ -7129,12 +7117,8 @@
         row.prop(view, "show_gizmo_object_scale", text="Scale")
 
         # Match order of object type visibility
-<<<<<<< HEAD
         col = layout.column(align = True)
-=======
-        col = layout.column()
         col.active = view.show_gizmo
->>>>>>> 751f26e3
         col.label(text="Empty")
         row = col.row()
         row.separator()
