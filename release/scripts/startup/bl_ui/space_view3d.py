--- conflicted
+++ resolved
@@ -3842,6 +3842,10 @@
 
         props = layout.operator("sculpt.dirty_mask", text='Dirty Mask', icon = "DIRTY_VERTEX")
 
+        layout.separator()
+
+        layout.menu("VIEW3D_MT_random_mask", text="Random Mask")
+
 
 class VIEW3D_MT_mask_legacy(Menu):
     bl_label = "Legacy"
@@ -3854,11 +3858,6 @@
         props.value = 0
 
         props = layout.operator("paint.mask_lasso_gesture", text="Lasso Mask", icon = "LASSO_MASK")
-
-        layout.separator()
-
-        layout.menu("VIEW3D_MT_random_mask", text="Random Mask")
-
 
 
 class VIEW3D_MT_face_sets(Menu):
@@ -3989,14 +3988,10 @@
         op = layout.operator("sculpt.face_sets_init", text='By Loose Parts', icon = "SELECT_LOOSE")
         op.mode = 'LOOSE_PARTS'
 
-<<<<<<< HEAD
+        op = layout.operator("sculpt.face_sets_init", text='By Face Set Boundaries', icon = "SELECT_BOUNDARY")
+        op.mode = 'FACE_SET_BOUNDARIES'
+
         op = layout.operator("sculpt.face_sets_init", text='By Materials', icon = "MATERIAL_DATA")
-=======
-        op = layout.operator("sculpt.face_sets_init", text='By Face Set Boundaries')
-        op.mode = 'FACE_SET_BOUNDARIES'
-
-        op = layout.operator("sculpt.face_sets_init", text='By Materials')
->>>>>>> 718b7420
         op.mode = 'MATERIALS'
 
         op = layout.operator("sculpt.face_sets_init", text='By Normals', icon = "RECALC_NORMALS")
@@ -4032,6 +4027,7 @@
 
         op = layout.operator("sculpt.mask_init", text='Per Loose Part')
         op.mode = 'RANDOM_PER_LOOSE_PART'
+
 
 class VIEW3D_MT_particle(Menu):
     bl_label = "Particle"
@@ -6064,8 +6060,7 @@
 
         layout.separator()
 
-<<<<<<< HEAD
-        layout.operator_menu_enum("gpencil.stroke_separate", "mode")
+        layout.operator_menu_enum("gpencil.stroke_separate", "mode", text="Separate")
 
 
 class VIEW3D_MT_edit_gpencil_hide(Menu):
@@ -6077,10 +6072,6 @@
         layout.operator("gpencil.reveal", text="Show Hidden Layer", icon = "HIDE_OFF")
         layout.operator("gpencil.hide", text="Hide selected Layer", icon = "HIDE_ON").unselected = False
         layout.operator("gpencil.hide", text="Hide unselected Layer", icon = "HIDE_UNSELECTED").unselected = True
-=======
-        layout.operator_menu_enum("gpencil.stroke_separate", "mode", text="Separate")
-        layout.menu("GPENCIL_MT_cleanup")
->>>>>>> 718b7420
 
         layout.separator()
 
@@ -6119,13 +6110,8 @@
 
         layout.menu("GPENCIL_MT_move_to_layer")
         layout.menu("VIEW3D_MT_assign_material")
-<<<<<<< HEAD
         layout.operator("gpencil.set_active_material", text="Set as Active Material", icon = "MATERIAL")
         layout.menu("VIEW3D_MT_edit_gpencil_arrange_strokes")
-=======
-        layout.operator("gpencil.set_active_material", text="Set as Active Material")
-        layout.operator_menu_enum("gpencil.stroke_arrange", "direction", text="Arrange")
->>>>>>> 718b7420
 
         layout.separator()
 
@@ -6135,16 +6121,11 @@
         op.geometry = True
         layout.operator("gpencil.stroke_cyclical_set", text="Toggle Cyclic", icon = 'TOGGLE_CYCLIC').type = 'TOGGLE'
         layout.operator_menu_enum("gpencil.stroke_caps_set", text="Toggle Caps", property="type")
-<<<<<<< HEAD
         layout.operator("gpencil.stroke_flip", text="Switch Direction", icon = "FLIP")
 
         layout.separator()
 
         layout.operator_menu_enum("gpencil.reproject", property="type", text="Reproject Strokes")
-=======
-        layout.operator("gpencil.stroke_flip", text="Switch Direction")
-        layout.prop(settings, "use_scale_thickness", text="Scale Thickness")
->>>>>>> 718b7420
 
         layout.separator()
         layout.operator("gpencil.reset_transform_fill", text="Reset Fill Transform", icon = "RESET")
@@ -6156,27 +6137,15 @@
     def draw(self, _context):
         layout = self.layout
 
-<<<<<<< HEAD
-        layout.operator("gpencil.extrude_move", text="Extrude Points", icon = "EXTRUDE_REGION")
-
-        layout.separator()
-
-        layout.operator("gpencil.stroke_smooth", text="Smooth Points", icon = "PARTICLEBRUSH_SMOOTH").only_selected = True
-
-        layout.separator()
-
-        layout.operator("gpencil.stroke_merge", text="Merge Points", icon = "MERGE")
-=======
-        layout.operator("gpencil.extrude_move", text="Extrude")
-
-        layout.separator()
-
-        layout.operator("gpencil.stroke_smooth", text="Smooth").only_selected = True
-
-        layout.separator()
-
-        layout.operator("gpencil.stroke_merge", text="Merge")
->>>>>>> 718b7420
+        layout.operator("gpencil.extrude_move", text="Extrude", icon = "EXTRUDE_REGION")
+
+        layout.separator()
+
+        layout.operator("gpencil.stroke_smooth", text="Smooth", icon = "PARTICLEBRUSH_SMOOTH").only_selected = True
+
+        layout.separator()
+
+        layout.operator("gpencil.stroke_merge", text="Merge", icon = "MERGE")
 
         # TODO: add new RIP operator
 
@@ -8526,28 +8495,16 @@
 
             col.separator()
 
-<<<<<<< HEAD
-            col.operator("gpencil.extrude_move", text="Extrude Points", icon = 'EXTRUDE_REGION')
-=======
-            col.operator("gpencil.extrude_move", text="Extrude")
->>>>>>> 718b7420
+            col.operator("gpencil.extrude_move", text="Extrude", icon = 'EXTRUDE_REGION')
 
             col.separator()
 
             # Deform Operators
-<<<<<<< HEAD
-            col.operator("gpencil.stroke_smooth", text="Smooth Points", icon = "PARTICLEBRUSH_SMOOTH").only_selected = True
+            col.operator("gpencil.stroke_smooth", text="Smooth", icon = "PARTICLEBRUSH_SMOOTH").only_selected = True
             col.operator("transform.bend", text="Bend", icon = "BEND")
             col.operator("transform.shear", text="Shear", icon = "SHEAR")
             col.operator("transform.tosphere", text="To Sphere", icon = "TOSPHERE")
             col.operator("transform.transform", text="Shrink Fatten", icon = 'SHRINK_FATTEN').mode = 'GPENCIL_SHRINKFATTEN'
-=======
-            col.operator("gpencil.stroke_smooth", text="Smooth").only_selected = True
-            col.operator("transform.bend", text="Bend")
-            col.operator("transform.shear", text="Shear")
-            col.operator("transform.tosphere", text="To Sphere")
-            col.operator("transform.transform", text="Shrink/Fatten").mode = 'GPENCIL_SHRINKFATTEN'
->>>>>>> 718b7420
 
             col.separator()
 
@@ -8565,8 +8522,7 @@
             col.separator()
 
             # Removal Operators
-<<<<<<< HEAD
-            col.operator("gpencil.stroke_merge", text="Merge Points", icon = "MERGE")
+            col.operator("gpencil.stroke_merge", text="Merge", icon = "MERGE")
             col.operator("gpencil.stroke_merge_by_distance", icon = "MERGE").use_unselected = False
             col.operator("gpencil.stroke_split", text="Split", icon = "SPLIT")
             col.operator("gpencil.stroke_separate", text="Separate", icon = "SEPARATE").mode = 'POINT'
@@ -8574,22 +8530,9 @@
             col.separator()
 
             col.operator("gpencil.delete", text="Delete Points", icon = "DELETE").type = 'POINTS'
-            col.operator("gpencil.dissolve", text="Dissolve Points", icon = "DELETE").type = 'POINTS'
+            col.operator("gpencil.dissolve", text="Dissolve", icon = "DELETE").type = 'POINTS'
             col.operator("gpencil.dissolve", text="Dissolve Between", icon = "DELETE").type = 'BETWEEN'
             col.operator("gpencil.dissolve", text="Dissolve Unselected", icon = "DELETE").type = 'UNSELECT'
-=======
-            col.operator("gpencil.stroke_merge", text="Merge")
-            col.operator("gpencil.stroke_merge_by_distance").use_unselected = False
-            col.operator("gpencil.stroke_split", text="Split")
-            col.operator("gpencil.stroke_separate", text="Separate").mode = 'POINT'
-
-            col.separator()
-
-            col.operator("gpencil.delete", text="Delete").type = 'POINTS'
-            col.operator("gpencil.dissolve", text="Dissolve").type = 'POINTS'
-            col.operator("gpencil.dissolve", text="Dissolve Between").type = 'BETWEEN'
-            col.operator("gpencil.dissolve", text="Dissolve Unselected").type = 'UNSELECT'
->>>>>>> 718b7420
 
         if is_stroke_mode:
 
@@ -8604,26 +8547,16 @@
 
             col.separator()
 
-<<<<<<< HEAD
             col.operator("gpencil.stroke_smooth", text="Smooth Stroke", icon = "PARTICLEBRUSH_SMOOTH").only_selected = False
             col.operator("transform.transform", text="Shrink Fatten", icon = 'SHRINK_FATTEN').mode = 'GPENCIL_SHRINKFATTEN'
-=======
-            col.operator("gpencil.stroke_smooth", text="Smooth").only_selected = False
-            col.operator("transform.transform", text="Shrink/Fatten").mode = 'GPENCIL_SHRINKFATTEN'
->>>>>>> 718b7420
 
             col.separator()
 
             # Layer and Materials operators
             col.menu("GPENCIL_MT_move_to_layer")
             col.menu("VIEW3D_MT_assign_material")
-<<<<<<< HEAD
             col.operator("gpencil.set_active_material", text="Set as Active Material", icon = "MATERIAL_DATA")
-            col.operator_menu_enum("gpencil.stroke_arrange", "direction", text="Arrange Strokes")
-=======
-            col.operator("gpencil.set_active_material", text="Set as Active Material")
             col.operator_menu_enum("gpencil.stroke_arrange", "direction", text="Arrange")
->>>>>>> 718b7420
 
             col.separator()
 
@@ -8648,83 +8581,11 @@
 
             col.separator()
 
-<<<<<<< HEAD
-            col.operator("gpencil.delete", text="Delete Strokes", icon = "DELETE").type = 'STROKES'
+            col.operator("gpencil.delete", text="Delete", icon = "DELETE").type = 'STROKES'
 
             col.separator()
 
-            col.operator("gpencil.reproject", text="Reproject Strokes", icon = "REPROJECT")
-=======
-            col.operator("gpencil.delete", text="Delete").type = 'STROKES'
-
-            col.separator()
-
-            col.operator("gpencil.reproject", text="Reproject")
-
-
-def draw_gpencil_layer_active(context, layout):
-    gpl = context.active_gpencil_layer
-    if gpl:
-        layout.label(text="Active Layer")
-        row = layout.row(align=True)
-        row.operator_context = 'EXEC_REGION_WIN'
-        row.operator_menu_enum("gpencil.layer_change", "layer", text="", icon='GREASEPENCIL')
-        row.prop(gpl, "info", text="")
-        row.operator("gpencil.layer_remove", text="", icon='X')
-
-
-def draw_gpencil_material_active(context, layout):
-    ob = context.active_object
-    if ob and len(ob.material_slots) > 0 and ob.active_material_index >= 0:
-        ma = ob.material_slots[ob.active_material_index].material
-        if ma:
-            layout.label(text="Active Material")
-            row = layout.row(align=True)
-            row.operator_context = 'EXEC_REGION_WIN'
-            row.operator_menu_enum("gpencil.material_set", "slot", text="", icon='MATERIAL')
-            row.prop(ma, "name", text="")
-
-
-class VIEW3D_PT_gpencil_sculpt_context_menu(Panel):
-    bl_space_type = 'VIEW_3D'
-    bl_region_type = 'WINDOW'
-    bl_label = "Sculpt Context Menu"
-    bl_ui_units_x = 12
-
-    def draw(self, context):
-        ts = context.tool_settings
-        settings = ts.gpencil_sculpt_paint
-        brush = settings.brush
-
-        layout = self.layout
-
-        layout.prop(brush, "size", slider=True)
-        layout.prop(brush, "strength")
-
-        # Layers
-        draw_gpencil_layer_active(context, layout)
-
-
-class VIEW3D_PT_gpencil_weight_context_menu(Panel):
-    bl_space_type = 'VIEW_3D'
-    bl_region_type = 'WINDOW'
-    bl_label = "Weight Paint Context Menu"
-    bl_ui_units_x = 12
-
-    def draw(self, context):
-        ts = context.tool_settings
-        settings = ts.gpencil_weight_paint
-        brush = settings.brush
-
-        layout = self.layout
-
-        layout.prop(brush, "size", slider=True)
-        layout.prop(brush, "strength")
-        layout.prop(brush, "weight")
-
-        # Layers
-        draw_gpencil_layer_active(context, layout)
->>>>>>> 718b7420
+            col.operator("gpencil.reproject", text="Reproject", icon = "REPROJECT")
 
 
 class VIEW3D_PT_gpencil_draw_context_menu(Panel):
@@ -8994,7 +8855,7 @@
         layout = self.layout
         settings = context.tool_settings.gpencil_sculpt
 
-        layout.prop(settings, "use_scale_thickness")
+        layout.prop(settings, "use_scale_thickness", text="Scale Thickness")
 
 
 class VIEW3D_PT_sculpt_context_menu(Panel):
@@ -9192,11 +9053,8 @@
     VIEW3D_MT_mask_legacy,
     VIEW3D_MT_face_sets,
     VIEW3D_MT_face_sets_init,
-<<<<<<< HEAD
+    VIEW3D_MT_random_mask,
     VIEW3D_MT_hide_mask,
-=======
-    VIEW3D_MT_random_mask,
->>>>>>> 718b7420
     VIEW3D_MT_particle,
     VIEW3D_MT_particle_context_menu,
     VIEW3D_particle_hide_unselected,
