--- conflicted
+++ resolved
@@ -201,6 +201,8 @@
                 sub.prop(tool_settings, "use_gpencil_weight_data_add", text="", icon='WPAINT_HLT')
                 sub.separator(factor=0.4)
                 sub.prop(tool_settings, "use_gpencil_draw_additive", text="", icon='FREEZE')
+                sub.separator(factor=0.4)
+                sub.prop(tool_settings, "use_gpencil_automerge_strokes", text="", icon = "MERGE")
 
             # Select mode for Editing
             if gpd.use_stroke_edit_mode:
@@ -706,23 +708,10 @@
             row.separator(factor=0.4)
             row.prop_with_popover(brush, "color", text="", panel="TOPBAR_PT_gpencil_vertexcolor")
 
-<<<<<<< HEAD
         from bl_ui.properties_paint_common import (
             brush_basic_gpencil_paint_settings,
         )
         brush_basic_gpencil_paint_settings(layout, context, brush, compact=True)
-=======
-            if gpd.is_stroke_paint_mode:
-                row = layout.row()
-                sub = row.row(align=True)
-                sub.prop(tool_settings, "use_gpencil_draw_onback", text="", icon='MOD_OPACITY')
-                sub.separator(factor=0.4)
-                sub.prop(tool_settings, "use_gpencil_weight_data_add", text="", icon='WPAINT_HLT')
-                sub.separator(factor=0.4)
-                sub.prop(tool_settings, "use_gpencil_draw_additive", text="", icon='FREEZE')
-                sub.separator(factor=0.4)
-                sub.prop(tool_settings, "use_gpencil_automerge_strokes", text="")
->>>>>>> d25e1168
 
         return True
 
