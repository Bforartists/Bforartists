--- conflicted
+++ resolved
@@ -4294,21 +4294,11 @@
             col.operator("mesh.mark_sharp", icon = "MARKSHARPEDGES")
             col.operator("mesh.mark_sharp", text="Clear Sharp", icon = "CLEARSHARPEDGES").clear = True
 
-            col.separator()
-
-<<<<<<< HEAD
-            col.operator("mesh.mark_freestyle_edge", icon = "MARK_FS_EDGE").clear = False
-            col.operator("mesh.mark_freestyle_edge", text="Clear Freestyle Edge", icon = "CLEAR_FS_EDGE").clear = True
-=======
-            col.operator("mesh.mark_sharp")
-            col.operator("mesh.mark_sharp", text="Clear Sharp").clear = True
-
             if with_freestyle:
                 col.separator()
 
-                col.operator("mesh.mark_freestyle_edge").clear = False
-                col.operator("mesh.mark_freestyle_edge", text="Clear Freestyle Edge").clear = True
->>>>>>> 02ce1d23
+                col.operator("mesh.mark_freestyle_edge", icon = "MARK_FS_EDGE").clear = False
+                col.operator("mesh.mark_freestyle_edge", text="Clear Freestyle Edge", icon = "CLEAR_FS_EDGE").clear = True
 
             col.separator()
 
@@ -4513,43 +4503,6 @@
         layout.operator_context = 'INVOKE_REGION_WIN'
 
 
-<<<<<<< HEAD
-class VIEW3D_MT_edit_mesh_edges_data(Menu):
-    bl_label = "Edge Data"
-
-    def draw(self, _context):
-        layout = self.layout
-
-        layout.operator_context = 'INVOKE_REGION_WIN'
-
-        layout.menu ("VIEW3D_MT_edit_mesh_edges")
-
-        layout.operator("transform.edge_crease", icon = "CREASE")
-        layout.operator("transform.edge_bevelweight", icon = "BEVEL")
-
-        layout.separator()
-
-        layout.operator("mesh.mark_seam", icon = 'MARK_SEAM').clear = False
-        layout.operator("mesh.mark_seam", text="Clear Seam", icon = 'CLEAR_SEAM').clear = True
-
-        layout.separator()
-
-        layout.operator("mesh.mark_sharp", icon = "MARKSHARPEDGES")
-        layout.operator("mesh.mark_sharp", text="Clear Sharp", icon = "CLEARSHARPEDGES").clear = True
-
-        layout.operator("mesh.mark_sharp", text="Mark Sharp from Vertices", icon = "MARKSHARPVERTS").use_verts = True
-        props = layout.operator("mesh.mark_sharp", text="Clear Sharp from Vertices", icon = "CLEARSHARPVERTS")
-        props.use_verts = True
-        props.clear = True
-
-        layout.separator()
-
-        layout.operator("mesh.mark_freestyle_edge", icon = "MARK_FS_EDGE").clear = False
-        layout.operator("mesh.mark_freestyle_edge", text="Clear Freestyle Edge", icon = "CLEAR_FS_EDGE").clear = True
-
-
-=======
->>>>>>> 02ce1d23
 class VIEW3D_MT_edit_mesh_edges(Menu):
     bl_label = "Edge"
 
@@ -8620,11 +8573,7 @@
     VIEW3D_MT_edit_mesh_vertices,
     VIEW3D_MT_edit_mesh_vertices_legacy,
     VIEW3D_MT_edit_mesh_edges,
-<<<<<<< HEAD
     VIEW3D_MT_edit_mesh_edges_legacy,
-    VIEW3D_MT_edit_mesh_edges_data,
-=======
->>>>>>> 02ce1d23
     VIEW3D_MT_edit_mesh_faces,
     VIEW3D_MT_edit_mesh_faces_legacy,
     VIEW3D_MT_edit_mesh_faces_data,
