--- conflicted
+++ resolved
@@ -8343,7 +8343,6 @@
         else:
             row.label(icon='DISCLOSURE_TRI_RIGHT')
 
-<<<<<<< HEAD
         col = layout.column(align=True)
         col.active = display_all
         split = col.split()
@@ -8371,20 +8370,6 @@
             row.prop(overlay, "use_gpencil_fade_gp_objects", text="", icon='OUTLINER_OB_GREASEPENCIL')
         else:
             row.label(icon='DISCLOSURE_TRI_RIGHT')
-=======
-        row = col.row()
-        row.prop(overlay, "use_gpencil_fade_layers", text="")
-        sub = row.row()
-        sub.active = overlay.use_gpencil_fade_layers
-        sub.prop(overlay, "gpencil_fade_layer", text="Fade Inactive Layers", slider=True)
-
-        row = col.row()
-        row.prop(overlay, "use_gpencil_fade_objects", text="")
-        sub = row.row(align=True)
-        sub.active = overlay.use_gpencil_fade_objects
-        sub.prop(overlay, "gpencil_fade_objects", text="Fade Inactive Objects", slider=True)
-        sub.prop(overlay, "use_gpencil_fade_gp_objects", text="", icon='OUTLINER_OB_GREASEPENCIL')
->>>>>>> 5f9733a6
 
         if context.object.mode in {'EDIT_GPENCIL', 'SCULPT_GPENCIL', 'WEIGHT_GPENCIL', 'VERTEX_GPENCIL'}:
             split = layout.split()
@@ -8408,7 +8393,6 @@
                 col = split.column()
                 col.prop(overlay, "use_gpencil_show_material_name", text="Material Name")
 
-<<<<<<< HEAD
             layout.use_property_split = True
             layout.separator()
             row = layout.row()
@@ -8418,13 +8402,10 @@
             # Handles for Curve Edit
             if context.object.mode == 'EDIT_GPENCIL':
                 gpd = context.object.data
-                if gpd.use_curve_edit:
-=======
                 if not gpd.use_curve_edit:
                     layout.prop(overlay, "vertex_opacity", text="Vertex Opacity", slider=True)
                 else:
                     # Handles for Curve Edit
->>>>>>> 5f9733a6
                     layout.prop(overlay, "display_handle", text="Handles")
 
         if context.object.mode in {'PAINT_GPENCIL', 'VERTEX_GPENCIL'}:
