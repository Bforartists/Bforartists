--- conflicted
+++ resolved
@@ -88,30 +88,12 @@
             row = layout.row(align=True)
             row.prop(tool_settings, "use_snap", text="")
 
-<<<<<<< HEAD
             sub = row.row(align=True)
             sub.popover(
                 panel="VIEW3D_PT_snapping",
                 icon=icon,
                 text=text,
             )
-=======
-                    layout.popover("VIEW3D_PT_tools_grease_pencil_paint_appearance")
-        elif tool_mode == 'SCULPT_GPENCIL':
-            if is_valid_context:
-                brush = context.tool_settings.gpencil_sculpt_paint.brush
-                if brush:
-                    tool = brush.gpencil_sculpt_tool
-                    if tool in {'SMOOTH', 'RANDOMIZE'}:
-                        layout.popover("VIEW3D_PT_tools_grease_pencil_sculpt_brush_popover")
-                    layout.popover("VIEW3D_PT_tools_grease_pencil_sculpt_appearance")
-        elif tool_mode == 'WEIGHT_GPENCIL':
-            if is_valid_context:
-                layout.popover("VIEW3D_PT_tools_grease_pencil_weight_appearance")
-        elif tool_mode == 'VERTEX_GPENCIL':
-            if is_valid_context:
-                layout.popover("VIEW3D_PT_tools_grease_pencil_vertex_appearance")
->>>>>>> c567b9a8
 
         # Proportional editing
         if object_mode in {'EDIT', 'PARTICLE_EDIT', 'SCULPT_GPENCIL', 'EDIT_GPENCIL', 'OBJECT'}:
@@ -311,6 +293,13 @@
                         sub.separator(factor=0.4)
                         sub.prop(tool_settings, "use_gpencil_draw_additive", text="", icon='FREEZE')
 
+            if object_mode == 'SCULPT_GPENCIL':
+                layout.popover(
+                    panel="VIEW3D_PT_gpencil_sculpt_automasking",
+                    text="",
+                    icon="MOD_MASK"
+                )
+
         elif object_mode == 'SCULPT':
             layout.popover(
                 panel="VIEW3D_PT_sculpt_automasking",
@@ -321,7 +310,7 @@
         else:
             # Transform settings depending on tool header visibility
             VIEW3D_HT_header.draw_xform_template(layout, context)
-        
+
         layout.separator_spacer()
 
         # Mode & Transform Settings
@@ -474,7 +463,7 @@
                 brush = context.tool_settings.gpencil_sculpt_paint.brush
                 if brush:
                     tool = brush.gpencil_sculpt_tool
-                    if tool != 'CLONE':
+                    if tool in {'SMOOTH', 'RANDOMIZE'}:
                         layout.popover("VIEW3D_PT_tools_grease_pencil_sculpt_brush_popover")
                     layout.popover("VIEW3D_PT_tools_grease_pencil_sculpt_appearance")
         elif tool_mode == 'WEIGHT_GPENCIL':
@@ -857,7 +846,6 @@
         if brush is None:
             return False
 
-<<<<<<< HEAD
         UnifiedPaintPanel.prop_unified(
             layout,
             context,
@@ -882,38 +870,6 @@
             )
 
         curves_tool = brush.curves_sculpt_tool
-=======
-            if object_mode == 'PAINT_GPENCIL':
-                # FIXME: this is bad practice!
-                # Tool options are to be displayed in the topbar.
-                if context.workspace.tools.from_space_view3d_mode(object_mode).idname == "builtin_brush.Draw":
-                    settings = tool_settings.gpencil_sculpt.guide
-                    row = layout.row(align=True)
-                    row.prop(settings, "use_guide", text="", icon='GRID')
-                    sub = row.row(align=True)
-                    sub.active = settings.use_guide
-                    sub.popover(
-                        panel="VIEW3D_PT_gpencil_guide",
-                        text="Guides",
-                    )
-            if object_mode == 'SCULPT_GPENCIL':
-                layout.popover(
-                    panel="VIEW3D_PT_gpencil_sculpt_automasking",
-                    text="",
-                    icon="MOD_MASK"
-                )
-        elif object_mode == 'SCULPT':
-            layout.popover(
-                panel="VIEW3D_PT_sculpt_automasking",
-                text="",
-                icon="MOD_MASK"
-            )
-        else:
-            # Transform settings depending on tool header visibility
-            VIEW3D_HT_header.draw_xform_template(layout, context)
-
-        layout.separator_spacer()
->>>>>>> c567b9a8
 
         if curves_tool == 'COMB':
             layout.prop(brush, "falloff_shape", expand=True)
@@ -3752,51 +3708,27 @@
 
         op = layout.operator("object.vertex_group_lock", text="Lock All", icon='LOCKED')
         op.action, op.mask = 'LOCK', 'ALL'
-<<<<<<< HEAD
+        op = layout.operator("object.vertex_group_lock", text="Lock Selected", icon='LOCKED')
+        op.action, op.mask = 'LOCK', 'SELECTED'
+        op = layout.operator("object.vertex_group_lock", text="Lock Unselected", icon='LOCKED')
+        op.action, op.mask = 'LOCK', 'UNSELECTED'
+        op = layout.operator("object.vertex_group_lock", text="Lock Only Selected", icon='RESTRICT_SELECT_OFF')
+        op.action, op.mask = 'LOCK', 'INVERT_UNSELECTED'
+
+        layout.separator()
+
         op = layout.operator("object.vertex_group_lock", text="Unlock All", icon='UNLOCKED')
         op.action, op.mask = 'UNLOCK', 'ALL'
-        op = layout.operator("object.vertex_group_lock", text="Lock Selected", icon='LOCKED')
-        op.action, op.mask = 'LOCK', 'SELECTED'
         op = layout.operator("object.vertex_group_lock", text="Unlock Selected", icon='UNLOCKED')
         op.action, op.mask = 'UNLOCK', 'SELECTED'
-        op = layout.operator("object.vertex_group_lock", text="Lock Unselected", icon='LOCKED')
-        op.action, op.mask = 'LOCK', 'UNSELECTED'
         op = layout.operator("object.vertex_group_lock", text="Unlock Unselected", icon='UNLOCKED')
         op.action, op.mask = 'UNLOCK', 'UNSELECTED'
-        op = layout.operator("object.vertex_group_lock", text="Lock Only Selected", icon='RESTRICT_SELECT_OFF')
-        op.action, op.mask = 'LOCK', 'INVERT_UNSELECTED'
         op = layout.operator("object.vertex_group_lock", text="Lock Only Unselected", icon='RESTRICT_SELECT_ON')
         op.action, op.mask = 'UNLOCK', 'INVERT_UNSELECTED'
+
+        layout.separator()
+
         op = layout.operator("object.vertex_group_lock", text="Invert Locks", icon='INVERSE')
-=======
-
-        op = layout.operator("object.vertex_group_lock", text="Lock Selected")
-        op.action, op.mask = 'LOCK', 'SELECTED'
-
-        op = layout.operator("object.vertex_group_lock", text="Lock Unselected")
-        op.action, op.mask = 'LOCK', 'UNSELECTED'
-
-        op = layout.operator("object.vertex_group_lock", text="Lock Only Selected")
-        op.action, op.mask = 'LOCK', 'INVERT_UNSELECTED'
-
-        op = layout.operator("object.vertex_group_lock", text="Lock Only Unselected")
-        op.action, op.mask = 'UNLOCK', 'INVERT_UNSELECTED'
-
-        layout.separator()
-
-        op = layout.operator("object.vertex_group_lock", icon='UNLOCKED', text="Unlock All")
-        op.action, op.mask = 'UNLOCK', 'ALL'
-
-        op = layout.operator("object.vertex_group_lock", text="Unlock Selected")
-        op.action, op.mask = 'UNLOCK', 'SELECTED'
-
-        op = layout.operator("object.vertex_group_lock", text="Unlock Unselected")
-        op.action, op.mask = 'UNLOCK', 'UNSELECTED'
-
-        layout.separator()
-
-        op = layout.operator("object.vertex_group_lock", icon='ARROW_LEFTRIGHT', text="Invert Locks")
->>>>>>> c567b9a8
         op.action, op.mask = 'INVERT', 'ALL'
 
 
@@ -3902,19 +3834,11 @@
         props.action = 'SHOW'
         props.area = 'ALL'
 
-<<<<<<< HEAD
         props = layout.operator("paint.hide_show", text="Show Bounding Box", icon="HIDE_OFF")
         props.action = 'SHOW'
         props.area = 'INSIDE'
 
         props = layout.operator("paint.hide_show", text="Hide Bounding Box", icon="HIDE_ON")
-=======
-        props = layout.operator("paint.hide_show", text="Box Show")
-        props.action = 'SHOW'
-        props.area = 'INSIDE'
-
-        props = layout.operator("paint.hide_show", text="Box Hide")
->>>>>>> c567b9a8
         props.action = 'HIDE'
         props.area = 'INSIDE'
 
@@ -4609,13 +4533,7 @@
 
         layout.separator()
 
-<<<<<<< HEAD
         layout.operator("mesh.knife_project", icon='KNIFE_PROJECT')
-=======
-        layout.operator("mesh.bisect")
-        layout.operator("mesh.knife_project")
-        layout.operator("mesh.knife_tool")
->>>>>>> c567b9a8
 
         if with_bullet:
             layout.operator("mesh.convex_hull", icon="CONVEXHULL")
@@ -8866,96 +8784,7 @@
 
             col.separator()
 
-<<<<<<< HEAD
             col.operator("gpencil.reproject", text="Reproject", icon="REPROJECT")
-=======
-            col.operator("gpencil.reproject", text="Reproject")
-
-
-def draw_gpencil_layer_active(context, layout):
-    gpl = context.active_gpencil_layer
-    if gpl:
-        layout.label(text="Active Layer")
-        row = layout.row(align=True)
-        row.operator_context = 'EXEC_REGION_WIN'
-        row.operator_menu_enum("gpencil.layer_change", "layer", text="", icon='GREASEPENCIL')
-        row.prop(gpl, "info", text="")
-        row.operator("gpencil.layer_remove", text="", icon='X')
-
-
-def draw_gpencil_material_active(context, layout):
-    ob = context.active_object
-    if ob and len(ob.material_slots) > 0 and ob.active_material_index >= 0:
-        ma = ob.material_slots[ob.active_material_index].material
-        if ma:
-            layout.label(text="Active Material")
-            row = layout.row(align=True)
-            row.operator_context = 'EXEC_REGION_WIN'
-            row.operator_menu_enum("gpencil.material_set", "slot", text="", icon='MATERIAL')
-            row.prop(ma, "name", text="")
-
-
-class VIEW3D_PT_gpencil_sculpt_automasking(Panel):
-    bl_space_type = 'VIEW_3D'
-    bl_region_type = 'HEADER'
-    bl_label = "Auto-masking"
-    bl_ui_units_x = 10
-
-    def draw(self, context):
-        layout = self.layout
-
-        tool_settings = context.scene.tool_settings
-        layout.label(text="Auto-masking")
-
-        col = layout.column(align=True)
-        col.prop(tool_settings.gpencil_sculpt, "use_automasking_stroke", text="Stroke")
-        col.prop(tool_settings.gpencil_sculpt, "use_automasking_layer_stroke", text="Layer")
-        col.prop(tool_settings.gpencil_sculpt, "use_automasking_material_stroke", text="Material")
-        col.separator()
-        col.prop(tool_settings.gpencil_sculpt, "use_automasking_layer_active", text="Active Layer")
-        col.prop(tool_settings.gpencil_sculpt, "use_automasking_material_active", text="Active Material")
-
-
-class VIEW3D_PT_gpencil_sculpt_context_menu(Panel):
-    bl_space_type = 'VIEW_3D'
-    bl_region_type = 'WINDOW'
-    bl_label = "Sculpt Context Menu"
-    bl_ui_units_x = 12
-
-    def draw(self, context):
-        ts = context.tool_settings
-        settings = ts.gpencil_sculpt_paint
-        brush = settings.brush
-
-        layout = self.layout
-
-        layout.prop(brush, "size", slider=True)
-        layout.prop(brush, "strength")
-
-        # Layers
-        draw_gpencil_layer_active(context, layout)
-
-
-class VIEW3D_PT_gpencil_weight_context_menu(Panel):
-    bl_space_type = 'VIEW_3D'
-    bl_region_type = 'WINDOW'
-    bl_label = "Weight Paint Context Menu"
-    bl_ui_units_x = 12
-
-    def draw(self, context):
-        ts = context.tool_settings
-        settings = ts.gpencil_weight_paint
-        brush = settings.brush
-
-        layout = self.layout
-
-        layout.prop(brush, "size", slider=True)
-        layout.prop(brush, "strength")
-        layout.prop(brush, "weight")
-
-        # Layers
-        draw_gpencil_layer_active(context, layout)
->>>>>>> c567b9a8
 
 
 class VIEW3D_PT_gpencil_draw_context_menu(Panel):
@@ -9169,6 +8998,27 @@
             row.operator_context = 'EXEC_REGION_WIN'
             row.operator_menu_enum("gpencil.material_set", "slot", text="", icon='MATERIAL')
             row.prop(ma, "name", text="")
+
+
+class VIEW3D_PT_gpencil_sculpt_automasking(Panel):
+    bl_space_type = 'VIEW_3D'
+    bl_region_type = 'HEADER'
+    bl_label = "Auto-masking"
+    bl_ui_units_x = 10
+
+    def draw(self, context):
+        layout = self.layout
+
+        tool_settings = context.scene.tool_settings
+        layout.label(text="Auto-masking")
+
+        col = layout.column(align=True)
+        col.prop(tool_settings.gpencil_sculpt, "use_automasking_stroke", text="Stroke")
+        col.prop(tool_settings.gpencil_sculpt, "use_automasking_layer_stroke", text="Layer")
+        col.prop(tool_settings.gpencil_sculpt, "use_automasking_material_stroke", text="Material")
+        col.separator()
+        col.prop(tool_settings.gpencil_sculpt, "use_automasking_layer_active", text="Active Layer")
+        col.prop(tool_settings.gpencil_sculpt, "use_automasking_material_active", text="Active Material")
 
 
 class VIEW3D_PT_gpencil_sculpt_context_menu(Panel):
@@ -9719,13 +9569,10 @@
     VIEW3D_PT_annotation_onion,
     VIEW3D_PT_gpencil_multi_frame,
     VIEW3D_PT_gpencil_curve_edit,
-<<<<<<< HEAD
+    VIEW3D_PT_gpencil_sculpt_automasking,
     VIEW3D_MT_gpencil_autoweights,
     VIEW3D_MT_gpencil_edit_context_menu,
     VIEW3D_MT_gpencil_sculpt,
-=======
-    VIEW3D_PT_gpencil_sculpt_automasking,
->>>>>>> c567b9a8
     VIEW3D_PT_quad_view,
     VIEW3D_PT_view3d_stereo,
     VIEW3D_PT_shading,
