# ##### BEGIN GPL LICENSE BLOCK #####
#
#  This program is free software; you can redistribute it and/or
#  modify it under the terms of the GNU General Public License
#  as published by the Free Software Foundation; either version 2
#  of the License, or (at your option) any later version.
#
#  This program is distributed in the hope that it will be useful,
#  but WITHOUT ANY WARRANTY; without even the implied warranty of
#  MERCHANTABILITY or FITNESS FOR A PARTICULAR PURPOSE.  See
#  GNU General Public License for more details.
#
#  You should have received a copy of the GNU General Public License
#  along with this program; if not, write to the Free Software Foundation,
#  Inc., 51 Franklin Street, Fifth Floor, Boston, MA 02110-1301, USA.
#
# ##### END GPL LICENSE BLOCK #####

# <pep8 compliant>
import bpy
from bpy.types import (
    Header,
    Menu,
    Panel,
)
from bl_ui.properties_paint_common import (
    UnifiedPaintPanel,
    brush_basic_texpaint_settings,
)
from bl_ui.properties_grease_pencil_common import (
    AnnotationDataPanel,
    AnnotationOnionSkin,
    GreasePencilMaterialsPanel,
    GreasePencilVertexcolorPanel,
)
from bl_ui.space_toolsystem_common import (
    ToolActivePanelHelper,
)
from bpy.app.translations import contexts as i18n_contexts


class VIEW3D_HT_header(Header):
    bl_space_type = 'VIEW_3D'

    @staticmethod
    def draw_xform_template(layout, context):
        obj = context.active_object
        object_mode = 'OBJECT' if obj is None else obj.mode
        has_pose_mode = (
            (object_mode == 'POSE') or
            (object_mode == 'WEIGHT_PAINT' and context.pose_object is not None)
        )
        gpd = context.gpencil_data

        tool_settings = context.tool_settings

        # Mode & Transform Settings
        scene = context.scene

        # Orientation
        if object_mode in {'OBJECT', 'EDIT', 'EDIT_GPENCIL'} or has_pose_mode:
            orient_slot = scene.transform_orientation_slots[0]

            if gpd is not None and gpd.use_curve_edit:
                row = layout.row(align=True)
                row.operator_menu_enum("gpencil.stroke_editcurve_set_handle_type", "type", text="", icon="HANDLE_AUTO")

            row = layout.row(align=True)
            row.prop_with_popover(orient_slot, "type", text="", panel="VIEW3D_PT_transform_orientations",)

        # Pivot
        if object_mode in {'OBJECT', 'EDIT', 'EDIT_GPENCIL', 'SCULPT_GPENCIL'} or has_pose_mode:
            layout.prop(tool_settings, "transform_pivot_point", text="", icon_only=True)

        # Snap
        show_snap = False
        if obj is None:
            show_snap = True
        else:
            if (object_mode not in {
                    'SCULPT', 'VERTEX_PAINT', 'WEIGHT_PAINT', 'TEXTURE_PAINT',
                    'PAINT_GPENCIL', 'SCULPT_GPENCIL', 'WEIGHT_GPENCIL', 'VERTEX_GPENCIL'
            }) or has_pose_mode:
                show_snap = True
            else:

                paint_settings = UnifiedPaintPanel.paint_settings(context)

                if paint_settings:
                    brush = paint_settings.brush
                    if brush and hasattr(brush, "stroke_method") and brush.stroke_method == 'CURVE':
                        show_snap = True
        if show_snap:
            snap_items = bpy.types.ToolSettings.bl_rna.properties["snap_elements"].enum_items
            snap_elements = tool_settings.snap_elements
            if len(snap_elements) == 1:
                text = ""
                for elem in snap_elements:
                    icon = snap_items[elem].icon
                    break
            else:
                text = "Mix"
                icon = 'NONE'
            del snap_items, snap_elements

            row = layout.row(align=True)
            row.prop(tool_settings, "use_snap", text="")

            sub = row.row(align=True)
            sub.popover(
                panel="VIEW3D_PT_snapping",
                icon=icon,
                text=text,
            )

        # Proportional editing
        if object_mode in {'EDIT', 'PARTICLE_EDIT', 'SCULPT_GPENCIL', 'EDIT_GPENCIL', 'OBJECT'}:
            row = layout.row(align=True)
            kw = {}
            if object_mode == 'OBJECT':
                attr = "use_proportional_edit_objects"
            else:
                attr = "use_proportional_edit"

                if tool_settings.use_proportional_edit:
                    if tool_settings.use_proportional_connected:
                        kw["icon"] = 'PROP_CON'
                    elif tool_settings.use_proportional_projected:
                        kw["icon"] = 'PROP_PROJECTED'
                    else:
                        kw["icon"] = 'PROP_ON'
                else:
                    kw["icon"] = 'PROP_OFF'

            row.prop(tool_settings, attr, icon_only=True, **kw) # proportional editing button

            # We can have the proportional editing on in the editing modes but off in object mode and vice versa.
            # So two separated lines to display the settings, just when it is on.

            # proportional editing settings, editing modes
            if object_mode != 'OBJECT' and tool_settings.use_proportional_edit is True:
                sub = row.row(align=True)
                sub.prop_with_popover(tool_settings,"proportional_edit_falloff",text="", icon_only=True, panel="VIEW3D_PT_proportional_edit")

            # proportional editing settings, just in object mode
            if object_mode == 'OBJECT' and tool_settings.use_proportional_edit_objects is True:
                sub = row.row(align=True)
                sub.prop_with_popover(tool_settings,"proportional_edit_falloff",text="", icon_only=True, panel="VIEW3D_PT_proportional_edit")


    def draw(self, context):
        layout = self.layout

        view = context.space_data
        shading = view.shading
        overlay = view.overlay
        tool_settings = context.tool_settings

        ALL_MT_editormenu.draw_hidden(context, layout) # bfa - show hide the editormenu

        obj = context.active_object
        # mode_string = context.mode
        object_mode = 'OBJECT' if obj is None else obj.mode
        has_pose_mode = (
            (object_mode == 'POSE') or
            (object_mode == 'WEIGHT_PAINT' and context.pose_object is not None)
        )

        # Note: This is actually deadly in case enum_items have to be dynamically generated
        #       (because internal RNA array iterator will free everything immediately...).
        # XXX This is an RNA internal issue, not sure how to fix it.
        # Note: Tried to add an accessor to get translated UI strings instead of manual call
        #       to pgettext_iface below, but this fails because translated enumitems
        #       are always dynamically allocated.
        act_mode_item = bpy.types.Object.bl_rna.properties["mode"].enum_items[object_mode]
        act_mode_i18n_context = bpy.types.Object.bl_rna.properties["mode"].translation_context

        row = layout.row(align=True)
        row.separator()

        sub = row.row()
        #sub.ui_units_x = 5.5 # width of mode edit box
        sub.operator_menu_enum("object.mode_set", "mode", text=act_mode_item.name, icon=act_mode_item.icon)
        del act_mode_item

        layout.template_header_3D_mode()

        # Contains buttons like Mode, Pivot, Layer, Mesh Select Mode
        if obj:
            # Particle edit
            if object_mode == 'PARTICLE_EDIT':
                row = layout.row()
                row.prop(tool_settings.particle_edit, "select_mode", text="", expand=True)

        # Grease Pencil
        if obj and obj.type == 'GPENCIL' and context.gpencil_data:
            gpd = context.gpencil_data

            # Select mode for Editing
            if gpd.use_stroke_edit_mode:
                row = layout.row(align=True)
                row.prop_enum(tool_settings, "gpencil_selectmode_edit", text="", value='POINT')
                row.prop_enum(tool_settings, "gpencil_selectmode_edit", text="", value='STROKE')

                subrow = row.row(align=True)
                subrow.enabled = not gpd.use_curve_edit
                subrow.prop_enum(tool_settings, "gpencil_selectmode_edit", text="", value='SEGMENT')

                # Curve edit submode
                row = layout.row(align=True)
                row.prop(gpd, "use_curve_edit", text="",
                         icon='IPO_BEZIER')
                sub = row.row(align=True)
                if gpd.use_curve_edit:
                    sub.popover(panel="VIEW3D_PT_gpencil_curve_edit", text="",)

            # Select mode for Sculpt
            if gpd.is_stroke_sculpt_mode:
                row = layout.row(align=True)
                row.prop(tool_settings, "use_gpencil_select_mask_point", text="")
                row.prop(tool_settings, "use_gpencil_select_mask_stroke", text="")
                row.prop(tool_settings, "use_gpencil_select_mask_segment", text="")

            # Select mode for Vertex Paint
            if gpd.is_stroke_vertex_mode:
                row = layout.row(align=True)
                row.prop(tool_settings, "use_gpencil_vertex_select_mask_point", text="")
                row.prop(tool_settings, "use_gpencil_vertex_select_mask_stroke", text="")
                row.prop(tool_settings, "use_gpencil_vertex_select_mask_segment", text="")

            if gpd.is_stroke_paint_mode:
                row = layout.row(align=True)
                row.prop(gpd, "use_multiedit", text="", icon='GP_MULTIFRAME_EDITING')

            if (
                    gpd.use_stroke_edit_mode or
                    gpd.is_stroke_sculpt_mode or
                    gpd.is_stroke_weight_mode or
                    gpd.is_stroke_vertex_mode
            ):
                row = layout.row(align=True)

                row.prop(gpd, "use_multiedit", text="", icon='GP_MULTIFRAME_EDITING')

                if gpd.use_multiedit:
                    sub = row.row(align=True)
                    sub.popover(panel="VIEW3D_PT_gpencil_multi_frame", text="")

        VIEW3D_MT_editor_menus.draw_collapsible(context, layout)

        layout.separator_spacer()

        if object_mode in {'PAINT_GPENCIL', 'SCULPT_GPENCIL'}:
            # Grease pencil
            if object_mode == 'PAINT_GPENCIL':
                layout.prop_with_popover(
                    tool_settings,
                    "gpencil_stroke_placement_view3d",
                    text="",
                    panel="VIEW3D_PT_gpencil_origin",
                )

            if object_mode in {'PAINT_GPENCIL', 'SCULPT_GPENCIL'}:
                layout.prop_with_popover(
                    tool_settings.gpencil_sculpt,
                    "lock_axis",
                    text="",
                    panel="VIEW3D_PT_gpencil_lock",
                )

            if object_mode == 'PAINT_GPENCIL':
                # FIXME: this is bad practice!
                # Tool options are to be displayed in the topbar.
                if context.workspace.tools.from_space_view3d_mode(object_mode).idname == "builtin_brush.Draw":
                    settings = tool_settings.gpencil_sculpt.guide
                    row = layout.row(align=True)
                    row.prop(settings, "use_guide", text="", icon='GRID')
                    sub = row.row(align=True)
                    if settings.use_guide:
                        sub.popover(panel="VIEW3D_PT_gpencil_guide", text="Guides")

              # Grease Pencil
                if obj and obj.type == 'GPENCIL' and context.gpencil_data:
                    gpd = context.gpencil_data

                    if gpd.is_stroke_paint_mode:
                        row = layout.row()
                        sub = row.row(align=True)
                        sub.prop(tool_settings, "use_gpencil_draw_onback", text="", icon='MOD_OPACITY')
                        sub.separator(factor=0.4)
                        sub.prop(tool_settings, "use_gpencil_automerge_strokes", text="")
                        sub.separator(factor=0.4)
                        sub.prop(tool_settings, "use_gpencil_weight_data_add", text="", icon='WPAINT_HLT')
                        sub.separator(factor=0.4)
                        sub.prop(tool_settings, "use_gpencil_draw_additive", text="", icon='FREEZE')

        else:
            # Transform settings depending on tool header visibility
            VIEW3D_HT_header.draw_xform_template(layout, context)

        # Mode & Transform Settings
        scene = context.scene

        # Collection Visibility
        # layout.popover(panel="VIEW3D_PT_collections", icon='GROUP', text="")

        # Viewport Settings
        layout.popover(panel = "VIEW3D_PT_object_type_visibility", icon_value = view.icon_from_show_object_viewport, text="")


        # Gizmo toggle & popover.
        row = layout.row(align=True)
        # FIXME: place-holder icon.
        row.prop(view, "show_gizmo", text="", toggle=True, icon='GIZMO')
        sub = row.row(align=True)
        sub.active = view.show_gizmo
        sub.popover(
            panel="VIEW3D_PT_gizmo_display",
            text="",
        )

        # Overlay toggle & popover.
        row = layout.row(align=True)
        row.prop(overlay, "show_overlays", icon='OVERLAY', text="")
        sub = row.row(align=True)
        sub.active = overlay.show_overlays
        sub.popover(panel="VIEW3D_PT_overlay", text="")

        row = layout.row()
        row.active = (object_mode == 'EDIT') or (shading.type in {'WIREFRAME', 'SOLID'})

        # While exposing 'shading.show_xray(_wireframe)' is correct.
        # this hides the key shortcut from users: T70433.
        if has_pose_mode:
            draw_depressed = overlay.show_xray_bone
        elif shading.type == 'WIREFRAME':
            draw_depressed = shading.show_xray_wireframe
        else:
            draw_depressed = shading.show_xray
        row.operator(
            "view3d.toggle_xray",
            text="",
            icon='XRAY',
            depress=draw_depressed,
        )

        row = layout.row(align=True)
        row.prop(shading, "type", text="", expand=True)
        sub = row.row(align=True)
        # TODO, currently render shading type ignores mesh two-side, until it's supported
        # show the shading popover which shows double-sided option.

        # sub.enabled = shading.type != 'RENDERED'
        sub.popover(panel="VIEW3D_PT_shading", text="")

class VIEW3D_HT_tool_header(Header):
    bl_space_type = 'VIEW_3D'
    bl_region_type = 'TOOL_HEADER'

    def draw(self, context):
        layout = self.layout

        # mode_string = context.mode
        obj = context.active_object
        tool_settings = context.tool_settings

        self.draw_tool_settings(context)

        layout.separator_spacer()

        self.draw_mode_settings(context)

    def draw_tool_settings(self, context):
        layout = self.layout
        tool_mode = context.mode

        # Active Tool
        # -----------
        from bl_ui.space_toolsystem_common import ToolSelectPanelHelper
        tool = ToolSelectPanelHelper.draw_active_tool_header(
            context, layout,
            tool_key=('VIEW_3D', tool_mode),
        )

        # Object Mode Options
        # -------------------

        # Example of how tool_settings can be accessed as pop-overs.

        # TODO(campbell): editing options should be after active tool options
        # (obviously separated for from the users POV)
        draw_fn = getattr(_draw_tool_settings_context_mode, tool_mode, None)
        if draw_fn is not None:
            is_valid_context = draw_fn(context, layout, tool)

        def draw_3d_brush_settings(layout, tool_mode):
            layout.popover("VIEW3D_PT_tools_brush_settings_advanced", text="Brush")
            if tool_mode != 'PAINT_WEIGHT':
                layout.popover("VIEW3D_PT_tools_brush_texture")
            if tool_mode == 'PAINT_TEXTURE':
                layout.popover("VIEW3D_PT_tools_mask_texture")
            layout.popover("VIEW3D_PT_tools_brush_stroke")
            layout.popover("VIEW3D_PT_tools_brush_falloff")
            layout.popover("VIEW3D_PT_tools_brush_display")

        # Note: general mode options should be added to 'draw_mode_settings'.
        if tool_mode == 'SCULPT':
            if is_valid_context:
                draw_3d_brush_settings(layout, tool_mode)
        elif tool_mode == 'PAINT_VERTEX':
            if is_valid_context:
                draw_3d_brush_settings(layout, tool_mode)
        elif tool_mode == 'PAINT_WEIGHT':
            if is_valid_context:
                draw_3d_brush_settings(layout, tool_mode)
        elif tool_mode == 'PAINT_TEXTURE':
            if is_valid_context:
                draw_3d_brush_settings(layout, tool_mode)
        elif tool_mode == 'EDIT_ARMATURE':
            pass
        elif tool_mode == 'EDIT_CURVE':
            pass
        elif tool_mode == 'EDIT_MESH':
            pass
        elif tool_mode == 'POSE':
            pass
        elif tool_mode == 'PARTICLE':
            # Disable, only shows "Brush" panel, which is already in the top-bar.
            # if tool.has_datablock:
            #     layout.popover_group(context=".paint_common", **popover_kw)
            pass
        elif tool_mode == 'PAINT_GPENCIL':
            if is_valid_context:
                brush = context.tool_settings.gpencil_paint.brush
                if brush.gpencil_tool != 'ERASE':
                    if brush.gpencil_tool != 'TINT':
                        layout.popover("VIEW3D_PT_tools_grease_pencil_brush_advanced")

                    if brush.gpencil_tool not in {'FILL', 'TINT'}:
                        layout.popover("VIEW3D_PT_tools_grease_pencil_brush_stroke")

                    layout.popover("VIEW3D_PT_tools_grease_pencil_paint_appearance")
        elif tool_mode == 'SCULPT_GPENCIL':
            if is_valid_context:
                brush = context.tool_settings.gpencil_sculpt_paint.brush
                tool = brush.gpencil_tool
                if tool in {'SMOOTH', 'RANDOMIZE'}:
                    layout.popover("VIEW3D_PT_tools_grease_pencil_sculpt_options")
                layout.popover("VIEW3D_PT_tools_grease_pencil_sculpt_appearance")
        elif tool_mode == 'WEIGHT_GPENCIL':
            if is_valid_context:
                layout.popover("VIEW3D_PT_tools_grease_pencil_weight_appearance")
        elif tool_mode == 'VERTEX_GPENCIL':
            if is_valid_context:
                layout.popover("VIEW3D_PT_tools_grease_pencil_vertex_appearance")

    def draw_mode_settings(self, context):
        layout = self.layout
        mode_string = context.mode

        def row_for_mirror():
            row = layout.row(align=True)
            sub = row.row(align=True)
            return row, sub

        if mode_string == 'EDIT_ARMATURE':
            _row, sub = row_for_mirror()
            sub.prop(context.object.data, "use_mirror_x", icon='MIRROR_X', toggle=True, icon_only = True)
        elif mode_string == 'POSE':
            _row, sub = row_for_mirror()
            sub.prop(context.object.pose, "use_mirror_x", icon='MIRROR_X', toggle=True, icon_only = True)
        elif mode_string in {'EDIT_MESH', 'PAINT_WEIGHT', 'SCULPT', 'PAINT_VERTEX', 'PAINT_TEXTURE'}:
            # Mesh Modes, Use Mesh Symmetry
            row, sub = row_for_mirror()
            sub.prop(context.object, "use_mesh_mirror_x", icon='MIRROR_X', toggle=True, icon_only = True)
            sub.prop(context.object, "use_mesh_mirror_y", icon='MIRROR_Y', toggle=True, icon_only = True)
            sub.prop(context.object, "use_mesh_mirror_z", icon='MIRROR_Z', toggle=True, icon_only = True)
            if mode_string == 'EDIT_MESH':
                tool_settings = context.tool_settings
                layout.prop(tool_settings, "use_mesh_automerge", text="")
            elif mode_string == 'PAINT_WEIGHT':
                row.popover(panel="VIEW3D_PT_tools_weightpaint_symmetry_for_topbar", text="")
            elif mode_string == 'SCULPT':
                row.popover(panel="VIEW3D_PT_sculpt_symmetry_for_topbar", text="")
            elif mode_string == 'PAINT_VERTEX':
                row.popover(panel="VIEW3D_PT_tools_vertexpaint_symmetry_for_topbar", text="")

        # Expand panels from the side-bar as popovers.
        popover_kw = {"space_type": 'VIEW_3D', "region_type": 'UI', "category": "Tool"}

        if mode_string == 'SCULPT':
            layout.popover_group(context=".sculpt_mode", **popover_kw)
        elif mode_string == 'PAINT_VERTEX':
            layout.popover_group(context=".vertexpaint", **popover_kw)
        elif mode_string == 'PAINT_WEIGHT':
            layout.popover_group(context=".weightpaint", **popover_kw)
        elif mode_string == 'PAINT_TEXTURE':
            layout.popover_group(context=".imagepaint", **popover_kw)
        elif mode_string == 'EDIT_TEXT':
            layout.popover_group(context=".text_edit", **popover_kw)
        elif mode_string == 'EDIT_ARMATURE':
            layout.popover_group(context=".armature_edit", **popover_kw)
        elif mode_string == 'EDIT_METABALL':
            layout.popover_group(context=".mball_edit", **popover_kw)
        elif mode_string == 'EDIT_LATTICE':
            layout.popover_group(context=".lattice_edit", **popover_kw)
        elif mode_string == 'EDIT_CURVE':
            layout.popover_group(context=".curve_edit", **popover_kw)
        elif mode_string == 'EDIT_MESH':
            layout.popover_group(context=".mesh_edit", **popover_kw)
        elif mode_string == 'POSE':
            layout.popover_group(context=".posemode", **popover_kw)
        elif mode_string == 'PARTICLE':
            layout.popover_group(context=".particlemode", **popover_kw)
        elif mode_string == 'OBJECT':
            layout.popover_group(context=".objectmode", **popover_kw)
        elif mode_string in {'PAINT_GPENCIL', 'EDIT_GPENCIL', 'SCULPT_GPENCIL', 'WEIGHT_GPENCIL'}:
            # Grease pencil layer.
            gpl = context.active_gpencil_layer
            if gpl and gpl.info is not None:
                text = gpl.info
                maxw = 25
                if len(text) > maxw:
                    text = text[:maxw - 5] + '..' + text[-3:]
            else:
                text = ""

            sub = layout.row()
            sub.ui_units_x = 8
            sub.popover(
                panel="TOPBAR_PT_gpencil_layers",
                text = "Layer: " + text,
            )
            if mode_string == 'EDIT_GPENCIL':
                sub.popover(panel = "VIEW3D_PT_gpencil_edit_options", text = "Options")


class _draw_tool_settings_context_mode:
    @staticmethod
    def SCULPT(context, layout, tool):
        if (tool is None) or (not tool.has_datablock):
            return False

        paint = context.tool_settings.sculpt
        layout.template_ID_preview(paint, "brush", rows=3, cols=8, hide_buttons=True)

        brush = paint.brush
        if brush is None:
            return False

        tool_settings = context.tool_settings
        capabilities = brush.sculpt_capabilities

        ups = tool_settings.unified_paint_settings

        size = "size"
        size_owner = ups if ups.use_unified_size else brush
        if size_owner.use_locked_size == 'SCENE':
            size = "unprojected_radius"

        UnifiedPaintPanel.prop_unified(
            layout,
            context,
            brush,
            size,
            pressure_name="use_pressure_size",
            unified_name="use_unified_size",
            text="Radius",
            slider=True,
            header=True
        )

        # strength, use_strength_pressure
        pressure_name = "use_pressure_strength" if capabilities.has_strength_pressure else None
        UnifiedPaintPanel.prop_unified(
            layout,
            context,
            brush,
            "strength",
            pressure_name=pressure_name,
            unified_name="use_unified_strength",
            text="Strength",
            header=True
        )

        # direction
        if not capabilities.has_direction:
            layout.row().prop(brush, "direction", expand=True, text="")

        if capabilities.has_color:
            UnifiedPaintPanel.prop_unified_color(layout, context, brush, "color", text = "")
            layout.prop(brush, "blend", text="", expand = False)

        return True

    @staticmethod
    def PAINT_TEXTURE(context, layout, tool):
        if (tool is None) or (not tool.has_datablock):
            return False

        paint = context.tool_settings.image_paint
        layout.template_ID_preview(paint, "brush", rows=3, cols=8, hide_buttons=True)

        brush = paint.brush
        if brush is None:
            return False

        brush_basic_texpaint_settings(layout, context, brush, compact=True)

        return True

    @staticmethod
    def PAINT_VERTEX(context, layout, tool):
        if (tool is None) or (not tool.has_datablock):
            return False

        paint = context.tool_settings.vertex_paint
        layout.template_ID_preview(paint, "brush", rows=3, cols=8, hide_buttons=True)

        brush = paint.brush
        if brush is None:
            return False

        brush_basic_texpaint_settings(layout, context, brush, compact=True)

        return True

    @staticmethod
    def PAINT_WEIGHT(context, layout, tool):
        if (tool is None) or (not tool.has_datablock):
            return False

        paint = context.tool_settings.weight_paint
        layout.template_ID_preview(paint, "brush", rows=3, cols=8, hide_buttons=True)
        brush = paint.brush
        if brush is None:
            return False

        capabilities = brush.weight_paint_capabilities
        if capabilities.has_weight:
            UnifiedPaintPanel.prop_unified(
                layout,
                context,
                brush,
                "weight",
                unified_name="use_unified_weight",
                slider=True,
                header=True
            )

        UnifiedPaintPanel.prop_unified(
            layout,
            context,
            brush,
            "size",
            pressure_name="use_pressure_size",
            unified_name="use_unified_size",
            slider=True,
            text="Radius",
            header=True
        )
        UnifiedPaintPanel.prop_unified(
            layout,
            context,
            brush,
            "strength",
            pressure_name="use_pressure_strength",
            unified_name="use_unified_strength",
            header=True
        )

        return True

    @staticmethod
    def PAINT_GPENCIL(context, layout, tool):
        if tool is None:
            return False

        if tool.idname == "builtin.cutter":
            row = layout.row(align=True)
            row.prop(context.tool_settings.gpencil_sculpt, "intersection_threshold")
            return False
        elif not tool.has_datablock:
            return False

        paint = context.tool_settings.gpencil_paint
        brush = paint.brush
        if brush is None:
            return False

        gp_settings = brush.gpencil_settings

        row = layout.row(align=True)
        tool_settings = context.scene.tool_settings
        settings = tool_settings.gpencil_paint
        row.template_ID_preview(settings, "brush", rows=3, cols=8, hide_buttons=True)

        if context.object and brush.gpencil_tool in {'FILL', 'DRAW'}:
            from bl_ui.properties_paint_common import (
                brush_basic__draw_color_selector,
            )
            brush_basic__draw_color_selector(context, layout, brush, gp_settings, None)

        if context.object and brush.gpencil_tool == 'TINT':
            row.separator(factor=0.4)
            row.prop_with_popover(brush, "color", text="", panel="TOPBAR_PT_gpencil_vertexcolor")

        from bl_ui.properties_paint_common import (
            brush_basic_gpencil_paint_settings,
        )
        brush_basic_gpencil_paint_settings(layout, context, brush, compact=True)

        return True

    @staticmethod
    def SCULPT_GPENCIL(context, layout, tool):
        if (tool is None) or (not tool.has_datablock):
            return False
        paint = context.tool_settings.gpencil_sculpt_paint
        brush = paint.brush

        from bl_ui.properties_paint_common import (
            brush_basic_gpencil_sculpt_settings,
        )
        brush_basic_gpencil_sculpt_settings(layout, context, brush, compact=True)

        return True

    @staticmethod
    def WEIGHT_GPENCIL(context, layout, tool):
        if (tool is None) or (not tool.has_datablock):
            return False
        paint = context.tool_settings.gpencil_weight_paint
        brush = paint.brush

        from bl_ui.properties_paint_common import (
            brush_basic_gpencil_weight_settings,
        )
        brush_basic_gpencil_weight_settings(layout, context, brush, compact=True)

        return True

    @staticmethod
    def VERTEX_GPENCIL(context, layout, tool):
        if (tool is None) or (not tool.has_datablock):
            return False

        paint = context.tool_settings.gpencil_vertex_paint
        brush = paint.brush

        row = layout.row(align=True)
        tool_settings = context.scene.tool_settings
        settings = tool_settings.gpencil_vertex_paint
        row.template_ID_preview(settings, "brush", rows=3, cols=8, hide_buttons=True)

        if brush.gpencil_vertex_tool not in {'BLUR', 'AVERAGE', 'SMEAR'}:
            row.separator(factor=0.4)
            sub = row.row(align = True)
            sub.scale_x = 0.33
            sub.prop_with_popover(brush, "color", text="", panel="TOPBAR_PT_gpencil_vertexcolor")
            sub.prop(brush, "secondary_color", text="")
            row.operator("gpencil.tint_flip", icon='FILE_REFRESH', text="")

        from bl_ui.properties_paint_common import (
            brush_basic_gpencil_vertex_settings,
        )

        brush_basic_gpencil_vertex_settings(layout, context, brush, compact=True)

        return True

    @staticmethod
    def PARTICLE(context, layout, tool):
        if (tool is None) or (not tool.has_datablock):
            return False

        # See: 'VIEW3D_PT_tools_brush', basically a duplicate
        settings = context.tool_settings.particle_edit
        brush = settings.brush
        tool = settings.tool
        if tool == 'NONE':
            return False

        layout.prop(brush, "size", slider=True)
        if tool == 'ADD':
            layout.prop(brush, "count")

            layout.prop(settings, "use_default_interpolate")
            layout.prop(brush, "steps", slider=True)
            layout.prop(settings, "default_key_count", slider=True)
        else:
            layout.prop(brush, "strength", slider=True)

            if tool == 'LENGTH':
                layout.row().prop(brush, "length_mode", expand=True)
            elif tool == 'PUFF':
                layout.row().prop(brush, "puff_mode", expand=True)
                layout.prop(brush, "use_puff_volume")
            elif tool == 'COMB':
                row = layout.row()
                row.active = settings.is_editable
                row.prop(settings, "use_emitter_deflect", text="Deflect Emitter")
                sub = row.row(align=True)
                sub.active = settings.use_emitter_deflect
                sub.prop(settings, "emitter_distance", text="Distance")

        return True


# bfa - show hide the editormenu
class ALL_MT_editormenu(Menu):
    bl_label = ""

    def draw(self, context):
        self.draw_menus(self.layout, context)

    @staticmethod
    def draw_menus(layout, context):

        row = layout.row(align=True)
        row.template_header() # editor type menus


class VIEW3D_MT_editor_menus(Menu):
    bl_label = ""

    def draw(self, context):
        layout = self.layout
        obj = context.active_object
        mode_string = context.mode
        edit_object = context.edit_object
        gp_edit = obj and obj.mode in {'EDIT_GPENCIL', 'PAINT_GPENCIL', 'SCULPT_GPENCIL',
                                       'WEIGHT_GPENCIL', 'VERTEX_GPENCIL'}
        ts = context.scene.tool_settings

        layout.menu("SCREEN_MT_user_menu", text = "Quick") # Quick favourites menu
        layout.menu("VIEW3D_MT_view")
        layout.menu("VIEW3D_MT_view_navigation")

        # Select Menu
        if gp_edit:
            if mode_string not in {'PAINT_GPENCIL', 'WEIGHT_GPENCIL'}:
                if (
                        mode_string == 'SCULPT_GPENCIL' and
                        (ts.use_gpencil_select_mask_point or
                         ts.use_gpencil_select_mask_stroke or
                         ts.use_gpencil_select_mask_segment)
                ):
                    layout.menu("VIEW3D_MT_select_gpencil")
                    layout.menu("VIEW3D_MT_sculpt_gpencil_copy")
                elif mode_string == 'EDIT_GPENCIL':
                    layout.menu("VIEW3D_MT_select_gpencil")
                elif mode_string == 'VERTEX_GPENCIL':
                    layout.menu("VIEW3D_MT_select_gpencil")
                    layout.menu("VIEW3D_MT_gpencil_animation")
                    layout.menu("GPENCIL_MT_layer_active", text = "Active Layer")

        elif mode_string in {'PAINT_WEIGHT', 'PAINT_VERTEX', 'PAINT_TEXTURE'}:
            mesh = obj.data
            if mesh.use_paint_mask:
                layout.menu("VIEW3D_MT_select_paint_mask")
            elif mesh.use_paint_mask_vertex and mode_string in {'PAINT_WEIGHT', 'PAINT_VERTEX'}:
                layout.menu("VIEW3D_MT_select_paint_mask_vertex")
        elif mode_string != 'SCULPT':
            layout.menu("VIEW3D_MT_select_%s" % mode_string.lower())

        if gp_edit:
            pass
        elif mode_string == 'OBJECT':
            layout.menu("VIEW3D_MT_add", text="Add", text_ctxt=i18n_contexts.operator_default)
        elif mode_string == 'EDIT_MESH':
            layout.menu("VIEW3D_MT_mesh_add", text="Add", text_ctxt=i18n_contexts.operator_default)
        elif mode_string == 'EDIT_CURVE':
            layout.menu("VIEW3D_MT_curve_add", text="Add", text_ctxt=i18n_contexts.operator_default)
        elif mode_string == 'EDIT_SURFACE':
            layout.menu("VIEW3D_MT_surface_add", text="Add", text_ctxt=i18n_contexts.operator_default)
        elif mode_string == 'EDIT_METABALL':
            layout.menu("VIEW3D_MT_metaball_add", text="Add", text_ctxt=i18n_contexts.operator_default)
        elif mode_string == 'EDIT_ARMATURE':
            layout.menu("TOPBAR_MT_edit_armature_add", text="Add", text_ctxt=i18n_contexts.operator_default)

        if gp_edit:
            if obj and obj.mode == 'PAINT_GPENCIL':
                layout.menu("VIEW3D_MT_draw_gpencil")
            elif obj and obj.mode == 'EDIT_GPENCIL':
                layout.menu("VIEW3D_MT_edit_gpencil")
                layout.menu("VIEW3D_MT_edit_gpencil_stroke")
                layout.menu("VIEW3D_MT_edit_gpencil_point")
            elif obj and obj.mode == 'WEIGHT_GPENCIL':
                layout.menu("VIEW3D_MT_weight_gpencil")
            if obj and obj.mode == 'VERTEX_GPENCIL':
                layout.menu("VIEW3D_MT_paint_gpencil")

        elif edit_object:
            layout.menu("VIEW3D_MT_edit_%s" % edit_object.type.lower())

            if mode_string == 'EDIT_MESH':
                layout.menu("VIEW3D_MT_edit_mesh_vertices")
                layout.menu("VIEW3D_MT_edit_mesh_edges")
                layout.menu("VIEW3D_MT_edit_mesh_faces")
                layout.menu("VIEW3D_MT_uv_map", text="UV")
            elif mode_string in {'EDIT_CURVE', 'EDIT_SURFACE'}:
                layout.menu("VIEW3D_MT_edit_curve_ctrlpoints")
                layout.menu("VIEW3D_MT_edit_curve_segments")

        elif obj:
            if mode_string != 'PAINT_TEXTURE':
                layout.menu("VIEW3D_MT_%s" % mode_string.lower())
            if mode_string in {'SCULPT', 'PAINT_VERTEX', 'PAINT_TEXTURE'}:
                layout.menu("VIEW3D_MT_brush")
            if mode_string == 'SCULPT':
                layout.menu("VIEW3D_MT_mask")
                layout.menu("VIEW3D_MT_face_sets")

        else:
            layout.menu("VIEW3D_MT_object")


# ********** Menu **********


# ********** Utilities **********


class ShowHideMenu:
    bl_label = "Show/Hide"
    _operator_name = ""

    def draw(self, _context):
        layout = self.layout

        layout.operator("%s.reveal" % self._operator_name, text="Show Hidden", icon = "HIDE_OFF")
        layout.operator("%s.hide" % self._operator_name, text="Hide Selected", icon = "HIDE_ON").unselected = False
        layout.operator("%s.hide" % self._operator_name, text="Hide Unselected", icon = "HIDE_UNSELECTED").unselected = True


# Standard transforms which apply to all cases (mix-in class, not used directly).
class VIEW3D_MT_transform_base:
    bl_label = "Transform"
    bl_category = "View"

    # TODO: get rid of the custom text strings?
    def draw(self, context):
        layout = self.layout

        obj = context.object

        layout.operator("transform.tosphere", text="To Sphere", icon = "TOSPHERE")
        layout.operator("transform.shear", text="Shear", icon = "SHEAR")
        layout.operator("transform.bend", text="Bend", icon = "BEND")
        layout.operator("transform.push_pull", text="Push/Pull", icon = 'PUSH_PULL')

        if context.mode in {'EDIT_MESH', 'EDIT_ARMATURE', 'EDIT_SURFACE', 'EDIT_CURVE',
                            'EDIT_LATTICE', 'EDIT_METABALL'}:
            layout.operator("transform.vertex_warp", text="Warp", icon = "MOD_WARP")
            layout.operator_context = 'EXEC_REGION_WIN'
            layout.operator("transform.vertex_random", text="Randomize", icon = 'RANDOMIZE').offset = 0.1
            layout.operator_context = 'INVOKE_REGION_WIN'


# Generic transform menu - geometry types
class VIEW3D_MT_transform(VIEW3D_MT_transform_base, Menu):
    def draw(self, context):
        # base menu
        VIEW3D_MT_transform_base.draw(self, context)

        obj = context.object

        # generic
        layout = self.layout

        if obj.type == 'MESH':
            layout.operator("transform.shrink_fatten", text="Shrink Fatten", icon = 'SHRINK_FATTEN')
            layout.operator("transform.skin_resize", icon = "MOD_SKIN")

        elif obj.type == 'CURVE':
            layout.operator("transform.transform", text="Radius", icon = 'SHRINK_FATTEN').mode = 'CURVE_SHRINKFATTEN'

        layout.separator()

        layout.operator("transform.translate", text="Move Texture Space", icon = "MOVE_TEXTURESPACE").texture_space = True
        layout.operator("transform.resize", text="Scale Texture Space", icon = "SCALE_TEXTURESPACE").texture_space = True


# Object-specific extensions to Transform menu
class VIEW3D_MT_transform_object(VIEW3D_MT_transform_base, Menu):
    def draw(self, context):
        layout = self.layout

        # base menu
        VIEW3D_MT_transform_base.draw(self, context)

        # object-specific option follow
        layout.separator()

        layout.operator("transform.translate", text="Move Texture Space", icon = "MOVE_TEXTURESPACE").texture_space = True
        layout.operator("transform.resize", text="Scale Texture Space", icon = "SCALE_TEXTURESPACE").texture_space = True

        layout.separator()

        layout.operator_context = 'EXEC_REGION_WIN'
        # XXX see alignmenu() in edit.c of b2.4x to get this working
        layout.operator("transform.transform", text="Align to Transform Orientation", icon = "ALIGN_TRANSFORM").mode = 'ALIGN'

        layout.separator()

        layout.operator("object.randomize_transform", icon = "RANDOMIZE_TRANSFORM")
        layout.operator("object.align", icon = "ALIGN")

        # TODO: there is a strange context bug here.
        """
        layout.operator_context = 'INVOKE_REGION_WIN'
        layout.operator("object.transform_axis_target")
        """


# Armature EditMode extensions to Transform menu
class VIEW3D_MT_transform_armature(VIEW3D_MT_transform_base, Menu):
    def draw(self, context):
        layout = self.layout

        # base menu
        VIEW3D_MT_transform_base.draw(self, context)

        # armature specific extensions follow
        obj = context.object
        if obj.type == 'ARMATURE' and obj.mode in {'EDIT', 'POSE'}:
            if obj.data.display_type == 'BBONE':
                layout.separator()

                layout.operator("transform.transform", text="Scale BBone", icon='TRANSFORM_SCALE').mode = 'BONE_SIZE'
            elif obj.data.display_type == 'ENVELOPE':
                layout.separator()

                layout.operator("transform.transform", text="Scale Envelope Distance", icon='TRANSFORM_SCALE').mode = 'BONE_SIZE'
                layout.operator("transform.transform", text="Scale Radius", icon='TRANSFORM_SCALE').mode = 'BONE_ENVELOPE'

        if context.edit_object and context.edit_object.type == 'ARMATURE':
            layout.separator()

            layout.operator("armature.align", icon = "ALIGN")


class VIEW3D_MT_mirror(Menu):
    bl_label = "Mirror"

    def draw(self, _context):
        layout = self.layout

        layout.operator("transform.mirror", text="Interactive Mirror", icon='TRANSFORM_MIRROR')

        layout.separator()

        layout.operator_context = 'EXEC_REGION_WIN'

        props = layout.operator("transform.mirror", text="X Global", icon = "MIRROR_X")
        props.constraint_axis = (True, False, False)
        props.orient_type = 'GLOBAL'
        props = layout.operator("transform.mirror", text="Y Global", icon = "MIRROR_Y")
        props.constraint_axis = (False, True, False)
        props.orient_type = 'GLOBAL'
        props = layout.operator("transform.mirror", text="Z Global", icon = "MIRROR_Z")
        props.constraint_axis = (False, False, True)
        props.orient_type = 'GLOBAL'

        layout.separator()

        props = layout.operator("transform.mirror", text="X Local", icon = "MIRROR_X")
        props.constraint_axis = (True, False, False)
        props.orient_type = 'LOCAL'
        props = layout.operator("transform.mirror", text="Y Local", icon = "MIRROR_Y")
        props.constraint_axis = (False, True, False)
        props.orient_type = 'LOCAL'
        props = layout.operator("transform.mirror", text="Z Local", icon = "MIRROR_Z")
        props.constraint_axis = (False, False, True)
        props.orient_type = 'LOCAL'

        if _context.edit_object and _context.edit_object.type in {'MESH', 'SURFACE'}:

            layout.separator()

            layout.operator("object.vertex_group_mirror", icon = "MIRROR_VERTEXGROUP")


class VIEW3D_MT_snap(Menu):
    bl_label = "Snap"

    def draw(self, _context):
        layout = self.layout


        layout.operator("view3d.snap_selected_to_cursor", text="Selection to Cursor", icon = "SELECTIONTOCURSOR").use_offset = False
        layout.operator("view3d.snap_selected_to_cursor", text="Selection to Cursor (Keep Offset)", icon = "SELECTIONTOCURSOROFFSET").use_offset = True
        layout.operator("view3d.snap_selected_to_active", text="Selection to Active", icon = "SELECTIONTOACTIVE")
        layout.operator("view3d.snap_selected_to_grid", text="Selection to Grid", icon = "SELECTIONTOGRID")

        layout.separator()

        layout.operator("view3d.snap_cursor_to_selected", text="Cursor to Selected", icon = "CURSORTOSELECTION")
        layout.operator("view3d.snap_cursor_to_center", text="Cursor to World Origin", icon = "CURSORTOCENTER")
        layout.operator("view3d.snap_cursor_to_active", text="Cursor to Active", icon = "CURSORTOACTIVE")
        layout.operator("view3d.snap_cursor_to_grid", text="Cursor to Grid", icon = "CURSORTOGRID")


# Tooltip and operator for Clear Seam.
class VIEW3D_MT_uv_map_clear_seam(bpy.types.Operator):
    """Clears the UV Seam for selected edges"""      # blender will use this as a tooltip for menu items and buttons.
    bl_idname = "mesh.clear_seam"        # unique identifier for buttons and menu items to reference.
    bl_label = "Clear seam"         # display name in the interface.
    bl_options = {'REGISTER', 'UNDO'}  # enable undo for the operator.

    def execute(self, context):        # execute() is called by blender when running the operator.
        bpy.ops.mesh.mark_seam(clear=True)
        return {'FINISHED'}


class VIEW3D_MT_uv_map(Menu):
    bl_label = "UV Mapping"

    def draw(self, _context):
        layout = self.layout

        layout.operator("uv.unwrap", text = "Unwrap ABF", icon='UNWRAP_ABF').method = 'ANGLE_BASED'
        layout.operator("uv.unwrap", text = "Unwrap Conformal", icon='UNWRAP_LSCM').method = 'CONFORMAL'

        layout.separator()

        layout.operator_context = 'INVOKE_DEFAULT'
        layout.operator("uv.smart_project", icon = "MOD_UVPROJECT")
        layout.operator("uv.lightmap_pack", icon = "LIGHTMAPPACK")
        layout.operator("uv.follow_active_quads", icon = "FOLLOWQUADS")

        layout.separator()

        layout.operator_context = 'EXEC_REGION_WIN'
        layout.operator("uv.cube_project", icon = "CUBEPROJECT")
        layout.operator("uv.cylinder_project", icon = "CYLINDERPROJECT")
        layout.operator("uv.sphere_project", icon = "SPHEREPROJECT")

        layout.separator()

        layout.operator_context = 'INVOKE_REGION_WIN'
        layout.operator("uv.project_from_view", icon = "PROJECTFROMVIEW").scale_to_bounds = False
        layout.operator("uv.project_from_view", text="Project from View (Bounds)", icon = "PROJECTFROMVIEW_BOUNDS").scale_to_bounds = True

        layout.separator()

        layout.operator("mesh.mark_seam", icon = "MARK_SEAM").clear = False
        layout.operator("mesh.clear_seam", text="Clear Seam", icon = 'CLEAR_SEAM')

        layout.separator()

        layout.operator("uv.reset", icon = "RESET")


# ********** View menus **********

# bfa - set active camera does not exist in blender
class VIEW3D_MT_switchactivecamto(bpy.types.Operator):
    """Sets the current selected camera as the active camera to render from\nYou need to have a camera object selected"""
    bl_idname = "view3d.switchactivecamto"
    bl_label = "Set active Camera"
    bl_options = {'REGISTER', 'UNDO'}

    def execute(self, context):

        context = bpy.context
        scene = context.scene
        if context.active_object is not None:
            currentCameraObj = bpy.data.objects[bpy.context.active_object.name]
            scene.camera = currentCameraObj
        return {'FINISHED'}


class VIEW3D_MT_view_legacy(Menu):
    bl_label = "Legacy"

    def draw(self, context):
        layout = self.layout

        layout.operator("view3d.cursor3d", text="Set 3D Cursor", icon='CURSOR')


class VIEW3D_MT_view(Menu):
    bl_label = "View"

    def draw(self, context):
        layout = self.layout
        view = context.space_data
        overlay = view.overlay
        engine = context.engine

        layout.prop(view, "show_region_toolbar")
        layout.prop(view, "show_region_ui")
        layout.prop(view, "show_region_tool_header")
        layout.prop(view, "show_region_hud")
        layout.prop(overlay, "show_toolshelf_tabs", text="Tool Shelf Tabs") # bfa - the toolshelf tabs.

        layout.separator()

        layout.menu("VIEW3D_MT_view_legacy")

        layout.separator()

        layout.operator("render.opengl", text="OpenGL Render Image", icon='RENDER_STILL')
        layout.operator("render.opengl", text="OpenGL Render Animation", icon='RENDER_ANIMATION').animation = True
        props = layout.operator("render.opengl", text="Viewport Render Keyframes", icon='RENDER_ANIMATION')
        props.animation = True
        props.render_keyed_only = True

        layout.separator()

        layout.operator_context = 'INVOKE_REGION_WIN'
        layout.operator("view3d.clip_border", text="Clipping Border", icon = "CLIPPINGBORDER")

        if engine == 'CYCLES':
            layout.operator("view3d.render_border", icon = "RENDERBORDER")
            layout.operator("view3d.clear_render_border", icon = "RENDERBORDER_CLEAR")

        layout.separator()

        layout.operator("view3d.object_as_camera", icon = 'VIEW_SWITCHACTIVECAM')
        layout.operator("view3d.switchactivecamto", text="Set Active Camera", icon ="VIEW_SWITCHACTIVECAM")
        layout.operator("view3d.view_camera", text="Active Camera", icon = 'VIEW_SWITCHTOCAM')
        layout.operator("view3d.view_center_camera", icon = "VIEWCAMERACENTER")

        layout.separator()

        layout.menu("VIEW3D_MT_view_align")
        layout.menu("VIEW3D_MT_view_align_selected")

        layout.separator()

        layout.operator("view3d.localview", text="Toggle Local View", icon = "VIEW_GLOBAL_LOCAL")
        layout.operator("view3d.localview_remove_from", icon = "VIEW_REMOVE_LOCAL")

        layout.separator()

        layout.operator("view3d.view_selected", text="Frame Selected", icon = "VIEW_SELECTED").use_all_regions = False
        if view.region_quadviews:
            layout.operator("view3d.view_selected", text="Frame Selected (Quad View)", icon = "ALIGNCAMERA_ACTIVE").use_all_regions = True
        layout.operator("view3d.view_all", text="Frame All", icon = "VIEWALL").center = False
        if view.region_quadviews:
            layout.operator("view3d.view_all", text="Frame All (Quad View)", icon = "VIEWALL").use_all_regions = True
        layout.operator("view3d.view_all", text="Center Cursor and Frame All", icon = "VIEWALL_RESETCURSOR").center = True

        layout.separator()

        layout.operator("screen.region_quadview", icon = "QUADVIEW")

        layout.separator()

        layout.menu("INFO_MT_area")
        layout.menu("VIEW3D_MT_view_pie_menus")


class VIEW3D_MT_view_pie_menus(Menu):
    bl_label = "Pie menus"

    def draw(self, _context):
        layout = self.layout

        layout.operator("wm.call_menu_pie", text = "Object Mode", icon = "MENU_PANEL").name = 'VIEW3D_MT_object_mode_pie'
        layout.operator("wm.call_menu_pie", text = "View", icon = "MENU_PANEL").name = 'VIEW3D_MT_view_pie'
        layout.operator("wm.call_menu_pie", text = "Transform", icon = "MENU_PANEL").name = 'VIEW3D_MT_transform_gizmo_pie'
        layout.operator("wm.call_menu_pie", text = "Shading", icon = "MENU_PANEL").name = 'VIEW3D_MT_shading_pie'
        layout.operator("wm.call_menu_pie", text = "Pivot", icon = "MENU_PANEL").name = 'VIEW3D_MT_pivot_pie'
        layout.operator("wm.call_menu_pie", text = "Snap", icon = "MENU_PANEL").name = 'VIEW3D_MT_snap_pie'
        layout.operator("wm.call_menu_pie", text = "Orientations", icon = "MENU_PANEL").name = 'VIEW3D_MT_orientations_pie'
        layout.operator("wm.call_menu_pie", text = "Proportional Editing Falloff", icon = "MENU_PANEL").name = 'VIEW3D_MT_proportional_editing_falloff_pie'
        layout.operator("wm.call_menu_pie", text = "Sculpt Mask Edit", icon = "MENU_PANEL").name = 'VIEW3D_MT_sculpt_mask_edit_pie'
        layout.operator("wm.call_menu_pie", text = "Sculpt Faces Sets Edit", icon = "MENU_PANEL").name = 'VIEW3D_MT_sculpt_face_sets_edit_pie'
        layout.operator("wm.call_menu_pie", text = "Automasking", icon = "MENU_PANEL").name = 'VIEW3D_MT_sculpt_automasking_pie'
        layout.operator("wm.call_menu_pie", text = "Weightpaint Vertexgroup Lock", icon = "MENU_PANEL").name = 'VIEW3D_MT_wpaint_vgroup_lock_pie'

        layout.separator()

        layout.operator("wm.call_menu_pie", text = "Greasepencil Snap", icon = "MENU_PANEL").name = 'GPENCIL_MT_snap_pie'

        layout.separator()

        layout.operator("wm.toolbar_fallback_pie", text = "Fallback Tool", icon = "MENU_PANEL")
        layout.operator("view3d.object_mode_pie_or_toggle", text = "Modes", icon = "MENU_PANEL")


class VIEW3D_MT_view_navigation_legacy(Menu):
    bl_label = "Legacy"

    def draw(self, _context):
        layout = self.layout

        layout.operator_context = 'EXEC_REGION_WIN'

        layout.operator("transform.translate", text= "Move", icon = "TRANSFORM_MOVE")
        layout.operator("transform.rotate", text= "Rotate", icon = "TRANSFORM_ROTATE")
        layout.operator("transform.resize", text= "Scale", icon = "TRANSFORM_SCALE")


class VIEW3D_MT_view_navigation(Menu):
    bl_label = "Navi"

    def draw(self, _context):
        from math import pi
        layout = self.layout

        layout.menu('VIEW3D_MT_view_navigation_legacy')

        layout.operator("view3d.view_orbit", text= "Orbit Down", icon = "ORBIT_DOWN").type='ORBITDOWN'
        layout.operator("view3d.view_orbit", text= "Orbit Up", icon = "ORBIT_UP").type='ORBITUP'
        layout.operator("view3d.view_orbit", text= "Orbit Right", icon = "ORBIT_RIGHT").type='ORBITRIGHT'
        layout.operator("view3d.view_orbit", text= "Orbit Left", icon = "ORBIT_LEFT").type='ORBITLEFT'
        props = layout.operator("view3d.view_orbit", text = "Orbit Opposite", icon = "ORBIT_OPPOSITE")
        props.type = 'ORBITRIGHT'
        props.angle = pi

        layout.separator()

        layout.operator("view3d.view_roll", text="Roll Left", icon = "ROLL_LEFT").angle = pi / -12.0
        layout.operator("view3d.view_roll", text="Roll Right", icon = "ROLL_RIGHT").angle = pi / 12.0

        layout.separator()

        layout.operator("view3d.view_pan", text= "Pan Down", icon = "PAN_DOWN").type = 'PANDOWN'
        layout.operator("view3d.view_pan", text= "Pan Up", icon = "PAN_UP").type = 'PANUP'
        layout.operator("view3d.view_pan", text= "Pan Right", icon = "PAN_RIGHT").type = 'PANRIGHT'
        layout.operator("view3d.view_pan", text= "Pan Left", icon = "PAN_LEFT").type = 'PANLEFT'

        layout.separator()

        layout.operator("view3d.zoom_border", text="Zoom Border", icon = "ZOOM_BORDER")
        layout.operator("view3d.zoom", text="Zoom In", icon = "ZOOM_IN").delta = 1
        layout.operator("view3d.zoom", text="Zoom Out", icon = "ZOOM_OUT").delta = -1
        layout.operator("view3d.zoom_camera_1_to_1", text="Zoom Camera 1:1", icon = "ZOOM_CAMERA")
        layout.operator("view3d.dolly", text="Dolly View", icon = "DOLLY")
        layout.operator("view3d.view_center_pick", icon = "CENTERTOMOUSE")

        layout.separator()

        layout.operator("view3d.fly", icon = "FLY_NAVIGATION")
        layout.operator("view3d.walk", icon = "WALK_NAVIGATION")
        layout.operator("view3d.navigate", icon = "VIEW_NAVIGATION")

        layout.separator()

        layout.operator("screen.animation_play", text="Playback Animation", icon = "TRIA_RIGHT")


class VIEW3D_MT_view_align(Menu):
    bl_label = "Align View"

    def draw(self, _context):
        layout = self.layout

        layout.operator("view3d.camera_to_view", text="Align Active Camera to View", icon = "ALIGNCAMERA_VIEW")
        layout.operator("view3d.camera_to_view_selected", text="Align Active Camera to Selected", icon = "ALIGNCAMERA_ACTIVE")
        layout.operator("view3d.view_center_cursor", icon = "CENTERTOCURSOR")

        layout.separator()

        layout.operator("view3d.view_lock_to_active", icon = "LOCKTOACTIVE")
        layout.operator("view3d.view_center_lock", icon = "LOCKTOCENTER")
        layout.operator("view3d.view_lock_clear", icon = "LOCK_CLEAR")

        layout.separator()

        layout.operator("view3d.view_persportho", text="Perspective/Orthographic", icon = "PERSP_ORTHO")

        layout.separator()

        layout.operator("view3d.view_axis", text="Top", icon ="VIEW_TOP").type = 'TOP'
        layout.operator("view3d.view_axis", text="Bottom", icon ="VIEW_BOTTOM").type = 'BOTTOM'
        layout.operator("view3d.view_axis", text="Front", icon ="VIEW_FRONT").type = 'FRONT'
        layout.operator("view3d.view_axis", text="Back", icon ="VIEW_BACK").type = 'BACK'
        layout.operator("view3d.view_axis", text="Right", icon ="VIEW_RIGHT").type = 'RIGHT'
        layout.operator("view3d.view_axis", text="Left", icon ="VIEW_LEFT").type = 'LEFT'


class VIEW3D_MT_view_align_selected(Menu):
    bl_label = "Align View to Active"

    def draw(self, _context):
        layout = self.layout

        props = layout.operator("view3d.view_axis", text="Top", icon = "VIEW_ACTIVE_TOP")
        props.align_active = True
        props.type = 'TOP'

        props = layout.operator("view3d.view_axis", text="Bottom", icon ="VIEW_ACTIVE_BOTTOM")
        props.align_active = True
        props.type = 'BOTTOM'

        props = layout.operator("view3d.view_axis", text="Front", icon ="VIEW_ACTIVE_FRONT")
        props.align_active = True
        props.type = 'FRONT'

        props = layout.operator("view3d.view_axis", text="Back", icon ="VIEW_ACTIVE_BACK")
        props.align_active = True
        props.type = 'BACK'

        props = layout.operator("view3d.view_axis", text="Right" , icon ="VIEW_ACTIVE_RIGHT")
        props.align_active = True
        props.type = 'RIGHT'

        props = layout.operator("view3d.view_axis", text="Left", icon ="VIEW_ACTIVE_LEFT")
        props.align_active = True
        props.type = 'LEFT'


# ********** Select menus, suffix from context.mode **********

class VIEW3D_MT_select_object_more_less(Menu):
    bl_label = "More/Less"

    def draw(self, _context):
        layout = self.layout

        layout = self.layout

        layout.operator("object.select_more", text="More", icon = "SELECTMORE")
        layout.operator("object.select_less", text="Less", icon = "SELECTLESS")

        layout.separator()

        props = layout.operator("object.select_hierarchy", text="Parent", icon = "PARENT")
        props.extend = False
        props.direction = 'PARENT'

        props = layout.operator("object.select_hierarchy", text="Child", icon = "CHILD")
        props.extend = False
        props.direction = 'CHILD'

        layout.separator()

        props = layout.operator("object.select_hierarchy", text="Extend Parent", icon = "PARENT")
        props.extend = True
        props.direction = 'PARENT'

        props = layout.operator("object.select_hierarchy", text="Extend Child", icon = "CHILD")
        props.extend = True
        props.direction = 'CHILD'


class VIEW3D_MT_select_object(Menu):
    bl_label = "Select"

    def draw(self, _context):
        layout = self.layout

        layout.menu ("VIEW3D_MT_select_object_legacy")
        layout.operator_menu_enum("view3d.select_lasso", "mode")

        layout.separator()

        layout.operator("object.select_all", text="All", icon='SELECT_ALL').action = 'SELECT'
        layout.operator("object.select_all", text="None", icon='SELECT_NONE').action = 'DESELECT'
        layout.operator("object.select_all", text="Invert", icon='INVERSE').action = 'INVERT'

        layout.separator()

        layout.menu ("VIEW3D_MT_select_grouped")
        layout.menu ("VIEW3D_MT_select_linked")
        layout.menu ("VIEW3D_MT_select_by_type")

        layout.separator()
        layout.operator("object.select_random", text="Random", icon = "RANDOMIZE")
        layout.operator("object.select_mirror", text="Mirror Selection", icon = "TRANSFORM_MIRROR")

        layout.operator("object.select_pattern", text="By Pattern", icon = "PATTERN")
        layout.operator("object.select_camera", text="Active Camera", icon = "CAMERA_DATA")

        layout.separator()

        layout.menu("VIEW3D_MT_select_object_more_less")


class VIEW3D_MT_select_object_legacy(Menu):
    bl_label = "Legacy"

    def draw(self, _context):
        layout = self.layout

        layout.operator("view3d.select_box", icon = "BOX_MASK")
        layout.operator("view3d.select_circle", icon = "CIRCLE_SELECT")


class VIEW3D_MT_select_by_type(Menu):
    bl_label = "All by Type"

    def draw(self, context):
        layout = self.layout

        layout.operator("object.select_by_type", text= "Mesh", icon = "OUTLINER_OB_MESH").type = 'MESH'
        layout.operator("object.select_by_type", text= "Curve", icon = "OUTLINER_OB_CURVE").type = 'CURVE'
        layout.operator("object.select_by_type", text= "Surface", icon = "OUTLINER_OB_SURFACE").type = 'SURFACE'
        layout.operator("object.select_by_type", text= "Meta", icon = "OUTLINER_OB_META").type = 'META'
        layout.operator("object.select_by_type", text= "Font", icon = "OUTLINER_OB_FONT").type = 'FONT'

        layout.separator()

        layout.operator("object.select_by_type", text= "Armature", icon = "OUTLINER_OB_ARMATURE").type = 'ARMATURE'
        layout.operator("object.select_by_type", text= "Lattice", icon = "OUTLINER_OB_LATTICE").type = 'LATTICE'
        layout.operator("object.select_by_type", text= "Empty", icon = "OUTLINER_OB_EMPTY").type = 'EMPTY'
        layout.operator("object.select_by_type", text= "GPencil", icon = "GREASEPENCIL").type = 'GPENCIL'

        layout.separator()

        layout.operator("object.select_by_type", text= "Camera", icon = "OUTLINER_OB_CAMERA").type = 'CAMERA'
        layout.operator("object.select_by_type", text= "Light", icon = "OUTLINER_OB_LIGHT").type = 'LIGHT'
        layout.operator("object.select_by_type", text= "Speaker", icon = "OUTLINER_OB_SPEAKER").type = 'SPEAKER'
        layout.operator("object.select_by_type", text= "Probe", icon = "OUTLINER_OB_LIGHTPROBE").type = 'LIGHT_PROBE'

class VIEW3D_MT_select_grouped(Menu):
    bl_label = "Grouped"

    def draw(self, context):
        layout = self.layout

        layout.operator("object.select_grouped", text= "Siblings", icon = "SIBLINGS").type = 'SIBLINGS'
        layout.operator("object.select_grouped", text= "Parent", icon = "PARENT").type = 'PARENT'
        layout.operator("object.select_grouped", text= "Children", icon = "CHILD_RECURSIVE").type = 'CHILDREN_RECURSIVE'
        layout.operator("object.select_grouped", text= "Immediate Children", icon = "CHILD").type = 'CHILDREN'

        layout.separator()

        layout.operator("object.select_grouped", text= "Type", icon = "TYPE").type = 'TYPE'
        layout.operator("object.select_grouped", text= "Collection", icon = "GROUP").type = 'COLLECTION'
        layout.operator("object.select_grouped", text= "Hook", icon = "HOOK").type = 'HOOK'

        layout.separator()

        layout.operator("object.select_grouped", text= "Pass", icon = "PASS").type = 'PASS'
        layout.operator("object.select_grouped", text= "Color", icon = "COLOR").type = 'COLOR'
        layout.operator("object.select_grouped", text= "Keying Set", icon = "KEYINGSET").type = 'KEYINGSET'
        layout.operator("object.select_grouped", text= "Light Type", icon = "LIGHT").type = 'LIGHT_TYPE'


class VIEW3D_MT_select_linked(Menu):
    bl_label = "Linked"

    def draw(self, context):
        layout = self.layout

        layout.operator("object.select_linked", text= "Object Data", icon = "OBJECT_DATA").type = 'OBDATA'
        layout.operator("object.select_linked", text= "Material", icon = "MATERIAL_DATA").type = 'MATERIAL'
        layout.operator("object.select_linked", text= "Instanced Collection", icon = "GROUP").type = 'DUPGROUP'
        layout.operator("object.select_linked", text= "Particle System", icon = "PARTICLES").type = 'PARTICLE'
        layout.operator("object.select_linked", text= "Library", icon = "LIBRARY").type = 'LIBRARY'
        layout.operator("object.select_linked", text= "Library (Object Data)", icon = "LIBRARY_OBJECT").type = 'LIBRARY_OBDATA'


class VIEW3D_MT_select_pose(Menu):
    bl_label = "Select"

    def draw(self, _context):
        layout = self.layout

        layout.menu ("VIEW3D_MT_select_object_legacy")
        layout.operator_menu_enum("view3d.select_lasso", "mode")

        layout.separator()

        layout.operator("pose.select_all", text="All", icon='SELECT_ALL').action = 'SELECT'
        layout.operator("pose.select_all", text="None", icon='SELECT_NONE').action = 'DESELECT'
        layout.operator("pose.select_all", text="Invert", icon='INVERSE').action = 'INVERT'

        layout.separator()

        layout.operator_menu_enum("pose.select_grouped", "type", text="Grouped")
        layout.operator("pose.select_linked", text="Linked", icon = "LINKED")
        layout.operator("pose.select_constraint_target", text="Constraint Target", icon = "CONSTRAINT_BONE")

        layout.separator()

        layout.operator("object.select_pattern", text="By Pattern", icon = "PATTERN")

        layout.separator()

        layout.operator("pose.select_mirror", text="Flip Active", icon = "FLIP")

        layout.separator()

        props = layout.operator("pose.select_hierarchy", text="Parent", icon = "PARENT")
        props.extend = False
        props.direction = 'PARENT'

        props = layout.operator("pose.select_hierarchy", text="Child", icon = "CHILD")
        props.extend = False
        props.direction = 'CHILD'

        layout.separator()

        props = layout.operator("pose.select_hierarchy", text="Extend Parent", icon = "PARENT")
        props.extend = True
        props.direction = 'PARENT'

        props = layout.operator("pose.select_hierarchy", text="Extend Child", icon = "CHILD")
        props.extend = True
        props.direction = 'CHILD'


class VIEW3D_MT_select_particle(Menu):
    bl_label = "Select"

    def draw(self, _context):
        layout = self.layout

        layout.menu ("VIEW3D_MT_select_object_legacy")
        layout.operator_menu_enum("view3d.select_lasso", "mode")

        layout.separator()

        layout.operator("particle.select_all", text="All", icon='SELECT_ALL').action = 'SELECT'
        layout.operator("particle.select_all", text="None", icon='SELECT_NONE').action = 'DESELECT'
        layout.operator("particle.select_all", text="Invert", icon='INVERSE').action = 'INVERT'

        layout.separator()

        layout.operator("particle.select_more", text = "More", icon = "SELECTMORE")
        layout.operator("particle.select_less", text = "Less", icon = "SELECTLESS")

        layout.separator()

        layout.operator("particle.select_linked", text="Linked", icon = "LINKED")

        layout.separator()


        layout.operator("particle.select_random", text = "Random", icon = "RANDOMIZE")

        layout.separator()

        layout.operator("particle.select_roots", text="Roots", icon = "SELECT_ROOT")
        layout.operator("particle.select_tips", text="Tips", icon = "SELECT_TIP")


class VIEW3D_MT_edit_mesh_select_similar(Menu):
    bl_label = "Similar"

    def draw(self, _context):
        layout = self.layout

        select_mode = _context.tool_settings.mesh_select_mode

        # Vertices select mode
        if tuple(select_mode) == (True, False, False):

            layout.operator("mesh.select_similar", text= "Normal", icon = "RECALC_NORMALS").type='NORMAL'
            layout.operator("mesh.select_similar", text= "Amount of Adjacent Faces", icon = "FACESEL").type='FACE'
            layout.operator("mesh.select_similar", text= "Vertex Groups", icon = "GROUP_VERTEX").type='VGROUP'
            layout.operator("mesh.select_similar", text= "Amount of connecting Edges", icon = "EDGESEL").type='EDGE'

        # Edges select mode
        if tuple(select_mode) == (False, True, False):

            layout.operator("mesh.select_similar", text= "Length", icon = "RULER").type='LENGTH'
            layout.operator("mesh.select_similar", text= "Direction", icon = "SWITCH_DIRECTION").type='DIR'
            layout.operator("mesh.select_similar", text= "Amount of Faces around an edge", icon = "FACESEL").type='FACE'
            layout.operator("mesh.select_similar", text= "Face Angles", icon = "ANGLE").type='FACE_ANGLE'
            layout.operator("mesh.select_similar", text= "Crease", icon = "CREASE").type='CREASE'
            layout.operator("mesh.select_similar", text= "Bevel", icon = "BEVEL").type='BEVEL'
            layout.operator("mesh.select_similar", text= "Seam", icon = "MARK_SEAM").type='SEAM'
            layout.operator("mesh.select_similar", text= "Sharpness", icon = "SELECT_SHARPEDGES").type='SHARP'
            layout.operator("mesh.select_similar", text= "Freestyle Edge Marks", icon = "MARK_FS_EDGE").type='FREESTYLE_EDGE'

        # Faces select mode
        if tuple(select_mode) == (False, False, True ):

            layout.operator("mesh.select_similar", text= "Material", icon = "MATERIAL").type='MATERIAL'
            layout.operator("mesh.select_similar", text= "Area", icon = "AREA").type='AREA'
            layout.operator("mesh.select_similar", text= "Polygon Sides", icon = "POLYGONSIDES").type='SIDES'
            layout.operator("mesh.select_similar", text= "Perimeter", icon = "PERIMETER").type='PERIMETER'
            layout.operator("mesh.select_similar", text= "Normal", icon = "RECALC_NORMALS").type='NORMAL'
            layout.operator("mesh.select_similar", text= "Co-Planar", icon = "MAKE_PLANAR").type='COPLANAR'
            layout.operator("mesh.select_similar", text= "Flat / Smooth", icon = "SHADING_SMOOTH").type='SMOOTH'
            layout.operator("mesh.select_similar", text= "Face Map", icon = "TEXTURE").type='FACE_MAP'
            layout.operator("mesh.select_similar", text= "Freestyle Face Marks", icon = "MARKFSFACE").type='FREESTYLE_FACE'

        layout.separator()

        layout.operator("mesh.select_similar_region", text="Face Regions", icon = "FACEREGIONS")


class VIEW3D_MT_edit_mesh_select_more_less(Menu):
    bl_label = "More/Less"

    def draw(self, _context):
        layout = self.layout

        layout.operator("mesh.select_more", text="More", icon = "SELECTMORE")
        layout.operator("mesh.select_less", text="Less", icon = "SELECTLESS")

        layout.separator()

        layout.operator("mesh.select_next_item", text="Next Active", icon = "NEXTACTIVE")
        layout.operator("mesh.select_prev_item", text="Previous Active", icon = "PREVIOUSACTIVE")


class VIEW3D_MT_select_edit_mesh(Menu):
    bl_label = "Select"

    def draw(self, _context):
        layout = self.layout

        layout.menu ("VIEW3D_MT_select_object_legacy")

        layout.operator_menu_enum("view3d.select_lasso", "mode")

        layout.separator()

        # primitive
        layout.operator("mesh.select_all", text="All", icon='SELECT_ALL').action = 'SELECT'
        layout.operator("mesh.select_all", text="None", icon='SELECT_NONE').action = 'DESELECT'
        layout.operator("mesh.select_all", text="Invert", icon='INVERSE').action = 'INVERT'

        layout.separator()

        layout.operator("mesh.select_linked", text="Linked", icon = "LINKED")
        layout.operator("mesh.faces_select_linked_flat", text="Linked Flat Faces", icon = "LINKED")
        layout.operator("mesh.select_linked_pick", text="Linked Pick Select", icon = "LINKED").deselect = False
        layout.operator("mesh.select_linked_pick", text="Linked Pick Deselect", icon = "LINKED").deselect = True

        layout.separator()

        # other
        layout.menu("VIEW3D_MT_edit_mesh_select_similar")

        layout.separator()

        # numeric
        layout.operator("mesh.select_random", text="Random", icon = "RANDOMIZE")
        layout.operator("mesh.select_nth", icon = "CHECKER_DESELECT")

        layout.separator()

        layout.operator("mesh.select_mirror", text="Mirror Selection", icon = "TRANSFORM_MIRROR")
        layout.operator("mesh.select_axis", text="Side of Active", icon = "SELECT_SIDEOFACTIVE")
        layout.operator("mesh.shortest_path_select", text="Shortest Path", icon = "SELECT_SHORTESTPATH")

        layout.separator()

        # geometric
        layout.operator("mesh.edges_select_sharp", text="Sharp Edges", icon = "SELECT_SHARPEDGES")

        layout.separator()

        # topology
        tool_settings = _context.tool_settings
        if tool_settings.mesh_select_mode[2] is False:
            layout.operator("mesh.select_non_manifold", text="Non Manifold", icon = "SELECT_NONMANIFOLD")
        layout.operator("mesh.select_loose", text="Loose Geometry", icon = "SELECT_LOOSE")
        layout.operator("mesh.select_interior_faces", text="Interior Faces", icon = "SELECT_INTERIOR")
        layout.operator("mesh.select_face_by_sides", text="Faces by Sides", icon = "SELECT_FACES_BY_SIDE")

        layout.separator()

        # loops
        layout.operator("mesh.loop_multi_select", text="Edge Loops", icon = "SELECT_EDGELOOP").ring = False
        layout.operator("mesh.loop_multi_select", text="Edge Rings", icon = "SELECT_EDGERING").ring = True
        layout.operator("mesh.loop_to_region", text = "Loop Inner Region", icon = "SELECT_LOOPINNER")
        layout.operator("mesh.region_to_loop", text = "Boundary Loop", icon = "SELECT_BOUNDARY")

        layout.separator()

        layout.operator("mesh.select_ungrouped", text="Ungrouped Vertices", icon = "SELECT_UNGROUPED_VERTS")

        layout.separator()

        layout.menu("VIEW3D_MT_edit_mesh_select_more_less")


class VIEW3D_MT_select_edit_curve(Menu):
    bl_label = "Select"

    def draw(self, _context):
        layout = self.layout

        layout.menu ("VIEW3D_MT_select_object_legacy")

        layout.operator_menu_enum("view3d.select_lasso", "mode")

        layout.separator()

        layout.operator("curve.select_all", text="All", icon='SELECT_ALL').action = 'SELECT'
        layout.operator("curve.select_all", text="None", icon='SELECT_NONE').action = 'DESELECT'
        layout.operator("curve.select_all", text="Invert", icon='INVERSE').action = 'INVERT'

        layout.separator()


        layout.operator("curve.select_linked", text="Linked", icon = "LINKED")
        layout.operator("curve.select_linked_pick", text="Linked Pick Select", icon = "LINKED").deselect = False
        layout.operator("curve.select_linked_pick", text="Linked Pick Deselect", icon = "LINKED").deselect = True

        layout.separator()

        layout.menu("VIEW3D_MT_select_edit_curve_select_similar")

        layout.separator()

        layout.operator("curve.select_random", text= "Random", icon = "RANDOMIZE")
        layout.operator("curve.select_nth", icon = "CHECKER_DESELECT")

        layout.separator()

        layout.operator("curve.de_select_first", icon = "SELECT_FIRST")
        layout.operator("curve.de_select_last", icon = "SELECT_LAST")
        layout.operator("curve.select_next", text = "Next", icon = "NEXTACTIVE")
        layout.operator("curve.select_previous", text = "Previous", icon = "PREVIOUSACTIVE")

        layout.separator()

        layout.operator("curve.select_more", text= "More", icon = "SELECTMORE")
        layout.operator("curve.select_less", text= "Less", icon = "SELECTLESS")

class VIEW3D_MT_select_edit_curve_select_similar(Menu):
    bl_label = "Similar"

    def draw(self, context):
        layout = self.layout

        layout.operator("curve.select_similar", text="Type", icon = "TYPE").type = 'TYPE'
        layout.operator("curve.select_similar", text="Radius", icon = "RADIUS").type = 'RADIUS'
        layout.operator("curve.select_similar", text="Weight", icon = "MOD_VERTEX_WEIGHT").type = 'WEIGHT'
        layout.operator("curve.select_similar", text="Direction", icon = "SWITCH_DIRECTION").type = 'DIRECTION'


class VIEW3D_MT_select_edit_surface(Menu):
    bl_label = "Select"

    def draw(self, _context):
        layout = self.layout

        layout.menu ("VIEW3D_MT_select_object_legacy")
        layout.operator_menu_enum("view3d.select_lasso", "mode")

        layout.separator()

        layout.operator("curve.select_all", text="All", icon='SELECT_ALL').action = 'SELECT'
        layout.operator("curve.select_all", text="None", icon='SELECT_NONE').action = 'DESELECT'
        layout.operator("curve.select_all", text="Invert", icon='INVERSE').action = 'INVERT'

        layout.separator()

        layout.operator("curve.select_linked", text="Linked", icon = "LINKED")
        layout.menu("VIEW3D_MT_select_edit_curve_select_similar")

        layout.separator()

        layout.operator("curve.select_random", text= "Random", icon = "RANDOMIZE")
        layout.operator("curve.select_nth", icon = "CHECKER_DESELECT")


        layout.separator()

        layout.operator("curve.select_row", text = "Control Point row", icon = "CONTROLPOINTROW")

        layout.separator()

        layout.operator("curve.select_more", text= "More", icon = "SELECTMORE")
        layout.operator("curve.select_less", text= "Less", icon = "SELECTLESS")


class VIEW3D_MT_select_edit_text(Menu):
    bl_label = "Select"

    def draw(self, _context):
        layout = self.layout

        layout.operator("font.select_all", text="All", icon = "SELECT_ALL")

        layout.separator()

        layout.operator("font.move_select", text = "Line End", icon = "HAND").type = 'LINE_END'
        layout.operator("font.move_select", text = "Line Begin", icon = "HAND").type = 'LINE_BEGIN'

        layout.separator()

        layout.operator("font.move_select", text = "Previous Character", icon = "HAND").type = 'PREVIOUS_CHARACTER'
        layout.operator("font.move_select", text = "Next Character", icon = "HAND").type = 'NEXT_CHARACTER'

        layout.separator()

        layout.operator("font.move_select", text = "Previous Word", icon = "HAND").type = 'PREVIOUS_WORD'
        layout.operator("font.move_select", text = "Next Word", icon = "HAND").type = 'NEXT_WORD'

        layout.separator()

        layout.operator("font.move_select", text = "Previous Line", icon = "HAND").type = 'PREVIOUS_LINE'
        layout.operator("font.move_select", text = "Next Line", icon = "HAND").type = 'NEXT_LINE'


class VIEW3D_MT_select_edit_metaball(Menu):
    bl_label = "Select"

    def draw(self, _context):
        layout = self.layout

        layout.menu ("VIEW3D_MT_select_object_legacy")
        layout.operator_menu_enum("view3d.select_lasso", "mode")

        layout.separator()

        layout.operator("mball.select_all", text="All", icon='SELECT_ALL').action = 'SELECT'
        layout.operator("mball.select_all", text="None", icon='SELECT_NONE').action = 'DESELECT'
        layout.operator("mball.select_all", text="Invert", icon='INVERSE').action = 'INVERT'

        layout.separator()

        layout.menu("VIEW3D_MT_select_edit_metaball_select_similar")

        layout.separator()

        layout.operator("mball.select_random_metaelems", text = "Random", icon = "RANDOMIZE")


class VIEW3D_MT_select_edit_metaball_select_similar(Menu):
    bl_label = "Similar"

    def draw(self, context):
        layout = self.layout

        layout.operator("mball.select_similar", text="Type", icon = "TYPE").type = 'TYPE'
        layout.operator("mball.select_similar", text="Radius", icon = "RADIUS").type = 'RADIUS'
        layout.operator("mball.select_similar", text="Stiffness", icon = "BEND").type = 'STIFFNESS'
        layout.operator("mball.select_similar", text="Rotation", icon = "ROTATE").type = 'ROTATION'


class VIEW3D_MT_edit_lattice_context_menu(Menu):
    bl_label = "Lattice Context Menu"

    def draw(self, context):
        layout = self.layout

        layout = self.layout

        layout.menu("VIEW3D_MT_mirror")
        layout.menu("VIEW3D_MT_edit_lattice_flip")
        layout.menu("VIEW3D_MT_snap")

        layout.separator()

        layout.operator("lattice.make_regular", icon = 'MAKE_REGULAR')


class VIEW3D_MT_select_edit_lattice(Menu):
    bl_label = "Select"

    def draw(self, _context):
        layout = self.layout

        layout.menu ("VIEW3D_MT_select_object_legacy")
        layout.operator_menu_enum("view3d.select_lasso", "mode")

        layout.separator()

        layout.operator("lattice.select_all", text="All", icon='SELECT_ALL').action = 'SELECT'
        layout.operator("lattice.select_all", text="None", icon='SELECT_NONE').action = 'DESELECT'
        layout.operator("lattice.select_all", text="Invert", icon='INVERSE').action = 'INVERT'

        layout.separator()

        layout.operator("lattice.select_mirror", text = "Mirror", icon = "TRANSFORM_MIRROR")
        layout.operator("lattice.select_random", text = "Random", icon = "RANDOMIZE")

        layout.separator()

        layout.operator("lattice.select_ungrouped", text="Ungrouped Vertices", icon = "SELECT_UNGROUPED_VERTS")

        layout.separator()

        layout.operator("lattice.select_more", text = "More", icon = "SELECTMORE")
        layout.operator("lattice.select_less", text = "Less", icon = "SELECTLESS")


class VIEW3D_MT_select_edit_armature(Menu):
    bl_label = "Select"

    def draw(self, _context):
        layout = self.layout

        layout.menu ("VIEW3D_MT_select_object_legacy")
        layout.operator_menu_enum("view3d.select_lasso", "mode")

        layout.separator()

        layout.operator("armature.select_all", text="All", icon='SELECT_ALL').action = 'SELECT'
        layout.operator("armature.select_all", text="None", icon='SELECT_NONE').action = 'DESELECT'
        layout.operator("armature.select_all", text="Invert", icon='INVERSE').action = 'INVERT'

        layout.separator()

        layout.operator_menu_enum("armature.select_similar", "type", text="Similar")

        layout.separator()

        layout.operator("armature.select_mirror", text="Mirror Selection", icon = "TRANSFORM_MIRROR").extend = False
        layout.operator("object.select_pattern", text="By Pattern", icon = "PATTERN")

        layout.separator()

        layout.operator("armature.select_linked", text="Linked", icon = "LINKED")

        layout.separator()

        props = layout.operator("armature.select_hierarchy", text="Parent", icon = "PARENT")
        props.extend = False
        props.direction = 'PARENT'

        props = layout.operator("armature.select_hierarchy", text="Child", icon = "CHILD")
        props.extend = False
        props.direction = 'CHILD'

        layout.separator()

        props = layout.operator("armature.select_hierarchy", text="Extend Parent", icon = "PARENT")
        props.extend = True
        props.direction = 'PARENT'

        props = layout.operator("armature.select_hierarchy", text="Extend Child", icon = "CHILD")
        props.extend = True
        props.direction = 'CHILD'

        layout.separator()

        layout.operator("armature.select_more", text="More", icon = "SELECTMORE")
        layout.operator("armature.select_less", text="Less", icon = "SELECTLESS")


class VIEW3D_MT_paint_gpencil(Menu):
    bl_label = "Paint"

    def draw(self, _context):
        layout = self.layout

        layout.operator("gpencil.vertex_color_set", text="Set Vertex Colors", icon = "NODE_VERTEX_COLOR")
        layout.operator("gpencil.stroke_reset_vertex_color", icon = "RESET")
        layout.separator()
        layout.operator("gpencil.vertex_color_invert", text="Invert", icon = "NODE_INVERT")
        layout.operator("gpencil.vertex_color_levels", text="Levels", icon = "LEVELS")
        layout.operator("gpencil.vertex_color_hsv", text="Hue Saturation Value", icon = "HUESATVAL")
        layout.operator("gpencil.vertex_color_brightness_contrast", text="Bright/Contrast", icon = "BRIGHTNESS_CONTRAST")


class VIEW3D_MT_select_gpencil(Menu):
    bl_label = "Select"

    def draw(self, context):
        layout = self.layout

        layout.menu ("VIEW3D_MT_select_gpencil_legacy")
        layout.operator_menu_enum("gpencil.select_lasso", "mode")

        layout.separator()

        layout.operator("gpencil.select_all", text="All", icon='SELECT_ALL').action = 'SELECT'
        layout.operator("gpencil.select_all", text="None", icon='SELECT_NONE').action = 'DESELECT'
        layout.operator("gpencil.select_all", text="Invert", icon='INVERSE').action = 'INVERT'

        layout.separator()

        layout.operator("gpencil.select_linked", text="Linked", icon = "LINKED")
        layout.operator("gpencil.select_alternate", icon = "ALTERNATED")
        layout.operator("gpencil.select_random", icon = "RANDOMIZE")
        layout.menu("VIEW3D_MT_select_gpencil_grouped", text="Grouped")

        if context.mode == 'VERTEX_GPENCIL':
            layout.operator("gpencil.select_vertex_color", text="Vertex Color")

        layout.separator()

        layout.operator("gpencil.select_first", text = "First", icon = "SELECT_FIRST")
        layout.operator("gpencil.select_last", text = "Last", icon = "SELECT_LAST")

        layout.separator()

        layout.operator("gpencil.select_more", text = "More", icon = "SELECTMORE")
        layout.operator("gpencil.select_less", text = "Less", icon = "SELECTLESS")


class VIEW3D_MT_select_gpencil_legacy(Menu):
    bl_label = "Legacy"

    def draw(self, _context):
        layout = self.layout

        layout.operator("gpencil.select_box", icon = "BORDER_RECT")
        layout.operator("gpencil.select_circle", icon = "CIRCLE_SELECT")


class VIEW3D_MT_select_gpencil_grouped(Menu):
    bl_label = "Grouped"

    def draw(self, context):
        layout = self.layout

        layout.operator("gpencil.select_grouped", text="Layer", icon = "LAYER").type = 'LAYER'
        layout.operator("gpencil.select_grouped", text="Color", icon = "COLOR").type = 'MATERIAL'


class VIEW3D_MT_select_paint_mask(Menu):
    bl_label = "Select"

    def draw(self, _context):
        layout = self.layout

        layout.menu ("VIEW3D_MT_select_object_legacy")
        layout.operator_menu_enum("view3d.select_lasso", "mode")

        layout.separator()

        layout.operator("paint.face_select_all", text="All", icon = 'SELECT_ALL').action = 'SELECT'
        layout.operator("paint.face_select_all", text="None", icon='SELECT_NONE').action = 'DESELECT'
        layout.operator("paint.face_select_all", text="Invert", icon='INVERSE').action = 'INVERT'

        layout.separator()

        layout.operator("paint.face_select_linked", text="Linked", icon = "LINKED")
        layout.operator("paint.face_select_linked_pick", text="Linked Pick Select", icon = "LINKED").deselect = False
        layout.operator("paint.face_select_linked_pick", text="Linked Pick Deselect", icon = "LINKED").deselect = True


class VIEW3D_MT_select_paint_mask_vertex(Menu):
    bl_label = "Select"

    def draw(self, _context):
        layout = self.layout

        layout.menu ("VIEW3D_MT_select_object_legacy")
        layout.operator_menu_enum("view3d.select_lasso", "mode")

        layout.separator()

        layout.operator("paint.vert_select_all", text="All", icon='SELECT_ALL').action = 'SELECT'
        layout.operator("paint.vert_select_all", text="None", icon='SELECT_NONE').action = 'DESELECT'
        layout.operator("paint.vert_select_all", text="Invert", icon='INVERSE').action = 'INVERT'

        layout.separator()

        layout.operator("paint.vert_select_ungrouped", text="Ungrouped Vertices", icon = "SELECT_UNGROUPED_VERTS")


class VIEW3D_MT_angle_control(Menu):
    bl_label = "Angle Control"

    @classmethod
    def poll(cls, context):
        settings = UnifiedPaintPanel.paint_settings(context)
        if not settings:
            return False

        brush = settings.brush
        tex_slot = brush.texture_slot

        return tex_slot.has_texture_angle and tex_slot.has_texture_angle_source

    def draw(self, context):
        layout = self.layout

        settings = UnifiedPaintPanel.paint_settings(context)
        brush = settings.brush

        sculpt = (context.sculpt_object is not None)

        tex_slot = brush.texture_slot

        layout.prop(tex_slot, "use_rake", text="Rake")

        if brush.brush_capabilities.has_random_texture_angle and tex_slot.has_random_texture_angle:
            if sculpt:
                if brush.sculpt_capabilities.has_random_texture_angle:
                    layout.prop(tex_slot, "use_random", text="Random")
            else:
                layout.prop(tex_slot, "use_random", text="Random")


class VIEW3D_MT_mesh_add(Menu):
    bl_idname = "VIEW3D_MT_mesh_add"
    bl_label = "Mesh"

    def draw(self, _context):
        layout = self.layout

        layout.operator_context = 'INVOKE_REGION_WIN'

        layout.operator("mesh.primitive_plane_add", text="Plane", icon='MESH_PLANE')
        layout.operator("mesh.primitive_cube_add", text="Cube", icon='MESH_CUBE')
        layout.operator("mesh.primitive_circle_add", text="Circle", icon='MESH_CIRCLE')
        layout.operator("mesh.primitive_uv_sphere_add", text="UV Sphere", icon='MESH_UVSPHERE')
        layout.operator("mesh.primitive_ico_sphere_add", text="Ico Sphere", icon='MESH_ICOSPHERE')
        layout.operator("mesh.primitive_cylinder_add", text="Cylinder", icon='MESH_CYLINDER')
        layout.operator("mesh.primitive_cone_add", text="Cone", icon='MESH_CONE')
        layout.operator("mesh.primitive_torus_add", text="Torus", icon='MESH_TORUS')

        layout.separator()

        layout.operator("mesh.primitive_grid_add", text="Grid", icon='MESH_GRID')
        layout.operator("mesh.primitive_monkey_add", text="Monkey", icon='MESH_MONKEY')


class VIEW3D_MT_curve_add(Menu):
    bl_idname = "VIEW3D_MT_curve_add"
    bl_label = "Curve"

    def draw(self, _context):
        layout = self.layout

        layout.operator_context = 'INVOKE_REGION_WIN'

        layout.operator("curve.primitive_bezier_curve_add", text="Bezier", icon='CURVE_BEZCURVE')
        layout.operator("curve.primitive_bezier_circle_add", text="Circle", icon='CURVE_BEZCIRCLE')

        layout.separator()

        layout.operator("curve.primitive_nurbs_curve_add", text="Nurbs Curve", icon='CURVE_NCURVE')
        layout.operator("curve.primitive_nurbs_circle_add", text="Nurbs Circle", icon='CURVE_NCIRCLE')
        layout.operator("curve.primitive_nurbs_path_add", text="Path", icon='CURVE_PATH')


class VIEW3D_MT_surface_add(Menu):
    bl_idname = "VIEW3D_MT_surface_add"
    bl_label = "Surface"

    def draw(self, _context):
        layout = self.layout

        layout.operator_context = 'INVOKE_REGION_WIN'

        layout.operator("surface.primitive_nurbs_surface_curve_add", text="Surface Curve", icon='SURFACE_NCURVE')
        layout.operator("surface.primitive_nurbs_surface_circle_add", text="Surface Circle", icon='SURFACE_NCIRCLE')
        layout.operator("surface.primitive_nurbs_surface_surface_add", text="Surface Patch", icon='SURFACE_NSURFACE')
        layout.operator("surface.primitive_nurbs_surface_cylinder_add", text="Surface Cylinder", icon='SURFACE_NCYLINDER')
        layout.operator("surface.primitive_nurbs_surface_sphere_add", text="Surface Sphere", icon='SURFACE_NSPHERE')
        layout.operator("surface.primitive_nurbs_surface_torus_add", text="Surface Torus", icon='SURFACE_NTORUS')


class VIEW3D_MT_edit_metaball_context_menu(Menu):
    bl_label = "Metaball Context Menu"

    def draw(self, _context):
        layout = self.layout

        layout.operator_context = 'INVOKE_REGION_WIN'

        # Add
        layout.operator("mball.duplicate_move", icon = "DUPLICATE")

        layout.separator()

        # Modify
        layout.menu("VIEW3D_MT_mirror")
        layout.menu("VIEW3D_MT_snap")

        layout.separator()

        # Remove
        layout.operator_context = 'EXEC_REGION_WIN'
        layout.operator("mball.delete_metaelems", text="Delete", icon = "DELETE")


class VIEW3D_MT_metaball_add(Menu):
    bl_idname = "VIEW3D_MT_metaball_add"
    bl_label = "Metaball"

    def draw(self, _context):
        layout = self.layout

        layout.operator_context = 'INVOKE_REGION_WIN'
        layout.operator_enum("object.metaball_add", "type")


class TOPBAR_MT_edit_curve_add(Menu):
    bl_idname = "TOPBAR_MT_edit_curve_add"
    bl_label = "Add"
    bl_translation_context = i18n_contexts.operator_default

    def draw(self, context):
        is_surf = context.active_object.type == 'SURFACE'

        layout = self.layout
        layout.operator_context = 'EXEC_REGION_WIN'

        if is_surf:
            VIEW3D_MT_surface_add.draw(self, context)
        else:
            VIEW3D_MT_curve_add.draw(self, context)


class TOPBAR_MT_edit_armature_add(Menu):
    bl_idname = "TOPBAR_MT_edit_armature_add"
    bl_label = "Armature"

    def draw(self, _context):
        layout = self.layout

        layout.operator_context = 'EXEC_REGION_WIN'
        layout.operator("armature.bone_primitive_add", text="Single Bone", icon='BONE_DATA')


class VIEW3D_MT_armature_add(Menu):
    bl_idname = "VIEW3D_MT_armature_add"
    bl_label = "Armature"

    def draw(self, _context):
        layout = self.layout

        layout.operator_context = 'EXEC_REGION_WIN'
        layout.operator("object.armature_add", text="Single Bone", icon='BONE_DATA')


class VIEW3D_MT_light_add(Menu):
    bl_idname = "VIEW3D_MT_light_add"
    bl_label = "Light"

    def draw(self, _context):
        layout = self.layout

        layout.operator_context = 'INVOKE_REGION_WIN'
        layout.operator_enum("object.light_add", "type")


class VIEW3D_MT_lightprobe_add(Menu):
    bl_idname = "VIEW3D_MT_lightprobe_add"
    bl_label = "Light Probe"

    def draw(self, _context):
        layout = self.layout

        layout.operator_context = 'INVOKE_REGION_WIN'
        layout.operator_enum("object.lightprobe_add", "type")


class VIEW3D_MT_camera_add(Menu):
    bl_idname = "VIEW3D_MT_camera_add"
    bl_label = "Camera"

    def draw(self, _context):
        layout = self.layout
        layout.operator_context = 'EXEC_REGION_WIN'
        layout.operator("object.camera_add", text="Camera", icon='OUTLINER_OB_CAMERA')


class VIEW3D_MT_volume_add(Menu):
    bl_idname = "VIEW3D_MT_volume_add"
    bl_label = "Volume"

    def draw(self, _context):
        layout = self.layout
        layout.operator("object.volume_import", text="Import OpenVDB", icon='FILE_VOLUME')
        layout.operator("object.volume_add", text="Empty", icon='OUTLINER_OB_VOLUME')


class VIEW3D_MT_add(Menu):
    bl_label = "Add"
    bl_translation_context = i18n_contexts.operator_default

    def draw(self, context):
        layout = self.layout

        # note, don't use 'EXEC_SCREEN' or operators won't get the 'v3d' context.

        # Note: was EXEC_AREA, but this context does not have the 'rv3d', which prevents
        #       "align_view" to work on first call (see T32719).
        layout.operator_context = 'EXEC_REGION_WIN'

        # layout.operator_menu_enum("object.mesh_add", "type", text="Mesh", icon='OUTLINER_OB_MESH')
        layout.menu("VIEW3D_MT_mesh_add", icon='OUTLINER_OB_MESH')

        # layout.operator_menu_enum("object.curve_add", "type", text="Curve", icon='OUTLINER_OB_CURVE')
        layout.menu("VIEW3D_MT_curve_add", icon='OUTLINER_OB_CURVE')
        # layout.operator_menu_enum("object.surface_add", "type", text="Surface", icon='OUTLINER_OB_SURFACE')
        layout.menu("VIEW3D_MT_surface_add", icon='OUTLINER_OB_SURFACE')
        layout.menu("VIEW3D_MT_metaball_add", text="Metaball", icon='OUTLINER_OB_META')
        layout.operator("object.text_add", text="Text", icon='OUTLINER_OB_FONT')
        if context.preferences.experimental.use_new_hair_type:
            layout.operator("object.hair_add", text="Hair", icon='OUTLINER_OB_HAIR')
        if context.preferences.experimental.use_new_point_cloud_type:
            layout.operator("object.pointcloud_add", text="Point Cloud", icon='OUTLINER_OB_POINTCLOUD')
        layout.menu("VIEW3D_MT_volume_add", text="Volume", icon='OUTLINER_OB_VOLUME')
        layout.operator_menu_enum("object.gpencil_add", "type", text="Grease Pencil", icon='OUTLINER_OB_GREASEPENCIL')
        layout.separator()

        if VIEW3D_MT_armature_add.is_extended():
            layout.menu("VIEW3D_MT_armature_add", icon='OUTLINER_OB_ARMATURE')
        else:
            layout.operator("object.armature_add", text="Armature", icon='OUTLINER_OB_ARMATURE')

        layout.operator("object.add", text="Lattice", icon='OUTLINER_OB_LATTICE').type = 'LATTICE'
        layout.operator_menu_enum("object.empty_add", "type", text="Empty", icon='OUTLINER_OB_EMPTY')
        layout.menu("VIEW3D_MT_image_add", text="Image", icon='OUTLINER_OB_IMAGE')

        layout.separator()

        layout.operator("object.speaker_add", text="Speaker", icon='OUTLINER_OB_SPEAKER')
        layout.separator()

        if VIEW3D_MT_camera_add.is_extended():
            layout.menu("VIEW3D_MT_camera_add", icon='OUTLINER_OB_CAMERA')
        else:
            VIEW3D_MT_camera_add.draw(self, context)

        layout.menu("VIEW3D_MT_light_add", icon='OUTLINER_OB_LIGHT')

        layout.separator()

        layout.menu("VIEW3D_MT_lightprobe_add", icon='OUTLINER_OB_LIGHTPROBE')

        layout.separator()

        layout.operator_menu_enum("object.effector_add", "type", text="Force Field", icon='OUTLINER_OB_FORCE_FIELD')

        layout.separator()

        has_collections = bool(bpy.data.collections)
        col = layout.column()
        col.enabled = has_collections

        if not has_collections or len(bpy.data.collections) > 10:
            col.operator_context = 'INVOKE_REGION_WIN'
            col.operator(
                "object.collection_instance_add",
                text="Collection Instance" if has_collections else "No Collections to Instance",
                icon='OUTLINER_OB_GROUP_INSTANCE',
            )
        else:
            col.operator_menu_enum(
                "object.collection_instance_add",
                "collection",
                text="Collection Instance",
                icon='OUTLINER_OB_GROUP_INSTANCE',
            )


class VIEW3D_MT_image_add(Menu):
    bl_label = "Add Image"

    def draw(self, _context):
        layout = self.layout
        layout.operator("object.load_reference_image", text="Reference", icon='IMAGE_REFERENCE')
        layout.operator("object.load_background_image", text="Background", icon='IMAGE_BACKGROUND')


class VIEW3D_MT_object_relations(Menu):
    bl_label = "Relations"

    def draw(self, _context):
        layout = self.layout

        layout.operator("object.make_override_library", text="Make Library Override", icon = "LIBRARY_DATA_OVERRIDE")

        layout.operator("object.convert_proxy_to_override", icon='PROXY_OVERRIDE')

        layout.operator("object.make_dupli_face", icon = "MAKEDUPLIFACE")

        layout.separator()

        layout.operator_menu_enum("object.make_local", "type", text="Make Local")
        layout.menu("VIEW3D_MT_make_single_user")


class VIEW3D_MT_origin_set(Menu):
    bl_label = "Set Origin"

    def draw(self, context):
        layout = self.layout

        layout.operator("object.origin_set", icon ='GEOMETRY_TO_ORIGIN', text = "Geometry to Origin").type='GEOMETRY_ORIGIN'
        layout.operator("object.origin_set", icon ='ORIGIN_TO_GEOMETRY', text = "Origin to Geometry").type='ORIGIN_GEOMETRY'
        layout.operator("object.origin_set", icon ='ORIGIN_TO_CURSOR', text = "Origin to 3D Cursor").type='ORIGIN_CURSOR'
        layout.operator("object.origin_set", icon ='ORIGIN_TO_CENTEROFMASS', text = "Origin to Center of Mass (Surface)").type='ORIGIN_CENTER_OF_MASS'
        layout.operator("object.origin_set", icon ='ORIGIN_TO_VOLUME', text = "Origin to Center of Mass (Volume)").type='ORIGIN_CENTER_OF_VOLUME'


# ********** Object menu **********

class VIEW3D_MT_object(Menu):
    bl_context = "objectmode"
    bl_label = "Object"

    def draw(self, _context):
        layout = self.layout

        obj = _context.object
        is_eevee = _context.scene.render.engine == 'BLENDER_EEVEE'
        view = _context.space_data

        layout.menu("VIEW3D_MT_transform_object")
        layout.menu("VIEW3D_MT_origin_set")
        layout.menu("VIEW3D_MT_mirror")
        layout.menu("VIEW3D_MT_object_clear")
        layout.menu("VIEW3D_MT_object_apply")
        layout.menu("VIEW3D_MT_snap")

        layout.separator()

        layout.operator("object.duplicate_move", icon = "DUPLICATE")
        layout.operator("object.duplicate_move_linked", icon = "DUPLICATE")
        layout.operator("object.join", icon ='JOIN')

        layout.separator()

        layout.operator_context = 'EXEC_REGION_WIN'
        myvar = layout.operator("object.delete", text="Delete", icon = "DELETE")
        myvar.use_global = False
        myvar.confirm = False
        myvar = layout.operator("object.delete", text="Delete Global", icon = "DELETE")
        myvar.use_global = True
        myvar.confirm = False

        layout.separator()

        layout.operator("view3d.copybuffer", text="Copy Objects", icon='COPYDOWN')
        layout.operator("view3d.pastebuffer", text="Paste Objects", icon='PASTEDOWN')

        layout.separator()

        layout.menu("VIEW3D_MT_object_parent")
        #layout.menu("VIEW3D_MT_object_collection") # bfa, turned off
        layout.menu("VIEW3D_MT_object_relations")
        layout.menu("VIEW3D_MT_object_constraints")
        layout.menu("VIEW3D_MT_object_track")
        layout.menu("VIEW3D_MT_make_links")

        # shading just for mesh and curve objects
        if obj is None:
            pass

        elif obj.type in {'MESH', 'CURVE', 'SURFACE'}:

            layout.separator()

            layout.operator("object.shade_smooth", icon ='SHADING_SMOOTH')
            layout.operator("object.shade_flat", icon ='SHADING_FLAT')

        layout.separator()

        layout.menu("VIEW3D_MT_object_animation")
        layout.menu("VIEW3D_MT_object_rigid_body")

        layout.separator()

        layout.menu("VIEW3D_MT_object_quick_effects")
        layout.menu("VIEW3D_MT_subdivision_set")

        layout.separator()

        layout.menu("VIEW3D_MT_object_convert")

        layout.separator()

        layout.menu("VIEW3D_MT_object_showhide")
        layout.menu("VIEW3D_MT_object_cleanup")

        if obj is None:
            pass

        elif obj.type == 'CAMERA':
            layout.operator_context = 'INVOKE_REGION_WIN'

            layout.separator()

            if obj.data.type == 'PERSP':
                props = layout.operator("wm.context_modal_mouse", text="Adjust Focal Length", icon = "LENS_ANGLE")
                props.data_path_iter = "selected_editable_objects"
                props.data_path_item = "data.lens"
                props.input_scale = 0.1
                if obj.data.lens_unit == 'MILLIMETERS':
                    props.header_text = "Camera Focal Length: %.1fmm"
                else:
                    props.header_text = "Camera Focal Length: %.1f\u00B0"

            else:
                props = layout.operator("wm.context_modal_mouse", text="Camera Lens Scale", icon = "LENS_SCALE")
                props.data_path_iter = "selected_editable_objects"
                props.data_path_item = "data.ortho_scale"
                props.input_scale = 0.01
                props.header_text = "Camera Lens Scale: %.3f"

            if not obj.data.dof.focus_object:
                if view and view.camera == obj and view.region_3d.view_perspective == 'CAMERA':
                    props = layout.operator("ui.eyedropper_depth", text="DOF Distance (Pick)", icon = "DOF")
                else:
                    props = layout.operator("wm.context_modal_mouse", text="Adjust Focus Distance", icon = "DOF")
                    props.data_path_iter = "selected_editable_objects"
                    props.data_path_item = "data.dof.focus_distance"
                    props.input_scale = 0.02
                    props.header_text = "Focus Distance: %.3f"

        elif obj.type in {'CURVE', 'FONT'}:
            layout.operator_context = 'INVOKE_REGION_WIN'

            layout.separator()

            props = layout.operator("wm.context_modal_mouse", text="Adjust Extrusion", icon = "EXTRUDESIZE")
            props.data_path_iter = "selected_editable_objects"
            props.data_path_item = "data.extrude"
            props.input_scale = 0.01
            props.header_text = "Extrude: %.3f"

            props = layout.operator("wm.context_modal_mouse", text="Adjust Offset", icon = "WIDTH_SIZE")
            props.data_path_iter = "selected_editable_objects"
            props.data_path_item = "data.offset"
            props.input_scale = 0.01
            props.header_text = "Offset %.3f"


        elif obj.type == 'EMPTY':
            layout.operator_context = 'INVOKE_REGION_WIN'

            layout.separator()

            props = layout.operator("wm.context_modal_mouse", text="Adjust Empty Display Size", icon = "DRAWSIZE")
            props.data_path_iter = "selected_editable_objects"
            props.data_path_item = "empty_display_size"
            props.input_scale = 0.01
            props.header_text = "Empty Diosplay Size: %.3f"

        elif obj.type == 'LIGHT':
            light = obj.data

            layout.operator_context = 'INVOKE_REGION_WIN'

            layout.separator()

            props = layout.operator("wm.context_modal_mouse", text="Adjust Light Power", icon = "LIGHT_STRENGTH")
            props.data_path_iter = "selected_editable_objects"
            props.data_path_item = "data.energy"
            props.input_scale = 1.0
            props.header_text = "Light Power: %.3f"

            if light.type == 'AREA':
                if light.shape in {'RECTANGLE', 'ELLIPSE'}:
                    props = layout.operator("wm.context_modal_mouse", text="Adjust Area Light X Size", icon = "LIGHT_SIZE")
                    props.data_path_iter = "selected_editable_objects"
                    props.data_path_item = "data.size"
                    props.header_text = "Light Size X: %.3f"

                    props = layout.operator("wm.context_modal_mouse", text="Adjust Area Light Y Size", icon = "LIGHT_SIZE")
                    props.data_path_iter = "selected_editable_objects"
                    props.data_path_item = "data.size_y"
                    props.header_text = "Light Size Y: %.3f"
                else:
                    props = layout.operator("wm.context_modal_mouse", text="Adjust Area Light Size", icon = "LIGHT_SIZE")
                    props.data_path_iter = "selected_editable_objects"
                    props.data_path_item = "data.size"
                    props.header_text = "Light Size: %.3f"

            elif light.type in {'SPOT', 'POINT'}:
                props = layout.operator("wm.context_modal_mouse", text="Adjust Light Radius", icon = "RADIUS")
                props.data_path_iter = "selected_editable_objects"
                props.data_path_item = "data.shadow_soft_size"
                props.header_text = "Light Radius: %.3f"

            elif light.type == 'SUN':
                props = layout.operator("wm.context_modal_mouse", text="Adjust Sun Light Angle", icon = "ANGLE")
                props.data_path_iter = "selected_editable_objects"
                props.data_path_item = "data.angle"
                props.header_text = "Light Angle: %.3f"

            if light.type == 'SPOT':
                layout.separator()

                props = layout.operator("wm.context_modal_mouse", text="Adjust Spot Light Size", icon = "LIGHT_SIZE")
                props.data_path_iter = "selected_editable_objects"
                props.data_path_item = "data.spot_size"
                props.input_scale = 0.01
                props.header_text = "Spot Size: %.2f"

                props = layout.operator("wm.context_modal_mouse", text="Adjust Spot Light Blend", icon = "SPOT_BLEND")
                props.data_path_iter = "selected_editable_objects"
                props.data_path_item = "data.spot_blend"
                props.input_scale = -0.01
                props.header_text = "Spot Blend: %.2f"

            if light.type in ['SPOT', 'SUN', 'AREA']:
                props = layout.operator("object.transform_axis_target", text="Interactive Light Track", icon = "NODE_LIGHTPATH")


class VIEW3D_MT_object_animation(Menu):
    bl_label = "Animation"

    def draw(self, _context):
        layout = self.layout

        layout.operator("anim.keyframe_insert_menu", text="Insert Keyframe", icon= 'KEYFRAMES_INSERT')
        layout.operator("anim.keyframe_delete_v3d", text="Delete Keyframes", icon= 'KEYFRAMES_REMOVE')
        layout.operator("anim.keyframe_clear_v3d", text="Clear Keyframes", icon= 'KEYFRAMES_CLEAR')
        layout.operator("anim.keying_set_active_set", text="Change Keying Set", icon='KEYINGSET')

        layout.separator()

        layout.operator("nla.bake", text="Bake Action", icon= 'BAKE_ACTION')
        layout.operator("gpencil.bake_mesh_animation", text="Bake Mesh to Grease Pencil", icon= 'BAKE_ACTION')
        layout.operator("gpencil.bake_grease_pencil_animation", text="Bake Object Transform to Grease Pencil", icon= 'BAKE_ACTION')


class VIEW3D_MT_object_rigid_body(Menu):
    bl_label = "Rigid Body"

    def draw(self, _context):
        layout = self.layout

        layout.operator("rigidbody.objects_add", text="Add Active", icon='RIGID_ADD_ACTIVE').type = 'ACTIVE'
        layout.operator("rigidbody.objects_add", text="Add Passive", icon='RIGID_ADD_PASSIVE').type = 'PASSIVE'

        layout.separator()

        layout.operator("rigidbody.objects_remove", text="Remove", icon='RIGID_REMOVE')

        layout.separator()

        layout.operator("rigidbody.shape_change", text="Change Shape", icon='RIGID_CHANGE_SHAPE')
        layout.operator("rigidbody.mass_calculate", text="Calculate Mass", icon='RIGID_CALCULATE_MASS')
        layout.operator("rigidbody.object_settings_copy", text="Copy from Active", icon='RIGID_COPY_FROM_ACTIVE')
        layout.operator("object.visual_transform_apply", text="Apply Transformation", icon='RIGID_APPLY_TRANS')
        layout.operator("rigidbody.bake_to_keyframes", text="Bake To Keyframes", icon='RIGID_BAKE_TO_KEYFRAME')

        layout.separator()

        layout.operator("rigidbody.connect", text="Connect", icon='RIGID_CONSTRAINTS_CONNECT')


class VIEW3D_MT_object_clear(Menu):
    bl_label = "Clear"

    def draw(self, _context):
        layout = self.layout

        layout.operator("object.location_clear", text="Location", icon = "CLEARMOVE").clear_delta = False
        layout.operator("object.rotation_clear", text="Rotation", icon = "CLEARROTATE").clear_delta = False
        layout.operator("object.scale_clear", text="Scale", icon = "CLEARSCALE").clear_delta = False

        layout.separator()

        layout.operator("object.origin_clear", text="Origin", icon = "CLEARORIGIN")


class VIEW3D_MT_object_context_menu(Menu):
    bl_label = "Object Context Menu"

    def draw(self, context):

        layout = self.layout
        view = context.space_data

        obj = context.object

        selected_objects_len = len(context.selected_objects)

        # If nothing is selected
        # (disabled for now until it can be made more useful).
        '''
        if selected_objects_len == 0:

            layout.menu("VIEW3D_MT_add", text="Add", text_ctxt=i18n_contexts.operator_default)
            layout.operator("view3d.pastebuffer", text="Paste Objects", icon='PASTEDOWN')

            return
        '''

        # If something is selected

        # Individual object types.
        if obj is None:
            pass

        elif obj.type == 'CAMERA':
            layout.operator_context = 'INVOKE_REGION_WIN'

            layout.operator("view3d.object_as_camera", text="Set Active Camera", icon ="VIEW_SWITCHACTIVECAM")

            if obj.data.type == 'PERSP':
                props = layout.operator("wm.context_modal_mouse", text="Adjust Focal Length", icon = "LENS_ANGLE")
                props.data_path_iter = "selected_editable_objects"
                props.data_path_item = "data.lens"
                props.input_scale = 0.1
                if obj.data.lens_unit == 'MILLIMETERS':
                    props.header_text = "Camera Focal Length: %.1fmm"
                else:
                    props.header_text = "Camera Focal Length: %.1f\u00B0"

            else:
                props = layout.operator("wm.context_modal_mouse", text="Camera Lens Scale", icon = "LENS_SCALE")
                props.data_path_iter = "selected_editable_objects"
                props.data_path_item = "data.ortho_scale"
                props.input_scale = 0.01
                props.header_text = "Camera Lens Scale: %.3f"

            if not obj.data.dof.focus_object:
                if view and view.camera == obj and view.region_3d.view_perspective == 'CAMERA':
                    props = layout.operator("ui.eyedropper_depth", text="DOF Distance (Pick)", icon = "DOF")
                else:
                    props = layout.operator("wm.context_modal_mouse", text="Adjust Focus Distance", icon = "DOF")
                    props.data_path_iter = "selected_editable_objects"
                    props.data_path_item = "data.dof.focus_distance"
                    props.input_scale = 0.02
                    props.header_text = "Focus Distance: %.3f"

            layout.separator()

        elif obj.type in {'CURVE', 'FONT'}:
            layout.operator_context = 'INVOKE_REGION_WIN'

            props = layout.operator("wm.context_modal_mouse", text="Adjust Extrusion", icon = "EXTRUDESIZE")
            props.data_path_iter = "selected_editable_objects"
            props.data_path_item = "data.extrude"
            props.input_scale = 0.01
            props.header_text = "Extrude: %.3f"

            props = layout.operator("wm.context_modal_mouse", text="Adjust Offset", icon = "WIDTH_SIZE")
            props.data_path_iter = "selected_editable_objects"
            props.data_path_item = "data.offset"
            props.input_scale = 0.01
            props.header_text = "Offset: %.3f"

            layout.separator()

        elif obj.type == 'EMPTY':
            layout.operator_context = 'INVOKE_REGION_WIN'

            props = layout.operator("wm.context_modal_mouse", text="Adjust Empty Display Size", icon = "DRAWSIZE")
            props.data_path_iter = "selected_editable_objects"
            props.data_path_item = "empty_display_size"
            props.input_scale = 0.01
            props.header_text = "Empty Display Size: %.3f"

            layout.separator()

            if obj.empty_display_type == 'IMAGE':
                layout.operator("gpencil.trace_image", icon = "FILE_IMAGE")

                layout.separator()

        elif obj.type == 'LIGHT':
            light = obj.data

            layout.operator_context = 'INVOKE_REGION_WIN'

            props = layout.operator("wm.context_modal_mouse", text="Adjust Light Power", icon = "LIGHT_STRENGTH")
            props.data_path_iter = "selected_editable_objects"
            props.data_path_item = "data.energy"
            props.input_scale = 1.0
            props.header_text = "Light Power: %.3f"

            if light.type == 'AREA':
                if light.shape in {'RECTANGLE', 'ELLIPSE'}:
                    props = layout.operator("wm.context_modal_mouse", text="Adjust Area Light X Size", icon = "LIGHT_SIZE")
                    props.data_path_iter = "selected_editable_objects"
                    props.data_path_item = "data.size"
                    props.header_text = "Light Size X: %.3f"

                    props = layout.operator("wm.context_modal_mouse", text="Adjust Area Light Y Size", icon = "LIGHT_SIZE")
                    props.data_path_iter = "selected_editable_objects"
                    props.data_path_item = "data.size_y"
                    props.header_text = "Light Size Y: %.3f"
                else:
                    props = layout.operator("wm.context_modal_mouse", text="Adjust Area Light Size", icon = "LIGHT_SIZE")
                    props.data_path_iter = "selected_editable_objects"
                    props.data_path_item = "data.size"
                    props.header_text = "Light Size: %.3f"

            elif light.type in {'SPOT', 'POINT'}:
                props = layout.operator("wm.context_modal_mouse", text="Adjust Light Radius", icon = "RADIUS")
                props.data_path_iter = "selected_editable_objects"
                props.data_path_item = "data.shadow_soft_size"
                props.header_text = "Light Radius: %.3f"

            elif light.type == 'SUN':
                props = layout.operator("wm.context_modal_mouse", text="Adjust Sun Light Angle", icon = "ANGLE")
                props.data_path_iter = "selected_editable_objects"
                props.data_path_item = "data.angle"
                props.header_text = "Light Angle: %.3f"

            if light.type == 'SPOT':
                layout.separator()

                props = layout.operator("wm.context_modal_mouse", text="Adjust Spot Light Size", icon = "LIGHT_SIZE")
                props.data_path_iter = "selected_editable_objects"
                props.data_path_item = "data.spot_size"
                props.input_scale = 0.01
                props.header_text = "Spot Size: %.2f"

                props = layout.operator("wm.context_modal_mouse", text="Adjust Spot Light Blend", icon = "SPOT_BLEND")
                props.data_path_iter = "selected_editable_objects"
                props.data_path_item = "data.spot_blend"
                props.input_scale = -0.01
                props.header_text = "Spot Blend: %.2f"

            layout.separator()

        # Shared among some object types.
        if obj is not None:
            if obj.type in {'MESH', 'CURVE', 'SURFACE'}:
                layout.operator("object.shade_smooth", text="Shade Smooth", icon = "SHADING_SMOOTH")
                layout.operator("object.shade_flat", text="Shade Flat", icon = "SHADING_FLAT")

                layout.separator()

            if obj.type in {'MESH', 'CURVE', 'SURFACE', 'ARMATURE', 'GPENCIL'}:
                if selected_objects_len > 1:
                    layout.operator("object.join")

            if obj.type in {'MESH', 'CURVE', 'SURFACE', 'POINTCLOUD', 'META', 'FONT'}:
                layout.operator_menu_enum("object.convert", "target")

            if obj.type == 'GPENCIL':
                layout.operator_menu_enum("gpencil.convert", "type", text="Convert To")

            if (
                    obj.type in {'MESH', 'CURVE', 'SURFACE', 'GPENCIL', 'LATTICE', 'ARMATURE', 'META', 'FONT'} or
                    (obj.type == 'EMPTY' and obj.instance_collection is not None)
            ):
                layout.operator_context = 'INVOKE_REGION_WIN'
                layout.operator_menu_enum("object.origin_set", text="Set Origin", property="type")
                layout.operator_context = 'INVOKE_DEFAULT'

                layout.separator()

        # Shared among all object types
        layout.operator("view3d.copybuffer", text="Copy Objects", icon='COPYDOWN')
        layout.operator("view3d.pastebuffer", text="Paste Objects", icon='PASTEDOWN')

        layout.separator()

        layout.operator("object.duplicate_move", icon='DUPLICATE')
        layout.operator("object.duplicate_move_linked", icon = "DUPLICATE")

        layout.separator()

        props = layout.operator("wm.call_panel", text="Rename Active Object", icon='RENAME')
        props.name = "TOPBAR_PT_name"
        props.keep_open = False

        layout.separator()

        layout.menu("VIEW3D_MT_mirror")
        layout.menu("VIEW3D_MT_snap")
        layout.menu("VIEW3D_MT_object_parent")
        layout.operator_context = 'INVOKE_REGION_WIN'

        if view and view.local_view:
            layout.operator("view3d.localview_remove_from", icon= 'VIEW_REMOVE_LOCAL')
        else:
            layout.operator("object.move_to_collection", icon= 'GROUP')

        layout.separator()

        layout.operator("anim.keyframe_insert_menu", text="Insert Keyframe", icon= 'KEYFRAMES_INSERT')

        layout.separator()

        layout.operator_context = 'EXEC_REGION_WIN'
        layout.operator("object.delete", text="Delete", icon = "DELETE").use_global = False


class VIEW3D_MT_object_shading(Menu):
    # XXX, this menu is a place to store shading operator in object mode
    bl_label = "Shading"

    def draw(self, _context):
        layout = self.layout
        layout.operator("object.shade_smooth", text="Smooth", icon = "SHADING_SMOOTH")
        layout.operator("object.shade_flat", text="Flat", icon = "SHADING_FLAT")


class VIEW3D_MT_object_apply(Menu):
    bl_label = "Apply"

    def draw(self, _context):
        layout = self.layout

        props = layout.operator("object.transform_apply", text="Location", text_ctxt=i18n_contexts.default, icon = "APPLYMOVE")
        props.location, props.rotation, props.scale = True, False, False

        props = layout.operator("object.transform_apply", text="Rotation", text_ctxt=i18n_contexts.default, icon = "APPLYROTATE")
        props.location, props.rotation, props.scale = False, True, False

        props = layout.operator("object.transform_apply", text="Scale", text_ctxt=i18n_contexts.default, icon = "APPLYSCALE")
        props.location, props.rotation, props.scale = False, False, True

        props = layout.operator("object.transform_apply", text="All Transforms", text_ctxt=i18n_contexts.default, icon = "APPLYALL")
        props.location, props.rotation, props.scale = True, True, True

        props = layout.operator("object.transform_apply", text="Rotation & Scale", text_ctxt=i18n_contexts.default, icon = "APPLY_ROTSCALE")
        props.location, props.rotation, props.scale = False, True, True

        layout.separator()

        layout.operator("object.transforms_to_deltas", text="Location to Deltas", text_ctxt=i18n_contexts.default, icon = "APPLYMOVEDELTA").mode = 'LOC'
        layout.operator("object.transforms_to_deltas", text="Rotation to Deltas", text_ctxt=i18n_contexts.default, icon = "APPLYROTATEDELTA").mode = 'ROT'
        layout.operator("object.transforms_to_deltas", text="Scale to Deltas", text_ctxt=i18n_contexts.default, icon = "APPLYSCALEDELTA").mode = 'SCALE'
        layout.operator("object.transforms_to_deltas", text="All Transforms to Deltas", text_ctxt=i18n_contexts.default, icon = "APPLYALLDELTA").mode = 'ALL'
        layout.operator("object.anim_transforms_to_deltas", icon = "APPLYANIDELTA")

        layout.separator()

        layout.operator("object.visual_transform_apply", text="Visual Transform", text_ctxt=i18n_contexts.default, icon = "VISUALTRANSFORM")
        layout.operator("object.duplicates_make_real", icon = "MAKEDUPLIREAL")


class VIEW3D_MT_object_parent(Menu):
    bl_label = "Parent"

    def draw(self, _context):
        layout = self.layout
        operator_context_default = layout.operator_context

        layout.operator_enum("object.parent_set", "type")

        layout.separator()

        layout.operator_context = 'EXEC_REGION_WIN'
        layout.operator("object.parent_no_inverse_set", icon = "PARENT")
        layout.operator_context = operator_context_default

        layout.separator()

        layout.operator_enum("object.parent_clear", "type")


class VIEW3D_MT_object_track(Menu):
    bl_label = "Track"

    def draw(self, _context):
        layout = self.layout

        layout.operator("object.track_set", text = "Damped Track Constraint", icon = "CONSTRAINT_DATA").type = "DAMPTRACK"
        layout.operator("object.track_set", text = "Track to Constraint", icon = "CONSTRAINT_DATA").type = "TRACKTO"
        layout.operator("object.track_set", text = "Lock Track Constraint", icon = "CONSTRAINT_DATA").type = "LOCKTRACK"

        layout.separator()

        layout.operator("object.track_clear", text= "Clear Track", icon = "CLEAR_TRACK").type = 'CLEAR'
        layout.operator("object.track_clear", text= "Clear Track - Keep Transformation", icon = "CLEAR_TRACK").type = 'CLEAR_KEEP_TRANSFORM'


class VIEW3D_MT_object_collection(Menu):
    bl_label = "Collection"

    def draw(self, _context):
        layout = self.layout

        layout.operator("object.move_to_collection", icon='GROUP')
        layout.operator("object.link_to_collection", icon='GROUP')

        layout.separator()

        layout.operator("collection.create", icon='COLLECTION_NEW')
        # layout.operator_menu_enum("collection.objects_remove", "collection")  # BUGGY
        layout.operator("collection.objects_remove", icon = "DELETE")
        layout.operator("collection.objects_remove_all", icon = "DELETE")

        layout.separator()

        layout.operator("collection.objects_add_active", icon='GROUP')
        layout.operator("collection.objects_remove_active", icon = "DELETE")


class VIEW3D_MT_object_constraints(Menu):
    bl_label = "Constraints"

    def draw(self, _context):
        layout = self.layout

        layout.operator("object.constraint_add_with_targets", icon = "CONSTRAINT_DATA")
        layout.operator("object.constraints_copy", icon = "COPYDOWN")

        layout.separator()

        layout.operator("object.constraints_clear", icon = "CLEAR_CONSTRAINT")


class VIEW3D_MT_object_quick_effects(Menu):
    bl_label = "Quick Effects"

    def draw(self, _context):
        layout = self.layout

        layout.operator("object.quick_fur", icon = "HAIR")
        layout.operator("object.quick_explode", icon = "MOD_EXPLODE")
        layout.operator("object.quick_smoke", icon = "MOD_SMOKE")
        layout.operator("object.quick_liquid", icon = "MOD_FLUIDSIM")


class VIEW3D_MT_object_showhide(Menu):
    bl_label = "Show/Hide"

    def draw(self, _context):
        layout = self.layout

        layout.operator("object.hide_view_clear", text="Show Hidden", icon = "HIDE_OFF")

        layout.separator()

        layout.operator("object.hide_view_set", text="Hide Selected", icon = "HIDE_ON").unselected = False
        layout.operator("object.hide_view_set", text="Hide Unselected", icon = "HIDE_UNSELECTED").unselected = True


class VIEW3D_MT_object_cleanup(Menu):
    bl_label = "Clean Up"

    def draw(self, _context):
        layout = self.layout

        layout.operator("object.vertex_group_clean", text="Clean Vertex Group Weights", icon = 'CLEAN_CHANNELS').group_select_mode = 'ALL'
        layout.operator("object.vertex_group_limit_total", text="Limit Total Vertex Groups", icon = 'WEIGHT_LIMIT_TOTAL').group_select_mode = 'ALL'

        layout.separator()

        layout.operator("object.material_slot_remove_unused", text="Remove Unused Material Slots", icon = 'DELETE')


class VIEW3D_MT_make_single_user(Menu):
    bl_label = "Make Single User"

    def draw(self, _context):
        layout = self.layout
        layout.operator_context = 'EXEC_REGION_WIN'

        props = layout.operator("object.make_single_user", text="Object", icon='MAKE_SINGLE_USER')
        props.object = True
        props.obdata = props.material = props.animation = props.obdata_animation = False

        props = layout.operator("object.make_single_user", text="Object & Data", icon='MAKE_SINGLE_USER')
        props.object = props.obdata = True
        props.material = props.animation = props.obdata_animation = False

        props = layout.operator("object.make_single_user", text="Object & Data & Materials", icon='MAKE_SINGLE_USER')
        props.object = props.obdata = props.material = True
        props.animation = props.obdata_animation = False

        props = layout.operator("object.make_single_user", text="Materials", icon='MAKE_SINGLE_USER')
        props.material = True
        props.object = props.obdata = props.animation = props.obdata_animation = False

        props = layout.operator("object.make_single_user", text="Object Animation", icon='MAKE_SINGLE_USER')
        props.animation = True
        props.object = props.obdata = props.material = props.obdata_animation = False

        props = layout.operator("object.make_single_user", text="Object Data Animation", icon='MAKE_SINGLE_USER')
        props.obdata_animation = props.obdata = True
        props.object = props.material = props.animation = False


class VIEW3D_MT_object_convert(Menu):
    bl_label = "Convert"

    def draw(self, context):
        layout = self.layout
        ob = context.active_object

        if ob and ob.type == 'GPENCIL' and context.gpencil_data:
            layout.operator_enum("gpencil.convert", "type")
        else:
            layout.operator_enum("object.convert", "target")

        # Potrace lib dependency.
        if bpy.app.build_options.potrace:
            layout.operator("gpencil.trace_image", icon='OUTLINER_OB_GREASEPENCIL')


class VIEW3D_MT_make_links(Menu):
    bl_label = "Link/Transfer Data"

    def draw(self, _context):
        layout = self.layout
        operator_context_default = layout.operator_context

        if len(bpy.data.scenes) > 10:
            layout.operator_context = 'INVOKE_REGION_WIN'
            layout.operator("object.make_links_scene", text="Link Objects to Scene", icon='OUTLINER_OB_EMPTY')
        else:
            layout.operator_context = 'EXEC_REGION_WIN'
            layout.operator_menu_enum("object.make_links_scene", "scene", text="Link Objects to Scene")

        layout.separator()

        layout.operator_context = operator_context_default

        layout.operator_enum("object.make_links_data", "type")  # inline

        layout.separator()

        layout.operator("object.join_uvs", text="Copy UV Maps", icon = "TRANSFER_UV")

        layout.separator()

        layout.operator("object.data_transfer", icon ='TRANSFER_DATA')
        layout.operator("object.datalayout_transfer", icon ='TRANSFER_DATA_LAYOUT')


class VIEW3D_MT_brush(Menu):
    bl_label = "Brush"

    def draw(self, context):
        layout = self.layout

        settings = UnifiedPaintPanel.paint_settings(context)
        brush = getattr(settings, "brush", None)
        obj = context.active_object
        mesh = context.object.data # face selection masking for painting

        # skip if no active brush
        if not brush:
            layout.label(text="No Brush selected. Please select a brush first", icon='INFO')
            return

        tex_slot = brush.texture_slot
        mask_tex_slot = brush.mask_texture_slot

        # brush tool
        if context.sculpt_object:
            layout.operator("brush.reset", icon = "BRUSH_RESET")

        if tex_slot.map_mode == 'STENCIL':

            layout.separator()

            layout.operator("brush.stencil_control", text = 'Move Stencil Texture', icon ='TRANSFORM_MOVE').mode = 'TRANSLATION'
            layout.operator("brush.stencil_control", text = 'Rotate Stencil Texture', icon ='TRANSFORM_ROTATE').mode = 'ROTATION'
            layout.operator("brush.stencil_control", text = 'Scale Stencil Texture', icon ='TRANSFORM_SCALE').mode = 'SCALE'
            layout.operator("brush.stencil_reset_transform", text = "Reset Stencil Texture position", icon = "RESET")

        if mask_tex_slot.map_mode == 'STENCIL':

            layout.separator()

            myvar = layout.operator("brush.stencil_control", text = "Move Stencil Mask Texture", icon ='TRANSFORM_MOVE')
            myvar.mode = 'TRANSLATION'
            myvar.texmode = 'SECONDARY'
            myvar = layout.operator("brush.stencil_control", text = "Rotate Stencil Mask Texture", icon ='TRANSFORM_ROTATE')
            myvar.mode = 'ROTATION'
            myvar.texmode = 'SECONDARY'
            myvar = layout.operator("brush.stencil_control", text = "Scale Stencil Mask Texture", icon ='TRANSFORM_SCALE')
            myvar.mode = 'SCALE'
            myvar.texmode = 'SECONDARY'
            layout.operator("brush.stencil_reset_transform", text = "Reset Stencil Mask Texture position", icon = "RESET").mask = True


        # If face selection masking for painting is active
        if mesh.use_paint_mask:

            layout.separator()

            layout.menu("VIEW3D_MT_facemask_showhide") ### show hide for face mask tool

        # Color picker just in vertex and texture paint
        if obj.mode in {'VERTEX_PAINT', 'TEXTURE_PAINT'}:

            layout.separator()

            layout.operator("paint.sample_color", text = "Color Picker", icon='EYEDROPPER')


class VIEW3D_MT_brush_curve_presets(Menu):
    bl_label = "Curve Preset"

    def draw(self, context):
        layout = self.layout

        toolsettings = context.tool_settings.image_paint
        brush = toolsettings.brush

        layout.operator("brush.curve_preset", icon='SHARPCURVE', text="Sharp").shape = 'SHARP'
        layout.operator("brush.curve_preset", icon='SMOOTHCURVE', text="Smooth").shape = 'SMOOTH'
        layout.operator("brush.curve_preset", icon='NOCURVE', text="Max").shape = 'MAX'
        layout.operator("brush.curve_preset", icon='LINCURVE', text="Line").shape = 'LINE'
        layout.operator("brush.curve_preset", icon='ROOTCURVE', text="Root").shape = 'ROOT'
        layout.operator("brush.curve_preset", icon='SPHERECURVE', text="Round").shape = 'ROUND'

# Show hide menu for face selection masking
class VIEW3D_MT_facemask_showhide(Menu):
    bl_label = "Show/Hide"

    def draw(self, context):
        layout = self.layout

        layout.operator("paint.face_select_reveal", text="Show Hidden", icon = "HIDE_OFF")
        layout.operator("paint.face_select_hide", text="Hide Selected", icon = "HIDE_ON").unselected = False
        layout.operator("paint.face_select_hide", text="Hide Unselected", icon = "HIDE_UNSELECTED").unselected = True


class VIEW3D_MT_paint_vertex(Menu):
    bl_label = "Paint"

    def draw(self, _context):
        layout = self.layout

        layout.operator("paint.vertex_color_set", icon = "COLOR")
        layout.operator("paint.vertex_color_smooth", icon = "PARTICLEBRUSH_SMOOTH")
        layout.operator("paint.vertex_color_dirt", icon = "DIRTY_VERTEX")
        layout.operator("paint.vertex_color_from_weight", icon = "VERTCOLFROMWEIGHT")

        layout.separator()

        layout.operator("paint.vertex_color_invert", text="Invert", icon = "REVERSE_COLORS")
        layout.operator("paint.vertex_color_levels", text="Levels", icon = "LEVELS")
        layout.operator("paint.vertex_color_hsv", text="Hue Saturation Value", icon = "HUESATVAL")
        layout.operator("paint.vertex_color_brightness_contrast", text="Bright/Contrast", icon = "BRIGHTNESS_CONTRAST")


class VIEW3D_MT_paint_vertex_specials(Menu):
    bl_label = "Vertex Paint Context Menu"

    def draw(self, context):
        layout = self.layout
        # TODO: populate with useful items.
        layout.operator("paint.vertex_color_set", icon = "COLOR")
        layout.separator()
        layout.operator("paint.vertex_color_smooth", icon = "PARTICLEBRUSH_SMOOTH")


class VIEW3D_MT_paint_texture_specials(Menu):
    bl_label = "Texture Paint Context Menu"

    def draw(self, context):
        layout = self.layout
        # TODO: populate with useful items.
        layout.operator("image.save_dirty", icon = "FILE_TICK")


class VIEW3D_MT_hook(Menu):
    bl_label = "Hooks"

    def draw(self, context):
        layout = self.layout
        layout.operator_context = 'EXEC_AREA'
        layout.operator("object.hook_add_newob", icon = "HOOK_NEW")
        layout.operator("object.hook_add_selob", icon = "HOOK_SELECTED").use_bone = False
        layout.operator("object.hook_add_selob", text="Hook to Selected Object Bone", icon = "HOOK_BONE").use_bone = True

        if any([mod.type == 'HOOK' for mod in context.active_object.modifiers]):
            layout.separator()

            layout.operator_menu_enum("object.hook_assign", "modifier", icon = "HOOK_ASSIGN")
            layout.operator_menu_enum("object.hook_remove", "modifier", icon = "HOOK_REMOVE")

            layout.separator()

            layout.operator_menu_enum("object.hook_select", "modifier", icon = "HOOK_SELECT")
            layout.operator_menu_enum("object.hook_reset", "modifier", icon = "HOOK_RESET")
            layout.operator_menu_enum("object.hook_recenter", "modifier", icon = "HOOK_RECENTER")


class VIEW3D_MT_vertex_group(Menu):
    bl_label = "Vertex Groups"

    def draw(self, context):
        layout = self.layout

        layout.operator_context = 'EXEC_AREA'
        layout.operator("object.vertex_group_assign_new", icon = "GROUP_VERTEX")

        ob = context.active_object
        if ob.mode == 'EDIT' or (ob.mode == 'WEIGHT_PAINT' and ob.type == 'MESH' and ob.data.use_paint_mask_vertex):
            if ob.vertex_groups.active:
                layout.separator()

                layout.operator("object.vertex_group_assign", text="Assign to Active Group", icon = "ADD_TO_ACTIVE")
                layout.operator("object.vertex_group_remove_from", text="Remove from Active Group", icon = "REMOVE_SELECTED_FROM_ACTIVE_GROUP").use_all_groups = False
                layout.operator("object.vertex_group_remove_from", text="Remove from All", icon = "REMOVE_FROM_ALL_GROUPS").use_all_groups = True

        if ob.vertex_groups.active:
            layout.separator()

            layout.operator_menu_enum("object.vertex_group_set_active", "group", text="Set Active Group")
            layout.operator("object.vertex_group_remove", text="Remove Active Group", icon = "REMOVE_ACTIVE_GROUP").all = False
            layout.operator("object.vertex_group_remove", text="Remove All Groups", icon = "REMOVE_ALL_GROUPS").all = True


class VIEW3D_MT_gpencil_vertex_group(Menu):
    bl_label = "Vertex Groups"

    def draw(self, context):
        layout = self.layout

        layout.operator_context = 'EXEC_AREA'
        ob = context.active_object

        layout.operator("object.vertex_group_add", text="Add New Group", icon = "GROUP_VERTEX")
        ob = context.active_object
        if ob.vertex_groups.active:
            layout.separator()

            layout.operator("gpencil.vertex_group_assign", text="Assign", icon = "ADD_TO_ACTIVE")
            layout.operator("gpencil.vertex_group_remove_from", text="Remove", icon = "REMOVE_SELECTED_FROM_ACTIVE_GROUP")

            layout.operator("gpencil.vertex_group_select", text="Select", icon = "SELECT_ALL" )
            layout.operator("gpencil.vertex_group_deselect", text="Deselect", icon = "SELECT_NONE" )

class VIEW3D_MT_paint_weight_lock(Menu):
    bl_label = "Vertex Group Locks"

    def draw(self, _context):
        layout = self.layout

        op = layout.operator("object.vertex_group_lock", text="Lock All", icon='LOCKED')
        op.action, op.mask = 'LOCK', 'ALL'
        op = layout.operator("object.vertex_group_lock", text="Unlock All", icon='UNLOCKED')
        op.action, op.mask = 'UNLOCK', 'ALL'
        op = layout.operator("object.vertex_group_lock", text="Lock Selected", icon='LOCKED')
        op.action, op.mask = 'LOCK', 'SELECTED'
        op = layout.operator("object.vertex_group_lock", text="Unlock Selected", icon='UNLOCKED')
        op.action, op.mask = 'UNLOCK', 'SELECTED'
        op = layout.operator("object.vertex_group_lock", text="Lock Unselected", icon='LOCKED')
        op.action, op.mask = 'LOCK', 'UNSELECTED'
        op = layout.operator("object.vertex_group_lock",  text="Unlock Unselected", icon='UNLOCKED')
        op.action, op.mask = 'UNLOCK', 'UNSELECTED'
        op = layout.operator("object.vertex_group_lock", text="Lock Only Selected", icon='RESTRICT_SELECT_OFF')
        op.action, op.mask = 'LOCK', 'INVERT_UNSELECTED'
        op = layout.operator("object.vertex_group_lock", text="Lock Only Unselected", icon='RESTRICT_SELECT_ON')
        op.action, op.mask = 'UNLOCK', 'INVERT_UNSELECTED'
        op = layout.operator("object.vertex_group_lock", text="Invert Locks", icon='INVERSE')
        op.action, op.mask = 'INVERT', 'ALL'


class VIEW3D_MT_paint_weight(Menu):
    bl_label = "Weights"

    @staticmethod
    def draw_generic(layout, is_editmode=False):

        if not is_editmode:

            layout.operator("paint.weight_from_bones", text = "Assign Automatic from Bones", icon = "BONE_DATA").type = 'AUTOMATIC'
            layout.operator("paint.weight_from_bones", text = "Assign from Bone Envelopes", icon = "ENVELOPE_MODIFIER").type = 'ENVELOPES'

            layout.separator()

        layout.operator("object.vertex_group_normalize_all", text = "Normalize All", icon='WEIGHT_NORMALIZE_ALL')
        layout.operator("object.vertex_group_normalize", text = "Normalize", icon='WEIGHT_NORMALIZE')

        layout.separator()

        layout.operator("object.vertex_group_mirror", text="Mirror", icon='WEIGHT_MIRROR')
        layout.operator("object.vertex_group_invert", text="Invert", icon='WEIGHT_INVERT')
        layout.operator("object.vertex_group_clean", text="Clean", icon='WEIGHT_CLEAN')

        layout.separator()

        layout.operator("object.vertex_group_quantize", text = "Quantize", icon = "WEIGHT_QUANTIZE")
        layout.operator("object.vertex_group_levels", text = "Levels", icon = 'WEIGHT_LEVELS')
        layout.operator("object.vertex_group_smooth", text = "Smooth", icon='WEIGHT_SMOOTH')

        if not is_editmode:
            props = layout.operator("object.data_transfer", text="Transfer Weights", icon = 'WEIGHT_TRANSFER_WEIGHTS')
            props.use_reverse_transfer = True
            props.data_type = 'VGROUP_WEIGHTS'

        layout.operator("object.vertex_group_limit_total", text="Limit Total", icon='WEIGHT_LIMIT_TOTAL')
        layout.operator("object.vertex_group_fix", text="Fix Deforms", icon='WEIGHT_FIX_DEFORMS')

        if not is_editmode:
            layout.separator()

            layout.operator("paint.weight_set", icon = "MOD_VERTEX_WEIGHT")

        layout.menu("VIEW3D_MT_paint_weight_lock", text="Locks")

    def draw(self, _context):
        self.draw_generic(self.layout, is_editmode=False)


class VIEW3D_MT_subdivision_set(Menu):
    bl_label = "Subdivide"

    def draw(self, context):
        layout = self.layout

        myvar = layout.operator("object.subdivision_set", text = "Level 0", icon = "SUBDIVIDE_EDGES")
        myvar.relative = False
        myvar.level = 0
        myvar = layout.operator("object.subdivision_set", text = "Level 1", icon = "SUBDIVIDE_EDGES")
        myvar.relative = False
        myvar.level = 1
        myvar = layout.operator("object.subdivision_set", text = "Level 2", icon = "SUBDIVIDE_EDGES")
        myvar.relative = False
        myvar.level = 2
        myvar = layout.operator("object.subdivision_set", text = "Level 3", icon = "SUBDIVIDE_EDGES")
        myvar.relative = False
        myvar.level = 3
        myvar = layout.operator("object.subdivision_set", text = "Level 4", icon = "SUBDIVIDE_EDGES")
        myvar.relative = False
        myvar.level = 4
        myvar = layout.operator("object.subdivision_set", text = "Level 5", icon = "SUBDIVIDE_EDGES")
        myvar.relative = False
        myvar.level = 5


class VIEW3D_MT_paint_weight_specials(Menu):
    bl_label = "Weights Context Menu"

    def draw(self, context):
        layout = self.layout
        # TODO: populate with useful items.
        layout.operator("paint.weight_set")
        layout.separator()
        layout.operator("object.vertex_group_normalize", text="Normalize", icon='WEIGHT_NORMALIZE')
        layout.operator("object.vertex_group_clean", text="Clean", icon='WEIGHT_CLEAN')
        layout.operator("object.vertex_group_smooth", text="Smooth", icon='WEIGHT_SMOOTH')


class VIEW3D_MT_sculpt(Menu):
    bl_label = "Sculpt"

    def draw(self, _context):
        layout = self.layout

        props = layout.operator("paint.hide_show", text="Show All", icon = "HIDE_OFF")
        props.action = 'SHOW'
        props.area = 'ALL'

        props = layout.operator("paint.hide_show", text="Show Bounding Box", icon = "HIDE_OFF")
        props.action = 'SHOW'
        props.area = 'INSIDE'

        props = layout.operator("paint.hide_show", text="Hide Bounding Box", icon = "HIDE_ON")
        props.action = 'HIDE'
        props.area = 'INSIDE'

        props = layout.operator("paint.hide_show", text="Hide Masked", icon = "HIDE_ON")
        props.action = 'HIDE'
        props.area = 'MASKED'

        layout.separator()

        layout.menu("VIEW3D_MT_sculpt_set_pivot", text="Set Pivot")

        layout.separator()

        layout.operator("sculpt.optimize", icon = "FILE_REFRESH")

        layout.separator()

<<<<<<< HEAD
        props = layout.operator("object.transfer_mode", text="Transfer Sculpt Mode", icon = "TRANSFER_SCULPT")
        props.use_eyedropper = True
=======
        layout.operator("object.transfer_mode", text="Transfer Sculpt Mode")
>>>>>>> ef3cae09


class VIEW3D_MT_mask(Menu):
    bl_label = "Mask"

    def draw(self, _context):
        layout = self.layout

        layout.menu("VIEW3D_MT_mask_legacy")

        props = layout.operator("paint.mask_flood_fill", text="Invert Mask", icon = "INVERT_MASK")
        props.mode = 'INVERT'

        props = layout.operator("paint.mask_flood_fill", text="Fill Mask", icon = "FILL_MASK")
        props.mode = 'VALUE'
        props.value = 1

        props = layout.operator("paint.mask_flood_fill", text="Clear Mask", icon = "CLEAR_MASK")
        props.mode = 'VALUE'
        props.value = 0

        layout.separator()

        props = layout.operator("sculpt.mask_filter", text='Smooth Mask', icon = "PARTICLEBRUSH_SMOOTH")
        props.filter_type = 'SMOOTH'
        props.auto_iteration_count = True

        props = layout.operator("sculpt.mask_filter", text='Sharpen Mask', icon = "SHARPEN")
        props.filter_type = 'SHARPEN'
        props.auto_iteration_count = True

        props = layout.operator("sculpt.mask_filter", text='Grow Mask', icon = "SELECTMORE")
        props.filter_type = 'GROW'
        props.auto_iteration_count = True

        props = layout.operator("sculpt.mask_filter", text='Shrink Mask', icon = "SELECTLESS")
        props.filter_type = 'SHRINK'
        props.auto_iteration_count = True

        props = layout.operator("sculpt.mask_filter", text='Increase Contrast', icon = "INC_CONTRAST")
        props.filter_type = 'CONTRAST_INCREASE'
        props.auto_iteration_count = False

        props = layout.operator("sculpt.mask_filter", text='Decrease Contrast', icon = "DEC_CONTRAST")
        props.filter_type = 'CONTRAST_DECREASE'
        props.auto_iteration_count = False

        layout.separator()

        props = layout.operator("sculpt.expand", text="Expand Mask by Topology", icon = "MESH_DATA")
        props.target = 'MASK'
        props.falloff_type = 'GEODESIC'
        props.invert = True

        props = layout.operator("sculpt.expand", text="Expand Mask by Curvature", icon = "CURVE_DATA")
        props.target = 'MASK'
        props.falloff_type = 'NORMALS'
        props.invert = False

        layout.separator()

        props = layout.operator("mesh.paint_mask_extract", text="Mask Extract", icon = "PACKAGE")

        layout.separator()

        props = layout.operator("mesh.paint_mask_slice", text="Mask Slice", icon = "MASK_SLICE")
        props.fill_holes = False
        props.new_object = False
        props = layout.operator("mesh.paint_mask_slice", text="Mask Slice and Fill Holes", icon = "MASK_SLICE_FILL")
        props.new_object = False
        props = layout.operator("mesh.paint_mask_slice", text="Mask Slice to New Object", icon = "MASK_SLICE_NEW")

        layout.separator()

        props = layout.operator("sculpt.dirty_mask", text='Dirty Mask', icon = "DIRTY_VERTEX")

        layout.separator()

        layout.menu("VIEW3D_MT_random_mask", text="Random Mask")


class VIEW3D_MT_mask_legacy(Menu):
    bl_label = "Legacy"

    def draw(self, _context):
        layout = self.layout

        props = layout.operator("paint.mask_box_gesture", text="Box Mask", icon = "BOX_MASK")
        props.mode = 'VALUE'
        props.value = 0

        props = layout.operator("paint.mask_lasso_gesture", text="Lasso Mask", icon = "LASSO_MASK")


class VIEW3D_MT_face_sets(Menu):
    bl_label = "Face Sets"

    def draw(self, _context):
        layout = self.layout

        layout.operator("sculpt.face_sets_create", text='Face Set from Masked', icon = "MOD_MASK").mode = 'MASKED'
        layout.operator("sculpt.face_sets_create", text='Face Set from Visible', icon = "FILL_MASK").mode = 'VISIBLE'
        layout.operator("sculpt.face_sets_create", text='Face Set from Edit Mode Selection', icon = "EDITMODE_HLT").mode = 'SELECTION'

        layout.separator()

        layout.menu("VIEW3D_MT_face_sets_init", text="Initialize Face Sets")

        layout.separator()

        layout.operator("sculpt.face_set_edit", text='Grow Face Set', icon = 'SELECTMORE').mode = 'GROW'
        layout.operator("sculpt.face_set_edit", text='Shrink Face Set', icon = 'SELECTLESS').mode = 'SHRINK'

        layout.separator()

        layout.operator("mesh.face_set_extract", text='Extract Face Set', icon = "SEPARATE")

        layout.separator()

        layout.operator("sculpt.face_set_change_visibility", text='Invert Visible Face Sets', icon = "INVERT_MASK").mode = 'INVERT'
        layout.operator("sculpt.face_set_change_visibility", text='Show All Face Sets', icon = "HIDE_OFF").mode = 'SHOW_ALL'
        layout.operator("sculpt.face_set_change_visibility", text='Toggle Visibility', icon = "HIDE_UNSELECTED").mode = 'TOGGLE'
        layout.operator("sculpt.face_set_change_visibility", text='Hide Active Face Sets', icon = "HIDE_ON").mode = 'HIDE_ACTIVE'

        layout.separator()

        layout.operator("sculpt.face_sets_randomize_colors", text='Randomize Colors', icon = "COLOR")


class VIEW3D_MT_sculpt_set_pivot(Menu):
    bl_label = "Sculpt Set Pivot"

    def draw(self, _context):
        layout = self.layout

        props = layout.operator("sculpt.set_pivot_position", text="Pivot to Origin", icon = "PIVOT_TO_ORIGIN")
        props.mode = 'ORIGIN'

        props = layout.operator("sculpt.set_pivot_position", text="Pivot to Unmasked", icon = "PIVOT_TO_UNMASKED")
        props.mode = 'UNMASKED'

        props = layout.operator("sculpt.set_pivot_position", text="Pivot to Mask Border", icon = "PIVOT_TO_MASKBORDER")
        props.mode = 'BORDER'

        props = layout.operator("sculpt.set_pivot_position", text="Pivot to Active Vertex", icon = "PIVOT_TO_ACTIVE_VERT")
        props.mode = 'ACTIVE'

        props = layout.operator("sculpt.set_pivot_position", text="Pivot to Surface Under Cursor", icon = "PIVOT_TO_SURFACE")
        props.mode = 'SURFACE'


class VIEW3D_MT_sculpt_specials(Menu):
    bl_label = "Sculpt Context Menu"

    def draw(self, context):
        layout = self.layout
        # TODO: populate with useful items.
        layout.operator("object.shade_smooth", icon = 'SHADING_SMOOTH')
        layout.operator("object.shade_flat", icon = 'SHADING_FLAT')


class VIEW3D_MT_hide_mask(Menu):
    bl_label = "Hide/Mask"

    def draw(self, _context):
        layout = self.layout

        props = layout.operator("paint.hide_show", text="Show All", icon = "HIDE_OFF")
        props.action = 'SHOW'
        props.area = 'ALL'

        props = layout.operator("paint.hide_show", text="Hide Bounding Box", icon = "HIDE_ON")
        props.action = 'HIDE'
        props.area = 'INSIDE'

        props = layout.operator("paint.hide_show", text="Show Bounding Box", icon = "HIDE_OFF")
        props.action = 'SHOW'
        props.area = 'INSIDE'

        props = layout.operator("paint.hide_show", text="Hide Masked", icon = "HIDE_ON")
        props.area = 'MASKED'
        props.action = 'HIDE'

        layout.separator()

        props = layout.operator("paint.mask_flood_fill", text="Invert Mask", icon = "INVERT_MASK")
        props.mode = 'INVERT'

        props = layout.operator("paint.mask_flood_fill", text="Fill Mask", icon = "FILL_MASK")
        props.mode = 'VALUE'
        props.value = 1

        props = layout.operator("paint.mask_flood_fill", text="Clear Mask", icon = "CLEAR_MASK")
        props.mode = 'VALUE'
        props.value = 0

        props = layout.operator("view3d.select_box", text="Box Mask", icon = "BOX_MASK")
        props = layout.operator("paint.mask_lasso_gesture", text="Lasso Mask", icon = "LASSO_MASK")


class VIEW3D_MT_face_sets_init(Menu):
    bl_label = "Face Sets Init"

    def draw(self, _context):
        layout = self.layout

        layout.operator("sculpt.face_sets_init", text='By Loose Parts', icon = "SELECT_LOOSE").mode = 'LOOSE_PARTS'
        layout.operator("sculpt.face_sets_init", text='By Face Set Boundaries', icon = "SELECT_BOUNDARY").mode = 'FACE_SET_BOUNDARIES'
        layout.operator("sculpt.face_sets_init", text='By Materials', icon = "MATERIAL_DATA").mode = 'MATERIALS'
        layout.operator("sculpt.face_sets_init", text='By Normals', icon = "RECALC_NORMALS").mode = 'NORMALS'
        layout.operator("sculpt.face_sets_init", text='By UV Seams', icon = "MARK_SEAM").mode = 'UV_SEAMS'
        layout.operator("sculpt.face_sets_init", text='By Edge Creases', icon = "CREASE").mode = 'CREASES'
        layout.operator("sculpt.face_sets_init", text='By Edge Bevel Weight', icon = "BEVEL").mode = 'BEVEL_WEIGHT'
        layout.operator("sculpt.face_sets_init", text='By Sharp Edges', icon = "SELECT_SHARPEDGES").mode = 'SHARP_EDGES'
        layout.operator("sculpt.face_sets_init", text='By Face Maps', icon = "FACE_MAPS").mode = 'FACE_MAPS'


class VIEW3D_MT_random_mask(Menu):
    bl_label = "Random Mask"

    def draw(self, _context):
        layout = self.layout

        layout.operator("sculpt.mask_init", text='Per Vertex', icon = "SELECT_UNGROUPED_VERTS").mode = 'RANDOM_PER_VERTEX'
        layout.operator("sculpt.mask_init", text='Per Face Set', icon = "FACESEL").mode = 'RANDOM_PER_FACE_SET'
        layout.operator("sculpt.mask_init", text='Per Loose Part', icon = "SELECT_LOOSE").mode = 'RANDOM_PER_LOOSE_PART'


class VIEW3D_MT_particle(Menu):
    bl_label = "Particle"

    def draw(self, context):
        layout = self.layout
        tool_settings = context.tool_settings

        particle_edit = tool_settings.particle_edit

        layout.operator("particle.mirror", icon = "TRANSFORM_MIRROR")

        layout.operator("particle.remove_doubles", icon='REMOVE_DOUBLES')

        layout.separator()

        if particle_edit.select_mode == 'POINT':
            layout.operator("particle.subdivide", icon = "SUBDIVIDE_EDGES")

        layout.operator("particle.unify_length", icon = "RULER")
        layout.operator("particle.rekey", icon = "KEY_HLT")
        layout.operator("particle.weight_set", icon = "MOD_VERTEX_WEIGHT")

        layout.separator()

        layout.menu("VIEW3D_MT_particle_show_hide")

        layout.separator()

        layout.operator("particle.delete", icon = "DELETE")


class VIEW3D_MT_particle_context_menu(Menu):
    bl_label = "Particle Context Menu"

    def draw(self, context):
        layout = self.layout
        tool_settings = context.tool_settings

        particle_edit = tool_settings.particle_edit

        layout.operator("particle.rekey", icon = "KEY_HLT")

        layout.separator()

        layout.operator("particle.delete", icon = "DELETE")

        layout.separator()

        layout.operator("particle.remove_doubles", icon='REMOVE_DOUBLES')
        layout.operator("particle.unify_length", icon = "RULER")

        if particle_edit.select_mode == 'POINT':
            layout.operator("particle.subdivide", icon = "SUBDIVIDE_EDGES")

        layout.operator("particle.weight_set", icon = "MOD_VERTEX_WEIGHT")

        layout.separator()

        layout.operator("particle.mirror")

        if particle_edit.select_mode == 'POINT':
            layout.separator()

            layout.operator("particle.select_all", text="All", icon='SELECT_ALL').action = 'SELECT'
            layout.operator("particle.select_all", text="None", icon = 'SELECT_NONE').action = 'DESELECT'
            layout.operator("particle.select_all", text="Invert", icon='INVERSE').action = 'INVERT'

            layout.separator()

            layout.operator("particle.select_roots", icon = "SELECT_ROOT")
            layout.operator("particle.select_tips", icon = "SELECT_TIP")

            layout.separator()

            layout.operator("particle.select_random", icon = "RANDOMIZE")

            layout.separator()

            layout.operator("particle.select_more", icon = "SELECTMORE")
            layout.operator("particle.select_less", icon = "SELECTLESS")

            layout.operator("particle.select_linked", text="Select Linked", icon = "LINKED")


class VIEW3D_MT_particle_show_hide(Menu):
    bl_label = "Show/Hide"

    def draw(self, context):
        layout = self.layout

        layout.operator("particle.reveal", text="Show Hidden", icon = "HIDE_OFF")
        layout.operator("particle.hide", text="Hide Selected", icon = "HIDE_ON").unselected = False
        layout.operator("particle.hide", text="Hide Unselected", icon = "HIDE_UNSELECTED").unselected = True


class VIEW3D_MT_pose(Menu):
    bl_label = "Pose"

    def draw(self, _context):
        layout = self.layout

        layout.menu("VIEW3D_MT_transform_armature")

        layout.menu("VIEW3D_MT_pose_transform")
        layout.menu("VIEW3D_MT_pose_apply")

        layout.menu("VIEW3D_MT_snap")

        layout.separator()

        layout.menu("VIEW3D_MT_object_animation")

        layout.separator()

        layout.menu("VIEW3D_MT_pose_slide")
        layout.menu("VIEW3D_MT_pose_propagate")

        layout.separator()

        layout.operator("pose.copy", icon='COPYDOWN')
        layout.operator("pose.paste", icon='PASTEDOWN').flipped = False
        layout.operator("pose.paste", icon='PASTEFLIPDOWN', text="Paste Pose Flipped").flipped = True

        layout.separator()

        layout.menu("VIEW3D_MT_pose_library")
        layout.menu("VIEW3D_MT_pose_motion")
        layout.menu("VIEW3D_MT_pose_group")

        layout.separator()

        layout.menu("VIEW3D_MT_object_parent")
        layout.menu("VIEW3D_MT_pose_ik")
        layout.menu("VIEW3D_MT_pose_constraints")

        layout.separator()

        layout.menu("VIEW3D_MT_pose_names")
        layout.operator("pose.quaternions_flip", icon = "FLIP")

        layout.separator()

        layout.operator_context = 'INVOKE_AREA'
        layout.operator("armature.armature_layers", text="Change Armature Layers", icon = "LAYER")
        layout.operator("pose.bone_layers", text="Change Bone Layers", icon = "BONE_LAYER")

        layout.separator()

        layout.menu("VIEW3D_MT_pose_show_hide")
        layout.menu("VIEW3D_MT_bone_options_toggle", text="Bone Settings")


class VIEW3D_MT_pose_transform(Menu):
    bl_label = "Clear Transform"

    def draw(self, _context):
        layout = self.layout

        layout.operator("pose.transforms_clear", text="All", icon = "CLEAR")
        layout.operator("pose.user_transforms_clear", icon = "NODE_TRANSFORM_CLEAR")

        layout.separator()

        layout.operator("pose.loc_clear", text="Location", icon = "CLEARMOVE")
        layout.operator("pose.rot_clear", text="Rotation", icon = "CLEARROTATE")
        layout.operator("pose.scale_clear", text="Scale", icon = "CLEARSCALE")

        layout.separator()

        layout.operator("pose.user_transforms_clear", text="Reset Unkeyed", icon = "RESET")


class VIEW3D_MT_pose_slide(Menu):
    bl_label = "In-Betweens"

    def draw(self, _context):
        layout = self.layout

        layout.operator("pose.push_rest", icon = 'PUSH_POSE')
        layout.operator("pose.relax_rest", icon = 'RELAX_POSE')
        layout.operator("pose.push", icon = 'POSE_FROM_BREAKDOWN')
        layout.operator("pose.relax", icon = 'POSE_RELAX_TO_BREAKDOWN')
        layout.operator("pose.breakdown", icon = 'BREAKDOWNER_POSE')
        layout.operator("pose.blend_to_neighbor", icon = 'BLEND_TO_NEIGHBOUR')


class VIEW3D_MT_pose_propagate(Menu):
    bl_label = "Propagate"

    def draw(self, _context):
        layout = self.layout

        layout.operator("pose.propagate", icon = "PROPAGATE").mode = 'WHILE_HELD'

        layout.separator()

        layout.operator("pose.propagate", text="To Next Keyframe", icon = "PROPAGATE_NEXT").mode = 'NEXT_KEY'
        layout.operator("pose.propagate", text="To Last Keyframe (Make Cyclic)", icon = "PROPAGATE_PREVIOUS").mode = 'LAST_KEY'

        layout.separator()

        layout.operator("pose.propagate", text="On Selected Keyframes", icon = "PROPAGATE_SELECTED").mode = 'SELECTED_KEYS'

        layout.separator()

        layout.operator("pose.propagate", text="On Selected Markers", icon = "PROPAGATE_MARKER").mode = 'SELECTED_MARKERS'


class VIEW3D_MT_pose_library(Menu):
    bl_label = "Pose Library"

    def draw(self, _context):
        layout = self.layout

        layout.operator("poselib.browse_interactive", text="Browse Poses", icon = "FILEBROWSER")

        layout.separator()

        layout.operator("poselib.pose_add", text="Add Pose", icon = "LIBRARY")
        layout.operator("poselib.pose_rename", text="Rename Pose", icon='RENAME')
        layout.operator("poselib.pose_remove", text="Remove Pose", icon = "DELETE")


class VIEW3D_MT_pose_motion(Menu):
    bl_label = "Motion Paths"

    def draw(self, _context):
        layout = self.layout

        layout.operator("pose.paths_calculate", text="Calculate", icon ='MOTIONPATHS_CALCULATE')
        layout.operator("pose.paths_clear", text="Clear", icon ='MOTIONPATHS_CLEAR')


class VIEW3D_MT_pose_group(Menu):
    bl_label = "Bone Groups"

    def draw(self, context):
        layout = self.layout

        pose = context.active_object.pose

        layout.operator_context = 'EXEC_AREA'
        layout.operator("pose.group_assign", text="Assign to New Group", icon = "NEW_GROUP").type = 0

        if pose.bone_groups:
            active_group = pose.bone_groups.active_index + 1
            layout.operator("pose.group_assign", text="Assign to Group", icon = "ADD_TO_ACTIVE").type = active_group

            layout.separator()

            # layout.operator_context = 'INVOKE_AREA'
            layout.operator("pose.group_unassign", icon = "REMOVE_SELECTED_FROM_ACTIVE_GROUP")
            layout.operator("pose.group_remove", icon = "REMOVE_FROM_ALL_GROUPS")


class VIEW3D_MT_pose_ik(Menu):
    bl_label = "Inverse Kinematics"

    def draw(self, _context):
        layout = self.layout

        layout.operator("pose.ik_add", icon= "ADD_IK")
        layout.operator("pose.ik_clear", icon = "CLEAR_IK")


class VIEW3D_MT_pose_constraints(Menu):
    bl_label = "Constraints"

    def draw(self, _context):
        layout = self.layout

        layout.operator("pose.constraint_add_with_targets", text="Add (with Targets)", icon = "CONSTRAINT_DATA")
        layout.operator("pose.constraints_copy", icon = "COPYDOWN")
        layout.operator("pose.constraints_clear", icon = "CLEAR_CONSTRAINT")

class VIEW3D_MT_pose_names(Menu):
    bl_label = "Names"

    def draw(self, _context):
        layout = self.layout

        layout.operator_context = 'EXEC_REGION_WIN'
        layout.operator("pose.autoside_names", text="Auto-Name Left/Right", icon = "RENAME_X").axis = 'XAXIS'
        layout.operator("pose.autoside_names", text="Auto-Name Front/Back", icon = "RENAME_Y").axis = 'YAXIS'
        layout.operator("pose.autoside_names", text="Auto-Name Top/Bottom", icon = "RENAME_Z").axis = 'ZAXIS'
        layout.operator("pose.flip_names", icon = "FLIP")


class VIEW3D_MT_pose_show_hide(Menu):
    bl_label = "Show/Hide"

    def draw(self, context):
        layout = self.layout

        layout.operator("pose.reveal", text="Show Hidden", icon = "HIDE_OFF")
        layout.operator("pose.hide", text="Hide Selected", icon = "HIDE_ON").unselected = False
        layout.operator("pose.hide", text="Hide Unselected", icon = "HIDE_UNSELECTED").unselected = True


class VIEW3D_MT_pose_apply(Menu):
    bl_label = "Apply"

    def draw(self, _context):
        layout = self.layout

        layout.operator("pose.armature_apply", icon = "MOD_ARMATURE")
        layout.operator("pose.armature_apply", text="Apply Selected as Rest Pose", icon = "MOD_ARMATURE_SELECTED").selected = True
        layout.operator("pose.visual_transform_apply", icon = "APPLYMOVE")

        layout.separator()

        props = layout.operator("object.assign_property_defaults", icon = "ASSIGN")
        props.process_bones = True


class VIEW3D_MT_pose_context_menu(Menu):
    bl_label = "Pose Context Menu"

    def draw(self, _context):
        layout = self.layout

        layout.operator_context = 'INVOKE_REGION_WIN'

        layout.operator("anim.keyframe_insert_menu", text="Insert Keyframe", icon= 'KEYFRAMES_INSERT')

        layout.separator()

        layout.operator("pose.copy", icon='COPYDOWN')
        layout.operator("pose.paste", icon='PASTEDOWN').flipped = False
        layout.operator("pose.paste", icon='PASTEFLIPDOWN', text="Paste X-Flipped Pose").flipped = True

        layout.separator()

        props = layout.operator("wm.call_panel", text="Rename Active Bone...", icon='RENAME')
        props.name = "TOPBAR_PT_name"
        props.keep_open = False

        layout.separator()

        layout.operator("pose.push", icon = 'PUSH_POSE')
        layout.operator("pose.relax", icon = 'RELAX_POSE')
        layout.operator("pose.breakdown", icon = 'BREAKDOWNER_POSE')
        layout.operator("pose.blend_to_neighbor")

        layout.separator()

<<<<<<< HEAD
        layout.operator("pose.paths_calculate", text="Calculate Motion Paths", icon ='MOTIONPATHS_CALCULATE')
        layout.operator("pose.paths_clear", text="Clear Motion Paths", icon ='MOTIONPATHS_CLEAR')
=======
        layout.operator("pose.paths_calculate", text="Calculate Motion Paths")
        layout.operator("pose.paths_clear", text="Clear Motion Paths")
        layout.operator("pose.paths_update", text="Update Armature Motion Paths")
        layout.operator("object.paths_update_visible", text="Update All Motion Paths")
>>>>>>> ef3cae09

        layout.separator()

        layout.operator("pose.hide", icon = "HIDE_ON").unselected = False
        layout.operator("pose.reveal", icon = "HIDE_OFF")

        layout.separator()

        layout.operator("pose.user_transforms_clear", icon = "NODE_TRANSFORM_CLEAR")


class BoneOptions:
    def draw(self, context):
        layout = self.layout

        options = [
            "show_wire",
            "use_deform",
            "use_envelope_multiply",
            "use_inherit_rotation",
        ]

        if context.mode == 'EDIT_ARMATURE':
            bone_props = bpy.types.EditBone.bl_rna.properties
            data_path_iter = "selected_bones"
            opt_suffix = ""
            options.append("lock")
        else:  # pose-mode
            bone_props = bpy.types.Bone.bl_rna.properties
            data_path_iter = "selected_pose_bones"
            opt_suffix = "bone."

        for opt in options:
            props = layout.operator("wm.context_collection_boolean_set", text=bone_props[opt].name,
                                    text_ctxt=i18n_contexts.default)
            props.data_path_iter = data_path_iter
            props.data_path_item = opt_suffix + opt
            props.type = self.type


class VIEW3D_MT_bone_options_toggle(Menu, BoneOptions):
    bl_label = "Toggle Bone Options"
    type = 'TOGGLE'


class VIEW3D_MT_bone_options_enable(Menu, BoneOptions):
    bl_label = "Enable Bone Options"
    type = 'ENABLE'


class VIEW3D_MT_bone_options_disable(Menu, BoneOptions):
    bl_label = "Disable Bone Options"
    type = 'DISABLE'


# ********** Edit Menus, suffix from ob.type **********


class VIEW3D_MT_edit_mesh(Menu):
    bl_label = "Mesh"

    def draw(self, _context):
        layout = self.layout

        with_bullet = bpy.app.build_options.bullet

        layout.menu("VIEW3D_MT_transform")
        layout.menu("VIEW3D_MT_mirror")
        layout.menu("VIEW3D_MT_snap")

        layout.separator()

        layout.operator("mesh.duplicate_move", text="Duplicate", icon = "DUPLICATE")
        layout.menu("VIEW3D_MT_edit_mesh_extrude")

        layout.separator()

        layout.menu("VIEW3D_MT_edit_mesh_merge", text="Merge")
        layout.menu("VIEW3D_MT_edit_mesh_split", text="Split")
        layout.operator_menu_enum("mesh.separate", "type")

        layout.separator()

        layout.operator("mesh.knife_project", icon='KNIFE_PROJECT')

        if with_bullet:
            layout.operator("mesh.convex_hull", icon = "CONVEXHULL")

        layout.separator()

        layout.operator("mesh.symmetrize", icon = "SYMMETRIZE", text = "Symmetrize")
        layout.operator("mesh.symmetry_snap", icon = "SNAP_SYMMETRY")

        layout.separator()

        layout.menu("VIEW3D_MT_edit_mesh_normals")
        layout.menu("VIEW3D_MT_edit_mesh_shading")
        layout.menu("VIEW3D_MT_edit_mesh_weights")
        layout.menu("VIEW3D_MT_edit_mesh_sort_elements")
        layout.menu("VIEW3D_MT_subdivision_set")

        layout.separator()

        layout.menu("VIEW3D_MT_edit_mesh_show_hide")
        layout.menu("VIEW3D_MT_edit_mesh_clean")

        layout.separator()

        layout.menu("VIEW3D_MT_edit_mesh_delete")
        layout.menu("VIEW3D_MT_edit_mesh_dissolve")
        layout.menu("VIEW3D_MT_edit_mesh_select_mode")

class VIEW3D_MT_edit_mesh_sort_elements(Menu):
    bl_label = "Sort Elements"

    def draw(self, context):
        layout = self.layout

        layout.operator("mesh.sort_elements", text="View Z Axis", icon = "Z_ICON").type = 'VIEW_ZAXIS'
        layout.operator("mesh.sort_elements", text="View X Axis", icon = "X_ICON").type = 'VIEW_XAXIS'
        layout.operator("mesh.sort_elements", text="Cursor Distance", icon = "CURSOR").type = 'CURSOR_DISTANCE'
        layout.operator("mesh.sort_elements", text="Material", icon = "MATERIAL").type = 'MATERIAL'
        layout.operator("mesh.sort_elements", text="Selected", icon = "RESTRICT_SELECT_OFF").type = 'SELECTED'
        layout.operator("mesh.sort_elements", text="Randomize", icon = "RANDOMIZE").type = 'RANDOMIZE'
        layout.operator("mesh.sort_elements", text="Reverse", icon = "SWITCH_DIRECTION").type = 'REVERSE'


class VIEW3D_MT_edit_mesh_context_menu(Menu):
    bl_label = ""

    def draw(self, context):

        def count_selected_items_for_objects_in_mode():
            selected_verts_len = 0
            selected_edges_len = 0
            selected_faces_len = 0
            for ob in context.objects_in_mode_unique_data:
                v, e, f = ob.data.count_selected_items()
                selected_verts_len += v
                selected_edges_len += e
                selected_faces_len += f
            return (selected_verts_len, selected_edges_len, selected_faces_len)

        is_vert_mode, is_edge_mode, is_face_mode = context.tool_settings.mesh_select_mode
        selected_verts_len, selected_edges_len, selected_faces_len = count_selected_items_for_objects_in_mode()

        del count_selected_items_for_objects_in_mode

        layout = self.layout

        with_freestyle = bpy.app.build_options.freestyle

        layout.operator_context = 'INVOKE_REGION_WIN'

        # If nothing is selected
        # (disabled for now until it can be made more useful).
        '''
        # If nothing is selected
        if not (selected_verts_len or selected_edges_len or selected_faces_len):
            layout.menu("VIEW3D_MT_mesh_add", text="Add", text_ctxt=i18n_contexts.operator_default)

            return
        '''

        # Else something is selected

        row = layout.row()

        if is_vert_mode:
            col = row.column(align=True)

            col.label(text="Vertex Context Menu", icon='VERTEXSEL')
            col.separator()

            # Additive Operators
            col.operator("mesh.subdivide", text="Subdivide", icon = "SUBDIVIDE_EDGES")

            col.separator()

            col.operator("mesh.extrude_vertices_move", text="Extrude Vertices", icon='EXTRUDE_REGION')
            col.operator("mesh.bevel", text="Bevel Vertices", icon='BEVEL').affect = 'VERTICES'

            if selected_verts_len > 1:
                col.separator()
                col.operator("mesh.edge_face_add", text="Make Edge/Face", icon='MAKE_EDGEFACE')
                col.operator("mesh.vert_connect_path", text="Connect Vertex Path", icon = "VERTEXCONNECTPATH")
                col.operator("mesh.vert_connect", text="Connect Vertex Pairs", icon = "VERTEXCONNECT")

            col.separator()

            # Deform Operators
            col.operator("transform.push_pull", text="Push/Pull", icon = 'PUSH_PULL')
            col.operator("transform.shrink_fatten", text="Shrink Fatten", icon = 'SHRINK_FATTEN')
            col.operator("transform.shear", text="Shear", icon = "SHEAR")
            col.operator_context = 'EXEC_REGION_WIN'
            col.operator("transform.vertex_random", text="Randomize Vertices", icon = 'RANDOMIZE')
            col.operator_context = 'INVOKE_REGION_WIN'
            col.operator("mesh.vertices_smooth_laplacian", text="Smooth Laplacian", icon = "SMOOTH_LAPLACIAN")

            col.separator()

            col.menu("VIEW3D_MT_snap", text="Snap Vertices")
            col.operator("transform.mirror", text="Mirror Vertices", icon='TRANSFORM_MIRROR')

            col.separator()

            # Removal Operators
            if selected_verts_len > 1:
                col.menu("VIEW3D_MT_edit_mesh_merge", text="Merge Vertices")
            col.operator("mesh.split", icon = "SPLIT")
            col.operator_menu_enum("mesh.separate", "type")
            col.operator("mesh.dissolve_verts", icon='DISSOLVE_VERTS')
            col.operator("mesh.delete", text="Delete Vertices", icon = "DELETE").type = 'VERT'

        if is_edge_mode:

            col = row.column(align=True)
            col.label(text="Edge Context Menu", icon='EDGESEL')
            col.separator()

            # Additive Operators
            col.operator("mesh.subdivide", text="Subdivide", icon = "SUBDIVIDE_EDGES")

            col.separator()

            col.operator("mesh.extrude_edges_move", text="Extrude Edges", icon='EXTRUDE_REGION')
            col.operator("mesh.bevel", text="Bevel Edges", icon = "BEVEL").affect = 'EDGES'
            if selected_edges_len >= 2:
                col.operator("mesh.bridge_edge_loops", icon = "BRIDGE_EDGELOOPS")
            if selected_edges_len >= 1:
                col.operator("mesh.edge_face_add", text="Make Edge/Face", icon='MAKE_EDGEFACE')
            if selected_edges_len >= 2:
                col.operator("mesh.fill", icon = "FILL")

            col.separator()

            col.operator("mesh.loopcut_slide", icon = "LOOP_CUT_AND_SLIDE")
            col.operator("mesh.offset_edge_loops_slide", icon = "SLIDE_EDGE")

            col.separator()

            col.operator("mesh.knife_tool", icon = 'KNIFE')

            col.separator()

            # Deform Operators
            col.operator("mesh.edge_rotate", text="Rotate Edge CW", icon = "ROTATECW").use_ccw = False
            col.operator("mesh.edge_split", icon = "SPLITEDGE")

            col.separator()

            # Edge Flags
            col.operator("transform.edge_crease", icon = "CREASE")
            col.operator("transform.edge_bevelweight", icon = "BEVEL")

            col.separator()

            col.operator("mesh.mark_sharp", icon = "MARKSHARPEDGES")
            col.operator("mesh.mark_sharp", text="Clear Sharp", icon = "CLEARSHARPEDGES").clear = True

            if with_freestyle:
                col.separator()

                col.operator("mesh.mark_freestyle_edge", icon = "MARK_FS_EDGE").clear = False
                col.operator("mesh.mark_freestyle_edge", text="Clear Freestyle Edge", icon = "CLEAR_FS_EDGE").clear = True

            col.separator()

            # Removal Operators
            col.operator("mesh.unsubdivide", icon = "UNSUBDIVIDE")
            col.operator("mesh.split", icon = "SPLIT")
            col.operator_menu_enum("mesh.separate", "type")
            col.operator("mesh.dissolve_edges", icon='DISSOLVE_EDGES')
            col.operator("mesh.delete", text="Delete Edges", icon = "DELETE").type = 'EDGE'

        if is_face_mode:
            col = row.column(align=True)

            col.label(text="Face Context Menu", icon='FACESEL')
            col.separator()

            # Additive Operators
            col.operator("mesh.subdivide", text="Subdivide", icon = "SUBDIVIDE_EDGES")

            col.separator()

            col.operator("view3d.edit_mesh_extrude_move_normal", text="Extrude Faces", icon = 'EXTRUDE_REGION')
            col.operator("view3d.edit_mesh_extrude_move_shrink_fatten", text="Extrude Faces Along Normals", icon = 'EXTRUDE_REGION')
            col.operator("mesh.extrude_faces_move", text="Extrude Individual Faces", icon = 'EXTRUDE_REGION')

            col.operator("mesh.poke", icon = "POKEFACES")

            if selected_faces_len >= 2:
                col.operator("mesh.bridge_edge_loops", text="Bridge Faces", icon = "BRIDGE_EDGELOOPS")

            col.separator()

            # Modify Operators
            col.menu("VIEW3D_MT_uv_map", text="UV Unwrap Faces")

            col.separator()

            props = col.operator("mesh.quads_convert_to_tris", icon = "TRIANGULATE")
            props.quad_method = props.ngon_method = 'BEAUTY'
            col.operator("mesh.tris_convert_to_quads", icon = "TRISTOQUADS")

            col.separator()

            col.operator("mesh.faces_shade_smooth", icon = 'SHADING_SMOOTH')
            col.operator("mesh.faces_shade_flat", icon = 'SHADING_FLAT')

            col.separator()

            # Removal Operators
            col.operator("mesh.unsubdivide", icon = "UNSUBDIVIDE")
            col.operator("mesh.split", icon = "SPLIT")
            col.operator_menu_enum("mesh.separate", "type")
            col.operator("mesh.dissolve_faces", icon='DISSOLVE_FACES')
            col.operator("mesh.delete", text="Delete Faces", icon = "DELETE").type = 'FACE'


class VIEW3D_MT_edit_mesh_select_mode(Menu):
    bl_label = "Mesh Select Mode"

    def draw(self, context):
        layout = self.layout

        layout.operator_context = 'INVOKE_REGION_WIN'
        layout.operator("mesh.select_mode", text="Vertex", icon='VERTEXSEL').type = 'VERT'
        layout.operator("mesh.select_mode", text="Edge", icon='EDGESEL').type = 'EDGE'
        layout.operator("mesh.select_mode", text="Face", icon='FACESEL').type = 'FACE'


class VIEW3D_MT_edit_mesh_extrude_dupli(bpy.types.Operator):
    """Duplicate or Extrude to Cursor\nCreates a slightly rotated copy of the current mesh selection\nThe tool can also extrude the selected geometry, dependant of the selection\nHotkey tool! """      # blender will use this as a tooltip for menu items and buttons.
    bl_idname = "mesh.dupli_extrude_cursor_norotate"        # unique identifier for buttons and menu items to reference.
    bl_label = "Duplicate or Extrude to Cursor"         # display name in the interface.
    bl_options = {'REGISTER', 'UNDO'}  # enable undo for the operator.

    def execute(self, context):        # execute() is called by blender when running the operator.
        bpy.ops.mesh.dupli_extrude_cursor('INVOKE_DEFAULT',rotate_source = False)
        return {'FINISHED'}

class VIEW3D_MT_edit_mesh_extrude_dupli_rotate(bpy.types.Operator):
    """Duplicate or Extrude to Cursor Rotated\nCreates a slightly rotated copy of the current mesh selection, and rotates the source slightly\nThe tool can also extrude the selected geometry, dependant of the selection\nHotkey tool!"""      # blender will use this as a tooltip for menu items and buttons.
    bl_idname = "mesh.dupli_extrude_cursor_rotate"        # unique identifier for buttons and menu items to reference.
    bl_label = "Duplicate or Extrude to Cursor Rotated"         # display name in the interface.
    bl_options = {'REGISTER', 'UNDO'}  # enable undo for the operator.

    def execute(self, context):        # execute() is called by blender when running the operator.
        bpy.ops.mesh.dupli_extrude_cursor('INVOKE_DEFAULT', rotate_source = True)
        return {'FINISHED'}



class VIEW3D_MT_edit_mesh_extrude(Menu):
    bl_label = "Extrude"

    _extrude_funcs = {
        'VERT': lambda layout:
        layout.operator("mesh.extrude_vertices_move", text="Extrude Vertices", icon='EXTRUDE_REGION'),
        'EDGE': lambda layout:
        layout.operator("mesh.extrude_edges_move", text="Extrude Edges", icon='EXTRUDE_REGION'),
        'REGION': lambda layout:
        layout.operator("view3d.edit_mesh_extrude_move_normal", text="Extrude Faces (Legacy)", icon='EXTRUDE_REGION'),
        'REGION_VERT_NORMAL': lambda layout:
        layout.operator("view3d.edit_mesh_extrude_move_shrink_fatten", text="Extrude Faces Along Normals (Legacy)", icon='EXTRUDE_REGION'),
        'FACE': lambda layout:
        layout.operator("mesh.extrude_faces_move", text="Extrude Individual Faces (Legacy)", icon='EXTRUDE_REGION'),
        'MANIFOLD': lambda layout:
        layout.operator("view3d.edit_mesh_extrude_manifold_normal", text="Extrude Manifold (Legacy)", icon='EXTRUDE_REGION'),
        'DUPLI_EXTRUDE': lambda layout:
            layout.operator("mesh.dupli_extrude_cursor_norotate", text="Dupli Extrude", icon='DUPLI_EXTRUDE'),
        'DUPLI_EX_ROTATE': lambda layout:
            layout.operator("mesh.dupli_extrude_cursor_rotate", text="Dupli Extrude Rotate", icon='DUPLI_EXTRUDE_ROTATE'),
    }

    @staticmethod
    def extrude_options(context):
        tool_settings = context.tool_settings
        select_mode = tool_settings.mesh_select_mode
        mesh = context.object.data

        menu = []
        if mesh.total_face_sel:
            menu += ['REGION', 'REGION_VERT_NORMAL', 'FACE', 'MANIFOLD']
        if mesh.total_edge_sel and (select_mode[0] or select_mode[1]):
            menu += ['EDGE']
        if mesh.total_vert_sel and select_mode[0]:
            menu += ['VERT']
        menu += ['DUPLI_EXTRUDE', 'DUPLI_EX_ROTATE']

        # should never get here
        return menu

    def draw(self, context):
        from math import pi

        layout = self.layout
        layout.operator_context = 'INVOKE_REGION_WIN'

        for menu_id in self.extrude_options(context):
            self._extrude_funcs[menu_id](layout)

        layout.separator()

        layout.operator("mesh.extrude_repeat", icon = "REPEAT")
        layout.operator("mesh.spin", icon = "SPIN").angle = pi * 2


class VIEW3D_MT_edit_mesh_vertices(Menu):
    bl_label = "Vertex"

    def draw(self, _context):
        layout = self.layout
        layout.operator_context = 'INVOKE_REGION_WIN'

        layout.menu ("VIEW3D_MT_edit_mesh_vertices_legacy")
        layout.operator("mesh.dupli_extrude_cursor", icon = "EXTRUDE_REGION").rotate_source = True

        layout.separator()

        layout.operator("mesh.edge_face_add", text="Make Edge/Face", icon='MAKE_EDGEFACE')
        layout.operator("mesh.vert_connect_path", text = "Connect Vertex Path", icon = "VERTEXCONNECTPATH")
        layout.operator("mesh.vert_connect", text = "Connect Vertex Pairs", icon = "VERTEXCONNECT")

        layout.separator()

        layout.operator_context = 'EXEC_REGION_WIN'
        layout.operator("mesh.vertices_smooth_laplacian", text="Smooth Laplacian", icon = "SMOOTH_LAPLACIAN")
        layout.operator_context = 'INVOKE_REGION_WIN'

        layout.separator()

        layout.operator("mesh.blend_from_shape", icon = "BLENDFROMSHAPE")
        layout.operator("mesh.shape_propagate_to_all", text="Propagate to Shapes", icon = "SHAPEPROPAGATE")

        layout.separator()

        layout.menu("VIEW3D_MT_vertex_group")
        layout.menu("VIEW3D_MT_hook")

        layout.separator()

        layout.operator("object.vertex_parent_set", icon = "VERTEX_PARENT")


class VIEW3D_MT_edit_mesh_vertices_legacy(Menu):
    bl_label = "Legacy"

    def draw(self, _context):
        layout = self.layout
        layout.operator_context = 'INVOKE_REGION_WIN'

        layout.operator("mesh.bevel", text="Bevel Vertices", icon = "BEVEL").affect = 'VERTICES'

        layout.separator()

        props = layout.operator("mesh.rip_move", text="Rip Vertices", icon = "RIP")
        props.MESH_OT_rip.use_fill = False
        props = layout.operator("mesh.rip_move", text="Rip Vertices and Fill", icon = "RIP_FILL")
        props.MESH_OT_rip.use_fill = True
        layout.operator("mesh.rip_edge_move", text="Rip Vertices and Extend", icon = "EXTEND_VERTICES")

        layout.separator()

        layout.operator("transform.vert_slide", text="Slide Vertices", icon = "SLIDE_VERTEX")
        layout.operator_context = 'EXEC_REGION_WIN'
        layout.operator("mesh.vertices_smooth", text="Smooth Vertices", icon = "SMOOTH_VERTEX").factor = 0.5
        layout.operator_context = 'INVOKE_REGION_WIN'


class VIEW3D_MT_edit_mesh_edges(Menu):
    bl_label = "Edge"

    def draw(self, context):
        layout = self.layout

        with_freestyle = bpy.app.build_options.freestyle

        layout.operator_context = 'INVOKE_REGION_WIN'

        layout.menu ("VIEW3D_MT_edit_mesh_edges_legacy")

        layout.operator("mesh.bridge_edge_loops", icon = "BRIDGE_EDGELOOPS")
        layout.operator("mesh.screw", icon = "MOD_SCREW")

        layout.separator()

        layout.operator("mesh.subdivide", icon='SUBDIVIDE_EDGES')
        layout.operator("mesh.subdivide_edgering", icon = "SUBDIV_EDGERING")
        layout.operator("mesh.unsubdivide", icon = "UNSUBDIVIDE")

        layout.separator()

        layout.operator("mesh.edge_rotate", text="Rotate Edge CW", icon = "ROTATECW").use_ccw = False
        layout.operator("mesh.edge_rotate", text="Rotate Edge CCW", icon = "ROTATECCW").use_ccw = True

        layout.separator()

        layout.operator("transform.edge_crease", icon = "CREASE")
        layout.operator("transform.edge_bevelweight", icon = "BEVEL")

        layout.separator()

        layout.operator("mesh.mark_sharp", icon = "MARKSHARPEDGES")
        layout.operator("mesh.mark_sharp", text="Clear Sharp", icon = "CLEARSHARPEDGES").clear = True

        layout.operator("mesh.mark_sharp", text="Mark Sharp from Vertices", icon = "MARKSHARPVERTS").use_verts = True
        props = layout.operator("mesh.mark_sharp", text="Clear Sharp from Vertices", icon = "CLEARSHARPVERTS")
        props.use_verts = True
        props.clear = True

        if with_freestyle:
            layout.separator()

            layout.operator("mesh.mark_freestyle_edge", icon = "MARK_FS_EDGE").clear = False
            layout.operator("mesh.mark_freestyle_edge", text="Clear Freestyle Edge", icon = "CLEAR_FS_EDGE").clear = True


class VIEW3D_MT_edit_mesh_edges_legacy(Menu):
    bl_label = "Legacy"

    def draw(self, _context):
        layout = self.layout

        layout.operator("mesh.bevel", text="Bevel Edges", icon = "BEVEL").affect = 'EDGES'

        layout.separator()

        layout.operator("transform.edge_slide", icon = "SLIDE_EDGE")
        props = layout.operator("mesh.loopcut_slide", icon = "LOOP_CUT_AND_SLIDE")
        props.TRANSFORM_OT_edge_slide.release_confirm = False
        layout.operator("mesh.offset_edge_loops_slide", icon = "OFFSET_EDGE_SLIDE")


class VIEW3D_MT_edit_mesh_faces_data(Menu):
    bl_label = "Face Data"

    def draw(self, _context):
        layout = self.layout

        with_freestyle = bpy.app.build_options.freestyle

        layout.operator_context = 'INVOKE_REGION_WIN'

        layout.operator("mesh.colors_rotate", icon = "ROTATE_COLORS")
        layout.operator("mesh.colors_reverse", icon = "REVERSE_COLORS")

        layout.separator()

        layout.operator("mesh.uvs_rotate", icon = "ROTATE_UVS")
        layout.operator("mesh.uvs_reverse", icon = "REVERSE_UVS")

        layout.separator()

        if with_freestyle:
            layout.operator("mesh.mark_freestyle_face", icon = "MARKFSFACE").clear = False
            layout.operator("mesh.mark_freestyle_face", text="Clear Freestyle Face", icon = "CLEARFSFACE").clear = True


class VIEW3D_MT_edit_mesh_faces(Menu):
    bl_label = "Face"
    bl_idname = "VIEW3D_MT_edit_mesh_faces"

    def draw(self, _context):
        layout = self.layout

        layout.operator_context = 'INVOKE_REGION_WIN'

        layout.menu ("VIEW3D_MT_edit_mesh_faces_legacy")

        layout.operator("mesh.poke", icon = "POKEFACES")

        layout.separator()

        props = layout.operator("mesh.quads_convert_to_tris", icon = "TRIANGULATE")
        props.quad_method = props.ngon_method = 'BEAUTY'
        layout.operator("mesh.tris_convert_to_quads", icon = "TRISTOQUADS")
        layout.operator("mesh.solidify", text="Solidify Faces", icon = "SOLIDIFY")
        layout.operator("mesh.wireframe", icon = "WIREFRAME")

        layout.separator()

        layout.operator("mesh.fill", icon = "FILL")
        layout.operator("mesh.fill_grid", icon = "GRIDFILL")
        layout.operator("mesh.beautify_fill", icon = "BEAUTIFY")

        layout.separator()

        layout.operator("mesh.intersect", icon = "INTERSECT")
        layout.operator("mesh.intersect_boolean", icon = "BOOLEAN_INTERSECT")

        layout.separator()

        layout.operator("mesh.face_split_by_edges", icon = "SPLITBYEDGES")

        layout.separator()

        layout.menu("VIEW3D_MT_edit_mesh_faces_data")


class VIEW3D_MT_edit_mesh_faces_legacy(Menu):
    bl_label = "Legacy"

    def draw(self, _context):
        layout = self.layout

        layout.operator("mesh.inset", icon = "INSET_FACES")


class VIEW3D_MT_edit_mesh_normals_select_strength(Menu):
    bl_label = "Select by Face Strength"

    def draw(self, _context):
        layout = self.layout

        op = layout.operator("mesh.mod_weighted_strength", text="Weak", icon='FACESEL')
        op.set = False
        op.face_strength = 'WEAK'

        op = layout.operator("mesh.mod_weighted_strength", text="Medium", icon='FACESEL')
        op.set = False
        op.face_strength = 'MEDIUM'

        op = layout.operator("mesh.mod_weighted_strength", text="Strong", icon='FACESEL')
        op.set = False
        op.face_strength = 'STRONG'


class VIEW3D_MT_edit_mesh_normals_set_strength(Menu):
    bl_label = "Set Face Strength"

    def draw(self, _context):
        layout = self.layout

        op = layout.operator("mesh.mod_weighted_strength", text="Weak", icon='NORMAL_SETSTRENGTH')
        op.set = True
        op.face_strength = 'WEAK'

        op = layout.operator("mesh.mod_weighted_strength", text="Medium", icon='NORMAL_SETSTRENGTH')
        op.set = True
        op.face_strength = 'MEDIUM'

        op = layout.operator("mesh.mod_weighted_strength", text="Strong", icon='NORMAL_SETSTRENGTH')
        op.set = True
        op.face_strength = 'STRONG'


class VIEW3D_MT_edit_mesh_normals_average(Menu):
    bl_label = "Average"

    def draw(self, _context):
        layout = self.layout

        layout.operator("mesh.average_normals", text="Custom Normal", icon = "NORMAL_AVERAGE").average_type = 'CUSTOM_NORMAL'
        layout.operator("mesh.average_normals", text="Face Area", icon = "NORMAL_AVERAGE").average_type = 'FACE_AREA'
        layout.operator("mesh.average_normals", text="Corner Angle", icon = "NORMAL_AVERAGE").average_type = 'CORNER_ANGLE'


class VIEW3D_MT_edit_mesh_normals(Menu):
    bl_label = "Normals"

    def draw(self, _context):
        layout = self.layout

        layout.operator("mesh.normals_make_consistent", text="Recalculate Outside", icon = 'RECALC_NORMALS').inside = False
        layout.operator("mesh.normals_make_consistent", text="Recalculate Inside", icon = 'RECALC_NORMALS_INSIDE').inside = True
        layout.operator("mesh.flip_normals", text = "Flip", icon = 'FLIP_NORMALS')

        layout.separator()

        layout.operator("mesh.set_normals_from_faces", text="Set from Faces", icon = 'SET_FROM_FACES')

        layout.operator_context = 'INVOKE_REGION_WIN'
        layout.operator("transform.rotate_normal", text="Rotate", icon = "NORMAL_ROTATE")
        layout.operator("mesh.point_normals", text="Point normals to target", icon = "NORMAL_TARGET")

        layout.operator_context = 'EXEC_REGION_WIN'
        layout.operator("mesh.merge_normals", text="Merge", icon = "MERGE")
        layout.operator("mesh.split_normals", text="Split", icon = "SPLIT")
        layout.menu("VIEW3D_MT_edit_mesh_normals_average", text="Average")

        layout.separator()

        layout.operator("mesh.normals_tools", text="Copy Vectors", icon = "COPYDOWN").mode = 'COPY'
        layout.operator("mesh.normals_tools", text="Paste Vectors", icon = "PASTEDOWN").mode = 'PASTE'
        layout.operator("mesh.smooth_normals", text="Smooth Vectors", icon = "NORMAL_SMOOTH")
        layout.operator("mesh.normals_tools", text="Reset Vectors", icon = "RESET").mode = 'RESET'

        layout.separator()

        layout.menu("VIEW3D_MT_edit_mesh_normals_select_strength", icon="HAND")
        layout.menu("VIEW3D_MT_edit_mesh_normals_set_strength", icon="MESH_PLANE")


class VIEW3D_MT_edit_mesh_shading(Menu):
    bl_label = "Shading"

    def draw(self, _context):
        layout = self.layout

        layout.operator("mesh.faces_shade_smooth", icon = 'SHADING_SMOOTH')
        layout.operator("mesh.faces_shade_flat", icon = 'SHADING_FLAT')

        layout.separator()

        layout.operator("mesh.mark_sharp", text="Smooth Edges", icon = 'SHADING_EDGE_SMOOTH').clear = True
        layout.operator("mesh.mark_sharp", text="Sharp Edges", icon = 'SHADING_EDGE_SHARP')

        layout.separator()

        props = layout.operator("mesh.mark_sharp", text="Smooth Vertices", icon = 'SHADING_VERT_SMOOTH')
        props.use_verts = True
        props.clear = True

        layout.operator("mesh.mark_sharp", text="Sharp Vertices", icon = 'SHADING_VERT_SHARP').use_verts = True


class VIEW3D_MT_edit_mesh_weights(Menu):
    bl_label = "Weights"

    def draw(self, _context):
        VIEW3D_MT_paint_weight.draw_generic(self.layout, is_editmode=True)


class VIEW3D_MT_edit_mesh_clean(Menu):
    bl_label = "Clean Up"

    def draw(self, _context):
        layout = self.layout

        layout.operator("mesh.delete_loose", icon = "DELETE")

        layout.separator()

        layout.operator("mesh.decimate", icon = "DECIMATE")
        layout.operator("mesh.dissolve_degenerate", icon = "DEGENERATE_DISSOLVE")
        layout.operator("mesh.dissolve_limited", icon='DISSOLVE_LIMITED')
        layout.operator("mesh.face_make_planar", icon = "MAKE_PLANAR")

        layout.separator()

        layout.operator("mesh.vert_connect_nonplanar", icon = "SPLIT_NONPLANAR")
        layout.operator("mesh.vert_connect_concave", icon = "SPLIT_CONCAVE")
        layout.operator("mesh.fill_holes", icon = "FILL_HOLE")


class VIEW3D_MT_edit_mesh_delete(Menu):
    bl_label = "Delete"

    def draw(self, _context):
        layout = self.layout

        layout.operator_enum("mesh.delete", "type")

        layout.separator()

        layout.operator("mesh.delete_edgeloop", text="Edge Loops", icon = "DELETE")


class VIEW3D_MT_edit_mesh_dissolve(Menu):
    bl_label = "Dissolve"

    def draw(self, context):
        layout = self.layout

        layout.operator("mesh.dissolve_verts", icon='DISSOLVE_VERTS')
        layout.operator("mesh.dissolve_edges", icon='DISSOLVE_EDGES')
        layout.operator("mesh.dissolve_faces", icon='DISSOLVE_FACES')

        layout.separator()

        layout.operator("mesh.dissolve_limited", icon='DISSOLVE_LIMITED')
        layout.operator("mesh.dissolve_mode", icon='DISSOLVE_SELECTION')

        layout.separator()

        layout.operator("mesh.edge_collapse", icon='EDGE_COLLAPSE')


class VIEW3D_MT_edit_mesh_merge(Menu):
    bl_label = "Merge"

    def draw(self, _context):
        layout = self.layout

        layout.operator_enum("mesh.merge", "type")

        layout.separator()

        layout.operator("mesh.remove_doubles", text="By Distance", icon = "REMOVE_DOUBLES")


class VIEW3D_MT_edit_mesh_split(Menu):
    bl_label = "Split"

    def draw(self, _context):
        layout = self.layout

        layout.operator("mesh.split", text="Selection", icon = "SPLIT")

        layout.separator()

        layout.operator_enum("mesh.edge_split", "type")


class VIEW3D_MT_edit_mesh_show_hide(Menu):
    bl_label = "Show/Hide"

    def draw(self, context):
        layout = self.layout

        layout.operator("mesh.reveal", text="Show Hidden", icon = "HIDE_OFF")
        layout.operator("mesh.hide", text="Hide Selected", icon = "HIDE_ON").unselected = False
        layout.operator("mesh.hide", text="Hide Unselected", icon = "HIDE_UNSELECTED").unselected = True


class VIEW3D_MT_edit_gpencil_delete(Menu):
    bl_label = "Delete"

    def draw(self, _context):
        layout = self.layout

        layout.operator_enum("gpencil.delete", "type")

        layout.separator()

        layout.operator("gpencil.delete", text="Delete Active Keyframe (Active Layer)", icon = 'DELETE').type = 'FRAME'
        layout.operator("gpencil.active_frames_delete_all", text="Delete Active Keyframes (All Layers)", icon = 'DELETE')


class VIEW3D_MT_sculpt_gpencil_copy(Menu):
    bl_label = "Copy"

    def draw(self, _context):
        layout = self.layout

        layout.operator("gpencil.copy", text="Copy", icon='COPYDOWN')


# Edit Curve
# draw_curve is used by VIEW3D_MT_edit_curve and VIEW3D_MT_edit_surface


def draw_curve(self, _context):
    layout = self.layout

    edit_object = _context.edit_object

    layout.menu("VIEW3D_MT_transform")
    layout.menu("VIEW3D_MT_mirror")
    layout.menu("VIEW3D_MT_snap")

    layout.separator()

    if edit_object.type == 'SURFACE':
        layout.operator("curve.spin", icon = 'SPIN')
    layout.operator("curve.duplicate_move", text = "Duplicate", icon = "DUPLICATE")

    layout.separator()

    layout.operator("curve.split", icon = "SPLIT")
    layout.operator("curve.separate", icon = "SEPARATE")

    layout.separator()

    layout.operator("curve.cyclic_toggle", icon = 'TOGGLE_CYCLIC')
    if edit_object.type == 'CURVE':
        layout.operator("curve.decimate", icon = "DECIMATE")
        layout.operator_menu_enum("curve.spline_type_set", "type")

    layout.separator()

    if edit_object.type == 'CURVE':
        layout.operator("transform.tilt", icon = "TILT")
        layout.operator("curve.tilt_clear", icon = "CLEAR_TILT")

    layout.separator()

    if edit_object.type == 'CURVE':
        layout.menu("VIEW3D_MT_edit_curve_handle_type_set")
        layout.operator("curve.normals_make_consistent", icon = 'RECALC_NORMALS')

    layout.separator()

    layout.menu("VIEW3D_MT_edit_curve_show_hide")

    layout.separator()

    layout.menu("VIEW3D_MT_edit_curve_delete")
    if edit_object.type == 'CURVE':
        layout.operator("curve.dissolve_verts", icon='DISSOLVE_VERTS')


class VIEW3D_MT_edit_curve(Menu):
    bl_label = "Curve"

    draw = draw_curve


class VIEW3D_MT_edit_curve_ctrlpoints(Menu):
    bl_label = "Control Points"

    def draw(self, context):
        layout = self.layout

        edit_object = context.edit_object

        if edit_object.type in {'CURVE', 'SURFACE'}:
            layout.operator("curve.extrude_move", text = "Extrude Curve", icon = 'EXTRUDE_REGION')
            layout.operator("curve.vertex_add", icon = 'EXTRUDE_REGION')

            layout.separator()

            layout.operator("curve.make_segment", icon = "MAKE_CURVESEGMENT")

            layout.separator()

            if edit_object.type == 'CURVE':
                layout.operator("transform.tilt", icon = 'TILT')
                layout.operator("curve.tilt_clear",icon = "CLEAR_TILT")

                layout.separator()

                layout.menu("VIEW3D_MT_edit_curve_handle_type_set")
                layout.operator("curve.normals_make_consistent", icon = 'RECALC_NORMALS')

                layout.separator()

            layout.operator("curve.smooth", icon = 'PARTICLEBRUSH_SMOOTH')
            if edit_object.type == 'CURVE':
                layout.operator("curve.smooth_weight", icon = "SMOOTH_WEIGHT")
                layout.operator("curve.smooth_radius", icon = "SMOOTH_RADIUS")
                layout.operator("curve.smooth_tilt", icon = "SMOOTH_TILT")

            layout.separator()

        layout.menu("VIEW3D_MT_hook")

        layout.separator()

        layout.operator("object.vertex_parent_set", icon = "VERTEX_PARENT")


class VIEW3D_MT_edit_curve_handle_type_set(Menu):
    bl_label = "Set Handle Type"

    def draw(self, context):
        layout = self.layout

        layout.operator("curve.handle_type_set", icon = 'HANDLE_AUTO', text="Automatic").type = 'AUTOMATIC'
        layout.operator("curve.handle_type_set", icon = 'HANDLE_VECTOR', text="Vector").type = 'VECTOR'
        layout.operator("curve.handle_type_set", icon = 'HANDLE_ALIGNED',text="Aligned").type = 'ALIGNED'
        layout.operator("curve.handle_type_set", icon = 'HANDLE_FREE', text="Free").type = 'FREE_ALIGN'

        layout.separator()

        layout.operator("curve.handle_type_set", icon = 'HANDLE_FREE', text="Toggle Free / Aligned").type = 'TOGGLE_FREE_ALIGN'


class VIEW3D_MT_edit_curve_segments(Menu):
    bl_label = "Segments"

    def draw(self, _context):
        layout = self.layout

        layout.operator("curve.subdivide", icon = 'SUBDIVIDE_EDGES')
        layout.operator("curve.switch_direction", icon = 'SWITCH_DIRECTION')


class VIEW3D_MT_edit_curve_context_menu(Menu):
    bl_label = "Curve Context Menu"

    def draw(self, _context):
        # TODO(campbell): match mesh vertex menu.

        layout = self.layout

        layout.operator_context = 'INVOKE_DEFAULT'

        # Add
        layout.operator("curve.subdivide", icon = 'SUBDIVIDE_EDGES')
        layout.operator("curve.extrude_move", text = "Extrude Curve", icon = 'EXTRUDE_REGION')
        layout.operator("curve.make_segment", icon = "MAKE_CURVESEGMENT")
        layout.operator("curve.duplicate_move", text = "Duplicate", icon = "DUPLICATE")

        layout.separator()

        # Transform
        layout.operator("transform.transform", text = "Radius", icon = 'SHRINK_FATTEN').mode = 'CURVE_SHRINKFATTEN'
        layout.operator("transform.tilt", icon = 'TILT')
        layout.operator("curve.tilt_clear", icon = "CLEAR_TILT")
        layout.operator("curve.smooth", icon = 'PARTICLEBRUSH_SMOOTH')
        layout.operator("curve.smooth_tilt", icon = "SMOOTH_TILT")
        layout.operator("curve.smooth_radius", icon = "SMOOTH_RADIUS")

        layout.separator()

        layout.menu("VIEW3D_MT_mirror")
        layout.menu("VIEW3D_MT_snap")

        layout.separator()

        # Modify
        layout.operator_menu_enum("curve.spline_type_set", "type")
        layout.operator_menu_enum("curve.handle_type_set", "type")
        layout.operator("curve.cyclic_toggle", icon = 'TOGGLE_CYCLIC')
        layout.operator("curve.switch_direction", icon = 'SWITCH_DIRECTION')

        layout.separator()

        layout.operator("curve.normals_make_consistent", icon = 'RECALC_NORMALS')
        layout.operator("curve.spline_weight_set", icon = "MOD_VERTEX_WEIGHT")
        layout.operator("curve.radius_set", icon = "RADIUS")

        layout.separator()

        # Remove
        layout.operator("curve.split", icon = "SPLIT")
        layout.operator("curve.decimate", icon = "DECIMATE")
        layout.operator("curve.separate", icon = "SEPARATE")
        layout.operator("curve.dissolve_verts", icon='DISSOLVE_VERTS')
        layout.operator("curve.delete", text="Delete Segment", icon = "DELETE").type = 'SEGMENT'
        layout.operator("curve.delete", text="Delete Point", icon = "DELETE").type = 'VERT'


class VIEW3D_MT_edit_curve_delete(Menu):
    bl_label = "Delete"

    def draw(self, _context):
        layout = self.layout

        layout.operator("curve.delete", text="Vertices", icon = "DELETE").type = 'VERT'
        layout.operator("curve.delete", text="Segment", icon = "DELETE").type = 'SEGMENT'


class VIEW3D_MT_edit_curve_show_hide(Menu):
    bl_label = "Show/Hide"

    def draw(self, context):
        layout = self.layout

        layout.operator("curve.reveal", text="Show Hidden", icon = "HIDE_OFF")
        layout.operator("curve.hide", text="Hide Selected", icon = "HIDE_ON").unselected = False
        layout.operator("curve.hide", text="Hide Unselected", icon = "HIDE_UNSELECTED").unselected = True


class VIEW3D_MT_edit_surface(Menu):
    bl_label = "Surface"

    draw = draw_curve


class VIEW3D_MT_edit_font_chars(Menu):
    bl_label = "Special Characters"

    def draw(self, _context):
        layout = self.layout

        layout.operator("font.text_insert", text="Copyright", icon = "COPYRIGHT").text = "\u00A9"
        layout.operator("font.text_insert", text="Registered Trademark", icon = "TRADEMARK").text = "\u00AE"

        layout.separator()

        layout.operator("font.text_insert", text="Degree Sign", icon = "DEGREE").text = "\u00B0"
        layout.operator("font.text_insert", text="Multiplication Sign", icon = "MULTIPLICATION").text = "\u00D7"
        layout.operator("font.text_insert", text="Circle", icon = "CIRCLE").text = "\u008A"

        layout.separator()

        layout.operator("font.text_insert", text="Superscript 1", icon = "SUPER_ONE").text = "\u00B9"
        layout.operator("font.text_insert", text="Superscript 2", icon = "SUPER_TWO").text = "\u00B2"
        layout.operator("font.text_insert", text="Superscript 3", icon = "SUPER_THREE").text = "\u00B3"

        layout.separator()

        layout.operator("font.text_insert", text="Double >>", icon = "DOUBLE_RIGHT").text = "\u00BB"
        layout.operator("font.text_insert", text="Double <<", icon = "DOUBLE_LEFT").text = "\u00AB"
        layout.operator("font.text_insert", text="Promillage", icon = "PROMILLE").text = "\u2030"

        layout.separator()

        layout.operator("font.text_insert", text="Dutch Florin", icon = "DUTCH_FLORIN").text = "\u00A4"
        layout.operator("font.text_insert", text="British Pound", icon = "POUND").text = "\u00A3"
        layout.operator("font.text_insert", text="Japanese Yen", icon = "YEN").text = "\u00A5"

        layout.separator()

        layout.operator("font.text_insert", text="German S", icon = "GERMAN_S").text = "\u00DF"
        layout.operator("font.text_insert", text="Spanish Question Mark", icon = "SPANISH_QUESTION").text = "\u00BF"
        layout.operator("font.text_insert", text="Spanish Exclamation Mark", icon = "SPANISH_EXCLAMATION").text = "\u00A1"


class VIEW3D_MT_edit_font_kerning(Menu):
    bl_label = "Kerning"

    def draw(self, context):
        layout = self.layout

        ob = context.active_object
        text = ob.data
        kerning = text.edit_format.kerning

        layout.operator("font.change_spacing", text="Decrease Kerning", icon = "DECREASE_KERNING").delta = -1
        layout.operator("font.change_spacing", text="Increase Kerning", icon = "INCREASE_KERNING").delta = 1
        layout.operator("font.change_spacing", text="Reset Kerning", icon = "RESET").delta = -kerning


class VIEW3D_MT_edit_font_move(Menu):
    bl_label = "Move Cursor"

    def draw(self, _context):
        layout = self.layout

        layout.operator_enum("font.move", "type")


class VIEW3D_MT_edit_font_delete(Menu):
    bl_label = "Delete"

    def draw(self, _context):
        layout = self.layout

        layout.operator("font.delete", text="Previous Character", icon = "DELETE").type = 'PREVIOUS_CHARACTER'
        layout.operator("font.delete", text="Next Character", icon = "DELETE").type = 'NEXT_CHARACTER'
        layout.operator("font.delete", text="Previous Word", icon = "DELETE").type = 'PREVIOUS_WORD'
        layout.operator("font.delete", text="Next Word", icon = "DELETE").type = 'NEXT_WORD'


class VIEW3D_MT_edit_font(Menu):
    bl_label = "Text"

    def draw(self, _context):
        layout = self.layout

        layout.operator("font.text_cut", text="Cut", icon = "CUT")
        layout.operator("font.text_copy", text="Copy", icon='COPYDOWN')
        layout.operator("font.text_paste", text="Paste", icon='PASTEDOWN')

        layout.separator()

        layout.operator("font.text_paste_from_file", icon='PASTEDOWN')

        layout.separator()

        layout.operator("font.case_set", text="To Uppercase", icon = "SET_UPPERCASE").case = 'UPPER'
        layout.operator("font.case_set", text="To Lowercase", icon = "SET_LOWERCASE").case = 'LOWER'

        layout.separator()

        layout.menu("VIEW3D_MT_edit_font_chars")
        layout.menu("VIEW3D_MT_edit_font_move")

        layout.separator()

        layout.operator("font.style_toggle", text="Toggle Bold", icon='BOLD').style = 'BOLD'
        layout.operator("font.style_toggle", text="Toggle Italic", icon='ITALIC').style = 'ITALIC'
        layout.operator("font.style_toggle", text="Toggle Underline", icon='UNDERLINE').style = 'UNDERLINE'
        layout.operator("font.style_toggle", text="Toggle Small Caps", icon='SMALL_CAPS').style = 'SMALL_CAPS'

        layout.menu("VIEW3D_MT_edit_font_kerning")

        layout.separator()

        layout.menu("VIEW3D_MT_edit_font_delete")


class VIEW3D_MT_edit_font_context_menu(Menu):
    bl_label = "Text Context Menu"

    def draw(self, _context):
        layout = self.layout

        layout.operator_context = 'INVOKE_DEFAULT'

        layout.operator("font.text_cut", text="Cut", icon = "CUT")
        layout.operator("font.text_copy", text="Copy", icon='COPYDOWN')
        layout.operator("font.text_paste", text="Paste", icon='PASTEDOWN')

        layout.separator()

        layout.operator("font.select_all", icon = "SELECT_ALL")

        layout.separator()

        layout.menu("VIEW3D_MT_edit_font")


class VIEW3D_MT_edit_meta(Menu):
    bl_label = "Metaball"

    def draw(self, _context):
        layout = self.layout

        layout.menu("VIEW3D_MT_transform")
        layout.menu("VIEW3D_MT_mirror")
        layout.menu("VIEW3D_MT_snap")

        layout.separator()

        layout.operator("mball.duplicate_metaelems", text = "Duplicate", icon = "DUPLICATE")

        layout.separator()

        layout.menu("VIEW3D_MT_edit_meta_showhide")

        layout.operator_context = 'EXEC_REGION_WIN'
        layout.operator("mball.delete_metaelems", text="Delete", icon = "DELETE")


class VIEW3D_MT_edit_meta_showhide(Menu):
    bl_label = "Show/Hide"

    def draw(self, _context):
        layout = self.layout

        layout.operator("mball.reveal_metaelems", text="Show Hidden", icon = "HIDE_OFF")
        layout.operator("mball.hide_metaelems", text="Hide Selected", icon = "HIDE_ON").unselected = False
        layout.operator("mball.hide_metaelems", text="Hide Unselected", icon = "HIDE_UNSELECTED").unselected = True


class VIEW3D_MT_edit_lattice(Menu):
    bl_label = "Lattice"

    def draw(self, _context):
        layout = self.layout

        layout.menu("VIEW3D_MT_transform")
        layout.menu("VIEW3D_MT_mirror")
        layout.menu("VIEW3D_MT_snap")
        layout.menu("VIEW3D_MT_edit_lattice_flip")

        layout.separator()

        layout.operator("lattice.make_regular", icon = 'MAKE_REGULAR')

        layout.menu("VIEW3D_MT_hook")

        layout.separator()

        layout.operator("object.vertex_parent_set", icon = "VERTEX_PARENT")

class VIEW3D_MT_edit_lattice_flip(Menu):
    bl_label = "Flip"

    def draw(self, context):
        layout = self.layout

        layout.operator("lattice.flip", text = " U (X) axis", icon = "FLIP_X").axis = 'U'
        layout.operator("lattice.flip", text = " V (Y) axis", icon = "FLIP_Y").axis = 'V'
        layout.operator("lattice.flip", text = " W (Z) axis", icon = "FLIP_Z").axis = 'W'


class VIEW3D_MT_edit_armature(Menu):
    bl_label = "Armature"

    def draw(self, context):
        layout = self.layout

        edit_object = context.edit_object
        arm = edit_object.data

        layout.menu("VIEW3D_MT_transform_armature")
        layout.menu("VIEW3D_MT_mirror")
        layout.menu("VIEW3D_MT_snap")

        layout.separator()

        layout.menu("VIEW3D_MT_edit_armature_roll")

        layout.operator("transform.transform", text="Set Bone Roll", icon = "SET_ROLL").mode = 'BONE_ROLL'
        layout.operator("armature.roll_clear", text="Clear Bone Roll", icon = "CLEAR_ROLL")

        layout.separator()

        layout.operator("armature.extrude_move", icon = 'EXTRUDE_REGION')
        layout.operator("armature.click_extrude", icon = 'EXTRUDE_REGION')

        if arm.use_mirror_x:
            layout.operator("armature.extrude_forked", icon = "EXTRUDE_REGION")

        layout.operator("armature.duplicate_move", icon = "DUPLICATE")
        layout.operator("armature.fill", icon = "FILLBETWEEN")

        layout.separator()

        layout.operator("armature.split", icon = "SPLIT")
        layout.operator("armature.separate", icon = "SEPARATE")
        layout.operator("armature.symmetrize", icon = "SYMMETRIZE")

        layout.separator()

        layout.operator("armature.subdivide", text="Subdivide", icon = 'SUBDIVIDE_EDGES')
        layout.operator("armature.switch_direction", text="Switch Direction", icon = "SWITCH_DIRECTION")

        layout.separator()

        layout.menu("VIEW3D_MT_edit_armature_names")

        layout.separator()

        layout.operator_context = 'INVOKE_REGION_WIN'
        layout.operator("armature.armature_layers", icon = "LAYER")
        layout.operator("armature.bone_layers", icon = "BONE_LAYER")

        layout.separator()

        layout.operator_context = 'EXEC_REGION_WIN'
        layout.operator("armature.parent_set", text="Make Parent", icon='PARENT_SET')
        layout.operator("armature.parent_clear", text="Clear Parent", icon='PARENT_CLEAR')

        layout.separator()

        layout.menu("VIEW3D_MT_bone_options_toggle", text="Bone Settings")
        layout.menu("VIEW3D_MT_armature_show_hide") # bfa - the new show hide menu with split tooltip

        layout.separator()

        layout.operator("armature.delete", icon = "DELETE")
        layout.operator("armature.dissolve", icon = "DELETE")


class VIEW3D_MT_armature_show_hide(Menu):
    bl_label = "Show/Hide"

    def draw(self, context):
        layout = self.layout

        layout.operator("armature.reveal", text="Show Hidden", icon = "HIDE_OFF")
        layout.operator("armature.hide", text="Hide Selected", icon = "HIDE_ON").unselected = False
        layout.operator("armature.hide", text="Hide Unselected", icon = "HIDE_UNSELECTED").unselected = True


class VIEW3D_MT_armature_context_menu(Menu):
    bl_label = "Armature Context Menu"

    def draw(self, context):
        layout = self.layout

        edit_object = context.edit_object
        arm = edit_object.data

        layout.operator_context = 'INVOKE_REGION_WIN'

        # Add
        layout.operator("armature.subdivide", text="Subdivide", icon = "SUBDIVIDE_EDGES")
        layout.operator("armature.duplicate_move", text="Duplicate", icon = "DUPLICATE")
        layout.operator("armature.extrude_move", icon='EXTRUDE_REGION')
        if arm.use_mirror_x:
            layout.operator("armature.extrude_forked", icon='EXTRUDE_REGION')

        layout.separator()

        layout.operator("armature.fill", icon = "FILLBETWEEN")

        layout.separator()

        # Modify
        layout.menu("VIEW3D_MT_mirror")
        layout.menu("VIEW3D_MT_snap")
        layout.operator("armature.switch_direction", text="Switch Direction", icon = "SWITCH_DIRECTION")
        layout.operator("armature.symmetrize", icon = "SYMMETRIZE")
        layout.menu("VIEW3D_MT_edit_armature_names")

        layout.separator()

        layout.operator("armature.parent_set", text="Make Parent", icon='PARENT_SET')
        layout.operator("armature.parent_clear", text="Clear Parent", icon='PARENT_CLEAR')

        layout.separator()

        # Remove
        layout.operator("armature.split", icon = "SPLIT")
        layout.operator("armature.separate", icon = "SEPARATE")
        layout.operator("armature.dissolve", icon = "DELETE")
        layout.operator("armature.delete", icon = "DELETE")


class VIEW3D_MT_edit_armature_names(Menu):
    bl_label = "Names"

    def draw(self, _context):
        layout = self.layout

        layout.operator_context = 'EXEC_REGION_WIN'
        layout.operator("armature.autoside_names", text="Auto-Name Left/Right", icon = "RENAME_X").type = 'XAXIS'
        layout.operator("armature.autoside_names", text="Auto-Name Front/Back", icon = "RENAME_Y").type = 'YAXIS'
        layout.operator("armature.autoside_names", text="Auto-Name Top/Bottom", icon = "RENAME_Z").type = 'ZAXIS'
        layout.operator("armature.flip_names", text="Flip Names", icon = "FLIP")


class VIEW3D_MT_edit_armature_roll(Menu):
    bl_label = "Recalculate Bone Roll"
    def draw(self, _context):
        layout = self.layout

        layout.label(text="- Positive: -")
        layout.operator("armature.calculate_roll", text= "Local + X Tangent", icon = "ROLL_X_TANG_POS").type = 'POS_X'
        layout.operator("armature.calculate_roll", text= "Local + Z Tangent", icon = "ROLL_Z_TANG_POS").type = 'POS_Z'
        layout.operator("armature.calculate_roll", text= "Global + X Axis", icon = "ROLL_X_POS").type = 'GLOBAL_POS_X'
        layout.operator("armature.calculate_roll", text= "Global + Y Axis", icon = "ROLL_Y_POS").type = 'GLOBAL_POS_Y'
        layout.operator("armature.calculate_roll", text= "Global + Z Axis", icon = "ROLL_Z_POS").type = 'GLOBAL_POS_Z'
        layout.label(text="- Negative: -")
        layout.operator("armature.calculate_roll", text= "Local - X Tangent", icon = "ROLL_X_TANG_NEG").type = 'NEG_X'
        layout.operator("armature.calculate_roll", text= "Local - Z Tangent", icon = "ROLL_Z_TANG_NEG").type = 'NEG_Z'
        layout.operator("armature.calculate_roll", text= "Global - X Axis", icon = "ROLL_X_NEG").type = 'GLOBAL_NEG_X'
        layout.operator("armature.calculate_roll", text= "Global - Y Axis", icon = "ROLL_Y_NEG").type = 'GLOBAL_NEG_Y'
        layout.operator("armature.calculate_roll", text= "Global - Z Axis", icon = "ROLL_Z_NEG").type = 'GLOBAL_NEG_Z'
        layout.label(text="- Other: -")
        layout.operator("armature.calculate_roll", text= "Active Bone", icon = "BONE_DATA").type = 'ACTIVE'
        layout.operator("armature.calculate_roll", text= "View Axis", icon = "MANIPUL").type = 'VIEW'
        layout.operator("armature.calculate_roll", text= "Cursor", icon = "CURSOR").type = 'CURSOR'

# bfa - not functional in the BFA keymap. But menu class remains for the Blender keymap. DO NOT DELETE!
class VIEW3D_MT_edit_armature_delete(Menu):
    bl_label = "Delete"

    def draw(self, _context):
        layout = self.layout
        layout.operator_context = 'EXEC_AREA'

        layout.operator("armature.delete", text="Bones", icon = "DELETE")

        layout.separator()

        layout.operator("armature.dissolve", text="Dissolve Bones", icon = "DELETE")


# ********** Grease Pencil menus **********
class VIEW3D_MT_gpencil_autoweights(Menu):
    bl_label = "Generate Weights"

    def draw(self, _context):
        layout = self.layout
        layout.operator("gpencil.generate_weights", text="With Empty Groups", icon = "PARTICLEBRUSH_WEIGHT").mode = 'NAME'
        layout.operator("gpencil.generate_weights", text="With Automatic Weights", icon = "PARTICLEBRUSH_WEIGHT").mode = 'AUTO'


class VIEW3D_MT_gpencil_simplify(Menu):
    bl_label = "Simplify"

    def draw(self, _context):
        layout = self.layout
        layout.operator("gpencil.stroke_simplify_fixed", text="Fixed", icon = "MOD_SIMPLIFY")
        layout.operator("gpencil.stroke_simplify", text="Adaptative", icon = "SIMPLIFY_ADAPTIVE")
        layout.operator("gpencil.stroke_sample", text="Sample", icon = "SIMPLIFY_SAMPLE")


class VIEW3D_MT_draw_gpencil(Menu):
    bl_label = "Draw"

    def draw(self, _context):

        layout = self.layout

        layout.menu("GPENCIL_MT_layer_active", text="Active Layer")

        layout.separator()

        layout.operator("gpencil.interpolate", text="Interpolate", icon = "INTERPOLATE")
        layout.operator("gpencil.interpolate_sequence", text="Interpolate Sequence", icon = "SEQUENCE")

        layout.separator()

        layout.menu("VIEW3D_MT_gpencil_animation")

        layout.separator()

        layout.menu("VIEW3D_MT_edit_gpencil_showhide")
        layout.menu("GPENCIL_MT_cleanup")


class VIEW3D_MT_edit_gpencil_showhide(Menu):
    bl_label = "Show/Hide"

    def draw(self, _context):
        layout = self.layout

        layout.operator("gpencil.reveal", text="Show All Layers", icon = "HIDE_OFF")

        layout.separator()

        layout.operator("gpencil.hide", text="Hide Active Layer", icon = "HIDE_ON").unselected = False
        layout.operator("gpencil.hide", text="Hide Inactive Layers", icon = "HIDE_UNSELECTED").unselected = True


class VIEW3D_MT_assign_material(Menu):
    bl_label = "Assign Material"

    def draw(self, context):
        layout = self.layout
        ob = context.active_object
        mat_active = ob.active_material

        for slot in ob.material_slots:
            mat = slot.material
            if mat:
                layout.operator("gpencil.stroke_change_color", text=mat.name,
                                icon='LAYER_ACTIVE' if mat == mat_active else 'BLANK1').material = mat.name


class VIEW3D_MT_edit_gpencil(Menu):
    bl_label = "Grease Pencil"

    def draw(self, _context):
        layout = self.layout

        layout.menu("VIEW3D_MT_edit_gpencil_transform")
        layout.menu("VIEW3D_MT_mirror")
        layout.menu("GPENCIL_MT_snap")

        layout.separator()

        layout.menu("GPENCIL_MT_layer_active", text="Active Layer")

        layout.separator()

        layout.menu("VIEW3D_MT_gpencil_animation")
        layout.operator("gpencil.interpolate_sequence", text="Interpolate Sequence", icon = "SEQUENCE")

        layout.separator()

        layout.operator("gpencil.duplicate_move", text="Duplicate", icon = "DUPLICATE")
        layout.operator("gpencil.frame_duplicate", text="Duplicate Active Frame", icon = "DUPLICATE")
        layout.operator("gpencil.frame_duplicate", text="Duplicate Active Frame All Layers", icon = "DUPLICATE").mode = 'ALL'

        layout.separator()

        layout.operator("gpencil.stroke_split", text="Split", icon = "SPLIT")

        layout.separator()

        layout.operator("gpencil.copy", text="Copy", icon='COPYDOWN')
        layout.operator("gpencil.paste", text="Paste", icon='PASTEDOWN').type = 'ACTIVE'
        layout.operator("gpencil.paste", text="Paste by Layer", icon='PASTEDOWN').type = 'LAYER'

        layout.separator()

        layout.menu("VIEW3D_MT_edit_gpencil_delete")
        layout.operator_menu_enum("gpencil.dissolve", "type")

        layout.separator()

        layout.menu("GPENCIL_MT_cleanup")
        layout.menu("VIEW3D_MT_edit_gpencil_hide", text = "Show/Hide")

        layout.separator()

        layout.operator_menu_enum("gpencil.stroke_separate", "mode", text="Separate")


class VIEW3D_MT_edit_gpencil_hide(Menu):
    bl_label = "Hide"

    def draw(self, context):
        layout = self.layout

        layout.operator("gpencil.reveal", text="Show Hidden Layer", icon = "HIDE_OFF")
        layout.operator("gpencil.hide", text="Hide selected Layer", icon = "HIDE_ON").unselected = False
        layout.operator("gpencil.hide", text="Hide unselected Layer", icon = "HIDE_UNSELECTED").unselected = True

        layout.separator()

        layout.operator("gpencil.selection_opacity_toggle", text="Toggle Opacity", icon = "HIDE_OFF")


class VIEW3D_MT_edit_gpencil_arrange_strokes(Menu):
    bl_label = "Arrange Strokes"

    def draw(self, context):
        layout = self.layout

        layout.operator("gpencil.stroke_arrange", text="Bring Forward", icon='MOVE_UP').direction = 'UP'
        layout.operator("gpencil.stroke_arrange", text="Send Backward", icon='MOVE_DOWN').direction = 'DOWN'
        layout.operator("gpencil.stroke_arrange", text="Bring to Front", icon='MOVE_TO_TOP').direction = 'TOP'
        layout.operator("gpencil.stroke_arrange", text="Send to Back", icon='MOVE_TO_BOTTOM').direction = 'BOTTOM'


class VIEW3D_MT_edit_gpencil_stroke(Menu):
    bl_label = "Stroke"

    def draw(self, context):
        layout = self.layout
        settings = context.tool_settings.gpencil_sculpt

        layout.operator("gpencil.stroke_subdivide", text="Subdivide", icon = "SUBDIVIDE_EDGES").only_selected = False
        layout.menu("VIEW3D_MT_gpencil_simplify")
        layout.operator("gpencil.stroke_trim", text="Trim", icon = "CUT")

        layout.separator()

        layout.operator("gpencil.stroke_join", text="Join", icon = "JOIN").type = 'JOIN'
        layout.operator("gpencil.stroke_join", text="Join and Copy", icon = "JOINCOPY").type = 'JOINCOPY'

        layout.separator()

        layout.menu("GPENCIL_MT_move_to_layer")
        layout.menu("VIEW3D_MT_assign_material")
        layout.operator("gpencil.set_active_material", text="Set as Active Material", icon = "MATERIAL")
        layout.menu("VIEW3D_MT_edit_gpencil_arrange_strokes")

        layout.separator()

        # Convert
        op = layout.operator("gpencil.stroke_cyclical_set", text="Close", icon = 'TOGGLE_CLOSE')
        op.type = 'CLOSE'
        op.geometry = True
        layout.operator("gpencil.stroke_cyclical_set", text="Toggle Cyclic", icon = 'TOGGLE_CYCLIC').type = 'TOGGLE'
        layout.operator_menu_enum("gpencil.stroke_caps_set", text="Toggle Caps", property="type")
        layout.operator("gpencil.stroke_flip", text="Switch Direction", icon = "FLIP")

        layout.separator()

        layout.operator_menu_enum("gpencil.reproject", property="type", text="Reproject Strokes")

        layout.operator("gpencil.stroke_normalize", text="Normalize Thickness", icon = "MOD_THICKNESS").mode = 'THICKNESS'
        layout.operator("gpencil.stroke_normalize", text="Normalize Opacity", icon = "MOD_OPACITY").mode = 'OPACITY'

        layout.separator()

        layout.separator()
        layout.operator("gpencil.reset_transform_fill", text="Reset Fill Transform", icon = "RESET")


class VIEW3D_MT_edit_gpencil_point(Menu):
    bl_label = "Point"

    def draw(self, _context):
        layout = self.layout

        layout.operator("gpencil.extrude_move", text="Extrude", icon = "EXTRUDE_REGION")

        layout.separator()

        layout.operator("gpencil.stroke_smooth", text="Smooth", icon = "PARTICLEBRUSH_SMOOTH").only_selected = True

        layout.separator()

        layout.operator("gpencil.stroke_merge", text="Merge", icon = "MERGE")

        # TODO: add new RIP operator

        layout.separator()

        layout.menu("VIEW3D_MT_gpencil_vertex_group")


class VIEW3D_MT_weight_gpencil(Menu):
    bl_label = "Weights"

    def draw(self, context):
        layout = self.layout

        #layout.operator_context = 'INVOKE_REGION_WIN'

        layout.operator("gpencil.vertex_group_normalize_all", text="Normalize All", icon = "WEIGHT_NORMALIZE_ALL")
        layout.operator("gpencil.vertex_group_normalize", text="Normalize", icon = "WEIGHT_NORMALIZE")

        layout.separator()

        layout.operator("gpencil.vertex_group_invert", text="Invert", icon='WEIGHT_INVERT')
        layout.operator("gpencil.vertex_group_smooth", text="Smooth", icon='WEIGHT_SMOOTH')

        layout.menu("VIEW3D_MT_gpencil_autoweights")


class VIEW3D_MT_gpencil_animation(Menu):
    bl_label = "Animation"

    @classmethod
    def poll(cls, context):
        ob = context.active_object
        return ob and ob.type == 'GPENCIL' and ob.mode != 'OBJECT'

    def draw(self, _context):
        layout = self.layout

        layout.operator("gpencil.blank_frame_add", text="Insert Blank Keyframe (Active Layer)", icon = "ADD")
        layout.operator("gpencil.blank_frame_add", text="Insert Blank Keyframe (All Layers)", icon = "ADD").all_layers = True

        layout.separator()

        layout.operator("gpencil.frame_duplicate", text="Duplicate Active Keyframe (Active Layer)", icon = "DUPLICATE")
        layout.operator("gpencil.frame_duplicate", text="Duplicate Active Keyframe (All Layers)", icon = "DUPLICATE").mode = 'ALL'

        layout.separator()

        layout.operator("gpencil.delete", text="Delete Active Keyframe (Active Layer)", icon = "DELETE").type = 'FRAME'
        layout.operator("gpencil.active_frames_delete_all", text="Delete Active Keyframes (All Layers)", icon = "DELETE")


class VIEW3D_MT_edit_gpencil_transform(Menu):
    bl_label = "Transform"

    def draw(self, _context):
        layout = self.layout

        layout.operator("transform.bend", text="Bend", icon = "BEND")
        layout.operator("transform.shear", text="Shear", icon = "SHEAR")
        layout.operator("transform.tosphere", text="To Sphere", icon = "TOSPHERE")
        layout.operator("transform.transform", text="Shrink Fatten", icon = 'SHRINK_FATTEN').mode = 'GPENCIL_SHRINKFATTEN'


class VIEW3D_MT_object_mode_pie(Menu):
    bl_label = "Mode"

    def draw(self, _context):
        layout = self.layout

        pie = layout.menu_pie()
        pie.operator_enum("object.mode_set", "mode")


class VIEW3D_MT_view_pie(Menu):
    bl_label = "View"
    bl_idname = "VIEW3D_MT_view_pie"

    def draw(self, _context):
        layout = self.layout

        pie = layout.menu_pie()
        pie.operator_enum("view3d.view_axis", "type")
        pie.operator("view3d.view_camera", text="View Camera", icon='CAMERA_DATA')
        pie.operator("view3d.view_selected", text="View Selected", icon='VIEW_SELECTED')


class VIEW3D_MT_transform_gizmo_pie(Menu):
    bl_label = "View"

    def draw(self, context):
        layout = self.layout

        pie = layout.menu_pie()
        # 1: Left
        pie.operator("view3d.transform_gizmo_set", text="Move").type = {'TRANSLATE'}
        # 2: Right
        pie.operator("view3d.transform_gizmo_set", text="Rotate").type = {'ROTATE'}
        # 3: Down
        pie.operator("view3d.transform_gizmo_set", text="Scale").type = {'SCALE'}
        # 4: Up
        pie.prop(context.space_data, "show_gizmo", text="Show Gizmos", icon='GIZMO')
        # 5: Up/Left
        pie.operator("view3d.transform_gizmo_set", text="All").type = {'TRANSLATE', 'ROTATE', 'SCALE'}


class VIEW3D_MT_shading_pie(Menu):
    bl_label = "Shading"

    def draw(self, context):
        layout = self.layout
        pie = layout.menu_pie()

        view = context.space_data

        pie.prop(view.shading, "type", expand=True)


class VIEW3D_MT_shading_ex_pie(Menu):
    bl_label = "Shading"

    def draw(self, context):
        layout = self.layout
        pie = layout.menu_pie()

        view = context.space_data

        pie.prop_enum(view.shading, "type", value='WIREFRAME')
        pie.prop_enum(view.shading, "type", value='SOLID')

        # Note this duplicates "view3d.toggle_xray" logic, so we can see the active item: T58661.
        if context.pose_object:
            pie.prop(view.overlay, "show_xray_bone", icon='XRAY')
        else:
            xray_active = (
                (context.mode == 'EDIT_MESH') or
                (view.shading.type in {'SOLID', 'WIREFRAME'})
            )
            if xray_active:
                sub = pie
            else:
                sub = pie.row()
                sub.active = False
            sub.prop(
                view.shading,
                "show_xray_wireframe" if (view.shading.type == 'WIREFRAME') else "show_xray",
                text="Toggle X-Ray",
                icon='XRAY',
            )

        pie.prop(view.overlay, "show_overlays", text="Toggle Overlays", icon='OVERLAY')

        pie.prop_enum(view.shading, "type", value='MATERIAL')
        pie.prop_enum(view.shading, "type", value='RENDERED')


class VIEW3D_MT_pivot_pie(Menu):
    bl_label = "Pivot Point"

    def draw(self, context):
        layout = self.layout
        pie = layout.menu_pie()
        obj = context.active_object
        mode = context.mode

        pie.prop_enum(context.scene.tool_settings, "transform_pivot_point", value='BOUNDING_BOX_CENTER')
        pie.prop_enum(context.scene.tool_settings, "transform_pivot_point", value='CURSOR')
        pie.prop_enum(context.scene.tool_settings, "transform_pivot_point", value='INDIVIDUAL_ORIGINS')
        pie.prop_enum(context.scene.tool_settings, "transform_pivot_point", value='MEDIAN_POINT')
        pie.prop_enum(context.scene.tool_settings, "transform_pivot_point", value='ACTIVE_ELEMENT')
        if (obj is None) or (mode in {'OBJECT', 'POSE', 'WEIGHT_PAINT'}):
            pie.prop(context.scene.tool_settings, "use_transform_pivot_point_align", text="Only Origins")


class VIEW3D_MT_orientations_pie(Menu):
    bl_label = "Orientation"

    def draw(self, context):
        layout = self.layout
        pie = layout.menu_pie()
        scene = context.scene

        pie.prop(scene.transform_orientation_slots[0], "type", expand=True)


class VIEW3D_MT_snap_pie(Menu):
    bl_label = "Snap"

    def draw(self, _context):
        layout = self.layout
        pie = layout.menu_pie()

        pie.operator("view3d.snap_cursor_to_grid", text="Cursor to Grid", icon='CURSORTOGRID')
        pie.operator("view3d.snap_selected_to_grid", text="Selection to Grid", icon='SELECTIONTOGRID')
        pie.operator("view3d.snap_cursor_to_selected", text="Cursor to Selected", icon='CURSORTOSELECTION')
        pie.operator("view3d.snap_selected_to_cursor", text="Selection to Cursor", icon='SELECTIONTOCURSOR').use_offset = False
        pie.operator("view3d.snap_selected_to_cursor", text="Selection to Cursor (Keep Offset)", icon='SELECTIONTOCURSOROFFSET').use_offset = True
        pie.operator("view3d.snap_selected_to_active", text="Selection to Active", icon='SELECTIONTOACTIVE')
        pie.operator("view3d.snap_cursor_to_center", text="Cursor to World Origin", icon='CURSORTOCENTER')
        pie.operator("view3d.snap_cursor_to_active", text="Cursor to Active", icon='CURSORTOACTIVE')


class VIEW3D_MT_proportional_editing_falloff_pie(Menu):
    bl_label = "Proportional Editing Falloff"

    def draw(self, context):
        layout = self.layout
        pie = layout.menu_pie()
        tool_settings = context.scene.tool_settings

        pie.prop(tool_settings, "proportional_edit_falloff", expand=True)


class VIEW3D_MT_sculpt_mask_edit_pie(Menu):
    bl_label = "Mask Edit"

    def draw(self, _context):
        layout = self.layout
        pie = layout.menu_pie()

        op = pie.operator("paint.mask_flood_fill", text='Invert Mask')
        op.mode = 'INVERT'
        op = pie.operator("paint.mask_flood_fill", text='Clear Mask')
        op.mode = 'VALUE'
        op.value = 0.0
        op = pie.operator("sculpt.mask_filter", text='Smooth Mask')
        op.filter_type = 'SMOOTH'
        op.auto_iteration_count = True
        op = pie.operator("sculpt.mask_filter", text='Sharpen Mask')
        op.filter_type = 'SHARPEN'
        op.auto_iteration_count = True
        op = pie.operator("sculpt.mask_filter", text='Grow Mask')
        op.filter_type = 'GROW'
        op.auto_iteration_count = True
        op = pie.operator("sculpt.mask_filter", text='Shrink Mask')
        op.filter_type = 'SHRINK'
        op.auto_iteration_count = True
        op = pie.operator("sculpt.mask_filter", text='Increase Contrast')
        op.filter_type = 'CONTRAST_INCREASE'
        op.auto_iteration_count = False
        op = pie.operator("sculpt.mask_filter", text='Decrease Contrast')
        op.filter_type = 'CONTRAST_DECREASE'
        op.auto_iteration_count = False


class VIEW3D_MT_sculpt_automasking_pie(Menu):
    bl_label = "Automasking"

    def draw(self, context):
        layout = self.layout
        pie = layout.menu_pie()

        tool_settings = context.tool_settings
        sculpt = tool_settings.sculpt

        pie.prop(sculpt, "use_automasking_topology", text="Topology")
        pie.prop(sculpt, "use_automasking_face_sets", text="Face Sets")
        pie.prop(sculpt, "use_automasking_boundary_edges", text="Mesh Boundary")
        pie.prop(sculpt, "use_automasking_boundary_face_sets", text="Face Sets Boundary")


class VIEW3D_MT_sculpt_face_sets_edit_pie(Menu):
    bl_label = "Face Sets Edit"

    def draw(self, _context):
        layout = self.layout
        pie = layout.menu_pie()

        pie.operator("sculpt.face_sets_create", text='Face Set from Masked').mode = 'MASKED'
        pie.operator("sculpt.face_sets_create", text='Face Set from Visible').mode = 'VISIBLE'
        pie.operator("sculpt.face_set_change_visibility", text='Invert Visible').mode = 'INVERT'
        pie.operator("sculpt.face_set_change_visibility", text='Show All').mode = 'SHOW_ALL'


class VIEW3D_MT_wpaint_vgroup_lock_pie(Menu):
    bl_label = "Vertex Group Locks"

    def draw(self, _context):
        layout = self.layout
        pie = layout.menu_pie()

        # 1: Left
        op = pie.operator("object.vertex_group_lock", icon='LOCKED', text="Lock All")
        op.action, op.mask = 'LOCK', 'ALL'
        # 2: Right
        op = pie.operator("object.vertex_group_lock", icon='UNLOCKED', text="Unlock All")
        op.action, op.mask = 'UNLOCK', 'ALL'
        # 3: Down
        op = pie.operator("object.vertex_group_lock", icon='UNLOCKED', text="Unlock Selected")
        op.action, op.mask = 'UNLOCK', 'SELECTED'
        # 4: Up
        op = pie.operator("object.vertex_group_lock", icon='LOCKED', text="Lock Selected")
        op.action, op.mask = 'LOCK', 'SELECTED'
        # 5: Up/Left
        op = pie.operator("object.vertex_group_lock", icon='LOCKED', text="Lock Unselected")
        op.action, op.mask = 'LOCK', 'UNSELECTED'
        # 6: Up/Right
        op = pie.operator("object.vertex_group_lock", text="Lock Only Selected")
        op.action, op.mask = 'LOCK', 'INVERT_UNSELECTED'
        # 7: Down/Left
        op = pie.operator("object.vertex_group_lock", text="Lock Only Unselected")
        op.action, op.mask = 'UNLOCK', 'INVERT_UNSELECTED'
        # 8: Down/Right
        op = pie.operator("object.vertex_group_lock", text="Invert Locks")
        op.action, op.mask = 'INVERT', 'ALL'


# ********** Panel **********

class VIEW3D_PT_active_tool(Panel, ToolActivePanelHelper):
    bl_space_type = 'VIEW_3D'
    bl_region_type = 'UI'
    bl_category = "Tool"
    # See comment below.
    # bl_options = {'HIDE_HEADER'}

    # Don't show in properties editor.
    @classmethod
    def poll(cls, context):
        return context.area.type == 'VIEW_3D'


# FIXME(campbell): remove this second panel once 'HIDE_HEADER' works with category tabs,
# Currently pinning allows ordering headerless panels below panels with headers.
class VIEW3D_PT_active_tool_duplicate(Panel, ToolActivePanelHelper):
    bl_space_type = 'VIEW_3D'
    bl_region_type = 'UI'
    bl_category = "Tool"
    bl_options = {'HIDE_HEADER'}

    # Only show in properties editor.
    @classmethod
    def poll(cls, context):
        return context.area.type != 'VIEW_3D'


class VIEW3D_PT_view3d_properties(Panel):
    bl_space_type = 'VIEW_3D'
    bl_region_type = 'UI'
    bl_category = "View"
    bl_label = "View"
    bl_options = {'DEFAULT_CLOSED'}

    def draw(self, context):
        layout = self.layout

        view = context.space_data

        layout.use_property_split = True
        layout.use_property_decorate = False  # No animation.

        col = layout.column()

        subcol = col.column()
        subcol.active = bool(view.region_3d.view_perspective != 'CAMERA' or view.region_quadviews)
        subcol.prop(view, "lens", text="Focal Length")

        subcol = col.column(align=True)
        subcol.prop(view, "clip_start", text="Clip Near")
        subcol.prop(view, "clip_end", text="Clip Far")

        subcol.separator()

        col = layout.column()

        subcol = col.column()
        subcol.use_property_split = False
        row = subcol.row()
        split = row.split(factor = 0.65)
        split.prop(view, "use_local_camera")
        if view.use_local_camera:
            split.label(icon='DISCLOSURE_TRI_DOWN')
        else:
            split.label(icon='DISCLOSURE_TRI_RIGHT')

        if view.use_local_camera:
            subcol = col.column()
            row = subcol.row()
            row.separator()
            row.use_property_split = True
            row.prop(view, "camera", text="")

        subcol.use_property_split = False
        subcol.prop(view, "use_render_border")


class VIEW3D_PT_view3d_properties_edit(Panel):
    bl_space_type = 'VIEW_3D'
    bl_region_type = 'UI'
    bl_category = "View"
    bl_label = "Edit"
    bl_options = {'DEFAULT_CLOSED'}

    def draw(self, context):
        layout = self.layout

        tool_settings = context.tool_settings
        layout.prop(tool_settings, "lock_object_mode")


class VIEW3D_PT_view3d_camera_lock(Panel):
    bl_space_type = 'VIEW_3D'
    bl_region_type = 'UI'
    bl_category = "View"
    bl_label = "Camera Lock"
    bl_parent_id = "VIEW3D_PT_view3d_properties"

    def draw(self, context):
        layout = self.layout

        layout.use_property_split = True
        layout.use_property_decorate = False  # No animation.

        view = context.space_data

        col = layout.column(align=True)
        sub = col.column()
        sub.active = bool(view.region_3d.view_perspective != 'CAMERA' or view.region_quadviews)

        sub.prop(view, "lock_object")
        lock_object = view.lock_object
        if lock_object:
            if lock_object.type == 'ARMATURE':
                sub.prop_search(
                    view, "lock_bone", lock_object.data,
                    "edit_bones" if lock_object.mode == 'EDIT'
                    else "bones",
                    text="Bone",
                )
        else:
            col = layout.column(align=True)
            col.use_property_split = False
            col.prop(view, "lock_cursor", text="Lock To 3D Cursor")

        col.use_property_split = False
        col.prop(view, "lock_camera", text="Camera to View")
        col.prop(context.space_data.region_3d, 'lock_rotation', text='Lock View Rotation')


class VIEW3D_PT_view3d_cursor(Panel):
    bl_space_type = 'VIEW_3D'
    bl_region_type = 'UI'
    bl_category = "View"
    bl_label = "3D Cursor"
    bl_options = {'DEFAULT_CLOSED'}

    def draw(self, context):
        layout = self.layout

        cursor = context.scene.cursor

        layout.use_property_split = True
        layout.use_property_decorate = False

        layout.column().prop(cursor, "location", text="Location")
        rotation_mode = cursor.rotation_mode
        if rotation_mode == 'QUATERNION':
            layout.column().prop(cursor, "rotation_quaternion", text="Rotation")
        elif rotation_mode == 'AXIS_ANGLE':
            layout.column().prop(cursor, "rotation_axis_angle", text="Rotation")
        else:
            layout.column().prop(cursor, "rotation_euler", text="Rotation")
        layout.prop(cursor, "rotation_mode", text="")


class VIEW3D_PT_collections(Panel):
    bl_space_type = 'VIEW_3D'
    bl_region_type = 'UI'
    bl_category = "View"
    bl_label = "Collections"
    bl_options = {'DEFAULT_CLOSED'}

    def _draw_collection(self, layout, view_layer, use_local_collections, collection, index):
        need_separator = index
        for child in collection.children:
            index += 1

            if child.exclude:
                continue

            if child.collection.hide_viewport:
                continue

            if need_separator:
                layout.separator()
                need_separator = False

            icon = 'BLANK1'
            # has_objects = True
            if child.has_selected_objects(view_layer):
                icon = 'LAYER_ACTIVE'
            elif child.has_objects():
                icon = 'LAYER_USED'
            else:
                # has_objects = False
                pass

            row = layout.row()
            row.use_property_decorate = False
            sub = row.split(factor=0.98)
            subrow = sub.row()
            subrow.alignment = 'LEFT'
            subrow.operator(
                "object.hide_collection", text=child.name, icon=icon, emboss=False,
            ).collection_index = index

            sub = row.split()
            subrow = sub.row(align=True)
            subrow.alignment = 'RIGHT'
            if not use_local_collections:
                subrow.active = collection.is_visible  # Parent collection runtime visibility
                subrow.prop(child, "hide_viewport", text="", emboss=False)
            else:
                subrow.active = collection.visible_get()  # Parent collection runtime visibility
                icon = 'HIDE_OFF' if child.visible_get() else 'HIDE_ON'
                props = subrow.operator("object.hide_collection", text="", icon=icon, emboss=False)
                props.collection_index = index
                props.toggle = True

        for child in collection.children:
            index = self._draw_collection(layout, view_layer, use_local_collections, child, index)

        return index

    def draw(self, context):
        layout = self.layout
        layout.use_property_split = False

        view = context.space_data
        view_layer = context.view_layer

        layout.use_property_split = False
        layout.prop(view, "use_local_collections")
        layout.separator()

        # We pass index 0 here because the index is increased
        # so the first real index is 1
        # And we start with index as 1 because we skip the master collection
        self._draw_collection(layout, view_layer, view.use_local_collections, view_layer.layer_collection, 0)


class VIEW3D_PT_object_type_visibility(Panel):
    bl_space_type = 'VIEW_3D'
    bl_region_type = 'HEADER'
    bl_label = "View Object Types"
    bl_ui_units_x = 7

    def draw(self, context):
        layout = self.layout
        layout.use_property_split = True
        layout.use_property_decorate = False

        view = context.space_data

        layout.label(text="Object Types Visibility")

        layout.separator()

        col = layout.column()

        attr_object_types = (
            # Geometry
            ("mesh", "Mesh"),
            ("curve", "Curve"),
            ("surf", "Surface"),
            ("meta", "Meta"),
            ("font", "Text"),
            ("hair", "Hair"),
            ("pointcloud", "Point Cloud"),
            ("volume", "Volume"),
            ("grease_pencil", "Grease Pencil"),
            (None, None),
            # Other
            ("armature", "Armature"),
            ("lattice", "Lattice"),
            ("empty", "Empty"),
            ("light", "Light"),
            ("light_probe", "Light Probe"),
            ("camera", "Camera"),
            ("speaker", "Speaker"),
        )

        for attr, attr_name in attr_object_types:
            if attr is None:
                col.separator()
                continue

            if attr == "hair" and not hasattr(bpy.data, "hairs"):
                continue
            elif attr == "pointcloud" and not hasattr(bpy.data, "pointclouds"):
                continue

            attr_v = "show_object_viewport_" + attr
            attr_s = "show_object_select_" + attr

            icon_v = 'HIDE_OFF' if getattr(view, attr_v) else 'HIDE_ON'
            icon_s = 'RESTRICT_SELECT_OFF' if getattr(view, attr_s) else 'RESTRICT_SELECT_ON'

            split = layout.split(factor = 0.7)
            row = split.row(align=True)
            row.alignment = 'LEFT'
            row.label(text=attr_name)

            row = split.row(align=True)
            row.alignment = 'RIGHT'
            rowsub = row.row(align=True)
            row.prop(view, attr_v, text="", icon=icon_v, emboss=False)
            rowsub.active = getattr(view, attr_v)
            rowsub.prop(view, attr_s, text="", icon=icon_s, emboss=False)


class VIEW3D_PT_shading(Panel):
    bl_space_type = 'VIEW_3D'
    bl_region_type = 'HEADER'
    bl_label = "Shading"
    bl_ui_units_x = 12

    @classmethod
    def get_shading(cls, context):
        # Get settings from 3D viewport or OpenGL render engine
        view = context.space_data
        if view.type == 'VIEW_3D':
            return view.shading
        else:
            return context.scene.display.shading

    def draw(self, _context):
        layout = self.layout
        layout.label(text="Viewport Shading")


class VIEW3D_PT_shading_lighting(Panel):
    bl_space_type = 'VIEW_3D'
    bl_region_type = 'HEADER'
    bl_label = "Lighting"
    bl_parent_id = 'VIEW3D_PT_shading'

    @classmethod
    def poll(cls, context):
        shading = VIEW3D_PT_shading.get_shading(context)
        engine = context.scene.render.engine
        return shading.type in {'SOLID', 'MATERIAL'} or engine == 'BLENDER_EEVEE' and shading.type == 'RENDERED'

    def draw(self, context):
        layout = self.layout
        shading = VIEW3D_PT_shading.get_shading(context)

        col = layout.column()
        split = col.split(factor=0.9)

        if shading.type == 'SOLID':
            row = split.row()
            row.separator()
            row.prop(shading, "light", expand=True)
            col = split.column()

            split = layout.split(factor=0.9)
            col = split.column()
            sub = col.row()

            if shading.light == 'STUDIO':
                prefs = context.preferences
                system = prefs.system

                if not system.use_studio_light_edit:
                    sub.scale_y = 0.6  # smaller studiolight preview
                    row = sub.row()
                    row.separator()
                    row.template_icon_view(shading, "studio_light", scale_popup=3.0)
                else:
                    row = sub.row()
                    row.separator()
                    row.prop(system, "use_studio_light_edit", text="Disable Studio Light Edit", icon='NONE', toggle=True)

                col = split.column()
                col.operator("preferences.studiolight_show", emboss=False, text="", icon='PREFERENCES')

                split = layout.split(factor=0.9)
                col = split.column()

                row = col.row()
                row.separator()
                row.prop(shading, "use_world_space_lighting", text="", icon='WORLD', toggle=True)
                row = row.row()
                if shading.use_world_space_lighting:
                    row.prop(shading, "studiolight_rotate_z", text="Rotation")
                    col = split.column()  # to align properly with above

            elif shading.light == 'MATCAP':
                sub.scale_y = 0.6  # smaller matcap preview
                row = sub.row()
                row.separator()
                row.template_icon_view(shading, "studio_light", scale_popup=3.0)

                col = split.column()
                col.operator("preferences.studiolight_show", emboss=False, text="", icon='PREFERENCES')
                col.operator("view3d.toggle_matcap_flip", emboss=False, text="", icon='ARROW_LEFTRIGHT')

        elif shading.type == 'MATERIAL':
            row =col.row()
            row.separator()
            row.prop(shading, "use_scene_lights")
            row =col.row()
            row.separator()
            row.prop(shading, "use_scene_world")
            col = layout.column()
            split = col.split(factor=0.9)

            if not shading.use_scene_world:
                col = split.column()
                sub = col.row()
                sub.scale_y = 0.6
                row = sub.row()
                row.separator()
                row.template_icon_view(shading, "studio_light", scale_popup=3)

                col = split.column()
                col.operator("preferences.studiolight_show", emboss=False, text="", icon='PREFERENCES')

                split = layout.split(factor=0.9)
                col = split.column()

                row = col.row()
                row.separator()
                row.prop(shading, "use_studiolight_view_rotation", text="", icon='WORLD', toggle=True)
                row = row.row()
                row.prop(shading, "studiolight_rotate_z", text="Rotation")

                row = col.row()
                row.separator()
                row.prop(shading, "studiolight_intensity")
                row = col.row()
                row.separator()
                row.prop(shading, "studiolight_background_alpha")
                row = col.row()
                row.separator()
                row.prop(shading, "studiolight_background_blur")
                col = split.column()  # to align properly with above

        elif shading.type == 'RENDERED':
            row =col.row()
            row.separator()
            row.prop(shading, "use_scene_lights_render")
            row =col.row()
            row.separator()
            row.prop(shading, "use_scene_world_render")

            if not shading.use_scene_world_render:
                col = layout.column()
                split = col.split(factor=0.9)

                col = split.column()
                sub = col.row()
                sub.scale_y = 0.6
                row = sub.row()
                row.separator()
                row.template_icon_view(shading, "studio_light", scale_popup=3)

                col = split.column()
                col.operator("preferences.studiolight_show", emboss=False, text="", icon='PREFERENCES')

                split = layout.split(factor=0.9)
                col = split.column()
                row = col.row()
                row.separator()
                row.prop(shading, "studiolight_rotate_z", text="Rotation")
                row = col.row()
                row.separator()
                row.prop(shading, "studiolight_intensity")
                row = col.row()
                row.separator()
                row.prop(shading, "studiolight_background_alpha")
                row = col.row()
                row.separator()
                row.prop(shading, "studiolight_background_blur")
                col = split.column()  # to align properly with above
            else:
                row = col.row()
                row.separator()
                row.label(icon='DISCLOSURE_TRI_RIGHT')


class VIEW3D_PT_shading_color(Panel):
    bl_space_type = 'VIEW_3D'
    bl_region_type = 'HEADER'
    bl_label = "Color"
    bl_parent_id = 'VIEW3D_PT_shading'

    @classmethod
    def poll(cls, context):
        shading = VIEW3D_PT_shading.get_shading(context)
        return shading.type in {'WIREFRAME', 'SOLID'}

    def _draw_color_type(self, context):
        layout = self.layout
        shading = VIEW3D_PT_shading.get_shading(context)

        layout.grid_flow(columns=3, align=True).prop(shading, "color_type", expand=True)

        if shading.color_type == 'SINGLE':
            layout.row().prop(shading, "single_color", text="")

    def _draw_background_color(self, context):
        layout = self.layout
        shading = VIEW3D_PT_shading.get_shading(context)

        layout.row().label(text="Background")
        layout.row().prop(shading, "background_type", expand=True)
        if shading.background_type == 'VIEWPORT':
            layout.row().prop(shading, "background_color", text="")

    def draw(self, context):
        shading = VIEW3D_PT_shading.get_shading(context)
        if shading.type == 'WIREFRAME':
            self.layout.row().prop(shading, "wireframe_color_type", expand=True)
        else:
            self._draw_color_type(context)
            self.layout.separator()
        self._draw_background_color(context)


class VIEW3D_PT_shading_options(Panel):
    bl_space_type = 'VIEW_3D'
    bl_region_type = 'HEADER'
    bl_label = "Options"
    bl_parent_id = 'VIEW3D_PT_shading'

    @classmethod
    def poll(cls, context):
        shading = VIEW3D_PT_shading.get_shading(context)
        return shading.type in {'WIREFRAME', 'SOLID'}

    def draw(self, context):
        layout = self.layout

        shading = VIEW3D_PT_shading.get_shading(context)

        col = layout.column()

        if shading.type == 'SOLID':
            row = col.row()
            row.separator()
            row.prop(shading, "show_backface_culling")

        row = col.row()

        if shading.type == 'WIREFRAME':
            split = layout.split()
            col = split.column()
            row = col.row()
            row.separator()
            row.prop(shading, "show_xray_wireframe")
            col = split.column()
            if shading.show_xray_wireframe:
                col.prop(shading, "xray_alpha_wireframe", text="")
            else:
                col.label(icon='DISCLOSURE_TRI_RIGHT')

        elif shading.type == 'SOLID':

            xray_active = shading.show_xray and shading.xray_alpha != 1

            split = layout.split()
            col = split.column()
            col.use_property_split = False
            row = col.row()
            row.separator()
            row.prop(shading, "show_xray")
            col = split.column()
            if shading.show_xray:
                col.use_property_split = False
                col.prop(shading, "xray_alpha", text = "")
            else:
                col.label(icon='DISCLOSURE_TRI_RIGHT')

            split = layout.split()
            split.active = not xray_active
            col = split.column()
            col.use_property_split = False
            row = col.row()
            row.separator()
            row.prop(shading, "show_shadows")
            col = split.column()
            if shading.show_shadows:
                col.use_property_split = False
                row = col.row(align = True)
                row.prop(shading, "shadow_intensity", text = "")
                row.popover(panel="VIEW3D_PT_shading_options_shadow", icon='PREFERENCES', text="")
            else:
                col.label(icon='DISCLOSURE_TRI_RIGHT')

            split = layout.split()
            col = split.column()
            col.use_property_split = False
            row = col.row()
            row.separator()
            row.prop(shading, "show_cavity")
            col = split.column()
            if shading.show_cavity:
                col.prop(shading, "cavity_type", text="Type")
            else:
                col.label(icon='DISCLOSURE_TRI_RIGHT')

            col = layout.column()

            if shading.show_cavity:

                #row.prop(shading, "cavity_type", text="Type")

                if shading.cavity_type in {'WORLD', 'BOTH'}:
                    row = col.row()
                    row.separator()
                    row.separator()
                    row.label(text="World Space")
                    row = col.row()
                    row.separator()
                    row.separator()
                    row.separator()
                    row.use_property_split = True
                    row.prop(shading, "cavity_ridge_factor", text="Ridge")
                    row = col.row()
                    row.separator()
                    row.separator()
                    row.separator()
                    row.use_property_split = True
                    row.prop(shading, "cavity_valley_factor", text="Valley")
                    row.popover(panel="VIEW3D_PT_shading_options_ssao", icon='PREFERENCES', text="",)

                if shading.cavity_type in {'SCREEN', 'BOTH'}:
                    row = col.row()
                    row.separator()
                    row.separator()
                    row.label(text="Screen Space")
                    row = col.row()
                    row.separator()
                    row.separator()
                    row.separator()
                    row.use_property_split = True
                    row.prop(shading, "curvature_ridge_factor", text="Ridge")
                    row = col.row()
                    row.separator()
                    row.separator()
                    row.separator()
                    row.use_property_split = True
                    row.prop(shading, "curvature_valley_factor", text="Valley")

            row = col.row()
            row.separator()
            row.prop(shading, "use_dof", text="Depth of Field")

        if shading.type in {'WIREFRAME', 'SOLID'}:
            split = layout.split()
            col = split.column()
            col.use_property_split = False
            row = col.row()
            row.separator()
            row.prop(shading, "show_object_outline")
            col = split.column()
            if shading.show_object_outline:
                col.use_property_split = False
                col.prop(shading, "object_outline_color", text="")
            else:
                col.label(icon='DISCLOSURE_TRI_RIGHT')

        if shading.type == 'SOLID':
            col = layout.column()
            if shading.light in {'STUDIO', 'MATCAP'}:
                if shading.selected_studio_light.has_specular_highlight_pass:
                    row = col.row()
                    row.separator()
                    row.prop(shading, "show_specular_highlight", text="Specular Lighting")


class VIEW3D_PT_shading_options_shadow(Panel):
    bl_label = "Shadow Settings"
    bl_space_type = 'VIEW_3D'
    bl_region_type = 'HEADER'

    def draw(self, context):
        layout = self.layout
        layout.use_property_split = True
        scene = context.scene

        col = layout.column()
        col.prop(scene.display, "light_direction")
        col.prop(scene.display, "shadow_shift")
        col.prop(scene.display, "shadow_focus")


class VIEW3D_PT_shading_options_ssao(Panel):
    bl_label = "SSAO Settings"
    bl_space_type = 'VIEW_3D'
    bl_region_type = 'HEADER'

    def draw(self, context):
        layout = self.layout
        layout.use_property_split = True
        scene = context.scene

        col = layout.column(align=True)
        col.prop(scene.display, "matcap_ssao_samples")
        col.prop(scene.display, "matcap_ssao_distance")
        col.prop(scene.display, "matcap_ssao_attenuation")


class VIEW3D_PT_shading_render_pass(Panel):
    bl_space_type = 'VIEW_3D'
    bl_region_type = 'HEADER'
    bl_label = "Render Pass"
    bl_parent_id = 'VIEW3D_PT_shading'
    COMPAT_ENGINES = {'BLENDER_EEVEE'}

    @classmethod
    def poll(cls, context):
        return (
            (context.space_data.shading.type == 'MATERIAL') or
            (context.engine in cls.COMPAT_ENGINES and context.space_data.shading.type == 'RENDERED')
        )

    def draw(self, context):
        shading = context.space_data.shading

        layout = self.layout
        row = layout.row()
        row.separator()
        row.prop(shading, "render_pass", text="")


class VIEW3D_PT_gizmo_display(Panel):
    bl_space_type = 'VIEW_3D'
    bl_region_type = 'HEADER'
    bl_label = "Gizmo"
    bl_ui_units_x = 8

    def draw(self, context):
        layout = self.layout

        scene = context.scene
        view = context.space_data

        prefs = context.preferences
        prefsview = prefs.view

        col = layout.column()
        col.label(text="Viewport Gizmos")

        col.separator()
        col.active = view.show_gizmo
        colsub = col.column(align = True)

        row = colsub.row()
        row.separator()
        row.prop(view, "show_gizmo_navigate", text="Navigate")

        if view.show_gizmo_navigate:
            row = colsub.row()
            row.separator()
            row.separator()
            row.prop(prefsview, "show_navigate_ui") # bfa - moved from the preferences
            row = colsub.row()
            row.separator()
            row.separator()
            row.prop(prefsview, "mini_axis_type", text="")

        row = colsub.row()
        row.separator()
        row.prop(view, "show_gizmo_tool", text="Active Tools")
        row = colsub.row()
        row.separator()
        row.prop(view, "show_gizmo_context", text="Active Object")

        col = layout.column( align = True)
        if view.show_gizmo and view.show_gizmo_context:
            col.label(text="Object Gizmos")
            row = col.row()
            row.separator()
            row.prop(scene.transform_orientation_slots[1], "type", text="")
            row = col.row()
            row.separator()
            row.prop(view, "show_gizmo_object_translate", text="Move")
            row = col.row()
            row.separator()
            row.prop(view, "show_gizmo_object_rotate", text="Rotate")
            row = col.row()
            row.separator()
            row.prop(view, "show_gizmo_object_scale", text="Scale")

        # Match order of object type visibility
        col = layout.column(align = True)
        col.active = view.show_gizmo
        col.label(text="Empty")
        row = col.row()
        row.separator()
        row.prop(view, "show_gizmo_empty_image", text="Image")
        row = col.row()
        row.separator()
        row.prop(view, "show_gizmo_empty_force_field", text="Force Field")

        col.label(text="Light")
        row = col.row()
        row.separator()
        row.prop(view, "show_gizmo_light_size", text="Size")
        row = col.row()
        row.separator()
        row.prop(view, "show_gizmo_light_look_at", text="Look At")

        col.label(text="Camera")
        row = col.row()
        row.separator()
        row.prop(view, "show_gizmo_camera_lens", text="Lens")
        row = col.row()
        row.separator()
        row.prop(view, "show_gizmo_camera_dof_distance", text="Focus Distance")


class VIEW3D_PT_overlay(Panel):
    bl_space_type = 'VIEW_3D'
    bl_region_type = 'HEADER'
    bl_label = "Overlays"
    bl_ui_units_x = 13

    def draw(self, _context):
        layout = self.layout
        layout.label(text="Viewport Overlays")


class VIEW3D_PT_overlay_guides(Panel):
    bl_space_type = 'VIEW_3D'
    bl_region_type = 'HEADER'
    bl_parent_id = 'VIEW3D_PT_overlay'
    bl_label = "Guides"

    def draw(self, context):
        layout = self.layout

        view = context.space_data
        scene = context.scene

        overlay = view.overlay
        shading = view.shading
        display_all = overlay.show_overlays
        region = context.area.spaces.active.region_3d

        col = layout.column()
        col.active = display_all

        split = col.split()
        sub = split.column()

        split = col.split()
        col = split.column()
        col.use_property_split = False
        col.prop(overlay, "show_ortho_grid")
        col = split.column()
        if overlay.show_ortho_grid:
            col.prop(overlay, "show_floor", text="Floor")
        else:
            col.label(icon='DISCLOSURE_TRI_RIGHT')

        if overlay.show_ortho_grid:

            split = layout.split()
            row = split.row()
            row.active = display_all
            row.separator()
            row.label(text="Axes")

            #subrow = row.row(align=True)
            row = split.row(align=True)
            row.active = display_all
            subrow = row.row(align=True)
            subrow.active = region.view_perspective != 'ORTHO'
            subrow.prop(overlay, "show_axis_x", text="X", toggle=True)
            subrow.prop(overlay, "show_axis_y", text="Y", toggle=True)
            subrow.prop(overlay, "show_axis_z", text="Z", toggle=True)

            if overlay.show_floor or overlay.show_ortho_grid:
                col = layout.column()
                col.active = display_all
                col.use_property_split = True
                if (overlay.show_floor) or (overlay.show_ortho_grid):
                    row = col.row()
                    row.separator()
                    row.prop(overlay, "grid_scale", text="Grid Scale")

                    if scene.unit_settings.system == 'NONE':
                        col = layout.column()
                        col.use_property_split = True
                        row = col.row()
                        row.separator()
                        row.prop(overlay, "grid_subdivisions", text="Subdivisions")

        layout.separator()

        layout.label(text = "Options")

        split = layout.split()
        split.active = display_all
        sub = split.column()
        row = sub.row()
        row.separator()
        row.prop(overlay, "show_text", text="Text Info")
        row = sub.row()
        row.separator()
        row.prop(overlay, "show_stats", text="Statistics")

        sub = split.column()
        sub.prop(overlay, "show_cursor", text="3D Cursor")
        sub.prop(overlay, "show_annotation", text="Annotations")

        if shading.type == 'MATERIAL':
            row = col.row()
            row.active = shading.render_pass == 'COMBINED'
            row.separator()
            row.prop(overlay, "show_look_dev")


class VIEW3D_PT_overlay_object(Panel):
    bl_space_type = 'VIEW_3D'
    bl_region_type = 'HEADER'
    bl_parent_id = 'VIEW3D_PT_overlay'
    bl_label = "Objects"

    def draw(self, context):
        layout = self.layout
        view = context.space_data
        overlay = view.overlay
        display_all = overlay.show_overlays

        col = layout.column(align=True)
        col.active = display_all

        split = col.split()

        sub = split.column(align=True)
        row = sub.row()
        row.separator()
        row.prop(overlay, "show_extras", text="Extras")
        row = sub.row()
        row.separator()
        row.prop(overlay, "show_relationship_lines")
        row = sub.row()
        row.separator()
        row.prop(overlay, "show_outline_selected")

        sub = split.column(align=True)
        sub.prop(overlay, "show_bones", text="Bones")
        sub.prop(overlay, "show_motion_paths")

        split = col.split()
        col = split.column()
        col.use_property_split = False
        row = col.row()
        row.separator()
        row.prop(overlay, "show_object_origins", text="Origins")
        col = split.column()
        if overlay.show_object_origins:
            col.prop(overlay, "show_object_origins_all", text="Origins (All)")
        else:
            col.label(icon='DISCLOSURE_TRI_RIGHT')


class VIEW3D_PT_overlay_geometry(Panel):
    bl_space_type = 'VIEW_3D'
    bl_region_type = 'HEADER'
    bl_parent_id = 'VIEW3D_PT_overlay'
    bl_label = "Geometry"

    def draw(self, context):
        layout = self.layout
        view = context.space_data
        overlay = view.overlay
        display_all = overlay.show_overlays
        is_wireframes = view.shading.type == 'WIREFRAME'

        col = layout.column(align = True)
        col.active = display_all
        split = col.split()
        row = split.row()
        row.separator()
        row.prop(overlay, "show_wireframes")

        row = split.row(align=True)
        if overlay.show_wireframes or is_wireframes:
            row.prop(overlay, "wireframe_threshold", text="")
            row.prop(overlay, "wireframe_opacity", text="Opacity")
        else:
            row.label(icon='DISCLOSURE_TRI_RIGHT')

        row = col.row()
        row.separator()
        row.prop(overlay, "show_face_orientation")

        # These properties should be always available in the UI for all modes
        # other than Object.
        # Even when the Fade Inactive Geometry overlay is not affecting the
        # current active object depending on its mode, it will always affect
        # the rest of the scene.
        if context.mode != 'OBJECT':
            col = layout.column(align = True)
            col.active = display_all
            split = col.split()
            row = split.row()
            row.separator()
            row.prop(overlay, "show_fade_inactive")

            row = split.row(align=True)
            if overlay.show_fade_inactive:
                row.prop(overlay, "fade_inactive_alpha", text="")
            else:
                row.label(icon='DISCLOSURE_TRI_RIGHT')

        # sub.prop(overlay, "show_onion_skins")


class VIEW3D_PT_overlay_motion_tracking(Panel):
    bl_space_type = 'VIEW_3D'
    bl_region_type = 'HEADER'
    bl_parent_id = 'VIEW3D_PT_overlay'
    bl_label = "Motion Tracking"

    def draw_header(self, context):
        layout = self.layout
        view = context.space_data
        overlay = view.overlay
        display_all = overlay.show_overlays
        layout.active = display_all

        row = layout.row()
        split = row.split()
        split.prop(view, "show_reconstruction", text=self.bl_label)
        if view.show_reconstruction:
            split.label(icon='DISCLOSURE_TRI_DOWN')
        else:
            split.label(icon='DISCLOSURE_TRI_RIGHT')

    def draw(self, context):
        layout = self.layout
        view = context.space_data
        overlay = view.overlay
        display_all = overlay.show_overlays

        col = layout.column()
        col.active = display_all

        if view.show_reconstruction:
            split = col.split()

            sub = split.column(align=True)
            row = sub.row()
            row.separator()
            row.prop(view, "show_camera_path", text="Camera Path")

            sub = split.column()
            sub.prop(view, "show_bundle_names", text="Marker Names")

            col = layout.column()
            col.active = display_all
            col.label(text="Tracks")
            row = col.row(align=True)
            row.separator()
            row.prop(view, "tracks_display_type", text="")
            row.prop(view, "tracks_display_size", text="Size")


class VIEW3D_PT_overlay_edit_mesh(Panel):
    bl_space_type = 'VIEW_3D'
    bl_region_type = 'HEADER'
    bl_parent_id = 'VIEW3D_PT_overlay'
    bl_label = "Mesh Edit Mode"

    @classmethod
    def poll(cls, context):
        return context.mode == 'EDIT_MESH'

    def draw(self, context):
        layout = self.layout

        view = context.space_data
        shading = view.shading
        overlay = view.overlay
        display_all = overlay.show_overlays

        is_any_solid_shading = not (shading.show_xray or (shading.type == 'WIREFRAME'))

        col = layout.column()
        col.active = display_all

        split = col.split()

        sub = split.column()
        sub.active = is_any_solid_shading
        row = sub.row()
        row.separator()
        row.prop(overlay, "show_edges", text="Edges")
        sub = split.column()
        sub.prop(overlay, "show_faces", text="Faces")
        sub = split.column()
        sub.active = is_any_solid_shading
        sub.prop(overlay, "show_face_center", text="Center")

        row = col.row(align=True)
        row.separator()
        row.prop(overlay, "show_edge_crease", text="Creases", toggle=True)
        row.prop(overlay, "show_edge_sharp", text="Sharp", text_ctxt=i18n_contexts.plural, toggle=True)
        row.prop(overlay, "show_edge_bevel_weight", text="Bevel", toggle=True)
        row.prop(overlay, "show_edge_seams", text="Seams", toggle=True)

        if context.preferences.view.show_developer_ui:
            col.label(text="Developer")
            row = col.row()
            row.separator()
            row.prop(overlay, "show_extra_indices", text="Indices")


class VIEW3D_PT_overlay_edit_mesh_shading(Panel):
    bl_space_type = 'VIEW_3D'
    bl_region_type = 'HEADER'
    bl_parent_id = 'VIEW3D_PT_overlay_edit_mesh'
    bl_label = "Shading"

    @classmethod
    def poll(cls, context):
        return context.mode == 'EDIT_MESH'

    def draw(self, context):
        layout = self.layout

        view = context.space_data
        shading = view.shading
        overlay = view.overlay
        tool_settings = context.tool_settings
        display_all = overlay.show_overlays
        statvis = tool_settings.statvis

        col = layout.column()
        col.active = display_all
        row = col.row()
        row.separator()
        row.prop(overlay, "show_occlude_wire")

        row = col.row()
        row.separator()
        split = row.split(factor = 0.55)
        split.prop(overlay, "show_weight", text="Vertex Group Weights")
        if overlay.show_weight:
            split.label(icon='DISCLOSURE_TRI_DOWN')
        else:
            split.label(icon='DISCLOSURE_TRI_RIGHT')

        if overlay.show_weight:
            row = col.row()
            row.separator()
            row.separator()
            row.use_property_split = True
            row.prop(tool_settings, "vertex_group_user", text = "Zero Weights", expand=True)

        if shading.type == 'WIREFRAME':
            xray = shading.show_xray_wireframe and shading.xray_alpha_wireframe < 1.0
        elif shading.type == 'SOLID':
            xray = shading.show_xray and shading.xray_alpha < 1.0
        else:
            xray = False

        statvis_active = not xray
        row = col.row()
        row.active = statvis_active
        row.separator()
        split = row.split(factor = 0.55)
        split.prop(overlay, "show_statvis", text="Mesh Analysis")
        if overlay.show_statvis:
            split.label(icon='DISCLOSURE_TRI_DOWN')
        else:
            split.label(icon='DISCLOSURE_TRI_RIGHT')

        if overlay.show_statvis:
            col = col.column()
            col.active = statvis_active

            sub = col.split()
            row = sub.row()
            row.separator()
            row.separator()
            row.use_property_split = True
            row.prop(statvis, "type", text="Type")

            statvis_type = statvis.type
            if statvis_type == 'OVERHANG':
                row = col.row(align=True)
                row.separator()
                row.prop(statvis, "overhang_min", text="Minimum")
                row.prop(statvis, "overhang_max", text="Maximum")
                row = col.row(align=True)
                row.separator()
                row.row().prop(statvis, "overhang_axis", expand=True)
            elif statvis_type == 'THICKNESS':
                row = col.row(align=True)
                row.separator()
                row.prop(statvis, "thickness_min", text="Minimum")
                row.prop(statvis, "thickness_max", text="Maximum")
                col.prop(statvis, "thickness_samples")
            elif statvis_type == 'INTERSECT':
                pass
            elif statvis_type == 'DISTORT':
                row = col.row(align=True)
                row.separator()
                row.prop(statvis, "distort_min", text="Minimum")
                row.prop(statvis, "distort_max", text="Maximum")
            elif statvis_type == 'SHARP':
                row = col.row(align=True)
                row.separator()
                row.prop(statvis, "sharp_min", text="Minimum")
                row.prop(statvis, "sharp_max", text="Maximum")


class VIEW3D_PT_overlay_edit_mesh_measurement(Panel):
    bl_space_type = 'VIEW_3D'
    bl_region_type = 'HEADER'
    bl_parent_id = 'VIEW3D_PT_overlay_edit_mesh'
    bl_label = "Measurement"

    @classmethod
    def poll(cls, context):
        return context.mode == 'EDIT_MESH'

    def draw(self, context):
        layout = self.layout

        view = context.space_data
        overlay = view.overlay
        display_all = overlay.show_overlays

        col = layout.column()
        col.active = display_all

        split = col.split()

        sub = split.column()
        row = sub.row()
        row.separator()
        row.prop(overlay, "show_extra_edge_length", text="Edge Length")
        row = sub.row()
        row.separator()
        row.prop(overlay, "show_extra_edge_angle", text="Edge Angle")

        sub = split.column()
        sub.prop(overlay, "show_extra_face_area", text="Face Area")
        sub.prop(overlay, "show_extra_face_angle", text="Face Angle")


class VIEW3D_PT_overlay_edit_mesh_normals(Panel):
    bl_space_type = 'VIEW_3D'
    bl_region_type = 'HEADER'
    bl_parent_id = 'VIEW3D_PT_overlay_edit_mesh'
    bl_label = "Normals"

    @classmethod
    def poll(cls, context):
        return context.mode == 'EDIT_MESH'

    def draw(self, context):
        layout = self.layout

        view = context.space_data
        overlay = view.overlay
        display_all = overlay.show_overlays

        col = layout.column()
        col.active = display_all
        split = col.split()

        row = split.row(align=True)
        row.separator()
        row.separator()
        row.prop(overlay, "show_vertex_normals", text="", icon='NORMALS_VERTEX')
        row.prop(overlay, "show_split_normals", text="", icon='NORMALS_VERTEX_FACE')
        row.prop(overlay, "show_face_normals", text="", icon='NORMALS_FACE')

        sub = split.row(align=True)
        if overlay.show_vertex_normals or overlay.show_face_normals or overlay.show_split_normals:
            sub.use_property_split = True
            if overlay.use_normals_constant_screen_size:
                sub.prop(overlay, "normals_constant_screen_size", text="Size")
            else:
                sub.prop(overlay, "normals_length", text="Size")
        else:
            sub.label(icon='DISCLOSURE_TRI_RIGHT')

        row.prop(overlay, "use_normals_constant_screen_size", text="", icon='FIXED_SIZE')


class VIEW3D_PT_overlay_edit_mesh_freestyle(Panel):
    bl_space_type = 'VIEW_3D'
    bl_region_type = 'HEADER'
    bl_parent_id = 'VIEW3D_PT_overlay'
    bl_label = "Freestyle"

    @classmethod
    def poll(cls, context):
        return context.mode == 'EDIT_MESH' and bpy.app.build_options.freestyle

    def draw(self, context):
        layout = self.layout

        view = context.space_data
        overlay = view.overlay
        display_all = overlay.show_overlays

        col = layout.column()
        col.active = display_all

        row = col.row()
        row.separator()
        row.prop(overlay, "show_freestyle_edge_marks", text="Edge Marks")
        row.prop(overlay, "show_freestyle_face_marks", text="Face Marks")


class VIEW3D_PT_overlay_edit_curve(Panel):
    bl_space_type = 'VIEW_3D'
    bl_region_type = 'HEADER'
    bl_parent_id = 'VIEW3D_PT_overlay'
    bl_label = "Curve Edit Mode"

    @classmethod
    def poll(cls, context):
        return context.mode == 'EDIT_CURVE'

    def draw(self, context):
        layout = self.layout
        view = context.space_data
        overlay = view.overlay
        display_all = overlay.show_overlays

        col = layout.column()
        col.active = display_all

        row = col.row()
        row.prop(overlay, "display_handle", text="Handles")

        col = layout.column(align = True)
        col.active = display_all
        split = col.split()
        row = split.row(align=True)
        #row.separator()
        #row.separator()
        row.prop(overlay, "show_curve_normals")

        row = split.row(align=True)
        if overlay.show_curve_normals:
            row.prop(overlay, "normals_length", text="")
        else:
            row.label(icon='DISCLOSURE_TRI_RIGHT')


class VIEW3D_PT_overlay_sculpt(Panel):
    bl_space_type = 'VIEW_3D'
    bl_context = ".sculpt_mode"
    bl_region_type = 'HEADER'
    bl_parent_id = 'VIEW3D_PT_overlay'
    bl_label = "Sculpt"

    @classmethod
    def poll(cls, context):
        return (
            context.mode == 'SCULPT' and
            (context.sculpt_object and context.tool_settings.sculpt)
        )

    def draw(self, context):
        layout = self.layout
        tool_settings = context.tool_settings
        sculpt = tool_settings.sculpt

        view = context.space_data
        overlay = view.overlay
        display_all = overlay.show_overlays

        col = layout.column(align = True)
        col.active = display_all
        split = col.split()
        row = split.row()
        row.separator()
        row.prop(sculpt, "show_mask")

        row = split.row(align=True)
        if sculpt.show_mask:
            row.prop(overlay, "sculpt_mode_mask_opacity", text = "")
        else:
            row.label(icon='DISCLOSURE_TRI_RIGHT')

        col = layout.column(align = True)
        col.active = display_all
        split = col.split()
        row = split.row()
        row.separator()
        row.prop(sculpt, "show_face_sets")

        row = split.row(align=True)
        if sculpt.show_face_sets:
            row.prop(overlay, "sculpt_mode_face_sets_opacity", text="")
        else:
            row.label(icon='DISCLOSURE_TRI_RIGHT')


class VIEW3D_PT_overlay_pose(Panel):
    bl_space_type = 'VIEW_3D'
    bl_region_type = 'HEADER'
    bl_parent_id = 'VIEW3D_PT_overlay'
    bl_label = "Pose Mode"

    @classmethod
    def poll(cls, context):
        mode = context.mode
        return (
            (mode == 'POSE') or
            (mode == 'PAINT_WEIGHT' and context.pose_object)
        )

    def draw(self, context):
        layout = self.layout
        view = context.space_data
        mode = context.mode
        overlay = view.overlay
        display_all = overlay.show_overlays

        col = layout.column()
        col.active = display_all

        if mode == 'POSE':

            col = layout.column(align = True)
            col.active = display_all
            split = col.split()
            row = split.row(align=True)
            #row.separator()
            #row.separator()
            row.prop(overlay, "show_xray_bone")

            row = split.row(align=True)
            if overlay.show_xray_bone:
                row.prop(overlay, "xray_alpha_bone", text="")
            else:
                row.label(icon='DISCLOSURE_TRI_RIGHT')

        else:
            row = col.row()
            row.prop(overlay, "show_xray_bone")


class VIEW3D_PT_overlay_texture_paint(Panel):
    bl_space_type = 'VIEW_3D'
    bl_region_type = 'HEADER'
    bl_parent_id = 'VIEW3D_PT_overlay'
    bl_label = "Texture Paint"

    @classmethod
    def poll(cls, context):
        return context.mode == 'PAINT_TEXTURE'

    def draw(self, context):
        layout = self.layout
        view = context.space_data
        overlay = view.overlay
        display_all = overlay.show_overlays

        col = layout.column()
        col.active = display_all
        row = col.row()
        row.separator()
        row.label(text = "Stencil Mask Opacity")
        row.prop(overlay, "texture_paint_mode_opacity", text = "")


class VIEW3D_PT_overlay_vertex_paint(Panel):
    bl_space_type = 'VIEW_3D'
    bl_region_type = 'HEADER'
    bl_parent_id = 'VIEW3D_PT_overlay'
    bl_label = "Vertex Paint"

    @classmethod
    def poll(cls, context):
        return context.mode == 'PAINT_VERTEX'

    def draw(self, context):
        layout = self.layout
        view = context.space_data
        overlay = view.overlay
        display_all = overlay.show_overlays

        col = layout.column()
        col.active = display_all
        row = col.row()
        row.separator()
        row.label( text = "Stencil Mask Opacity")
        row.prop(overlay, "vertex_paint_mode_opacity", text = "")
        row = col.row()
        row.separator()
        row.prop(overlay, "show_paint_wire")


class VIEW3D_PT_overlay_weight_paint(Panel):
    bl_space_type = 'VIEW_3D'
    bl_region_type = 'HEADER'
    bl_parent_id = 'VIEW3D_PT_overlay'
    bl_label = "Weight Paint"

    @classmethod
    def poll(cls, context):
        return context.mode == 'PAINT_WEIGHT'

    def draw(self, context):
        layout = self.layout
        view = context.space_data
        overlay = view.overlay
        display_all = overlay.show_overlays

        col = layout.column()
        col.active = display_all

        row = col.row()
        row.separator()
        row.label(text = "Opacity")
        row.prop(overlay, "weight_paint_mode_opacity", text="")
        row = col.split(factor = 0.36)
        row.label(text="     Zero Weights")
        sub = row.row()
        sub.prop(context.tool_settings, "vertex_group_user", expand=True)

        row = col.row()
        row.separator()
        row.prop(overlay, "show_wpaint_contours")
        row = col.row()
        row.separator()
        row.prop(overlay, "show_paint_wire")


class VIEW3D_PT_snapping(Panel):
    bl_space_type = 'VIEW_3D'
    bl_region_type = 'HEADER'
    bl_label = "Snapping"

    def draw(self, context):
        tool_settings = context.tool_settings
        snap_elements = tool_settings.snap_elements
        obj = context.active_object
        object_mode = 'OBJECT' if obj is None else obj.mode

        layout = self.layout
        col = layout.column()
        col.label(text="Snap To")
        col.prop(tool_settings, "snap_elements", expand=True)

        col.separator()
        if 'INCREMENT' in snap_elements:
            col.prop(tool_settings, "use_snap_grid_absolute")

        if snap_elements != {'INCREMENT'}:
            col.label(text="Snap With")
            row = col.row(align=True)
            row.prop(tool_settings, "snap_target", expand=True)

            col.prop(tool_settings, "use_snap_backface_culling")

            if obj:
                if object_mode == 'EDIT':
                    col.prop(tool_settings, "use_snap_self")
                if object_mode in {'OBJECT', 'POSE', 'EDIT', 'WEIGHT_PAINT'}:
                    col.prop(tool_settings, "use_snap_align_rotation")

            if 'FACE' in snap_elements:
                col.prop(tool_settings, "use_snap_project")

            if 'VOLUME' in snap_elements:
                col.prop(tool_settings, "use_snap_peel_object")

        col.label(text="Affect")
        row = col.row(align=True)
        row.prop(tool_settings, "use_snap_translate", text="Move", toggle=True)
        row.prop(tool_settings, "use_snap_rotate", text="Rotate", toggle=True)
        row.prop(tool_settings, "use_snap_scale", text="Scale", toggle=True)


class VIEW3D_PT_proportional_edit(Panel):
    bl_space_type = 'VIEW_3D'
    bl_region_type = 'HEADER'
    bl_label = "Proportional Editing"
    bl_ui_units_x = 8

    def draw(self, context):
        layout = self.layout
        tool_settings = context.tool_settings
        col = layout.column()
        col.active = (tool_settings.use_proportional_edit_objects if context.mode == 'OBJECT' else tool_settings.use_proportional_edit)

        if context.mode != 'OBJECT':
            col.prop(tool_settings, "use_proportional_connected")
            sub = col.column()
            sub.active = not tool_settings.use_proportional_connected
            sub.prop(tool_settings, "use_proportional_projected")
            col.separator()

        col.prop(tool_settings, "proportional_edit_falloff", expand=True)


class VIEW3D_PT_transform_orientations(Panel):
    bl_space_type = 'VIEW_3D'
    bl_region_type = 'HEADER'
    bl_label = "Transform Orientations"
    bl_ui_units_x = 8

    def draw(self, context):
        layout = self.layout
        layout.label(text="Transform Orientations")

        scene = context.scene
        orient_slot = scene.transform_orientation_slots[0]
        orientation = orient_slot.custom_orientation

        row = layout.row()
        col = row.column()
        col.prop(orient_slot, "type", expand=True)
        row.operator("transform.create_orientation", text="", icon='ADD', emboss=False).use = True

        if orientation:
            row = layout.row(align=False)
            row.prop(orientation, "name", text="", icon='OBJECT_ORIGIN')
            row.operator("transform.delete_orientation", text="", icon='X', emboss=False)


class VIEW3D_PT_gpencil_origin(Panel):
    bl_space_type = 'VIEW_3D'
    bl_region_type = 'HEADER'
    bl_label = "Stroke Placement"

    def draw(self, context):
        layout = self.layout
        tool_settings = context.tool_settings
        gpd = context.gpencil_data

        layout.label(text="Stroke Placement")

        row = layout.row()
        col = row.column()
        col.prop(tool_settings, "gpencil_stroke_placement_view3d", expand=True)

        if tool_settings.gpencil_stroke_placement_view3d == 'SURFACE':
            row = layout.row()
            row.label(text="Offset")
            row = layout.row()
            row.prop(gpd, "zdepth_offset", text="")

        if tool_settings.gpencil_stroke_placement_view3d == 'STROKE':
            row = layout.row()
            row.label(text="Target")
            row = layout.row()
            row.prop(tool_settings, "gpencil_stroke_snap_mode", expand=True)


class VIEW3D_PT_gpencil_lock(Panel):
    bl_space_type = 'VIEW_3D'
    bl_region_type = 'HEADER'
    bl_label = "Drawing Plane"

    def draw(self, context):
        layout = self.layout
        layout.label(text="Drawing Plane")

        row = layout.row()
        col = row.column()
        col.prop(context.tool_settings.gpencil_sculpt, "lock_axis", expand=True)


class VIEW3D_PT_gpencil_guide(Panel):
    bl_space_type = 'VIEW_3D'
    bl_region_type = 'HEADER'
    bl_label = "Guides"

    def draw(self, context):
        settings = context.tool_settings.gpencil_sculpt.guide

        layout = self.layout
        layout.label(text="Guides")

        col = layout.column()
        col.active = settings.use_guide
        col.prop(settings, "type", expand=True)

        if settings.type in {'ISO', 'PARALLEL', 'RADIAL'}:
            col.prop(settings, "angle")
            row = col.row(align=True)

        col.prop(settings, "use_snapping")
        if settings.use_snapping:

            if settings.type == 'RADIAL':
                col.prop(settings, "angle_snap")
            else:
                col.prop(settings, "spacing")

        if settings.type in {'CIRCULAR', 'RADIAL'} or settings.use_snapping:
            col.label(text="Reference Point")
            row = col.row(align=True)
            row.prop(settings, "reference_point", expand=True)
            if settings.reference_point == 'CUSTOM':
                col.prop(settings, "location", text="Custom Location")
            elif settings.reference_point == 'OBJECT':
                col.prop(settings, "reference_object", text="Object Location")
                if not settings.reference_object:
                    col.label(text="No object selected, using cursor")


class VIEW3D_PT_overlay_gpencil_options(Panel):
    bl_space_type = 'VIEW_3D'
    bl_region_type = 'HEADER'
    bl_parent_id = 'VIEW3D_PT_overlay'
    bl_label = ""

    @classmethod
    def poll(cls, context):
        return context.object and context.object.type == 'GPENCIL'

    def draw_header(self, context):
        layout = self.layout
        layout.label(text={
            'PAINT_GPENCIL': "Draw Grease Pencil",
            'EDIT_GPENCIL': "Edit Grease Pencil",
            'SCULPT_GPENCIL': "Sculpt Grease Pencil",
            'WEIGHT_GPENCIL': "Weight Grease Pencil",
            'VERTEX_GPENCIL': "Vertex Grease Pencil",
            'OBJECT': "Grease Pencil",
        }[context.mode])

    def draw(self, context):
        layout = self.layout
        view = context.space_data
        overlay = view.overlay
        display_all = overlay.show_overlays

        row = layout.row()
        row.separator()
        row.prop(overlay, "use_gpencil_onion_skin", text="Onion Skin")

        col = layout.column(align = True)
        col.active = display_all
        split = col.split()
        row = split.row()
        row.separator()
        row.prop(overlay, "use_gpencil_grid")

        row = split.row(align=True)
        if overlay.use_gpencil_grid:
            row.prop(overlay, "gpencil_grid_opacity", text="", slider=True)
            row.prop(overlay, "use_gpencil_canvas_xray", text="", icon='XRAY')
        else:
            row.label(icon='DISCLOSURE_TRI_RIGHT')

        col = layout.column(align = True)
        col.active = display_all
        split = col.split()
        row = split.row()
        row.separator()
        row.prop(overlay, "use_gpencil_fade_layers")

        row = split.row(align=True)
        if overlay.use_gpencil_fade_layers:
            row.separator
            row.prop(overlay, "gpencil_fade_layer", text="", slider=True)
        else:
            row.label(icon='DISCLOSURE_TRI_RIGHT')

        col = layout.column(align = True)
        col.active = display_all
        split = col.split()
        row = split.row()
        row.separator()
        row.prop(overlay, "use_gpencil_fade_objects")

        row = split.row(align=True)
        if overlay.use_gpencil_fade_objects:
            row.prop(overlay, "gpencil_fade_objects", text="", slider=True)
            row.prop(overlay, "use_gpencil_fade_gp_objects", text="", icon='OUTLINER_OB_GREASEPENCIL')
        else:
            row.label(icon='DISCLOSURE_TRI_RIGHT')

        if context.object.mode in {'EDIT_GPENCIL', 'SCULPT_GPENCIL', 'WEIGHT_GPENCIL', 'VERTEX_GPENCIL'}:
            split = layout.split()
            col = split.column()
            row = col.row()
            row.separator()
            row.prop(overlay, "use_gpencil_edit_lines", text="Edit Lines")
            col = split.column()
            if overlay.use_gpencil_edit_lines:
                col.prop(overlay, "use_gpencil_multiedit_line_only", text="Only in Multiframe")
            else:
                col.label(icon='DISCLOSURE_TRI_RIGHT')

            if context.object.mode == 'EDIT_GPENCIL':
                split = layout.split()
                col = split.column()
                row = col.row()
                row.separator()
                row.prop(overlay, "use_gpencil_show_directions")
                col = split.column()
                col.prop(overlay, "use_gpencil_show_material_name", text="Material Name")

            layout.use_property_split = True
            layout.separator()
            row = layout.row()
            row.separator()
            row.prop(overlay, "vertex_opacity", text="Vertex Opacity", slider=True)

            # Handles for Curve Edit
            if context.object.mode == 'EDIT_GPENCIL':
                gpd = context.object.data
                if gpd.use_curve_edit:
                    layout.prop(overlay, "display_handle", text="Handles")

        if context.object.mode in {'PAINT_GPENCIL', 'VERTEX_GPENCIL'}:
            layout.label(text="Vertex Paint")
            row = layout.row()
            shading = VIEW3D_PT_shading.get_shading(context)
            row.enabled = shading.type not in {'WIREFRAME', 'RENDERED'}
            row.separator()
            row.use_property_split = True
            row.prop(overlay, "gpencil_vertex_paint_opacity", text="Opacity", slider=True)


class VIEW3D_PT_quad_view(Panel):
    bl_space_type = 'VIEW_3D'
    bl_region_type = 'UI'
    bl_category = "View"
    bl_label = "Quad View"
    bl_options = {'DEFAULT_CLOSED'}

    @classmethod
    def poll(cls, context):
        view = context.space_data
        return view.region_quadviews

    def draw(self, context):
        layout = self.layout

        view = context.space_data

        region = view.region_quadviews[2]
        col = layout.column()
        col.prop(region, "lock_rotation")
        row = col.row()
        row.enabled = region.lock_rotation
        row.prop(region, "show_sync_view")
        row = col.row()

        row.enabled = region.lock_rotation and region.show_sync_view
        row.prop(region, "use_box_clip")


# Annotation properties
class VIEW3D_PT_grease_pencil(AnnotationDataPanel, Panel):
    bl_space_type = 'VIEW_3D'
    bl_region_type = 'UI'
    bl_category = "View"

    # NOTE: this is just a wrapper around the generic GP Panel


class VIEW3D_PT_annotation_onion(AnnotationOnionSkin, Panel):
    bl_space_type = 'VIEW_3D'
    bl_region_type = 'UI'
    bl_category = "View"
    bl_parent_id = 'VIEW3D_PT_grease_pencil'

    # NOTE: this is just a wrapper around the generic GP Panel


class TOPBAR_PT_annotation_layers(Panel, AnnotationDataPanel):
    bl_space_type = 'VIEW_3D'
    bl_region_type = 'HEADER'
    bl_label = "Layers"
    bl_ui_units_x = 14


class VIEW3D_PT_view3d_stereo(Panel):
    bl_space_type = 'VIEW_3D'
    bl_region_type = 'UI'
    bl_category = "View"
    bl_label = "Stereoscopy"
    bl_options = {'DEFAULT_CLOSED'}

    @classmethod
    def poll(cls, context):
        scene = context.scene
        wm = bpy.ops.wm

        multiview = scene.render.use_multiview
        return multiview

    def draw(self, context):
        layout = self.layout
        view = context.space_data

        basic_stereo = context.scene.render.views_format == 'STEREO_3D'

        col = layout.column()
        col.row().prop(view, "stereo_3d_camera", expand=True)

        col.label(text="Display")
        row = col.row()
        row.active = basic_stereo
        row.prop(view, "show_stereo_3d_cameras")
        row = col.row()
        row.active = basic_stereo
        split = row.split()
        split.prop(view, "show_stereo_3d_convergence_plane")
        split = row.split()
        split.prop(view, "stereo_3d_convergence_plane_alpha", text="Alpha")
        split.active = view.show_stereo_3d_convergence_plane
        row = col.row()
        split = row.split()
        split.prop(view, "show_stereo_3d_volume")
        split = row.split()
        split.prop(view, "stereo_3d_volume_alpha", text="Alpha")

        if context.scene.render.use_multiview:
            layout.separator()
            layout.operator("wm.set_stereo_3d", icon='CAMERA_STEREO')


class VIEW3D_PT_context_properties(Panel):
    bl_space_type = 'VIEW_3D'
    bl_region_type = 'UI'
    bl_category = "Item"
    bl_label = "Properties"
    bl_options = {'DEFAULT_CLOSED'}

    @staticmethod
    def _active_context_member(context):
        obj = context.object
        if obj:
            object_mode = obj.mode
            if object_mode == 'POSE':
                return "active_pose_bone"
            elif object_mode == 'EDIT' and obj.type == 'ARMATURE':
                return "active_bone"
            else:
                return "object"

        return ""

    @classmethod
    def poll(cls, context):
        import rna_prop_ui
        member = cls._active_context_member(context)

        if member:
            context_member, member = rna_prop_ui.rna_idprop_context_value(context, member, object)
            return context_member and rna_prop_ui.rna_idprop_has_properties(context_member)

        return False

    def draw(self, context):
        import rna_prop_ui
        member = VIEW3D_PT_context_properties._active_context_member(context)

        if member:
            # Draw with no edit button
            rna_prop_ui.draw(self.layout, context, member, object, use_edit = False)


# Grease Pencil Object - Multiframe falloff tools
class VIEW3D_PT_gpencil_multi_frame(Panel):
    bl_space_type = 'VIEW_3D'
    bl_region_type = 'HEADER'
    bl_label = "Multi Frame"

    def draw(self, context):
        gpd = context.gpencil_data
        settings = context.tool_settings.gpencil_sculpt

        layout = self.layout
        col = layout.column(align=True)
        col.prop(settings, "use_multiframe_falloff")

        # Falloff curve
        if gpd.use_multiedit and settings.use_multiframe_falloff:
            layout.template_curve_mapping(settings, "multiframe_falloff_curve", brush=True)


# Grease Pencil Object - Curve Editing tools
class VIEW3D_PT_gpencil_curve_edit(Panel):
    bl_space_type = 'VIEW_3D'
    bl_region_type = 'HEADER'
    bl_label = "Curve Editing"

    def draw(self, context):
        layout = self.layout

        gpd = context.gpencil_data
        col = layout.column()

        col.label(text = "Curve Editing:")

        split = layout.split()
        col = split.column(align = True)
        row = col.row()
        row.separator()
        row.label(text = "Resolution")
        row = col.row()
        row.separator()
        row.label(text = "Threshold")
        row = col.row()
        row.separator()
        row.label(text =  "Corner Angle")

        col = split.column(align = True)
        col.prop(gpd, "edit_curve_resolution", text = "")
        col.prop(gpd, "curve_edit_threshold", text = "")
        col.prop(gpd, "curve_edit_corner_angle", text = "")

        col = layout.column()
        row = col.row()
        row.separator()
        row.prop(gpd, "use_adaptive_curve_resolution")


class VIEW3D_MT_gpencil_edit_context_menu(Menu):
    bl_label = ""

    def draw(self, context):

        is_point_mode = context.tool_settings.gpencil_selectmode_edit == 'POINT'
        is_stroke_mode = context.tool_settings.gpencil_selectmode_edit == 'STROKE'
        is_segment_mode = context.tool_settings.gpencil_selectmode_edit == 'SEGMENT'

        layout = self.layout

        layout.operator_context = 'INVOKE_REGION_WIN'

        row = layout.row()

        if is_point_mode or is_segment_mode:
            col = row.column(align=True)

            col.label(text="Point Context Menu", icon='GP_SELECT_POINTS')
            col.separator()

            # Additive Operators
            col.operator("gpencil.stroke_subdivide", text="Subdivide", icon = "SUBDIVIDE_EDGES").only_selected = True

            col.separator()

            col.operator("gpencil.extrude_move", text="Extrude", icon = 'EXTRUDE_REGION')

            col.separator()

            # Deform Operators
            col.operator("gpencil.stroke_smooth", text="Smooth", icon = "PARTICLEBRUSH_SMOOTH").only_selected = True
            col.operator("transform.bend", text="Bend", icon = "BEND")
            col.operator("transform.shear", text="Shear", icon = "SHEAR")
            col.operator("transform.tosphere", text="To Sphere", icon = "TOSPHERE")
            col.operator("transform.transform", text="Shrink Fatten", icon = 'SHRINK_FATTEN').mode = 'GPENCIL_SHRINKFATTEN'

            col.separator()

            col.menu("VIEW3D_MT_mirror", text="Mirror")
            col.menu("GPENCIL_MT_snap", text="Snap")

            col.separator()

            # Duplicate operators
            col.operator("gpencil.duplicate_move", text="Duplicate", icon='DUPLICATE')
            col.operator("gpencil.copy", text="Copy", icon='COPYDOWN')
            col.operator("gpencil.paste", text="Paste", icon='PASTEDOWN').type = 'ACTIVE'
            col.operator("gpencil.paste", text="Paste by Layer", icon='PASTEDOWN').type = 'LAYER'

            col.separator()

            # Removal Operators
            col.operator("gpencil.stroke_merge", text="Merge", icon = "MERGE")
            col.operator("gpencil.stroke_merge_by_distance", icon = "MERGE").use_unselected = False
            col.operator("gpencil.stroke_split", text="Split", icon = "SPLIT")
            col.operator("gpencil.stroke_separate", text="Separate", icon = "SEPARATE_GP_POINTS").mode = 'POINT'

            col.separator()

            col.operator("gpencil.delete", text="Delete Points", icon = "DELETE").type = 'POINTS'
            col.operator("gpencil.dissolve", text="Dissolve", icon = "DISSOLVE_VERTS").type = 'POINTS'
            col.operator("gpencil.dissolve", text="Dissolve Between", icon = "DISSOLVE_BETWEEN").type = 'BETWEEN'
            col.operator("gpencil.dissolve", text="Dissolve Unselected", icon = "DISSOLVE_UNSELECTED").type = 'UNSELECT'

        if is_stroke_mode:

            col = row.column(align = True)
            col.label(text="Stroke Context Menu", icon='GP_SELECT_STROKES')
            col.separator()

            # Main Strokes Operators
            col.operator("gpencil.stroke_subdivide", text="Subdivide", icon = "SUBDIVIDE_EDGES").only_selected = False
            col.menu("VIEW3D_MT_gpencil_simplify")
            col.operator("gpencil.stroke_trim", text="Trim", icon = "CUT")

            col.separator()

            col.operator("gpencil.stroke_smooth", text="Smooth Stroke", icon = "PARTICLEBRUSH_SMOOTH").only_selected = False
            col.operator("transform.transform", text="Shrink Fatten", icon = 'SHRINK_FATTEN').mode = 'GPENCIL_SHRINKFATTEN'

            col.separator()

            # Layer and Materials operators
            col.menu("GPENCIL_MT_move_to_layer")
            col.menu("VIEW3D_MT_assign_material")
            col.operator("gpencil.set_active_material", text="Set as Active Material", icon = "MATERIAL_DATA")
            col.operator_menu_enum("gpencil.stroke_arrange", "direction", text="Arrange")

            col.separator()

            col.menu("VIEW3D_MT_mirror", text="Mirror")
            col.menu("VIEW3D_MT_snap", text="Snap")

            col.separator()

            # Duplicate operators
            col.operator("gpencil.duplicate_move", text="Duplicate", icon='DUPLICATE')
            col.operator("gpencil.copy", text="Copy", icon='COPYDOWN')
            col.operator("gpencil.paste", text="Paste", icon='PASTEDOWN').type = 'ACTIVE'
            col.operator("gpencil.paste", text="Paste by Layer", icon='PASTEDOWN').type = 'LAYER'

            col.separator()

            # Removal Operators
            col.operator("gpencil.stroke_merge_by_distance", icon = "MERGE").use_unselected = True
            col.operator_menu_enum("gpencil.stroke_join", "type", text="Join", icon ='JOIN')
            col.operator("gpencil.stroke_split", text="Split", icon = "SPLIT")
            col.operator("gpencil.stroke_separate", text="Separate", icon = "SEPARATE_GP_STROKES").mode = 'STROKE'

            col.separator()

            col.operator("gpencil.delete", text="Delete", icon = "DELETE").type = 'STROKES'

            col.separator()

            col.operator("gpencil.reproject", text="Reproject", icon = "REPROJECT")


class VIEW3D_PT_gpencil_draw_context_menu(Panel):
    bl_space_type = 'VIEW_3D'
    bl_region_type = 'WINDOW'
    bl_label = "Draw Context Menu"
    bl_ui_units_x = 12

    def draw(self, context):
        ts = context.tool_settings
        settings = ts.gpencil_paint
        brush = settings.brush
        gp_settings = brush.gpencil_settings

        layout = self.layout
        is_pin_vertex = gp_settings.brush_draw_mode == 'VERTEXCOLOR'
        is_vertex = settings.color_mode == 'VERTEXCOLOR' or brush.gpencil_tool == 'TINT' or is_pin_vertex

        if brush.gpencil_tool not in {'ERASE', 'CUTTER', 'EYEDROPPER'} and is_vertex:
            split = layout.split(factor=0.1)
            split.prop(brush, "color", text="")
            split.template_color_picker(brush, "color", value_slider=True)

            col = layout.column()
            col.separator()
            col.prop_menu_enum(gp_settings, "vertex_mode", text="Mode")
            col.separator()

        if brush.gpencil_tool not in {'FILL', 'CUTTER'}:
            layout.prop(brush, "size", slider=True)
        if brush.gpencil_tool not in {'ERASE', 'FILL', 'CUTTER'}:
            layout.prop(gp_settings, "pen_strength")

        # Layers
        draw_gpencil_layer_active(context, layout)
        # Material
        if not is_vertex:
            draw_gpencil_material_active(context, layout)


class VIEW3D_PT_gpencil_vertex_context_menu(Panel):
    bl_space_type = 'VIEW_3D'
    bl_region_type = 'WINDOW'
    bl_label = "Vertex Paint Context Menu"
    bl_ui_units_x = 12

    def draw(self, context):
        layout = self.layout
        ts = context.tool_settings
        settings = ts.gpencil_vertex_paint
        brush = settings.brush
        gp_settings = brush.gpencil_settings

        col = layout.column()

        if brush.gpencil_vertex_tool in {'DRAW', 'REPLACE'}:
            split = layout.split(factor=0.1)
            split.prop(brush, "color", text="")
            split.template_color_picker(brush, "color", value_slider=True)

            col = layout.column()
            col.separator()
            col.prop_menu_enum(gp_settings, "vertex_mode", text="Mode")
            col.separator()

        row = col.row(align=True)
        row.prop(brush, "size", text="Radius")
        row.prop(gp_settings, "use_pressure", text="", icon='STYLUS_PRESSURE')

        if brush.gpencil_vertex_tool in {'DRAW', 'BLUR', 'SMEAR'}:
            row = layout.row(align=True)
            row.prop(gp_settings, "pen_strength", slider=True)
            row.prop(gp_settings, "use_strength_pressure", text="", icon='STYLUS_PRESSURE')

        # Layers
        draw_gpencil_layer_active(context, layout)


class VIEW3D_PT_paint_vertex_context_menu(Panel):
    # Only for popover, these are dummy values.
    bl_space_type = 'VIEW_3D'
    bl_region_type = 'WINDOW'
    bl_label = "Vertex Paint Context Menu"

    def draw(self, context):
        layout = self.layout

        brush = context.tool_settings.vertex_paint.brush
        capabilities = brush.vertex_paint_capabilities

        if capabilities.has_color:
            split = layout.split(factor=0.1)
            UnifiedPaintPanel.prop_unified_color(split, context, brush, "color", text="")
            UnifiedPaintPanel.prop_unified_color_picker(split, context, brush, "color", value_slider=True)
            layout.prop(brush, "blend", text="")

        UnifiedPaintPanel.prop_unified(
            layout,
            context,
            brush,
            "size",
            unified_name="use_unified_size",
            pressure_name="use_pressure_size",
            slider=True,
        )
        UnifiedPaintPanel.prop_unified(
            layout,
            context,
            brush,
            "strength",
            unified_name="use_unified_strength",
            pressure_name="use_pressure_strength",
            slider=True,
        )


class VIEW3D_PT_paint_texture_context_menu(Panel):
    # Only for popover, these are dummy values.
    bl_space_type = 'VIEW_3D'
    bl_region_type = 'WINDOW'
    bl_label = "Texture Paint Context Menu"

    def draw(self, context):
        layout = self.layout

        brush = context.tool_settings.image_paint.brush
        capabilities = brush.image_paint_capabilities

        if capabilities.has_color:
            split = layout.split(factor=0.1)
            UnifiedPaintPanel.prop_unified_color(split, context, brush, "color", text="")
            UnifiedPaintPanel.prop_unified_color_picker(split, context, brush, "color", value_slider=True)
            layout.prop(brush, "blend", text="")

        if capabilities.has_radius:
            UnifiedPaintPanel.prop_unified(layout, context, brush, "size", unified_name="use_unified_size", pressure_name="use_pressure_size", slider=True,)
            UnifiedPaintPanel.prop_unified(layout, context, brush, "strength", unified_name="use_unified_strength", pressure_name="use_pressure_strength", slider=True,)


class VIEW3D_PT_paint_weight_context_menu(Panel):
    # Only for popover, these are dummy values.
    bl_space_type = 'VIEW_3D'
    bl_region_type = 'WINDOW'
    bl_label = "Weights Context Menu"

    def draw(self, context):
        layout = self.layout

        brush = context.tool_settings.weight_paint.brush
        UnifiedPaintPanel.prop_unified(layout, context, brush, "weight", unified_name="use_unified_weight", slider=True,)
        UnifiedPaintPanel.prop_unified(layout, context, brush, "size", unified_name="use_unified_size", pressure_name="use_pressure_size", slider=True,)
        UnifiedPaintPanel.prop_unified(layout, context, brush, "strength", unified_name="use_unified_strength", pressure_name="use_pressure_strength", slider=True)


def draw_gpencil_layer_active(context, layout):
    gpl = context.active_gpencil_layer
    if gpl:
        layout.label(text="Active Layer")
        row = layout.row(align=True)
        row.operator_context = 'EXEC_REGION_WIN'
        row.operator_menu_enum("gpencil.layer_change", "layer", text="", icon='GREASEPENCIL')
        row.prop(gpl, "info", text="")
        row.operator("gpencil.layer_remove", text="", icon='X')


def draw_gpencil_material_active(context, layout):
    ob = context.active_object
    if ob and len(ob.material_slots) > 0 and ob.active_material_index >= 0:
        ma = ob.material_slots[ob.active_material_index].material
        if ma:
            layout.label(text="Active Material")
            row = layout.row(align=True)
            row.operator_context = 'EXEC_REGION_WIN'
            row.operator_menu_enum("gpencil.material_set", "slot", text="", icon='MATERIAL')
            row.prop(ma, "name", text="")

class VIEW3D_PT_gpencil_sculpt_context_menu(Panel):
    bl_space_type = 'VIEW_3D'
    bl_region_type = 'WINDOW'
    bl_label = "Sculpt Context Menu"
    bl_ui_units_x = 12

    def draw(self, context):
        ts = context.tool_settings
        settings = ts.gpencil_sculpt_paint
        brush = settings.brush

        layout = self.layout

        layout.prop(brush, "size", slider=True)
        layout.prop(brush, "strength")

        # Layers
        draw_gpencil_layer_active(context, layout)


class VIEW3D_PT_gpencil_weight_context_menu(Panel):
    bl_space_type = 'VIEW_3D'
    bl_region_type = 'WINDOW'
    bl_label = "Weight Paint Context Menu"
    bl_ui_units_x = 12

    def draw(self, context):
        ts = context.tool_settings
        settings = ts.gpencil_weight_paint
        brush = settings.brush

        layout = self.layout

        layout.prop(brush, "size", slider=True)
        layout.prop(brush, "strength")
        layout.prop(brush, "weight")

        # Layers
        draw_gpencil_layer_active(context, layout)


class VIEW3D_MT_gpencil_sculpt(Menu):
    bl_label = "Sculpt"

    def draw(self, context):
        layout = self.layout

        layout.operator_context = 'INVOKE_REGION_WIN'
        layout.menu("VIEW3D_MT_assign_material")
        layout.separator()

        layout.operator("gpencil.frame_duplicate", text="Duplicate Active Frame", icon = "DUPLICATE")
        layout.operator("gpencil.frame_duplicate", text="Duplicate Active Frame All Layers", icon = "DUPLICATE").mode = 'ALL'

        layout.separator()

        layout.operator("gpencil.stroke_subdivide", text="Subdivide", icon = "SUBDIVIDE_EDGES")
        layout.operator("gpencil.stroke_simplify_fixed", text="Simplify", icon = "MOD_SIMPLIFY")
        layout.operator("gpencil.stroke_simplify", text="Simplify Adaptative", icon = "SIMPLIFY_ADAPTIVE")

        if context.mode == 'WEIGHT_GPENCIL':
            layout.separator()
            layout.menu("VIEW3D_MT_gpencil_autoweights")

        layout.separator()

        #radial control button brush size
        myvar = layout.operator("wm.radial_control", text = "Brush Radius", icon = "BRUSHSIZE")
        myvar.data_path_primary = 'tool_settings.gpencil_sculpt.brush.size'

        #radial control button brush strength
        myvar = layout.operator("wm.radial_control", text = "Brush Strength", icon = "BRUSHSTRENGTH")
        myvar.data_path_primary = 'tool_settings.gpencil_sculpt.brush.strength'

        layout.separator()

        # line edit toggles from the keympap
        props = layout.operator("wm.context_toggle", text="Toggle Edit Lines", icon='STROKE')
        props.data_path = "space_data.overlay.use_gpencil_edit_lines"

        props = layout.operator("wm.context_toggle", text="Toggle Multiline Edit Only", icon='STROKE')
        props.data_path = "space_data.overlay.use_gpencil_multiedit_line_only"


class VIEW3D_PT_gpencil_edit_options(Panel):
    bl_space_type = 'VIEW_3D'
    bl_region_type = 'HEADER'
    bl_label = "Options"

    def draw(self, context):
        layout = self.layout
        settings = context.tool_settings.gpencil_sculpt

        layout.prop(settings, "use_scale_thickness", text="Scale Thickness")


class VIEW3D_PT_sculpt_context_menu(Panel):
    # Only for popover, these are dummy values.
    bl_space_type = 'VIEW_3D'
    bl_region_type = 'WINDOW'
    bl_label = "Sculpt Context Menu"

    def draw(self, context):
        layout = self.layout

        brush = context.tool_settings.sculpt.brush
        capabilities = brush.sculpt_capabilities

        if capabilities.has_color:
            split = layout.split(factor=0.1)
            UnifiedPaintPanel.prop_unified_color(split, context, brush, "color", text="")
            UnifiedPaintPanel.prop_unified_color_picker(split, context, brush, "color", value_slider=True)

            layout.prop(brush, "blend", text="")

        UnifiedPaintPanel.prop_unified(layout, context, brush, "size", unified_name="use_unified_size", pressure_name="use_pressure_size", slider=True,)
        UnifiedPaintPanel.prop_unified(layout, context, brush, "strength", unified_name="use_unified_strength", pressure_name="use_pressure_strength", slider=True,)

        if capabilities.has_auto_smooth:
            layout.prop(brush, "auto_smooth_factor", slider=True)

        if capabilities.has_normal_weight:
            layout.prop(brush, "normal_weight", slider=True)

        if capabilities.has_pinch_factor:
            text = "Pinch"
            if brush.sculpt_tool in {'BLOB', 'SNAKE_HOOK'}:
                text = "Magnify"
            layout.prop(brush, "crease_pinch_factor", slider=True, text=text)

        if capabilities.has_rake_factor:
            layout.prop(brush, "rake_factor", slider=True)

        if capabilities.has_plane_offset:
            layout.prop(brush, "plane_offset", slider=True)
            layout.prop(brush, "plane_trim", slider=True, text="Distance")

        if capabilities.has_height:
            layout.prop(brush, "height", slider=True, text="Height")


class TOPBAR_PT_gpencil_materials(GreasePencilMaterialsPanel, Panel):
    bl_space_type = 'VIEW_3D'
    bl_region_type = 'HEADER'
    bl_label = "Materials"
    bl_ui_units_x = 14

    @classmethod
    def poll(cls, context):
        ob = context.object
        return ob and ob.type == 'GPENCIL'


class TOPBAR_PT_gpencil_vertexcolor(GreasePencilVertexcolorPanel, Panel):
    bl_space_type = 'VIEW_3D'
    bl_region_type = 'HEADER'
    bl_label = "Vertex Color"
    bl_ui_units_x = 10

    @classmethod
    def poll(cls, context):
        ob = context.object
        return ob and ob.type == 'GPENCIL'


classes = (
    VIEW3D_HT_header,
    VIEW3D_HT_tool_header,
    ALL_MT_editormenu,
    VIEW3D_MT_editor_menus,
    VIEW3D_MT_transform,
    VIEW3D_MT_transform_object,
    VIEW3D_MT_transform_armature,
    VIEW3D_MT_mirror,
    VIEW3D_MT_snap,
    VIEW3D_MT_uv_map_clear_seam,
    VIEW3D_MT_uv_map,
    VIEW3D_MT_switchactivecamto,
    VIEW3D_MT_view_legacy,
    VIEW3D_MT_view,
    VIEW3D_MT_view_pie_menus,
    VIEW3D_MT_view_navigation_legacy,
    VIEW3D_MT_view_navigation,
    VIEW3D_MT_view_align,
    VIEW3D_MT_view_align_selected,
    VIEW3D_MT_select_object,
    VIEW3D_MT_select_object_legacy,
    VIEW3D_MT_select_by_type,
    VIEW3D_MT_select_grouped,
    VIEW3D_MT_select_linked,
    VIEW3D_MT_select_object_more_less,
    VIEW3D_MT_select_pose,
    VIEW3D_MT_select_particle,
    VIEW3D_MT_edit_mesh,
    VIEW3D_MT_edit_mesh_sort_elements,
    VIEW3D_MT_edit_mesh_select_similar,
    VIEW3D_MT_edit_mesh_select_more_less,
    VIEW3D_MT_select_edit_mesh,
    VIEW3D_MT_select_edit_curve,
    VIEW3D_MT_select_edit_curve_select_similar,
    VIEW3D_MT_select_edit_surface,
    VIEW3D_MT_select_edit_text,
    VIEW3D_MT_select_edit_metaball,
    VIEW3D_MT_edit_lattice_context_menu,
    VIEW3D_MT_select_edit_metaball_select_similar,
    VIEW3D_MT_select_edit_lattice,
    VIEW3D_MT_select_edit_armature,
    VIEW3D_MT_select_gpencil,
    VIEW3D_MT_select_gpencil_legacy,
    VIEW3D_MT_select_gpencil_grouped,
    VIEW3D_MT_select_paint_mask,
    VIEW3D_MT_select_paint_mask_vertex,
    VIEW3D_MT_angle_control,
    VIEW3D_MT_mesh_add,
    VIEW3D_MT_curve_add,
    VIEW3D_MT_surface_add,
    VIEW3D_MT_edit_metaball_context_menu,
    VIEW3D_MT_metaball_add,
    TOPBAR_MT_edit_curve_add,
    TOPBAR_MT_edit_armature_add,
    VIEW3D_MT_armature_add,
    VIEW3D_MT_light_add,
    VIEW3D_MT_lightprobe_add,
    VIEW3D_MT_camera_add,
    VIEW3D_MT_volume_add,
    VIEW3D_MT_add,
    VIEW3D_MT_image_add,
    VIEW3D_MT_origin_set,
    VIEW3D_MT_object,
    VIEW3D_MT_object_convert,
    VIEW3D_MT_object_animation,
    VIEW3D_MT_object_rigid_body,
    VIEW3D_MT_object_clear,
    VIEW3D_MT_object_context_menu,
    VIEW3D_MT_object_shading,
    VIEW3D_MT_object_apply,
    VIEW3D_MT_object_relations,
    VIEW3D_MT_object_parent,
    VIEW3D_MT_object_track,
    VIEW3D_MT_object_collection,
    VIEW3D_MT_object_constraints,
    VIEW3D_MT_object_quick_effects,
    VIEW3D_MT_object_showhide,
    VIEW3D_MT_object_cleanup,
    VIEW3D_MT_make_single_user,
    VIEW3D_MT_make_links,
    VIEW3D_MT_brush,
    VIEW3D_MT_brush_curve_presets,
    VIEW3D_MT_facemask_showhide,
    VIEW3D_MT_paint_vertex,
    VIEW3D_MT_paint_vertex_specials,
    VIEW3D_MT_paint_texture_specials,
    VIEW3D_MT_hook,
    VIEW3D_MT_vertex_group,
    VIEW3D_MT_gpencil_vertex_group,
    VIEW3D_MT_paint_weight,
    VIEW3D_MT_paint_weight_lock,
    VIEW3D_MT_paint_weight_specials,
    VIEW3D_MT_subdivision_set,
    VIEW3D_MT_sculpt_specials,
    VIEW3D_MT_sculpt,
    VIEW3D_MT_sculpt_set_pivot,
    VIEW3D_MT_mask,
    VIEW3D_MT_mask_legacy,
    VIEW3D_MT_face_sets,
    VIEW3D_MT_face_sets_init,
    VIEW3D_MT_random_mask,
    VIEW3D_MT_hide_mask,
    VIEW3D_MT_particle,
    VIEW3D_MT_particle_context_menu,
    VIEW3D_MT_particle_show_hide,
    VIEW3D_MT_pose,
    VIEW3D_MT_pose_transform,
    VIEW3D_MT_pose_slide,
    VIEW3D_MT_pose_propagate,
    VIEW3D_MT_pose_library,
    VIEW3D_MT_pose_motion,
    VIEW3D_MT_pose_group,
    VIEW3D_MT_pose_ik,
    VIEW3D_MT_pose_constraints,
    VIEW3D_MT_pose_names,
    VIEW3D_MT_pose_show_hide,
    VIEW3D_MT_pose_apply,
    VIEW3D_MT_pose_context_menu,
    VIEW3D_MT_bone_options_toggle,
    VIEW3D_MT_bone_options_enable,
    VIEW3D_MT_bone_options_disable,
    VIEW3D_MT_edit_mesh_context_menu,
    VIEW3D_MT_edit_mesh_select_mode,
    VIEW3D_MT_edit_mesh_extrude_dupli,
    VIEW3D_MT_edit_mesh_extrude_dupli_rotate,
    VIEW3D_MT_edit_mesh_extrude,
    VIEW3D_MT_edit_mesh_vertices,
    VIEW3D_MT_edit_mesh_vertices_legacy,
    VIEW3D_MT_edit_mesh_edges,
    VIEW3D_MT_edit_mesh_edges_legacy,
    VIEW3D_MT_edit_mesh_faces,
    VIEW3D_MT_edit_mesh_faces_legacy,
    VIEW3D_MT_edit_mesh_faces_data,
    VIEW3D_MT_edit_mesh_normals,
    VIEW3D_MT_edit_mesh_normals_select_strength,
    VIEW3D_MT_edit_mesh_normals_set_strength,
    VIEW3D_MT_edit_mesh_normals_average,
    VIEW3D_MT_edit_mesh_shading,
    VIEW3D_MT_edit_mesh_weights,
    VIEW3D_MT_edit_mesh_clean,
    VIEW3D_MT_edit_mesh_delete,
    VIEW3D_MT_edit_mesh_merge,
    VIEW3D_MT_edit_mesh_split,
    VIEW3D_MT_edit_mesh_dissolve,
    VIEW3D_MT_edit_mesh_show_hide,
    VIEW3D_MT_paint_gpencil,
    VIEW3D_MT_draw_gpencil,
    VIEW3D_MT_edit_gpencil_showhide,
    VIEW3D_MT_assign_material,
    VIEW3D_MT_edit_gpencil,
    VIEW3D_MT_edit_gpencil_stroke,
    VIEW3D_MT_edit_gpencil_point,
    VIEW3D_MT_edit_gpencil_hide,
    VIEW3D_MT_edit_gpencil_arrange_strokes,
    VIEW3D_MT_edit_gpencil_delete,
    VIEW3D_MT_sculpt_gpencil_copy,
    VIEW3D_MT_weight_gpencil,
    VIEW3D_MT_gpencil_simplify,
    VIEW3D_MT_edit_curve,
    VIEW3D_MT_edit_curve_ctrlpoints,
    VIEW3D_MT_edit_curve_handle_type_set,
    VIEW3D_MT_edit_curve_segments,
    VIEW3D_MT_edit_curve_context_menu,
    VIEW3D_MT_edit_curve_delete,
    VIEW3D_MT_edit_curve_show_hide,
    VIEW3D_MT_edit_surface,
    VIEW3D_MT_edit_font,
    VIEW3D_MT_edit_font_chars,
    VIEW3D_MT_edit_font_kerning,
    VIEW3D_MT_edit_font_move,
    VIEW3D_MT_edit_font_delete,
    VIEW3D_MT_edit_font_context_menu,
    VIEW3D_MT_edit_meta,
    VIEW3D_MT_edit_meta_showhide,
    VIEW3D_MT_edit_lattice,
    VIEW3D_MT_edit_lattice_flip,
    VIEW3D_MT_edit_armature,
    VIEW3D_MT_armature_show_hide,
    VIEW3D_MT_armature_context_menu,
    VIEW3D_MT_edit_armature_roll,
    VIEW3D_MT_edit_armature_names,
    VIEW3D_MT_edit_armature_delete,
    VIEW3D_MT_gpencil_animation,
    VIEW3D_MT_edit_gpencil_transform,
    VIEW3D_MT_object_mode_pie,
    VIEW3D_MT_view_pie,
    VIEW3D_MT_transform_gizmo_pie,
    VIEW3D_MT_shading_pie,
    VIEW3D_MT_shading_ex_pie,
    VIEW3D_MT_pivot_pie,
    VIEW3D_MT_snap_pie,
    VIEW3D_MT_orientations_pie,
    VIEW3D_MT_proportional_editing_falloff_pie,
    VIEW3D_MT_sculpt_mask_edit_pie,
    VIEW3D_MT_sculpt_automasking_pie,
    VIEW3D_MT_wpaint_vgroup_lock_pie,
    VIEW3D_MT_sculpt_face_sets_edit_pie,
    VIEW3D_PT_active_tool,
    VIEW3D_PT_active_tool_duplicate,
    VIEW3D_PT_view3d_properties,
    VIEW3D_PT_view3d_properties_edit,
    VIEW3D_PT_view3d_camera_lock,
    VIEW3D_PT_view3d_cursor,
    VIEW3D_PT_collections,
    VIEW3D_PT_object_type_visibility,
    VIEW3D_PT_grease_pencil,
    VIEW3D_PT_annotation_onion,
    VIEW3D_PT_gpencil_multi_frame,
    VIEW3D_PT_gpencil_curve_edit,
    VIEW3D_MT_gpencil_autoweights,
    VIEW3D_MT_gpencil_edit_context_menu,
    VIEW3D_MT_gpencil_sculpt,
    VIEW3D_PT_quad_view,
    VIEW3D_PT_view3d_stereo,
    VIEW3D_PT_shading,
    VIEW3D_PT_shading_lighting,
    VIEW3D_PT_shading_color,
    VIEW3D_PT_shading_options,
    VIEW3D_PT_shading_options_shadow,
    VIEW3D_PT_shading_options_ssao,
    VIEW3D_PT_shading_render_pass,
    VIEW3D_PT_gizmo_display,
    VIEW3D_PT_overlay,
    VIEW3D_PT_overlay_guides,
    VIEW3D_PT_overlay_object,
    VIEW3D_PT_overlay_geometry,
    VIEW3D_PT_overlay_motion_tracking,
    VIEW3D_PT_overlay_edit_mesh,
    VIEW3D_PT_overlay_edit_mesh_shading,
    VIEW3D_PT_overlay_edit_mesh_measurement,
    VIEW3D_PT_overlay_edit_mesh_normals,
    VIEW3D_PT_overlay_edit_mesh_freestyle,
    VIEW3D_PT_overlay_edit_curve,
    VIEW3D_PT_overlay_texture_paint,
    VIEW3D_PT_overlay_vertex_paint,
    VIEW3D_PT_overlay_weight_paint,
    VIEW3D_PT_overlay_pose,
    VIEW3D_PT_overlay_sculpt,
    VIEW3D_PT_snapping,
    VIEW3D_PT_proportional_edit,
    VIEW3D_PT_gpencil_origin,
    VIEW3D_PT_gpencil_lock,
    VIEW3D_PT_gpencil_guide,
    VIEW3D_PT_transform_orientations,
    VIEW3D_PT_overlay_gpencil_options,
    VIEW3D_PT_context_properties,
    VIEW3D_PT_paint_vertex_context_menu,
    VIEW3D_PT_paint_texture_context_menu,
    VIEW3D_PT_paint_weight_context_menu,
    VIEW3D_PT_gpencil_vertex_context_menu,
    VIEW3D_PT_gpencil_sculpt_context_menu,
    VIEW3D_PT_gpencil_weight_context_menu,
    VIEW3D_PT_gpencil_draw_context_menu,
    VIEW3D_PT_gpencil_edit_options,
    VIEW3D_PT_sculpt_context_menu,
    TOPBAR_PT_gpencil_materials,
    TOPBAR_PT_gpencil_vertexcolor,
    TOPBAR_PT_annotation_layers,
)


if __name__ == "__main__":  # only for live edit.
    from bpy.utils import register_class
    for cls in classes:
        register_class(cls)<|MERGE_RESOLUTION|>--- conflicted
+++ resolved
@@ -3531,12 +3531,7 @@
 
         layout.separator()
 
-<<<<<<< HEAD
-        props = layout.operator("object.transfer_mode", text="Transfer Sculpt Mode", icon = "TRANSFER_SCULPT")
-        props.use_eyedropper = True
-=======
-        layout.operator("object.transfer_mode", text="Transfer Sculpt Mode")
->>>>>>> ef3cae09
+        layout.operator("object.transfer_mode", text="Transfer Sculpt Mode", icon = "TRANSFER_SCULPT")
 
 
 class VIEW3D_MT_mask(Menu):
@@ -4111,15 +4106,10 @@
 
         layout.separator()
 
-<<<<<<< HEAD
         layout.operator("pose.paths_calculate", text="Calculate Motion Paths", icon ='MOTIONPATHS_CALCULATE')
         layout.operator("pose.paths_clear", text="Clear Motion Paths", icon ='MOTIONPATHS_CLEAR')
-=======
-        layout.operator("pose.paths_calculate", text="Calculate Motion Paths")
-        layout.operator("pose.paths_clear", text="Clear Motion Paths")
         layout.operator("pose.paths_update", text="Update Armature Motion Paths")
         layout.operator("object.paths_update_visible", text="Update All Motion Paths")
->>>>>>> ef3cae09
 
         layout.separator()
 
