--- conflicted
+++ resolved
@@ -293,9 +293,18 @@
                         sub.separator(factor=0.4)
                         sub.prop(tool_settings, "use_gpencil_draw_additive", text="", icon='FREEZE')
 
+        elif object_mode == 'SCULPT':
+            layout.popover(
+                panel="VIEW3D_PT_sculpt_automasking",
+                text="",
+                icon="MOD_MASK"
+            )
+
         else:
             # Transform settings depending on tool header visibility
             VIEW3D_HT_header.draw_xform_template(layout, context)
+        
+        layout.separator_spacer()
 
         # Mode & Transform Settings
         scene = context.scene
@@ -818,7 +827,6 @@
 
         return True
 
-<<<<<<< HEAD
     @staticmethod
     def SCULPT_CURVES(context, layout, tool):
         if (tool is None) or (not tool.has_datablock):
@@ -826,20 +834,6 @@
 
         tool_settings = context.tool_settings
         paint = tool_settings.curves_sculpt
-=======
-        elif object_mode == 'SCULPT':
-            layout.popover(
-                panel="VIEW3D_PT_sculpt_automasking",
-                text="",
-                icon="MOD_MASK"
-            )
-
-        else:
-            # Transform settings depending on tool header visibility
-            VIEW3D_HT_header.draw_xform_template(layout, context)
-
-        layout.separator_spacer()
->>>>>>> 13d2153c
 
         brush = paint.brush
         if brush is None:
@@ -3556,7 +3550,6 @@
 class VIEW3D_MT_brush_curve_presets(Menu):
     bl_label = "Curve Preset"
 
-<<<<<<< HEAD
     def draw(self, context):
         layout = self.layout
 
@@ -3582,14 +3575,6 @@
         layout.operator("paint.face_select_reveal", text="Show Hidden", icon="HIDE_OFF")
         layout.operator("paint.face_select_hide", text="Hide Selected", icon="HIDE_ON").unselected = False
         layout.operator("paint.face_select_hide", text="Hide Unselected", icon="HIDE_UNSELECTED").unselected = True
-=======
-        layout.prop(brush, "use_paint_sculpt", text="Sculpt")
-        layout.prop(brush, "use_paint_uv_sculpt", text="UV Sculpt")
-        layout.prop(brush, "use_paint_vertex", text="Vertex Paint")
-        layout.prop(brush, "use_paint_weight", text="Weight Paint")
-        layout.prop(brush, "use_paint_image", text="Texture Paint")
-        layout.prop(brush, "use_paint_sculpt_curves", text="Sculpt Curves")
->>>>>>> 13d2153c
 
 
 class VIEW3D_MT_paint_vertex(Menu):
@@ -9579,11 +9564,8 @@
     VIEW3D_PT_gpencil_sculpt_context_menu,
     VIEW3D_PT_gpencil_weight_context_menu,
     VIEW3D_PT_gpencil_draw_context_menu,
-<<<<<<< HEAD
     VIEW3D_PT_gpencil_edit_options,
-=======
     VIEW3D_PT_sculpt_automasking,
->>>>>>> 13d2153c
     VIEW3D_PT_sculpt_context_menu,
     TOPBAR_PT_gpencil_materials,
     TOPBAR_PT_gpencil_vertexcolor,
