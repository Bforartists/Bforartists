# ##### BEGIN GPL LICENSE BLOCK #####
#
#  This program is free software; you can redistribute it and/or
#  modify it under the terms of the GNU General Public License
#  as published by the Free Software Foundation; either version 2
#  of the License, or (at your option) any later version.
#
#  This program is distributed in the hope that it will be useful,
#  but WITHOUT ANY WARRANTY; without even the implied warranty of
#  MERCHANTABILITY or FITNESS FOR A PARTICULAR PURPOSE.  See the
#  GNU General Public License for more details.
#
#  You should have received a copy of the GNU General Public License
#  along with this program; if not, write to the Free Software Foundation,
#  Inc., 51 Franklin Street, Fifth Floor, Boston, MA 02110-1301, USA.
#
# ##### END GPL LICENSE BLOCK #####

# <pep8 compliant>
import bpy
from bpy.types import (
    Header,
    Menu,
    Panel,
)
from bl_ui.properties_paint_common import (
    UnifiedPaintPanel,
    brush_basic_texpaint_settings,
)
from bl_ui.properties_grease_pencil_common import (
    AnnotationDataPanel,
    AnnotationOnionSkin,
    GreasePencilMaterialsPanel,
)
from bl_ui.space_toolsystem_common import (
    ToolActivePanelHelper,
)
from bpy.app.translations import contexts as i18n_contexts


class VIEW3D_HT_header(Header):
    bl_space_type = 'VIEW_3D'

    @staticmethod
    def draw_xform_template(layout, context):
        obj = context.active_object
        object_mode = 'OBJECT' if obj is None else obj.mode
        has_pose_mode = (
            (object_mode == 'POSE') or
            (object_mode == 'WEIGHT_PAINT' and context.pose_object is not None)
        )

        tool_settings = context.tool_settings

        # Mode & Transform Settings
        scene = context.scene

        # Orientation
        if object_mode in {'OBJECT', 'EDIT', 'EDIT_GPENCIL'} or has_pose_mode:
            orient_slot = scene.transform_orientation_slots[0]
            row = layout.row(align=True)

            sub = row.row()
            sub.ui_units_x = 4
            sub.prop_with_popover(
                orient_slot,
                "type",
                text="",
                panel="VIEW3D_PT_transform_orientations",
            )

        # Pivot
        if object_mode in {'OBJECT', 'EDIT', 'EDIT_GPENCIL', 'SCULPT_GPENCIL'} or has_pose_mode:
            layout.prop(tool_settings, "transform_pivot_point", text="", icon_only=True)

        # Snap
        show_snap = False
        if obj is None:
            show_snap = True
        else:
            if (object_mode not in {
                    'SCULPT', 'VERTEX_PAINT', 'WEIGHT_PAINT', 'TEXTURE_PAINT',
                    'PAINT_GPENCIL', 'SCULPT_GPENCIL', 'WEIGHT_GPENCIL'
            }) or has_pose_mode:
                show_snap = True
            else:

                paint_settings = UnifiedPaintPanel.paint_settings(context)

                if paint_settings:
                    brush = paint_settings.brush
                    if brush and hasattr(brush, "stroke_method") and brush.stroke_method == 'CURVE':
                        show_snap = True
        if show_snap:
            snap_items = bpy.types.ToolSettings.bl_rna.properties["snap_elements"].enum_items
            snap_elements = tool_settings.snap_elements
            if len(snap_elements) == 1:
                text = ""
                for elem in snap_elements:
                    icon = snap_items[elem].icon
                    break
            else:
                text = "Mix"
                icon = 'NONE'
            del snap_items, snap_elements

            row = layout.row(align=True)
            row.prop(tool_settings, "use_snap", text="")
            
            sub = row.row(align=True)
            sub.popover(
                panel="VIEW3D_PT_snapping",
                icon=icon,
                text=text,
            )

        # Proportional editing
        if object_mode in {'EDIT', 'PARTICLE_EDIT', 'SCULPT_GPENCIL', 'EDIT_GPENCIL', 'OBJECT'}:
            row = layout.row(align=True)
            kw = {}
            if object_mode == 'OBJECT':
                attr = "use_proportional_edit_objects"
            else:
                attr = "use_proportional_edit"

                if tool_settings.use_proportional_edit:
                    if tool_settings.use_proportional_connected:
                        kw["icon"] = 'PROP_CON'
                    elif tool_settings.use_proportional_projected:
                        kw["icon"] = 'PROP_PROJECTED'
                    else:
                        kw["icon"] = 'PROP_ON'
                else:
                    kw["icon"] = 'PROP_OFF'

            row.prop(tool_settings, attr, icon_only=True, **kw) # proportional editing button
            
            # We can have the proportional editing on in the editing modes but off in object mode and vice versa. 
            # So two separated lines to display the settings, just when it is on.
            
            # proportional editing settings, editing modes
            if object_mode != 'OBJECT' and tool_settings.use_proportional_edit is True:
                sub = row.row(align=True)
                sub.prop_with_popover(tool_settings,"proportional_edit_falloff",text="", icon_only=True, panel="VIEW3D_PT_proportional_edit")
            
            # proportional editing settings, just in object mode
            if object_mode == 'OBJECT' and tool_settings.use_proportional_edit_objects is True:
                sub = row.row(align=True)
                sub.prop_with_popover(tool_settings,"proportional_edit_falloff",text="", icon_only=True, panel="VIEW3D_PT_proportional_edit")
                

    def draw(self, context):
        layout = self.layout

        view = context.space_data
        shading = view.shading
        overlay = view.overlay
        tool_settings = context.tool_settings

        ALL_MT_editormenu.draw_hidden(context, layout) # bfa - show hide the editormenu

        show_region_tool_header = view.show_region_tool_header
  
        obj = context.active_object
        # mode_string = context.mode
        object_mode = 'OBJECT' if obj is None else obj.mode
        has_pose_mode = (
            (object_mode == 'POSE') or
            (object_mode == 'WEIGHT_PAINT' and context.pose_object is not None)
        )

        # Note: This is actually deadly in case enum_items have to be dynamically generated
        #       (because internal RNA array iterator will free everything immediately...).
        # XXX This is an RNA internal issue, not sure how to fix it.
        # Note: Tried to add an accessor to get translated UI strings instead of manual call
        #       to pgettext_iface below, but this fails because translated enumitems
        #       are always dynamically allocated.
        act_mode_item = bpy.types.Object.bl_rna.properties["mode"].enum_items[object_mode]
        act_mode_i18n_context = bpy.types.Object.bl_rna.properties["mode"].translation_context

        row = layout.row(align=True)
        row.separator()

        sub = row.row()
        #sub.ui_units_x = 5.5 # width of mode edit box
        sub.operator_menu_enum("object.mode_set", "mode", text=act_mode_item.name, icon=act_mode_item.icon)
        del act_mode_item

        layout.template_header_3D_mode()

        # Contains buttons like Mode, Pivot, Layer, Mesh Select Mode
        if obj:
            # Particle edit
            if object_mode == 'PARTICLE_EDIT':
                row = layout.row()
                row.prop(tool_settings.particle_edit, "select_mode", text="", expand=True)

        # Grease Pencil
        if obj and obj.type == 'GPENCIL' and context.gpencil_data:
            gpd = context.gpencil_data

            if gpd.is_stroke_paint_mode:
                row = layout.row()
                sub = row.row(align=True)
                sub.prop(tool_settings, "use_gpencil_draw_onback", text="", icon='MOD_OPACITY')
                sub.separator(factor=0.4)
                sub.prop(tool_settings, "use_gpencil_weight_data_add", text="", icon='WPAINT_HLT')
                sub.separator(factor=0.4)
                sub.prop(tool_settings, "use_gpencil_draw_additive", text="", icon='FREEZE')

            # Select mode for Editing
            if gpd.use_stroke_edit_mode:
                row = layout.row(align=True)
                row.prop(tool_settings, "gpencil_selectmode_edit", text="", expand=True)

            # Select mode for Sculpt
            if gpd.is_stroke_sculpt_mode:
                row = layout.row(align=True)
                row.prop(tool_settings, "use_gpencil_select_mask_point", text="")
                row.prop(tool_settings, "use_gpencil_select_mask_stroke", text="")
                row.prop(tool_settings, "use_gpencil_select_mask_segment", text="")

            if gpd.use_stroke_edit_mode or gpd.is_stroke_sculpt_mode or gpd.is_stroke_weight_mode:
                row = layout.row(align=True)

                row.prop(gpd, "use_multiedit", text="", icon='GP_MULTIFRAME_EDITING')
                
                if gpd.use_multiedit:
                    sub = row.row(align=True)
                    sub.popover(panel="VIEW3D_PT_gpencil_multi_frame", text="")

            if gpd.use_stroke_edit_mode:
                row = layout.row(align=True)
                row.popover(
                    panel="VIEW3D_PT_tools_grease_pencil_interpolate",
                    text="Interpolate"
                )
        VIEW3D_MT_editor_menus.draw_collapsible(context, layout)

        layout.separator_spacer()

        if object_mode in {'PAINT_GPENCIL', 'SCULPT_GPENCIL'}:
            # Grease pencil
            if object_mode == 'PAINT_GPENCIL':
                layout.prop_with_popover(
                    tool_settings,
                    "gpencil_stroke_placement_view3d",
                    text="",
                    panel="VIEW3D_PT_gpencil_origin",
                )

            if object_mode in {'PAINT_GPENCIL', 'SCULPT_GPENCIL'}:
                layout.prop_with_popover(
                    tool_settings.gpencil_sculpt,
                    "lock_axis",
                    text="",
                    panel="VIEW3D_PT_gpencil_lock",
                )

            if object_mode == 'PAINT_GPENCIL':
                # FIXME: this is bad practice!
                # Tool options are to be displayed in the topbar.
                if context.workspace.tools.from_space_view3d_mode(object_mode).idname == "builtin_brush.Draw":
                    settings = tool_settings.gpencil_sculpt.guide
                    row = layout.row(align=True)
                    row.prop(settings, "use_guide", text="", icon='GRID')
                    sub = row.row(align=True)
                    sub.active = settings.use_guide
                    sub.popover(
                        panel="VIEW3D_PT_gpencil_guide",
                        text="Guides",
                    )

        elif not show_region_tool_header:
            # Transform settings depending on tool header visibility
            VIEW3D_HT_header.draw_xform_template(layout, context)

        # Mode & Transform Settings
        scene = context.scene

        # Collection Visibility
        # layout.popover(panel="VIEW3D_PT_collections", icon='GROUP', text="")

        # Viewport Settings
        layout.popover(panel = "VIEW3D_PT_object_type_visibility", icon_value = view.icon_from_show_object_viewport, text="")


        # Gizmo toggle & popover.
        row = layout.row(align=True)
        # FIXME: place-holder icon.
        row.prop(view, "show_gizmo", text="", toggle=True, icon='GIZMO')
        sub = row.row(align=True)
        sub.active = view.show_gizmo
        sub.popover(
            panel="VIEW3D_PT_gizmo_display",
            text="",
        )

        # Overlay toggle & popover.
        row = layout.row(align=True)
        row.prop(overlay, "show_overlays", icon='OVERLAY', text="")
        sub = row.row(align=True)
        sub.active = overlay.show_overlays
        sub.popover(panel="VIEW3D_PT_overlay", text="")

        row = layout.row()
        row.active = (object_mode == 'EDIT') or (shading.type in {'WIREFRAME', 'SOLID'})

        # While exposing 'shading.show_xray(_wireframe)' is correct.
        # this hides the key shortcut from users: T70433.
        row.operator(
            "view3d.toggle_xray",
            text="",
            icon='XRAY',
            depress=(
                overlay.show_xray_bone if has_pose_mode else
                getattr(
                    shading,
                    "show_xray_wireframe" if shading.type == 'WIREFRAME' else
                    "show_xray"
                )
            ),
        )

        row = layout.row(align=True)
        row.prop(shading, "type", text="", expand=True)
        sub = row.row(align=True)
        # TODO, currently render shading type ignores mesh two-side, until it's supported
        # show the shading popover which shows double-sided option.

        # sub.enabled = shading.type != 'RENDERED'
        sub.popover(panel="VIEW3D_PT_shading", text="")

class VIEW3D_HT_tool_header(Header):
    bl_space_type = 'VIEW_3D'
    bl_region_type = 'TOOL_HEADER'

    def draw(self, context):
        layout = self.layout

        # mode_string = context.mode
        obj = context.active_object
        tool_settings = context.tool_settings

        self.draw_tool_settings(context)

        layout.separator_spacer()

        VIEW3D_HT_header.draw_xform_template(layout, context)

        self.draw_mode_settings(context)

    def draw_tool_settings(self, context):
        layout = self.layout
        tool_mode = context.mode

        # Active Tool
        # -----------
        from bl_ui.space_toolsystem_common import ToolSelectPanelHelper
        tool = ToolSelectPanelHelper.draw_active_tool_header(
            context, layout,
            tool_key=('VIEW_3D', tool_mode),
        )

        # Object Mode Options
        # -------------------

        # Example of how tool_settings can be accessed as pop-overs.

        # TODO(campbell): editing options should be after active tool options
        # (obviously separated for from the users POV)
        draw_fn = getattr(_draw_tool_settings_context_mode, tool_mode, None)
        if draw_fn is not None:
            is_valid_context = draw_fn(context, layout, tool)

        def draw_3d_brush_settings(layout, tool_mode):
            layout.popover("VIEW3D_PT_tools_brush_settings_advanced", text="Brush")
            if tool_mode != 'PAINT_WEIGHT':
                layout.popover("VIEW3D_PT_tools_brush_texture")
            if tool_mode == 'PAINT_TEXTURE':
                layout.popover("VIEW3D_PT_tools_mask_texture")
            layout.popover("VIEW3D_PT_tools_brush_stroke")
            layout.popover("VIEW3D_PT_tools_brush_falloff")
            layout.popover("VIEW3D_PT_tools_brush_display")

        # Note: general mode options should be added to 'draw_mode_settings'.
        if tool_mode == 'SCULPT':
            if is_valid_context:
                draw_3d_brush_settings(layout, tool_mode)
        elif tool_mode == 'PAINT_VERTEX':
            if is_valid_context:
                draw_3d_brush_settings(layout, tool_mode)
        elif tool_mode == 'PAINT_WEIGHT':
            if is_valid_context:
                draw_3d_brush_settings(layout, tool_mode)
        elif tool_mode == 'PAINT_TEXTURE':
            if is_valid_context:
                draw_3d_brush_settings(layout, tool_mode)
        elif tool_mode == 'EDIT_ARMATURE':
            pass
        elif tool_mode == 'EDIT_CURVE':
            pass
        elif tool_mode == 'EDIT_MESH':
            pass
        elif tool_mode == 'POSE':
            pass
        elif tool_mode == 'PARTICLE':
            # Disable, only shows "Brush" panel, which is already in the top-bar.
            # if tool.has_datablock:
            #     layout.popover_group(context=".paint_common", **popover_kw)
            pass
        elif tool_mode == 'PAINT_GPENCIL':
            if is_valid_context:
                brush = context.tool_settings.gpencil_paint.brush
                if brush.gpencil_tool != 'ERASE':
                    layout.popover("VIEW3D_PT_tools_grease_pencil_brush_advanced")

                    if brush.gpencil_tool != 'FILL':
                        layout.popover("VIEW3D_PT_tools_grease_pencil_brush_stroke")
                        layout.popover("VIEW3D_PT_tools_grease_pencil_brushcurves")

                    layout.popover("VIEW3D_PT_tools_grease_pencil_paint_appearance")
        elif tool_mode == 'SCULPT_GPENCIL':
            settings = context.tool_settings.gpencil_sculpt
            tool = settings.sculpt_tool
            if tool in {'SMOOTH', 'RANDOMIZE', 'SMOOTH'}:
                layout.popover("VIEW3D_PT_tools_grease_pencil_sculpt_options")
            layout.popover("VIEW3D_PT_tools_grease_pencil_sculpt_appearance")
        elif tool_mode == 'WEIGHT_GPENCIL':
            layout.popover("VIEW3D_PT_tools_grease_pencil_weight_appearance")

    def draw_mode_settings(self, context):
        layout = self.layout
        mode_string = context.mode

        def row_for_mirror():
            row = layout.row(align=True)
            #row.label(icon='MOD_MIRROR')
            sub = row.row(align=True)
            sub.scale_x = 0.6
            return row, sub

        if mode_string == 'EDIT_MESH':
            _row, sub = row_for_mirror()
            sub.prop(context.object.data, "use_mirror_x", text="    ", icon='MIRROR_X', toggle=True)
            sub.prop(context.object.data, "use_mirror_y", text="    ", icon='MIRROR_Y', toggle=True)
            sub.prop(context.object.data, "use_mirror_z", text="    ", icon='MIRROR_Z', toggle=True)
            tool_settings = context.tool_settings
            layout.prop(tool_settings, "use_mesh_automerge", text="")
        elif mode_string == 'EDIT_ARMATURE':
            _row, sub = row_for_mirror()
            sub.prop(context.object.data, "use_mirror_x", text="    ", icon='MIRROR_X', toggle=True)
        elif mode_string == 'POSE':
            _row, sub = row_for_mirror()
            sub.prop(context.object.pose, "use_mirror_x", text="    ", icon='MIRROR_X', toggle=True)
        elif mode_string == 'PAINT_WEIGHT':
            row, sub = row_for_mirror()
            wpaint = context.tool_settings.weight_paint
            sub.prop(wpaint, "use_symmetry_x", text="    ", icon='MIRROR_X', toggle=True)
            sub.prop(wpaint, "use_symmetry_y", text="    ", icon='MIRROR_Y', toggle=True)
            sub.prop(wpaint, "use_symmetry_z", text="    ", icon='MIRROR_Z', toggle=True)
            row.popover(panel="VIEW3D_PT_tools_weightpaint_symmetry_for_topbar", text="")
        elif mode_string == 'SCULPT':
            row, sub = row_for_mirror()
            sculpt = context.tool_settings.sculpt
            sub.prop(sculpt, "use_symmetry_x", text="    ", icon='MIRROR_X', toggle=True)
            sub.prop(sculpt, "use_symmetry_y", text="    ", icon='MIRROR_Y', toggle=True)
            sub.prop(sculpt, "use_symmetry_z", text="    ", icon='MIRROR_Z', toggle=True)
            row.popover(panel="VIEW3D_PT_sculpt_symmetry_for_topbar", text="")
        elif mode_string == 'PAINT_TEXTURE':
            _row, sub = row_for_mirror()
            ipaint = context.tool_settings.image_paint
            sub.prop(ipaint, "use_symmetry_x", text="    ", icon='MIRROR_X', toggle=True)
            sub.prop(ipaint, "use_symmetry_y", text="    ", icon='MIRROR_Y', toggle=True)
            sub.prop(ipaint, "use_symmetry_z", text="    ", icon='MIRROR_Z', toggle=True)
            # No need for a popover, the panel only has these options.
        elif mode_string == 'PAINT_VERTEX':
            row, sub = row_for_mirror()
            vpaint = context.tool_settings.vertex_paint
            sub.prop(vpaint, "use_symmetry_x", text="    ", icon='MIRROR_X', toggle=True)
            sub.prop(vpaint, "use_symmetry_y", text="    ", icon='MIRROR_Y', toggle=True)
            sub.prop(vpaint, "use_symmetry_z", text="    ", icon='MIRROR_Z', toggle=True)
            row.popover(panel="VIEW3D_PT_tools_vertexpaint_symmetry_for_topbar", text="")

        elif mode_string in {'PAINT_GPENCIL', 'EDIT_GPENCIL', 'SCULPT_GPENCIL', 'WEIGHT_GPENCIL'}:
            # Grease pencil layer.
            gpl = context.active_gpencil_layer
            if gpl and gpl.info is not None:
                text = gpl.info
                maxw = 25
                if len(text) > maxw:
                    text = text[:maxw - 5] + '..' + text[-3:]
            else:
                text = ""

            layout.label(text="Layer:")
            sub = layout.row()
            sub.ui_units_x = 8
            sub.popover(
                panel="TOPBAR_PT_gpencil_layers",
                text=text,
            )


class _draw_tool_settings_context_mode:
    @staticmethod
    def SCULPT(context, layout, tool):
        if (tool is None) or (not tool.has_datablock):
            return False

        paint = context.tool_settings.sculpt
        layout.template_ID_preview(paint, "brush", rows=3, cols=8, hide_buttons=True)

        brush = paint.brush
        if brush is None:
            return False

        tool_settings = context.tool_settings
        capabilities = brush.sculpt_capabilities

        ups = tool_settings.unified_paint_settings

        size = "size"
        size_owner = ups if ups.use_unified_size else brush
        if size_owner.use_locked_size == 'SCENE':
            size = "unprojected_radius"

        UnifiedPaintPanel.prop_unified(
            layout,
            context,
            brush,
            size,
            pressure_name="use_pressure_size",
            unified_name="use_unified_size",
            text="Radius",
            slider=True,
            header=True
        )

        # strength, use_strength_pressure
        pressure_name = "use_pressure_strength" if capabilities.has_strength_pressure else None
        UnifiedPaintPanel.prop_unified(
            layout,
            context,
            brush,
            "strength",
            pressure_name=pressure_name,
            unified_name="use_unified_strength",
            text="Strength",
            header=True
        )

        # direction
        if not capabilities.has_direction:
            layout.row().prop(brush, "direction", expand=True, text="")

        return True

    @staticmethod
    def PAINT_TEXTURE(context, layout, tool):
        if (tool is None) or (not tool.has_datablock):
            return False

        paint = context.tool_settings.image_paint
        layout.template_ID_preview(paint, "brush", rows=3, cols=8, hide_buttons=True)

        brush = paint.brush
        if brush is None:
            return False

        brush_basic_texpaint_settings(layout, context, brush, compact=True)

        return True

    @staticmethod
    def PAINT_VERTEX(context, layout, tool):
        if (tool is None) or (not tool.has_datablock):
            return False

        paint = context.tool_settings.vertex_paint
        layout.template_ID_preview(paint, "brush", rows=3, cols=8, hide_buttons=True)

        brush = paint.brush
        if brush is None:
            return False

        brush_basic_texpaint_settings(layout, context, brush, compact=True)

    @staticmethod
    def PAINT_WEIGHT(context, layout, tool):
        if (tool is None) or (not tool.has_datablock):
            return False

        paint = context.tool_settings.weight_paint
        layout.template_ID_preview(paint, "brush", rows=3, cols=8, hide_buttons=True)
        brush = paint.brush
        if brush is None:
            return False

        capabilities = brush.weight_paint_capabilities
        if capabilities.has_weight:
            UnifiedPaintPanel.prop_unified(
                layout,
                context,
                brush,
                "weight",
                unified_name="use_unified_weight",
                slider=True,
                header=True
            )

        UnifiedPaintPanel.prop_unified(
            layout,
            context,
            brush,
            "size",
            pressure_name="use_pressure_size",
            unified_name="use_unified_size",
            slider=True,
            text="Radius",
            header=True
        )
        UnifiedPaintPanel.prop_unified(
            layout,
            context,
            brush,
            "strength",
            pressure_name="use_pressure_strength",
            unified_name="use_unified_strength",
            header=True
        )

        return True


    @staticmethod
    def PAINT_GPENCIL(context, layout, tool):
        if tool is None:
            return False

        # is_paint = True
        # FIXME: tools must use their own UI drawing!
        if tool.idname in {
                "builtin.line",
                "builtin.box",
                "builtin.circle",
                "builtin.arc",
                "builtin.curve",
                "builtin.polyline",
        }:
            # is_paint = False
            pass
        elif tool.idname == "Cutter":
            row = layout.row(align=True)
            row.prop(context.tool_settings.gpencil_sculpt, "intersection_threshold")
            return False
        elif not tool.has_datablock:
            return False

        paint = context.tool_settings.gpencil_paint
        brush = paint.brush
        if brush is None:
            return False

        gp_settings = brush.gpencil_settings

        def draw_color_selector():
            ma = gp_settings.material
            row = layout.row(align=True)
            if not gp_settings.use_material_pin:
                ma = context.object.active_material
            icon_id = 0
            if ma:
                icon_id = ma.id_data.preview.icon_id
                txt_ma = ma.name
                maxw = 25
                if len(txt_ma) > maxw:
                    txt_ma = txt_ma[:maxw - 5] + '..' + txt_ma[-3:]
            else:
                txt_ma = ""

            sub = row.row()
            sub.ui_units_x = 8
            sub.popover(
                panel="TOPBAR_PT_gpencil_materials",
                text=txt_ma,
                icon_value=icon_id,
            )

            row.prop(gp_settings, "use_material_pin", text="")

        row = layout.row(align=True)
        tool_settings = context.scene.tool_settings
        settings = tool_settings.gpencil_paint
        row.template_ID_preview(settings, "brush", rows=3, cols=8, hide_buttons=True)

        if context.object and brush.gpencil_tool in {'FILL', 'DRAW'}:
            draw_color_selector()

        from bl_ui.properties_paint_common import (
            brush_basic_gpencil_paint_settings,
        )
        brush_basic_gpencil_paint_settings(layout, context, brush, compact=True)

        return True

    @staticmethod
    def SCULPT_GPENCIL(context, layout, tool):
        if (tool is None) or (not tool.has_datablock):
            return False
        tool_settings = context.tool_settings
        settings = tool_settings.gpencil_sculpt
        brush = settings.brush

        from bl_ui.properties_paint_common import (
            brush_basic_gpencil_sculpt_settings,
        )
        brush_basic_gpencil_sculpt_settings(layout, context, brush, compact=True)

        return True

    @staticmethod
    def WEIGHT_GPENCIL(context, layout, tool):
        if (tool is None) or (not tool.has_datablock):
            return False
        tool_settings = context.tool_settings
        settings = tool_settings.gpencil_sculpt
        brush = settings.brush

        from bl_ui.properties_paint_common import (
            brush_basic_gpencil_weight_settings,
        )
        brush_basic_gpencil_weight_settings(layout, context, brush, compact=True)

        return True

    @staticmethod
    def PARTICLE(context, layout, tool):
        if (tool is None) or (not tool.has_datablock):
            return False

        # See: 'VIEW3D_PT_tools_brush', basically a duplicate
        settings = context.tool_settings.particle_edit
        brush = settings.brush
        tool = settings.tool
        if tool == 'NONE':
            return False

        layout.prop(brush, "size", slider=True)
        if tool == 'ADD':
            layout.prop(brush, "count")

            layout.prop(settings, "use_default_interpolate")
            layout.prop(brush, "steps", slider=True)
            layout.prop(settings, "default_key_count", slider=True)
        else:
            layout.prop(brush, "strength", slider=True)

            if tool == 'LENGTH':
                layout.row().prop(brush, "length_mode", expand=True)
            elif tool == 'PUFF':
                layout.row().prop(brush, "puff_mode", expand=True)
                layout.prop(brush, "use_puff_volume")
            elif tool == 'COMB':
                row = layout.row()
                row.active = settings.is_editable
                row.prop(settings, "use_emitter_deflect", text="Deflect Emitter")
                sub = row.row(align=True)
                sub.active = settings.use_emitter_deflect
                sub.prop(settings, "emitter_distance", text="Distance")

        return True


# bfa - show hide the editormenu
class ALL_MT_editormenu(Menu):
    bl_label = ""

    def draw(self, context):
        self.draw_menus(self.layout, context)

    @staticmethod
    def draw_menus(layout, context):

        row = layout.row(align=True)
        row.template_header() # editor type menus


class VIEW3D_MT_editor_menus(Menu):
    bl_label = ""

    def draw(self, context):
        layout = self.layout
        obj = context.active_object
        mode_string = context.mode
        edit_object = context.edit_object
        gp_edit = obj and obj.mode in {'EDIT_GPENCIL', 'PAINT_GPENCIL', 'SCULPT_GPENCIL', 'WEIGHT_GPENCIL'}
        ts = context.scene.tool_settings
        
        layout.menu("SCREEN_MT_user_menu", text = "Quick") # Quick favourites menu
        layout.menu("VIEW3D_MT_view")
        layout.menu("VIEW3D_MT_view_navigation")

        # Select Menu
        if gp_edit:
            if mode_string not in {'PAINT_GPENCIL', 'WEIGHT_GPENCIL'}:
                if mode_string == 'SCULPT_GPENCIL' and \
                    (ts.use_gpencil_select_mask_point or
                     ts.use_gpencil_select_mask_stroke or
                     ts.use_gpencil_select_mask_segment):
                    layout.menu("VIEW3D_MT_select_gpencil")
                    layout.menu("VIEW3D_MT_sculpt_gpencil_copy")
                elif mode_string == 'EDIT_GPENCIL':
                    layout.menu("VIEW3D_MT_select_gpencil")

        elif mode_string in {'PAINT_WEIGHT', 'PAINT_VERTEX', 'PAINT_TEXTURE'}:
            mesh = obj.data
            if mesh.use_paint_mask:
                layout.menu("VIEW3D_MT_select_paint_mask")
            elif mesh.use_paint_mask_vertex and mode_string in {'PAINT_WEIGHT', 'PAINT_VERTEX'}:
                layout.menu("VIEW3D_MT_select_paint_mask_vertex")
        elif mode_string != 'SCULPT':
            layout.menu("VIEW3D_MT_select_%s" % mode_string.lower())

        if gp_edit:
            pass
        elif mode_string == 'OBJECT':
            layout.menu("VIEW3D_MT_add", text="Add", text_ctxt=i18n_contexts.operator_default)
        elif mode_string == 'EDIT_MESH':
            layout.menu("VIEW3D_MT_mesh_add", text="Add", text_ctxt=i18n_contexts.operator_default)
        elif mode_string == 'EDIT_CURVE':
            layout.menu("VIEW3D_MT_curve_add", text="Add", text_ctxt=i18n_contexts.operator_default)
        elif mode_string == 'EDIT_SURFACE':
            layout.menu("VIEW3D_MT_surface_add", text="Add", text_ctxt=i18n_contexts.operator_default)
        elif mode_string == 'EDIT_METABALL':
            layout.menu("VIEW3D_MT_metaball_add", text="Add", text_ctxt=i18n_contexts.operator_default)
        elif mode_string == 'EDIT_ARMATURE':
            layout.menu("TOPBAR_MT_edit_armature_add", text="Add", text_ctxt=i18n_contexts.operator_default)

        if gp_edit:
            if obj and obj.mode == 'PAINT_GPENCIL':
                layout.menu("VIEW3D_MT_paint_gpencil")
            elif obj and obj.mode == 'EDIT_GPENCIL':
                layout.menu("VIEW3D_MT_edit_gpencil")
                layout.menu("VIEW3D_MT_edit_gpencil_stroke")
                layout.menu("VIEW3D_MT_edit_gpencil_point")
            elif obj and obj.mode == 'WEIGHT_GPENCIL':
                layout.menu("VIEW3D_MT_weight_gpencil")

        elif edit_object:
            layout.menu("VIEW3D_MT_edit_%s" % edit_object.type.lower())

            if mode_string == 'EDIT_MESH':
                layout.menu("VIEW3D_MT_edit_mesh_vertices")
                layout.menu("VIEW3D_MT_edit_mesh_edges")
                layout.menu("VIEW3D_MT_edit_mesh_faces")
                layout.menu("VIEW3D_MT_uv_map", text="UV")
            elif mode_string in {'EDIT_CURVE', 'EDIT_SURFACE'}:
                layout.menu("VIEW3D_MT_edit_curve_ctrlpoints")
                layout.menu("VIEW3D_MT_edit_curve_segments")

        elif obj:
            if mode_string != 'PAINT_TEXTURE':
                layout.menu("VIEW3D_MT_%s" % mode_string.lower())
            if mode_string in {'SCULPT', 'PAINT_VERTEX', 'PAINT_WEIGHT', 'PAINT_TEXTURE'}:
                layout.menu("VIEW3D_MT_brush")
            if mode_string == 'SCULPT':
                layout.menu("VIEW3D_MT_mask")

        else:
            layout.menu("VIEW3D_MT_object")


# ********** Menu **********


# ********** Utilities **********


class ShowHideMenu:
    bl_label = "Show/Hide"
    _operator_name = ""

    def draw(self, _context):
        layout = self.layout

        layout.operator("%s.reveal" % self._operator_name, text="Show Hidden", icon = "HIDE_OFF")
        layout.operator("%s.hide" % self._operator_name, text="Hide Selected", icon = "HIDE_ON").unselected = False
        layout.operator("%s.hide" % self._operator_name, text="Hide Unselected", icon = "HIDE_UNSELECTED").unselected = True


# Standard transforms which apply to all cases
# NOTE: this doesn't seem to be able to be used directly
class VIEW3D_MT_transform_base(Menu):
    bl_label = "Transform"
    bl_category = "View"

    # TODO: get rid of the custom text strings?
    def draw(self, context):
        layout = self.layout

        obj = context.object

        layout.operator("transform.tosphere", text="To Sphere", icon = "TOSPHERE")
        layout.operator("transform.shear", text="Shear", icon = "SHEAR")
        layout.operator("transform.bend", text="Bend", icon = "BEND")
        layout.operator("transform.push_pull", text="Push/Pull", icon = 'PUSH_PULL')

        if context.mode != 'OBJECT':
            layout.operator("transform.vertex_warp", text="Warp", icon = "MOD_WARP")
            layout.operator_context = 'EXEC_DEFAULT'
            layout.operator("transform.vertex_random", text="Randomize", icon = 'RANDOMIZE').offset = 0.1
            layout.operator_context = 'INVOKE_REGION_WIN'

            if obj.type == 'MESH':
                layout.operator("transform.skin_resize", text="Skin Resize", icon = "MOD_SKIN")


# Generic transform menu - geometry types
class VIEW3D_MT_transform(VIEW3D_MT_transform_base):
    def draw(self, context):
        # base menu
        VIEW3D_MT_transform_base.draw(self, context)

        obj = context.object

        # generic
        layout = self.layout

        if obj.type == 'MESH':
            layout.operator("transform.shrink_fatten", text="Shrink Fatten", icon = 'SHRINK_FATTEN')

        elif obj.type == 'CURVE':
            layout.operator("transform.transform", text="Shrink Fatten", icon = 'SHRINK_FATTEN').mode = 'CURVE_SHRINKFATTEN'

        layout.separator()

        layout.operator("transform.translate", text="Move Texture Space", icon = "MOVE_TEXTURESPACE").texture_space = True
        layout.operator("transform.resize", text="Scale Texture Space", icon = "SCALE_TEXTURESPACE").texture_space = True


# Object-specific extensions to Transform menu
class VIEW3D_MT_transform_object(VIEW3D_MT_transform_base):
    def draw(self, context):
        layout = self.layout

        # base menu
        VIEW3D_MT_transform_base.draw(self, context)

        # object-specific option follow
        layout.separator()

        layout.operator("transform.translate", text="Move Texture Space", icon = "MOVE_TEXTURESPACE").texture_space = True
        layout.operator("transform.resize", text="Scale Texture Space", icon = "SCALE_TEXTURESPACE").texture_space = True

        layout.separator()

        layout.operator_context = 'EXEC_REGION_WIN'
        # XXX see alignmenu() in edit.c of b2.4x to get this working
        layout.operator("transform.transform", text="Align to Transform Orientation", icon = "ALIGN_TRANSFORM").mode = 'ALIGN'

        layout.separator()

        layout.operator("object.randomize_transform", icon = "RANDOMIZE_TRANSFORM")
        layout.operator("object.align", icon = "ALIGN")

        # TODO: there is a strange context bug here.
        """
        layout.operator_context = 'INVOKE_REGION_WIN'
        layout.operator("object.transform_axis_target")
        """


# Armature EditMode extensions to Transform menu
class VIEW3D_MT_transform_armature(VIEW3D_MT_transform_base):
    def draw(self, context):
        layout = self.layout

        # base menu
        VIEW3D_MT_transform_base.draw(self, context)

        # armature specific extensions follow
        obj = context.object
        if obj.type == 'ARMATURE' and obj.mode in {'EDIT', 'POSE'}:
            if obj.data.display_type == 'BBONE':
                layout.separator()

                layout.operator("transform.transform", text="Scale BBone", icon='TRANSFORM_SCALE').mode = 'BONE_SIZE'
            elif obj.data.display_type == 'ENVELOPE':
                layout.separator()

                layout.operator("transform.transform", text="Scale Envelope Distance", icon='TRANSFORM_SCALE').mode = 'BONE_SIZE'
                layout.operator("transform.transform", text="Scale Radius", icon='TRANSFORM_SCALE').mode = 'BONE_ENVELOPE'

        if context.edit_object and context.edit_object.type == 'ARMATURE':
            layout.separator()

            layout.operator("armature.align", icon = "ALIGN")


class VIEW3D_MT_mirror(Menu):
    bl_label = "Mirror"

    def draw(self, _context):
        layout = self.layout

        layout.operator("transform.mirror", text="Interactive Mirror", icon='TRANSFORM_MIRROR')

        layout.separator()

        layout.operator_context = 'EXEC_REGION_WIN'

        props = layout.operator("transform.mirror", text="X Global", icon = "MIRROR_X")
        props.constraint_axis = (True, False, False)
        props.orient_type = 'GLOBAL'
        props = layout.operator("transform.mirror", text="Y Global", icon = "MIRROR_Y")
        props.constraint_axis = (False, True, False)
        props.orient_type = 'GLOBAL'
        props = layout.operator("transform.mirror", text="Z Global", icon = "MIRROR_Z")
        props.constraint_axis = (False, False, True)
        props.orient_type = 'GLOBAL'

        layout.separator()

        props = layout.operator("transform.mirror", text="X Local", icon = "MIRROR_X")
        props.constraint_axis = (True, False, False)
        props.orient_type = 'LOCAL'
        props = layout.operator("transform.mirror", text="Y Local", icon = "MIRROR_Y")
        props.constraint_axis = (False, True, False)
        props.orient_type = 'LOCAL'
        props = layout.operator("transform.mirror", text="Z Local", icon = "MIRROR_Z")
        props.constraint_axis = (False, False, True)
        props.orient_type = 'LOCAL'

        if _context.edit_object and _context.edit_object.type in {'MESH', 'SURFACE'}:            

            layout.separator()

            layout.operator("object.vertex_group_mirror", icon = "MIRROR_VERTEXGROUP")


class VIEW3D_MT_snap(Menu):
    bl_label = "Snap"

    def draw(self, _context):
        layout = self.layout


        layout.operator("view3d.snap_selected_to_cursor", text="Selection to Cursor", icon = "SELECTIONTOCURSOR").use_offset = False
        layout.operator("view3d.snap_selected_to_cursor", text="Selection to Cursor (Keep Offset)", icon = "SELECTIONTOCURSOROFFSET").use_offset = True
        layout.operator("view3d.snap_selected_to_active", text="Selection to Active", icon = "SELECTIONTOACTIVE")
        layout.operator("view3d.snap_selected_to_grid", text="Selection to Grid", icon = "SELECTIONTOGRID")

        layout.separator()

        layout.operator("view3d.snap_cursor_to_selected", text="Cursor to Selected", icon = "CURSORTOSELECTION")
        layout.operator("view3d.snap_cursor_to_center", text="Cursor to World Origin", icon = "CURSORTOCENTER")
        layout.operator("view3d.snap_cursor_to_active", text="Cursor to Active", icon = "CURSORTOACTIVE")
        layout.operator("view3d.snap_cursor_to_grid", text="Cursor to Grid", icon = "CURSORTOGRID")


# Tooltip and operator for Clear Seam.
class VIEW3D_MT_uv_map_clear_seam(bpy.types.Operator):
    """Clear Seam\nClears the UV Seam for selected edges"""      # blender will use this as a tooltip for menu items and buttons.
    bl_idname = "mesh.clear_seam"        # unique identifier for buttons and menu items to reference.
    bl_label = "Clear seam"         # display name in the interface.
    bl_options = {'REGISTER', 'UNDO'}  # enable undo for the operator.

    def execute(self, context):        # execute() is called by blender when running the operator.
        bpy.ops.mesh.mark_seam(clear=True)
        return {'FINISHED'}


class VIEW3D_MT_uv_map(Menu):
    bl_label = "UV Mapping"

    def draw(self, context):
        layout = self.layout

        tool_settings = context.tool_settings

        layout.operator("uv.unwrap", text = "Unwrap ABF", icon='UNWRAP_ABF').method = 'ANGLE_BASED'
        layout.operator("uv.unwrap", text = "Unwrap Conformal", icon='UNWRAP_LSCM').method = 'CONFORMAL'

        layout.separator()

        layout.operator_context = 'INVOKE_DEFAULT'
        layout.operator("uv.smart_project", icon = "MOD_UVPROJECT")
        layout.operator("uv.lightmap_pack", icon = "LIGHTMAPPACK")
        layout.operator("uv.follow_active_quads", icon = "FOLLOWQUADS")

        layout.separator()

        layout.operator_context = 'EXEC_REGION_WIN'
        layout.operator("uv.cube_project", icon = "CUBEPROJECT")
        layout.operator("uv.cylinder_project", icon = "CYLINDERPROJECT")
        layout.operator("uv.sphere_project", icon = "SPHEREPROJECT")

        layout.separator()

        layout.operator_context = 'INVOKE_REGION_WIN'
        layout.operator("uv.project_from_view", icon = "PROJECTFROMVIEW").scale_to_bounds = False
        layout.operator("uv.project_from_view", text="Project from View (Bounds)", icon = "PROJECTFROMVIEW").scale_to_bounds = True

        layout.separator()

        layout.operator("mesh.mark_seam", icon = "MARK_SEAM").clear = False
        layout.operator("mesh.clear_seam", text="Clear Seam", icon = 'CLEAR_SEAM')

        layout.separator()

        layout.operator("uv.reset", icon = "RESET")


# ********** View menus **********


    # Workaround to separate the tooltips
class VIEW3D_MT_view_view_selected_all_regions(bpy.types.Operator):
    """Move the View to the selection center in all Quad View views"""      # blender will use this as a tooltip for menu items and buttons.
    bl_idname = "view3d.view_selected_all_regions"        # unique identifier for buttons and menu items to reference.
    bl_label = "View Selected All Regions"         # display name in the interface.
    bl_options = {'REGISTER', 'UNDO'}  # enable undo for the operator.

    def execute(self, context):        # execute() is called by blender when running the operator.
        bpy.ops.view3d.view_selected(use_all_regions = True)
        return {'FINISHED'}


# Workaround to separate the tooltips
class VIEW3D_MT_view_all_all_regions(bpy.types.Operator):
    """View all objects in scene in all four Quad View views\nJust relevant for Quad View """      # blender will use this as a tooltip for menu items and buttons.
    bl_idname = "view3d.view_all_all_regions"        # unique identifier for buttons and menu items to reference.
    bl_label = "View All all Regions"         # display name in the interface.
    bl_options = {'REGISTER', 'UNDO'}  # enable undo for the operator.

    def execute(self, context):        # execute() is called by blender when running the operator.
        bpy.ops.view3d.view_all(use_all_regions = True)
        return {'FINISHED'}

    # Workaround to separate the tooltips
class VIEW3D_MT_view_center_cursor_and_view_all(bpy.types.Operator):
    """Views all objects in scene and centers the 3D cursor"""      # blender will use this as a tooltip for menu items and buttons.
    bl_idname = "view3d.view_all_center_cursor"        # unique identifier for buttons and menu items to reference.
    bl_label = "Center Cursor and View All"         # display name in the interface.
    bl_options = {'REGISTER', 'UNDO'}  # enable undo for the operator.

    def execute(self, context):        # execute() is called by blender when running the operator.
        bpy.ops.view3d.view_all(center = True)
        return {'FINISHED'}

class VIEW3D_MT_switchactivecamto(bpy.types.Operator):
    """Sets the current selected camera as the active camera to render from\nYou need to have a camera object selected"""
    bl_idname = "view3d.switchactivecamto"
    bl_label = "Set active Camera"
    bl_options = {'REGISTER', 'UNDO'}

    def execute(self, context):

        context = bpy.context
        scene = context.scene
        if context.active_object is not None:
            currentCameraObj = bpy.data.objects[bpy.context.active_object.name]
            scene.camera = currentCameraObj
        return {'FINISHED'}


class VIEW3D_MT_view(Menu):
    bl_label = "View"

    def draw(self, context):
        layout = self.layout
        view = context.space_data

        layout.prop(view, "show_region_toolbar")
        layout.prop(view, "show_region_ui")
        layout.prop(view, "show_region_tool_header")
        layout.prop(view, "show_region_hud")

        layout.separator()

        layout.operator("render.opengl", text="OpenGL Render Image", icon='RENDER_STILL') #BFA - by Draise
        layout.operator("render.opengl", text="OpenGL Render Animation", icon='RENDER_ANIMATION').animation = True
        props = layout.operator("render.opengl", text="OpenGL Render Keyframes", icon='RENDER_ANIMATION')
        props.animation = True
        props.render_keyed_only = True

        layout.separator()

        layout.operator_context = 'INVOKE_REGION_WIN'
        layout.operator("view3d.clip_border", text="Clipping Border", icon = "CLIPPINGBORDER")
        layout.operator("view3d.render_border", icon = "RENDERBORDER")
        layout.operator("view3d.clear_render_border", icon = "RENDERBORDER_CLEAR")

        layout.separator()

        layout.operator("view3d.object_as_camera", icon = 'VIEW_SWITCHACTIVECAM')
        layout.operator("view3d.switchactivecamto", text="Set Active Camera", icon ="VIEW_SWITCHACTIVECAM")
        layout.operator("view3d.view_camera", text="Active Camera", icon = 'VIEW_SWITCHTOCAM')
        layout.operator("view3d.view_center_camera", icon = "VIEWCAMERACENTER")

        layout.separator()

        layout.menu("VIEW3D_MT_view_align")
        layout.menu("VIEW3D_MT_view_align_selected")

        layout.separator()

        layout.operator("view3d.localview", text="Toggle Local View", icon = "VIEW_GLOBAL_LOCAL")
        layout.operator("view3d.localview_remove_from", icon = "VIEW_REMOVE_LOCAL")

        layout.separator()

        layout.operator("view3d.view_selected", text="View Selected", icon = "VIEW_SELECTED").use_all_regions = False
        if view.region_quadviews:
            layout.operator("view3d.view_selected_all_regions", text="View Selected (Quad View)", icon = "ALIGNCAMERA_ACTIVE")
        layout.operator("view3d.view_all", text="View All", icon = "VIEWALL").center = False
        if view.region_quadviews:
            layout.operator("view3d.view_all_all_regions", text = "View All (Quad View)", icon = "VIEWALL" ) # bfa - separated tooltip
        layout.operator("view3d.view_all_center_cursor", text="Center Cursor and View All", icon = "VIEWALL_RESETCURSOR") # bfa - separated tooltip

        layout.separator()

        layout.menu("INFO_MT_area")

class VIEW3D_MT_view_navigation(Menu):
    bl_label = "Navi"

    def draw(self, _context):
        from math import pi
        layout = self.layout

        layout.operator("view3d.view_orbit", text= "Orbit Down", icon = "ORBIT_DOWN").type='ORBITDOWN'
        layout.operator("view3d.view_orbit", text= "Orbit Up", icon = "ORBIT_UP").type='ORBITUP'
        layout.operator("view3d.view_orbit", text= "Orbit Right", icon = "ORBIT_RIGHT").type='ORBITRIGHT'
        layout.operator("view3d.view_orbit", text= "Orbit Left", icon = "ORBIT_LEFT").type='ORBITLEFT'
        props = layout.operator("view3d.view_orbit", text = "Orbit Opposite", icon = "ORBIT_OPPOSITE")
        props.type = 'ORBITRIGHT'
        props.angle = pi

        layout.separator()

        layout.operator("view3d.view_roll", text="Roll Left", icon = "ROLL_LEFT").angle = pi / -12.0
        layout.operator("view3d.view_roll", text="Roll Right", icon = "ROLL_RIGHT").angle = pi / 12.0

        layout.separator()

        layout.operator("view3d.view_pan", text= "Pan Down", icon = "PAN_DOWN").type = 'PANDOWN'
        layout.operator("view3d.view_pan", text= "Pan Up", icon = "PAN_UP").type = 'PANUP'
        layout.operator("view3d.view_pan", text= "Pan Right", icon = "PAN_RIGHT").type = 'PANRIGHT'
        layout.operator("view3d.view_pan", text= "Pan Left", icon = "PAN_LEFT").type = 'PANLEFT'

        layout.separator()

        layout.operator("view3d.zoom_border", text="Zoom Border", icon = "ZOOM_BORDER")
        layout.operator("view3d.zoom", text="Zoom In", icon = "ZOOM_IN").delta = 1
        layout.operator("view3d.zoom", text="Zoom Out", icon = "ZOOM_OUT").delta = -1
        layout.operator("view3d.zoom_camera_1_to_1", text="Zoom Camera 1:1", icon = "ZOOM_CAMERA")
        layout.operator("view3d.dolly", text="Dolly View", icon = "DOLLY")
        layout.operator("view3d.view_center_pick", icon = "CENTERTOMOUSE")

        layout.separator()

        layout.operator("view3d.fly", icon = "FLY_NAVIGATION")
        layout.operator("view3d.walk", icon = "WALK_NAVIGATION")
        layout.operator("view3d.navigate", icon = "VIEW_NAVIGATION")

        layout.separator()

        layout.operator("screen.animation_play", text="Playback Animation", icon = "TRIA_RIGHT")


class VIEW3D_MT_view_align(Menu):
    bl_label = "Align View"

    def draw(self, _context):
        layout = self.layout

        layout.operator("view3d.camera_to_view", text="Align Active Camera to View", icon = "ALIGNCAMERA_VIEW")
        layout.operator("view3d.camera_to_view_selected", text="Align Active Camera to Selected", icon = "ALIGNCAMERA_ACTIVE")
        layout.operator("view3d.view_center_cursor", icon = "CENTERTOCURSOR")

        layout.separator()

        layout.operator("view3d.view_lock_to_active", icon = "LOCKTOACTIVE")
        layout.operator("view3d.view_center_lock", icon = "LOCKTOCENTER")
        layout.operator("view3d.view_lock_clear", icon = "LOCK_CLEAR")

        layout.separator()

        layout.operator("view3d.view_persportho", text="Perspective/Orthographic", icon = "PERSP_ORTHO")

        layout.separator()

        layout.operator("view3d.view_axis", text="Top", icon ="VIEW_TOP").type = 'TOP'
        layout.operator("view3d.view_axis", text="Bottom", icon ="VIEW_BOTTOM").type = 'BOTTOM'
        layout.operator("view3d.view_axis", text="Front", icon ="VIEW_FRONT").type = 'FRONT'
        layout.operator("view3d.view_axis", text="Back", icon ="VIEW_BACK").type = 'BACK'
        layout.operator("view3d.view_axis", text="Right", icon ="VIEW_RIGHT").type = 'RIGHT'
        layout.operator("view3d.view_axis", text="Left", icon ="VIEW_LEFT").type = 'LEFT'


class VIEW3D_MT_view_align_selected(Menu):
    bl_label = "Align View to Active"

    def draw(self, _context):
        layout = self.layout

        props = layout.operator("view3d.view_axis", text="Top", icon = "VIEW_ACTIVE_TOP")
        props.align_active = True
        props.type = 'TOP'

        props = layout.operator("view3d.view_axis", text="Bottom", icon ="VIEW_ACTIVE_BOTTOM")
        props.align_active = True
        props.type = 'BOTTOM'

        props = layout.operator("view3d.view_axis", text="Front", icon ="VIEW_ACTIVE_FRONT")
        props.align_active = True
        props.type = 'FRONT'

        props = layout.operator("view3d.view_axis", text="Back", icon ="VIEW_ACTIVE_BACK")
        props.align_active = True
        props.type = 'BACK'

        props = layout.operator("view3d.view_axis", text="Right" , icon ="VIEW_ACTIVE_RIGHT")
        props.align_active = True
        props.type = 'RIGHT'

        props = layout.operator("view3d.view_axis", text="Left", icon ="VIEW_ACTIVE_LEFT")
        props.align_active = True
        props.type = 'LEFT'


# ********** Select menus, suffix from context.mode **********

class VIEW3D_MT_select_object_more_less(Menu):
    bl_label = "More/Less"

    def draw(self, _context):
        layout = self.layout

        layout = self.layout

        layout.operator("object.select_more", text="More", icon = "SELECTMORE")
        layout.operator("object.select_less", text="Less", icon = "SELECTLESS")

        layout.separator()

        props = layout.operator("object.select_hierarchy", text="Parent", icon = "PARENT")
        props.extend = False
        props.direction = 'PARENT'

        props = layout.operator("object.select_hierarchy", text="Child", icon = "CHILD")
        props.extend = False
        props.direction = 'CHILD'

        layout.separator()

        props = layout.operator("object.select_hierarchy", text="Extend Parent", icon = "PARENT")
        props.extend = True
        props.direction = 'PARENT'

        props = layout.operator("object.select_hierarchy", text="Extend Child", icon = "CHILD")
        props.extend = True
        props.direction = 'CHILD'


# Workaround to separate the tooltips
class VIEW3D_MT_select_object_inverse(bpy.types.Operator):
    """Inverts the current selection """      # blender will use this as a tooltip for menu items and buttons.
    bl_idname = "object.select_all_inverse"        # unique identifier for buttons and menu items to reference.
    bl_label = "Select Inverse"         # display name in the interface.
    bl_options = {'REGISTER', 'UNDO'}  # enable undo for the operator.

    def execute(self, context):        # execute() is called by blender when running the operator.
        bpy.ops.object.select_all(action = 'INVERT')
        return {'FINISHED'}

# Workaround to separate the tooltips
class VIEW3D_MT_select_object_none(bpy.types.Operator):
    """Deselects everything """      # blender will use this as a tooltip for menu items and buttons.
    bl_idname = "object.select_all_none"        # unique identifier for buttons and menu items to reference.
    bl_label = "Select None"         # display name in the interface.
    bl_options = {'REGISTER', 'UNDO'}  # enable undo for the operator.

    def execute(self, context):        # execute() is called by blender when running the operator.
        bpy.ops.object.select_all(action = 'DESELECT')
        return {'FINISHED'}


class VIEW3D_MT_select_object(Menu):
    bl_label = "Select"

    def draw(self, _context):
        layout = self.layout

        layout.operator("object.select_all", text="All", icon='SELECT_ALL').action = 'SELECT'
        layout.operator("object.select_all_none", text="None", icon='SELECT_NONE') # bfa - separated tooltip
        layout.operator("object.select_all_inverse", text="Inverse", icon='INVERSE') # bfa - separated tooltip

        layout.separator()

        layout.menu ("VIEW3D_MT_select_grouped")
        layout.menu ("VIEW3D_MT_select_linked")
        layout.menu ("VIEW3D_MT_select_by_type")

        layout.separator()
        layout.operator("object.select_random", text="Random", icon = "RANDOMIZE")      
        layout.operator("object.select_mirror", text="Mirror Selection", icon = "TRANSFORM_MIRROR")

        layout.operator("object.select_pattern", text="By Pattern", icon = "PATTERN")
        layout.operator("object.select_camera", text="Active Camera", icon = "CAMERA_DATA")

        layout.separator()

        layout.menu("VIEW3D_MT_select_object_more_less")

        

class VIEW3D_MT_select_by_type(Menu):
    bl_label = "All by Type"

    def draw(self, context):
        layout = self.layout

        layout.operator("object.select_by_type", text= "Mesh", icon = "OUTLINER_OB_MESH").type = 'MESH'
        layout.operator("object.select_by_type", text= "Curve", icon = "OUTLINER_OB_CURVE").type = 'CURVE'
        layout.operator("object.select_by_type", text= "Surface", icon = "OUTLINER_OB_SURFACE").type = 'SURFACE'
        layout.operator("object.select_by_type", text= "Meta", icon = "OUTLINER_OB_META").type = 'META'
        layout.operator("object.select_by_type", text= "Font", icon = "OUTLINER_OB_FONT").type = 'FONT'

        layout.separator()

        layout.operator("object.select_by_type", text= "Armature", icon = "OUTLINER_OB_ARMATURE").type = 'ARMATURE'
        layout.operator("object.select_by_type", text= "Lattice", icon = "OUTLINER_OB_LATTICE").type = 'LATTICE'
        layout.operator("object.select_by_type", text= "Empty", icon = "OUTLINER_OB_EMPTY").type = 'EMPTY'
        layout.operator("object.select_by_type", text= "GPencil", icon = "GREASEPENCIL").type = 'GPENCIL'

        layout.separator()

        layout.operator("object.select_by_type", text= "Camera", icon = "OUTLINER_OB_CAMERA").type = 'CAMERA'
        layout.operator("object.select_by_type", text= "Light", icon = "OUTLINER_OB_LIGHT").type = 'LIGHT'
        layout.operator("object.select_by_type", text= "Speaker", icon = "OUTLINER_OB_SPEAKER").type = 'SPEAKER'
        layout.operator("object.select_by_type", text= "Probe", icon = "OUTLINER_OB_LIGHTPROBE").type = 'LIGHT_PROBE'

class VIEW3D_MT_select_grouped(Menu):
    bl_label = "Grouped"

    def draw(self, context):
        layout = self.layout

        layout.operator("object.select_grouped", text= "Siblings", icon = "SIBLINGS").type = 'SIBLINGS'
        layout.operator("object.select_grouped", text= "Parent", icon = "PARENT").type = 'PARENT'
        layout.operator("object.select_grouped", text= "Children", icon = "CHILD_RECURSIVE").type = 'CHILDREN_RECURSIVE'
        layout.operator("object.select_grouped", text= "Immediate Children", icon = "CHILD").type = 'CHILDREN'

        layout.separator()

        layout.operator("object.select_grouped", text= "Type", icon = "TYPE").type = 'TYPE'
        layout.operator("object.select_grouped", text= "Collection", icon = "GROUP").type = 'COLLECTION'
        layout.operator("object.select_grouped", text= "Hook", icon = "HOOK").type = 'HOOK'

        layout.separator()

        layout.operator("object.select_grouped", text= "Pass", icon = "PASS").type = 'PASS'
        layout.operator("object.select_grouped", text= "Color", icon = "COLOR").type = 'COLOR'
        layout.operator("object.select_grouped", text= "Keying Set", icon = "KEYINGSET").type = 'KEYINGSET'
        layout.operator("object.select_grouped", text= "Light Type", icon = "LIGHT").type = 'LIGHT_TYPE'


class VIEW3D_MT_select_linked(Menu):
    bl_label = "Linked"

    def draw(self, context):
        layout = self.layout

        layout.operator("object.select_linked", text= "Object Data", icon = "OBJECT_DATA").type = 'OBDATA'
        layout.operator("object.select_linked", text= "Material", icon = "MATERIAL_DATA").type = 'MATERIAL'
        layout.operator("object.select_linked", text= "Instanced Collection", icon = "GROUP").type = 'DUPGROUP'
        layout.operator("object.select_linked", text= "Particle System", icon = "PARTICLES").type = 'PARTICLE'
        layout.operator("object.select_linked", text= "Library", icon = "LIBRARY").type = 'LIBRARY'
        layout.operator("object.select_linked", text= "Library (Object Data)", icon = "LIBRARY_OBJECT").type = 'LIBRARY_OBDATA'


# Workaround to separate the tooltips
class VIEW3D_MT_select_pose_inverse(bpy.types.Operator):
    """Inverts the current selection """      # blender will use this as a tooltip for menu items and buttons.
    bl_idname = "pose.select_all_inverse"        # unique identifier for buttons and menu items to reference.
    bl_label = "Select Inverse"         # display name in the interface.
    bl_options = {'REGISTER', 'UNDO'}  # enable undo for the operator.

    def execute(self, context):        # execute() is called by blender when running the operator.
        bpy.ops.pose.select_all(action = 'INVERT')
        return {'FINISHED'}

# Workaround to separate the tooltips
class VIEW3D_MT_select_pose_none(bpy.types.Operator):
    """Deselects everything """      # blender will use this as a tooltip for menu items and buttons.
    bl_idname = "pose.select_all_none"        # unique identifier for buttons and menu items to reference.
    bl_label = "Select None"         # display name in the interface.
    bl_options = {'REGISTER', 'UNDO'}  # enable undo for the operator.

    def execute(self, context):        # execute() is called by blender when running the operator.
        bpy.ops.pose.select_all(action = 'DESELECT')
        return {'FINISHED'}


class VIEW3D_MT_select_pose(Menu):
    bl_label = "Select"

    def draw(self, _context):
        layout = self.layout

        layout.operator("pose.select_all", text="All", icon='SELECT_ALL').action = 'SELECT'
        layout.operator("pose.select_all_none", text="None", icon='SELECT_NONE') # bfa - separated tooltip
        layout.operator("pose.select_all_inverse", text="Inverse", icon='INVERSE') # bfa - separated tooltip

        layout.separator()

        layout.operator_menu_enum("pose.select_grouped", "type", text="Grouped")
        layout.operator("pose.select_linked", text="Linked", icon = "LINKED")
        layout.operator("pose.select_constraint_target", text="Constraint Target", icon = "CONSTRAINT_BONE")

        layout.separator()

        layout.operator("object.select_pattern", text="By Pattern", icon = "PATTERN")

        layout.separator()

        layout.operator("pose.select_mirror", text="Flip Active", icon = "FLIP")

        layout.separator()

        props = layout.operator("pose.select_hierarchy", text="Parent", icon = "PARENT")
        props.extend = False
        props.direction = 'PARENT'

        props = layout.operator("pose.select_hierarchy", text="Child", icon = "CHILD")
        props.extend = False
        props.direction = 'CHILD'

        layout.separator()

        props = layout.operator("pose.select_hierarchy", text="Extend Parent", icon = "PARENT")
        props.extend = True
        props.direction = 'PARENT'

        props = layout.operator("pose.select_hierarchy", text="Extend Child", icon = "CHILD")
        props.extend = True
        props.direction = 'CHILD'


# Workaround to separate the tooltips
class VIEW3D_MT_select_particle_inverse(bpy.types.Operator):
    """Inverts the current selection """      # blender will use this as a tooltip for menu items and buttons.
    bl_idname = "particle.select_all_inverse"        # unique identifier for buttons and menu items to reference.
    bl_label = "Select Inverse"         # display name in the interface.
    bl_options = {'REGISTER', 'UNDO'}  # enable undo for the operator.

    def execute(self, context):        # execute() is called by blender when running the operator.
        bpy.ops.particle.select_all(action = 'INVERT')
        return {'FINISHED'}

# Workaround to separate the tooltips
class VIEW3D_MT_select_particle_none(bpy.types.Operator):
    """Deselects everything """      # blender will use this as a tooltip for menu items and buttons.
    bl_idname = "particle.select_all_none"        # unique identifier for buttons and menu items to reference.
    bl_label = "Select None"         # display name in the interface.
    bl_options = {'REGISTER', 'UNDO'}  # enable undo for the operator.

    def execute(self, context):        # execute() is called by blender when running the operator.
        bpy.ops.particle.select_all(action = 'DESELECT')
        return {'FINISHED'}


class VIEW3D_MT_select_particle(Menu):
    bl_label = "Select"

    def draw(self, _context):
        layout = self.layout

        layout.operator("particle.select_all", text="All", icon='SELECT_ALL').action = 'SELECT'
        layout.operator("particle.select_all_none", text="None", icon='SELECT_NONE') # bfa - separated tooltip
        layout.operator("particle.select_all_inverse", text="Inverse", icon='INVERSE') # bfa - separated tooltip

        layout.separator()

<<<<<<< HEAD
        layout.operator("particle.select_more", text = "More", icon = "SELECTMORE")
        layout.operator("particle.select_less", text = "Less", icon = "SELECTLESS")
=======
        layout.operator("particle.select_linked", text="Select Linked")

        layout.separator()

        layout.operator("particle.select_more")
        layout.operator("particle.select_less")
>>>>>>> c26f470c

        layout.separator()

        layout.operator("particle.select_random", text = "Random", icon = "RANDOMIZE")

        layout.separator()

        layout.operator("particle.select_roots", text="Roots", icon = "SELECT_ROOT")
        layout.operator("particle.select_tips", text="Tips", icon = "SELECT_TIP")


class VIEW3D_MT_edit_mesh_select_similar(Menu):
    bl_label = "Similar"

    def draw(self, _context):
        layout = self.layout

        select_mode = _context.tool_settings.mesh_select_mode

        # Vertices select mode
        if tuple(select_mode) == (True, False, False):

            layout.operator("mesh.select_similar", text= "Normal", icon = "RECALC_NORMALS").type='NORMAL'
            layout.operator("mesh.select_similar", text= "Amount of Adjacent Faces", icon = "FACESEL").type='FACE'
            layout.operator("mesh.select_similar", text= "Vertex Groups", icon = "GROUP_VERTEX").type='VGROUP'
            layout.operator("mesh.select_similar", text= "Amount of connecting Edges", icon = "EDGESEL").type='EDGE'

        # Edges select mode
        if tuple(select_mode) == (False, True, False):

            layout.operator("mesh.select_similar", text= "Length", icon = "RULER").type='LENGTH'
            layout.operator("mesh.select_similar", text= "Direction", icon = "SWITCH_DIRECTION").type='DIR'
            layout.operator("mesh.select_similar", text= "Amount of Faces around an edge", icon = "FACESEL").type='FACE'
            layout.operator("mesh.select_similar", text= "Face Angles", icon = "ANGLE").type='FACE_ANGLE'
            layout.operator("mesh.select_similar", text= "Crease", icon = "CREASE").type='CREASE'
            layout.operator("mesh.select_similar", text= "Bevel", icon = "BEVEL").type='BEVEL'
            layout.operator("mesh.select_similar", text= "Seam", icon = "MARK_SEAM").type='SEAM'
            layout.operator("mesh.select_similar", text= "Sharpness", icon = "SELECT_SHARPEDGES").type='SHARP'
            layout.operator("mesh.select_similar", text= "Freestyle Edge Marks", icon = "MARK_FS_EDGE").type='FREESTYLE_EDGE'

        # Faces select mode
        if tuple(select_mode) == (False, False, True ):

            layout.operator("mesh.select_similar", text= "Material", icon = "MATERIAL").type='MATERIAL'
            layout.operator("mesh.select_similar", text= "Area", icon = "AREA").type='AREA'
            layout.operator("mesh.select_similar", text= "Polygon Sides", icon = "POLYGONSIDES").type='SIDES'
            layout.operator("mesh.select_similar", text= "Perimeter", icon = "PERIMETER").type='PERIMETER'
            layout.operator("mesh.select_similar", text= "Normal", icon = "RECALC_NORMALS").type='NORMAL'
            layout.operator("mesh.select_similar", text= "Co-Planar", icon = "MAKE_PLANAR").type='COPLANAR'
            layout.operator("mesh.select_similar", text= "Flat / Smooth", icon = "SHADING_SMOOTH").type='SMOOTH'
            layout.operator("mesh.select_similar", text= "Face Map", icon = "TEXTURE").type='FACE_MAP'
            layout.operator("mesh.select_similar", text= "Freestyle Face Marks", icon = "MARKFSFACE").type='FREESTYLE_FACE'

        layout.separator()

        layout.operator("mesh.select_similar_region", text="Face Regions", icon = "FACEREGIONS")


class VIEW3D_MT_edit_mesh_select_more_less(Menu):
    bl_label = "More/Less"

    def draw(self, _context):
        layout = self.layout

        layout.operator("mesh.select_more", text="More", icon = "SELECTMORE")
        layout.operator("mesh.select_less", text="Less", icon = "SELECTLESS")

        layout.separator()

        layout.operator("mesh.select_next_item", text="Next Active", icon = "NEXTACTIVE")
        layout.operator("mesh.select_prev_item", text="Previous Active", icon = "PREVIOUSACTIVE")


# Workaround to separate the tooltips
class VIEW3D_MT_select_edit_mesh_inverse(bpy.types.Operator):
    """Inverts the current selection """      # blender will use this as a tooltip for menu items and buttons.
    bl_idname = "mesh.select_all_inverse"        # unique identifier for buttons and menu items to reference.
    bl_label = "Select Inverse"         # display name in the interface.
    bl_options = {'REGISTER', 'UNDO'}  # enable undo for the operator.

    def execute(self, context):        # execute() is called by blender when running the operator.
        bpy.ops.mesh.select_all(action = 'INVERT')
        return {'FINISHED'}

# Workaround to separate the tooltips
class VIEW3D_MT_select_edit_mesh_none(bpy.types.Operator):
    """Deselects everything """       # blender will use this as a tooltip for menu items and buttons.
    bl_idname = "mesh.select_all_none"        # unique identifier for buttons and menu items to reference.
    bl_label = "Select None"         # display name in the interface.
    bl_options = {'REGISTER', 'UNDO'}  # enable undo for the operator.

    def execute(self, context):        # execute() is called by blender when running the operator.
        bpy.ops.mesh.select_all(action = 'DESELECT')
        return {'FINISHED'}


class VIEW3D_MT_select_edit_mesh(Menu):
    bl_label = "Select"

    def draw(self, _context):
        layout = self.layout

        # primitive
        layout.operator("mesh.select_all", text="All", icon='SELECT_ALL').action = 'SELECT'
        layout.operator("mesh.select_all_none", text="None", icon='SELECT_NONE') # bfa - separated tooltip
        layout.operator("mesh.select_all_inverse", text="Inverse", icon='INVERSE') # bfa - separated tooltip

        layout.separator()

        layout.operator("mesh.select_linked", text="Linked", icon = "LINKED")
        layout.operator("mesh.faces_select_linked_flat", text="Linked Flat Faces", icon = "LINKED")
        layout.operator("mesh.select_linked_pick", text="Linked Pick Select", icon = "LINKED").deselect = False
        layout.operator("mesh.select_linked_pick", text="Linked Pick Deselect", icon = "LINKED").deselect = True

        layout.separator()

        # other
        layout.menu("VIEW3D_MT_edit_mesh_select_similar")

        layout.separator()

        # numeric
        layout.operator("mesh.select_random", text="Random", icon = "RANDOMIZE")
        layout.operator("mesh.select_nth", icon = "CHECKER_DESELECT")

        layout.separator()
       
        layout.operator("mesh.select_mirror", text="Mirror Selection", icon = "TRANSFORM_MIRROR")
        layout.operator("mesh.select_axis", text="Side of Active", icon = "SELECT_SIDEOFACTIVE")
        layout.operator("mesh.shortest_path_select", text="Shortest Path", icon = "SELECT_SHORTESTPATH")

        layout.separator()

        # geometric
        layout.operator("mesh.edges_select_sharp", text="Sharp Edges", icon = "SELECT_SHARPEDGES")

        layout.separator()

        # topology
        tool_settings = _context.tool_settings
        if tool_settings.mesh_select_mode[2] is False:
            layout.operator("mesh.select_non_manifold", text="Non Manifold", icon = "SELECT_NONMANIFOLD")
        layout.operator("mesh.select_loose", text="Loose Geometry", icon = "SELECT_LOOSE")
        layout.operator("mesh.select_interior_faces", text="Interior Faces", icon = "SELECT_INTERIOR")
        layout.operator("mesh.select_face_by_sides", text="Faces by Sides", icon = "SELECT_FACES_BY_SIDE")

        layout.separator()

        # loops
        layout.operator("mesh.loop_multi_select", text="Edge Loops", icon = "SELECT_EDGELOOP").ring = False
        layout.operator("mesh.loop_multi_select", text="Edge Rings", icon = "SELECT_EDGERING").ring = True
        layout.operator("mesh.loop_to_region", text = "Loop Inner Region", icon = "SELECT_LOOPINNER")
        layout.operator("mesh.region_to_loop", text = "Boundary Loop", icon = "SELECT_BOUNDARY")

        layout.separator()

        layout.operator("mesh.select_ungrouped", text="Ungrouped Verts", icon = "SELECT_UNGROUPED_VERTS")

        layout.separator()

        layout.menu("VIEW3D_MT_edit_mesh_select_more_less")


# Workaround to separate the tooltips
class VIEW3D_MT_select_edit_curve_inverse(bpy.types.Operator):
    """Inverts the current selection """      # blender will use this as a tooltip for menu items and buttons.
    bl_idname = "curve.select_all_inverse"        # unique identifier for buttons and menu items to reference.
    bl_label = "Select Inverse"         # display name in the interface.
    bl_options = {'REGISTER', 'UNDO'}  # enable undo for the operator.

    def execute(self, context):        # execute() is called by blender when running the operator.
        bpy.ops.curve.select_all(action = 'INVERT')
        return {'FINISHED'}

# Workaround to separate the tooltips
class VIEW3D_MT_select_edit_curve_none(bpy.types.Operator):
    """Deselects everything """       # blender will use this as a tooltip for menu items and buttons.
    bl_idname = "curve.select_all_none"        # unique identifier for buttons and menu items to reference.
    bl_label = "Select None"         # display name in the interface.
    bl_options = {'REGISTER', 'UNDO'}  # enable undo for the operator.

    def execute(self, context):        # execute() is called by blender when running the operator.
        bpy.ops.curve.select_all(action = 'DESELECT')
        return {'FINISHED'}


class VIEW3D_MT_select_edit_curve(Menu):
    bl_label = "Select"

    def draw(self, _context):
        layout = self.layout

        layout.operator("curve.select_all", text="All", icon='SELECT_ALL').action = 'SELECT'
        layout.operator("curve.select_all_none", text="None", icon='SELECT_NONE') # bfa - separated tooltip
        layout.operator("curve.select_all_inverse", text="Inverse", icon='INVERSE') # bfa - separated tooltip

        layout.separator()


        layout.operator("curve.select_linked", text="Linked", icon = "LINKED")
        layout.operator("curve.select_linked_pick", text="Linked Pick Select", icon = "LINKED").deselect = False
        layout.operator("curve.select_linked_pick", text="Linked Pick Deselect", icon = "LINKED").deselect = True

        layout.separator()

        layout.menu("VIEW3D_MT_select_edit_curve_select_similar")

        layout.separator()

        layout.operator("curve.select_random", text= "Random", icon = "RANDOMIZE")
        layout.operator("curve.select_nth", icon = "CHECKER_DESELECT")

        layout.separator()

        layout.operator("curve.de_select_first", icon = "SELECT_FIRST")
        layout.operator("curve.de_select_last", icon = "SELECT_LAST")
        layout.operator("curve.select_next", text = "Next", icon = "NEXTACTIVE")
        layout.operator("curve.select_previous", text = "Previous", icon = "PREVIOUSACTIVE")

        layout.separator()

        layout.operator("curve.select_more", text= "More", icon = "SELECTMORE")
        layout.operator("curve.select_less", text= "Less", icon = "SELECTLESS")

class VIEW3D_MT_select_edit_curve_select_similar(Menu):
    bl_label = "Similar"

    def draw(self, context):
        layout = self.layout

        layout.operator("curve.select_similar", text="Type", icon = "TYPE").type = 'TYPE'
        layout.operator("curve.select_similar", text="Radius", icon = "RADIUS").type = 'RADIUS'
        layout.operator("curve.select_similar", text="Weight", icon = "MOD_VERTEX_WEIGHT").type = 'WEIGHT'
        layout.operator("curve.select_similar", text="Direction", icon = "SWITCH_DIRECTION").type = 'DIRECTION'


class VIEW3D_MT_select_edit_surface(Menu):
    bl_label = "Select"

    def draw(self, _context):
        layout = self.layout

        layout.operator("curve.select_all", text="All", icon='SELECT_ALL').action = 'SELECT'
        layout.operator("curve.select_all_none", text="None", icon='SELECT_NONE') # bfa - separated tooltip
        layout.operator("curve.select_all_inverse", text="Inverse", icon='INVERSE') # bfa - separated tooltip

        layout.separator()

        layout.operator("curve.select_linked", text="Linked", icon = "LINKED")
        layout.menu("VIEW3D_MT_select_edit_curve_select_similar")

        layout.separator()

        layout.operator("curve.select_random", text= "Random", icon = "RANDOMIZE")
        layout.operator("curve.select_nth", icon = "CHECKER_DESELECT")


        layout.separator()

        layout.operator("curve.select_row", text = "Control Point row", icon = "CONTROLPOINTROW")

        layout.separator()

        layout.operator("curve.select_more", text= "More", icon = "SELECTMORE")
        layout.operator("curve.select_less", text= "Less", icon = "SELECTLESS")

class VIEW3D_MT_edit_text_context_menu(Menu):
    bl_label = "Text Context Menu"

    def draw(self, _context):
        layout = self.layout

        layout.operator_context = 'INVOKE_DEFAULT'

        layout.operator("font.text_cut", text="Cut", icon = "CUT")
        layout.operator("font.text_copy", text="Copy", icon='COPYDOWN')
        layout.operator("font.text_paste", text="Paste", icon='PASTEDOWN')

        layout.separator()

        layout.operator("font.select_all", icon = "SELECT_ALL")

        layout.separator()

        layout.menu("VIEW3D_MT_edit_text_chars")

class VIEW3D_MT_select_edit_text(Menu):
    # intentional name mismatch
    # select menu for 3d-text doesn't make sense
    bl_label = "Edit"

    def draw(self, _context):
        layout = self.layout

        layout.operator("font.text_cut", text="Cut", icon = "CUT")
        layout.operator("font.text_copy", text="Copy", icon='COPYDOWN')
        layout.operator("font.text_paste", text="Paste", icon='PASTEDOWN')

        layout.separator()

        layout.operator("font.text_paste_from_file", icon = "PASTEFILE")

        layout.separator()

        layout.operator("font.select_all", icon = "SELECT_ALL")


# Workaround to separate the tooltips
class VIEW3D_MT_select_edit_metaball_inverse(bpy.types.Operator):
    """Inverts the current selection """      # blender will use this as a tooltip for menu items and buttons.
    bl_idname = "mball.select_all_inverse"        # unique identifier for buttons and menu items to reference.
    bl_label = "Select Inverse"         # display name in the interface.
    bl_options = {'REGISTER', 'UNDO'}  # enable undo for the operator.

    def execute(self, context):        # execute() is called by blender when running the operator.
        bpy.ops.mball.select_all(action = 'INVERT')
        return {'FINISHED'}

# Workaround to separate the tooltips
class VIEW3D_MT_select_edit_metaball_none(bpy.types.Operator):
    """Deselects everything """           # blender will use this as a tooltip for menu items and buttons.
    bl_idname = "mball.select_all_none"        # unique identifier for buttons and menu items to reference.
    bl_label = "Select None"         # display name in the interface.
    bl_options = {'REGISTER', 'UNDO'}  # enable undo for the operator.

    def execute(self, context):        # execute() is called by blender when running the operator.
        bpy.ops.mball.select_all(action = 'DESELECT')
        return {'FINISHED'}


class VIEW3D_MT_select_edit_metaball(Menu):
    bl_label = "Select"

    def draw(self, _context):
        layout = self.layout

        layout.operator("mball.select_all", text="All", icon='SELECT_ALL').action = 'SELECT'
        layout.operator("mball.select_all_none", text="None", icon='SELECT_NONE') # bfa - separated tooltip
        layout.operator("mball.select_all_inverse", text="Inverse", icon='INVERSE') # bfa - separated tooltip

        layout.separator()

        layout.menu("VIEW3D_MT_select_edit_metaball_select_similar")

        layout.separator()

        layout.operator("mball.select_random_metaelems", text = "Random", icon = "RANDOMIZE")


class VIEW3D_MT_select_edit_metaball_select_similar(Menu):
    bl_label = "Similar"

    def draw(self, context):
        layout = self.layout

        layout.operator("mball.select_similar", text="Type", icon = "TYPE").type = 'TYPE'
        layout.operator("mball.select_similar", text="Radius", icon = "RADIUS").type = 'RADIUS'
        layout.operator("mball.select_similar", text="Stiffness", icon = "BEND").type = 'STIFFNESS'
        layout.operator("mball.select_similar", text="Rotation", icon = "ROTATE").type = 'ROTATION'


# Workaround to separate the tooltips
class VIEW3D_MT_select_edit_lattice_inverse(bpy.types.Operator):
    """Inverts the current selection """      # blender will use this as a tooltip for menu items and buttons.
    bl_idname = "lattice.select_all_inverse"        # unique identifier for buttons and menu items to reference.
    bl_label = "Select Inverse"         # display name in the interface.
    bl_options = {'REGISTER', 'UNDO'}  # enable undo for the operator.

    def execute(self, context):        # execute() is called by blender when running the operator.
        bpy.ops.lattice.select_all(action = 'INVERT')
        return {'FINISHED'}

# Workaround to separate the tooltips
class VIEW3D_MT_select_edit_lattice_none(bpy.types.Operator):
    """Deselects everything """        # blender will use this as a tooltip for menu items and buttons.
    bl_idname = "lattice.select_all_none"        # unique identifier for buttons and menu items to reference.
    bl_label = "Select None"         # display name in the interface.
    bl_options = {'REGISTER', 'UNDO'}  # enable undo for the operator.

    def execute(self, context):        # execute() is called by blender when running the operator.
        bpy.ops.lattice.select_all(action = 'DESELECT')
        return {'FINISHED'}


class VIEW3D_MT_edit_lattice_context_menu(Menu):
    bl_label = "Lattice Context Menu"

    def draw(self, context):
        layout = self.layout

        layout = self.layout

        layout.menu("VIEW3D_MT_mirror")
        layout.menu("VIEW3D_MT_edit_lattice_flip")
        layout.menu("VIEW3D_MT_snap")

        layout.separator()

        layout.operator("lattice.make_regular", icon = 'MAKE_REGULAR')


class VIEW3D_MT_select_edit_lattice(Menu):
    bl_label = "Select"

    def draw(self, _context):
        layout = self.layout

        layout.operator("lattice.select_all", text="All", icon='SELECT_ALL').action = 'SELECT'
        layout.operator("lattice.select_all_none", text="None", icon='SELECT_NONE') # bfa - separated tooltip
        layout.operator("lattice.select_all_inverse", text="Inverse", icon='INVERSE') # bfa - separated tooltip

        layout.separator()

        layout.operator("lattice.select_mirror", text = "Mirror", icon = "TRANSFORM_MIRROR")
        layout.operator("lattice.select_random", text = "Random", icon = "RANDOMIZE")

        layout.separator()

        layout.operator("lattice.select_ungrouped", text="Ungrouped Verts", icon = "SELECT_UNGROUPED_VERTS")

        layout.separator()

        layout.operator("lattice.select_more", text = "More", icon = "SELECTMORE")
        layout.operator("lattice.select_less", text = "Less", icon = "SELECTLESS")


# Workaround to separate the tooltips
class VIEW3D_MT_select_edit_armature_inverse(bpy.types.Operator):
    """Inverts the current selection """      # blender will use this as a tooltip for menu items and buttons.
    bl_idname = "armature.select_all_inverse"        # unique identifier for buttons and menu items to reference.
    bl_label = "Select Inverse"         # display name in the interface.
    bl_options = {'REGISTER', 'UNDO'}  # enable undo for the operator.

    def execute(self, context):        # execute() is called by blender when running the operator.
        bpy.ops.armature.select_all(action = 'INVERT')
        return {'FINISHED'}

# Workaround to separate the tooltips
class VIEW3D_MT_select_edit_armature_none(bpy.types.Operator):
    """Deselects everything """          # blender will use this as a tooltip for menu items and buttons.
    bl_idname = "armature.select_all_none"        # unique identifier for buttons and menu items to reference.
    bl_label = "Select None"         # display name in the interface.
    bl_options = {'REGISTER', 'UNDO'}  # enable undo for the operator.

    def execute(self, context):        # execute() is called by blender when running the operator.
        bpy.ops.armature.select_all(action = 'DESELECT')
        return {'FINISHED'}


class VIEW3D_MT_select_edit_armature(Menu):
    bl_label = "Select"

    def draw(self, _context):
        layout = self.layout

        layout.operator("armature.select_all", text="All", icon='SELECT_ALL').action = 'SELECT'
        layout.operator("armature.select_all_none", text="None", icon='SELECT_NONE') # bfa - separated tooltip
        layout.operator("armature.select_all_inverse", text="Inverse", icon='INVERSE') # bfa - separated tooltip

        layout.separator()

        layout.operator_menu_enum("armature.select_similar", "type", text="Similar")

        layout.separator()
        
        layout.operator("armature.select_mirror", text="Mirror Selection", icon = "TRANSFORM_MIRROR").extend = False
        layout.operator("object.select_pattern", text="By Pattern", icon = "PATTERN")

        layout.separator()

        props = layout.operator("armature.select_hierarchy", text="Parent", icon = "PARENT")
        props.extend = False
        props.direction = 'PARENT'

        props = layout.operator("armature.select_hierarchy", text="Child", icon = "CHILD")
        props.extend = False
        props.direction = 'CHILD'

        layout.separator()

        props = layout.operator("armature.select_hierarchy", text="Extend Parent", icon = "PARENT")
        props.extend = True
        props.direction = 'PARENT'

        props = layout.operator("armature.select_hierarchy", text="Extend Child", icon = "CHILD")
        props.extend = True
        props.direction = 'CHILD'

        layout.separator()

        layout.operator("armature.select_more", text="More", icon = "SELECTMORE")
        layout.operator("armature.select_less", text="Less", icon = "SELECTLESS")


# Workaround to separate the tooltips
class VIEW3D_MT_select_gpencil_inverse(bpy.types.Operator):
    """Inverts the current selection """      # blender will use this as a tooltip for menu items and buttons.
    bl_idname = "gpencil.select_all_inverse"        # unique identifier for buttons and menu items to reference.
    bl_label = "Select Inverse"         # display name in the interface.
    bl_options = {'REGISTER', 'UNDO'}  # enable undo for the operator.

    def execute(self, context):        # execute() is called by blender when running the operator.
        bpy.ops.gpencil.select_all(action = 'INVERT')
        return {'FINISHED'}

# Workaround to separate the tooltips
class VIEW3D_MT_select_gpencil_none(bpy.types.Operator):
    """Deselects everything """          # blender will use this as a tooltip for menu items and buttons.
    bl_idname = "gpencil.select_all_none"        # unique identifier for buttons and menu items to reference.
    bl_label = "Select None"         # display name in the interface.
    bl_options = {'REGISTER', 'UNDO'}  # enable undo for the operator.

    def execute(self, context):        # execute() is called by blender when running the operator.
        bpy.ops.gpencil.select_all(action = 'DESELECT')
        return {'FINISHED'}


class VIEW3D_MT_select_gpencil(Menu):
    bl_label = "Select"

    def draw(self, _context):
        layout = self.layout

        layout.operator("gpencil.select_all", text="All", icon='SELECT_ALL').action = 'SELECT'
        layout.operator("gpencil.select_all_none", text="None", icon='SELECT_NONE') # bfa - separated tooltip
        layout.operator("gpencil.select_all_inverse", text="Inverse", icon='INVERSE') # bfa - separated tooltip

        layout.separator()

        layout.operator("gpencil.select_linked", text="Linked", icon = "LINKED")
        layout.operator("gpencil.select_alternate", icon = "ALTERNATED")
        layout.menu("VIEW3D_MT_select_gpencil_grouped", text="Grouped")

        layout.separator()

        layout.operator("gpencil.select_first", text = "First", icon = "SELECT_FIRST")
        layout.operator("gpencil.select_last", text = "Last", icon = "SELECT_LAST")

        layout.separator()

        layout.operator("gpencil.select_more", text = "More", icon = "SELECTMORE")
        layout.operator("gpencil.select_less", text = "Less", icon = "SELECTLESS")


class VIEW3D_MT_select_gpencil_grouped(Menu):
    bl_label = "Grouped"

    def draw(self, context):
        layout = self.layout

        layout.operator("gpencil.select_grouped", text="Layer", icon = "LAYER").type = 'LAYER'
        layout.operator("gpencil.select_grouped", text="Color", icon = "COLOR").type = 'MATERIAL'


# Workaround to separate the tooltips
class VIEW3D_MT_select_paint_mask_inverse(bpy.types.Operator):
    """Inverts the current selection """      # blender will use this as a tooltip for menu items and buttons.
    bl_idname = "paint.face_select_all_inverse"        # unique identifier for buttons and menu items to reference.
    bl_label = "Select Inverse"         # display name in the interface.
    bl_options = {'REGISTER', 'UNDO'}  # enable undo for the operator.

    def execute(self, context):        # execute() is called by blender when running the operator.
        bpy.ops.paint.face_select_all(action = 'INVERT')
        return {'FINISHED'}

# Workaround to separate the tooltips
class VIEW3D_MT_select_paint_mask_none(bpy.types.Operator):
    """Deselects everything """        # blender will use this as a tooltip for menu items and buttons.
    bl_idname = "paint.face_select_all_none"        # unique identifier for buttons and menu items to reference.
    bl_label = "Select None"         # display name in the interface.
    bl_options = {'REGISTER', 'UNDO'}  # enable undo for the operator.

    def execute(self, context):        # execute() is called by blender when running the operator.
        bpy.ops.paint.face_select_all(action = 'DESELECT')
        return {'FINISHED'}


class VIEW3D_MT_select_paint_mask(Menu):
    bl_label = "Select"

    def draw(self, _context):
        layout = self.layout

        layout.operator("paint.face_select_all", text="All", icon = 'SELECT_ALL').action = 'SELECT'
        layout.operator("paint.face_select_all_none", text="None", icon='SELECT_NONE') # bfa - separated tooltip
        layout.operator("paint.face_select_all_inverse", text="Inverse", icon='INVERSE') # bfa - separated tooltip

        layout.separator()

        layout.operator("paint.face_select_linked", text="Linked", icon = "LINKED")
        layout.operator("paint.face_select_linked_pick", text="Linked Pick Select", icon = "LINKED").deselect = False
        layout.operator("paint.face_select_linked_pick", text="Linked Pick Deselect", icon = "LINKED").deselect = True


# Workaround to separate the tooltips
class VIEW3D_MT_select_paint_mask_vertex_inverse(bpy.types.Operator):
    """Inverts the current selection """      # blender will use this as a tooltip for menu items and buttons.
    bl_idname = "paint.vert_select_all_inverse"        # unique identifier for buttons and menu items to reference.
    bl_label = "Select Inverse"         # display name in the interface.
    bl_options = {'REGISTER', 'UNDO'}  # enable undo for the operator.

    def execute(self, context):        # execute() is called by blender when running the operator.
        bpy.ops.paint.vert_select_all(action = 'INVERT')
        return {'FINISHED'}

# Workaround to separate the tooltips
class VIEW3D_MT_select_paint_mask_vertex_none(bpy.types.Operator):
    """Deselects everything """       # blender will use this as a tooltip for menu items and buttons.
    bl_idname = "paint.vert_select_all_none"        # unique identifier for buttons and menu items to reference.
    bl_label = "Select None"         # display name in the interface.
    bl_options = {'REGISTER', 'UNDO'}  # enable undo for the operator.

    def execute(self, context):        # execute() is called by blender when running the operator.
        bpy.ops.paint.vert_select_all(action = 'DESELECT')
        return {'FINISHED'}


class VIEW3D_MT_select_paint_mask_vertex(Menu):
    bl_label = "Select"

    def draw(self, _context):
        layout = self.layout

        layout.operator("paint.vert_select_all", text="All", icon='SELECT_ALL').action = 'SELECT'
        layout.operator("paint.vert_select_all_none", text="None", icon='SELECT_NONE') # bfa - separated tooltip
        layout.operator("paint.vert_select_all_inverse", text="Inverse", icon='INVERSE') # bfa - separated tooltip

        layout.separator()

        layout.operator("paint.vert_select_ungrouped", text="Ungrouped Verts", icon = "SELECT_UNGROUPED_VERTS")


class VIEW3D_MT_angle_control(Menu):
    bl_label = "Angle Control"

    @classmethod
    def poll(cls, context):
        settings = UnifiedPaintPanel.paint_settings(context)
        if not settings:
            return False

        brush = settings.brush
        tex_slot = brush.texture_slot

        return tex_slot.has_texture_angle and tex_slot.has_texture_angle_source

    def draw(self, context):
        layout = self.layout

        settings = UnifiedPaintPanel.paint_settings(context)
        brush = settings.brush

        sculpt = (context.sculpt_object is not None)

        tex_slot = brush.texture_slot

        layout.prop(tex_slot, "use_rake", text="Rake")

        if brush.brush_capabilities.has_random_texture_angle and tex_slot.has_random_texture_angle:
            if sculpt:
                if brush.sculpt_capabilities.has_random_texture_angle:
                    layout.prop(tex_slot, "use_random", text="Random")
            else:
                layout.prop(tex_slot, "use_random", text="Random")


class VIEW3D_MT_mesh_add(Menu):
    bl_idname = "VIEW3D_MT_mesh_add"
    bl_label = "Mesh"

    def draw(self, _context):
        layout = self.layout

        layout.operator_context = 'INVOKE_REGION_WIN'

        layout.operator("mesh.primitive_plane_add", text="Plane", icon='MESH_PLANE')
        layout.operator("mesh.primitive_cube_add", text="Cube", icon='MESH_CUBE')
        layout.operator("mesh.primitive_circle_add", text="Circle", icon='MESH_CIRCLE')
        layout.operator("mesh.primitive_uv_sphere_add", text="UV Sphere", icon='MESH_UVSPHERE')
        layout.operator("mesh.primitive_ico_sphere_add", text="Ico Sphere", icon='MESH_ICOSPHERE')
        layout.operator("mesh.primitive_cylinder_add", text="Cylinder", icon='MESH_CYLINDER')
        layout.operator("mesh.primitive_cone_add", text="Cone", icon='MESH_CONE')
        layout.operator("mesh.primitive_torus_add", text="Torus", icon='MESH_TORUS')

        layout.separator()

        layout.operator("mesh.primitive_grid_add", text="Grid", icon='MESH_GRID')
        layout.operator("mesh.primitive_monkey_add", text="Monkey", icon='MESH_MONKEY')


class VIEW3D_MT_curve_add(Menu):
    bl_idname = "VIEW3D_MT_curve_add"
    bl_label = "Curve"

    def draw(self, _context):
        layout = self.layout

        layout.operator_context = 'INVOKE_REGION_WIN'

        layout.operator("curve.primitive_bezier_curve_add", text="Bezier", icon='CURVE_BEZCURVE')
        layout.operator("curve.primitive_bezier_circle_add", text="Circle", icon='CURVE_BEZCIRCLE')

        layout.separator()

        layout.operator("curve.primitive_nurbs_curve_add", text="Nurbs Curve", icon='CURVE_NCURVE')
        layout.operator("curve.primitive_nurbs_circle_add", text="Nurbs Circle", icon='CURVE_NCIRCLE')
        layout.operator("curve.primitive_nurbs_path_add", text="Path", icon='CURVE_PATH')


class VIEW3D_MT_surface_add(Menu):
    bl_idname = "VIEW3D_MT_surface_add"
    bl_label = "Surface"

    def draw(self, _context):
        layout = self.layout

        layout.operator_context = 'INVOKE_REGION_WIN'

        layout.operator("surface.primitive_nurbs_surface_curve_add", text="Surface Curve", icon='SURFACE_NCURVE')
        layout.operator("surface.primitive_nurbs_surface_circle_add", text="Surface Circle", icon='SURFACE_NCIRCLE')
        layout.operator("surface.primitive_nurbs_surface_surface_add", text="Surface Patch", icon='SURFACE_NSURFACE')
        layout.operator("surface.primitive_nurbs_surface_cylinder_add", text="Surface Cylinder", icon='SURFACE_NCYLINDER')
        layout.operator("surface.primitive_nurbs_surface_sphere_add", text="Surface Sphere", icon='SURFACE_NSPHERE')
        layout.operator("surface.primitive_nurbs_surface_torus_add", text="Surface Torus", icon='SURFACE_NTORUS')


class VIEW3D_MT_edit_metaball_context_menu(Menu):
    bl_label = "Metaball Context Menu"

    def draw(self, _context):
        layout = self.layout

        layout.operator_context = 'INVOKE_REGION_WIN'

        # Add
        layout.operator("mball.duplicate_move", icon = "DUPLICATE")

        layout.separator()

        # Modify
        layout.menu("VIEW3D_MT_mirror")
        layout.menu("VIEW3D_MT_snap")

        layout.separator()

        # Remove
        layout.operator_context = 'EXEC_DEFAULT'
        layout.operator("mball.delete_metaelems", text="Delete", icon = "DELETE")


class VIEW3D_MT_metaball_add(Menu):
    bl_idname = "VIEW3D_MT_metaball_add"
    bl_label = "Metaball"

    def draw(self, _context):
        layout = self.layout

        layout.operator_context = 'INVOKE_REGION_WIN'
        layout.operator_enum("object.metaball_add", "type")


class TOPBAR_MT_edit_curve_add(Menu):
    bl_idname = "TOPBAR_MT_edit_curve_add"
    bl_label = "Add"
    bl_translation_context = i18n_contexts.operator_default

    def draw(self, context):
        is_surf = context.active_object.type == 'SURFACE'

        layout = self.layout
        layout.operator_context = 'EXEC_REGION_WIN'

        if is_surf:
            VIEW3D_MT_surface_add.draw(self, context)
        else:
            VIEW3D_MT_curve_add.draw(self, context)


class TOPBAR_MT_edit_armature_add(Menu):
    bl_idname = "TOPBAR_MT_edit_armature_add"
    bl_label = "Armature"

    def draw(self, _context):
        layout = self.layout

        layout.operator_context = 'EXEC_REGION_WIN'
        layout.operator("armature.bone_primitive_add", text="Single Bone", icon='BONE_DATA')


class VIEW3D_MT_armature_add(Menu):
    bl_idname = "VIEW3D_MT_armature_add"
    bl_label = "Armature"

    def draw(self, _context):
        layout = self.layout

        layout.operator_context = 'EXEC_REGION_WIN'
        layout.operator("object.armature_add", text="Single Bone", icon='BONE_DATA')


class VIEW3D_MT_light_add(Menu):
    bl_idname = "VIEW3D_MT_light_add"
    bl_label = "Light"

    def draw(self, _context):
        layout = self.layout

        layout.operator_context = 'INVOKE_REGION_WIN'
        layout.operator_enum("object.light_add", "type")


class VIEW3D_MT_lightprobe_add(Menu):
    bl_idname = "VIEW3D_MT_lightprobe_add"
    bl_label = "Light Probe"

    def draw(self, _context):
        layout = self.layout

        layout.operator_context = 'INVOKE_REGION_WIN'
        layout.operator_enum("object.lightprobe_add", "type")


class VIEW3D_MT_camera_add(Menu):
    bl_idname = "VIEW3D_MT_camera_add"
    bl_label = "Camera"

    def draw(self, _context):
        layout = self.layout
        layout.operator_context = 'EXEC_REGION_WIN'
        layout.operator("object.camera_add", text="Camera", icon='OUTLINER_OB_CAMERA')


class VIEW3D_MT_add(Menu):
    bl_label = "Add"
    bl_translation_context = i18n_contexts.operator_default

    def draw(self, context):
        layout = self.layout

        # note, don't use 'EXEC_SCREEN' or operators won't get the 'v3d' context.

        # Note: was EXEC_AREA, but this context does not have the 'rv3d', which prevents
        #       "align_view" to work on first call (see [#32719]).
        layout.operator_context = 'EXEC_REGION_WIN'

        # layout.operator_menu_enum("object.mesh_add", "type", text="Mesh", icon='OUTLINER_OB_MESH')
        layout.menu("VIEW3D_MT_mesh_add", icon='OUTLINER_OB_MESH')

        # layout.operator_menu_enum("object.curve_add", "type", text="Curve", icon='OUTLINER_OB_CURVE')
        layout.menu("VIEW3D_MT_curve_add", icon='OUTLINER_OB_CURVE')
        # layout.operator_menu_enum("object.surface_add", "type", text="Surface", icon='OUTLINER_OB_SURFACE')
        layout.menu("VIEW3D_MT_surface_add", icon='OUTLINER_OB_SURFACE')
        layout.menu("VIEW3D_MT_metaball_add", text="Metaball", icon='OUTLINER_OB_META')
        layout.operator("object.text_add", text="Text", icon='OUTLINER_OB_FONT')
        layout.operator_menu_enum("object.gpencil_add", "type", text="Grease Pencil", icon='OUTLINER_OB_GREASEPENCIL')
        layout.separator()

        if VIEW3D_MT_armature_add.is_extended():
            layout.menu("VIEW3D_MT_armature_add", icon='OUTLINER_OB_ARMATURE')
        else:
            layout.operator("object.armature_add", text="Armature", icon='OUTLINER_OB_ARMATURE')

        layout.operator("object.add", text="Lattice", icon='OUTLINER_OB_LATTICE').type = 'LATTICE'
        layout.operator_menu_enum("object.empty_add", "type", text="Empty", icon='OUTLINER_OB_EMPTY')
        layout.menu("VIEW3D_MT_image_add", text="Image", icon='OUTLINER_OB_IMAGE')

        layout.separator()

        layout.operator("object.speaker_add", text="Speaker", icon='OUTLINER_OB_SPEAKER')
        layout.separator()

        if VIEW3D_MT_camera_add.is_extended():
            layout.menu("VIEW3D_MT_camera_add", icon='OUTLINER_OB_CAMERA')
        else:
            VIEW3D_MT_camera_add.draw(self, context)

        layout.menu("VIEW3D_MT_light_add", icon='OUTLINER_OB_LIGHT')
        layout.separator()
        layout.menu("VIEW3D_MT_lightprobe_add", icon='OUTLINER_OB_LIGHTPROBE')
        layout.separator()

        layout.operator_menu_enum("object.effector_add", "type", text="Force Field", icon='OUTLINER_OB_FORCE_FIELD')
        layout.separator()

        has_collections = bool(bpy.data.collections)
        col = layout.column()
        col.enabled = has_collections

        if not has_collections or len(bpy.data.collections) > 10:
            col.operator_context = 'INVOKE_REGION_WIN'
            col.operator(
                "object.collection_instance_add",
                text="Collection Instance" if has_collections else "No Collections to Instance",
                icon='OUTLINER_OB_GROUP_INSTANCE',
            )
        else:
            col.operator_menu_enum(
                "object.collection_instance_add",
                "collection",
                text="Collection Instance",
                icon='OUTLINER_OB_GROUP_INSTANCE',
            )


class VIEW3D_MT_image_add(Menu):
    bl_label = "Add Image"

    def draw(self, _context):
        layout = self.layout
        layout.operator("object.load_reference_image", text="Reference", icon='IMAGE_REFERENCE')
        layout.operator("object.load_background_image", text="Background", icon='IMAGE_BACKGROUND')


class VIEW3D_MT_object_relations(Menu):
    bl_label = "Relations"

    def draw(self, _context):
        layout = self.layout

        layout.operator("object.proxy_make", text="Make Proxy", icon='MAKE_PROXY')

        if bpy.app.use_override_library:
            layout.operator("object.make_override_library", text="Make Library Override", icon = "LIBRARY_DATA_OVERRIDE")

        layout.operator("object.make_dupli_face", icon = "MAKEDUPLIFACE")

        layout.separator()

        layout.operator_menu_enum("object.make_local", "type", text="Make Local")
        layout.menu("VIEW3D_MT_make_single_user")

        layout.separator()

        layout.operator("object.data_transfer", icon ='TRANSFER_DATA')
        layout.operator("object.datalayout_transfer", icon ='TRANSFER_DATA_LAYOUT')

class VIEW3D_MT_origin_set(Menu):
    bl_label = "Set Origin"

    def draw(self, context):
        layout = self.layout

        layout.operator("object.origin_set", icon ='GEOMETRY_TO_ORIGIN', text = "Geometry to Origin").type='GEOMETRY_ORIGIN'
        layout.operator("object.origin_set", icon ='ORIGIN_TO_GEOMETRY', text = "Origin to Geometry").type='ORIGIN_GEOMETRY'
        layout.operator("object.origin_set", icon ='ORIGIN_TO_CURSOR', text = "Origin to 3D Cursor").type='ORIGIN_CURSOR'
        layout.operator("object.origin_set", icon ='ORIGIN_TO_CENTEROFMASS', text = "Origin to Center of Mass (Surface)").type='ORIGIN_CENTER_OF_MASS'
        layout.operator("object.origin_set", icon ='ORIGIN_TO_VOLUME', text = "Origin to Center of Mass (Volume)").type='ORIGIN_CENTER_OF_VOLUME'


# ********** Object menu **********

# Workaround to separate the tooltips
class VIEW3D_MT_object_delete_global(bpy.types.Operator):
    """Deletes the selected object(s) globally in all opened scenes"""      # blender will use this as a tooltip for menu items and buttons.
    bl_idname = "object.delete_global"        # unique identifier for buttons and menu items to reference.
    bl_label = "Delete Global"         # display name in the interface.
    bl_options = {'REGISTER', 'UNDO'}  # enable undo for the operator.

    def execute(self, context):        # execute() is called by blender when running the operator.
        bpy.ops.object.delete(use_global = True)
        return {'FINISHED'}


class VIEW3D_MT_object(Menu):
    bl_context = "objectmode"
    bl_label = "Object"

    def draw(self, context):
        layout = self.layout

        obj = context.object
        is_eevee = context.scene.render.engine == 'BLENDER_EEVEE'
        view = context.space_data

        layout.menu("VIEW3D_MT_transform_object")
        layout.menu("VIEW3D_MT_origin_set")
        layout.menu("VIEW3D_MT_mirror")
        layout.menu("VIEW3D_MT_object_clear")
        layout.menu("VIEW3D_MT_object_apply")
        layout.menu("VIEW3D_MT_snap")

        layout.separator()

        layout.operator("object.duplicate_move", icon = "DUPLICATE")
        layout.operator("object.duplicate_move_linked", icon = "DUPLICATE")
        layout.operator("object.join", icon ='JOIN')

        layout.separator()

        layout.operator_context = 'EXEC_DEFAULT'
        myvar = layout.operator("object.delete", text="Delete", icon = "DELETE")
        myvar.use_global = False
        myvar.confirm = False
        layout.operator("object.delete_global", text="Delete Global", icon = "DELETE") # bfa - separated tooltip

        layout.separator()

        layout.operator("view3d.copybuffer", text="Copy Objects", icon='COPYDOWN')
        layout.operator("view3d.pastebuffer", text="Paste Objects", icon='PASTEDOWN')

        layout.separator()

        layout.menu("VIEW3D_MT_object_parent")
        #layout.menu("VIEW3D_MT_object_collection") # bfa, turned off
        layout.menu("VIEW3D_MT_object_relations")
        layout.menu("VIEW3D_MT_object_constraints")
        layout.menu("VIEW3D_MT_object_track")
        layout.menu("VIEW3D_MT_make_links", text="Make Links")

        # shading just for mesh objects
        if obj is None:
            pass

        elif obj.type == 'MESH':

            layout.separator()

            layout.operator("object.shade_smooth", icon ='SHADING_SMOOTH')
            layout.operator("object.shade_flat", icon ='SHADING_FLAT')

        layout.separator()

        layout.menu("VIEW3D_MT_object_animation")
        layout.menu("VIEW3D_MT_object_rigid_body")

        layout.separator()

        layout.menu("VIEW3D_MT_object_quick_effects")
        layout.menu("VIEW3D_MT_subdivision_set")

        layout.separator()

        layout.menu("VIEW3D_MT_object_convert")

        layout.separator()

        layout.menu("VIEW3D_MT_object_showhide")


        if obj is None:
            pass

        elif obj.type == 'CAMERA':
            layout.operator_context = 'INVOKE_REGION_WIN'

            layout.separator()

            if obj.data.type == 'PERSP':
                props = layout.operator("wm.context_modal_mouse", text="Camera Lens Angle", icon = "LENS_ANGLE")
                props.data_path_iter = "selected_editable_objects"
                props.data_path_item = "data.lens"
                props.input_scale = 0.1
                if obj.data.lens_unit == 'MILLIMETERS':
                    props.header_text = "Camera Lens Angle: %.1fmm"
                else:
                    props.header_text = "Camera Lens Angle: %.1f\u00B0"

            else:
                props = layout.operator("wm.context_modal_mouse", text="Camera Lens Scale", icon = "LENS_SCALE")
                props.data_path_iter = "selected_editable_objects"
                props.data_path_item = "data.ortho_scale"
                props.input_scale = 0.01
                props.header_text = "Camera Lens Scale: %.3f"

            if not obj.data.dof.focus_object:
                if view and view.camera == obj and view.region_3d.view_perspective == 'CAMERA':
                    props = layout.operator("ui.eyedropper_depth", text="DOF Distance (Pick)", icon = "DOF")
                else:
                    props = layout.operator("wm.context_modal_mouse", text="DOF Distance", icon = "DOF")
                    props.data_path_iter = "selected_editable_objects"
                    props.data_path_item = "data.dof.focus_distance"
                    props.input_scale = 0.02
                    props.header_text = "DOF Distance: %.3f"

        elif obj.type in {'CURVE', 'FONT'}:
            layout.operator_context = 'INVOKE_REGION_WIN'

            layout.separator()

            props = layout.operator("wm.context_modal_mouse", text="Extrude Size", icon = "EXTRUDESIZE")
            props.data_path_iter = "selected_editable_objects"
            props.data_path_item = "data.extrude"
            props.input_scale = 0.01
            props.header_text = "Extrude Size: %.3f"

            props = layout.operator("wm.context_modal_mouse", text="Width Size", icon = "WIDTH_SIZE")
            props.data_path_iter = "selected_editable_objects"
            props.data_path_item = "data.offset"
            props.input_scale = 0.01
            props.header_text = "Width Size: %.3f"


        elif obj.type == 'EMPTY':
            layout.operator_context = 'INVOKE_REGION_WIN'

            layout.separator()

            props = layout.operator("wm.context_modal_mouse", text="Empty Draw Size", icon = "DRAWSIZE")
            props.data_path_iter = "selected_editable_objects"
            props.data_path_item = "empty_display_size"
            props.input_scale = 0.01
            props.header_text = "Empty Draw Size: %.3f"

        elif obj.type == 'LIGHT':
            light = obj.data
            layout.operator_context = 'INVOKE_REGION_WIN'

            layout.separator()

            emission_node = None
            if light.node_tree:
                for node in light.node_tree.nodes:
                    if getattr(node, "type", None) == 'EMISSION':
                        emission_node = node
                        break

            if is_eevee and not emission_node:
                props = layout.operator("wm.context_modal_mouse", text="Energy", icon = "LIGHT_STRENGTH")
                props.data_path_iter = "selected_editable_objects"
                props.data_path_item = "data.energy"
                props.header_text = "Light Energy: %.3f"

            if emission_node is not None:
                props = layout.operator("wm.context_modal_mouse", text="Energy", icon = "LIGHT_STRENGTH")
                props.data_path_iter = "selected_editable_objects"
                props.data_path_item = (
                    "data.node_tree"
                    ".nodes[\"" + emission_node.name + "\"]"
                    ".inputs[\"Strength\"].default_value"
                )
                props.header_text = "Light Energy: %.3f"
                props.input_scale = 0.1

            if light.type == 'AREA':
                props = layout.operator("wm.context_modal_mouse", text="Size X", icon = "LIGHT_SIZE")
                props.data_path_iter = "selected_editable_objects"
                props.data_path_item = "data.size"
                props.header_text = "Light Size X: %.3f"

                if light.shape in {'RECTANGLE', 'ELLIPSE'}:
                    props = layout.operator("wm.context_modal_mouse", text="Size Y", icon = "LIGHT_SIZE")
                    props.data_path_iter = "selected_editable_objects"
                    props.data_path_item = "data.size_y"
                    props.header_text = "Light Size Y: %.3f"

            elif light.type in {'SPOT', 'POINT', 'SUN'}:
                props = layout.operator("wm.context_modal_mouse", text="Radius", icon = "RADIUS")
                props.data_path_iter = "selected_editable_objects"
                props.data_path_item = "data.shadow_soft_size"
                props.header_text = "Light Radius: %.3f"

            if light.type == 'SPOT':
                layout.separator()

                props = layout.operator("wm.context_modal_mouse", text="Spot Size", icon = "LIGHT_SIZE")
                props.data_path_iter = "selected_editable_objects"
                props.data_path_item = "data.spot_size"
                props.input_scale = 0.01
                props.header_text = "Spot Size: %.2f"

                props = layout.operator("wm.context_modal_mouse", text="Spot Blend", icon = "SPOT_BLEND")
                props.data_path_iter = "selected_editable_objects"
                props.data_path_item = "data.spot_blend"
                props.input_scale = -0.01
                props.header_text = "Spot Blend: %.2f"

class VIEW3D_MT_object_convert(Menu):
    bl_label = "Convert To"

    def draw(self, context):
        layout = self.layout

        obj = context.object

        layout.operator_enum("object.convert", "target")

        # check if object exists at all.
        if obj is not None and obj.type == 'GPENCIL':

            layout.separator()

            layout.operator("gpencil.convert", text="Convert Gpencil to Path", icon = "OUTLINER_OB_CURVE").type = 'PATH'
            layout.operator("gpencil.convert", text="Convert Gpencil to Bezier Curves", icon = "OUTLINER_OB_CURVE").type = 'CURVE'
            layout.operator("gpencil.convert", text="Convert Gpencil to Mesh", icon = "OUTLINER_OB_MESH").type = 'POLY'


class VIEW3D_MT_object_animation(Menu):
    bl_label = "Animation"

    def draw(self, _context):
        layout = self.layout

        layout.operator("anim.keyframe_insert_menu", text="Insert Keyframe", icon= 'KEYFRAMES_INSERT')
        layout.operator("anim.keyframe_delete_v3d", text="Delete Keyframes", icon= 'KEYFRAMES_REMOVE')
        layout.operator("anim.keyframe_clear_v3d", text="Clear Keyframes", icon= 'KEYFRAMES_CLEAR')
        layout.operator("anim.keying_set_active_set", text="Change Keying Set", icon='TRIA_RIGHT')

        layout.separator()

        layout.operator("nla.bake", text="Bake Action", icon= 'BAKE_ACTION')


class VIEW3D_MT_object_rigid_body(Menu):
    bl_label = "Rigid Body"

    def draw(self, _context):
        layout = self.layout

        layout.operator("rigidbody.objects_add", text="Add Active", icon='RIGID_ADD_ACTIVE').type = 'ACTIVE'
        layout.operator("rigidbody.objects_add", text="Add Passive", icon='RIGID_ADD_PASSIVE').type = 'PASSIVE'

        layout.separator()

        layout.operator("rigidbody.objects_remove", text="Remove", icon='RIGID_REMOVE')

        layout.separator()

        layout.operator("rigidbody.shape_change", text="Change Shape", icon='RIGID_CHANGE_SHAPE')
        layout.operator("rigidbody.mass_calculate", text="Calculate Mass", icon='RIGID_CALCULATE_MASS')
        layout.operator("rigidbody.object_settings_copy", text="Copy from Active", icon='RIGID_COPY_FROM_ACTIVE')
        layout.operator("object.visual_transform_apply", text="Apply Transformation", icon='RIGID_APPLY_TRANS')
        layout.operator("rigidbody.bake_to_keyframes", text="Bake To Keyframes", icon='RIGID_BAKE_TO_KEYFRAME')

        layout.separator()

        layout.operator("rigidbody.connect", text="Connect", icon='RIGID_CONSTRAINTS_CONNECT')


class VIEW3D_MT_object_clear(Menu):
    bl_label = "Clear"

    def draw(self, _context):
        layout = self.layout

        layout.operator("object.location_clear", text="Location", icon = "CLEARMOVE").clear_delta = False
        layout.operator("object.rotation_clear", text="Rotation", icon = "CLEARROTATE").clear_delta = False
        layout.operator("object.scale_clear", text="Scale", icon = "CLEARSCALE").clear_delta = False

        layout.separator()

        layout.operator("object.origin_clear", text="Origin", icon = "CLEARORIGIN")


class VIEW3D_MT_object_context_menu(Menu):
    bl_label = "Object Context Menu"

    def draw(self, context):

        layout = self.layout
        view = context.space_data

        obj = context.object

        selected_objects_len = len(context.selected_objects)

        # If nothing is selected
        # (disabled for now until it can be made more useful).
        '''
        if selected_objects_len == 0:

            layout.menu("VIEW3D_MT_add", text="Add", text_ctxt=i18n_contexts.operator_default)
            layout.operator("view3d.pastebuffer", text="Paste Objects", icon='PASTEDOWN')

            return
        '''

        # If something is selected

        if obj is None:
            pass
        elif obj.type == 'MESH':

            layout.operator("object.shade_smooth", text="Shade Smooth", icon ='SHADING_SMOOTH')
            layout.operator("object.shade_flat", text="Shade Flat", icon ='SHADING_FLAT')

            layout.separator()

            layout.operator_context = 'INVOKE_REGION_WIN'
            layout.operator_menu_enum("object.origin_set", text="Set Origin", property="type")

            layout.operator_context = 'INVOKE_DEFAULT'
            # If more than one object is selected
            if selected_objects_len > 1:
                layout.operator("object.join", icon = "JOIN")

            layout.separator()

        elif obj.type == 'CAMERA':
            layout.operator_context = 'INVOKE_REGION_WIN'

            if obj.data.type == 'PERSP':
                props = layout.operator("wm.context_modal_mouse", text="Camera Lens Angle", icon = "LENS_ANGLE")
                props.data_path_iter = "selected_editable_objects"
                props.data_path_item = "data.lens"
                props.input_scale = 0.1
                if obj.data.lens_unit == 'MILLIMETERS':
                    props.header_text = "Camera Lens Angle: %.1fmm"
                else:
                    props.header_text = "Camera Lens Angle: %.1f\u00B0"

            else:
                props = layout.operator("wm.context_modal_mouse", text="Camera Lens Scale", icon = "LENS_SCALE")
                props.data_path_iter = "selected_editable_objects"
                props.data_path_item = "data.ortho_scale"
                props.input_scale = 0.01
                props.header_text = "Camera Lens Scale: %.3f"

            if not obj.data.dof_object:
                if view and view.camera == obj and view.region_3d.view_perspective == 'CAMERA':
                    props = layout.operator("ui.eyedropper_depth", text="DOF Distance (Pick)", icon = "DOF")
                else:
                    props = layout.operator("wm.context_modal_mouse", text="DOF Distance", icon = "DOF")
                    props.data_path_iter = "selected_editable_objects"
                    props.data_path_item = "data.dof_distance"
                    props.input_scale = 0.02
                    props.header_text = "DOF Distance: %.3f"

            layout.separator()

        elif obj.type in {'CURVE', 'FONT'}:
            layout.operator_context = 'INVOKE_REGION_WIN'

            props = layout.operator("wm.context_modal_mouse", text="Extrude Size", icon = "EXTRUDESIZE")
            props.data_path_iter = "selected_editable_objects"
            props.data_path_item = "data.extrude"
            props.input_scale = 0.01
            props.header_text = "Extrude Size: %.3f"

            props = layout.operator("wm.context_modal_mouse", text="Width Size", icon = "WIDTH_SIZE")
            props.data_path_iter = "selected_editable_objects"
            props.data_path_item = "data.offset"
            props.input_scale = 0.01
            props.header_text = "Width Size: %.3f"

            layout.separator()

            layout.operator("object.convert", text="Convert to Mesh", icon = "MESH_DATA").target = 'MESH'
            layout.operator("object.convert", text="Convert to Grease Pencil", icon ="GREASEPENCIL").target = 'GPENCIL'
            layout.operator_menu_enum("object.origin_set", text="Set Origin", property="type", icon ="ORIGIN")

            layout.separator()

        elif obj.type == 'GPENCIL':
            layout.operator("gpencil.convert", text="Convert to Path", icon ="CURVE_PATH").type = 'PATH'
            layout.operator("gpencil.convert", text="Convert to Bezier Curve", icon ="OUTLINER_DATA_CURVE").type = 'CURVE'
            layout.operator("gpencil.convert", text="Convert to Polygon Curve", icon ="OUTLINER_DATA_MESH").type = 'POLY'

            layout.operator_menu_enum("object.origin_set", text="Set Origin", property="type")

            layout.separator()

        elif obj.type == 'EMPTY':
            layout.operator_context = 'INVOKE_REGION_WIN'

            props = layout.operator("wm.context_modal_mouse", text="Empty Draw Size", icon = "DRAWSIZE")
            props.data_path_iter = "selected_editable_objects"
            props.data_path_item = "empty_display_size"
            props.input_scale = 0.01
            props.header_text = "Empty Draw Size: %.3f"

            layout.separator()

        elif obj.type == 'LIGHT':
            light = obj.data

            layout.operator_context = 'INVOKE_REGION_WIN'

            props = layout.operator("wm.context_modal_mouse", text="Power", icon = "LIGHT_STRENGTH")
            props.data_path_iter = "selected_editable_objects"
            props.data_path_item = "data.energy"
            props.header_text = "Light Power: %.3f"

            if light.type == 'AREA':
                props = layout.operator("wm.context_modal_mouse", text="Size X", icon = "LIGHT_SIZE")
                props.data_path_iter = "selected_editable_objects"
                props.data_path_item = "data.size"
                props.header_text = "Light Size X: %.3f"

                if light.shape in {'RECTANGLE', 'ELLIPSE'}:
                    props = layout.operator("wm.context_modal_mouse", text="Size Y", icon = "LIGHT_SIZE")
                    props.data_path_iter = "selected_editable_objects"
                    props.data_path_item = "data.size_y"
                    props.header_text = "Light Size Y: %.3f"

            elif light.type in {'SPOT', 'POINT'}:
                props = layout.operator("wm.context_modal_mouse", text="Radius", icon = "RADIUS")
                props.data_path_iter = "selected_editable_objects"
                props.data_path_item = "data.shadow_soft_size"
                props.header_text = "Light Radius: %.3f"

            elif light.type == 'SUN':
                props = layout.operator("wm.context_modal_mouse", text="Angle", icon = "ANGLE")
                props.data_path_iter = "selected_editable_objects"
                props.data_path_item = "data.angle"
                props.header_text = "Light Angle: %.3f"

            if light.type == 'SPOT':
                layout.separator()

                props = layout.operator("wm.context_modal_mouse", text="Spot Size", icon = "LIGHT_SIZE")
                props.data_path_iter = "selected_editable_objects"
                props.data_path_item = "data.spot_size"
                props.input_scale = 0.01
                props.header_text = "Spot Size: %.2f"

                props = layout.operator("wm.context_modal_mouse", text="Spot Blend", icon = "SPOT_BLEND")
                props.data_path_iter = "selected_editable_objects"
                props.data_path_item = "data.spot_blend"
                props.input_scale = -0.01
                props.header_text = "Spot Blend: %.2f"

            layout.separator()

        layout.operator("view3d.copybuffer", text="Copy Objects", icon='COPYDOWN')
        layout.operator("view3d.pastebuffer", text="Paste Objects", icon='PASTEDOWN')

        layout.separator()

        layout.operator("object.duplicate_move", icon='DUPLICATE')
        layout.operator("object.duplicate_move_linked", icon = "DUPLICATE")

        layout.separator()

        props = layout.operator("wm.call_panel", text="Rename Active Object", icon='RENAME')
        props.name = "TOPBAR_PT_name"
        props.keep_open = False

        layout.separator()

        layout.menu("VIEW3D_MT_mirror")
        layout.menu("VIEW3D_MT_snap")
        layout.menu("VIEW3D_MT_object_parent")
        layout.operator_context = 'INVOKE_REGION_WIN'

        if view and view.local_view:
            layout.operator("view3d.localview_remove_from", icon= 'VIEW_REMOVE_LOCAL')
        else:
            layout.operator("object.move_to_collection", icon= 'GROUP')

        layout.separator()

        layout.operator("anim.keyframe_insert_menu", text="Insert Keyframe", icon= 'KEYFRAMES_INSERT')

        layout.separator()

        layout.operator_context = 'EXEC_DEFAULT'
        layout.operator("object.delete", text="Delete", icon = "DELETE").use_global = False


class VIEW3D_MT_object_shading(Menu):
    # XXX, this menu is a place to store shading operator in object mode
    bl_label = "Shading"

    def draw(self, _context):
        layout = self.layout
        layout.operator("object.shade_smooth", text="Smooth", icon = "SHADING_SMOOTH")
        layout.operator("object.shade_flat", text="Flat", icon = "SHADING_FLAT")


class VIEW3D_MT_object_apply(Menu):
    bl_label = "Apply"

    def draw(self, _context):
        layout = self.layout

        props = layout.operator("object.transform_apply", text="Location", text_ctxt=i18n_contexts.default, icon = "APPLYMOVE")
        props.location, props.rotation, props.scale = True, False, False

        props = layout.operator("object.transform_apply", text="Rotation", text_ctxt=i18n_contexts.default, icon = "APPLYROTATE")
        props.location, props.rotation, props.scale = False, True, False

        props = layout.operator("object.transform_apply", text="Scale", text_ctxt=i18n_contexts.default, icon = "APPLYSCALE")
        props.location, props.rotation, props.scale = False, False, True

        props = layout.operator("object.transform_apply", text="All Transforms", text_ctxt=i18n_contexts.default, icon = "APPLYALL")
        props.location, props.rotation, props.scale = True, True, True

        props = layout.operator("object.transform_apply", text="Rotation & Scale", text_ctxt=i18n_contexts.default, icon = "APPLY_ROTSCALE")
        props.location, props.rotation, props.scale = False, True, True

        layout.separator()

        layout.operator("object.transforms_to_deltas", text="Location to Deltas", text_ctxt=i18n_contexts.default, icon = "APPLYMOVEDELTA").mode = 'LOC'
        layout.operator("object.transforms_to_deltas", text="Rotation to Deltas", text_ctxt=i18n_contexts.default, icon = "APPLYROTATEDELTA").mode = 'ROT'
        layout.operator("object.transforms_to_deltas", text="Scale to Deltas", text_ctxt=i18n_contexts.default, icon = "APPLYSCALEDELTA").mode = 'SCALE'
        layout.operator("object.transforms_to_deltas", text="All Transforms to Deltas", text_ctxt=i18n_contexts.default, icon = "APPLYALLDELTA").mode = 'ALL'
        layout.operator("object.anim_transforms_to_deltas", icon = "APPLYANIDELTA")

        layout.separator()

        layout.operator("object.visual_transform_apply", text="Visual Transform", text_ctxt=i18n_contexts.default, icon = "VISUALTRANSFORM")
        layout.operator("object.duplicates_make_real", icon = "MAKEDUPLIREAL")


class VIEW3D_MT_object_parent(Menu):
    bl_label = "Parent"

    def draw(self, _context):
        layout = self.layout
        operator_context_default = layout.operator_context

        layout.operator_enum("object.parent_set", "type")

        layout.separator()

        layout.operator_context = 'EXEC_DEFAULT'
        layout.operator("object.parent_no_inverse_set")
        layout.operator_context = operator_context_default

        layout.separator()

        layout.operator_enum("object.parent_clear", "type")


class VIEW3D_MT_object_track(Menu):
    bl_label = "Track"

    def draw(self, _context):
        layout = self.layout

        layout.operator("object.track_set", text = "Damped Track Constraint", icon = "CONSTRAINT_DATA").type = "DAMPTRACK"
        layout.operator("object.track_set", text = "Track to Constraint", icon = "CONSTRAINT_DATA").type = "TRACKTO"
        layout.operator("object.track_set", text = "Lock Track Constraint", icon = "CONSTRAINT_DATA").type = "LOCKTRACK"

        layout.separator()

        layout.operator("object.track_clear", text= "Clear Track", icon = "CLEAR_TRACK").type = 'CLEAR'
        layout.operator("object.track_clear", text= "Clear Track - Keep Transformation", icon = "CLEAR_TRACK").type = 'CLEAR_KEEP_TRANSFORM'


class VIEW3D_MT_object_collection(Menu):
    bl_label = "Collection"

    def draw(self, _context):
        layout = self.layout

        layout.operator("object.move_to_collection", icon='GROUP')
        layout.operator("object.link_to_collection", icon='GROUP')

        layout.separator()

        layout.operator("collection.create", icon='COLLECTION_NEW')
        # layout.operator_menu_enum("collection.objects_remove", "collection")  # BUGGY
        layout.operator("collection.objects_remove", icon = "DELETE")
        layout.operator("collection.objects_remove_all", icon = "DELETE")

        layout.separator()

        layout.operator("collection.objects_add_active", icon='GROUP')
        layout.operator("collection.objects_remove_active", icon = "DELETE")


class VIEW3D_MT_object_constraints(Menu):
    bl_label = "Constraints"

    def draw(self, _context):
        layout = self.layout

        layout.operator("object.constraint_add_with_targets", icon = "CONSTRAINT_DATA")
        layout.operator("object.constraints_copy", icon = "COPYDOWN")

        layout.separator()

        layout.operator("object.constraints_clear", icon = "CLEAR_CONSTRAINT")


class VIEW3D_MT_object_quick_effects(Menu):
    bl_label = "Quick Effects"

    def draw(self, _context):
        layout = self.layout

        layout.operator("object.quick_fur", icon = "HAIR")
        layout.operator("object.quick_explode", icon = "MOD_EXPLODE")
        layout.operator("object.quick_smoke", icon = "MOD_SMOKE")
        layout.operator("object.quick_liquid", icon = "MOD_FLUIDSIM")


# Workaround to separate the tooltips for Show Hide
class VIEW3D_hide_view_set_unselected(bpy.types.Operator):
    """Hides the unselected Object(s)"""      # blender will use this as a tooltip for menu items and buttons.
    bl_idname = "object.hide_unselected"        # unique identifier for buttons and menu items to reference.
    bl_label = "Hide Unselected"         # display name in the interface.
    bl_options = {'REGISTER', 'UNDO'}  # enable undo for the operator.

    def execute(self, context):        # execute() is called by blender when running the operator.
        bpy.ops.object.hide_view_set(unselected = True)
        return {'FINISHED'}


class VIEW3D_MT_object_showhide(Menu):
    bl_label = "Show/Hide"

    def draw(self, _context):
        layout = self.layout

        layout.operator("object.hide_view_clear", text="Show Hidden", icon = "HIDE_OFF")

        layout.separator()

        layout.operator("object.hide_view_set", text="Hide Selected", icon = "HIDE_ON").unselected = False
        layout.operator("object.hide_unselected", text="Hide Unselected", icon = "HIDE_UNSELECTED") # bfa - separated tooltip


class VIEW3D_MT_make_single_user(Menu):
    bl_label = "Make Single User"

    def draw(self, _context):
        layout = self.layout
        layout.operator_context = 'EXEC_DEFAULT'

        props = layout.operator("object.make_single_user", text="Object", icon='MAKE_SINGLE_USER')
        props.object = True
        props.obdata = props.material = props.animation = False

        props = layout.operator("object.make_single_user", text="Object & Data", icon='MAKE_SINGLE_USER')
        props.object = props.obdata = True
        props.material = props.animation = False

        props = layout.operator("object.make_single_user", text="Object & Data & Materials", icon='MAKE_SINGLE_USER')
        props.object = props.obdata = props.material = True
        props.animation = False

        props = layout.operator("object.make_single_user", text="Materials", icon='MAKE_SINGLE_USER')
        props.material = True
        props.object = props.obdata = props.animation = False

        props = layout.operator("object.make_single_user", text="Object Animation", icon='MAKE_SINGLE_USER')
        props.animation = True
        props.object = props.obdata = props.material = False


class VIEW3D_MT_make_links(Menu):
    bl_label = "Make Links"

    def draw(self, _context):
        layout = self.layout
        operator_context_default = layout.operator_context

        if len(bpy.data.scenes) > 10:
            layout.operator_context = 'INVOKE_REGION_WIN'
            layout.operator("object.make_links_scene", text="Objects to Scene", icon='OUTLINER_OB_EMPTY')
        else:
            layout.operator_context = 'EXEC_REGION_WIN'
            layout.operator_menu_enum("object.make_links_scene", "scene", text="Objects to Scene")

        layout.separator()

        layout.operator_context = operator_context_default

        layout.operator_enum("object.make_links_data", "type")  # inline

        layout.separator()

        layout.operator("object.join_uvs", icon = "TRANSFER_UV")  # stupid place to add this!


class VIEW3D_MT_brush(Menu):
    bl_label = "Brush"

    def draw(self, context):
        layout = self.layout

        settings = UnifiedPaintPanel.paint_settings(context)
        brush = getattr(settings, "brush", None)
        obj = context.active_object
        mesh = context.object.data # face selection masking for painting

        # skip if no active brush
        if not brush:
            layout.label(text="No Brushes currently available. Please add a texture first.", icon='INFO')
            return

        tex_slot = brush.texture_slot
        mask_tex_slot = brush.mask_texture_slot

        # brush tool
        if context.sculpt_object:
            layout.operator("brush.reset", icon = "BRUSH_RESET")

            layout.separator()

            #radial control button brush size
            myvar = layout.operator("wm.radial_control", text = "Brush Radius", icon = "BRUSHSIZE")
            myvar.data_path_primary = 'tool_settings.sculpt.brush.size'
            myvar.data_path_secondary = 'tool_settings.unified_paint_settings.size'
            myvar.use_secondary = 'tool_settings.unified_paint_settings.use_unified_size'
            myvar.rotation_path = 'tool_settings.sculpt.brush.texture_slot.angle'
            myvar.color_path = 'tool_settings.sculpt.brush.cursor_color_add'
            myvar.fill_color_path = ''
            myvar.fill_color_override_path = ''
            myvar.fill_color_override_test_path = ''
            myvar.zoom_path = ''
            myvar.image_id = 'tool_settings.sculpt.brush'
            myvar.secondary_tex = False

            #radial control button brush strength
            myvar = layout.operator("wm.radial_control", text = "Brush Strength", icon = "BRUSHSTRENGTH")
            myvar.data_path_primary = 'tool_settings.sculpt.brush.strength'
            myvar.data_path_secondary = 'tool_settings.unified_paint_settings.strength'
            myvar.use_secondary = 'tool_settings.unified_paint_settings.use_unified_strength'
            myvar.rotation_path = 'tool_settings.sculpt.brush.texture_slot.angle'
            myvar.color_path = 'tool_settings.sculpt.brush.cursor_color_add'
            myvar.fill_color_path = ''
            myvar.fill_color_override_path = ''
            myvar.fill_color_override_test_path = ''
            myvar.zoom_path = ''
            myvar.image_id = 'tool_settings.sculpt.brush'
            myvar.secondary_tex = False

            if tex_slot.has_texture_angle:

                #radial control button brushsize for texture paint mode
                myvar = layout.operator("wm.radial_control", text = "Texture Brush Angle", icon = "BRUSHANGLE")
                myvar.data_path_primary = 'tool_settings.sculpt.brush.texture_slot.angle'
                myvar.data_path_secondary = ''
                myvar.use_secondary = ''
                myvar.rotation_path = 'tool_settings.sculpt.brush.texture_slot.angle'
                myvar.color_path = 'tool_settings.sculpt.brush.cursor_color_add'
                myvar.fill_color_path = ''
                myvar.fill_color_override_path = ''
                myvar.fill_color_override_test_path = ''
                myvar.zoom_path = ''
                myvar.image_id = 'tool_settings.sculpt.brush'
                myvar.secondary_tex = False

        elif context.image_paint_object:

            if not brush:
                return

            #radial control button brushsize
            myvar = layout.operator("wm.radial_control", text = "Brush Radius", icon = "BRUSHSIZE")
            myvar.data_path_primary = 'tool_settings.image_paint.brush.size'
            myvar.data_path_secondary = 'tool_settings.unified_paint_settings.size'
            myvar.use_secondary = 'tool_settings.unified_paint_settings.use_unified_size'
            myvar.rotation_path = 'tool_settings.image_paint.brush.mask_texture_slot.angle'
            myvar.color_path = 'tool_settings.image_paint.brush.cursor_color_add'
            myvar.fill_color_path = 'tool_settings.image_paint.brush.color'
            myvar.fill_color_override_path = 'tool_settings.unified_paint_settings.color'
            myvar.fill_color_override_test_path = 'tool_settings.unified_paint_settings.use_unified_color'
            myvar.zoom_path = 'space_data.zoom'
            myvar.image_id = 'tool_settings.image_paint.brush'
            myvar.secondary_tex = True

            #radial control button brushsize
            myvar = layout.operator("wm.radial_control", text = "Brush Strength", icon = "BRUSHSTRENGTH")
            myvar.data_path_primary = 'tool_settings.image_paint.brush.strength'
            myvar.data_path_secondary = 'tool_settings.unified_paint_settings.strength'
            myvar.use_secondary = 'tool_settings.unified_paint_settings.use_unified_strength'
            myvar.rotation_path = 'tool_settings.image_paint.brush.mask_texture_slot.angle'
            myvar.color_path = 'tool_settings.image_paint.brush.cursor_color_add'
            myvar.fill_color_path = 'tool_settings.image_paint.brush.color'
            myvar.fill_color_override_path = 'tool_settings.unified_paint_settings.color'
            myvar.fill_color_override_test_path = 'tool_settings.unified_paint_settings.use_unified_color'
            myvar.zoom_path = ''
            myvar.image_id = 'tool_settings.image_paint.brush'
            myvar.secondary_tex = True

            if tex_slot.has_texture_angle:

                #radial control button brushsize for texture paint mode
                myvar = layout.operator("wm.radial_control", text = "Texture Brush Angle", icon = "BRUSHANGLE")
                myvar.data_path_primary = 'tool_settings.image_paint.brush.texture_slot.angle'
                myvar.data_path_secondary = ''
                myvar.use_secondary = ''
                myvar.rotation_path = 'tool_settings.image_paint.brush.texture_slot.angle'
                myvar.color_path = 'tool_settings.image_paint.brush.cursor_color_add'
                myvar.fill_color_path = 'tool_settings.image_paint.brush.color'
                myvar.fill_color_override_path = 'tool_settings.unified_paint_settings.color'
                myvar.fill_color_override_test_path = 'tool_settings.unified_paint_settings.use_unified_color'
                myvar.zoom_path = ''
                myvar.image_id = 'tool_settings.image_paint.brush'
                myvar.secondary_tex = False

            if mask_tex_slot.has_texture_angle:

                #radial control button brushsize
                myvar = layout.operator("wm.radial_control", text = "Texure Mask Brush Angle", icon = "BRUSHANGLE")
                myvar.data_path_primary = 'tool_settings.image_paint.brush.mask_texture_slot.angle'
                myvar.data_path_secondary = ''
                myvar.use_secondary = ''
                myvar.rotation_path = 'tool_settings.image_paint.brush.mask_texture_slot.angle'
                myvar.color_path = 'tool_settings.image_paint.brush.cursor_color_add'
                myvar.fill_color_path = 'tool_settings.image_paint.brush.color'
                myvar.fill_color_override_path = 'tool_settings.unified_paint_settings.color'
                myvar.fill_color_override_test_path = 'tool_settings.unified_paint_settings.use_unified_color'
                myvar.zoom_path = ''
                myvar.image_id = 'tool_settings.image_paint.brush'
                myvar.secondary_tex = True

        elif context.vertex_paint_object:

            #radial control button brush size
            myvar = layout.operator("wm.radial_control", text = "Brush Radius", icon = "BRUSHSIZE")
            myvar.data_path_primary = 'tool_settings.vertex_paint.brush.size'
            myvar.data_path_secondary = 'tool_settings.unified_paint_settings.size'
            myvar.use_secondary = 'tool_settings.unified_paint_settings.use_unified_size'
            myvar.rotation_path = 'tool_settings.vertex_paint.brush.texture_slot.angle'
            myvar.color_path = 'tool_settings.vertex_paint.brush.cursor_color_add'
            myvar.fill_color_path = 'tool_settings.vertex_paint.brush.color'
            myvar.fill_color_override_path = 'tool_settings.unified_paint_settings.color'
            myvar.fill_color_override_test_path = 'tool_settings.unified_paint_settings.use_unified_color'
            myvar.zoom_path = ''
            myvar.image_id = 'tool_settings.vertex_paint.brush'
            myvar.secondary_tex = False

            #radial control button brush strength
            myvar = layout.operator("wm.radial_control", text = "Brush Strength", icon = "BRUSHSTRENGTH")
            myvar.data_path_primary = 'tool_settings.vertex_paint.brush.strength'
            myvar.data_path_secondary = 'tool_settings.unified_paint_settings.strength'
            myvar.use_secondary = 'tool_settings.unified_paint_settings.use_unified_strength'
            myvar.rotation_path = 'tool_settings.vertex_paint.brush.texture_slot.angle'
            myvar.color_path = 'tool_settings.vertex_paint.brush.cursor_color_add'
            myvar.fill_color_path = 'tool_settings.vertex_paint.brush.color'
            myvar.fill_color_override_path = 'tool_settings.unified_paint_settings.color'
            myvar.fill_color_override_test_path = 'tool_settings.unified_paint_settings.use_unified_color'
            myvar.zoom_path = ''
            myvar.image_id = 'tool_settings.vertex_paint.brush'
            myvar.secondary_tex = False

            if tex_slot.has_texture_angle:

                #radial control button brushsize for texture paint mode
                myvar = layout.operator("wm.radial_control", text = "Texture Brush Angle", icon = "BRUSHANGLE")
                myvar.data_path_primary = 'tool_settings.vertex_paint.brush.texture_slot.angle'
                myvar.data_path_secondary = ''
                myvar.use_secondary = ''
                myvar.rotation_path = 'tool_settings.vertex_paint.brush.texture_slot.angle'
                myvar.color_path = 'tool_settings.vertex_paint.brush.cursor_color_add'
                myvar.fill_color_path = 'tool_settings.vertex_paint.brush.color'
                myvar.fill_color_override_path = 'tool_settings.unified_paint_settings.color'
                myvar.fill_color_override_test_path = 'tool_settings.unified_paint_settings.use_unified_color'
                myvar.zoom_path = ''
                myvar.image_id = 'tool_settings.vertex_paint.brush'
                myvar.secondary_tex = False


        elif context.weight_paint_object:

            #radial control button brush size
            myvar = layout.operator("wm.radial_control", text = "Brush Radius", icon = "BRUSHSIZE")
            myvar.data_path_primary = 'tool_settings.weight_paint.brush.size'
            myvar.data_path_secondary = 'tool_settings.unified_paint_settings.size'
            myvar.use_secondary = 'tool_settings.unified_paint_settings.use_unified_size'
            myvar.rotation_path = 'tool_settings.weight_paint.brush.texture_slot.angle'
            myvar.color_path = 'tool_settings.weight_paint.brush.cursor_color_add'
            myvar.fill_color_path = ''
            myvar.fill_color_override_path = ''
            myvar.fill_color_override_test_path = ''
            myvar.zoom_path = ''
            myvar.image_id = 'tool_settings.weight_paint.brush'
            myvar.secondary_tex = False

            #radial control button brush strength
            myvar = layout.operator("wm.radial_control", text = "Brush Strength", icon = "BRUSHSTRENGTH")
            myvar.data_path_primary = 'tool_settings.weight_paint.brush.strength'
            myvar.data_path_secondary = 'tool_settings.unified_paint_settings.strength'
            myvar.use_secondary = 'tool_settings.unified_paint_settings.use_unified_strength'
            myvar.rotation_path = 'tool_settings.weight_paint.brush.texture_slot.angle'
            myvar.color_path = 'tool_settings.weight_paint.brush.cursor_color_add'
            myvar.fill_color_path = ''
            myvar.fill_color_override_path = ''
            myvar.fill_color_override_test_path = ''
            myvar.zoom_path = ''
            myvar.image_id = 'tool_settings.weight_paint.brush'
            myvar.secondary_tex = False

            #radial control button brush weight
            myvar = layout.operator("wm.radial_control", text = "Brush Weight", icon = "BRUSHSTRENGTH")
            myvar.data_path_primary = 'tool_settings.weight_paint.brush.weight'
            myvar.data_path_secondary = 'tool_settings.unified_paint_settings.weight'
            myvar.use_secondary = 'tool_settings.unified_paint_settings.use_unified_weight'
            myvar.rotation_path = 'tool_settings.weight_paint.brush.texture_slot.angle'
            myvar.color_path = 'tool_settings.weight_paint.brush.cursor_color_add'
            myvar.fill_color_path = ''
            myvar.fill_color_override_path = ''
            myvar.fill_color_override_test_path = ''
            myvar.zoom_path = ''
            myvar.image_id = 'tool_settings.weight_paint.brush'
            myvar.secondary_tex = False

        if tex_slot.map_mode == 'STENCIL':

            layout.separator()

            layout.operator("brush.stencil_control", text = 'Move Stencil Texture', icon ='TRANSFORM_MOVE').mode = 'TRANSLATION'
            layout.operator("brush.stencil_control", text = 'Rotate Stencil Texture', icon ='TRANSFORM_ROTATE').mode = 'ROTATION'
            layout.operator("brush.stencil_control", text = 'Scale Stencil Texture', icon ='TRANSFORM_SCALE').mode = 'SCALE'
            layout.operator("brush.stencil_reset_transform", text = "Reset Stencil Texture position", icon = "RESET")

        if mask_tex_slot.map_mode == 'STENCIL':

            layout.separator()

            myvar = layout.operator("brush.stencil_control", text = "Move Stencil Mask Texture", icon ='TRANSFORM_MOVE')
            myvar.mode = 'TRANSLATION'
            myvar.texmode = 'SECONDARY'
            myvar = layout.operator("brush.stencil_control", text = "Rotate Stencil Mask Texture", icon ='TRANSFORM_ROTATE')
            myvar.mode = 'ROTATION'
            myvar.texmode = 'SECONDARY'
            myvar = layout.operator("brush.stencil_control", text = "Scale Stencil Mask Texture", icon ='TRANSFORM_SCALE')
            myvar.mode = 'SCALE'
            myvar.texmode = 'SECONDARY'
            layout.operator("brush.stencil_reset_transform", text = "Reset Stencil Mask Texture position", icon = "RESET").mask = True


        # If face selection masking for painting is active
        if mesh.use_paint_mask:

            layout.separator()

            layout.menu("VIEW3D_MT_facemask_showhide") ### show hide for face mask tool

        # Color picker just in vertex and texture paint
        if obj.mode in {'VERTEX_PAINT', 'TEXTURE_PAINT'}:

            layout.separator()

            layout.operator("paint.sample_color", text = "Color Picker", icon='EYEDROPPER')


class VIEW3D_MT_brush_curve_presets(Menu):
    bl_label = "Curve Preset"

    def draw(self, context):
        layout = self.layout

        toolsettings = context.tool_settings.image_paint
        brush = toolsettings.brush

        layout.operator("brush.curve_preset", icon='SHARPCURVE', text="Sharp").shape = 'SHARP'
        layout.operator("brush.curve_preset", icon='SMOOTHCURVE', text="Smooth").shape = 'SMOOTH'
        layout.operator("brush.curve_preset", icon='NOCURVE', text="Max").shape = 'MAX'
        layout.operator("brush.curve_preset", icon='LINCURVE', text="Line").shape = 'LINE'
        layout.operator("brush.curve_preset", icon='ROOTCURVE', text="Root").shape = 'ROOT'
        layout.operator("brush.curve_preset", icon='SPHERECURVE', text="Round").shape = 'ROUND'

# Show hide menu for face selection masking
class VIEW3D_MT_facemask_showhide(Menu):
    bl_label = "Show/Hide"

    def draw(self, context):
        layout = self.layout

        layout.operator("paint.face_select_reveal", text="Show Hidden", icon = "HIDE_OFF")
        layout.operator("paint.face_select_hide", text="Hide Selected", icon = "HIDE_ON").unselected = False
        layout.operator("paint.face_select_hide", text="Hide Unselected", icon = "HIDE_UNSELECTED").unselected = True


class VIEW3D_MT_paint_vertex(Menu):
    bl_label = "Paint"

    def draw(self, _context):
        layout = self.layout

        layout.operator("paint.vertex_color_set", icon = "COLOR")
        layout.operator("paint.vertex_color_smooth", icon = "PARTICLEBRUSH_SMOOTH")
        layout.operator("paint.vertex_color_dirt", icon = "DIRTY_VERTEX")
        layout.operator("paint.vertex_color_from_weight", icon = "VERTCOLFROMWEIGHT")

        layout.separator()

        layout.operator("paint.vertex_color_invert", text="Invert", icon = "REVERSE_COLORS")
        layout.operator("paint.vertex_color_levels", text="Levels", icon = "LEVELS")
        layout.operator("paint.vertex_color_hsv", text="Hue Saturation Value", icon = "HUESATVAL")
        layout.operator("paint.vertex_color_brightness_contrast", text="Bright/Contrast", icon = "BRIGHTNESS_CONTRAST")


class VIEW3D_MT_paint_vertex_specials(Menu):
    bl_label = "Vertex Paint Context Menu"

    def draw(self, context):
        layout = self.layout
        # TODO: populate with useful items.
        layout.operator("paint.vertex_color_set", icon = "COLOR")
        layout.separator()
        layout.operator("paint.vertex_color_smooth", icon = "PARTICLEBRUSH_SMOOTH")


class VIEW3D_MT_paint_texture_specials(Menu):
    bl_label = "Texture Paint Context Menu"

    def draw(self, context):
        layout = self.layout
        # TODO: populate with useful items.
        layout.operator("image.save_dirty", icon = "FILE_TICK")


class VIEW3D_MT_hook(Menu):
    bl_label = "Hooks"

    def draw(self, context):
        layout = self.layout
        layout.operator_context = 'EXEC_AREA'
        layout.operator("object.hook_add_newob", icon = "HOOK_NEW")
        layout.operator("object.hook_add_selob", icon = "HOOK_SELECTED").use_bone = False
        layout.operator("object.hook_add_selob", text="Hook to Selected Object Bone", icon = "HOOK_BONE").use_bone = True

        if any([mod.type == 'HOOK' for mod in context.active_object.modifiers]):
            layout.separator()

            layout.operator_menu_enum("object.hook_assign", "modifier", icon = "HOOK_ASSIGN")
            layout.operator_menu_enum("object.hook_remove", "modifier", icon = "HOOK_REMOVE")

            layout.separator()

            layout.operator_menu_enum("object.hook_select", "modifier", icon = "HOOK_SELECT")
            layout.operator_menu_enum("object.hook_reset", "modifier", icon = "HOOK_RESET")
            layout.operator_menu_enum("object.hook_recenter", "modifier", icon = "HOOK_RECENTER")


class VIEW3D_MT_vertex_group(Menu):
    bl_label = "Vertex Groups"

    def draw(self, context):
        layout = self.layout

        layout.operator_context = 'EXEC_AREA'
        layout.operator("object.vertex_group_assign_new", icon = "GROUP_VERTEX")

        ob = context.active_object
        if ob.mode == 'EDIT' or (ob.mode == 'WEIGHT_PAINT' and ob.type == 'MESH' and ob.data.use_paint_mask_vertex):
            if ob.vertex_groups.active:
                layout.separator()

                layout.operator("object.vertex_group_assign", text="Assign to Active Group", icon = "ADD_TO_ACTIVE")
                layout.operator("object.vertex_group_remove_from", text="Remove from Active Group", icon = "REMOVE_SELECTED_FROM_ACTIVE_GROUP").use_all_groups = False
                layout.operator("object.vertex_group_remove_from", text="Remove from All", icon = "REMOVE_FROM_ALL_GROUPS").use_all_groups = True

        if ob.vertex_groups.active:
            layout.separator()

            layout.operator_menu_enum("object.vertex_group_set_active", "group", text="Set Active Group")
            layout.operator("object.vertex_group_remove", text="Remove Active Group", icon = "REMOVE_ACTIVE_GROUP").all = False
            layout.operator("object.vertex_group_remove", text="Remove All Groups", icon = "REMOVE_ALL_GROUPS").all = True


class VIEW3D_MT_gpencil_vertex_group(Menu):
    bl_label = "Vertex Groups"

    def draw(self, context):
        layout = self.layout

        layout.operator_context = 'EXEC_AREA'
        ob = context.active_object

        layout.operator("object.vertex_group_add", text="Add New Group", icon = "GROUP_VERTEX")
        ob = context.active_object
        if ob.vertex_groups.active:
            layout.separator()

            layout.operator("gpencil.vertex_group_assign", text="Assign", icon = "ADD_TO_ACTIVE")
            layout.operator("gpencil.vertex_group_remove_from", text="Remove", icon = "REMOVE_SELECTED_FROM_ACTIVE_GROUP")

            layout.operator("gpencil.vertex_group_select", text="Select", icon = "SELECT_ALL" )
            layout.operator("gpencil.vertex_group_deselect", text="Deselect", icon = "SELECT_NONE" )


class VIEW3D_MT_paint_weight(Menu):
    bl_label = "Weights"

    @staticmethod
    def draw_generic(layout, is_editmode=False):

        if not is_editmode:

            layout.operator("paint.weight_from_bones", text = "Assign Automatic From Bones", icon = "BONE_DATA").type = 'AUTOMATIC'
            layout.operator("paint.weight_from_bones", text = "Assign From Bone Envelopes", icon = "ENVELOPE_MODIFIER").type = 'ENVELOPES'

            layout.separator()

        layout.operator("object.vertex_group_normalize_all", text = "Normalize All", icon='WEIGHT_NORMALIZE_ALL')
        layout.operator("object.vertex_group_normalize", text = "Normalize", icon='WEIGHT_NORMALIZE')

        layout.separator()

        layout.operator("object.vertex_group_mirror", text="Mirror", icon='WEIGHT_MIRROR')
        layout.operator("object.vertex_group_invert", text="Invert", icon='WEIGHT_INVERT')
        layout.operator("object.vertex_group_clean", text="Clean", icon='WEIGHT_CLEAN')

        layout.separator()

        layout.operator("object.vertex_group_quantize", text = "Quantize", icon = "WEIGHT_QUANTIZE")
        layout.operator("object.vertex_group_levels", text = "Levels", icon = 'WEIGHT_LEVELS')
        layout.operator("object.vertex_group_smooth", text = "Smooth", icon='WEIGHT_SMOOTH')

        if not is_editmode:
            props = layout.operator("object.data_transfer", text="Transfer Weights", icon = 'WEIGHT_TRANSFER_WEIGHTS')
            props.use_reverse_transfer = True
            props.data_type = 'VGROUP_WEIGHTS'

        layout.operator("object.vertex_group_limit_total", text="Limit Total", icon='WEIGHT_LIMIT_TOTAL')
        layout.operator("object.vertex_group_fix", text="Fix Deforms", icon='WEIGHT_FIX_DEFORMS')

        if not is_editmode:
            layout.separator()

            layout.operator("paint.weight_set", icon = "MOD_VERTEX_WEIGHT")

    def draw(self, _context):
        self.draw_generic(self.layout, is_editmode=False)


class VIEW3D_MT_subdivision_set(Menu):
    bl_label = "Subdivide"

    def draw(self, context):
        layout = self.layout

        myvar = layout.operator("object.subdivision_set", text = "Level 0", icon = "SUBDIVIDE_EDGES")
        myvar.relative = False
        myvar.level = 0
        myvar = layout.operator("object.subdivision_set", text = "Level 1", icon = "SUBDIVIDE_EDGES")
        myvar.relative = False
        myvar.level = 1
        myvar = layout.operator("object.subdivision_set", text = "Level 2", icon = "SUBDIVIDE_EDGES")
        myvar.relative = False
        myvar.level = 2
        myvar = layout.operator("object.subdivision_set", text = "Level 3", icon = "SUBDIVIDE_EDGES")
        myvar.relative = False
        myvar.level = 3
        myvar = layout.operator("object.subdivision_set", text = "Level 4", icon = "SUBDIVIDE_EDGES")
        myvar.relative = False
        myvar.level = 4
        myvar = layout.operator("object.subdivision_set", text = "Level 5", icon = "SUBDIVIDE_EDGES")
        myvar.relative = False
        myvar.level = 5


class VIEW3D_MT_paint_weight_specials(Menu):
    bl_label = "Weights Context Menu"

    def draw(self, context):
        layout = self.layout
        # TODO: populate with useful items.
        layout.operator("paint.weight_set")
        layout.separator()
        layout.operator("object.vertex_group_normalize", text="Normalize", icon='WEIGHT_NORMALIZE')
        layout.operator("object.vertex_group_clean", text="Clean", icon='WEIGHT_CLEAN')
        layout.operator("object.vertex_group_smooth", text="Smooth", icon='WEIGHT_SMOOTH')


class VIEW3D_MT_sculpt(Menu):
    bl_label = "Sculpt"

    def draw(self, _context):
        layout = self.layout

        props = layout.operator("paint.hide_show", text="Show All", icon = "HIDE_OFF")
        props.action = 'SHOW'
        props.area = 'ALL'

        props = layout.operator("paint.hide_show", text="Show Bounding Box", icon = "HIDE_OFF")
        props.action = 'SHOW'
        props.area = 'INSIDE'

        props = layout.operator("paint.hide_show", text="Hide Bounding Box", icon = "HIDE_ON")
        props.action = 'HIDE'
        props.area = 'INSIDE'

        props = layout.operator("paint.hide_show", text="Hide Masked", icon = "HIDE_ON")
        props.action = 'HIDE'
        props.area = 'MASKED'

        layout.separator()

        layout.menu("VIEW3D_MT_sculpt_set_pivot", text="Set Pivot")

        layout.separator()

        layout.operator("sculpt.optimize", icon = "FILE_REFRESH")


class VIEW3D_MT_mask(Menu):
    bl_label = "Mask"

    def draw(self, _context):
        layout = self.layout

        props = layout.operator("paint.mask_flood_fill", text="Invert Mask", icon = "INVERT_MASK")
        props.mode = 'INVERT'

        props = layout.operator("paint.mask_flood_fill", text="Fill Mask", icon = "FILL_MASK")
        props.mode = 'VALUE'
        props.value = 1

        props = layout.operator("paint.mask_flood_fill", text="Clear Mask", icon = "CLEAR_MASK")
        props.mode = 'VALUE'
        props.value = 0

        props = layout.operator("view3d.select_box", text="Box Mask", icon = "BOX_MASK")
        props = layout.operator("paint.mask_lasso_gesture", text="Lasso Mask", icon = "LASSO_MASK")

        layout.separator()

        props = layout.operator("sculpt.mask_filter", text='Smooth Mask', icon = "PARTICLEBRUSH_SMOOTH")
        props.filter_type = 'SMOOTH'
        props.auto_iteration_count = True

        props = layout.operator("sculpt.mask_filter", text='Sharpen Mask', icon = "SHARPEN")
        props.filter_type = 'SHARPEN'
        props.auto_iteration_count = True

        props = layout.operator("sculpt.mask_filter", text='Grow Mask', icon = "SELECTMORE")
        props.filter_type = 'GROW'
        props.auto_iteration_count = True

        props = layout.operator("sculpt.mask_filter", text='Shrink Mask', icon = "SELECTLESS")
        props.filter_type = 'SHRINK'
        props.auto_iteration_count = True

        props = layout.operator("sculpt.mask_filter", text='Increase Contrast', icon = "INC_CONTRAST")
        props.filter_type = 'CONTRAST_INCREASE'
        props.auto_iteration_count = False

        props = layout.operator("sculpt.mask_filter", text='Decrease Contrast', icon = "DEC_CONTRAST")
        props.filter_type = 'CONTRAST_DECREASE'
        props.auto_iteration_count = False

        layout.separator()

        props = layout.operator("sculpt.mask_expand", text="Expand Mask By Topology", icon = "MESH_DATA")
        props.use_normals = False
        props.keep_previous_mask = False
        props.invert = True
        props.smooth_iterations = 2

        props = layout.operator("sculpt.mask_expand", text="Expand Mask By Curvature", icon = "CURVE_DATA")
        props.use_normals = True
        props.keep_previous_mask = True
        props.invert = False
        props.smooth_iterations = 0

        layout.separator()

        props = layout.operator("mesh.paint_mask_extract", text="Mask Extract", icon = "PACKAGE")

        layout.separator()

        props = layout.operator("mesh.paint_mask_slice", text="Mask Slice", icon = "MOD_MASK")
        props.fill_holes = False
        props.new_object = False
        props = layout.operator("mesh.paint_mask_slice", text="Mask Slice and Fill Holes", icon = "MOD_MASK")
        props.new_object = False
        props = layout.operator("mesh.paint_mask_slice", text="Mask Slice to New Object", icon = "MOD_MASK")

        layout.separator()


        props = layout.operator("sculpt.dirty_mask", text='Dirty Mask', icon = "DIRTY_VERTEX")


class VIEW3D_MT_sculpt_set_pivot(Menu):
    bl_label = "Sculpt Set Pivot"

    def draw(self, _context):
        layout = self.layout

        props = layout.operator("sculpt.set_pivot_position", text="Pivot to Origin", icon = "PIVOT_TO_ORIGIN")
        props.mode = 'ORIGIN'

        props = layout.operator("sculpt.set_pivot_position", text="Pivot to Unmasked", icon = "PIVOT_TO_UNMASKED")
        props.mode = 'UNMASKED'

        props = layout.operator("sculpt.set_pivot_position", text="Pivot to Mask Border", icon = "PIVOT_TO_MASKBORDER")
        props.mode = 'BORDER'

        props = layout.operator("sculpt.set_pivot_position", text="Pivot to Active Vertex", icon = "PIVOT_TO_ACTIVE_VERT")
        props.mode = 'ACTIVE'

        props = layout.operator("sculpt.set_pivot_position", text="Pivot to Surface Under Cursor", icon = "PIVOT_TO_SURFACE")
        props.mode = 'SURFACE'


class VIEW3D_MT_sculpt_specials(Menu):
    bl_label = "Sculpt Context Menu"

    def draw(self, context):
        layout = self.layout
        # TODO: populate with useful items.
        layout.operator("object.shade_smooth", icon = 'SHADING_SMOOTH')
        layout.operator("object.shade_flat", icon = 'SHADING_FLAT')


class VIEW3D_MT_hide_mask(Menu):
    bl_label = "Hide/Mask"

    def draw(self, _context):
        layout = self.layout

        props = layout.operator("paint.hide_show", text="Show All", icon = "HIDE_OFF")
        props.action = 'SHOW'
        props.area = 'ALL'

        props = layout.operator("paint.hide_show", text="Hide Bounding Box", icon = "HIDE_ON")
        props.action = 'HIDE'
        props.area = 'INSIDE'

        props = layout.operator("paint.hide_show", text="Show Bounding Box", icon = "HIDE_OFF")
        props.action = 'SHOW'
        props.area = 'INSIDE'

        props = layout.operator("paint.hide_show", text="Hide Masked", icon = "HIDE_ON")
        props.area = 'MASKED'
        props.action = 'HIDE'

        layout.separator()

        props = layout.operator("paint.mask_flood_fill", text="Invert Mask", icon = "INVERT_MASK")
        props.mode = 'INVERT'

        props = layout.operator("paint.mask_flood_fill", text="Fill Mask", icon = "FILL_MASK")
        props.mode = 'VALUE'
        props.value = 1

        props = layout.operator("paint.mask_flood_fill", text="Clear Mask", icon = "CLEAR_MASK")
        props.mode = 'VALUE'
        props.value = 0

        props = layout.operator("view3d.select_box", text="Box Mask", icon = "BOX_MASK")
        props = layout.operator("paint.mask_lasso_gesture", text="Lasso Mask", icon = "LASSO_MASK")


class VIEW3D_MT_particle(Menu):
    bl_label = "Particle"

    def draw(self, context):
        layout = self.layout
        tool_settings = context.tool_settings

        particle_edit = tool_settings.particle_edit

        layout.operator("particle.mirror", icon = "TRANSFORM_MIRROR")

        layout.operator("particle.remove_doubles", icon='REMOVE_DOUBLES')

        layout.separator()

        if particle_edit.select_mode == 'POINT':
            layout.operator("particle.subdivide", icon = "SUBDIVIDE_EDGES")

        layout.operator("particle.unify_length", icon = "RULER")
        layout.operator("particle.rekey", icon = "KEY_HLT")
        layout.operator("particle.weight_set", icon = "MOD_VERTEX_WEIGHT")

        layout.separator()

        layout.menu("VIEW3D_MT_particle_show_hide")

        layout.separator()

        layout.operator("particle.delete", icon = "DELETE")

        layout.separator()


        #radial control button brush size
        myvar = layout.operator("wm.radial_control", text = "Brush Radius", icon = "BRUSHSIZE")
        myvar.data_path_primary = 'tool_settings.particle_edit.brush.size'

        #radial control button brush strength
        myvar = layout.operator("wm.radial_control", text = "Brush Strength", icon = "BRUSHSTRENGTH")
        myvar.data_path_primary = 'tool_settings.particle_edit.brush.strength'


class VIEW3D_MT_particle_context_menu(Menu):
    bl_label = "Particle Context Menu"

    def draw(self, context):
        layout = self.layout
        tool_settings = context.tool_settings

        particle_edit = tool_settings.particle_edit

        layout.operator("particle.rekey", icon = "KEY_HLT")

        layout.separator()

        layout.operator("particle.delete", icon = "DELETE")

        layout.separator()

        layout.operator("particle.remove_doubles", icon='REMOVE_DOUBLES')
        layout.operator("particle.unify_length", icon = "RULER")

        if particle_edit.select_mode == 'POINT':
            layout.operator("particle.subdivide", icon = "SUBDIVIDE_EDGES")

        layout.operator("particle.weight_set", icon = "MOD_VERTEX_WEIGHT")

        layout.separator()

        layout.operator("particle.mirror")

        if particle_edit.select_mode == 'POINT':
            layout.separator()

            layout.operator("particle.select_all", text="All", icon='SELECT_ALL').action = 'SELECT'
            layout.operator("particle.select_all", text="None", icon = 'SELECT_NONE').action = 'DESELECT'
            layout.operator("particle.select_all", text="Invert", icon='INVERSE').action = 'INVERT'

            layout.separator()

            layout.operator("particle.select_roots", icon = "SELECT_ROOT")
            layout.operator("particle.select_tips", icon = "SELECT_TIP")

            layout.separator()

            layout.operator("particle.select_random", icon = "RANDOMIZE")

            layout.separator()

            layout.operator("particle.select_more", icon = "SELECTMORE")
            layout.operator("particle.select_less", icon = "SELECTLESS")


# Workaround to separate the tooltips for Show Hide for Particles in Particle mode
class VIEW3D_particle_hide_unselected(bpy.types.Operator):
    """Hide the unselected Particles"""      # blender will use this as a tooltip for menu items and buttons.
    bl_idname = "particle.hide_unselected"        # unique identifier for buttons and menu items to reference.
    bl_label = "Hide Unselected"         # display name in the interface.
    bl_options = {'REGISTER', 'UNDO'}  # enable undo for the operator.

    def execute(self, context):        # execute() is called by blender when running the operator.
        bpy.ops.particle.hide(unselected = True)
        return {'FINISHED'}


<<<<<<< HEAD
class VIEW3D_MT_particle_show_hide(Menu):
    bl_label = "Show/Hide"
=======
            layout.separator()

            layout.operator("particle.select_linked", text="Select Linked")
>>>>>>> c26f470c

    def draw(self, context):
        layout = self.layout

        layout.operator("particle.reveal", text="Show Hidden", icon = "HIDE_OFF")
        layout.operator("particle.hide", text="Hide Selected", icon = "HIDE_ON").unselected = False
        layout.operator("particle.hide_unselected", text="Hide Unselected", icon = "HIDE_UNSELECTED") # bfa - separated tooltip

class VIEW3D_MT_pose(Menu):
    bl_label = "Pose"

    def draw(self, _context):
        layout = self.layout

        layout.menu("VIEW3D_MT_pose_transform")
        layout.menu("VIEW3D_MT_pose_apply")

        layout.menu("VIEW3D_MT_snap")

        layout.separator()

        layout.menu("VIEW3D_MT_object_animation")

        layout.separator()

        layout.menu("VIEW3D_MT_pose_slide")
        layout.menu("VIEW3D_MT_pose_propagate")

        layout.separator()

        layout.operator("pose.copy", icon='COPYDOWN')
        layout.operator("pose.paste", icon='PASTEDOWN').flipped = False
        layout.operator("pose.paste", icon='PASTEFLIPDOWN', text="Paste Pose Flipped").flipped = True

        layout.separator()

        layout.menu("VIEW3D_MT_pose_library")
        layout.menu("VIEW3D_MT_pose_motion")
        layout.menu("VIEW3D_MT_pose_group")

        layout.separator()

        layout.menu("VIEW3D_MT_object_parent")
        layout.menu("VIEW3D_MT_pose_ik")
        layout.menu("VIEW3D_MT_pose_constraints")

        layout.separator()

        layout.operator_context = 'EXEC_AREA'
        layout.operator("pose.autoside_names", text="AutoName Left/Right", icon = "STRING").axis = 'XAXIS'
        layout.operator("pose.autoside_names", text="AutoName Front/Back", icon = "STRING").axis = 'YAXIS'
        layout.operator("pose.autoside_names", text="AutoName Top/Bottom", icon = "STRING").axis = 'ZAXIS'

        layout.operator("pose.flip_names", icon = "FLIP")
        layout.operator("pose.quaternions_flip", icon = "FLIP")

        layout.separator()

        layout.operator_context = 'INVOKE_AREA'
        layout.operator("armature.armature_layers", text="Change Armature Layers", icon = "LAYER")
        layout.operator("pose.bone_layers", text="Change Bone Layers", icon = "LAYER")

        layout.separator()

        layout.menu("VIEW3D_MT_pose_show_hide")
        layout.menu("VIEW3D_MT_bone_options_toggle", text="Bone Settings")


class VIEW3D_MT_pose_transform(Menu):
    bl_label = "Clear Transform"

    def draw(self, _context):
        layout = self.layout

        layout.operator("pose.transforms_clear", text="All", icon = "CLEAR")
        layout.operator("pose.user_transforms_clear", icon = "CLEAR")

        layout.separator()

        layout.operator("pose.loc_clear", text="Location", icon = "CLEARMOVE")
        layout.operator("pose.rot_clear", text="Rotation", icon = "CLEARROTATE")
        layout.operator("pose.scale_clear", text="Scale", icon = "CLEARSCALE")

        layout.separator()

        layout.operator("pose.user_transforms_clear", text="Reset Unkeyed", icon = "RESET")


class VIEW3D_MT_pose_slide(Menu):
    bl_label = "In-Betweens"

    def draw(self, _context):
        layout = self.layout

        layout.operator("pose.push_rest", icon = 'PUSH_POSE')
        layout.operator("pose.relax_rest", icon = 'RELAX_POSE')
        layout.operator("pose.push", icon = 'PUSH_POSE')
        layout.operator("pose.relax", icon = 'RELAX_POSE')
        layout.operator("pose.breakdown", icon = 'BREAKDOWNER_POSE')


class VIEW3D_MT_pose_propagate(Menu):
    bl_label = "Propagate"

    def draw(self, _context):
        layout = self.layout

        layout.operator("pose.propagate", icon = "PROPAGATE").mode = 'WHILE_HELD'

        layout.separator()

        layout.operator("pose.propagate", text="To Next Keyframe", icon = "PROPAGATE").mode = 'NEXT_KEY'
        layout.operator("pose.propagate", text="To Last Keyframe (Make Cyclic)", icon = "PROPAGATE").mode = 'LAST_KEY'

        layout.separator()

        layout.operator("pose.propagate", text="On Selected Keyframes", icon = "PROPAGATE").mode = 'SELECTED_KEYS'

        layout.separator()

        layout.operator("pose.propagate", text="On Selected Markers", icon = "PROPAGATE").mode = 'SELECTED_MARKERS'


class VIEW3D_MT_pose_library(Menu):
    bl_label = "Pose Library"

    def draw(self, _context):
        layout = self.layout

        layout.operator("poselib.browse_interactive", text="Browse Poses", icon = "FILEBROWSER")

        layout.separator()

        layout.operator("poselib.pose_add", text="Add Pose", icon = "LIBRARY")
        layout.operator("poselib.pose_rename", text="Rename Pose", icon='RENAME')
        layout.operator("poselib.pose_remove", text="Remove Pose", icon = "DELETE")


class VIEW3D_MT_pose_motion(Menu):
    bl_label = "Motion Paths"

    def draw(self, _context):
        layout = self.layout

        layout.operator("pose.paths_calculate", text="Calculate", icon ='MOTIONPATHS_CALCULATE')
        layout.operator("pose.paths_clear", text="Clear", icon ='MOTIONPATHS_CLEAR')


class VIEW3D_MT_pose_group(Menu):
    bl_label = "Bone Groups"

    def draw(self, context):
        layout = self.layout

        pose = context.active_object.pose

        layout.operator_context = 'EXEC_AREA'
        layout.operator("pose.group_assign", text="Assign to New Group", icon = "NEW_GROUP").type = 0

        if pose.bone_groups:
            active_group = pose.bone_groups.active_index + 1
            layout.operator("pose.group_assign", text="Assign to Group", icon = "ADD_TO_ACTIVE").type = active_group

            layout.separator()

            # layout.operator_context = 'INVOKE_AREA'
            layout.operator("pose.group_unassign", icon = "REMOVE_SELECTED_FROM_ACTIVE_GROUP")
            layout.operator("pose.group_remove", icon = "REMOVE_FROM_ALL_GROUPS")


class VIEW3D_MT_pose_ik(Menu):
    bl_label = "Inverse Kinematics"

    def draw(self, _context):
        layout = self.layout

        layout.operator("pose.ik_add", icon= "ADD_IK")
        layout.operator("pose.ik_clear", icon = "CLEAR_IK")


class VIEW3D_MT_pose_constraints(Menu):
    bl_label = "Constraints"

    def draw(self, _context):
        layout = self.layout

        layout.operator("pose.constraint_add_with_targets", text="Add (With Targets)", icon = "CONSTRAINT_DATA")
        layout.operator("pose.constraints_copy", icon = "COPYDOWN")
        layout.operator("pose.constraints_clear", icon = "CLEAR_CONSTRAINT")


# Workaround to separate the tooltips for Show Hide for Armature in Pose mode
class VIEW3D_MT_pose_hide_unselected(bpy.types.Operator):
    """Hide unselected Bones"""      # blender will use this as a tooltip for menu items and buttons.
    bl_idname = "pose.hide_unselected"        # unique identifier for buttons and menu items to reference.
    bl_label = "Hide Unselected"         # display name in the interface.
    bl_options = {'REGISTER', 'UNDO'}  # enable undo for the operator.

    def execute(self, context):        # execute() is called by blender when running the operator.
        bpy.ops.pose.hide(unselected = True)
        return {'FINISHED'}


class VIEW3D_MT_pose_show_hide(Menu):
    bl_label = "Show/Hide"

    def draw(self, context):
        layout = self.layout

        layout.operator("pose.reveal", text="Show Hidden", icon = "HIDE_OFF")
        layout.operator("pose.hide", text="Hide Selected", icon = "HIDE_ON").unselected = False
        layout.operator("pose.hide_unselected", text="Hide Unselected", icon = "HIDE_UNSELECTED") # bfa - separated tooltip


class VIEW3D_MT_pose_apply(Menu):
    bl_label = "Apply"

    def draw(self, _context):
        layout = self.layout

        layout.operator("pose.armature_apply", icon = "MOD_ARMATURE")
        layout.operator("pose.armature_apply", text="Apply Selected as Rest Pose", icon = "MOD_ARMATURE").selected = True
        layout.operator("pose.visual_transform_apply", icon = "APPLYMOVE")

        layout.separator()

        props = layout.operator("object.assign_property_defaults", icon = "ASSIGN")
        props.process_bones = True


class VIEW3D_MT_pose_context_menu(Menu):
    bl_label = "Pose Context Menu"

    def draw(self, _context):
        layout = self.layout

        layout.operator_context = 'INVOKE_REGION_WIN'

        layout.operator("anim.keyframe_insert_menu", text="Insert Keyframe", icon= 'KEYFRAMES_INSERT')

        layout.separator()

        layout.operator("pose.copy", icon='COPYDOWN')
        layout.operator("pose.paste", icon='PASTEDOWN').flipped = False
        layout.operator("pose.paste", icon='PASTEFLIPDOWN', text="Paste X-Flipped Pose").flipped = True

        layout.separator()

        props = layout.operator("wm.call_panel", text="Rename Active Bone...", icon='RENAME')
        props.name = "TOPBAR_PT_name"
        props.keep_open = False

        layout.separator()

        layout.operator("pose.push", icon = 'PUSH_POSE')
        layout.operator("pose.relax", icon = 'RELAX_POSE')
        layout.operator("pose.breakdown", icon = 'BREAKDOWNER_POSE')

        layout.separator()

        layout.operator("pose.paths_calculate", text="Calculate Motion Paths", icon ='MOTIONPATHS_CALCULATE')
        layout.operator("pose.paths_clear", text="Clear Motion Paths", icon ='MOTIONPATHS_CLEAR')

        layout.separator()

        layout.operator("pose.hide", icon = "HIDE_ON").unselected = False
        layout.operator("pose.reveal", icon = "HIDE_OFF")

        layout.separator()

        layout.operator("pose.user_transforms_clear", icon = "CLEAR")


class BoneOptions:
    def draw(self, context):
        layout = self.layout

        options = [
            "show_wire",
            "use_deform",
            "use_envelope_multiply",
            "use_inherit_rotation",
        ]

        if context.mode == 'EDIT_ARMATURE':
            bone_props = bpy.types.EditBone.bl_rna.properties
            data_path_iter = "selected_bones"
            opt_suffix = ""
            options.append("lock")
        else:  # pose-mode
            bone_props = bpy.types.Bone.bl_rna.properties
            data_path_iter = "selected_pose_bones"
            opt_suffix = "bone."

        for opt in options:
            props = layout.operator("wm.context_collection_boolean_set", text=bone_props[opt].name,
                                    text_ctxt=i18n_contexts.default)
            props.data_path_iter = data_path_iter
            props.data_path_item = opt_suffix + opt
            props.type = self.type


class VIEW3D_MT_bone_options_toggle(Menu, BoneOptions):
    bl_label = "Toggle Bone Options"
    type = 'TOGGLE'


class VIEW3D_MT_bone_options_enable(Menu, BoneOptions):
    bl_label = "Enable Bone Options"
    type = 'ENABLE'


class VIEW3D_MT_bone_options_disable(Menu, BoneOptions):
    bl_label = "Disable Bone Options"
    type = 'DISABLE'


# ********** Edit Menus, suffix from ob.type **********


class VIEW3D_MT_edit_mesh(Menu):
    bl_label = "Mesh"

    def draw(self, _context):
        layout = self.layout

        with_bullet = bpy.app.build_options.bullet

        layout.menu("VIEW3D_MT_transform")
        layout.menu("VIEW3D_MT_mirror")
        layout.menu("VIEW3D_MT_snap")

        layout.separator()

        layout.operator("mesh.duplicate_move", text="Duplicate", icon = "DUPLICATE")
        layout.menu("VIEW3D_MT_edit_mesh_extrude")
        layout.operator("mesh.split", icon = "SPLIT")
        layout.operator("mesh.knife_project", icon='KNIFE_PROJECT')

        if with_bullet:
            layout.operator("mesh.convex_hull", icon = "CONVEXHULL")

        layout.separator()

        layout.operator("mesh.symmetrize", icon = "SYMMETRIZE", text = "Symmetrize")
        layout.operator("mesh.symmetry_snap", icon = "SNAP_SYMMETRY")

        layout.separator()

        layout.menu("VIEW3D_MT_edit_mesh_normals")
        layout.menu("VIEW3D_MT_edit_mesh_shading")
        layout.menu("VIEW3D_MT_edit_mesh_weights")
        layout.menu("VIEW3D_MT_edit_mesh_sort_elements")
        layout.menu("VIEW3D_MT_subdivision_set")

        layout.separator()

        layout.menu("VIEW3D_MT_edit_mesh_show_hide")
        layout.operator_menu_enum("mesh.separate", "type")
        layout.menu("VIEW3D_MT_edit_mesh_clean")

        layout.separator()

        layout.menu("VIEW3D_MT_edit_mesh_delete")
        layout.menu("VIEW3D_MT_edit_mesh_dissolve")
        layout.menu("VIEW3D_MT_edit_mesh_select_mode")

class VIEW3D_MT_edit_mesh_sort_elements(Menu):
    bl_label = "Sort Elements"

    def draw(self, context):
        layout = self.layout

        layout.operator("mesh.sort_elements", text="View Z Axis", icon = "Z_ICON").type = 'VIEW_ZAXIS'
        layout.operator("mesh.sort_elements", text="View X Axis", icon = "X_ICON").type = 'VIEW_XAXIS'
        layout.operator("mesh.sort_elements", text="Cursor Distance", icon = "CURSOR").type = 'CURSOR_DISTANCE'
        layout.operator("mesh.sort_elements", text="Material", icon = "MATERIAL").type = 'MATERIAL'
        layout.operator("mesh.sort_elements", text="Selected", icon = "RESTRICT_SELECT_OFF").type = 'SELECTED'
        layout.operator("mesh.sort_elements", text="Randomize", icon = "RANDOMIZE").type = 'RANDOMIZE'
        layout.operator("mesh.sort_elements", text="Reverse", icon = "SWITCH_DIRECTION").type = 'REVERSE'


class VIEW3D_MT_edit_mesh_context_menu(Menu):
    bl_label = ""

    def draw(self, context):

        def count_selected_items_for_objects_in_mode():
            selected_verts_len = 0
            selected_edges_len = 0
            selected_faces_len = 0
            for ob in context.objects_in_mode_unique_data:
                v, e, f = ob.data.count_selected_items()
                selected_verts_len += v
                selected_edges_len += e
                selected_faces_len += f
            return (selected_verts_len, selected_edges_len, selected_faces_len)

        is_vert_mode, is_edge_mode, is_face_mode = context.tool_settings.mesh_select_mode
        selected_verts_len, selected_edges_len, selected_faces_len = count_selected_items_for_objects_in_mode()

        del count_selected_items_for_objects_in_mode

        layout = self.layout

        layout.operator_context = 'INVOKE_REGION_WIN'

        # If nothing is selected
        # (disabled for now until it can be made more useful).
        '''
        # If nothing is selected
        if not (selected_verts_len or selected_edges_len or selected_faces_len):
            layout.menu("VIEW3D_MT_mesh_add", text="Add", text_ctxt=i18n_contexts.operator_default)

            return
        '''

        # Else something is selected

        row = layout.row()

        if is_vert_mode:
            col = row.column()

            col.label(text="Vertex Context Menu", icon='VERTEXSEL')
            col.separator()

            # Additive Operators
            col.operator("mesh.subdivide", text="Subdivide", icon = "SUBDIVIDE_EDGES")

            col.separator()

            col.operator("mesh.extrude_vertices_move", text="Extrude Vertices", icon='EXTRUDE_REGION')
            col.operator("mesh.bevel", text="Bevel Vertices", icon='BEVEL').vertex_only = True

            if selected_verts_len > 1:
                col.separator()
                col.operator("mesh.edge_face_add", text="Make Edge/Face", icon='MAKE_EDGEFACE')
                col.operator("mesh.vert_connect_path", text="Connect Vertex Path", icon = "VERTEXCONNECTPATH")
                col.operator("mesh.vert_connect", text="Connect Vertex Pairs", icon = "VERTEXCONNECT")

            col.separator()

            # Deform Operators
            col.operator("transform.push_pull", text="Push/Pull", icon = 'PUSH_PULL')
            col.operator("transform.shrink_fatten", text="Shrink/Fatten", icon = 'SHRINK_FATTEN')
            col.operator("transform.shear", text="Shear", icon = "SHEAR")
            col.operator_context = 'EXEC_DEFAULT'
            col.operator("transform.vertex_random", text="Randomize Vertices")
            col.operator_context = 'INVOKE_REGION_WIN'
            col.operator("mesh.vertices_smooth_laplacian", text="Smooth Laplacian", icon = "SMOOTH_LAPLACIAN")

            col.separator()

            col.menu("VIEW3D_MT_snap", text="Snap Vertices")
            col.operator("transform.mirror", text="Mirror Vertices", icon='TRANSFORM_MIRROR')

            col.separator()

            # Removal Operators
            if selected_verts_len > 1:
                col.menu("VIEW3D_MT_edit_mesh_merge", text="Merge Vertices")
            col.operator("mesh.split", icon = "SPLIT")
            col.operator_menu_enum("mesh.separate", "type")
            col.operator("mesh.dissolve_verts", icon='DISSOLVE_VERTS')
            col.operator("mesh.delete", text="Delete Vertices", icon = "DELETE").type = 'VERT'

        if is_edge_mode:
            render = context.scene.render

            col = row.column()
            col.label(text="Edge Context Menu", icon='EDGESEL')
            col.separator()

            # Additive Operators
            col.operator("mesh.subdivide", text="Subdivide", icon = "SUBDIVIDE_EDGES")

            col.separator()

            col.operator("mesh.extrude_edges_move", text="Extrude Edges", icon='EXTRUDE_REGION')
            col.operator("mesh.bevel", text="Bevel Edges", icon = "BEVEL").vertex_only = False
            if selected_edges_len >= 2:
                col.operator("mesh.bridge_edge_loops", icon = "BRIDGE_EDGELOOPS")
            if selected_edges_len >= 1:
                col.operator("mesh.edge_face_add", text="Make Edge/Face", icon='MAKE_EDGEFACE')
            if selected_edges_len >= 2:
                col.operator("mesh.fill", icon = "FILL")

            col.separator()

<<<<<<< HEAD
            col.operator("mesh.loopcut_slide", icon = "LOOP_CUT_AND_SLIDE")
            col.operator("mesh.offset_edge_loops_slide", icon = "SLIDE_EDGE")
=======
            props = col.operator("mesh.loopcut_slide")
            props.TRANSFORM_OT_edge_slide.release_confirm = False
            col.operator("mesh.offset_edge_loops_slide")
>>>>>>> c26f470c

            col.separator()

            col.operator("mesh.knife_tool", icon = 'KNIFE')

            col.separator()

            # Deform Operators
            col.operator("mesh.edge_rotate", text="Rotate Edge CW", icon = "ROTATECW").use_ccw = False
            col.operator("mesh.edge_split", icon = "SPLITEDGE")

            col.separator()

            # Edge Flags
            col.operator("transform.edge_crease", icon = "CREASE")
            col.operator("transform.edge_bevelweight", icon = "BEVEL")

            col.separator()

            col.operator("mesh.mark_seam", icon = "MARK_SEAM").clear = False
            col.operator("mesh.mark_seam", text="Clear Seam", icon = 'CLEAR_SEAM').clear = True

            col.separator()

            col.operator("mesh.mark_sharp", icon = "MARKSHARPEDGES")
            col.operator("mesh.mark_sharp", text="Clear Sharp", icon = "CLEARSHARPEDGES").clear = True

            if render.use_freestyle:
                col.separator()

                col.operator("mesh.mark_freestyle_edge", icon = "MARK_FS_EDGE").clear = False
                col.operator("mesh.mark_freestyle_edge", text="Clear Freestyle Edge", icon = "CLEAR_FS_EDGE").clear = True

            col.separator()

            # Removal Operators
            col.operator("mesh.unsubdivide", icon = "UNSUBDIVIDE")
            col.operator("mesh.split", icon = "SPLIT")
            col.operator_menu_enum("mesh.separate", "type")
            col.operator("mesh.dissolve_edges", icon='DISSOLVE_EDGES')
            col.operator("mesh.delete", text="Delete Edges", icon = "DELETE").type = 'EDGE'

        if is_face_mode:
            col = row.column()

            col.label(text="Face Context Menu", icon='FACESEL')
            col.separator()

            # Additive Operators
            col.operator("mesh.subdivide", text="Subdivide", icon = "SUBDIVIDE_EDGES")

            col.separator()

            col.operator("view3d.edit_mesh_extrude_move_normal", text="Extrude Faces", icon = 'EXTRUDE_REGION')
            col.operator("view3d.edit_mesh_extrude_move_shrink_fatten", text="Extrude Faces Along Normals", icon = 'EXTRUDE_REGION')
            col.operator("mesh.extrude_faces_move", text="Extrude Individual Faces", icon = 'EXTRUDE_REGION')

            col.operator("mesh.poke", icon = "POKEFACES")

            if selected_faces_len >= 2:
                col.operator("mesh.bridge_edge_loops", text="Bridge Faces", icon = "BRIDGE_EDGELOOPS")

            col.separator()

            # Modify Operators
            col.menu("VIEW3D_MT_uv_map", text="UV Unwrap Faces")

            col.separator()

            props = col.operator("mesh.quads_convert_to_tris", icon = "TRIANGULATE")
            props.quad_method = props.ngon_method = 'BEAUTY'
            col.operator("mesh.tris_convert_to_quads", icon = "TRISTOQUADS")

            col.separator()

            col.operator("mesh.faces_shade_smooth", icon = 'SHADING_SMOOTH')
            col.operator("mesh.faces_shade_flat", icon = 'SHADING_FLAT')

            col.separator()

            # Removal Operators
            col.operator("mesh.unsubdivide", icon = "UNSUBDIVIDE")
            col.operator("mesh.split", icon = "SPLIT")
            col.operator_menu_enum("mesh.separate", "type")
            col.operator("mesh.dissolve_faces", icon='DISSOLVE_FACES')
            col.operator("mesh.delete", text="Delete Faces", icon = "DELETE").type = 'FACE'


class VIEW3D_MT_edit_mesh_select_mode(Menu):
    bl_label = "Mesh Select Mode"

    def draw(self, context):
        layout = self.layout

        layout.operator_context = 'INVOKE_REGION_WIN'
        layout.operator("mesh.select_mode", text="Vertex", icon='VERTEXSEL').type = 'VERT'
        layout.operator("mesh.select_mode", text="Edge", icon='EDGESEL').type = 'EDGE'
        layout.operator("mesh.select_mode", text="Face", icon='FACESEL').type = 'FACE'


class VIEW3D_MT_edit_mesh_extrude_dupli(bpy.types.Operator):
    """Duplicate or Extrude to Cursor\nCreates a slightly rotated copy of the current mesh selection\nThe tool can also extrude the selected geometry, dependant of the selection\nHotkey tool! """      # blender will use this as a tooltip for menu items and buttons.
    bl_idname = "mesh.dupli_extrude_cursor_norotate"        # unique identifier for buttons and menu items to reference.
    bl_label = "Duplicate or Extrude to Cursor"         # display name in the interface.
    bl_options = {'REGISTER', 'UNDO'}  # enable undo for the operator.

    def execute(self, context):        # execute() is called by blender when running the operator.
        bpy.ops.mesh.dupli_extrude_cursor('INVOKE_DEFAULT',rotate_source = False)
        return {'FINISHED'}

class VIEW3D_MT_edit_mesh_extrude_dupli_rotate(bpy.types.Operator):
    """Duplicate or Extrude to Cursor Rotated\nCreates a slightly rotated copy of the current mesh selection, and rotates the source slightly\nThe tool can also extrude the selected geometry, dependant of the selection\nHotkey tool!"""      # blender will use this as a tooltip for menu items and buttons.
    bl_idname = "mesh.dupli_extrude_cursor_rotate"        # unique identifier for buttons and menu items to reference.
    bl_label = "Duplicate or Extrude to Cursor Rotated"         # display name in the interface.
    bl_options = {'REGISTER', 'UNDO'}  # enable undo for the operator.

    def execute(self, context):        # execute() is called by blender when running the operator.
        bpy.ops.mesh.dupli_extrude_cursor('INVOKE_DEFAULT', rotate_source = True)
        return {'FINISHED'}



class VIEW3D_MT_edit_mesh_extrude(Menu):
    bl_label = "Extrude"

    _extrude_funcs = {
        'VERT': lambda layout:
            layout.operator("mesh.extrude_vertices_move", text="Extrude Vertices", icon='EXTRUDE_REGION'),
        'EDGE': lambda layout:
            layout.operator("mesh.extrude_edges_move", text="Extrude Edges", icon='EXTRUDE_REGION'),
        'DUPLI_EXTRUDE': lambda layout:
            layout.operator("mesh.dupli_extrude_cursor_norotate", text="Dupli Extrude", icon='DUPLI_EXTRUDE'),
        'DUPLI_EX_ROTATE': lambda layout:
            layout.operator("mesh.dupli_extrude_cursor_rotate", text="Dupli Extrude Rotate", icon='DUPLI_EXTRUDE_ROTATE'),
    }

    @staticmethod
    def extrude_options(context):
        tool_settings = context.tool_settings
        select_mode = tool_settings.mesh_select_mode
        mesh = context.object.data

        menu = []
        if mesh.total_edge_sel and (select_mode[0] or select_mode[1]):
            menu += ['EDGE']
        if mesh.total_vert_sel and select_mode[0]:
            menu += ['VERT']
        menu += ['DUPLI_EXTRUDE', 'DUPLI_EX_ROTATE']

        # should never get here
        return menu

    def draw(self, context):
        layout = self.layout
        layout.operator_context = 'INVOKE_REGION_WIN'

        for menu_id in self.extrude_options(context):
            self._extrude_funcs[menu_id](layout)


class VIEW3D_MT_edit_mesh_vertices(Menu):
    bl_label = "Vertex"

    def draw(self, _context):
        layout = self.layout
        layout.operator_context = 'INVOKE_REGION_WIN'

        layout.operator("mesh.edge_face_add", text="Make Edge/Face", icon='MAKE_EDGEFACE')
        layout.operator("mesh.vert_connect_path", text = "Connect Vertex Path", icon = "VERTEXCONNECTPATH")
        layout.operator("mesh.vert_connect", text = "Connect Vertex Pairs", icon = "VERTEXCONNECT")

        layout.separator()

        layout.operator_context = 'EXEC_DEFAULT'
        layout.operator_context = 'INVOKE_REGION_WIN'
        layout.operator("mesh.vertices_smooth_laplacian", text="Smooth Laplacian", icon = "SMOOTH_LAPLACIAN")

        layout.separator()

        layout.operator("mesh.blend_from_shape", icon = "BLENDFROMSHAPE")
        layout.operator("mesh.shape_propagate_to_all", text="Propagate to Shapes", icon = "SHAPEPROPAGATE")

        layout.separator()

        layout.menu("VIEW3D_MT_edit_mesh_merge", text="Merge Vertices")

        layout.separator()

        layout.menu("VIEW3D_MT_vertex_group")
        layout.menu("VIEW3D_MT_hook")

        layout.separator()

        layout.operator("object.vertex_parent_set", icon = "VERTEX_PARENT")


class VIEW3D_MT_edit_mesh_edges_data(Menu):
    bl_label = "Edge Data"

    def draw(self, context):
        layout = self.layout

        render = context.scene.render

        layout.operator_context = 'INVOKE_REGION_WIN'

        layout.operator("transform.edge_crease", icon = "CREASE")
        layout.operator("transform.edge_bevelweight", icon = "BEVEL")

        layout.separator()

        layout.operator("mesh.mark_seam", icon = 'MARK_SEAM').clear = False
        layout.operator("mesh.mark_seam", text="Clear Seam", icon = 'CLEAR_SEAM').clear = True

        layout.separator()

        layout.operator("mesh.mark_sharp", icon = "MARKSHARPEDGES")
        layout.operator("mesh.mark_sharp", text="Clear Sharp", icon = "CLEARSHARPEDGES").clear = True

        layout.operator("mesh.mark_sharp", text="Mark Sharp from Vertices").use_verts = True
        props = layout.operator("mesh.mark_sharp", text="Clear Sharp from Vertices", icon = "CLEARSHARPEDGES")
        props.use_verts = True
        props.clear = True

        if render.use_freestyle:
            layout.separator()

            layout.operator("mesh.mark_freestyle_edge", icon = "MARK_FS_EDGE").clear = False
            layout.operator("mesh.mark_freestyle_edge", text="Clear Freestyle Edge", icon = "CLEAR_FS_EDGE").clear = True


class VIEW3D_MT_edit_mesh_edges(Menu):
    bl_label = "Edge"

    def draw(self, context):
        layout = self.layout

        with_freestyle = bpy.app.build_options.freestyle

        layout.operator_context = 'INVOKE_REGION_WIN'

        layout.operator("mesh.bridge_edge_loops", icon = "BRIDGE_EDGELOOPS")

        layout.separator()

        layout.operator("mesh.subdivide", icon='SUBDIVIDE_EDGES')
        layout.operator("mesh.subdivide_edgering", icon = "SUBDIV_EDGERING")
        layout.operator("mesh.unsubdivide", icon = "UNSUBDIVIDE")

        layout.separator()

        layout.operator("mesh.edge_rotate", text="Rotate Edge CW", icon = "ROTATECW").use_ccw = False
        layout.operator("mesh.edge_rotate", text="Rotate Edge CCW", icon = "ROTATECW").use_ccw = True

        layout.separator()

        layout.operator("mesh.edge_split", icon = "SPLITEDGE")

        layout.separator()

        layout.operator("transform.edge_crease", icon = "CREASE")
        layout.operator("transform.edge_bevelweight", icon = "BEVEL")

        layout.separator()

        layout.operator("mesh.mark_sharp", icon = "MARKSHARPEDGES")
        layout.operator("mesh.mark_sharp", text="Clear Sharp", icon = "CLEARSHARPEDGES").clear = True

        layout.operator("mesh.mark_sharp", text="Mark Sharp from Vertices", icon = "MARKSHARPEDGES").use_verts = True
        props = layout.operator("mesh.mark_sharp", text="Clear Sharp from Vertices", icon = "CLEARSHARPEDGES")
        props.use_verts = True
        props.clear = True

        if with_freestyle:
            layout.separator()

            layout.operator("mesh.mark_freestyle_edge", icon = "MARK_FS_EDGE").clear = False
            layout.operator("mesh.mark_freestyle_edge", text="Clear Freestyle Edge", icon = "CLEAR_FS_EDGE").clear = True


class VIEW3D_MT_edit_mesh_faces_data(Menu):
    bl_label = "Face Data"

    def draw(self, _context):
        layout = self.layout

        with_freestyle = bpy.app.build_options.freestyle

        layout.operator_context = 'INVOKE_REGION_WIN'

        layout.operator("mesh.colors_rotate", icon = "ROTATE_COLORS")
        layout.operator("mesh.colors_reverse", icon = "REVERSE_COLORS")

        layout.separator()

        layout.operator("mesh.uvs_rotate", icon = "ROTATE_UVS")
        layout.operator("mesh.uvs_reverse", icon = "REVERSE_UVS")

        layout.separator()

        if with_freestyle:
            layout.operator("mesh.mark_freestyle_face", icon = "MARKFSFACE").clear = False
            layout.operator("mesh.mark_freestyle_face", text="Clear Freestyle Face", icon = "CLEARFSFACE").clear = True


class VIEW3D_MT_edit_mesh_faces(Menu):
    bl_label = "Face"
    bl_idname = "VIEW3D_MT_edit_mesh_faces"

    def draw(self, _context):
        layout = self.layout

        layout.operator_context = 'INVOKE_REGION_WIN'

        layout.operator("mesh.poke", icon = "POKEFACES")

        layout.separator()

        props = layout.operator("mesh.quads_convert_to_tris", icon = "TRIANGULATE")
        props.quad_method = props.ngon_method = 'BEAUTY'
        layout.operator("mesh.tris_convert_to_quads", icon = "TRISTOQUADS")
        layout.operator("mesh.solidify", text="Solidify Faces", icon = "SOLIDIFY")
        layout.operator("mesh.wireframe", icon = "WIREFRAME")

        layout.separator()

        layout.operator("mesh.fill", icon = "FILL")
        layout.operator("mesh.fill_grid", icon = "GRIDFILL")
        layout.operator("mesh.beautify_fill", icon = "BEAUTIFY")

        layout.separator()

        layout.operator("mesh.intersect", icon = "INTERSECT")
        layout.operator("mesh.intersect_boolean", icon = "BOOLEAN_INTERSECT")

        layout.separator()

        layout.operator("mesh.face_split_by_edges", icon = "SPLITBYEDGES")

        layout.separator()

        layout.menu("VIEW3D_MT_edit_mesh_faces_data")


# Workaround to separate the tooltips for Recalculate Outside and Recalculate Inside
class VIEW3D_normals_make_consistent_inside(bpy.types.Operator):
    """Make selected faces and normals point inside the mesh"""      # blender will use this as a tooltip for menu items and buttons.
    bl_idname = "mesh.normals_recalculate_inside"        # unique identifier for buttons and menu items to reference.
    bl_label = "Recalculate Inside"         # display name in the interface.
    bl_options = {'REGISTER', 'UNDO'}  # enable undo for the operator.

    def execute(self, context):        # execute() is called by blender when running the operator.
        bpy.ops.mesh.normals_make_consistent(inside=True)
        return {'FINISHED'}


class VIEW3D_MT_edit_mesh_normals_select_strength(Menu):
    bl_label = "Select by Face Strength"

    def draw(self, _context):
        layout = self.layout

        op = layout.operator("mesh.mod_weighted_strength", text="Weak", icon='FACESEL')
        op.set = False
        op.face_strength = 'WEAK'

        op = layout.operator("mesh.mod_weighted_strength", text="Medium", icon='FACESEL')
        op.set = False
        op.face_strength = 'MEDIUM'

        op = layout.operator("mesh.mod_weighted_strength", text="Strong", icon='FACESEL')
        op.set = False
        op.face_strength = 'STRONG'


class VIEW3D_MT_edit_mesh_normals_set_strength(Menu):
    bl_label = "Select by Face Strength"

    def draw(self, _context):
        layout = self.layout

        op = layout.operator("mesh.mod_weighted_strength", text="Weak", icon='NORMAL_SETSTRENGTH')
        op.set = True
        op.face_strength = 'WEAK'

        op = layout.operator("mesh.mod_weighted_strength", text="Medium", icon='NORMAL_SETSTRENGTH')
        op.set = True
        op.face_strength = 'MEDIUM'

        op = layout.operator("mesh.mod_weighted_strength", text="Strong", icon='NORMAL_SETSTRENGTH')
        op.set = True
        op.face_strength = 'STRONG'


class VIEW3D_MT_edit_mesh_normals_average(Menu):
    bl_label = "Average"

    def draw(self, _context):
        layout = self.layout

        layout.operator("mesh.average_normals", text="Custom Normal", icon = "NORMAL_AVERAGE").average_type = 'CUSTOM_NORMAL'
        layout.operator("mesh.average_normals", text="Face Area", icon = "NORMAL_AVERAGE").average_type = 'FACE_AREA'
        layout.operator("mesh.average_normals", text="Corner Angle", icon = "NORMAL_AVERAGE").average_type = 'CORNER_ANGLE'


class VIEW3D_MT_edit_mesh_normals(Menu):
    bl_label = "Normals"

    def draw(self, _context):
        layout = self.layout

        layout.operator("mesh.normals_make_consistent", text="Recalculate Outside", icon = 'RECALC_NORMALS').inside = False
        layout.operator("mesh.normals_recalculate_inside", text="Recalculate Inside", icon = 'RECALC_NORMALS_INSIDE') # bfa - separated tooltip
        layout.operator("mesh.flip_normals", text = "Flip", icon = 'FLIP_NORMALS')

        layout.separator()

        layout.operator("mesh.set_normals_from_faces", text="Set From Faces", icon = 'SET_FROM_FACES')

        layout.operator_context = 'INVOKE_REGION_WIN'
        layout.operator("transform.rotate_normal", text="Rotate", icon = "NORMAL_ROTATE")
        layout.operator("mesh.point_normals", text="Point normals to target", icon = "NORMAL_TARGET")

        layout.operator_context = 'EXEC_DEFAULT'       
        layout.operator("mesh.merge_normals", text="Merge", icon = "MERGE")
        layout.operator("mesh.split_normals", text="Split", icon = "SPLIT")
        layout.menu("VIEW3D_MT_edit_mesh_normals_average", text="Average")

        layout.separator()

        layout.operator("mesh.normals_tools", text="Copy Vectors", icon = "COPYDOWN").mode = 'COPY'
        layout.operator("mesh.normals_tools", text="Paste Vectors", icon = "PASTEDOWN").mode = 'PASTE'
        layout.operator("mesh.smoothen_normals", text="Smoothen Vectors", icon = "NORMAL_SMOOTH")
        layout.operator("mesh.normals_tools", text="Reset Vectors", icon = "RESET").mode = 'RESET'

        layout.separator()

        layout.menu("VIEW3D_MT_edit_mesh_normals_select_strength", text="Select by Face Strength")
        layout.menu("VIEW3D_MT_edit_mesh_normals_set_strength", text="Set Face Strength")


class VIEW3D_MT_edit_mesh_shading(Menu):
    bl_label = "Shading"

    def draw(self, _context):
        layout = self.layout

        layout.operator("mesh.faces_shade_smooth", icon = 'SHADING_SMOOTH')
        layout.operator("mesh.faces_shade_flat", icon = 'SHADING_FLAT')

        layout.separator()

        layout.operator("mesh.mark_sharp", text="Smooth Edges", icon = 'SHADING_SMOOTH').clear = True
        layout.operator("mesh.mark_sharp", text="Sharp Edges", icon = 'SHADING_FLAT')

        layout.separator()

        props = layout.operator("mesh.mark_sharp", text="Smooth Vertices", icon = 'SHADING_SMOOTH')
        props.use_verts = True
        props.clear = True

        layout.operator("mesh.mark_sharp", text="Sharp Vertices", icon = 'SHADING_FLAT').use_verts = True


class VIEW3D_MT_edit_mesh_weights(Menu):
    bl_label = "Weights"

    def draw(self, _context):
        VIEW3D_MT_paint_weight.draw_generic(self.layout, is_editmode=True)


class VIEW3D_MT_edit_mesh_clean(Menu):
    bl_label = "Clean Up"

    def draw(self, _context):
        layout = self.layout

        layout.operator("mesh.delete_loose", icon = "DELETE")

        layout.separator()

        layout.operator("mesh.decimate", icon = "DECIMATE")
        layout.operator("mesh.dissolve_degenerate", icon = "DEGENERATE_DISSOLVE")
        layout.operator("mesh.dissolve_limited", icon='DISSOLVE_LIMITED')
        layout.operator("mesh.face_make_planar", icon = "MAKE_PLANAR")

        layout.separator()

        layout.operator("mesh.vert_connect_nonplanar", icon = "SPLIT_NONPLANAR")
        layout.operator("mesh.vert_connect_concave", icon = "SPLIT_CONCAVE")
        layout.operator("mesh.fill_holes", icon = "FILL_HOLE")


class VIEW3D_MT_edit_mesh_delete(Menu):
    bl_label = "Delete"

    def draw(self, _context):
        layout = self.layout

        layout.operator_enum("mesh.delete", "type")

        layout.separator()

        layout.operator("mesh.delete_edgeloop", text="Edge Loops", icon = "DELETE")


class VIEW3D_MT_edit_mesh_dissolve(Menu):
    bl_label = "Dissolve"

    def draw(self, context):
        layout = self.layout

        layout.operator("mesh.dissolve_verts", icon='DISSOLVE_VERTS')
        layout.operator("mesh.dissolve_edges", icon='DISSOLVE_EDGES')
        layout.operator("mesh.dissolve_faces", icon='DISSOLVE_FACES')

        layout.separator()

        layout.operator("mesh.dissolve_limited", icon='DISSOLVE_LIMITED')

        layout.separator()

        layout.operator("mesh.edge_collapse", icon='EDGE_COLLAPSE')


# Workaround to separate the tooltips for Show Hide for Mesh in Edit Mode
class VIEW3D_mesh_hide_unselected(bpy.types.Operator):
    """Hide unselected geometry in Edit Mode"""      # blender will use this as a tooltip for menu items and buttons.
    bl_idname = "mesh.hide_unselected"        # unique identifier for buttons and menu items to reference.
    bl_label = "Hide Unselected"         # display name in the interface.
    bl_options = {'REGISTER', 'UNDO'}  # enable undo for the operator.

    def execute(self, context):        # execute() is called by blender when running the operator.
        bpy.ops.mesh.hide(unselected = True)
        return {'FINISHED'}


class VIEW3D_MT_edit_mesh_merge(Menu):
    bl_label = "Merge"

    def draw(self, _context):
        layout = self.layout

        layout.operator_enum("mesh.merge", "type")

        layout.separator()

        layout.operator("mesh.remove_doubles", text="By Distance", icon = "REMOVE_DOUBLES")


class VIEW3D_MT_edit_mesh_show_hide(Menu):
    bl_label = "Show/Hide"

    def draw(self, context):
        layout = self.layout

        layout.operator("mesh.reveal", text="Show Hidden", icon = "HIDE_OFF")
        layout.operator("mesh.hide", text="Hide Selected", icon = "HIDE_ON").unselected = False
        layout.operator("mesh.hide_unselected", text="Hide Unselected", icon = "HIDE_UNSELECTED") # bfa - separated tooltip


class VIEW3D_MT_edit_gpencil_delete(Menu):
    bl_label = "Delete"

    def draw(self, _context):
        layout = self.layout

        layout.operator_enum("gpencil.delete", "type")

        layout.separator()

        layout.operator("gpencil.delete", text="Delete Active Keyframe (Active Layer)", icon = 'DELETE').type = 'FRAME'
        layout.operator("gpencil.active_frames_delete_all", text="Delete Active Keyframes (All Layers)", icon = 'DELETE')


class VIEW3D_MT_sculpt_gpencil_copy(Menu):
    bl_label = "Copy"

    def draw(self, _context):
        layout = self.layout

        layout.operator("gpencil.copy", text="Copy", icon='COPYDOWN')


# Edit Curve
# draw_curve is used by VIEW3D_MT_edit_curve and VIEW3D_MT_edit_surface
def draw_curve(self, _context):
    layout = self.layout

    edit_object = _context.edit_object

    layout.menu("VIEW3D_MT_transform")
    layout.menu("VIEW3D_MT_mirror")
    layout.menu("VIEW3D_MT_snap")

    layout.separator()

    if edit_object.type == 'SURFACE':
        layout.operator("curve.spin", icon = 'SPIN')
    layout.operator("curve.duplicate_move", text = "Duplicate", icon = "DUPLICATE")

    layout.separator()

    layout.operator("curve.split", icon = "SPLIT")
    layout.operator("curve.separate", icon = "SEPARATE")
    layout.operator("curve.cyclic_toggle", icon = 'TOGGLE_CYCLIC')
    if edit_object.type == 'CURVE':
        layout.operator("curve.decimate", icon = "DECIMATE")
        layout.operator_menu_enum("curve.spline_type_set", "type")

    layout.separator()

    if edit_object.type == 'CURVE':
        layout.operator("transform.tilt", icon = "TILT")
        layout.operator("curve.tilt_clear", icon = "CLEAR_TILT")

    layout.separator()
    
    if edit_object.type == 'CURVE':
        layout.menu("VIEW3D_MT_edit_curve_handle_type_set")
        layout.operator("curve.normals_make_consistent", icon = 'RECALC_NORMALS')

    layout.separator()

    layout.menu("VIEW3D_MT_edit_curve_show_hide")

    layout.separator()

    layout.menu("VIEW3D_MT_edit_curve_delete")
    if edit_object.type == 'CURVE':
        layout.operator("curve.dissolve_verts", icon='DISSOLVE_VERTS')


class VIEW3D_MT_edit_curve(Menu):
    bl_label = "Curve"

    draw = draw_curve


class VIEW3D_MT_edit_curve_ctrlpoints(Menu):
    bl_label = "Control Points"

    def draw(self, context):
        layout = self.layout

        edit_object = context.edit_object

        if edit_object.type in {'CURVE', 'SURFACE'}:
            layout.operator("curve.extrude_move", text = "Extrude Curve", icon = 'EXTRUDE_REGION')

            layout.separator()

            layout.operator("curve.make_segment", icon = "MAKE_CURVESEGMENT")

            layout.separator()

            if edit_object.type == 'CURVE':
                layout.operator("transform.tilt", icon = 'TILT')
                layout.operator("curve.tilt_clear",icon = "CLEAR_TILT")

                layout.separator()

                layout.menu("VIEW3D_MT_edit_curve_handle_type_set")
                layout.operator("curve.normals_make_consistent", icon = 'RECALC_NORMALS')

                layout.separator()

            layout.operator("curve.smooth", icon = 'SHADING_SMOOTH')
            if edit_object.type == 'CURVE':
                layout.operator("curve.smooth_weight", icon = "SMOOTH_WEIGHT")
                layout.operator("curve.smooth_radius", icon = "SMOOTH_RADIUS")
                layout.operator("curve.smooth_tilt", icon = "SMOOTH_TILT")

            layout.separator()

        layout.menu("VIEW3D_MT_hook")

        layout.separator()

        layout.operator("object.vertex_parent_set", icon = "VERTEX_PARENT")


class VIEW3D_MT_edit_curve_handle_type_set(Menu):
    bl_label = "Set Handle Type"

    def draw(self, context):
        layout = self.layout

        layout.operator("curve.handle_type_set", icon = 'HANDLE_AUTO', text="Automatic").type = 'AUTOMATIC'
        layout.operator("curve.handle_type_set", icon = 'HANDLE_VECTOR', text="Vector").type = 'VECTOR'
        layout.operator("curve.handle_type_set", icon = 'HANDLE_ALIGN',text="Aligned").type = 'ALIGNED'
        layout.operator("curve.handle_type_set", icon = 'HANDLE_FREE', text="Free").type = 'FREE_ALIGN'

        layout.separator()

        layout.operator("curve.handle_type_set", icon = 'HANDLE_FREE', text="Toggle Free / Aligned").type = 'TOGGLE_FREE_ALIGN'


class VIEW3D_MT_edit_curve_segments(Menu):
    bl_label = "Segments"

    def draw(self, _context):
        layout = self.layout

        layout.operator("curve.subdivide", icon = 'SUBDIVIDE_EDGES')
        layout.operator("curve.switch_direction", icon = 'SWITCH_DIRECTION')


class VIEW3D_MT_edit_curve_context_menu(Menu):
    bl_label = "Curve Context Menu"

    def draw(self, _context):
        # TODO(campbell): match mesh vertex menu.

        layout = self.layout

        layout.operator_context = 'INVOKE_DEFAULT'

        layout.operator("curve.subdivide", icon = 'SUBDIVIDE_EDGES')
        layout.operator("curve.switch_direction", icon = 'SWITCH_DIRECTION')

        layout.separator()

        layout.operator("curve.duplicate_move", icon = "DUPLICATE")
        layout.operator("curve.split", icon = "SPLIT")
        layout.operator("curve.cyclic_toggle", icon = 'TOGGLE_CYCLIC')
        layout.operator_menu_enum("curve.spline_type_set", "type")

        layout.separator()

        layout.operator("curve.make_segment", icon = "MAKE_CURVESEGMENT")

        layout.separator()

        layout.operator("transform.tilt", icon = 'TILT')
        layout.operator("curve.tilt_clear", icon = "CLEAR_TILT")

        layout.separator()

        layout.operator_menu_enum("curve.handle_type_set", "type")
        layout.operator("curve.normals_make_consistent", icon = 'RECALC_NORMALS')

        layout.separator()

        layout.operator("curve.spline_weight_set", icon = "MOD_VERTEX_WEIGHT")
        layout.operator("curve.radius_set", icon = "RADIUS")

        layout.separator()

        layout.menu("VIEW3D_MT_mirror")
        layout.menu("VIEW3D_MT_snap")

        layout.separator()

        layout.operator("curve.decimate", icon = "DECIMATE")
        layout.operator("curve.delete", text="Delete Point", icon = "DELETE").type = 'VERT'
        layout.operator("curve.delete", text="Delete Segment", icon = "DELETE").type = 'SEGMENT'
        layout.operator("curve.dissolve_verts", icon='DISSOLVE_VERTS')


class VIEW3D_MT_edit_curve_delete(Menu):
    bl_label = "Delete"

    def draw(self, _context):
        layout = self.layout

        layout.operator("curve.delete", text="Vertices", icon = "DELETE").type = 'VERT'
        layout.operator("curve.delete", text="Segment", icon = "DELETE").type = 'SEGMENT'


# Workaround to separate the tooltips for Show Hide for Curve in Edit Mode
class VIEW3D_curve_hide_unselected(bpy.types.Operator):
    """Hide unselected Control Points"""      # blender will use this as a tooltip for menu items and buttons.
    bl_idname = "curve.hide_unselected"        # unique identifier for buttons and menu items to reference.
    bl_label = "Hide Unselected"         # display name in the interface.
    bl_options = {'REGISTER', 'UNDO'}  # enable undo for the operator.

    def execute(self, context):        # execute() is called by blender when running the operator.
        bpy.ops.curve.hide(unselected = True)
        return {'FINISHED'}


class VIEW3D_MT_edit_curve_show_hide(Menu):
    bl_label = "Show/Hide"

    def draw(self, context):
        layout = self.layout

        layout.operator("curve.reveal", text="Show Hidden", icon = "HIDE_OFF")
        layout.operator("curve.hide", text="Hide Selected", icon = "HIDE_ON").unselected = False
        layout.operator("curve.hide_unselected", text="Hide Unselected", icon = "HIDE_UNSELECTED") # bfa - separated tooltip


class VIEW3D_MT_edit_surface(Menu):
    bl_label = "Surface"

    draw = draw_curve


class VIEW3D_MT_edit_font(Menu):
    bl_label = "Font"

    def draw(self, _context):
        layout = self.layout

        layout.menu("VIEW3D_MT_edit_text_chars")

        layout.separator()

        layout.menu("VIEW3D_MT_edit_font_move_select")
        layout.menu("VIEW3D_MT_edit_font_move")
        
        layout.separator()

        layout.operator("font.style_toggle", text="Toggle Bold", icon = 'BOLD').style = 'BOLD'
        layout.operator("font.style_toggle", text="Toggle Italic", icon = 'ITALIC').style = 'ITALIC'

        layout.separator()

        layout.operator("font.style_toggle", text="Toggle Underline", icon = 'UNDERLINED').style = 'UNDERLINE'
        layout.operator("font.style_toggle", text="Toggle Small Caps", icon = "SMALL_CAPS").style = 'SMALL_CAPS'

        layout.separator()

        layout.operator("font.case_set", icon = 'SET_UPPERCASE', text = "Set Uppercase").case = 'UPPER'
        layout.operator("font.case_set", icon = 'SET_LOWERCASE', text = "Set Lowercase").case = 'LOWER'

        layout.separator()

        layout.operator("font.delete", icon = "DELETE").type = 'NEXT_OR_SELECTION'
        

class VIEW3D_MT_edit_font_move(Menu):
    bl_label = "Move Cursor"

    def draw(self, _context):
        layout = self.layout
        
        layout.operator_enum("font.move", "type")
   

# move_select submenu
class VIEW3D_MT_edit_font_move_select(Menu):
    bl_label = "Select Text"

    def draw(self, context):
        layout = self.layout

        layout.operator("font.move_select", text = "Line End", icon = "HAND").type = 'LINE_END'
        layout.operator("font.move_select", text = "Line Begin", icon = "HAND").type = 'LINE_BEGIN'
        layout.operator("font.move_select", text = "Previous Character", icon = "HAND").type = 'PREVIOUS_CHARACTER'
        layout.operator("font.move_select", text = "Next Character", icon = "HAND").type = 'NEXT_CHARACTER'
        layout.operator("font.move_select", text = "Previous Word", icon = "HAND").type = 'PREVIOUS_WORD'
        layout.operator("font.move_select", text = "Next Word", icon = "HAND").type = 'NEXT_WORD'
        layout.operator("font.move_select", text = "Previous Line", icon = "HAND").type = 'PREVIOUS_LINE'
        layout.operator("font.move_select", text = "Next Line", icon = "HAND").type = 'NEXT_LINE'
        layout.operator("font.move_select", text = "Previous Character", icon = "HAND").type = 'PREVIOUS_CHARACTER'
        layout.operator("font.move_select", text = "Next Character", icon = "HAND").type = 'NEXT_CHARACTER'


class VIEW3D_MT_edit_text_chars(Menu):
    bl_label = "Special Characters"

    def draw(self, _context):
        layout = self.layout

        layout.operator("font.text_insert", text="Copyright", icon = "COPYRIGHT").text = "\u00A9"
        layout.operator("font.text_insert", text="Registered Trademark", icon = "TRADEMARK").text = "\u00AE"

        layout.separator()

        layout.operator("font.text_insert", text="Degree Sign", icon = "DEGREE").text = "\u00B0"
        layout.operator("font.text_insert", text="Multiplication Sign", icon = "MULTIPLICATION").text = "\u00D7"
        layout.operator("font.text_insert", text="Circle", icon = "CIRCLE").text = "\u008A"

        layout.separator()

        layout.operator("font.text_insert", text="Superscript 1", icon = "SUPER_ONE").text = "\u00B9"
        layout.operator("font.text_insert", text="Superscript 2", icon = "SUPER_TWO").text = "\u00B2"
        layout.operator("font.text_insert", text="Superscript 3", icon = "SUPER_THREE").text = "\u00B3"

        layout.separator()

        layout.operator("font.text_insert", text="Double >>", icon = "DOUBLE_RIGHT").text = "\u00BB"
        layout.operator("font.text_insert", text="Double <<", icon = "DOUBLE_LEFT").text = "\u00AB"
        layout.operator("font.text_insert", text="Promillage", icon = "PROMILLE").text = "\u2030"

        layout.separator()

        layout.operator("font.text_insert", text="Dutch Florin", icon = "DUTCH_FLORIN").text = "\u00A4"
        layout.operator("font.text_insert", text="British Pound", icon = "POUND").text = "\u00A3"
        layout.operator("font.text_insert", text="Japanese Yen", icon = "YEN").text = "\u00A5"

        layout.separator()

        layout.operator("font.text_insert", text="German S", icon = "GERMAN_S").text = "\u00DF"
        layout.operator("font.text_insert", text="Spanish Question Mark", icon = "SPANISH_QUESTION").text = "\u00BF"
        layout.operator("font.text_insert", text="Spanish Exclamation Mark", icon = "SPANISH_EXCLAMATION").text = "\u00A1"


class VIEW3D_MT_edit_meta(Menu):
    bl_label = "Metaball"

    def draw(self, _context):
        layout = self.layout

        layout.menu("VIEW3D_MT_transform")
        layout.menu("VIEW3D_MT_mirror")
        layout.menu("VIEW3D_MT_snap")

        layout.separator()

        layout.operator("mball.duplicate_metaelems", text = "Duplicate", icon = "DUPLICATE")

        layout.separator()

        layout.menu("VIEW3D_MT_edit_meta_showhide")

        layout.operator_context = 'EXEC_DEFAULT'
        layout.operator("mball.delete_metaelems", text="Delete", icon = "DELETE")


# Workaround to separate the tooltips for Show Hide for Curve in Edit Mode
class VIEW3D_MT_edit_meta_showhide_unselected(bpy.types.Operator):
    """Hide unselected metaelement(s)"""      # blender will use this as a tooltip for menu items and buttons.
    bl_idname = "mball.hide_metaelems_unselected"        # unique identifier for buttons and menu items to reference.
    bl_label = "Hide Unselected"         # display name in the interface.
    bl_options = {'REGISTER', 'UNDO'}  # enable undo for the operator.

    def execute(self, context):        # execute() is called by blender when running the operator.
        bpy.ops.mball.hide_metaelems(unselected = True)
        return {'FINISHED'}


class VIEW3D_MT_edit_meta_showhide(Menu):
    bl_label = "Show/Hide"

    def draw(self, _context):
        layout = self.layout

        layout.operator("mball.reveal_metaelems", text="Show Hidden", icon = "HIDE_OFF")
        layout.operator("mball.hide_metaelems", text="Hide Selected", icon = "HIDE_ON").unselected = False
        layout.operator("mball.hide_metaelems_unselected", text="Hide Unselected", icon = "HIDE_UNSELECTED")


class VIEW3D_MT_edit_lattice(Menu):
    bl_label = "Lattice"

    def draw(self, _context):
        layout = self.layout

        layout.menu("VIEW3D_MT_transform")
        layout.menu("VIEW3D_MT_mirror")
        layout.menu("VIEW3D_MT_snap")
        layout.menu("VIEW3D_MT_edit_lattice_flip")

        layout.separator()

        layout.operator("lattice.make_regular", icon = 'MAKE_REGULAR')

        layout.menu("VIEW3D_MT_hook")

        layout.separator()

        layout.operator("object.vertex_parent_set", icon = "VERTEX_PARENT")

class VIEW3D_MT_edit_lattice_flip(Menu):
    bl_label = "Flip"

    def draw(self, context):
        layout = self.layout

        layout.operator("lattice.flip", text = " U (X) axis", icon = "FLIP_X").axis = 'U'
        layout.operator("lattice.flip", text = " V (Y) axis", icon = "FLIP_Y").axis = 'V'
        layout.operator("lattice.flip", text = " W (Z) axis", icon = "FLIP_Z").axis = 'W'


class VIEW3D_MT_edit_armature(Menu):
    bl_label = "Armature"

    def draw(self, context):
        layout = self.layout

        edit_object = context.edit_object
        arm = edit_object.data

        layout.menu("VIEW3D_MT_transform_armature")
        layout.menu("VIEW3D_MT_mirror")
        layout.menu("VIEW3D_MT_snap")

        layout.separator()

        layout.menu("VIEW3D_MT_edit_armature_roll")

        layout.operator("transform.transform", text="Set Bone Roll", icon = "SET_ROLL").mode = 'BONE_ROLL'
        layout.operator("armature.roll_clear", text="Clear Bone Roll", icon = "CLEAR_ROLL")

        layout.separator()

        layout.operator("armature.extrude_move", icon = 'EXTRUDE_REGION')

        if arm.use_mirror_x:
            layout.operator("armature.extrude_forked", icon = "EXTRUDE_REGION")

        layout.operator("armature.duplicate_move", icon = "DUPLICATE")
        layout.operator("armature.merge", icon = "MERGE")
        layout.operator("armature.fill", icon = "FILLBETWEEN")
        layout.operator("armature.split", icon = "SPLIT")
        layout.operator("armature.separate", icon = "SEPARATE")
        layout.operator("armature.symmetrize", icon = "SYMMETRIZE")

        layout.separator()

        layout.operator("armature.subdivide", text="Subdivide", icon = 'SUBDIVIDE_EDGES')
        layout.operator("armature.switch_direction", text="Switch Direction", icon = "SWITCH_DIRECTION")

        layout.separator()

        layout.menu("VIEW3D_MT_edit_armature_names")

        layout.separator()

        layout.operator_context = 'INVOKE_DEFAULT'
        layout.operator("armature.armature_layers", icon = "LAYER")
        layout.operator("armature.bone_layers", icon = "LAYER")

        layout.separator()

        layout.operator("armature.parent_set", text="Make Parent", icon='PARENT_SET')
        layout.operator("armature.parent_clear", text="Clear Parent", icon='PARENT_CLEAR')

        layout.separator()

        layout.menu("VIEW3D_MT_bone_options_toggle", text="Bone Settings")
        layout.menu("VIEW3D_MT_armature_show_hide") # bfa - the new show hide menu with split tooltip

        layout.separator()

        layout.operator("armature.delete", icon = "DELETE")
        layout.operator("armature.dissolve", icon = "DELETE")


# Workaround to separate the tooltips for Show Hide for Armature in Edit Mode
class VIEW3D_armature_hide_unselected(bpy.types.Operator):
    """Hide unselected Bones in Edit Mode"""      # blender will use this as a tooltip for menu items and buttons.
    bl_idname = "armature.hide_unselected"        # unique identifier for buttons and menu items to reference.
    bl_label = "Hide Unselected"         # display name in the interface.
    bl_options = {'REGISTER', 'UNDO'}  # enable undo for the operator.

    def execute(self, context):        # execute() is called by blender when running the operator.
        bpy.ops.armature.hide(unselected = True)
        return {'FINISHED'}


class VIEW3D_MT_armature_show_hide(Menu):
    bl_label = "Show/Hide"

    def draw(self, context):
        layout = self.layout

        layout.operator("armature.reveal", text="Show Hidden", icon = "HIDE_OFF")
        layout.operator("armature.hide", text="Hide Selected", icon = "HIDE_ON").unselected = False
        layout.operator("armature.hide_unselected", text="Hide Unselected", icon = "HIDE_UNSELECTED")


class VIEW3D_MT_armature_context_menu(Menu):
    bl_label = "Armature Context Menu"

    def draw(self, context):
        layout = self.layout

        edit_object = context.edit_object
        arm = edit_object.data

        layout.operator_context = 'INVOKE_REGION_WIN'

        # Add
        layout.operator("armature.subdivide", text="Subdivide", icon = "SUBDIVIDE_EDGES")
        layout.operator("armature.duplicate_move", text="Duplicate", icon = "DUPLICATE")
        layout.operator("armature.extrude_move", icon='EXTRUDE_REGION')
        if arm.use_mirror_x:
            layout.operator("armature.extrude_forked", icon='EXTRUDE_REGION')

        layout.separator()

        layout.operator("armature.fill", icon = "FILLBETWEEN")

        layout.separator()

        # Modify
        layout.menu("VIEW3D_MT_mirror")
        layout.menu("VIEW3D_MT_snap")
        layout.operator("armature.switch_direction", text="Switch Direction", icon = "SWITCH_DIRECTION")
        layout.operator("armature.symmetrize", icon = "SYMMETRIZE")
        layout.menu("VIEW3D_MT_edit_armature_names")

        layout.separator()

        layout.operator("armature.parent_set", text="Make Parent", icon='PARENT_SET')
        layout.operator("armature.parent_clear", text="Clear Parent", icon='PARENT_CLEAR')

        layout.separator()

        # Remove
        layout.operator("armature.split", icon = "SPLIT")
        layout.operator("armature.merge", icon = "MERGE")
        layout.operator("armature.dissolve", icon = "DELETE")
        layout.operator("armature.delete", icon = "DELETE")


class VIEW3D_MT_edit_armature_names(Menu):
    bl_label = "Names"

    def draw(self, _context):
        layout = self.layout

        layout.operator_context = 'EXEC_REGION_WIN'
        layout.operator("armature.autoside_names", text="AutoName Left/Right", icon = "STRING").type = 'XAXIS'
        layout.operator("armature.autoside_names", text="AutoName Front/Back", icon = "STRING").type = 'YAXIS'
        layout.operator("armature.autoside_names", text="AutoName Top/Bottom", icon = "STRING").type = 'ZAXIS'
        layout.operator("armature.flip_names", text="Flip Names", icon = "FLIP")


class VIEW3D_MT_edit_armature_roll(Menu):
    bl_label = "Recalculate Bone Roll"
    def draw(self, _context):
        layout = self.layout

        layout.label(text="- Positive: -")
        layout.operator("armature.calculate_roll", text= "Local + X Tangent", icon = "ROLL_X_TANG_POS").type = 'POS_X'
        layout.operator("armature.calculate_roll", text= "Local + Z Tangent", icon = "ROLL_Z_TANG_POS").type = 'POS_Z'
        layout.operator("armature.calculate_roll", text= "Global + X Axis", icon = "ROLL_X_POS").type = 'GLOBAL_POS_X'
        layout.operator("armature.calculate_roll", text= "Global + Y Axis", icon = "ROLL_Y_POS").type = 'GLOBAL_POS_Y'
        layout.operator("armature.calculate_roll", text= "Global + Z Axis", icon = "ROLL_Z_POS").type = 'GLOBAL_POS_Z'
        layout.label(text="- Negative: -")
        layout.operator("armature.calculate_roll", text= "Local - X Tangent", icon = "ROLL_X_TANG_NEG").type = 'NEG_X'
        layout.operator("armature.calculate_roll", text= "Local - Z Tangent", icon = "ROLL_Z_TANG_NEG").type = 'NEG_Z'
        layout.operator("armature.calculate_roll", text= "Global - X Axis", icon = "ROLL_X_NEG").type = 'GLOBAL_NEG_X'
        layout.operator("armature.calculate_roll", text= "Global - Y Axis", icon = "ROLL_Y_NEG").type = 'GLOBAL_NEG_Y'
        layout.operator("armature.calculate_roll", text= "Global - Z Axis", icon = "ROLL_Z_NEG").type = 'GLOBAL_NEG_Z'
        layout.label(text="- Other: -")
        layout.operator("armature.calculate_roll", text= "Active Bone", icon = "BONE_DATA").type = 'ACTIVE'
        layout.operator("armature.calculate_roll", text= "View Axis", icon = "MANIPUL").type = 'VIEW'
        layout.operator("armature.calculate_roll", text= "Cursor", icon = "CURSOR").type = 'CURSOR'

# bfa - not functional in the BFA keymap. But menu class remains for the Blender keymap. DO NOT DELETE!
class VIEW3D_MT_edit_armature_delete(Menu):
    bl_label = "Delete"

    def draw(self, _context):
        layout = self.layout
        layout.operator_context = 'EXEC_AREA'

        layout.operator("armature.delete", text="Bones", icon = "DELETE")

        layout.separator()

        layout.operator("armature.dissolve", text="Dissolve Bones", icon = "DELETE")


# ********** Grease Pencil menus **********
class VIEW3D_MT_gpencil_autoweights(Menu):
    bl_label = "Generate Weights"

    def draw(self, _context):
        layout = self.layout
        layout.operator("gpencil.generate_weights", text="With Empty Groups", icon = "PARTICLEBRUSH_WEIGHT").mode = 'NAME'
        layout.operator("gpencil.generate_weights", text="With Automatic Weights", icon = "PARTICLEBRUSH_WEIGHT").mode = 'AUTO'


class VIEW3D_MT_gpencil_simplify(Menu):
    bl_label = "Simplify"

    def draw(self, _context):
        layout = self.layout
        layout.operator("gpencil.stroke_simplify_fixed", text="Fixed", icon = "MOD_SIMPLIFY")
        layout.operator("gpencil.stroke_simplify", text="Adaptative", icon = "MOD_SIMPLIFY")
        layout.operator("gpencil.stroke_sample", text="Sample", icon = "MOD_SIMPLIFY")


class VIEW3D_MT_paint_gpencil(Menu):
    bl_label = "Draw"

    def draw(self, _context):

        layout = self.layout

        layout.operator("gpencil.interpolate", text="Interpolate", icon = "INTERPOLATE")
        layout.operator("gpencil.interpolate_sequence", text="Sequence", icon = "SEQUENCE")

        layout.separator()

        layout.menu("VIEW3D_MT_gpencil_animation")

        layout.separator()

        layout.menu("VIEW3D_MT_edit_gpencil_showhide")
        layout.menu("GPENCIL_MT_cleanup")

        layout.separator()

        #radial control button brush size
        myvar = layout.operator("wm.radial_control", text = "Brush Radius", icon = "BRUSHSIZE")
        myvar.data_path_primary = 'tool_settings.gpencil_paint.brush.size'

        #radial control button brush strength
        myvar = layout.operator("wm.radial_control", text = "Brush Strength", icon = "BRUSHSTRENGTH")
        myvar.data_path_primary = 'tool_settings.gpencil_paint.brush.gpencil_settings.pen_strength'

        #radial control button brush strength
        myvar = layout.operator("wm.radial_control", text = "Eraser Radius (Old Toolsystem)", icon = "BRUSHSIZE")
        myvar.data_path_primary = 'preferences.edit.grease_pencil_eraser_radius'


class VIEW3D_MT_edit_gpencil_showhide(Menu):
    bl_label = "Show/hide"

    def draw(self, _context):
        layout = self.layout

        layout.operator("gpencil.reveal", text="Show All Layers", icon = "HIDE_OFF")

        layout.separator()

        layout.operator("gpencil.hide", text="Hide Active Layer", icon = "HIDE_ON").unselected = False
        layout.operator("gpencil.hide", text="Hide Inactive Layers", icon = "HIDE_UNSELECTED").unselected = True


class VIEW3D_MT_assign_material(Menu):
    bl_label = "Assign Material"

    def draw(self, context):
        layout = self.layout
        ob = context.active_object
        mat_active = ob.active_material

        for slot in ob.material_slots:
            mat = slot.material
            if mat:
                layout.operator("gpencil.stroke_change_color", text=mat.name,
                                icon='LAYER_ACTIVE' if mat == mat_active else 'BLANK1').material = mat.name


class VIEW3D_MT_gpencil_copy_layer(Menu):
    bl_label = "Copy Layer to Object"

    def draw(self, context):
        layout = self.layout
        view_layer = context.view_layer
        obact = context.active_object
        gpl = context.active_gpencil_layer

        done = False
        if gpl is not None:
            for ob in view_layer.objects:
                if ob.type == 'GPENCIL' and ob != obact:
                    layout.operator("gpencil.layer_duplicate_object", text=ob.name, icon = "DUPLICATE").object = ob.name
                    done = True

            if done is False:
                layout.label(text="No destination object", icon='ERROR')
        else:
            layout.label(text="No layer to copy", icon='ERROR')


class VIEW3D_MT_edit_gpencil(Menu):
    bl_label = "Grease Pencil"

    def draw(self, _context):
        layout = self.layout

        layout.menu("VIEW3D_MT_edit_gpencil_transform")
        layout.menu("VIEW3D_MT_mirror")
        layout.menu("GPENCIL_MT_snap")

        layout.separator()

        layout.menu("VIEW3D_MT_gpencil_animation")

        layout.separator()

        layout.operator("gpencil.duplicate_move", text="Duplicate", icon = "DUPLICATE")
        layout.operator("gpencil.frame_duplicate", text="Duplicate Active Frame", icon = "DUPLICATE")
        layout.operator("gpencil.frame_duplicate", text="Duplicate Active Frame All Layers", icon = "DUPLICATE").mode = 'ALL'

        layout.separator()

        layout.operator("gpencil.stroke_split", text="Split", icon = "SPLIT")

        layout.separator()

        layout.operator("gpencil.copy", text="Copy", icon='COPYDOWN')
        layout.operator("gpencil.paste", text="Paste", icon='PASTEDOWN').type = 'ACTIVE'
        layout.operator("gpencil.paste", text="Paste by Layer", icon='PASTEDOWN').type = 'LAYER'

        layout.separator()

        layout.menu("VIEW3D_MT_edit_gpencil_delete")
        layout.operator_menu_enum("gpencil.dissolve", "type")

        layout.separator()

        layout.menu("GPENCIL_MT_cleanup")
        layout.menu("VIEW3D_MT_edit_gpencil_hide", text = "Show/Hide")

        layout.separator()

        layout.operator_menu_enum("gpencil.stroke_separate", "mode")


class VIEW3D_MT_edit_gpencil_hide(Menu):
    bl_label = "Hide"

    def draw(self, context):
        layout = self.layout

        layout.operator("gpencil.reveal", text="Show Hidden Layer", icon = "HIDE_OFF")
        layout.operator("gpencil.hide", text="Hide selected Layer", icon = "HIDE_ON").unselected = False
        layout.operator("gpencil.hide", text="Hide unselected Layer", icon = "HIDE_UNSELECTED").unselected = True

        layout.separator()

        layout.operator("gpencil.selection_opacity_toggle", text="Toggle Opacity", icon = "HIDE_OFF")


class VIEW3D_MT_edit_gpencil_arrange_strokes(Menu):
    bl_label = "Arrange Strokes"

    def draw(self, context):
        layout = self.layout

        layout.operator("gpencil.stroke_arrange", text="Bring Forward", icon='MOVE_UP').direction = 'UP'
        layout.operator("gpencil.stroke_arrange", text="Send Backward", icon='MOVE_DOWN').direction = 'DOWN'
        layout.operator("gpencil.stroke_arrange", text="Bring to Front", icon='MOVE_TO_TOP').direction = 'TOP'
        layout.operator("gpencil.stroke_arrange", text="Send to Back", icon='MOVE_TO_BOTTOM').direction = 'BOTTOM'

class VIEW3D_MT_edit_gpencil_stroke(Menu):
    bl_label = "Stroke"

    def draw(self, _context):
        layout = self.layout

        layout.operator("gpencil.stroke_subdivide", text="Subdivide", icon = "SUBDIVIDE_EDGES").only_selected = False
        layout.menu("VIEW3D_MT_gpencil_simplify")
        layout.operator("gpencil.stroke_trim", text="Trim", icon = "CUT")

        layout.separator()

        layout.operator("gpencil.stroke_join", text="Join", icon = "JOIN").type = 'JOIN'
        layout.operator("gpencil.stroke_join", text="Join and Copy", icon = "JOIN").type = 'JOINCOPY'

        layout.separator()

        layout.menu("GPENCIL_MT_move_to_layer")
        layout.menu("VIEW3D_MT_assign_material")
        layout.operator("gpencil.set_active_material", text="Set as Active Material", icon = "MATERIAL")
        layout.menu("VIEW3D_MT_edit_gpencil_arrange_strokes")

        layout.separator()

        # Convert
        op = layout.operator("gpencil.stroke_cyclical_set", text="Close", icon = 'TOGGLE_CYCLIC')
        op.type = 'CLOSE'
        op.geometry = True
        layout.operator("gpencil.stroke_cyclical_set", text="Toggle Cyclic", icon = 'TOGGLE_CYCLIC').type = 'TOGGLE'
        layout.operator_menu_enum("gpencil.stroke_caps_set", text="Toggle Caps", property="type")
        layout.operator("gpencil.stroke_flip", text="Switch Direction", icon = "FLIP")
        
        layout.separator()
        
        layout.operator_menu_enum("gpencil.reproject", property="type", text="Reproject Strokes")
        

class VIEW3D_MT_edit_gpencil_point(Menu):
    bl_label = "Point"

    def draw(self, _context):
        layout = self.layout

        layout.operator("gpencil.extrude_move", text="Extrude Points", icon = "EXTRUDE_REGION")

        layout.separator()

        layout.operator("gpencil.stroke_smooth", text="Smooth Points", icon = "PARTICLEBRUSH_SMOOTH").only_selected = True

        layout.separator()

        layout.operator("gpencil.stroke_merge", text="Merge Points", icon = "MERGE")

        # TODO: add new RIP operator

        layout.separator()

        layout.menu("VIEW3D_MT_gpencil_vertex_group")


class VIEW3D_MT_weight_gpencil(Menu):
    bl_label = "Weights"

    def draw(self, context):
        layout = self.layout

        #layout.operator_context = 'INVOKE_REGION_WIN'

        layout.operator("gpencil.vertex_group_normalize_all", text="Normalize All", icon = "WEIGHT_NORMALIZE_ALL")
        layout.operator("gpencil.vertex_group_normalize", text="Normalize", icon = "WEIGHT_NORMALIZE")

        layout.separator()

        layout.operator("gpencil.vertex_group_invert", text="Invert", icon='WEIGHT_INVERT')
        layout.operator("gpencil.vertex_group_smooth", text="Smooth", icon='WEIGHT_SMOOTH')

        layout.menu("VIEW3D_MT_gpencil_autoweights")

        if context.mode == 'WEIGHT_GPENCIL':

            #radial control button brush size
            myvar = layout.operator("wm.radial_control", text = "Brush Radius", icon = "BRUSHSIZE")
            myvar.data_path_primary = 'tool_settings.gpencil_sculpt.brush.size'

            #radial control button brush strength
            myvar = layout.operator("wm.radial_control", text = "Brush Strength", icon = "BRUSHSTRENGTH")
            myvar.data_path_primary = 'tool_settings.gpencil_sculpt.brush.strength'


class VIEW3D_MT_gpencil_animation(Menu):
    bl_label = "Animation"

    @classmethod
    def poll(cls, context):
        ob = context.active_object
        return ob and ob.type == 'GPENCIL' and ob.mode != 'OBJECT'

    def draw(self, _context):
        layout = self.layout

        layout.operator("gpencil.blank_frame_add", text="Insert Blank Keyframe (Active Layer)", icon = "ADD")
        layout.operator("gpencil.blank_frame_add", text="Insert Blank Keyframe (All Layers)", icon = "ADD").all_layers = True

        layout.separator()

        layout.operator("gpencil.frame_duplicate", text="Duplicate Active Keyframe (Active Layer)", icon = "DUPLICATE")
        layout.operator("gpencil.frame_duplicate", text="Duplicate Active Keyframe (All Layers)", icon = "DUPLICATE").mode = 'ALL'

        layout.separator()

        layout.operator("gpencil.delete", text="Delete Active Keyframe (Active Layer)", icon = "DELETE").type = 'FRAME'
        layout.operator("gpencil.active_frames_delete_all", text="Delete Active Keyframes (All Layers)", icon = "DELETE")


class VIEW3D_MT_edit_gpencil_transform(Menu):
    bl_label = "Transform"

    def draw(self, _context):
        layout = self.layout

        layout.operator("transform.bend", text="Bend", icon = "BEND")
        layout.operator("transform.shear", text="Shear", icon = "SHEAR")
        layout.operator("transform.tosphere", text="To Sphere", icon = "TOSPHERE")
        layout.operator("transform.transform", text="Shrink Fatten", icon = 'SHRINK_FATTEN').mode = 'GPENCIL_SHRINKFATTEN'


class VIEW3D_MT_object_mode_pie(Menu):
    bl_label = "Mode"

    def draw(self, _context):
        layout = self.layout

        pie = layout.menu_pie()
        pie.operator_enum("object.mode_set", "mode")


class VIEW3D_MT_view_pie(Menu):
    bl_label = "View"
    bl_idname = "VIEW3D_MT_view_pie"

    def draw(self, _context):
        layout = self.layout

        pie = layout.menu_pie()
        pie.operator_enum("view3d.view_axis", "type")
        pie.operator("view3d.view_camera", text="View Camera", icon='CAMERA_DATA')
        pie.operator("view3d.view_selected", text="View Selected", icon='VIEW_SELECTED')


class VIEW3D_MT_transform_gizmo_pie(Menu):
    bl_label = "View"

    def draw(self, context):
        layout = self.layout

        pie = layout.menu_pie()
        # 1: Left
        pie.operator("view3d.transform_gizmo_set", text="Move").type = {'TRANSLATE'}
        # 2: Right
        pie.operator("view3d.transform_gizmo_set", text="Rotate").type = {'ROTATE'}
        # 3: Down
        pie.operator("view3d.transform_gizmo_set", text="Scale").type = {'SCALE'}
        # 4: Up
        pie.prop(context.space_data, "show_gizmo", text="Show Gizmos", icon='GIZMO')
        # 5: Up/Left
        pie.operator("view3d.transform_gizmo_set", text="All").type = {'TRANSLATE', 'ROTATE', 'SCALE'}


class VIEW3D_MT_shading_pie(Menu):
    bl_label = "Shading"

    def draw(self, context):
        layout = self.layout
        pie = layout.menu_pie()

        view = context.space_data

        pie.prop(view.shading, "type", expand=True)


class VIEW3D_MT_shading_ex_pie(Menu):
    bl_label = "Shading"

    def draw(self, context):
        layout = self.layout
        pie = layout.menu_pie()

        view = context.space_data

        pie.prop_enum(view.shading, "type", value='WIREFRAME')
        pie.prop_enum(view.shading, "type", value='SOLID')

        # Note this duplicates "view3d.toggle_xray" logic, so we can see the active item: T58661.
        if context.pose_object:
            pie.prop(view.overlay, "show_xray_bone", icon='XRAY')
        else:
            xray_active = (
                (context.mode == 'EDIT_MESH') or
                (view.shading.type in {'SOLID', 'WIREFRAME'})
            )
            if xray_active:
                sub = pie
            else:
                sub = pie.row()
                sub.active = False
            sub.prop(
                view.shading,
                "show_xray_wireframe" if (view.shading.type == 'WIREFRAME') else "show_xray",
                text="Toggle X-Ray",
                icon='XRAY',
            )

        pie.prop(view.overlay, "show_overlays", text="Toggle Overlays", icon='OVERLAY')

        pie.prop_enum(view.shading, "type", value='MATERIAL')
        pie.prop_enum(view.shading, "type", value='RENDERED')


class VIEW3D_MT_pivot_pie(Menu):
    bl_label = "Pivot Point"

    def draw(self, context):
        layout = self.layout
        pie = layout.menu_pie()
        obj = context.active_object
        mode = context.mode

        pie.prop_enum(context.scene.tool_settings, "transform_pivot_point", value='BOUNDING_BOX_CENTER')
        pie.prop_enum(context.scene.tool_settings, "transform_pivot_point", value='CURSOR')
        pie.prop_enum(context.scene.tool_settings, "transform_pivot_point", value='INDIVIDUAL_ORIGINS')
        pie.prop_enum(context.scene.tool_settings, "transform_pivot_point", value='MEDIAN_POINT')
        pie.prop_enum(context.scene.tool_settings, "transform_pivot_point", value='ACTIVE_ELEMENT')
        if (obj is None) or (mode in {'OBJECT', 'POSE', 'WEIGHT_PAINT'}):
            pie.prop(context.scene.tool_settings, "use_transform_pivot_point_align", text="Only Origins")


class VIEW3D_MT_orientations_pie(Menu):
    bl_label = "Orientation"

    def draw(self, context):
        layout = self.layout
        pie = layout.menu_pie()
        scene = context.scene

        pie.prop(scene.transform_orientation_slots[0], "type", expand=True)


class VIEW3D_MT_snap_pie(Menu):
    bl_label = "Snap"

    def draw(self, _context):
        layout = self.layout
        pie = layout.menu_pie()

        pie.operator("view3d.snap_cursor_to_grid", text="Cursor to Grid", icon='CURSOR')
        pie.operator("view3d.snap_selected_to_grid", text="Selection to Grid", icon='RESTRICT_SELECT_OFF')
        pie.operator("view3d.snap_cursor_to_selected", text="Cursor to Selected", icon='CURSOR')
        pie.operator("view3d.snap_selected_to_cursor", text="Selection to Cursor", icon='RESTRICT_SELECT_OFF').use_offset = False
        pie.operator("view3d.snap_selected_to_cursor", text="Selection to Cursor (Keep Offset)", icon='RESTRICT_SELECT_OFF').use_offset = True
        pie.operator("view3d.snap_selected_to_active", text="Selection to Active", icon='RESTRICT_SELECT_OFF')
        pie.operator("view3d.snap_cursor_to_center", text="Cursor to World Origin", icon='CURSOR')
        pie.operator("view3d.snap_cursor_to_active", text="Cursor to Active", icon='CURSOR')


class VIEW3D_MT_proportional_editing_falloff_pie(Menu):
    bl_label = "Proportional Editing Falloff"

    def draw(self, context):
        layout = self.layout
        pie = layout.menu_pie()
        tool_settings = context.scene.tool_settings

        pie.prop(tool_settings, "proportional_edit_falloff", expand=True)


class VIEW3D_MT_sculpt_mask_edit_pie(Menu):
    bl_label = "Mask Edit"

    def draw(self, _context):
        layout = self.layout
        pie = layout.menu_pie()

        op = pie.operator("paint.mask_flood_fill", text='Invert Mask')
        op.mode = 'INVERT'
        op = pie.operator("paint.mask_flood_fill", text='Clear Mask')
        op.mode = 'VALUE'
        op = pie.operator("sculpt.mask_filter", text='Smooth Mask')
        op.filter_type = 'SMOOTH'
        op.auto_iteration_count = True
        op = pie.operator("sculpt.mask_filter", text='Sharpen Mask')
        op.filter_type = 'SHARPEN'
        op.auto_iteration_count = True
        op = pie.operator("sculpt.mask_filter", text='Grow Mask')
        op.filter_type = 'GROW'
        op.auto_iteration_count = True
        op = pie.operator("sculpt.mask_filter", text='Shrink Mask')
        op.filter_type = 'SHRINK'
        op.auto_iteration_count = True
        op = pie.operator("sculpt.mask_filter", text='Increase Contrast')
        op.filter_type = 'CONTRAST_INCREASE'
        op.auto_iteration_count = False
        op = pie.operator("sculpt.mask_filter", text='Decrease Contrast')
        op.filter_type = 'CONTRAST_DECREASE'
        op.auto_iteration_count = False


class VIEW3D_MT_wpaint_vgroup_lock_pie(Menu):
    bl_label = "Vertex Group Locks"

    def draw(self, _context):
        layout = self.layout
        pie = layout.menu_pie()

        # 1: Left
        op = pie.operator("object.vertex_group_lock", icon='LOCKED', text="Lock All")
        op.action, op.mask = 'LOCK', 'ALL'
        # 2: Right
        op = pie.operator("object.vertex_group_lock", icon='UNLOCKED', text="Unlock All")
        op.action, op.mask = 'UNLOCK', 'ALL'
        # 3: Down
        op = pie.operator("object.vertex_group_lock", icon='UNLOCKED', text="Unlock Selected")
        op.action, op.mask = 'UNLOCK', 'SELECTED'
        # 4: Up
        op = pie.operator("object.vertex_group_lock", icon='LOCKED', text="Lock Selected")
        op.action, op.mask = 'LOCK', 'SELECTED'
        # 5: Up/Left
        op = pie.operator("object.vertex_group_lock", icon='LOCKED', text="Lock Unselected")
        op.action, op.mask = 'LOCK', 'UNSELECTED'
        # 6: Up/Right
        op = pie.operator("object.vertex_group_lock", text="Lock Only Selected")
        op.action, op.mask = 'LOCK', 'INVERT_UNSELECTED'
        # 7: Down/Left
        op = pie.operator("object.vertex_group_lock", text="Lock Only Unselected")
        op.action, op.mask = 'UNLOCK', 'INVERT_UNSELECTED'
        # 8: Down/Right
        op = pie.operator("object.vertex_group_lock", text="Invert Locks")
        op.action, op.mask = 'INVERT', 'ALL'


# ********** Panel **********

class VIEW3D_PT_active_tool(Panel, ToolActivePanelHelper):
    bl_space_type = 'VIEW_3D'
    bl_region_type = 'UI'
    bl_category = "Tool"
    # See comment below.
    # bl_options = {'HIDE_HEADER'}

    # Don't show in properties editor.
    @classmethod
    def poll(cls, context):
        return context.area.type == 'VIEW_3D'


# FIXME(campbell): remove this second panel once 'HIDE_HEADER' works with category tabs,
# Currently pinning allows ordering headerless panels below panels with headers.
class VIEW3D_PT_active_tool_duplicate(Panel, ToolActivePanelHelper):
    bl_space_type = 'VIEW_3D'
    bl_region_type = 'UI'
    bl_category = "Tool"
    bl_options = {'HIDE_HEADER'}

    # Only show in properties editor.
    @classmethod
    def poll(cls, context):
        return context.area.type != 'VIEW_3D'


class VIEW3D_PT_view3d_properties(Panel):
    bl_space_type = 'VIEW_3D'
    bl_region_type = 'UI'
    bl_category = "View"
    bl_label = "View"
    bl_options = {'DEFAULT_CLOSED'}

    def draw(self, context):
        layout = self.layout

        view = context.space_data

        layout.use_property_split = True
        layout.use_property_decorate = False  # No animation.

        flow = layout.grid_flow(row_major=True, columns=0, even_columns=False, even_rows=False, align=True)
        col = flow.column()

        subcol = col.column()
        subcol.active = bool(view.region_3d.view_perspective != 'CAMERA' or view.region_quadviews)
        subcol.prop(view, "lens", text="Focal Length")

        subcol = col.column(align=True)
        subcol.prop(view, "clip_start", text="Clip Near")
        subcol.prop(view, "clip_end", text="Clip Far")

        subcol.separator()

        col = flow.column()

        subcol = col.column()
        subcol.use_property_split = False
        subcol.prop(view, "use_local_camera")
        
        if view.use_local_camera:
            subcol = col.column()
            subcol.use_property_split = True
            subcol.prop(view, "camera", text="Local Cam")
            
        subcol.use_property_split = False
        subcol.prop(view, "use_render_border")
        
class VIEW3D_PT_view3d_properties_edit(Panel):
    bl_space_type = 'VIEW_3D'
    bl_region_type = 'UI'
    bl_category = "View"
    bl_label = "Edit"
    bl_options = {'DEFAULT_CLOSED'}

    def draw(self, context):
        layout = self.layout
        
        tool_settings = context.tool_settings
        layout.prop(tool_settings, "lock_object_mode")


class VIEW3D_PT_view3d_camera_lock(Panel):
    bl_space_type = 'VIEW_3D'
    bl_region_type = 'UI'
    bl_category = "View"
    bl_label = "Camera Lock"
    bl_parent_id = "VIEW3D_PT_view3d_properties"

    def draw(self, context):
        layout = self.layout

        layout.use_property_split = True
        layout.use_property_decorate = False  # No animation.

        view = context.space_data

        col = layout.column(align=True)
        subcol = col.column()
        subcol.active = bool(view.region_3d.view_perspective != 'CAMERA' or view.region_quadviews)

        subcol.prop(view, "lock_object")
        lock_object = view.lock_object
        if lock_object:
            if lock_object.type == 'ARMATURE':
                subcol.prop_search(
                    view, "lock_bone", lock_object.data,
                    "edit_bones" if lock_object.mode == 'EDIT'
                    else "bones",
                    text=""
                )
        else:
            subcol.use_property_split = False
            subcol.prop(view, "lock_cursor", text="Lock to 3D Cursor")
        col.use_property_split = False
        col.prop(view, "lock_camera")


class VIEW3D_PT_view3d_cursor(Panel):
    bl_space_type = 'VIEW_3D'
    bl_region_type = 'UI'
    bl_category = "View"
    bl_label = "3D Cursor"
    bl_options = {'DEFAULT_CLOSED'}

    def draw(self, context):
        layout = self.layout

        cursor = context.scene.cursor

        layout.column().prop(cursor, "location", text="Location")
        rotation_mode = cursor.rotation_mode
        if rotation_mode == 'QUATERNION':
            layout.column().prop(cursor, "rotation_quaternion", text="Rotation")
        elif rotation_mode == 'AXIS_ANGLE':
            layout.column().prop(cursor, "rotation_axis_angle", text="Rotation")
        else:
            layout.column().prop(cursor, "rotation_euler", text="Rotation")
        layout.prop(cursor, "rotation_mode", text="")


class VIEW3D_PT_collections(Panel):
    bl_space_type = 'VIEW_3D'
    bl_region_type = 'UI'
    bl_category = "View"
    bl_label = "Collections"
    bl_options = {'DEFAULT_CLOSED'}

    def _draw_collection(self, layout, view_layer, use_local_collections, collection, index):
        need_separator = index
        for child in collection.children:
            index += 1

            if child.exclude:
                continue

            if child.collection.hide_viewport:
                continue

            if need_separator:
                layout.separator()
                need_separator = False

            icon = 'BLANK1'
            # has_objects = True
            if child.has_selected_objects(view_layer):
                icon = 'LAYER_ACTIVE'
            elif child.has_objects():
                icon = 'LAYER_USED'
            else:
                # has_objects = False
                pass

            row = layout.row()
            row.use_property_decorate = False
            sub = row.split(factor=0.98)
            subrow = sub.row()
            subrow.alignment = 'LEFT'
            subrow.operator(
                "object.hide_collection", text=child.name, icon=icon, emboss=False,
            ).collection_index = index

            sub = row.split()
            subrow = sub.row(align=True)
            subrow.alignment = 'RIGHT'
            if not use_local_collections:
                subrow.active = collection.is_visible  # Parent collection runtime visibility
                subrow.prop(child, "hide_viewport", text="", emboss=False)
            else:
                subrow.active = collection.visible_get()  # Parent collection runtime visibility
                icon = 'HIDE_OFF' if child.visible_get() else 'HIDE_ON'
                props = subrow.operator("object.hide_collection", text="", icon=icon, emboss=False)
                props.collection_index = index
                props.toggle = True

        for child in collection.children:
            index = self._draw_collection(layout, view_layer, use_local_collections, child, index)

        return index

        return index

    def draw(self, context):
        layout = self.layout
        layout.use_property_split = False

        view = context.space_data
        view_layer = context.view_layer

        layout.use_property_split = False
        layout.prop(view, "use_local_collections")
        layout.separator()

        # We pass index 0 here because the index is increased
        # so the first real index is 1
        # And we start with index as 1 because we skip the master collection
        self._draw_collection(layout, view_layer, view.use_local_collections, view_layer.layer_collection, 0)


class VIEW3D_PT_object_type_visibility(Panel):
    bl_space_type = 'VIEW_3D'
    bl_region_type = 'HEADER'
    bl_label = "View Object Types"
    bl_ui_units_x = 6

    def draw(self, context):
        layout = self.layout
        layout.use_property_split = True

        view = context.space_data

        layout.label(text="Object Types Visibility")
        col = layout.column()

        attr_object_types = (
            # Geometry
            ("mesh", "Mesh          "),
            ("curve", "Curve       "),
            ("surf", "Surface     "),
            ("meta", "Meta         "),
            ("font", "Text           "),
            ("grease_pencil", "Grease Pencil"),
            (None, None),
            # Other
            ("armature", "Armature  "),
            ("lattice", "Lattice      "),
            ("empty", "Empty        "),
            ("light", "Light        "),
            ("light_probe", "Light Probe  "),
            ("camera", "Camera     "),
            ("speaker", "Speaker    "),
        )

        for attr, attr_name in attr_object_types:
            if attr is None:
                col.separator()
                continue

            attr_v = "show_object_viewport_" f"{attr:s}"
            attr_s = "show_object_select_" f"{attr:s}"

            icon_v = 'HIDE_OFF' if getattr(view, attr_v) else 'HIDE_ON'
            icon_s = 'RESTRICT_SELECT_OFF' if getattr(view, attr_s) else 'RESTRICT_SELECT_ON'

            row = col.row(align=True)
            row.alignment = 'RIGHT'

            row.label(text=attr_name)
            row.prop(view, attr_v, text="", icon=icon_v, emboss=False)
            rowsub = row.row(align=True)
            rowsub.active = getattr(view, attr_v)
            rowsub.prop(view, attr_s, text="", icon=icon_s, emboss=False)


class VIEW3D_PT_shading(Panel):
    bl_space_type = 'VIEW_3D'
    bl_region_type = 'HEADER'
    bl_label = "Shading"
    bl_ui_units_x = 12

    @classmethod
    def get_shading(cls, context):
        # Get settings from 3D viewport or OpenGL render engine
        view = context.space_data
        if view.type == 'VIEW_3D':
            return view.shading
        else:
            return context.scene.display.shading

    def draw(self, _context):
        layout = self.layout
        layout.label(text="Viewport Shading")


class VIEW3D_PT_shading_lighting(Panel):
    bl_space_type = 'VIEW_3D'
    bl_region_type = 'HEADER'
    bl_label = "Lighting"
    bl_parent_id = 'VIEW3D_PT_shading'

    @classmethod
    def poll(cls, context):
        shading = VIEW3D_PT_shading.get_shading(context)
        engine = context.scene.render.engine
        return shading.type in {'SOLID', 'MATERIAL'} or engine == 'BLENDER_EEVEE' and shading.type

    def draw(self, context):
        layout = self.layout
        shading = VIEW3D_PT_shading.get_shading(context)

        col = layout.column()
        split = col.split(factor=0.9)

        if shading.type == 'SOLID':
            split.row().prop(shading, "light", expand=True)
            col = split.column()

            split = layout.split(factor=0.9)
            col = split.column()
            sub = col.row()

            if shading.light == 'STUDIO':
                prefs = context.preferences
                system = prefs.system

                if not system.use_studio_light_edit:
                    sub.scale_y = 0.6  # smaller studiolight preview
                    sub.template_icon_view(shading, "studio_light", scale_popup=3.0)
                else:
                    sub.prop(system, "use_studio_light_edit", text="Disable Studio Light Edit", icon='NONE', toggle=True)

                col = split.column()
                col.operator("preferences.studiolight_show", emboss=False, text="", icon='PREFERENCES')

                split = layout.split(factor=0.9)
                col = split.column()

                row = col.row()
                row.prop(shading, "use_world_space_lighting", text="", icon='WORLD', toggle=True)
                row = row.row()
                if shading.use_world_space_lighting:
                    row.prop(shading, "studiolight_rotate_z", text="Rotation")
                    col = split.column()  # to align properly with above

            elif shading.light == 'MATCAP':
                sub.scale_y = 0.6  # smaller matcap preview
                sub.template_icon_view(shading, "studio_light", scale_popup=3.0)

                col = split.column()
                col.operator("preferences.studiolight_show", emboss=False, text="", icon='PREFERENCES')
                col.operator("view3d.toggle_matcap_flip", emboss=False, text="", icon='ARROW_LEFTRIGHT')

        elif shading.type == 'MATERIAL':
            col.prop(shading, "use_scene_lights")
            col.prop(shading, "use_scene_world")
            col = layout.column()
            split = col.split(factor=0.9)

            if not shading.use_scene_world:
                col = split.column()
                sub = col.row()
                sub.scale_y = 0.6
                sub.template_icon_view(shading, "studio_light", scale_popup=3)

                col = split.column()
                col.operator("preferences.studiolight_show", emboss=False, text="", icon='PREFERENCES')

                split = layout.split(factor=0.9)
                col = split.column()
                col.prop(shading, "studiolight_rotate_z", text="Rotation")
                col.prop(shading, "studiolight_intensity")
                col.prop(shading, "studiolight_background_alpha")
                col = split.column()  # to align properly with above

        elif shading.type == 'RENDERED':
            col.prop(shading, "use_scene_lights_render")
            col.prop(shading, "use_scene_world_render")

            if not shading.use_scene_world_render:
                col = layout.column()
                split = col.split(factor=0.9)

                col = split.column()
                sub = col.row()
                sub.scale_y = 0.6
                sub.template_icon_view(shading, "studio_light", scale_popup=3)

                col = split.column()
                col.operator("preferences.studiolight_show", emboss=False, text="", icon='PREFERENCES')

                split = layout.split(factor=0.9)
                col = split.column()
                col.prop(shading, "studiolight_rotate_z", text="Rotation")
                col.prop(shading, "studiolight_intensity")
                col.prop(shading, "studiolight_background_alpha")
                col = split.column()  # to align properly with above


class VIEW3D_PT_shading_color(Panel):
    bl_space_type = 'VIEW_3D'
    bl_region_type = 'HEADER'
    bl_label = "Color"
    bl_parent_id = 'VIEW3D_PT_shading'

    @classmethod
    def poll(cls, context):
        shading = VIEW3D_PT_shading.get_shading(context)
        return shading.type in {'WIREFRAME', 'SOLID'}

    def _draw_color_type(self, context):
        layout = self.layout
        shading = VIEW3D_PT_shading.get_shading(context)

        layout.grid_flow(columns=3, align=True).prop(shading, "color_type", expand=True)
        if shading.color_type == 'SINGLE':
            layout.row().prop(shading, "single_color", text="")

    def _draw_background_color(self, context):
        layout = self.layout
        shading = VIEW3D_PT_shading.get_shading(context)

        layout.row().label(text="Background")
        layout.row().prop(shading, "background_type", expand=True)
        if shading.background_type == 'VIEWPORT':
            layout.row().prop(shading, "background_color", text="")

    def draw(self, context):
        shading = VIEW3D_PT_shading.get_shading(context)
        if shading.type == 'WIREFRAME':
            self.layout.row().prop(shading, "wireframe_color_type", expand=True)
        else:
            self._draw_color_type(context)
            self.layout.separator()
        self._draw_background_color(context)


class VIEW3D_PT_shading_options(Panel):
    bl_space_type = 'VIEW_3D'
    bl_region_type = 'HEADER'
    bl_label = "Options"
    bl_parent_id = 'VIEW3D_PT_shading'

    @classmethod
    def poll(cls, context):
        shading = VIEW3D_PT_shading.get_shading(context)
        return shading.type in {'WIREFRAME', 'SOLID'}

    def draw(self, context):
        layout = self.layout

        shading = VIEW3D_PT_shading.get_shading(context)

        col = layout.column()

        if shading.type == 'SOLID':
            col.prop(shading, "show_backface_culling")

        row = col.row(align=True)
        
        

        if shading.type == 'WIREFRAME':
            row.prop(shading, "show_xray_wireframe")
            sub = row.row()
            sub.use_property_split = True
            sub.active = shading.show_xray_wireframe
            sub.prop(shading, "xray_alpha_wireframe", text="")
        elif shading.type == 'SOLID':
            row.prop(shading, "show_xray")
            sub = row.row()     
            sub.use_property_split = True
            if shading.show_xray:
                sub.prop(shading, "xray_alpha", text = "")
                # X-ray mode is off when alpha is 1.0
                xray_active = shading.show_xray and shading.xray_alpha != 1

            else:

                row = col.row(align=True)
                row.prop(shading, "show_shadows")
                row.active = not shading.show_xray
                
                sub = row.row(align=True)
                if shading.show_shadows:
                    sub.prop(shading, "shadow_intensity", text="")
                    sub.popover(panel="VIEW3D_PT_shading_options_shadow", icon='PREFERENCES', text="")

                col = layout.column()

                row = col.row()
                row.active = not shading.show_xray
                row.prop(shading, "show_cavity")

            if shading.show_cavity and not shading.show_xray:
                row.prop(shading, "cavity_type", text="Type")

                if shading.cavity_type in {'WORLD', 'BOTH'}:
                    col.label(text="World Space - Ridge / Valley")
                    sub = col.row(align=True)
                    sub.prop(shading, "cavity_ridge_factor", text="")
                    sub.prop(shading, "cavity_valley_factor", text="")
                    sub.popover(
                        panel="VIEW3D_PT_shading_options_ssao",
                        icon='PREFERENCES',
                        text=""
                    )

                if shading.cavity_type in {'SCREEN', 'BOTH'}:
                    col.label(text="Screen Space - Ridge / Valley")
                    sub = col.row(align=True)
                    sub.prop(shading, "curvature_ridge_factor", text="")
                    sub.prop(shading, "curvature_valley_factor", text="")

        if shading.type in {'WIREFRAME', 'SOLID'}:
            row = layout.split()
            row.prop(shading, "show_object_outline")
            sub = row.row()
            if shading.show_object_outline:
                sub.prop(shading, "object_outline_color", text="")

        if shading.type == 'SOLID':
            col = layout.column()
            if shading.light in {'STUDIO', 'MATCAP'}:
                col.active = shading.selected_studio_light.has_specular_highlight_pass
                col.prop(shading, "show_specular_highlight", text="Specular Lighting")


class VIEW3D_PT_shading_options_shadow(Panel):
    bl_label = "Shadow Settings"
    bl_space_type = 'VIEW_3D'
    bl_region_type = 'HEADER'

    def draw(self, context):
        layout = self.layout
        layout.use_property_split = True
        scene = context.scene

        col = layout.column()
        col.prop(scene.display, "light_direction")
        col.prop(scene.display, "shadow_shift")
        col.prop(scene.display, "shadow_focus")


class VIEW3D_PT_shading_options_ssao(Panel):
    bl_label = "SSAO Settings"
    bl_space_type = 'VIEW_3D'
    bl_region_type = 'HEADER'

    def draw(self, context):
        layout = self.layout
        layout.use_property_split = True
        scene = context.scene

        col = layout.column(align=True)
        col.prop(scene.display, "matcap_ssao_samples")
        col.prop(scene.display, "matcap_ssao_distance")
        col.prop(scene.display, "matcap_ssao_attenuation")


class VIEW3D_PT_shading_render_pass(Panel):
    bl_space_type = 'VIEW_3D'
    bl_region_type = 'HEADER'
    bl_label = "Render Pass"
    bl_parent_id = 'VIEW3D_PT_shading'
    COMPAT_ENGINES = {'BLENDER_EEVEE'}

    @classmethod
    def poll(cls, context):
        return (
            (context.space_data.shading.type == 'MATERIAL') or
            (context.engine in cls.COMPAT_ENGINES and context.space_data.shading.type == 'RENDERED')
        )

    def draw(self, context):
        shading = context.space_data.shading

        layout = self.layout
        layout.prop(shading, "render_pass", text="")


class VIEW3D_PT_gizmo_display(Panel):
    bl_space_type = 'VIEW_3D'
    bl_region_type = 'HEADER'
    bl_label = "Gizmo"

    def draw(self, context):
        layout = self.layout

        scene = context.scene
        view = context.space_data

        col = layout.column()
        col.label(text="Viewport Gizmos")

        col.active = view.show_gizmo
        colsub = col.column()
        colsub.prop(view, "show_gizmo_navigate", text="Navigate")
        colsub.prop(view, "show_gizmo_tool", text="Active Tools")
        colsub.prop(view, "show_gizmo_context", text="Active Object")

        layout.separator()

        col = layout.column()
        col.active = view.show_gizmo_context
        col.label(text="Object Gizmos")
        col.prop(scene.transform_orientation_slots[1], "type", text="")
        col.prop(view, "show_gizmo_object_translate", text="Move")
        col.prop(view, "show_gizmo_object_rotate", text="Rotate")
        col.prop(view, "show_gizmo_object_scale", text="Scale")

        layout.separator()

        # Match order of object type visibility
        col = layout.column()
        col.label(text="Empty")
        col.prop(view, "show_gizmo_empty_image", text="Image")
        col.prop(view, "show_gizmo_empty_force_field", text="Force Field")
        col.label(text="Light")
        col.prop(view, "show_gizmo_light_size", text="Size")
        col.prop(view, "show_gizmo_light_look_at", text="Look At")
        col.label(text="Camera")
        col.prop(view, "show_gizmo_camera_lens", text="Lens")
        col.prop(view, "show_gizmo_camera_dof_distance", text="Focus Distance")


class VIEW3D_PT_overlay(Panel):
    bl_space_type = 'VIEW_3D'
    bl_region_type = 'HEADER'
    bl_label = "Overlays"
    bl_ui_units_x = 13

    def draw(self, _context):
        pass


class VIEW3D_PT_overlay_guides(Panel):
    bl_space_type = 'VIEW_3D'
    bl_region_type = 'HEADER'
    bl_parent_id = 'VIEW3D_PT_overlay'
    bl_label = "Guides"

    def draw(self, context):
        layout = self.layout

        view = context.space_data
        scene = context.scene

        overlay = view.overlay
        shading = view.shading
        display_all = overlay.show_overlays

        col = layout.column()
        col.active = display_all

        split = col.split()
        sub = split.column()

        row = sub.row()
        row_el = row.column()
        row_el.prop(overlay, "show_ortho_grid", text="Grid")
        grid_active = bool(
            view.region_quadviews or
            (view.region_3d.is_orthographic_side_view and not view.region_3d.is_perspective)
        )
        row_el.active = grid_active
        row.prop(overlay, "show_floor", text="Floor")

        if overlay.show_floor or overlay.show_ortho_grid:
            sub = col.row(align=True)
            sub.active = (overlay.show_floor and not view.region_3d.is_orthographic_side_view) or (overlay.show_ortho_grid and grid_active)
            sub.prop(overlay, "grid_scale", text="Scale")
            sub = sub.row(align=True)
            sub.active = scene.unit_settings.system == 'NONE'
            sub.prop(overlay, "grid_subdivisions", text="Subdivisions")

        sub = split.column()
        row = sub.row()
        row.label(text="Axes")

        subrow = row.row(align=True)
        subrow.prop(overlay, "show_axis_x", text="X", toggle=True)
        subrow.prop(overlay, "show_axis_y", text="Y", toggle=True)
        subrow.prop(overlay, "show_axis_z", text="Z", toggle=True)

        split = col.split()
        sub = split.column()
        sub.prop(overlay, "show_text", text="Text Info")
        sub = split.column()
        sub.prop(overlay, "show_cursor", text="3D Cursor")

        if shading.type == 'MATERIAL':
            col.prop(overlay, "show_look_dev")

        col.prop(overlay, "show_annotation", text="Annotations")


class VIEW3D_PT_overlay_object(Panel):
    bl_space_type = 'VIEW_3D'
    bl_region_type = 'HEADER'
    bl_parent_id = 'VIEW3D_PT_overlay'
    bl_label = "Objects"

    def draw(self, context):
        layout = self.layout
        view = context.space_data
        overlay = view.overlay
        display_all = overlay.show_overlays

        col = layout.column(align=True)
        col.active = display_all

        split = col.split()

        sub = split.column(align=True)
        sub.prop(overlay, "show_extras", text="Extras")
        sub.prop(overlay, "show_relationship_lines")
        sub.prop(overlay, "show_outline_selected")

        sub = split.column(align=True)
        sub.prop(overlay, "show_bones", text="Bones")
        sub.prop(overlay, "show_motion_paths")
        sub.prop(overlay, "show_object_origins", text="Origins")
        subsub = sub.column()
        subsub.active = overlay.show_object_origins
        subsub.prop(overlay, "show_object_origins_all", text="Origins (All)")


class VIEW3D_PT_overlay_geometry(Panel):
    bl_space_type = 'VIEW_3D'
    bl_region_type = 'HEADER'
    bl_parent_id = 'VIEW3D_PT_overlay'
    bl_label = "Geometry"

    def draw(self, context):
        layout = self.layout
        view = context.space_data
        overlay = view.overlay
        display_all = overlay.show_overlays
        is_wireframes = view.shading.type == 'WIREFRAME'

        col = layout.column()
        col.active = display_all

        row = col.row(align=True)
        if not is_wireframes:
            row.prop(overlay, "show_wireframes", text="")
        sub = row.row()
        sub.active = overlay.show_wireframes or is_wireframes
        sub.prop(overlay, "wireframe_threshold", text="Wireframe")

        col = layout.column(align=True)
        col.active = display_all

        col.prop(overlay, "show_face_orientation")

        # sub.prop(overlay, "show_onion_skins")


class VIEW3D_PT_overlay_motion_tracking(Panel):
    bl_space_type = 'VIEW_3D'
    bl_region_type = 'HEADER'
    bl_parent_id = 'VIEW3D_PT_overlay'
    bl_label = "Motion Tracking"

    def draw_header(self, context):
        view = context.space_data
        self.layout.prop(view, "show_reconstruction", text="")

    def draw(self, context):
        layout = self.layout
        view = context.space_data
        overlay = view.overlay
        display_all = overlay.show_overlays

        col = layout.column()
        col.active = display_all

        if view.show_reconstruction:
            split = col.split()

            sub = split.column(align=True)
            sub.active = view.show_reconstruction
            sub.prop(view, "show_camera_path", text="Camera Path")

            sub = split.column()
            sub.prop(view, "show_bundle_names", text="Marker Names")

            col = layout.column()
            col.label(text="Tracks:")
            row = col.row(align=True)
            row.prop(view, "tracks_display_type", text="")
            row.prop(view, "tracks_display_size", text="Size")


class VIEW3D_PT_overlay_edit_mesh(Panel):
    bl_space_type = 'VIEW_3D'
    bl_region_type = 'HEADER'
    bl_parent_id = 'VIEW3D_PT_overlay'
    bl_label = "Mesh Edit Mode"

    @classmethod
    def poll(cls, context):
        return context.mode == 'EDIT_MESH'

    def draw(self, context):
        layout = self.layout

        view = context.space_data
        shading = view.shading
        overlay = view.overlay
        display_all = overlay.show_overlays

        col = layout.column()
        col.active = display_all

        split = col.split()

        sub = split.column()
        sub.active = not ((shading.type == 'WIREFRAME') or shading.show_xray)
        sub.prop(overlay, "show_edges", text="Edges")
        sub = split.column()
        sub.prop(overlay, "show_faces", text="Faces")
        sub = split.column()
        sub.prop(overlay, "show_face_center", text="Center")

        row = col.row(align=True)
        row.prop(overlay, "show_edge_crease", text="Creases", toggle=True)
        row.prop(overlay, "show_edge_sharp", text="Sharp", text_ctxt=i18n_contexts.plural, toggle=True)
        row.prop(overlay, "show_edge_bevel_weight", text="Bevel", toggle=True)
        row.prop(overlay, "show_edge_seams", text="Seams", toggle=True)

        if context.preferences.view.show_developer_ui:
            col.label(text="Developer")
            col.prop(overlay, "show_extra_indices", text="Indices")


class VIEW3D_PT_overlay_edit_mesh_shading(Panel):
    bl_space_type = 'VIEW_3D'
    bl_region_type = 'HEADER'
    bl_parent_id = 'VIEW3D_PT_overlay_edit_mesh'
    bl_label = "Shading"

    @classmethod
    def poll(cls, context):
        return context.mode == 'EDIT_MESH'

    def draw(self, context):
        layout = self.layout

        view = context.space_data
        shading = view.shading
        overlay = view.overlay
        tool_settings = context.tool_settings
        display_all = overlay.show_overlays
        statvis = tool_settings.statvis

        col = layout.column()
        col.active = display_all

        col.prop(overlay, "show_occlude_wire")

        col.prop(overlay, "show_weight", text="Vertex Group Weights")
        if overlay.show_weight:
            row = col.split(factor=0.33)
            row.label(text="Zero Weights")
            sub = row.row()
            sub.prop(tool_settings, "vertex_group_user", expand=True)

        if shading.type == 'WIREFRAME':
            xray = shading.show_xray_wireframe and shading.xray_alpha_wireframe < 1.0
        elif shading.type == 'SOLID':
            xray = shading.show_xray and shading.xray_alpha < 1.0
        else:
            xray = False
        statvis_active = not xray
        row = col.row()
        row.active = statvis_active
        row.prop(overlay, "show_statvis", text="Mesh Analysis")
        if overlay.show_statvis:
            col = col.column()
            col.active = statvis_active

            sub = col.split()
            sub.label(text="Type")
            sub.prop(statvis, "type", text="")

            statvis_type = statvis.type
            if statvis_type == 'OVERHANG':
                row = col.row(align=True)
                row.prop(statvis, "overhang_min", text="Minimum")
                row.prop(statvis, "overhang_max", text="Maximum")
                col.row().prop(statvis, "overhang_axis", expand=True)
            elif statvis_type == 'THICKNESS':
                row = col.row(align=True)
                row.prop(statvis, "thickness_min", text="Minimum")
                row.prop(statvis, "thickness_max", text="Maximum")
                col.prop(statvis, "thickness_samples")
            elif statvis_type == 'INTERSECT':
                pass
            elif statvis_type == 'DISTORT':
                row = col.row(align=True)
                row.prop(statvis, "distort_min", text="Minimum")
                row.prop(statvis, "distort_max", text="Maximum")
            elif statvis_type == 'SHARP':
                row = col.row(align=True)
                row.prop(statvis, "sharp_min", text="Minimum")
                row.prop(statvis, "sharp_max", text="Maximum")


class VIEW3D_PT_overlay_edit_mesh_measurement(Panel):
    bl_space_type = 'VIEW_3D'
    bl_region_type = 'HEADER'
    bl_parent_id = 'VIEW3D_PT_overlay_edit_mesh'
    bl_label = "Measurement"

    @classmethod
    def poll(cls, context):
        return context.mode == 'EDIT_MESH'

    def draw(self, context):
        layout = self.layout

        view = context.space_data
        overlay = view.overlay
        display_all = overlay.show_overlays

        col = layout.column()
        col.active = display_all

        split = col.split()

        sub = split.column()
        sub.prop(overlay, "show_extra_edge_length", text="Edge Length")
        sub.prop(overlay, "show_extra_edge_angle", text="Edge Angle")

        sub = split.column()
        sub.prop(overlay, "show_extra_face_area", text="Face Area")
        sub.prop(overlay, "show_extra_face_angle", text="Face Angle")


class VIEW3D_PT_overlay_edit_mesh_normals(Panel):
    bl_space_type = 'VIEW_3D'
    bl_region_type = 'HEADER'
    bl_parent_id = 'VIEW3D_PT_overlay_edit_mesh'
    bl_label = "Normals"

    @classmethod
    def poll(cls, context):
        return context.mode == 'EDIT_MESH'

    def draw(self, context):
        layout = self.layout

        view = context.space_data
        overlay = view.overlay
        display_all = overlay.show_overlays

        col = layout.column()
        col.active = display_all

        row = col.row(align=True)
        row.prop(overlay, "show_vertex_normals", text="", icon='NORMALS_VERTEX')
        row.prop(overlay, "show_split_normals", text="", icon='NORMALS_VERTEX_FACE')
        row.prop(overlay, "show_face_normals", text="", icon='NORMALS_FACE')

        sub = row.row(align=True)
        sub.active = overlay.show_vertex_normals or overlay.show_face_normals or overlay.show_split_normals
        sub.prop(overlay, "normals_length", text="Size")


class VIEW3D_PT_overlay_edit_mesh_freestyle(Panel):
    bl_space_type = 'VIEW_3D'
    bl_region_type = 'HEADER'
    bl_parent_id = 'VIEW3D_PT_overlay'
    bl_label = "Freestyle"

    @classmethod
    def poll(cls, context):
        return context.mode == 'EDIT_MESH' and bpy.app.build_options.freestyle

    def draw(self, context):
        layout = self.layout

        view = context.space_data
        overlay = view.overlay
        display_all = overlay.show_overlays

        col = layout.column()
        col.active = display_all

        row = col.row()
        row.prop(overlay, "show_freestyle_edge_marks", text="Edge Marks")
        row.prop(overlay, "show_freestyle_face_marks", text="Face Marks")


class VIEW3D_PT_overlay_edit_curve(Panel):
    bl_space_type = 'VIEW_3D'
    bl_region_type = 'HEADER'
    bl_parent_id = 'VIEW3D_PT_overlay'
    bl_label = "Curve Edit Mode"

    @classmethod
    def poll(cls, context):
        return context.mode == 'EDIT_CURVE'

    def draw(self, context):
        layout = self.layout
        view = context.space_data
        overlay = view.overlay
        display_all = overlay.show_overlays

        col = layout.column()
        col.active = display_all

        row = col.row()
        row.prop(overlay, "show_curve_handles", text="Handles")

        row = col.row()
        row.prop(overlay, "show_curve_normals", text="")
        sub = row.row()
        sub.active = overlay.show_curve_normals
        sub.prop(overlay, "normals_length", text="Normals")


class VIEW3D_PT_overlay_sculpt(Panel):
    bl_space_type = 'VIEW_3D'
    bl_context = ".sculpt_mode"
    bl_region_type = 'HEADER'
    bl_parent_id = 'VIEW3D_PT_overlay'
    bl_label = "Sculpt"

    @classmethod
    def poll(cls, context):
        return (
            context.mode == 'SCULPT' and
            (context.sculpt_object and context.tool_settings.sculpt)
        )

    def draw(self, context):
        layout = self.layout
        tool_settings = context.tool_settings
        sculpt = tool_settings.sculpt

        view = context.space_data
        overlay = view.overlay

        row = layout.row(align=True)
        row.prop(sculpt, "show_mask", text="")
        sub = row.row()
        sub.active = sculpt.show_mask
        sub.prop(overlay, "sculpt_mode_mask_opacity", text="Mask")


class VIEW3D_PT_overlay_pose(Panel):
    bl_space_type = 'VIEW_3D'
    bl_region_type = 'HEADER'
    bl_parent_id = 'VIEW3D_PT_overlay'
    bl_label = "Pose Mode"

    @classmethod
    def poll(cls, context):
        mode = context.mode
        return (
            (mode == 'POSE') or
            (mode == 'PAINT_WEIGHT' and context.pose_object)
        )

    def draw(self, context):
        layout = self.layout
        view = context.space_data
        mode = context.mode
        overlay = view.overlay
        display_all = overlay.show_overlays

        col = layout.column()
        col.active = display_all

        if mode == 'POSE':
            row = col.row()
            row.prop(overlay, "show_xray_bone", text="")
            sub = row.row()
            sub.active = display_all and overlay.show_xray_bone
            sub.prop(overlay, "xray_alpha_bone", text="Fade Geometry")
        else:
            row = col.row()
            row.prop(overlay, "show_xray_bone")


class VIEW3D_PT_overlay_texture_paint(Panel):
    bl_space_type = 'VIEW_3D'
    bl_region_type = 'HEADER'
    bl_parent_id = 'VIEW3D_PT_overlay'
    bl_label = "Texture Paint"

    @classmethod
    def poll(cls, context):
        return context.mode == 'PAINT_TEXTURE'

    def draw(self, context):
        layout = self.layout
        view = context.space_data
        overlay = view.overlay
        display_all = overlay.show_overlays

        col = layout.column()
        col.active = display_all
        col.prop(overlay, "texture_paint_mode_opacity")


class VIEW3D_PT_overlay_vertex_paint(Panel):
    bl_space_type = 'VIEW_3D'
    bl_region_type = 'HEADER'
    bl_parent_id = 'VIEW3D_PT_overlay'
    bl_label = "Vertex Paint"

    @classmethod
    def poll(cls, context):
        return context.mode == 'PAINT_VERTEX'

    def draw(self, context):
        layout = self.layout
        view = context.space_data
        overlay = view.overlay
        display_all = overlay.show_overlays

        col = layout.column()
        col.active = display_all

        col.prop(overlay, "vertex_paint_mode_opacity", text="Opacity")
        col.prop(overlay, "show_paint_wire")

class VIEW3D_PT_overlay_weight_paint(Panel):
    bl_space_type = 'VIEW_3D'
    bl_region_type = 'HEADER'
    bl_parent_id = 'VIEW3D_PT_overlay'
    bl_label = "Weight Paint"

    @classmethod
    def poll(cls, context):
        return context.mode == 'PAINT_WEIGHT'

    def draw(self, context):
        layout = self.layout
        view = context.space_data
        overlay = view.overlay
        display_all = overlay.show_overlays

        col = layout.column()
        col.active = display_all

        col.prop(overlay, "weight_paint_mode_opacity", text="Opacity")
        row = col.split(factor=0.33)
        row.label(text="Zero Weights")
        sub = row.row()
        sub.prop(context.tool_settings, "vertex_group_user", expand=True)

        col.prop(overlay, "show_wpaint_contours")
        col.prop(overlay, "show_paint_wire")


class VIEW3D_PT_snapping(Panel):
    bl_space_type = 'VIEW_3D'
    bl_region_type = 'HEADER'
    bl_label = "Snapping"

    def draw(self, context):
        tool_settings = context.tool_settings
        snap_elements = tool_settings.snap_elements
        obj = context.active_object
        object_mode = 'OBJECT' if obj is None else obj.mode

        layout = self.layout
        col = layout.column()
        col.label(text="Snap to")
        col.prop(tool_settings, "snap_elements", expand=True)

        col.separator()
        if 'INCREMENT' in snap_elements:
            col.prop(tool_settings, "use_snap_grid_absolute")

        if snap_elements != {'INCREMENT'}:
            col.label(text="Snap with")
            row = col.row(align=True)
            row.prop(tool_settings, "snap_target", expand=True)

            col.prop(tool_settings, "use_snap_backface_culling")

            if obj:
                if object_mode == 'EDIT':
                    col.prop(tool_settings, "use_snap_self")
                if object_mode in {'OBJECT', 'POSE', 'EDIT', 'WEIGHT_PAINT'}:
                    col.prop(tool_settings, "use_snap_align_rotation")

            if 'FACE' in snap_elements:
                col.prop(tool_settings, "use_snap_project")

            if 'VOLUME' in snap_elements:
                col.prop(tool_settings, "use_snap_peel_object")

        col.label(text="Affect")
        row = col.row(align=True)
        row.prop(tool_settings, "use_snap_translate", text="Move", toggle=True)
        row.prop(tool_settings, "use_snap_rotate", text="Rotate", toggle=True)
        row.prop(tool_settings, "use_snap_scale", text="Scale", toggle=True)


class VIEW3D_PT_proportional_edit(Panel):
    bl_space_type = 'VIEW_3D'
    bl_region_type = 'HEADER'
    bl_label = "Proportional Editing"
    bl_ui_units_x = 8

    def draw(self, context):
        layout = self.layout
        tool_settings = context.tool_settings
        col = layout.column()

        if context.mode != 'OBJECT':
            col.prop(tool_settings, "use_proportional_connected")
            sub = col.column()
            sub.active = not tool_settings.use_proportional_connected
            sub.prop(tool_settings, "use_proportional_projected")
            col.separator()

        col.prop(tool_settings, "proportional_edit_falloff", expand=True)


class VIEW3D_PT_transform_orientations(Panel):
    bl_space_type = 'VIEW_3D'
    bl_region_type = 'HEADER'
    bl_label = "Transform Orientations"
    bl_ui_units_x = 8

    def draw(self, context):
        layout = self.layout
        layout.label(text="Transform Orientations")

        scene = context.scene
        orient_slot = scene.transform_orientation_slots[0]
        orientation = orient_slot.custom_orientation

        row = layout.row()
        col = row.column()
        col.prop(orient_slot, "type", expand=True)
        row.operator("transform.create_orientation", text="", icon='ADD', emboss=False).use = True

        if orientation:
            row = layout.row(align=False)
            row.prop(orientation, "name", text="", icon='OBJECT_ORIGIN')
            row.operator("transform.delete_orientation", text="", icon='X', emboss=False)


class VIEW3D_PT_gpencil_origin(Panel):
    bl_space_type = 'VIEW_3D'
    bl_region_type = 'HEADER'
    bl_label = "Stroke Placement"

    def draw(self, context):
        layout = self.layout
        tool_settings = context.tool_settings
        gpd = context.gpencil_data

        layout.label(text="Stroke Placement")

        row = layout.row()
        col = row.column()
        col.prop(tool_settings, "gpencil_stroke_placement_view3d", expand=True)

        if tool_settings.gpencil_stroke_placement_view3d == 'SURFACE':
            row = layout.row()
            row.label(text="Offset")
            row = layout.row()
            row.prop(gpd, "zdepth_offset", text="")

        if tool_settings.gpencil_stroke_placement_view3d == 'STROKE':
            row = layout.row()
            row.label(text="Target")
            row = layout.row()
            row.prop(tool_settings, "gpencil_stroke_snap_mode", expand=True)


class VIEW3D_PT_gpencil_lock(Panel):
    bl_space_type = 'VIEW_3D'
    bl_region_type = 'HEADER'
    bl_label = "Drawing Plane"

    def draw(self, context):
        layout = self.layout
        layout.label(text="Drawing Plane")

        row = layout.row()
        col = row.column()
        col.prop(context.tool_settings.gpencil_sculpt, "lock_axis", expand=True)


class VIEW3D_PT_gpencil_guide(Panel):
    bl_space_type = 'VIEW_3D'
    bl_region_type = 'HEADER'
    bl_label = "Guides"

    def draw(self, context):
        settings = context.tool_settings.gpencil_sculpt.guide

        layout = self.layout
        layout.label(text="Guides")

        col = layout.column()
        col.active = settings.use_guide
        col.prop(settings, "type", expand=True)

        if settings.type in {'ISO', 'PARALLEL', 'RADIAL'}:
            col.prop(settings, "angle")
            row = col.row(align=True)

        col.prop(settings, "use_snapping")
        if settings.use_snapping:

            if settings.type == 'RADIAL':
                col.prop(settings, "angle_snap")
            else:
                col.prop(settings, "spacing")

        if settings.type in {'CIRCULAR', 'RADIAL'} or settings.use_snapping:
            col.label(text="Reference Point")
            row = col.row(align=True)
            row.prop(settings, "reference_point", expand=True)
            if settings.reference_point == 'CUSTOM':
                col.prop(settings, "location", text="Custom Location")
            elif settings.reference_point == 'OBJECT':
                col.prop(settings, "reference_object", text="Object Location")
                if not settings.reference_object:
                    col.label(text="No object selected, using cursor")


class VIEW3D_PT_overlay_gpencil_options(Panel):
    bl_space_type = 'VIEW_3D'
    bl_region_type = 'HEADER'
    bl_parent_id = 'VIEW3D_PT_overlay'
    bl_label = ""

    @classmethod
    def poll(cls, context):
        return context.object and context.object.type == 'GPENCIL'

    def draw_header(self, context):
        layout = self.layout
        layout.label(text={
            'PAINT_GPENCIL': "Draw Grease Pencil",
            'EDIT_GPENCIL': "Edit Grease Pencil",
            'SCULPT_GPENCIL': "Sculpt Grease Pencil",
            'WEIGHT_GPENCIL': "Weight Grease Pencil",
            'OBJECT': "Grease Pencil",
        }[context.mode])

    def draw(self, context):
        layout = self.layout
        view = context.space_data
        overlay = view.overlay

        layout.prop(overlay, "use_gpencil_onion_skin", text="Onion Skin")

        col = layout.column()
        row = col.row()
        row.prop(overlay, "use_gpencil_grid", text="")
        sub = row.row()
        sub.active = overlay.use_gpencil_grid
        sub.prop(overlay, "gpencil_grid_opacity", text="Canvas", slider=True)

        row = col.row()
        row.prop(overlay, "use_gpencil_fade_layers", text="")
        sub = row.row()
        sub.active = overlay.use_gpencil_fade_layers
        sub.prop(overlay, "gpencil_fade_layer", text="Fade Layers", slider=True)

        row = col.row()
        row.prop(overlay, "use_gpencil_paper", text="")
        sub = row.row(align=True)
        sub.active = overlay.use_gpencil_paper
        sub.prop(overlay, "gpencil_paper_opacity", text="Fade Objects", slider=True)
        sub.prop(overlay, "use_gpencil_fade_objects", text="", icon='OUTLINER_OB_GREASEPENCIL')

        if context.object.mode in {'EDIT_GPENCIL', 'SCULPT_GPENCIL', 'WEIGHT_GPENCIL'}:
            layout.prop(overlay, "use_gpencil_edit_lines", text="Edit Lines")
            layout.prop(overlay, "use_gpencil_multiedit_line_only", text="Show Edit Lines only in multiframe")
            layout.prop(overlay, "vertex_opacity", text="Vertex Opacity", slider=True)


class VIEW3D_PT_quad_view(Panel):
    bl_space_type = 'VIEW_3D'
    bl_region_type = 'UI'
    bl_category = "View"
    bl_label = "Quad View"
    bl_options = {'DEFAULT_CLOSED'}

    @classmethod
    def poll(cls, context):
        view = context.space_data
        return view.region_quadviews

    def draw(self, context):
        layout = self.layout

        view = context.space_data

        region = view.region_quadviews[2]
        col = layout.column()
        col.prop(region, "lock_rotation")
        row = col.row()
        row.enabled = region.lock_rotation
        row.prop(region, "show_sync_view")
        row = col.row()
        row.enabled = region.lock_rotation and region.show_sync_view
        row.prop(region, "use_box_clip")


# Annotation properties
class VIEW3D_PT_grease_pencil(AnnotationDataPanel, Panel):
    bl_space_type = 'VIEW_3D'
    bl_region_type = 'UI'
    bl_category = "View"

    # NOTE: this is just a wrapper around the generic GP Panel


class VIEW3D_PT_annotation_onion(AnnotationOnionSkin, Panel):
    bl_space_type = 'VIEW_3D'
    bl_region_type = 'UI'
    bl_category = "View"
    bl_parent_id = 'VIEW3D_PT_grease_pencil'

    # NOTE: this is just a wrapper around the generic GP Panel


class TOPBAR_PT_annotation_layers(Panel, AnnotationDataPanel):
    bl_space_type = 'VIEW_3D'
    bl_region_type = 'HEADER'
    bl_label = "Layers"
    bl_ui_units_x = 14


class VIEW3D_PT_view3d_stereo(Panel):
    bl_space_type = 'VIEW_3D'
    bl_region_type = 'UI'
    bl_category = "View"
    bl_label = "Stereoscopy"
    bl_options = {'DEFAULT_CLOSED'}

    @classmethod
    def poll(cls, context):
        scene = context.scene

        multiview = scene.render.use_multiview
        return multiview

    def draw(self, context):
        layout = self.layout
        view = context.space_data

        basic_stereo = context.scene.render.views_format == 'STEREO_3D'

        col = layout.column()
        col.row().prop(view, "stereo_3d_camera", expand=True)

        col.label(text="Display:")
        row = col.row()
        row.active = basic_stereo
        row.prop(view, "show_stereo_3d_cameras")
        row = col.row()
        row.active = basic_stereo
        split = row.split()
        split.prop(view, "show_stereo_3d_convergence_plane")
        split = row.split()
        split.prop(view, "stereo_3d_convergence_plane_alpha", text="Alpha")
        split.active = view.show_stereo_3d_convergence_plane
        row = col.row()
        split = row.split()
        split.prop(view, "show_stereo_3d_volume")
        split = row.split()
        split.prop(view, "stereo_3d_volume_alpha", text="Alpha")


class VIEW3D_PT_context_properties(Panel):
    bl_space_type = 'VIEW_3D'
    bl_region_type = 'UI'
    bl_category = "Item"
    bl_label = "Properties"
    bl_options = {'DEFAULT_CLOSED'}

    @staticmethod
    def _active_context_member(context):
        obj = context.object
        if obj:
            object_mode = obj.mode
            if object_mode == 'POSE':
                return "active_pose_bone"
            elif object_mode == 'EDIT' and obj.type == 'ARMATURE':
                return "active_bone"
            else:
                return "object"

        return ""

    @classmethod
    def poll(cls, context):
        import rna_prop_ui
        member = cls._active_context_member(context)

        if member:
            context_member, member = rna_prop_ui.rna_idprop_context_value(context, member, object)
            return context_member and rna_prop_ui.rna_idprop_has_properties(context_member)

        return False

    def draw(self, context):
        import rna_prop_ui
        member = VIEW3D_PT_context_properties._active_context_member(context)

        if member:
            # Draw with no edit button
            rna_prop_ui.draw(self.layout, context, member, object, False)


# Grease Pencil Object - Multiframe falloff tools
class VIEW3D_PT_gpencil_multi_frame(Panel):
    bl_space_type = 'VIEW_3D'
    bl_region_type = 'HEADER'
    bl_label = "Multi Frame"

    def draw(self, context):
        gpd = context.gpencil_data
        settings = context.tool_settings.gpencil_sculpt

        layout = self.layout
        col = layout.column(align=True)
        col.prop(settings, "use_multiframe_falloff")

        # Falloff curve
        if gpd.use_multiedit and settings.use_multiframe_falloff:
            layout.template_curve_mapping(settings, "multiframe_falloff_curve", brush=True)


class VIEW3D_MT_gpencil_edit_context_menu(Menu):
    bl_label = ""

    def draw(self, context):

        is_point_mode = context.tool_settings.gpencil_selectmode_edit == 'POINT'
        is_stroke_mode = context.tool_settings.gpencil_selectmode_edit == 'STROKE'
        is_segment_mode = context.tool_settings.gpencil_selectmode_edit == 'SEGMENT'

        layout = self.layout

        layout.operator_context = 'INVOKE_REGION_WIN'

        row = layout.row()

        if is_point_mode or is_segment_mode:
            col = row.column()

            col.label(text="Point Context Menu", icon='GP_SELECT_POINTS')
            col.separator()

            # Additive Operators
            col.operator("gpencil.stroke_subdivide", text="Subdivide", icon = "SUBDIVIDE_EDGES").only_selected = True

            col.separator()

            col.operator("gpencil.extrude_move", text="Extrude Points", icon = 'EXTRUDE_REGION')

            col.separator()

            # Deform Operators
            col.operator("gpencil.stroke_smooth", text="Smooth Points", icon = "PARTICLEBRUSH_SMOOTH").only_selected = True
            col.operator("transform.bend", text="Bend", icon = "BEND")
            col.operator("transform.shear", text="Shear", icon = "SHEAR")
            col.operator("transform.tosphere", text="To Sphere", icon = "TOSPHERE")
            col.operator("transform.transform", text="Shrink Fatten", icon = 'SHRINK_FATTEN').mode = 'GPENCIL_SHRINKFATTEN'

            col.separator()

            col.menu("VIEW3D_MT_mirror", text="Mirror Points")
            col.menu("VIEW3D_MT_snap", text="Snap Points")

            col.separator()

            # Duplicate operators
            col.operator("gpencil.duplicate_move", text="Duplicate", icon='DUPLICATE')
            col.operator("gpencil.copy", text="Copy", icon='COPYDOWN')
            col.operator("gpencil.paste", text="Paste", icon='PASTEDOWN').type = 'ACTIVE'
            col.operator("gpencil.paste", text="Paste by Layer", icon='PASTEDOWN').type = 'LAYER'

            col.separator()

            # Removal Operators
            col.operator("gpencil.stroke_merge", text="Merge Points", icon = "MERGE")
            col.operator("gpencil.stroke_merge_by_distance", icon = "MERGE").use_unselected = False
            col.operator("gpencil.stroke_split", text="Split", icon = "SPLIT")
            col.operator("gpencil.stroke_separate", text="Separate", icon = "SEPARATE").mode = 'POINT'

            col.separator()

            col.operator("gpencil.delete", text="Delete Points", icon = "DELETE").type = 'POINTS'
            col.operator("gpencil.dissolve", text="Dissolve Points", icon = "DELETE").type = 'POINTS'
            col.operator("gpencil.dissolve", text="Dissolve Between", icon = "DELETE").type = 'BETWEEN'
            col.operator("gpencil.dissolve", text="Dissolve Unselected", icon = "DELETE").type = 'UNSELECT'

        if is_stroke_mode:

            col = row.column()
            col.label(text="Stroke Context Menu", icon='GP_SELECT_STROKES')
            col.separator()

            # Main Strokes Operators
            col.operator("gpencil.stroke_subdivide", text="Subdivide", icon = "SUBDIVIDE_EDGES").only_selected = False
            col.menu("VIEW3D_MT_gpencil_simplify")
            col.operator("gpencil.stroke_trim", text="Trim", icon = "CUT")

            col.separator()

            col.operator("gpencil.stroke_smooth", text="Smooth Stroke", icon = "PARTICLEBRUSH_SMOOTH").only_selected = False
            col.operator("transform.transform", text="Shrink Fatten", icon = 'SHRINK_FATTEN').mode = 'GPENCIL_SHRINKFATTEN'

            col.separator()

            # Layer and Materials operators
            col.menu("GPENCIL_MT_move_to_layer")
            col.menu("VIEW3D_MT_assign_material")
            col.operator("gpencil.set_active_material", text="Set as Active Material", icon = "MATERIAL_DATA")
            col.operator_menu_enum("gpencil.stroke_arrange", "direction", text="Arrange Strokes")

            col.separator()

            col.menu("VIEW3D_MT_mirror", text="Mirror Stroke")
            col.menu("VIEW3D_MT_snap", text="Snap Stroke")

            col.separator()

            # Duplicate operators
            col.operator("gpencil.duplicate_move", text="Duplicate", icon='DUPLICATE')
            col.operator("gpencil.copy", text="Copy", icon='COPYDOWN')
            col.operator("gpencil.paste", text="Paste", icon='PASTEDOWN').type = 'ACTIVE'
            col.operator("gpencil.paste", text="Paste by Layer", icon='PASTEDOWN').type = 'LAYER'

            col.separator()

            # Removal Operators
            col.operator("gpencil.stroke_merge_by_distance", icon = "MERGE").use_unselected = True
            col.operator_menu_enum("gpencil.stroke_join", "type", text="Join", icon ='JOIN')
            col.operator("gpencil.stroke_split", text="Split", icon = "SPLIT")
            col.operator("gpencil.stroke_separate", text="Separate", icon = "SEPARATE").mode = 'STROKE'

            col.separator()

            col.operator("gpencil.delete", text="Delete Strokes", icon = "DELETE").type = 'STROKES'

            col.separator()

            col.operator("gpencil.reproject", text="Reproject Strokes", icon = "REPROJECT")


class VIEW3D_PT_gpencil_draw_context_menu(Panel):
    bl_space_type = 'VIEW_3D'
    bl_region_type = 'WINDOW'
    bl_label = "Draw Context Menu"

    def draw(self, context):
        brush = context.tool_settings.gpencil_paint.brush
        gp_settings = brush.gpencil_settings

        layout = self.layout

        if brush.gpencil_tool not in {'FILL', 'CUTTER'}:
            layout.prop(brush, "size", slider=True)
        if brush.gpencil_tool not in {'ERASE', 'FILL', 'CUTTER'}:
            layout.prop(gp_settings, "pen_strength")

        layout.separator()

        # Frames
        layout.label(text="Frames:")

        layout.operator_context = 'INVOKE_REGION_WIN'

        layout.operator("gpencil.blank_frame_add", text="Insert Blank in Active Layer", icon='ADD')
        layout.operator("gpencil.blank_frame_add", text="Insert Blank in All Layers", icon='ADD').all_layers = True

        layout.separator()

        layout.operator("gpencil.frame_duplicate", text="Duplicate Active Layer", icon='DUPLICATE')
        layout.operator("gpencil.frame_duplicate", text="Duplicate All Layers", icon='DUPLICATE').mode = 'ALL'

        layout.separator()

        layout.operator("gpencil.delete", text="Delete Active Layer", icon='REMOVE').type = 'FRAME'
        layout.operator("gpencil.active_frames_delete_all", text="Delete All Layers", icon='REMOVE')


class VIEW3D_PT_paint_vertex_context_menu(Panel):
    # Only for popover, these are dummy values.
    bl_space_type = 'VIEW_3D'
    bl_region_type = 'WINDOW'
    bl_label = "Vertex Paint Context Menu"

    def draw(self, context):
        layout = self.layout

        brush = context.tool_settings.vertex_paint.brush
        capabilities = brush.vertex_paint_capabilities

        if capabilities.has_color:
            split = layout.split(factor=0.1)
            UnifiedPaintPanel.prop_unified_color(split, context, brush, "color", text="")
            UnifiedPaintPanel.prop_unified_color_picker(split, context, brush, "color", value_slider=True)
            layout.prop(brush, "blend", text="")

        UnifiedPaintPanel.prop_unified(layout, context, brush, "size", unified_name="use_unified_size", pressure_name="use_pressure_size", slider=True,)
        UnifiedPaintPanel.prop_unified(layout, context, brush, "strength", unified_name="use_unified_strength", pressure_name="use_pressure_strength", slider=True,)


class VIEW3D_PT_paint_texture_context_menu(Panel):
    # Only for popover, these are dummy values.
    bl_space_type = 'VIEW_3D'
    bl_region_type = 'WINDOW'
    bl_label = "Texture Paint Context Menu"

    def draw(self, context):
        layout = self.layout

        brush = context.tool_settings.image_paint.brush
        capabilities = brush.image_paint_capabilities

        if capabilities.has_color:
            split = layout.split(factor=0.1)
            UnifiedPaintPanel.prop_unified_color(split, context, brush, "color", text="")
            UnifiedPaintPanel.prop_unified_color_picker(split, context, brush, "color", value_slider=True)
            layout.prop(brush, "blend", text="")

        if capabilities.has_radius:
            UnifiedPaintPanel.prop_unified(layout, context, brush, "size", unified_name="use_unified_size", pressure_name="use_pressure_size", slider=True,)
            UnifiedPaintPanel.prop_unified(layout, context, brush, "strength", unified_name="use_unified_strength", pressure_name="use_pressure_strength", slider=True,)


class VIEW3D_PT_paint_weight_context_menu(Panel):
    # Only for popover, these are dummy values.
    bl_space_type = 'VIEW_3D'
    bl_region_type = 'WINDOW'
    bl_label = "Weights Context Menu"

    def draw(self, context):
        layout = self.layout

        brush = context.tool_settings.weight_paint.brush
        UnifiedPaintPanel.prop_unified(layout, context, brush, "weight", unified_name="use_unified_weight", slider=True,)
        UnifiedPaintPanel.prop_unified(layout, context, brush, "size", unified_name="use_unified_size", pressure_name="use_pressure_size", slider=True,)
        UnifiedPaintPanel.prop_unified(layout, context, brush, "strength", unified_name="use_unified_strength", pressure_name="use_pressure_strength", slider=True)


class VIEW3D_PT_gpencil_sculpt_context_menu(Panel):
    bl_space_type = 'VIEW_3D'
    bl_region_type = 'WINDOW'
    bl_label = "Sculpt Context Menu"

    def draw(self, context):
        brush = context.tool_settings.gpencil_sculpt.brush

        layout = self.layout

        if context.mode == 'WEIGHT_GPENCIL':
            layout.prop(brush, "weight")
        layout.prop(brush, "size", slider=True)
        layout.prop(brush, "strength")

        layout.separator()

        # Frames
        layout.label(text="Frames:")

        layout.operator_context = 'INVOKE_REGION_WIN'

        layout.operator("gpencil.blank_frame_add", text="Insert Blank in Active Layer", icon='ADD')
        layout.operator("gpencil.blank_frame_add", text="Insert Blank in All Layers", icon='ADD').all_layers = True

        layout.separator()

        layout.operator("gpencil.frame_duplicate", text="Duplicate Active Layer", icon='DUPLICATE')
        layout.operator("gpencil.frame_duplicate", text="Duplicate All Layers", icon='DUPLICATE').mode = 'ALL'

        layout.separator()

        layout.operator("gpencil.delete", text="Delete Active Layer", icon='REMOVE').type = 'FRAME'
        layout.operator("gpencil.active_frames_delete_all", text="Delete All Layers", icon='REMOVE')


class VIEW3D_MT_gpencil_sculpt(Menu):
    bl_label = "Sculpt"

    def draw(self, context):
        layout = self.layout

        layout.operator_context = 'INVOKE_REGION_WIN'
        layout.menu("VIEW3D_MT_assign_material")
        layout.separator()

        layout.operator("gpencil.frame_duplicate", text="Duplicate Active Frame", icon = "DUPLICATE")
        layout.operator("gpencil.frame_duplicate", text="Duplicate Active Frame All Layers", icon = "DUPLICATE").mode = 'ALL'

        layout.separator()

        layout.operator("gpencil.stroke_subdivide", text="Subdivide", icon = "SUBDIVIDE_EDGES")
        layout.operator("gpencil.stroke_simplify_fixed", text="Simplify", icon = "MOD_SIMPLIFY")
        layout.operator("gpencil.stroke_simplify", text="Simplify Adaptative", icon = "MOD_SIMPLIFY")

        if context.mode == 'WEIGHT_GPENCIL':
            layout.separator()
            layout.menu("VIEW3D_MT_gpencil_autoweights")

        layout.separator()

        #radial control button brush size
        myvar = layout.operator("wm.radial_control", text = "Brush Radius", icon = "BRUSHSIZE")
        myvar.data_path_primary = 'tool_settings.gpencil_sculpt.brush.size'

        #radial control button brush strength
        myvar = layout.operator("wm.radial_control", text = "Brush Strength", icon = "BRUSHSTRENGTH")
        myvar.data_path_primary = 'tool_settings.gpencil_sculpt.brush.strength'

        layout.separator()

        # line edit toggles from the keympap
        props = layout.operator("wm.context_toggle", text="Toggle Edit Lines", icon='STROKE')
        props.data_path = "space_data.overlay.use_gpencil_edit_lines"

        props = layout.operator("wm.context_toggle", text="Toggle Multiline Edit Only", icon='STROKE')
        props.data_path = "space_data.overlay.use_gpencil_multiedit_line_only"


class VIEW3D_PT_sculpt_context_menu(Panel):
    # Only for popover, these are dummy values.
    bl_space_type = 'VIEW_3D'
    bl_region_type = 'WINDOW'
    bl_label = "Sculpt Context Menu"

    def draw(self, context):
        layout = self.layout

        brush = context.tool_settings.sculpt.brush
        capabilities = brush.sculpt_capabilities

        UnifiedPaintPanel.prop_unified(layout, context, brush, "size", unified_name="use_unified_size", pressure_name="use_pressure_size", slider=True,)
        UnifiedPaintPanel.prop_unified(layout, context, brush, "strength", unified_name="use_unified_strength", pressure_name="use_pressure_strength", slider=True,)

        if capabilities.has_auto_smooth:
            layout.prop(brush, "auto_smooth_factor", slider=True)

        if capabilities.has_normal_weight:
            layout.prop(brush, "normal_weight", slider=True)

        if capabilities.has_pinch_factor:
            text = "Pinch"
            if brush.sculpt_tool in {'BLOB', 'SNAKE_HOOK'}:
                text = "Magnify"
            layout.prop(brush, "crease_pinch_factor", slider=True, text=text)

        if capabilities.has_rake_factor:
            layout.prop(brush, "rake_factor", slider=True)

        if capabilities.has_plane_offset:
            layout.prop(brush, "plane_offset", slider=True)
            layout.prop(brush, "plane_trim", slider=True, text="Distance")

        if capabilities.has_height:
            layout.prop(brush, "height", slider=True, text="Height")

class TOPBAR_PT_gpencil_materials(GreasePencilMaterialsPanel, Panel):
    bl_space_type = 'VIEW_3D'
    bl_region_type = 'HEADER'
    bl_label = "Materials"
    bl_ui_units_x = 14


classes = (
    VIEW3D_HT_header,
    VIEW3D_HT_tool_header,
    ALL_MT_editormenu,
    VIEW3D_MT_editor_menus,
    VIEW3D_MT_transform,
    VIEW3D_MT_transform_base,
    VIEW3D_MT_transform_object,
    VIEW3D_MT_transform_armature,
    VIEW3D_MT_mirror,
    VIEW3D_MT_snap,
    VIEW3D_MT_uv_map_clear_seam,
    VIEW3D_MT_uv_map,
    VIEW3D_MT_view_view_selected_all_regions,
    VIEW3D_MT_view_all_all_regions,
    VIEW3D_MT_view_center_cursor_and_view_all,
    VIEW3D_MT_switchactivecamto,
    VIEW3D_MT_view,
    VIEW3D_MT_view_navigation,
    VIEW3D_MT_view_align,
    VIEW3D_MT_view_align_selected,
    VIEW3D_MT_select_object_inverse,
    VIEW3D_MT_select_object_none,
    VIEW3D_MT_select_object,
    VIEW3D_MT_select_by_type,
    VIEW3D_MT_select_grouped,
    VIEW3D_MT_select_linked,
    VIEW3D_MT_select_object_more_less,
    VIEW3D_MT_select_pose_inverse,
    VIEW3D_MT_select_pose_none,
    VIEW3D_MT_select_pose,
    VIEW3D_MT_select_particle_inverse,
    VIEW3D_MT_select_particle_none,
    VIEW3D_MT_select_particle,
    VIEW3D_MT_edit_mesh,
    VIEW3D_MT_edit_mesh_sort_elements,
    VIEW3D_MT_edit_mesh_select_similar,
    VIEW3D_MT_edit_mesh_select_more_less,
    VIEW3D_MT_select_edit_mesh_inverse,
    VIEW3D_MT_select_edit_mesh_none,
    VIEW3D_MT_select_edit_mesh,
    VIEW3D_MT_select_edit_curve_inverse,
    VIEW3D_MT_select_edit_curve_none,
    VIEW3D_MT_select_edit_curve,
    VIEW3D_MT_select_edit_curve_select_similar,
    VIEW3D_MT_select_edit_surface,
    VIEW3D_MT_edit_text_context_menu,
    VIEW3D_MT_select_edit_text,
    VIEW3D_MT_select_edit_metaball_inverse,
    VIEW3D_MT_select_edit_metaball_none,
    VIEW3D_MT_select_edit_metaball,
    VIEW3D_MT_edit_lattice_context_menu,
    VIEW3D_MT_select_edit_metaball_select_similar,
    VIEW3D_MT_select_edit_lattice_inverse,
    VIEW3D_MT_select_edit_lattice_none,
    VIEW3D_MT_select_edit_lattice,
    VIEW3D_MT_select_edit_armature_inverse,
    VIEW3D_MT_select_edit_armature_none,
    VIEW3D_MT_select_edit_armature,
    VIEW3D_MT_select_gpencil,
    VIEW3D_MT_select_gpencil_inverse,
    VIEW3D_MT_select_gpencil_none,
    VIEW3D_MT_select_gpencil_grouped,
    VIEW3D_MT_select_paint_mask_inverse,
    VIEW3D_MT_select_paint_mask_none,
    VIEW3D_MT_select_paint_mask,
    VIEW3D_MT_select_paint_mask_vertex_inverse,
    VIEW3D_MT_select_paint_mask_vertex_none,
    VIEW3D_MT_select_paint_mask_vertex,
    VIEW3D_MT_angle_control,
    VIEW3D_MT_mesh_add,
    VIEW3D_MT_curve_add,
    VIEW3D_MT_surface_add,
    VIEW3D_MT_edit_metaball_context_menu,
    VIEW3D_MT_metaball_add,
    TOPBAR_MT_edit_curve_add,
    TOPBAR_MT_edit_armature_add,
    VIEW3D_MT_armature_add,
    VIEW3D_MT_light_add,
    VIEW3D_MT_lightprobe_add,
    VIEW3D_MT_camera_add,
    VIEW3D_MT_add,
    VIEW3D_MT_image_add,
    VIEW3D_MT_origin_set,
    VIEW3D_MT_object_delete_global,
    VIEW3D_MT_object,
    VIEW3D_MT_object_convert,
    VIEW3D_MT_object_animation,
    VIEW3D_MT_object_rigid_body,
    VIEW3D_MT_object_clear,
    VIEW3D_MT_object_context_menu,
    VIEW3D_MT_object_shading,
    VIEW3D_MT_object_apply,
    VIEW3D_MT_object_relations,
    VIEW3D_MT_object_parent,
    VIEW3D_MT_object_track,
    VIEW3D_MT_object_collection,
    VIEW3D_MT_object_constraints,
    VIEW3D_MT_object_quick_effects,
    VIEW3D_hide_view_set_unselected,
    VIEW3D_MT_object_showhide,
    VIEW3D_MT_make_single_user,
    VIEW3D_MT_make_links,
    VIEW3D_MT_brush,
    VIEW3D_MT_brush_curve_presets,
    VIEW3D_MT_facemask_showhide,
    VIEW3D_MT_paint_vertex,
    VIEW3D_MT_paint_vertex_specials,
    VIEW3D_MT_paint_texture_specials,
    VIEW3D_MT_hook,
    VIEW3D_MT_vertex_group,
    VIEW3D_MT_gpencil_vertex_group,
    VIEW3D_MT_paint_weight,
    VIEW3D_MT_paint_weight_specials,
    VIEW3D_MT_subdivision_set,
    VIEW3D_MT_sculpt_specials,
    VIEW3D_MT_sculpt,
    VIEW3D_MT_sculpt_set_pivot,
    VIEW3D_MT_mask,
    VIEW3D_MT_hide_mask,
    VIEW3D_MT_particle,
    VIEW3D_MT_particle_context_menu,
    VIEW3D_particle_hide_unselected,
    VIEW3D_MT_particle_show_hide,
    VIEW3D_MT_pose,
    VIEW3D_MT_pose_transform,
    VIEW3D_MT_pose_slide,
    VIEW3D_MT_pose_propagate,
    VIEW3D_MT_pose_library,
    VIEW3D_MT_pose_motion,
    VIEW3D_MT_pose_group,
    VIEW3D_MT_pose_ik,
    VIEW3D_MT_pose_constraints,
    VIEW3D_MT_pose_hide_unselected,
    VIEW3D_MT_pose_show_hide,
    VIEW3D_MT_pose_apply,
    VIEW3D_MT_pose_context_menu,
    VIEW3D_MT_bone_options_toggle,
    VIEW3D_MT_bone_options_enable,
    VIEW3D_MT_bone_options_disable,
    VIEW3D_MT_edit_mesh_context_menu,
    VIEW3D_MT_edit_mesh_select_mode,
    VIEW3D_MT_edit_mesh_extrude_dupli,
    VIEW3D_MT_edit_mesh_extrude_dupli_rotate,
    VIEW3D_MT_edit_mesh_extrude,
    VIEW3D_MT_edit_mesh_vertices,
    VIEW3D_MT_edit_mesh_edges,
    VIEW3D_MT_edit_mesh_edges_data,
    VIEW3D_MT_edit_mesh_faces,
    VIEW3D_MT_edit_mesh_faces_data,
    VIEW3D_normals_make_consistent_inside,
    VIEW3D_MT_edit_mesh_normals,
    VIEW3D_MT_edit_mesh_normals_select_strength,
    VIEW3D_MT_edit_mesh_normals_set_strength,
    VIEW3D_MT_edit_mesh_normals_average,
    VIEW3D_MT_edit_mesh_shading,
    VIEW3D_MT_edit_mesh_weights,
    VIEW3D_MT_edit_mesh_clean,
    VIEW3D_MT_edit_mesh_delete,
    VIEW3D_MT_edit_mesh_merge,
    VIEW3D_MT_edit_mesh_dissolve,
    VIEW3D_mesh_hide_unselected,
    VIEW3D_curve_hide_unselected,
    VIEW3D_MT_edit_mesh_show_hide,
    VIEW3D_MT_paint_gpencil,
    VIEW3D_MT_edit_gpencil_showhide,
    VIEW3D_MT_assign_material,
    VIEW3D_MT_edit_gpencil,
    VIEW3D_MT_edit_gpencil_stroke,
    VIEW3D_MT_edit_gpencil_point,
    VIEW3D_MT_edit_gpencil_hide,
    VIEW3D_MT_edit_gpencil_arrange_strokes,
    VIEW3D_MT_edit_gpencil_delete,
    VIEW3D_MT_sculpt_gpencil_copy,
    VIEW3D_MT_weight_gpencil,
    VIEW3D_MT_gpencil_simplify,
    VIEW3D_MT_gpencil_copy_layer,
    VIEW3D_MT_edit_curve,
    VIEW3D_MT_edit_curve_ctrlpoints,
    VIEW3D_MT_edit_curve_handle_type_set,
    VIEW3D_MT_edit_curve_segments,
    VIEW3D_MT_edit_curve_context_menu,
    VIEW3D_MT_edit_curve_delete,
    VIEW3D_MT_edit_curve_show_hide,
    VIEW3D_MT_edit_surface,
    VIEW3D_MT_edit_font,
    VIEW3D_MT_edit_font_move,
    VIEW3D_MT_edit_font_move_select,
    VIEW3D_MT_edit_text_chars,
    VIEW3D_MT_edit_meta,
    VIEW3D_MT_edit_meta_showhide_unselected,
    VIEW3D_MT_edit_meta_showhide,
    VIEW3D_MT_edit_lattice,
    VIEW3D_MT_edit_lattice_flip,
    VIEW3D_MT_edit_armature,
    VIEW3D_armature_hide_unselected,
    VIEW3D_MT_armature_show_hide,
    VIEW3D_MT_armature_context_menu,
    VIEW3D_MT_edit_armature_roll,
    VIEW3D_MT_edit_armature_names,
    VIEW3D_MT_edit_armature_delete,
    VIEW3D_MT_gpencil_animation,
    VIEW3D_MT_edit_gpencil_transform,
    VIEW3D_MT_object_mode_pie,
    VIEW3D_MT_view_pie,
    VIEW3D_MT_transform_gizmo_pie,
    VIEW3D_MT_shading_pie,
    VIEW3D_MT_shading_ex_pie,
    VIEW3D_MT_pivot_pie,
    VIEW3D_MT_snap_pie,
    VIEW3D_MT_orientations_pie,
    VIEW3D_MT_proportional_editing_falloff_pie,
    VIEW3D_MT_sculpt_mask_edit_pie,
    VIEW3D_MT_wpaint_vgroup_lock_pie,
    VIEW3D_PT_active_tool,
    VIEW3D_PT_active_tool_duplicate,
    VIEW3D_PT_view3d_properties,
    VIEW3D_PT_view3d_properties_edit,
    VIEW3D_PT_view3d_camera_lock,
    VIEW3D_PT_view3d_cursor,
    VIEW3D_PT_collections,
    VIEW3D_PT_object_type_visibility,
    VIEW3D_PT_grease_pencil,
    VIEW3D_PT_annotation_onion,
    VIEW3D_PT_gpencil_multi_frame,
    VIEW3D_MT_gpencil_autoweights,
    VIEW3D_MT_gpencil_edit_context_menu,
    VIEW3D_MT_gpencil_sculpt,
    VIEW3D_PT_quad_view,
    VIEW3D_PT_view3d_stereo,
    VIEW3D_PT_shading,
    VIEW3D_PT_shading_lighting,
    VIEW3D_PT_shading_color,
    VIEW3D_PT_shading_options,
    VIEW3D_PT_shading_options_shadow,
    VIEW3D_PT_shading_options_ssao,
    VIEW3D_PT_shading_render_pass,
    VIEW3D_PT_gizmo_display,
    VIEW3D_PT_overlay,
    VIEW3D_PT_overlay_guides,
    VIEW3D_PT_overlay_object,
    VIEW3D_PT_overlay_geometry,
    VIEW3D_PT_overlay_motion_tracking,
    VIEW3D_PT_overlay_edit_mesh,
    VIEW3D_PT_overlay_edit_mesh_shading,
    VIEW3D_PT_overlay_edit_mesh_measurement,
    VIEW3D_PT_overlay_edit_mesh_normals,
    VIEW3D_PT_overlay_edit_mesh_freestyle,
    VIEW3D_PT_overlay_edit_curve,
    VIEW3D_PT_overlay_texture_paint,
    VIEW3D_PT_overlay_vertex_paint,
    VIEW3D_PT_overlay_weight_paint,
    VIEW3D_PT_overlay_pose,
    VIEW3D_PT_overlay_sculpt,
    VIEW3D_PT_snapping,
    VIEW3D_PT_proportional_edit,
    VIEW3D_PT_gpencil_origin,
    VIEW3D_PT_gpencil_lock,
    VIEW3D_PT_gpencil_guide,
    VIEW3D_PT_transform_orientations,
    VIEW3D_PT_overlay_gpencil_options,
    VIEW3D_PT_context_properties,
    VIEW3D_PT_paint_vertex_context_menu,
    VIEW3D_PT_paint_texture_context_menu,
    VIEW3D_PT_paint_weight_context_menu,
    VIEW3D_PT_gpencil_sculpt_context_menu,
    VIEW3D_PT_gpencil_draw_context_menu,
    VIEW3D_PT_sculpt_context_menu,
    TOPBAR_PT_gpencil_materials,
    TOPBAR_PT_annotation_layers,
)


if __name__ == "__main__":  # only for live edit.
    from bpy.utils import register_class
    for cls in classes:
        register_class(cls)<|MERGE_RESOLUTION|>--- conflicted
+++ resolved
@@ -1585,19 +1585,15 @@
 
         layout.separator()
 
-<<<<<<< HEAD
         layout.operator("particle.select_more", text = "More", icon = "SELECTMORE")
         layout.operator("particle.select_less", text = "Less", icon = "SELECTLESS")
-=======
-        layout.operator("particle.select_linked", text="Select Linked")
-
-        layout.separator()
-
-        layout.operator("particle.select_more")
-        layout.operator("particle.select_less")
->>>>>>> c26f470c
-
-        layout.separator()
+
+        layout.separator()
+
+        layout.operator("particle.select_linked", text="Select Linked", icon = "LINKED")
+
+        layout.separator()
+
 
         layout.operator("particle.select_random", text = "Random", icon = "RANDOMIZE")
 
@@ -4012,6 +4008,8 @@
             layout.operator("particle.select_more", icon = "SELECTMORE")
             layout.operator("particle.select_less", icon = "SELECTLESS")
 
+            layout.operator("particle.select_linked", text="Select Linked", icon = "LINKED")
+
 
 # Workaround to separate the tooltips for Show Hide for Particles in Particle mode
 class VIEW3D_particle_hide_unselected(bpy.types.Operator):
@@ -4025,14 +4023,8 @@
         return {'FINISHED'}
 
 
-<<<<<<< HEAD
 class VIEW3D_MT_particle_show_hide(Menu):
     bl_label = "Show/Hide"
-=======
-            layout.separator()
-
-            layout.operator("particle.select_linked", text="Select Linked")
->>>>>>> c26f470c
 
     def draw(self, context):
         layout = self.layout
@@ -4523,14 +4515,8 @@
 
             col.separator()
 
-<<<<<<< HEAD
             col.operator("mesh.loopcut_slide", icon = "LOOP_CUT_AND_SLIDE")
             col.operator("mesh.offset_edge_loops_slide", icon = "SLIDE_EDGE")
-=======
-            props = col.operator("mesh.loopcut_slide")
-            props.TRANSFORM_OT_edge_slide.release_confirm = False
-            col.operator("mesh.offset_edge_loops_slide")
->>>>>>> c26f470c
 
             col.separator()
 
