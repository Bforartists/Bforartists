--- conflicted
+++ resolved
@@ -4051,6 +4051,7 @@
         props = layout.operator("view3d.select_box", text="Box Mask", icon = "BOX_MASK")
         props = layout.operator("paint.mask_lasso_gesture", text="Lasso Mask", icon = "LASSO_MASK")
 
+
 class VIEW3D_MT_face_sets_init(Menu):
     bl_label = "Face Sets Init"
 
@@ -4080,7 +4081,6 @@
 
         op = layout.operator("sculpt.face_sets_init", text='By Face Maps')
         op.mode = 'FACE_MAPS'
-
 
 
 class VIEW3D_MT_particle(Menu):
@@ -8556,11 +8556,8 @@
     VIEW3D_MT_sculpt_set_pivot,
     VIEW3D_MT_mask,
     VIEW3D_MT_face_sets,
-<<<<<<< HEAD
+    VIEW3D_MT_face_sets_init,
     VIEW3D_MT_hide_mask,
-=======
-    VIEW3D_MT_face_sets_init,
->>>>>>> 2d5105b6
     VIEW3D_MT_particle,
     VIEW3D_MT_particle_context_menu,
     VIEW3D_particle_hide_unselected,
