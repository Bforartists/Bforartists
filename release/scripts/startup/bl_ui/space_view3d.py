# ##### BEGIN GPL LICENSE BLOCK #####
#
#  This program is free software; you can redistribute it and/or
#  modify it under the terms of the GNU General Public License
#  as published by the Free Software Foundation; either version 2
#  of the License, or (at your option) any later version.
#
#  This program is distributed in the hope that it will be useful,
#  but WITHOUT ANY WARRANTY; without even the implied warranty of
#  MERCHANTABILITY or FITNESS FOR A PARTICULAR PURPOSE.  See the
#  GNU General Public License for more details.
#
#  You should have received a copy of the GNU General Public License
#  along with this program; if not, write to the Free Software Foundation,
#  along with this program; if not, write to the Free Software Foundation
#  Inc., 51 Franklin Street, Fifth Floor, Boston, MA 02110-1301, USA.
#
# ##### END GPL LICENSE BLOCK #####

# <pep8 compliant>
import bpy
from bpy.types import (
    Header,
    Menu,
    Panel,
)
from .properties_paint_common import (
    UnifiedPaintPanel,
)
from .properties_grease_pencil_common import (
    AnnotationDataPanel,
    AnnotationOnionSkin,
    GreasePencilMaterialsPanel,
)
from bpy.app.translations import contexts as i18n_contexts


class VIEW3D_HT_header(Header):
    bl_space_type = 'VIEW_3D'

    def draw(self, context):
        layout = self.layout

        view = context.space_data
        shading = view.shading
        # mode_string = context.mode
        obj = context.active_object
        overlay = view.overlay
        tool_settings = context.tool_settings

        #row.template_header()
        ALL_MT_editormenu.draw_hidden(context, layout) # bfa - show hide the editormenu

        object_mode = 'OBJECT' if obj is None else obj.mode

        act_mode_item = bpy.types.Object.bl_rna.properties["mode"].enum_items[object_mode]
        
        row = layout.row(align=True)
        row.separator()

        sub = row.row()
        #sub.ui_units_x = 5.5 # width of mode edit box
        sub.operator_menu_enum("object.mode_set", "mode", text=act_mode_item.name, icon=act_mode_item.icon)
        del act_mode_item

        layout.template_header_3D_mode()

        # Contains buttons like Mode, Pivot, Layer, Mesh Select Mode
        if obj:
            # Particle edit
            if object_mode == 'PARTICLE_EDIT':
                row = layout.row()
                row.prop(tool_settings.particle_edit, "select_mode", text="", expand=True)

        # Grease Pencil
        if obj and obj.type == 'GPENCIL' and context.gpencil_data:
            gpd = context.gpencil_data

            if gpd.is_stroke_paint_mode:
                row = layout.row()
                sub = row.row(align=True)
                sub.prop(tool_settings, "use_gpencil_draw_onback", text="", icon='MOD_OPACITY')
                sub.separator(factor=0.4)
                sub.prop(tool_settings, "use_gpencil_weight_data_add", text="", icon='WPAINT_HLT')
                sub.separator(factor=0.4)
                sub.prop(tool_settings, "use_gpencil_draw_additive", text="", icon='FREEZE')

            if gpd.use_stroke_edit_mode:
                row = layout.row(align=True)
                row.prop(tool_settings, "gpencil_selectmode", text="", expand=True)

            if gpd.use_stroke_edit_mode or gpd.is_stroke_sculpt_mode or gpd.is_stroke_weight_mode:
                row = layout.row(align=True)

                if gpd.is_stroke_sculpt_mode:
                    row.prop(tool_settings.gpencil_sculpt, "use_select_mask", text="")
                    row.separator()

                row.prop(gpd, "use_multiedit", text="", icon='GP_MULTIFRAME_EDITING')

                sub = row.row(align=True)
                sub.active = gpd.use_multiedit
                sub.popover(
                    panel="VIEW3D_PT_gpencil_multi_frame",
                    text="Multiframe"
                )

            if gpd.use_stroke_edit_mode:
                row = layout.row(align=True)
                row.prop(tool_settings.gpencil_sculpt, "use_select_mask", text="")

                row.popover(
                    panel="VIEW3D_PT_tools_grease_pencil_interpolate",
                    text="Interpolate"
                )
        VIEW3D_MT_editor_menus.draw_collapsible(context, layout)

        layout.separator_spacer()

        # Mode & Transform Settings
        scene = context.scene

        # Orientation
        if object_mode in {'OBJECT', 'EDIT', 'POSE', 'EDIT_GPENCIL'}:
            orient_slot = scene.transform_orientation_slots[0]
            custom_orientation = orient_slot.custom_orientation
            trans_name, trans_icon = orient_slot.ui_info()

            row = layout.row(align=True)

            sub = row.row()
            sub.ui_units_x = 4
            sub.popover(
                panel="VIEW3D_PT_transform_orientations",
                text=trans_name,
                icon_value=trans_icon,
            )

        # Snap
        show_snap = False
        if obj is None:
            show_snap = True
        else:
            if object_mode not in {'SCULPT', 'VERTEX_PAINT', 'WEIGHT_PAINT', 'TEXTURE_PAINT',
                                   'PAINT_GPENCIL', 'SCULPT_GPENCIL', 'WEIGHT_GPENCIL'}:
                show_snap = True
            else:

                from .properties_paint_common import UnifiedPaintPanel
                paint_settings = UnifiedPaintPanel.paint_settings(context)

                if paint_settings:
                    brush = paint_settings.brush
                    if brush and brush.stroke_method == 'CURVE':
                        show_snap = True

        if show_snap:
            snap_items = bpy.types.ToolSettings.bl_rna.properties["snap_elements"].enum_items
            snap_elements = tool_settings.snap_elements
            if len(snap_elements) == 1:
                text = ""
                for elem in snap_elements:
                    icon = snap_items[elem].icon
                    break
            else:
                text = "Mix"
                icon = 'NONE'
            del snap_items, snap_elements

            row = layout.row(align=True)
            row.prop(tool_settings, "use_snap", text="")

            sub = row.row(align=True)
            sub.popover(
                panel="VIEW3D_PT_snapping",
                icon=icon,
                text=text,
            )

        # Proportional editing
        if obj:
            gpd = context.gpencil_data
            if object_mode in {'EDIT', 'PARTICLE_EDIT'}:
                row = layout.row(align=True)
                row.prop(tool_settings, "proportional_edit", icon_only=True)
                sub = row.row(align=True)
                sub.active = tool_settings.proportional_edit != 'DISABLED'
                sub.prop(tool_settings, "proportional_edit_falloff", icon_only=True)

            elif object_mode == 'OBJECT':
                row = layout.row(align=True)
                row.prop(tool_settings, "use_proportional_edit_objects", icon_only=True)
                sub = row.row(align=True)
                sub.active = tool_settings.use_proportional_edit_objects
                sub.prop(tool_settings, "proportional_edit_falloff", icon_only=True)

            elif gpd is not None and obj.type == 'GPENCIL':
                if gpd.use_stroke_edit_mode or gpd.is_stroke_sculpt_mode:
                    row = layout.row(align=True)
                    row.prop(tool_settings, "proportional_edit", icon_only=True)

                    sub = row.row(align=True)
                    sub.active = tool_settings.proportional_edit != 'DISABLED'
                    sub.prop(tool_settings, "proportional_edit_falloff", icon_only=True)
        else:
            if context.gpencil_data and context.gpencil_data.use_stroke_edit_mode:
                row = layout.row(align=True)
                row.prop(tool_settings, "proportional_edit", icon_only=True)
                sub = row.row(align=True)
                sub.active = tool_settings.proportional_edit != 'DISABLED'
                sub.prop(tool_settings, "proportional_edit_falloff", icon_only=True)

        # Pivot
        if object_mode in {'OBJECT', 'EDIT', 'POSE', 'EDIT_GPENCIL', 'SCULPT_GPENCIL'}:
            pivot_point = tool_settings.transform_pivot_point
            act_pivot_point = bpy.types.ToolSettings.bl_rna.properties["transform_pivot_point"].enum_items[pivot_point]
            row = layout.row(align=True)
            row.popover(
                panel="VIEW3D_PT_pivot_point",
                icon=act_pivot_point.icon,
                text="",
            )
        # grease pencil
        if object_mode == 'PAINT_GPENCIL':
            origin = tool_settings.gpencil_stroke_placement_view3d
            gp_origin = tool_settings.bl_rna.properties["gpencil_stroke_placement_view3d"].enum_items[origin]

            or_icon = getattr(gp_origin, "icon", "BLANK1")
            or_name = getattr(gp_origin, "name", "Stroke Placement")
            layout.popover(
                panel="VIEW3D_PT_gpencil_origin",
                text=or_name,
                icon=or_icon,
            )

        if object_mode in {'PAINT_GPENCIL', 'SCULPT_GPENCIL'}:
            lock = tool_settings.gpencil_sculpt.lock_axis
            gp_lock = tool_settings.gpencil_sculpt.bl_rna.properties["lock_axis"].enum_items[lock]

            lk_icon = getattr(gp_lock, "icon", "BLANK1")
            lk_name = getattr(gp_lock, "name", "None")
            row = layout.row()
            row.enabled = tool_settings.gpencil_stroke_placement_view3d in {'ORIGIN', 'CURSOR'}
            row.popover(
                panel="VIEW3D_PT_gpencil_lock",
                text=lk_name,
                icon=lk_icon,
            )

        layout.separator_spacer()

        # Collection Visibility
        layout.popover(
            panel="VIEW3D_PT_collections",
            icon='GROUP',
            text="",
        )

        # Viewport Settings
        layout.popover(
            panel="VIEW3D_PT_object_type_visibility",
            icon_value=view.icon_from_show_object_viewport,
            text="",
        )

        row = layout.row(align=True)
        row.prop(overlay, "show_overlays", icon='OVERLAY', text="")
        sub = row.row(align=True)
        sub.active = overlay.show_overlays
        sub.popover(panel="VIEW3D_PT_overlay")

        row = layout.row()
        row.active = (shading.type in {'WIREFRAME', 'SOLID'}) or object_mode in {'EDIT'}

        if shading.type == 'WIREFRAME':
            row.prop(shading, "show_xray_wireframe", text="", icon='XRAY')
        else:
            row.prop(shading, "show_xray", text="", icon='XRAY')

        row = layout.row(align=True)
        row.prop(shading, "type", text="", expand=True)
        sub = row.row(align=True)
        # TODO, currently render shading type ignores mesh two-side, until it's supported
        # show the shading popover which shows double-sided option.

        # sub.enabled = shading.type != 'RENDERED'
        sub.popover(panel="VIEW3D_PT_shading")

# bfa - show hide the editormenu
class ALL_MT_editormenu(Menu):
    bl_label = ""

    def draw(self, context):
        self.draw_menus(self.layout, context)

    @staticmethod
    def draw_menus(layout, context):

        row = layout.row(align=True)
        row.template_header() # editor type menus


class VIEW3D_MT_editor_menus(Menu):
    bl_space_type = 'VIEW3D_MT_editor_menus'
    bl_label = ""

    def draw(self, context):
        layout = self.layout
        obj = context.active_object
        mode_string = context.mode
        edit_object = context.edit_object
        gp_edit = obj and obj.mode in {'EDIT_GPENCIL', 'PAINT_GPENCIL', 'SCULPT_GPENCIL', 'WEIGHT_GPENCIL'}

        layout.menu("VIEW3D_MT_view")
        layout.menu("VIEW3D_MT_view_navigation")
        

        # Select Menu
        if gp_edit:
            if mode_string not in {'PAINT_GPENCIL', 'WEIGHT_GPENCIL'}:
                layout.menu("VIEW3D_MT_select_gpencil")
        elif mode_string in {'PAINT_WEIGHT', 'PAINT_VERTEX', 'PAINT_TEXTURE'}:
            mesh = obj.data
            if mesh.use_paint_mask:
                layout.menu("VIEW3D_MT_select_paint_mask")
            elif mesh.use_paint_mask_vertex and mode_string in {'PAINT_WEIGHT', 'PAINT_VERTEX'}:
                layout.menu("VIEW3D_MT_select_paint_mask_vertex")
        elif mode_string != 'SCULPT':
            layout.menu("VIEW3D_MT_select_%s" % mode_string.lower())

        if gp_edit:
            pass
        elif mode_string == 'OBJECT':
            layout.menu("VIEW3D_MT_add", text="Add")
        elif mode_string == 'EDIT_MESH':
            layout.menu("VIEW3D_MT_mesh_add", text="Add")
        elif mode_string == 'EDIT_CURVE':
            layout.menu("VIEW3D_MT_curve_add", text="Add")
        elif mode_string == 'EDIT_SURFACE':
            layout.menu("VIEW3D_MT_surface_add", text="Add")
        elif mode_string == 'EDIT_METABALL':
            layout.menu("VIEW3D_MT_metaball_add", text="Add")
        elif mode_string == 'EDIT_ARMATURE':
            layout.menu("TOPBAR_MT_edit_armature_add", text="Add")

        if gp_edit:
            if obj and obj.mode == 'PAINT_GPENCIL':
                layout.menu("VIEW3D_MT_paint_gpencil")
            elif obj and obj.mode == 'EDIT_GPENCIL':
                layout.menu("VIEW3D_MT_edit_gpencil")
            elif obj and obj.mode == 'WEIGHT_GPENCIL':
                layout.menu("VIEW3D_MT_weight_gpencil")

        elif edit_object:
            layout.menu("VIEW3D_MT_edit_%s" % edit_object.type.lower())

            if mode_string == 'EDIT_MESH':
                layout.menu("VIEW3D_MT_edit_mesh_vertices")
                layout.menu("VIEW3D_MT_edit_mesh_edges")
                layout.menu("VIEW3D_MT_edit_mesh_faces")
                layout.menu("VIEW3D_MT_uv_map", text="UV")
            elif mode_string in {'EDIT_CURVE', 'EDIT_SURFACE'}:
                layout.menu("VIEW3D_MT_edit_curve_ctrlpoints")
                layout.menu("VIEW3D_MT_edit_curve_segments")

        elif obj:
            if mode_string != 'PAINT_TEXTURE':
                layout.menu("VIEW3D_MT_%s" % mode_string.lower())
            if mode_string in {'SCULPT', 'PAINT_VERTEX', 'PAINT_WEIGHT', 'PAINT_TEXTURE'}:
                layout.menu("VIEW3D_MT_brush")
            if mode_string == 'SCULPT':
                layout.menu("VIEW3D_MT_hide_mask")
        else:
            layout.menu("VIEW3D_MT_object")


# ********** Menu **********


# ********** Utilities **********


class ShowHideMenu:
    bl_label = "Show/Hide"
    _operator_name = ""

    def draw(self, context):
        layout = self.layout

        layout.operator("%s.reveal" % self._operator_name, text="Show Hidden", icon = "RESTRICT_VIEW_OFF")
        layout.operator("%s.hide" % self._operator_name, text="Hide Selected", icon = "RESTRICT_VIEW_ON").unselected = False
        layout.operator("%s.hide" % self._operator_name, text="Hide Unselected", icon = "HIDE_UNSELECTED").unselected = True


# Standard transforms which apply to all cases
# NOTE: this doesn't seem to be able to be used directly
class VIEW3D_MT_transform_base(Menu):
    bl_label = "Transform"
    bl_category = "View"

    # TODO: get rid of the custom text strings?
    def draw(self, context):
        layout = self.layout

        layout.operator("transform.tosphere", text="To Sphere", icon = "TOSPHERE")
        layout.operator("transform.shear", text="Shear", icon = "SHEAR")
        layout.operator("transform.bend", text="Bend", icon = "BEND")
        layout.operator("transform.push_pull", text="Push/Pull", icon = 'PUSH_PULL')

        if context.mode != 'OBJECT':
            layout.operator("transform.vertex_warp", text="Warp", icon = "MOD_WARP")
            layout.operator("transform.vertex_random", text="Randomize", icon = 'RANDOMIZE')
            layout.operator("transform.skin_resize", text="Skin Resize", icon = "MOD_SKIN")


# Generic transform menu - geometry types
class VIEW3D_MT_transform(VIEW3D_MT_transform_base):
    def draw(self, context):
        # base menu
        VIEW3D_MT_transform_base.draw(self, context)

        # generic
        layout = self.layout
        layout.operator("transform.shrink_fatten", text="Shrink Fatten", icon = 'SHRINK_FATTEN')

        layout.separator()

        layout.operator("transform.translate", text="Move Texture Space", icon = "MOVE_TEXTURESPACE").texture_space = True
        layout.operator("transform.resize", text="Scale Texture Space", icon = "SCALE_TEXTURESPACE").texture_space = True


# Object-specific extensions to Transform menu
class VIEW3D_MT_transform_object(VIEW3D_MT_transform_base):
    def draw(self, context):
        layout = self.layout

        # base menu
        VIEW3D_MT_transform_base.draw(self, context)

        # object-specific option follow
        layout.separator()

        layout.operator("transform.translate", text="Move Texture Space", icon = "MOVE_TEXTURESPACE").texture_space = True
        layout.operator("transform.resize", text="Scale Texture Space", icon = "SCALE_TEXTURESPACE").texture_space = True

        layout.separator()

        layout.operator_context = 'EXEC_REGION_WIN'
        # XXX see alignmenu() in edit.c of b2.4x to get this working
        layout.operator("transform.transform", text="Align to Transform Orientation", icon = "ALIGN_TRANSFORM").mode = 'ALIGN'

        layout.separator()

        layout.operator("object.randomize_transform", icon = "RANDOMIZE_TRANSFORM")
        layout.operator("object.align", icon = "ALIGN")

        # TODO: there is a strange context bug here.
        """
        layout.operator_context = 'INVOKE_REGION_WIN'
        layout.operator("object.transform_axis_target")
        """


# Armature EditMode extensions to Transform menu
class VIEW3D_MT_transform_armature(VIEW3D_MT_transform_base):
    def draw(self, context):
        layout = self.layout

        # base menu
        VIEW3D_MT_transform_base.draw(self, context)

        # armature specific extensions follow
        obj = context.object
        if obj.type == 'ARMATURE' and obj.mode in {'EDIT', 'POSE'}:
            if obj.data.display_type == 'BBONE':
                layout.separator()

                layout.operator("transform.transform", text="Scale BBone", icon='TRANSFORM_SCALE').mode = 'BONE_SIZE'
            elif obj.data.display_type == 'ENVELOPE':
                layout.separator()

                layout.operator("transform.transform", text="Scale Envelope Distance", icon='TRANSFORM_SCALE').mode = 'BONE_SIZE'
                layout.operator("transform.transform", text="Scale Radius", icon='TRANSFORM_SCALE').mode = 'BONE_ENVELOPE'

        if context.edit_object and context.edit_object.type == 'ARMATURE':
            layout.separator()

            layout.operator("armature.align", icon = "ALIGN")


class VIEW3D_MT_mirror(Menu):
    bl_label = "Mirror"

    def draw(self, context):
        layout = self.layout

        layout.operator("transform.mirror", text="Interactive Mirror", icon='TRANSFORM_MIRROR')

        layout.separator()

        layout.operator_context = 'INVOKE_REGION_WIN'

        props = layout.operator("transform.mirror", text="X Global", icon = "MIRROR_X")
        props.constraint_axis = (True, False, False)
        props.constraint_orientation = 'GLOBAL'
        props = layout.operator("transform.mirror", text="Y Global", icon = "MIRROR_Y")
        props.constraint_axis = (False, True, False)
        props.constraint_orientation = 'GLOBAL'
        props = layout.operator("transform.mirror", text="Z Global", icon = "MIRROR_Z")
        props.constraint_axis = (False, False, True)
        props.constraint_orientation = 'GLOBAL'

        if context.edit_object:
            layout.separator()

            props = layout.operator("transform.mirror", text="X Local", icon = "MIRROR_X")
            props.constraint_axis = (True, False, False)
            props.constraint_orientation = 'LOCAL'
            props = layout.operator("transform.mirror", text="Y Local", icon = "MIRROR_Y")
            props.constraint_axis = (False, True, False)
            props.constraint_orientation = 'LOCAL'
            props = layout.operator("transform.mirror", text="Z Local", icon = "MIRROR_Z")
            props.constraint_axis = (False, False, True)
            props.constraint_orientation = 'LOCAL'

            layout.separator()

            layout.operator("object.vertex_group_mirror", icon = "MIRROR_VERTEXGROUP")


class VIEW3D_MT_snap(Menu):
    bl_label = "Snap"

    def draw(self, context):
        layout = self.layout

        
        layout.operator("view3d.snap_selected_to_cursor", text="Selection to Cursor", icon = "SELECTIONTOCURSOR").use_offset = False
        layout.operator("view3d.snap_selected_to_cursor", text="Selection to Cursor (Keep Offset)", icon = "SELECTIONTOCURSOROFFSET").use_offset = True
        layout.operator("view3d.snap_selected_to_active", text="Selection to Active", icon = "SELECTIONTOACTIVE")
        layout.operator("view3d.snap_selected_to_grid", text="Selection to Grid", icon = "SELECTIONTOGRID")

        layout.separator()

        layout.operator("view3d.snap_cursor_to_selected", text="Cursor to Selected", icon = "CURSORTOSELECTION")
        layout.operator("view3d.snap_cursor_to_center", text="Cursor to World Origin", icon = "CURSORTOCENTER")       
        layout.operator("view3d.snap_cursor_to_active", text="Cursor to Active", icon = "CURSORTOACTIVE")
        layout.operator("view3d.snap_cursor_to_grid", text="Cursor to Grid", icon = "CURSORTOGRID")


class VIEW3D_MT_uv_map(Menu):
    bl_label = "UV Mapping"

    def draw(self, context):
        layout = self.layout

        layout.operator("uv.unwrap")

        layout.operator_context = 'INVOKE_DEFAULT'
        layout.operator("uv.smart_project")
        layout.operator("uv.lightmap_pack")
        layout.operator("uv.follow_active_quads")

        layout.separator()

        layout.operator_context = 'EXEC_REGION_WIN'
        layout.operator("uv.cube_project")
        layout.operator("uv.cylinder_project")
        layout.operator("uv.sphere_project")

        layout.separator()

        layout.operator_context = 'INVOKE_REGION_WIN'
        layout.operator("uv.project_from_view").scale_to_bounds = False
        layout.operator("uv.project_from_view", text="Project from View (Bounds)").scale_to_bounds = True

        layout.separator()

        layout.operator("mesh.mark_seam").clear = False
        layout.operator("mesh.mark_seam", text="Clear Seam").clear = True

        layout.separator()

        layout.operator("uv.reset")


class VIEW3D_MT_edit_proportional(Menu):
    bl_label = "Proportional Editing"

    def draw(self, context):
        layout = self.layout

        layout.props_enum(tool_settings, "proportional_edit")

        layout.separator()

        layout.label(text="Falloff:")
        layout.props_enum(tool_settings, "proportional_edit_falloff")


# ********** View menus **********


    # Workaround to separate the tooltips
class VIEW3D_MT_view_view_selected_all_regions(bpy.types.Operator):
    """View Selected All Regions\nMove the View to the selection center in all Quad View views"""      # blender will use this as a tooltip for menu items and buttons.
    bl_idname = "view3d.view_selected_all_regions"        # unique identifier for buttons and menu items to reference.
    bl_label = "View Selected All Regions"         # display name in the interface.
    bl_options = {'REGISTER', 'UNDO'}  # enable undo for the operator.

    def execute(self, context):        # execute() is called by blender when running the operator.
        bpy.ops.view3d.view_selected(use_all_regions = True)
        return {'FINISHED'}


# Workaround to separate the tooltips
class VIEW3D_MT_view_all_all_regions(bpy.types.Operator):
    """View All all Regions\nView all objects in scene in all four Quad View views\nJust relevant for Quad View """      # blender will use this as a tooltip for menu items and buttons.
    bl_idname = "view3d.view_all_all_regions"        # unique identifier for buttons and menu items to reference.
    bl_label = "View All all Regions"         # display name in the interface.
    bl_options = {'REGISTER', 'UNDO'}  # enable undo for the operator.

    def execute(self, context):        # execute() is called by blender when running the operator.
        bpy.ops.view3d.view_all(use_all_regions = True)
        return {'FINISHED'}

    # Workaround to separate the tooltips
class VIEW3D_MT_view_center_cursor_and_view_all(bpy.types.Operator):
    """Center Cursor and View All\nViews all objects in scene and centers the 3D cursor"""      # blender will use this as a tooltip for menu items and buttons.
    bl_idname = "view3d.view_all_center_cursor"        # unique identifier for buttons and menu items to reference.
    bl_label = "Center Cursor and View All"         # display name in the interface.
    bl_options = {'REGISTER', 'UNDO'}  # enable undo for the operator.

    def execute(self, context):        # execute() is called by blender when running the operator.
        bpy.ops.view3d.view_all(center = True)
        return {'FINISHED'}


class VIEW3D_MT_view(Menu):
    bl_label = "View"

    def draw(self, context):
        layout = self.layout
        view = context.space_data

        layout.operator("view3d.toolshelf", icon='MENU_PANEL')
        layout.operator("view3d.properties", icon='MENU_PANEL')

        layout.separator()

        layout.operator("render.opengl", icon='RENDER_STILL')
        layout.operator("render.opengl", text="Viewport Render Animation", icon='RENDER_ANIMATION').animation = True

        layout.separator()

        layout.operator_context = 'INVOKE_REGION_WIN'
        layout.operator("view3d.render_border", text="Render Border", icon = "RENDERBORDER")
        layout.operator("view3d.clear_render_border", text="Clear Render Border", icon = "RENDERBORDER_CLEAR")

        layout.separator()

        layout.operator("view3d.object_as_camera", icon = 'VIEW_SWITCHACTIVECAM')
        layout.operator("view3d.view_camera", text="Active Camera", icon = 'VIEW_SWITCHTOCAM')
        layout.operator("view3d.view_center_camera", icon = "VIEWCAMERACENTER")

        layout.separator()

        layout.menu("VIEW3D_MT_view_align")
        layout.menu("VIEW3D_MT_view_align_selected")

        layout.separator()
        
        layout.operator("view3d.localview", text="Toggle Local View", icon = "VIEW_GLOBAL_LOCAL")
        layout.operator("view3d.localview_remove_from", icon = "VIEW_REMOVE_LOCAL")

        layout.separator()

        layout.operator("view3d.view_selected", text="Frame Selected", icon = "ALIGNCAMERA_ACTIVE").use_all_regions = False
        if view.region_quadviews:
            layout.operator("view3d.view_selected_all_regions", text="Frame Selected (Quad View)", icon = "ALIGNCAMERA_ACTIVE")
        layout.operator("view3d.view_all", text="Frame All", icon = "VIEWALL").center = False
        if view.region_quadviews:
            layout.operator("view3d.view_all_all_regions", text = "Frame All (Quad View)", icon = "VIEWALL" ) # bfa - separated tooltip
        layout.operator("view3d.view_all_center_cursor", text="Center Cursor and View All", icon = "VIEWALL_RESETCURSOR") # bfa - separated tooltip

        layout.separator()

        layout.menu("INFO_MT_area")

class VIEW3D_MT_view_navigation(Menu):
    bl_label = "Navi"

    def draw(self, context):
        from math import pi
        layout = self.layout

        layout.operator("view3d.view_orbit", text= "Orbit Down", icon = "ORBIT_DOWN").type='ORBITDOWN'
        layout.operator("view3d.view_orbit", text= "Orbit Up", icon = "ORBIT_UP").type='ORBITUP'
        layout.operator("view3d.view_orbit", text= "Orbit Right", icon = "ORBIT_RIGHT").type='ORBITRIGHT'
        layout.operator("view3d.view_orbit", text= "Orbit Left", icon = "ORBIT_LEFT").type='ORBITLEFT'
        props = layout.operator("view3d.view_orbit", text = "Orbit Opposite", icon = "ORBIT_OPPOSITE")
        props.type = 'ORBITRIGHT'
        props.angle = pi

        layout.separator()

        layout.operator("view3d.view_roll", text="Roll Left", icon = "ROLL_LEFT").angle = pi / -12.0
        layout.operator("view3d.view_roll", text="Roll Right", icon = "ROLL_RIGHT").angle = pi / 12.0

        layout.separator()

        layout.operator("view3d.view_pan", text= "Pan Down", icon = "PAN_DOWN").type = 'PANDOWN'
        layout.operator("view3d.view_pan", text= "Pan Up", icon = "PAN_UP").type = 'PANUP'
        layout.operator("view3d.view_pan", text= "Pan Right", icon = "PAN_RIGHT").type = 'PANRIGHT'
        layout.operator("view3d.view_pan", text= "Pan Left", icon = "PAN_LEFT").type = 'PANLEFT'

        layout.separator()

        layout.operator("view3d.zoom_border", text="Zoom Border", icon = "ZOOM_BORDER")
        layout.operator("view3d.zoom", text="Zoom In", icon = "ZOOM_IN").delta = 1
        layout.operator("view3d.zoom", text="Zoom Out", icon = "ZOOM_OUT").delta = -1
        layout.operator("view3d.zoom_camera_1_to_1", text="Zoom Camera 1:1", icon = "ZOOM_CAMERA")
        layout.operator("view3d.dolly", text="Dolly View", icon = "DOLLY")
        layout.operator("view3d.view_center_pick", icon = "CENTERTOMOUSE")

        layout.separator()

        layout.operator("view3d.fly", icon = "FLY_NAVIGATION")
        layout.operator("view3d.walk", icon = "WALK_NAVIGATION")
        layout.operator("view3d.navigate", icon = "VIEW_NAVIGATION")

        layout.separator()

        layout.operator("screen.animation_play", text="Playback Animation", icon = "TRIA_RIGHT")

        layout.separator()

        layout.operator("transform.translate", icon='TRANSFORM_MOVE')
        layout.operator("transform.rotate", icon='TRANSFORM_ROTATE')
        layout.operator("transform.resize", icon='TRANSFORM_SCALE', text="Scale")



class VIEW3D_MT_view_align(Menu):
    bl_label = "Align View"

    def draw(self, context):
        layout = self.layout

        layout.operator("view3d.camera_to_view", text="Align Active Camera to View", icon = "ALIGNCAMERA_VIEW")
        layout.operator("view3d.camera_to_view_selected", text="Align Active Camera to Selected", icon = "ALIGNCAMERA_ACTIVE")
        layout.operator("view3d.view_center_cursor", icon = "CENTERTOCURSOR")

        layout.separator()

        layout.operator("view3d.view_lock_to_active", icon = "LOCKTOACTIVE")
        layout.operator("view3d.view_lock_clear", icon = "LOCK_CLEAR")

        layout.separator()

        layout.operator("view3d.view_persportho", text="Perspective/Orthographic", icon = "PERSP_ORTHO")

        layout.separator()

        layout.operator("view3d.view_axis", text="Top", icon ="VIEW_TOP").type = 'TOP'
        layout.operator("view3d.view_axis", text="Bottom", icon ="VIEW_BOTTOM").type = 'BOTTOM'
        layout.operator("view3d.view_axis", text="Front", icon ="VIEW_FRONT").type = 'FRONT'
        layout.operator("view3d.view_axis", text="Back", icon ="VIEW_BACK").type = 'BACK'
        layout.operator("view3d.view_axis", text="Right", icon ="VIEW_RIGHT").type = 'RIGHT'
        layout.operator("view3d.view_axis", text="Left", icon ="VIEW_LEFT").type = 'LEFT'


class VIEW3D_MT_view_align_selected(Menu):
    bl_label = "Align View to Active"

    def draw(self, context):
        layout = self.layout

        props = layout.operator("view3d.view_axis", text="Top", icon = "VIEW_ACTIVE_TOP")
        props.align_active = True
        props.type = 'TOP'

        props = layout.operator("view3d.view_axis", text="Bottom", icon ="VIEW_ACTIVE_BOTTOM")
        props.align_active = True
        props.type = 'BOTTOM'

        props = layout.operator("view3d.view_axis", text="Front", icon ="VIEW_ACTIVE_FRONT")
        props.align_active = True
        props.type = 'FRONT'

        props = layout.operator("view3d.view_axis", text="Back", icon ="VIEW_ACTIVE_BACK")
        props.align_active = True
        props.type = 'BACK'

        props = layout.operator("view3d.view_axis", text="Right" , icon ="VIEW_ACTIVE_RIGHT")
        props.align_active = True
        props.type = 'RIGHT'

        props = layout.operator("view3d.view_axis", text="Left", icon ="VIEW_ACTIVE_LEFT")
        props.align_active = True
        props.type = 'LEFT'


# ********** Select menus, suffix from context.mode **********

class VIEW3D_MT_select_object_more_less(Menu):
    bl_label = "More/Less"

    def draw(self, context):
        layout = self.layout

        layout = self.layout

        layout.operator("object.select_more", text="More", icon = "SELECTMORE")
        layout.operator("object.select_less", text="Less", icon = "SELECTLESS")

        layout.separator()

        props = layout.operator("object.select_hierarchy", text="Parent", icon = "PARENT")
        props.extend = False
        props.direction = 'PARENT'

        props = layout.operator("object.select_hierarchy", text="Child", icon = "CHILD")
        props.extend = False
        props.direction = 'CHILD'

        layout.separator()

        props = layout.operator("object.select_hierarchy", text="Extend Parent", icon = "PARENT")
        props.extend = True
        props.direction = 'PARENT'

        props = layout.operator("object.select_hierarchy", text="Extend Child", icon = "CHILD")
        props.extend = True
        props.direction = 'CHILD'


class VIEW3D_MT_select_object(Menu):
    bl_label = "Select"

    def draw(self, context):
        layout = self.layout

        layout.operator("object.select_all", text="All", icon='SELECT_ALL').action = 'SELECT'
        layout.operator("object.select_all", text="None").action = 'DESELECT'
        layout.operator("object.select_all", text="Invert", icon='INVERSE').action = 'INVERT'

        layout.separator()

        layout.operator("view3d.select_lasso", icon='BORDER_LASSO').mode = 'ADD'
        layout.operator("view3d.select_box", icon='BORDER_RECT')
        layout.operator("view3d.select_circle", icon = 'CIRCLE_SELECT')

        layout.separator()

        layout.operator_menu_enum("object.select_by_type", "type", text="All by Type")
        layout.operator("object.select_camera", text="Active Camera", icon = "CAMERA_DATA")
        layout.operator("object.select_mirror", text="Selection", icon = "TRANSFORM_MIRROR")
        layout.operator("object.select_random", text="Random", icon = "RANDOMIZE")

        layout.separator()

        layout.menu("VIEW3D_MT_select_object_more_less")

        layout.separator()

        layout.menu ("VIEW3D_MT_select_grouped")
        layout.menu ("VIEW3D_MT_select_linked")
        layout.operator("object.select_pattern", text="Pattern", icon = "PATTERN")

class VIEW3D_MT_select_grouped(Menu):
    bl_label = "Grouped"

    def draw(self, context):
        layout = self.layout

        layout.operator("object.select_grouped", text= "Siblings", icon = "SIBLINGS").type = 'SIBLINGS'
        layout.operator("object.select_grouped", text= "Parent", icon = "PARENT").type = 'PARENT'      
        layout.operator("object.select_grouped", text= "Children", icon = "CHILD_RECURSIVE").type = 'CHILDREN_RECURSIVE'
        layout.operator("object.select_grouped", text= "Immediate Children", icon = "CHILD").type = 'CHILDREN'

        layout.separator()

        layout.operator("object.select_grouped", text= "Type", icon = "TYPE").type = 'TYPE'
        layout.operator("object.select_grouped", text= "Collection", icon = "LAYER").type = 'COLLECTION'
        layout.operator("object.select_grouped", text= "Hook", icon = "HOOK").type = 'HOOK'

        layout.separator()

        layout.operator("object.select_grouped", text= "Pass", icon = "PASS").type = 'PASS'
        layout.operator("object.select_grouped", text= "Color", icon = "COLOR").type = 'COLOR'
        layout.operator("object.select_grouped", text= "Keying Set", icon = "KEYINGSET").type = 'KEYINGSET'
        layout.operator("object.select_grouped", text= "Light Type", icon = "LAMP").type = 'LIGHT_TYPE'


class VIEW3D_MT_select_linked(Menu):
    bl_label = "Linked"

    def draw(self, context):
        layout = self.layout

        layout.operator("object.select_linked", text= "Object Data", icon = "OBJECT_DATA").type = 'OBDATA'
        layout.operator("object.select_linked", text= "Material", icon = "MATERIAL_DATA").type = 'MATERIAL'
        layout.operator("object.select_linked", text= "Instanced Collection", icon = "GROUP").type = 'DUPGROUP'
        layout.operator("object.select_linked", text= "Particle System", icon = "PARTICLES").type = 'PARTICLE'
        layout.operator("object.select_linked", text= "Library", icon = "LIBRARY").type = 'LIBRARY'
        layout.operator("object.select_linked", text= "Library (Object Data)", icon = "LIBRARY_OBJECT").type = 'LIBRARY_OBDATA'


class VIEW3D_MT_select_pose_more_less(Menu):
    bl_label = "More/Less"

    def draw(self, context):
        layout = self.layout

        layout = self.layout

        props = layout.operator("pose.select_hierarchy", text="Parent", icon = "PARENT")
        props.extend = False
        props.direction = 'PARENT'

        props = layout.operator("pose.select_hierarchy", text="Child", icon = "CHILD")
        props.extend = False
        props.direction = 'CHILD'

        layout.separator()

        props = layout.operator("pose.select_hierarchy", text="Extend Parent", icon = "PARENT")
        props.extend = True
        props.direction = 'PARENT'

        props = layout.operator("pose.select_hierarchy", text="Extend Child", icon = "CHILD")
        props.extend = True
        props.direction = 'CHILD'


class VIEW3D_MT_select_pose(Menu):
    bl_label = "Select"

    def draw(self, context):
        layout = self.layout

        layout.operator("pose.select_all", text="All", icon='SELECT_ALL').action = 'SELECT'
        layout.operator("pose.select_all", text="None").action = 'DESELECT'
        layout.operator("pose.select_all", text="Invert", icon='INVERSE').action = 'INVERT'

        layout.separator()

        layout.operator("view3d.select_lasso", icon='BORDER_LASSO').mode = 'ADD'
        layout.operator("view3d.select_box", icon='BORDER_RECT')
        layout.operator("view3d.select_circle", icon = 'CIRCLE_SELECT')

        layout.separator()

        layout.operator("pose.select_mirror", text="Flip Active", icon = "FLIP")

        layout.separator()

        layout.operator("pose.select_constraint_target", text="Constraint Target", icon = "CONSTRAINT_BONE")
        layout.operator("pose.select_linked", text="Linked", icon = "LINKED")

        layout.separator()

        layout.menu("VIEW3D_MT_select_pose_more_less")

        layout.separator()

        layout.operator_menu_enum("pose.select_grouped", "type", text="Grouped")
        layout.operator("object.select_pattern", text="Select Pattern", icon = "PATTERN")


class VIEW3D_MT_select_particle(Menu):
    bl_label = "Select"

    def draw(self, context):
        layout = self.layout

        layout.operator("particle.select_all", text="All", icon='SELECT_ALL').action = 'SELECT'
        layout.operator("particle.select_all", text="None").action = 'DESELECT'
        layout.operator("particle.select_all", text="Invert", icon='INVERSE').action = 'INVERT'

        layout.separator()

        layout.operator("view3d.select_lasso", icon='BORDER_LASSO').mode = 'ADD'
        layout.operator("view3d.select_box", icon='BORDER_RECT')
        layout.operator("view3d.select_circle", icon = 'CIRCLE_SELECT')

        layout.separator()

        layout.operator("particle.select_linked", text = "Linked", icon = "LINKED")

        layout.separator()

        layout.operator("particle.select_more", text = "More", icon = "SELECTMORE")
        layout.operator("particle.select_less", text = "Less", icon = "SELECTLESS")

        layout.separator()

        layout.operator("particle.select_random", text = "Random", icon = "RANDOMIZE")

        layout.separator()

        layout.operator("particle.select_roots", text="Roots", icon = "SELECT_ROOT")
        layout.operator("particle.select_tips", text="Tips", icon = "SELECT_TIP")


class VIEW3D_MT_edit_mesh_select_similar(Menu):
    bl_label = "Similar"

    def draw(self, context):
        layout = self.layout

        select_mode = context.tool_settings.mesh_select_mode 

        # Vertices select mode
        if tuple(select_mode) == (True, False, False):

            layout.operator("mesh.select_similar", text= "Normal", icon = "RECALC_NORMALS").type='NORMAL'
            layout.operator("mesh.select_similar", text= "Amount of Adjacent Faces", icon = "FACESEL").type='FACE'
            layout.operator("mesh.select_similar", text= "Vertex Groups", icon = "GROUP_VERTEX").type='VGROUP'
            layout.operator("mesh.select_similar", text= "Amount of connecting Edges", icon = "EDGESEL").type='EDGE'
        
        # Edges select mode
        if tuple(select_mode) == (False, True, False):

            layout.operator("mesh.select_similar", text= "Length", icon = "RULER").type='LENGTH'
            layout.operator("mesh.select_similar", text= "Direction", icon = "SWITCH_DIRECTION").type='DIR'
            layout.operator("mesh.select_similar", text= "Amount of Faces around an edge", icon = "FACESEL").type='FACE'
            layout.operator("mesh.select_similar", text= "Face Angles", icon = "ANGLE").type='FACE_ANGLE'
            layout.operator("mesh.select_similar", text= "Crease", icon = "CREASE").type='CREASE'
            layout.operator("mesh.select_similar", text= "Bevel", icon = "BEVEL").type='BEVEL'
            layout.operator("mesh.select_similar", text= "Seam", icon = "MARK_SEAM").type='SEAM'
            layout.operator("mesh.select_similar", text= "Sharpness", icon = "SELECT_SHARPEDGES").type='SHARP'
            layout.operator("mesh.select_similar", text= "Freestyle Edge Marks", icon = "MARK_FS_EDGE").type='FREESTYLE_EDGE'
        
        # Faces select mode
        if tuple(select_mode) == (False, False, True ):

            layout.operator("mesh.select_similar", text= "Material", icon = "MATERIAL").type='MATERIAL'           
            layout.operator("mesh.select_similar", text= "Area", icon = "AREA").type='AREA'
            layout.operator("mesh.select_similar", text= "Polygon Sides", icon = "POLYGONSIDES").type='SIDES'
            layout.operator("mesh.select_similar", text= "Perimeter", icon = "PERIMETER").type='PERIMETER'
            layout.operator("mesh.select_similar", text= "Normal", icon = "RECALC_NORMALS").type='NORMAL'
            layout.operator("mesh.select_similar", text= "Co-Planar", icon = "MAKE_PLANAR").type='COPLANAR'
            layout.operator("mesh.select_similar", text= "Flat / Smooth", icon = "SHADING_SMOOTH").type='SMOOTH'
            layout.operator("mesh.select_similar", text= "Face Map", icon = "TEXTURE").type='FACE_MAP'
            layout.operator("mesh.select_similar", text= "Freestyle Face Marks", icon = "MARKFSFACE").type='FREESTYLE_FACE'

        layout.separator()

        layout.operator("mesh.select_similar_region", text="Face Regions", icon = "FACEREGIONS")


class VIEW3D_MT_edit_mesh_select_more_less(Menu):
    bl_label = "More/Less"

    def draw(self, context):
        layout = self.layout

        layout.operator("mesh.select_more", text="More", icon = "SELECTMORE")
        layout.operator("mesh.select_less", text="Less", icon = "SELECTLESS")

        layout.separator()

        layout.operator("mesh.select_next_item", text="Next Active", icon = "NEXTACTIVE")
        layout.operator("mesh.select_prev_item", text="Previous Active", icon = "PREVIOUSACTIVE")


class VIEW3D_MT_select_edit_mesh(Menu):
    bl_label = "Select"

    def draw(self, context):
        layout = self.layout

        # primitive
        layout.operator("mesh.select_all", text="All", icon='SELECT_ALL').action = 'SELECT'
        layout.operator("mesh.select_all", text="None").action = 'DESELECT'
        layout.operator("mesh.select_all", text="Invert", icon='INVERSE').action = 'INVERT'

        layout.separator()

        layout.operator("view3d.select_lasso", icon='BORDER_LASSO').mode = 'ADD'
        layout.operator("view3d.select_box", icon='BORDER_RECT')
        layout.operator("view3d.select_circle", icon = 'CIRCLE_SELECT')

        layout.separator()

        # numeric
        layout.operator("mesh.select_random", text="Random", icon = "RANDOMIZE")
        layout.operator("mesh.select_nth", icon = "CHECKER_DESELECT")

        layout.separator()

        # geometric
        layout.operator("mesh.edges_select_sharp", text="Sharp Edges", icon = "SELECT_SHARPEDGES")

        layout.separator()

        # other 
        layout.menu("VIEW3D_MT_edit_mesh_select_similar")

        layout.separator()

        # topology
        tool_settings = context.tool_settings
        if tool_settings.mesh_select_mode[2] is False:
            layout.operator("mesh.select_non_manifold", text="Non Manifold", icon = "SELECT_NONMANIFOLD")
        layout.operator("mesh.select_loose", text="Loose Geometry", icon = "SELECT_LOOSE")
        layout.operator("mesh.select_interior_faces", text="Interior Faces", icon = "SLEECT_INTERIOR")
        layout.operator("mesh.select_face_by_sides", text="Faces by Sides", icon = "SELECT_FACES_BY_SIDE")

        layout.separator()

        layout.operator("mesh.select_ungrouped", text="Ungrouped Verts", icon = "SELECT_UNGROUPED_VERTS")

        layout.separator()

        layout.menu("VIEW3D_MT_edit_mesh_select_more_less")

        layout.separator()

        # loops
        layout.operator("mesh.loop_multi_select", text="Edge Loops", icon = "SELECT_EDGELOOP").ring = False
        layout.operator("mesh.loop_multi_select", text="Edge Rings", icon = "SELECT_EDGERING").ring = True
        layout.operator("mesh.loop_to_region", text = "Loop Inner Region", icon = "SELECT_LOOPINNER")
        layout.operator("mesh.region_to_loop", text = "Boundary Loop", icon = "SELECT_BOUNDARY")

        layout.separator()

        layout.operator("mesh.shortest_path_select", text="Shortest Path", icon = "SELECT_SHORTESTPATH")

        layout.separator()

        layout.operator("mesh.select_linked", text="Linked", icon = "LINKED")        
        layout.operator("mesh.faces_select_linked_flat", text="Linked Flat Faces", icon = "LINKED")
        layout.operator("mesh.select_linked_pick", text="Linked Pick Select", icon = "LINKED").deselect = False
        layout.operator("mesh.select_linked_pick", text="Linked Pick Deselect", icon = "LINKED").deselect = True

        layout.separator()

        layout.operator("mesh.select_axis", text="Side of Active", icon = "SELECT_SIDEOFACTIVE")
        layout.operator("mesh.select_mirror", text="Mirror Selection", icon = "TRANSFORM_MIRROR")


class VIEW3D_MT_select_edit_curve(Menu):
    bl_label = "Select"

    def draw(self, context):
        layout = self.layout

        layout.operator("curve.select_all", text="All", icon='SELECT_ALL').action = 'SELECT'
        layout.operator("curve.select_all", text="None").action = 'DESELECT'
        layout.operator("curve.select_all", text="Invert", icon='INVERSE').action = 'INVERT'

        layout.separator()

        layout.operator("view3d.select_lasso", icon='BORDER_LASSO').mode = 'ADD'
        layout.operator("view3d.select_box", icon='BORDER_RECT')
        layout.operator("view3d.select_circle", icon = 'CIRCLE_SELECT')

        layout.separator()

        layout.operator("curve.select_random", text= "Random", icon = "RANDOMIZE")
        layout.operator("curve.select_nth", icon = "CHECKER_DESELECT")
        layout.operator("curve.select_linked", text="Linked", icon = "LINKED")
        layout.menu("VIEW3D_MT_select_edit_curve_select_similar")

        layout.separator()

        layout.operator("curve.de_select_first", icon = "SELECT_FIRST")
        layout.operator("curve.de_select_last", icon = "SELECT_LAST")
        layout.operator("curve.select_next", text = "Next", icon = "NEXTACTIVE")
        layout.operator("curve.select_previous", text = "Previous", icon = "PREVIOUSACTIVE")

        layout.separator()

        layout.operator("curve.select_more", text= "More", icon = "SELECTMORE")
        layout.operator("curve.select_less", text= "Less", icon = "SELECTLESS")

class VIEW3D_MT_select_edit_curve_select_similar(Menu):
    bl_label = "Similar"

    def draw(self, context):
        layout = self.layout

        layout.operator("curve.select_similar", text="Type", icon = "TYPE").type = 'TYPE'
        layout.operator("curve.select_similar", text="Radius", icon = "RADIUS").type = 'RADIUS'
        layout.operator("curve.select_similar", text="Weight", icon = "MOD_VERTEX_WEIGHT").type = 'WEIGHT'
        layout.operator("curve.select_similar", text="Direction", icon = "SWITCH_DIRECTION").type = 'DIRECTION'


class VIEW3D_MT_select_edit_surface(Menu):
    bl_label = "Select"

    def draw(self, context):
        layout = self.layout

        layout.operator("curve.select_all", text="All", icon='SELECT_ALL').action = 'SELECT'
        layout.operator("curve.select_all", text="None").action = 'DESELECT'
        layout.operator("curve.select_all", text="Invert", icon='INVERSE').action = 'INVERT'

        layout.separator()

        layout.operator("view3d.select_lasso", icon='BORDER_LASSO').mode = 'ADD'
        layout.operator("view3d.select_box", icon='BORDER_RECT')
        layout.operator("view3d.select_circle", icon = 'CIRCLE_SELECT')

        layout.separator()

        layout.operator("curve.select_random", text= "Random", icon = "RANDOMIZE")
        layout.operator("curve.select_nth", icon = "CHECKER_DESELECT")
        layout.operator("curve.select_linked", text="Linked", icon = "LINKED")
        layout.operator("curve.select_similar", text="Similar")

        layout.separator()

        layout.operator("curve.select_row", icon = "CONTROLPOINTROW")

        layout.separator()

        layout.operator("curve.select_more", text= "More", icon = "SELECTMORE")
        layout.operator("curve.select_less", text= "Less", icon = "SELECTLESS")

class VIEW3D_MT_select_edit_text(Menu):
    # intentional name mismatch
    # select menu for 3d-text doesn't make sense
    bl_label = "Edit"

    def draw(self, context):
        layout = self.layout

        layout.operator("font.text_cut", text="Cut", icon = "CUT")
        layout.operator("font.text_copy", text="Copy", icon='COPYDOWN')
        layout.operator("font.text_paste", text="Paste", icon='PASTEDOWN')

        layout.separator()

        layout.operator("font.text_paste_from_file", icon = "PASTEFILE")

        layout.separator()

        layout.operator("font.select_all", icon = "SELECT_ALL")


class VIEW3D_MT_select_edit_metaball(Menu):
    bl_label = "Select"

    def draw(self, context):
        layout = self.layout

        layout.operator("mball.select_all", text="All", icon='SELECT_ALL').action = 'SELECT'
        layout.operator("mball.select_all", text="None").action = 'DESELECT'
        layout.operator("mball.select_all", text="Invert", icon='INVERSE').action = 'INVERT'

        layout.separator()

        layout.operator("view3d.select_lasso", icon='BORDER_LASSO').mode = 'ADD'
        layout.operator("view3d.select_box", icon='BORDER_RECT')
        layout.operator("view3d.select_circle", icon = 'CIRCLE_SELECT')

        layout.separator()

        layout.operator("mball.select_random_metaelems", text = "Random", icon = "RANDOMIZE")

        layout.separator()

        layout.menu("VIEW3D_MT_select_edit_metaball_select_similar")

class VIEW3D_MT_select_edit_metaball_select_similar(Menu):
    bl_label = "Similar"

    def draw(self, context):
        layout = self.layout

        layout.operator("mball.select_similar", text="Type", icon = "TYPE").type = 'TYPE'
        layout.operator("mball.select_similar", text="Radius", icon = "RADIUS").type = 'RADIUS'
        layout.operator("mball.select_similar", text="Stiffness", icon = "BEND").type = 'STIFFNESS'
        layout.operator("mball.select_similar", text="Rotation", icon = "ROTATE").type = 'ROTATION'


class VIEW3D_MT_select_edit_lattice(Menu):
    bl_label = "Select"

    def draw(self, context):
        layout = self.layout

        layout.operator("lattice.select_all", text="All", icon='SELECT_ALL').action = 'SELECT'
        layout.operator("lattice.select_all", text="None").action = 'DESELECT'
        layout.operator("lattice.select_all", text="Invert", icon='INVERSE').action = 'INVERT'

        layout.separator()

        layout.operator("view3d.select_lasso", icon='BORDER_LASSO').mode = 'ADD'
        layout.operator("view3d.select_box", icon='BORDER_RECT')
        layout.operator("view3d.select_circle", icon = 'CIRCLE_SELECT')

        layout.separator()

        layout.operator("lattice.select_mirror", text = "Mirror", icon = "TRANSFORM_MIRROR")
        layout.operator("lattice.select_random", text = "Random", icon = "RANDOMIZE")

        layout.separator()

        layout.operator("lattice.select_more", text = "More", icon = "SELECTMORE")
        layout.operator("lattice.select_less", text = "Less", icon = "SELECTLESS")

        layout.separator()

        layout.operator("lattice.select_ungrouped", text="Ungrouped Verts", icon = "SELECT_UNGROUPED_VERTS")


class VIEW3D_MT_select_edit_armature(Menu):
    bl_label = "Select"

    def draw(self, context):
        layout = self.layout

        layout.operator("armature.select_all", text="All", icon='SELECT_ALL').action = 'SELECT'
        layout.operator("armature.select_all", text="None").action = 'DESELECT'
        layout.operator("armature.select_all", text="Invert", icon='INVERSE').action = 'INVERT'

        layout.separator()

        layout.operator("view3d.select_lasso", icon='BORDER_LASSO').mode = 'ADD'
        layout.operator("view3d.select_box", icon='BORDER_RECT')
        layout.operator("view3d.select_circle", icon = 'CIRCLE_SELECT')

        layout.separator()

        layout.operator("armature.select_mirror", text="Mirror", icon = "TRANSFORM_MIRROR").extend = False

        layout.separator()

        layout.operator("armature.select_more", text="More", icon = "SELECTMORE")
        layout.operator("armature.select_less", text="Less", icon = "SELECTLESS")

        layout.separator()

        props = layout.operator("armature.select_hierarchy", text="Parent", icon = "PARENT")
        props.extend = False
        props.direction = 'PARENT'

        props = layout.operator("armature.select_hierarchy", text="Child", icon = "CHILD")
        props.extend = False
        props.direction = 'CHILD'

        layout.separator()

        props = layout.operator("armature.select_hierarchy", text="Extend Parent", icon = "PARENT")
        props.extend = True
        props.direction = 'PARENT'

        props = layout.operator("armature.select_hierarchy", text="Extend Child", icon = "CHILD")
        props.extend = True
        props.direction = 'CHILD'

        layout.operator_menu_enum("armature.select_similar", "type", text="Similar")
        layout.operator("object.select_pattern", text="By Pattern", icon = "PATTERN")


class VIEW3D_MT_select_gpencil(Menu):
    bl_label = "Select"

    def draw(self, context):
        layout = self.layout

        layout.operator("gpencil.select_all", text="All", icon='SELECT_ALL').action = 'SELECT'
        layout.operator("gpencil.select_all", text="None").action = 'DESELECT'
        layout.operator("gpencil.select_all", text="Invert", icon='INVERSE').action = 'INVERT'

        layout.separator()

        layout.operator("view3d.select_lasso", icon='BORDER_LASSO').mode = 'ADD'
        layout.operator("gpencil.select_box", icon='BORDER_RECT')
        layout.operator("gpencil.select_circle", icon = 'CIRCLE_SELECT')

        layout.separator()

        layout.operator("gpencil.select_linked", text="Linked", icon = "LINKED")
        layout.operator("gpencil.select_alternate")
        layout.menu("VIEW3D_MT_select_gpencil_grouped", text="Grouped")

        layout.separator()

        layout.operator("gpencil.select_first", text = "First", icon = "SELECT_FIRST")
        layout.operator("gpencil.select_last", text = "Last", icon = "SELECT_LAST")

        layout.separator()

        layout.operator("gpencil.select_more", text = "More", icon = "SELECTMORE")
        layout.operator("gpencil.select_less", text = "Less", icon = "SELECTLESS")


class VIEW3D_MT_select_gpencil_grouped(Menu):
    bl_label = "Grouped"

    def draw(self, context):
        layout = self.layout

        layout.operator("gpencil.select_grouped", text="Layer", icon = "LAYER").type = 'LAYER'
        layout.operator("gpencil.select_grouped", text="Color", icon = "COLOR").type = 'MATERIAL'


class VIEW3D_MT_select_paint_mask(Menu):
    bl_label = "Select"

    def draw(self, context):
        layout = self.layout

        layout.operator("paint.face_select_all", text="All", icon = 'SELECT_ALL').action = 'SELECT'
        layout.operator("paint.face_select_all", text="None").action = 'DESELECT'
        layout.operator("paint.face_select_all", text="Invert", icon='INVERSE').action = 'INVERT'

        layout.separator()
        layout.operator("view3d.select_lasso", icon='BORDER_LASSO').mode = 'ADD'
        layout.operator("view3d.select_box", icon = 'BORDER_RECT')
        layout.operator("view3d.select_circle", icon = 'CIRCLE_SELECT')

        layout.separator()

        layout.operator("paint.face_select_linked", text="Linked", icon = "LINKED")


class VIEW3D_MT_select_paint_mask_vertex(Menu):
    bl_label = "Select"

    def draw(self, context):
        layout = self.layout

        layout.operator("paint.vert_select_all", text="All", icon='SELECT_ALL').action = 'SELECT'
        layout.operator("paint.vert_select_all", text="None").action = 'DESELECT'
        layout.operator("paint.vert_select_all", text="Invert", icon='INVERSE').action = 'INVERT'

        layout.separator()

        layout.operator("view3d.select_lasso", icon='BORDER_LASSO').mode = 'ADD'
        layout.operator("view3d.select_box", icon='BORDER_RECT')
        layout.operator("view3d.select_circle", icon = 'CIRCLE_SELECT')

        layout.separator()

        layout.operator("paint.vert_select_ungrouped", text="Ungrouped Verts", icon = "SELECT_UNGROUPED_VERTS")


class VIEW3D_MT_angle_control(Menu):
    bl_label = "Angle Control"

    @classmethod
    def poll(cls, context):
        settings = UnifiedPaintPanel.paint_settings(context)
        if not settings:
            return False

        brush = settings.brush
        tex_slot = brush.texture_slot

        return tex_slot.has_texture_angle and tex_slot.has_texture_angle_source

    def draw(self, context):
        layout = self.layout

        settings = UnifiedPaintPanel.paint_settings(context)
        brush = settings.brush

        sculpt = (context.sculpt_object is not None)

        tex_slot = brush.texture_slot

        layout.prop(tex_slot, "use_rake", text="Rake")

        if brush.brush_capabilities.has_random_texture_angle and tex_slot.has_random_texture_angle:
            if sculpt:
                if brush.sculpt_capabilities.has_random_texture_angle:
                    layout.prop(tex_slot, "use_random", text="Random")
            else:
                layout.prop(tex_slot, "use_random", text="Random")


class VIEW3D_MT_mesh_add(Menu):
    bl_idname = "VIEW3D_MT_mesh_add"
    bl_label = "Mesh"

    def draw(self, context):
        layout = self.layout

        layout.operator_context = 'INVOKE_REGION_WIN'

        layout.operator("mesh.primitive_plane_add", text="Plane", icon='MESH_PLANE')
        layout.operator("mesh.primitive_cube_add", text="Cube", icon='MESH_CUBE')
        layout.operator("mesh.primitive_circle_add", text="Circle", icon='MESH_CIRCLE')
        layout.operator("mesh.primitive_uv_sphere_add", text="UV Sphere", icon='MESH_UVSPHERE')
        layout.operator("mesh.primitive_ico_sphere_add", text="Ico Sphere", icon='MESH_ICOSPHERE')
        layout.operator("mesh.primitive_cylinder_add", text="Cylinder", icon='MESH_CYLINDER')
        layout.operator("mesh.primitive_cone_add", text="Cone", icon='MESH_CONE')
        layout.operator("mesh.primitive_torus_add", text="Torus", icon='MESH_TORUS')

        layout.separator()

        layout.operator("mesh.primitive_grid_add", text="Grid", icon='MESH_GRID')
        layout.operator("mesh.primitive_monkey_add", text="Monkey", icon='MESH_MONKEY')


class VIEW3D_MT_curve_add(Menu):
    bl_idname = "VIEW3D_MT_curve_add"
    bl_label = "Curve"

    def draw(self, context):
        layout = self.layout

        layout.operator_context = 'INVOKE_REGION_WIN'

        layout.operator("curve.primitive_bezier_curve_add", text="Bezier", icon='CURVE_BEZCURVE')
        layout.operator("curve.primitive_bezier_circle_add", text="Circle", icon='CURVE_BEZCIRCLE')

        layout.separator()

        layout.operator("curve.primitive_nurbs_curve_add", text="Nurbs Curve", icon='CURVE_NCURVE')
        layout.operator("curve.primitive_nurbs_circle_add", text="Nurbs Circle", icon='CURVE_NCIRCLE')
        layout.operator("curve.primitive_nurbs_path_add", text="Path", icon='CURVE_PATH')


class VIEW3D_MT_surface_add(Menu):
    bl_idname = "VIEW3D_MT_surface_add"
    bl_label = "Surface"

    def draw(self, context):
        layout = self.layout

        layout.operator_context = 'INVOKE_REGION_WIN'

        layout.operator("surface.primitive_nurbs_surface_curve_add", text="Nurbs Curve", icon='SURFACE_NCURVE')
        layout.operator("surface.primitive_nurbs_surface_circle_add", text="Nurbs Circle", icon='SURFACE_NCIRCLE')
        layout.operator("surface.primitive_nurbs_surface_surface_add", text="Nurbs Surface", icon='SURFACE_NSURFACE')
        layout.operator("surface.primitive_nurbs_surface_cylinder_add",
                        text="Nurbs Cylinder", icon='SURFACE_NCYLINDER')
        layout.operator("surface.primitive_nurbs_surface_sphere_add", text="Nurbs Sphere", icon='SURFACE_NSPHERE')
        layout.operator("surface.primitive_nurbs_surface_torus_add", text="Nurbs Torus", icon='SURFACE_NTORUS')


class VIEW3D_MT_metaball_add(Menu):
    bl_idname = "VIEW3D_MT_metaball_add"
    bl_label = "Metaball"

    def draw(self, context):
        layout = self.layout

        layout.operator_context = 'INVOKE_REGION_WIN'
        layout.operator_enum("object.metaball_add", "type")


class TOPBAR_MT_edit_curve_add(Menu):
    bl_idname = "TOPBAR_MT_edit_curve_add"
    bl_label = "Add"

    def draw(self, context):
        is_surf = context.active_object.type == 'SURFACE'

        layout = self.layout
        layout.operator_context = 'EXEC_REGION_WIN'

        if is_surf:
            VIEW3D_MT_surface_add.draw(self, context)
        else:
            VIEW3D_MT_curve_add.draw(self, context)


class TOPBAR_MT_edit_armature_add(Menu):
    bl_idname = "TOPBAR_MT_edit_armature_add"
    bl_label = "Armature"

    def draw(self, context):
        layout = self.layout

        layout.operator_context = 'EXEC_REGION_WIN'
        layout.operator("armature.bone_primitive_add", text="Single Bone", icon='BONE_DATA')


class VIEW3D_MT_armature_add(Menu):
    bl_idname = "VIEW3D_MT_armature_add"
    bl_label = "Armature"

    def draw(self, context):
        layout = self.layout

        layout.operator_context = 'EXEC_REGION_WIN'
        layout.operator("object.armature_add", text="Single Bone", icon='BONE_DATA')


class VIEW3D_MT_light_add(Menu):
    bl_idname = "VIEW3D_MT_light_add"
    bl_label = "Light"

    def draw(self, context):
        layout = self.layout

        layout.operator_context = 'INVOKE_REGION_WIN'
        layout.operator_enum("object.light_add", "type")


class VIEW3D_MT_lightprobe_add(Menu):
    bl_idname = "VIEW3D_MT_lightprobe_add"
    bl_label = "Light Probe"

    def draw(self, context):
        layout = self.layout

        layout.operator_context = 'INVOKE_REGION_WIN'
        layout.operator_enum("object.lightprobe_add", "type")


class VIEW3D_MT_camera_add(Menu):
    bl_idname = "VIEW3D_MT_camera_add"
    bl_label = "Camera"

    def draw(self, context):
        layout = self.layout
        layout.operator_context = 'EXEC_REGION_WIN'
        layout.operator("object.camera_add", text="Camera", icon='OUTLINER_OB_CAMERA')


class VIEW3D_MT_add(Menu):
    bl_label = "Add"

    def draw(self, context):
        layout = self.layout

        # note, don't use 'EXEC_SCREEN' or operators won't get the 'v3d' context.

        # Note: was EXEC_AREA, but this context does not have the 'rv3d', which prevents
        #       "align_view" to work on first call (see [#32719]).
        layout.operator_context = 'EXEC_REGION_WIN'

        # layout.operator_menu_enum("object.mesh_add", "type", text="Mesh", icon='OUTLINER_OB_MESH')
        layout.menu("VIEW3D_MT_mesh_add", icon='OUTLINER_OB_MESH')

        # layout.operator_menu_enum("object.curve_add", "type", text="Curve", icon='OUTLINER_OB_CURVE')
        layout.menu("VIEW3D_MT_curve_add", icon='OUTLINER_OB_CURVE')
        # layout.operator_menu_enum("object.surface_add", "type", text="Surface", icon='OUTLINER_OB_SURFACE')
        layout.menu("VIEW3D_MT_surface_add", icon='OUTLINER_OB_SURFACE')
        layout.menu("VIEW3D_MT_metaball_add", text="Metaball", icon='OUTLINER_OB_META')
        layout.operator("object.text_add", text="Text", icon='OUTLINER_OB_FONT')
        layout.operator_menu_enum("object.gpencil_add", "type", text="Grease Pencil", icon='OUTLINER_OB_GREASEPENCIL')
        layout.separator()

        layout.menu("VIEW3D_MT_armature_add", icon='OUTLINER_OB_ARMATURE')
        layout.operator("object.add", text="Lattice", icon='OUTLINER_OB_LATTICE').type = 'LATTICE'
        layout.operator_menu_enum("object.empty_add", "type", text="Empty", icon='OUTLINER_OB_EMPTY')
        layout.menu("VIEW3D_MT_image_add", text="Image", icon='OUTLINER_OB_IMAGE')

        layout.separator()

        layout.operator("object.speaker_add", text="Speaker", icon='OUTLINER_OB_SPEAKER')
        layout.separator()

        if VIEW3D_MT_camera_add.is_extended():
            layout.menu("VIEW3D_MT_camera_add", icon='OUTLINER_OB_CAMERA')
        else:
            VIEW3D_MT_camera_add.draw(self, context)

        layout.menu("VIEW3D_MT_light_add", icon='OUTLINER_OB_LIGHT')
        layout.separator()
        layout.menu("VIEW3D_MT_lightprobe_add", icon='OUTLINER_OB_LIGHTPROBE')
        layout.separator()

        layout.operator_menu_enum("object.effector_add", "type", text="Force Field", icon='OUTLINER_OB_FORCE_FIELD')
        layout.separator()

        has_collections = bool(bpy.data.collections)
        col = layout.column()
        col.enabled = has_collections

        if not has_collections or len(bpy.data.collections) > 10:
            col.operator_context = 'INVOKE_REGION_WIN'
            col.operator(
                "object.collection_instance_add",
                text="Collection Instance" if has_collections else "No Collections to Instance",
                icon='OUTLINER_OB_GROUP_INSTANCE',
            )
        else:
            col.operator_menu_enum(
                "object.collection_instance_add",
                "collection",
                text="Collection Instance",
                icon='OUTLINER_OB_GROUP_INSTANCE',
            )


class VIEW3D_MT_image_add(Menu):
    bl_label = "Add Image"

    def draw(self, context):
        layout = self.layout
        layout.operator("object.load_reference_image", text="Reference", icon='IMAGE_REFERENCE')
        layout.operator("object.load_background_image", text="Background", icon='IMAGE_BACKGROUND')


class VIEW3D_MT_object_relations(Menu):
    bl_label = "Relations"

    def draw(self, context):
        layout = self.layout

        layout.operator("object.proxy_make", text="Make Proxy", icon='MAKE_PROXY')

        layout.operator("object.make_dupli_face", icon = "MAKEDUPLIFACE")

        layout.separator()

        layout.operator_menu_enum("object.make_local", "type", text="Make Local")
        layout.menu("VIEW3D_MT_make_single_user")

        layout.separator()

        layout.operator("object.data_transfer", icon ='TRANSFER_DATA')
        layout.operator("object.datalayout_transfer", icon ='TRANSFER_DATA_LAYOUT')

class VIEW3D_MT_origin_set(Menu):
    bl_label = "Set Origin"

    def draw(self, context):
        layout = self.layout

        layout.operator("object.origin_set", icon ='GEOMETRY_TO_ORIGIN', text = "Geometry to Origin").type='GEOMETRY_ORIGIN'
        layout.operator("object.origin_set", icon ='ORIGIN_TO_GEOMETRY', text = "Origin to Geometry").type='ORIGIN_GEOMETRY'
        layout.operator("object.origin_set", icon ='ORIGIN_TO_CURSOR', text = "Origin to 3D Cursor").type='ORIGIN_CURSOR'
        layout.operator("object.origin_set", icon ='ORIGIN_TO_CENTEROFMASS', text = "Origin to Center of Mass (Surface)").type='ORIGIN_CENTER_OF_MASS'
        layout.operator("object.origin_set", icon ='ORIGIN_TO_CENTEROFMASS', text = "Origin to Center of Mass (Volume)").type='ORIGIN_CENTER_OF_VOLUME'


class VIEW3D_MT_object(Menu):
    bl_context = "objectmode"
    bl_label = "Object"

    def draw(self, context):
        layout = self.layout

        layout.menu("VIEW3D_MT_transform_object")
        layout.menu("VIEW3D_MT_origin_set")
        layout.menu("VIEW3D_MT_mirror")
        layout.menu("VIEW3D_MT_object_clear")
        layout.menu("VIEW3D_MT_object_apply")
        layout.menu("VIEW3D_MT_snap")

        layout.separator()

        layout.operator("object.duplicate_move", icon = "DUPLICATE")
        layout.operator("object.duplicate_move_linked", icon = "DUPLICATE")
        layout.operator("object.join", icon ='JOIN')

        layout.separator()

        layout.operator("view3d.copybuffer", text="Copy Objects", icon='COPYDOWN')
        layout.operator("view3d.pastebuffer", text="Paste Objects", icon='PASTEDOWN')

        layout.separator()

        layout.menu("VIEW3D_MT_object_parent")
        layout.menu("VIEW3D_MT_object_collection")
        layout.menu("VIEW3D_MT_object_relations")
        layout.menu("VIEW3D_MT_object_constraints")
        layout.menu("VIEW3D_MT_object_track")
        layout.menu("VIEW3D_MT_make_links", text="Make Links")

        layout.separator()

        layout.operator("object.shade_smooth", icon ='SHADING_SMOOTH')
        layout.operator("object.shade_flat", icon ='SHADING_FLAT')

        layout.separator()

        layout.menu("VIEW3D_MT_object_animation")
        layout.menu("VIEW3D_MT_object_rigid_body")

        layout.separator()

        layout.menu("VIEW3D_MT_object_quick_effects")

        layout.separator()

        layout.operator_menu_enum("object.convert", "target")

        layout.separator()

        layout.menu("VIEW3D_MT_object_showhide")

        layout.separator()

        layout.operator_context = 'EXEC_DEFAULT'
        layout.operator("object.delete", text="Delete", icon = "DELETE").use_global = False
        layout.operator("object.delete", text="Delete Global", icon = "DELETE").use_global = True


class VIEW3D_MT_object_animation(Menu):
    bl_label = "Animation"

    def draw(self, context):
        layout = self.layout

        layout.operator("anim.keyframe_insert_menu", text="Insert Keyframe", icon= 'KEYFRAMES_INSERT')
        layout.operator("anim.keyframe_delete_v3d", text="Delete Keyframes", icon= 'KEYFRAMES_REMOVE')
        layout.operator("anim.keyframe_clear_v3d", text="Clear Keyframes", icon= 'KEYFRAMES_CLEAR')
        layout.operator("anim.keying_set_active_set", text="Change Keying Set", icon='TRIA_RIGHT')

        layout.separator()

        layout.operator("nla.bake", text="Bake Action", icon= 'BAKE_ACTION')


class VIEW3D_MT_object_rigid_body(Menu):
    bl_label = "Rigid Body"

    def draw(self, context):
        layout = self.layout

        layout.operator("rigidbody.objects_add", text="Add Active", icon='RIGID_ADD_ACTIVE').type = 'ACTIVE'
        layout.operator("rigidbody.objects_add", text="Add Passive", icon='RIGID_ADD_PASSIVE').type = 'PASSIVE'

        layout.separator()

        layout.operator("rigidbody.objects_remove", text="Remove", icon='RIGID_REMOVE')

        layout.separator()

        layout.operator("rigidbody.shape_change", text="Change Shape", icon='RIGID_CHANGE_SHAPE')
        layout.operator("rigidbody.mass_calculate", text="Calculate Mass", icon='RIGID_CALCULATE_MASS')
        layout.operator("rigidbody.object_settings_copy", text="Copy from Active", icon='RIGID_COPY_FROM_ACTIVE')
        layout.operator("object.visual_transform_apply", text="Apply Transformation", icon='RIGID_APPLY_TRANS')
        layout.operator("rigidbody.bake_to_keyframes", text="Bake To Keyframes", icon='RIGID_BAKE_TO_KEYFRAME')

        layout.separator()

        layout.operator("rigidbody.connect", text="Connect", icon='RIGID_CONSTRAINTS_CONNECT')


class VIEW3D_MT_object_clear(Menu):
    bl_label = "Clear"

    def draw(self, context):
        layout = self.layout

        layout.operator("object.location_clear", text="Location", icon = "CLEARMOVE").clear_delta = False
        layout.operator("object.rotation_clear", text="Rotation", icon = "CLEARROTATE").clear_delta = False
        layout.operator("object.scale_clear", text="Scale", icon = "CLEARSCALE").clear_delta = False

        layout.separator()

        layout.operator("object.origin_clear", text="Origin", icon = "CLEARORIGIN")


class VIEW3D_MT_object_specials(Menu):
    bl_label = "Object Context Menu"

    def draw(self, context):

        layout = self.layout
        view = context.space_data

        obj = context.object
        is_eevee = context.scene.render.engine == 'BLENDER_EEVEE'

        selected_objects_len = len(context.selected_objects)

        # If nothing is selected
        # (disabled for now until it can be made more useful).
        '''
        if selected_objects_len == 0:

            layout.menu("VIEW3D_MT_add", text="Add")
            layout.operator("view3d.pastebuffer", text="Paste Objects", icon='PASTEDOWN')

            return
        '''

        # If something is selected
        if obj is None:
            pass
        elif obj.type == 'MESH':

            layout.operator("object.shade_smooth", text="Shade Smooth")
            layout.operator("object.shade_flat", text="Shade Flat")

            layout.separator()

            layout.operator_context = 'INVOKE_REGION_WIN'
            layout.operator_menu_enum("object.origin_set", text="Set Origin", property="type")

            layout.operator_context = 'INVOKE_DEFAULT'
            # If more than one object is selected
            if selected_objects_len > 1:
                layout.operator("object.join")

        elif obj.type == 'CAMERA':
            layout.operator_context = 'INVOKE_REGION_WIN'

            if obj.data.type == 'PERSP':
                props = layout.operator("wm.context_modal_mouse", text="Camera Lens Angle")
                props.data_path_iter = "selected_editable_objects"
                props.data_path_item = "data.lens"
                props.input_scale = 0.1
                if obj.data.lens_unit == 'MILLIMETERS':
                    props.header_text = "Camera Lens Angle: %.1fmm"
                else:
                    props.header_text = "Camera Lens Angle: %.1f\u00B0"

            else:
                props = layout.operator("wm.context_modal_mouse", text="Camera Lens Scale")
                props.data_path_iter = "selected_editable_objects"
                props.data_path_item = "data.ortho_scale"
                props.input_scale = 0.01
                props.header_text = "Camera Lens Scale: %.3f"

            if not obj.data.dof_object:
                if view and view.camera == obj and view.region_3d.view_perspective == 'CAMERA':
                    props = layout.operator("ui.eyedropper_depth", text="DOF Distance (Pick)")
                else:
                    props = layout.operator("wm.context_modal_mouse", text="DOF Distance")
                    props.data_path_iter = "selected_editable_objects"
                    props.data_path_item = "data.dof_distance"
                    props.input_scale = 0.02
                    props.header_text = "DOF Distance: %.3f"

        elif obj.type in {'CURVE', 'FONT'}:
            layout.operator_context = 'INVOKE_REGION_WIN'

            props = layout.operator("wm.context_modal_mouse", text="Extrude Size")
            props.data_path_iter = "selected_editable_objects"
            props.data_path_item = "data.extrude"
            props.input_scale = 0.01
            props.header_text = "Extrude Size: %.3f"

            props = layout.operator("wm.context_modal_mouse", text="Width Size")
            props.data_path_iter = "selected_editable_objects"
            props.data_path_item = "data.offset"
            props.input_scale = 0.01
            props.header_text = "Width Size: %.3f"

            layout.operator("object.convert", text="Convert to Mesh").target = 'MESH'

            layout.operator_menu_enum("object.origin_set", text="Set Origin", property="type")

        elif obj.type == 'GPENCIL':
            layout.operator("gpencil.convert", text="Convert to Path").type = 'PATH'
            layout.operator("gpencil.convert", text="Convert to Bezier Curves").type = 'CURVE'
            layout.operator("gpencil.convert", text="Convert to Mesh").type = 'POLY'

            layout.operator_menu_enum("object.origin_set", text="Set Origin", property="type")

        elif obj.type == 'EMPTY':
            layout.operator_context = 'INVOKE_REGION_WIN'

            props = layout.operator("wm.context_modal_mouse", text="Empty Draw Size")
            props.data_path_iter = "selected_editable_objects"
            props.data_path_item = "empty_display_size"
            props.input_scale = 0.01
            props.header_text = "Empty Draw Size: %.3f"

        elif obj.type == 'LIGHT':
            light = obj.data

            layout.operator_context = 'INVOKE_REGION_WIN'

            emission_node = None
            if light.node_tree:
                for node in light.node_tree.nodes:
                    if getattr(node, "type", None) == 'EMISSION':
                        emission_node = node
                        break

            if is_eevee and not emission_node:
                props = layout.operator("wm.context_modal_mouse", text="Energy")
                props.data_path_iter = "selected_editable_objects"
                props.data_path_item = "data.energy"
                props.header_text = "Light Energy: %.3f"

            if emission_node is not None:
                props = layout.operator("wm.context_modal_mouse", text="Energy")
                props.data_path_iter = "selected_editable_objects"
                props.data_path_item = (
                    "data.node_tree"
                    ".nodes[\"" + emission_node.name + "\"]"
                    ".inputs[\"Strength\"].default_value"
                )
                props.header_text = "Light Energy: %.3f"
                props.input_scale = 0.1

            if light.type == 'AREA':
                props = layout.operator("wm.context_modal_mouse", text="Size X")
                props.data_path_iter = "selected_editable_objects"
                props.data_path_item = "data.size"
                props.header_text = "Light Size X: %.3f"

                if light.shape in {'RECTANGLE', 'ELLIPSE'}:
                    props = layout.operator("wm.context_modal_mouse", text="Size Y")
                    props.data_path_iter = "selected_editable_objects"
                    props.data_path_item = "data.size_y"
                    props.header_text = "Light Size Y: %.3f"

            elif light.type in {'SPOT', 'POINT', 'SUN'}:
                props = layout.operator("wm.context_modal_mouse", text="Radius")
                props.data_path_iter = "selected_editable_objects"
                props.data_path_item = "data.shadow_soft_size"
                props.header_text = "Light Radius: %.3f"

            if light.type == 'SPOT':
                layout.separator()

                props = layout.operator("wm.context_modal_mouse", text="Spot Size")
                props.data_path_iter = "selected_editable_objects"
                props.data_path_item = "data.spot_size"
                props.input_scale = 0.01
                props.header_text = "Spot Size: %.2f"

                props = layout.operator("wm.context_modal_mouse", text="Spot Blend")
                props.data_path_iter = "selected_editable_objects"
                props.data_path_item = "data.spot_blend"
                props.input_scale = -0.01
                props.header_text = "Spot Blend: %.2f"

        layout.separator()

        layout.operator("view3d.copybuffer", text="Copy Objects", icon='COPYDOWN')
        layout.operator("view3d.pastebuffer", text="Paste Objects", icon='PASTEDOWN')

        layout.separator()

        layout.operator("object.duplicate_move", icon='DUPLICATE')
        layout.operator("object.duplicate_move_linked", icon = "DUPLICATE")

        layout.separator()

        layout.menu("VIEW3D_MT_snap")
        layout.menu("VIEW3D_MT_object_parent")
        layout.operator_context = 'INVOKE_REGION_WIN'

        if view and view.local_view:
            layout.operator("view3d.localview_remove_from")
        else:
            layout.operator("object.move_to_collection")

        layout.separator()

        layout.operator("anim.keyframe_insert_menu", text="Insert Keyframe")

        layout.separator()

        layout.operator_context = 'EXEC_DEFAULT'
        layout.operator("object.delete", text="Delete").use_global = False


class VIEW3D_MT_object_shading(Menu):
    # XXX, this menu is a place to store shading operator in object mode
    bl_label = "Shading"

    def draw(self, context):
        layout = self.layout
        layout.operator("object.shade_smooth", text="Smooth")
        layout.operator("object.shade_flat", text="Flat")


class VIEW3D_MT_object_apply(Menu):
    bl_label = "Apply"

    def draw(self, context):
        layout = self.layout

        props = layout.operator("object.transform_apply", text="Location", text_ctxt=i18n_contexts.default, icon = "APPLYMOVE") 
        props.location, props.rotation, props.scale = True, False, False

        props = layout.operator("object.transform_apply", text="Rotation", text_ctxt=i18n_contexts.default, icon = "APPLYROTATE")
        props.location, props.rotation, props.scale = False, True, False

        props = layout.operator("object.transform_apply", text="Scale", text_ctxt=i18n_contexts.default, icon = "APPLYSCALE")
        props.location, props.rotation, props.scale = False, False, True
        props = layout.operator("object.transform_apply", text="Rotation & Scale", text_ctxt=i18n_contexts.default, icon = "APPLYALL")
        props.location, props.rotation, props.scale = False, True, True

        layout.separator()

        layout.operator("object.transforms_to_deltas", text="Location to Deltas", text_ctxt=i18n_contexts.default, icon = "APPLYMOVEDELTA").mode = 'LOC'
        layout.operator("object.transforms_to_deltas", text="Rotation to Deltas", text_ctxt=i18n_contexts.default, icon = "APPLYROTATEDELTA").mode = 'ROT'
        layout.operator("object.transforms_to_deltas", text="Scale to Deltas", text_ctxt=i18n_contexts.default, icon = "APPLYSCALEDELTA").mode = 'SCALE'
        layout.operator("object.transforms_to_deltas", text="All Transforms to Deltas", text_ctxt=i18n_contexts.default, icon = "APPLYALLDELTA").mode = 'ALL'
        layout.operator("object.anim_transforms_to_deltas", icon = "APPLYANIDELTA")

        layout.separator()

        layout.operator("object.visual_transform_apply", text="Visual Transform", text_ctxt=i18n_contexts.default, icon = "VISUALTRANSFORM")
        layout.operator("object.convert", text="Visual Geometry to Mesh", text_ctxt=i18n_contexts.default,).target = 'MESH'
        layout.operator("object.duplicates_make_real", icon = "MAKEDUPLIREAL")


class VIEW3D_MT_object_parent(Menu):
    bl_label = "Parent"

    def draw(self, context):
        layout = self.layout

        layout.operator_enum("object.parent_set", "type")

        layout.separator()

        layout.operator_enum("object.parent_clear", "type")


class VIEW3D_MT_object_track(Menu):
    bl_label = "Track"

    def draw(self, context):
        layout = self.layout

        layout.operator("object.track_set", text = "Damped Track Constraint", icon = "CONSTRAINT_DATA").type = "DAMPTRACK"
        layout.operator("object.track_set", text = "Track to Constraint", icon = "CONSTRAINT_DATA").type = "TRACKTO"
        layout.operator("object.track_set", text = "Lock Track Constraint", icon = "CONSTRAINT_DATA").type = "LOCKTRACK"

        layout.separator()

        layout.operator("object.track_clear", text= "Clear Track", icon = "CLEAR_TRACK").type = 'CLEAR'
        layout.operator("object.track_clear", text= "Clear Track - Keep Transformation", icon = "CLEAR_TRACK").type = 'CLEAR_KEEP_TRANSFORM'


class VIEW3D_MT_object_collection(Menu):
    bl_label = "Collection"

    def draw(self, context):
        layout = self.layout

        layout.operator("collection.create", icon='GROUP')
        # layout.operator_menu_enum("collection.objects_remove", "collection")  # BUGGY
        layout.operator("collection.objects_remove", icon = "DELETE")
        layout.operator("collection.objects_remove_all", icon = "DELETE")

        layout.separator()

        layout.operator("collection.objects_add_active", icon='GROUP')
        layout.operator("collection.objects_remove_active", icon = "DELETE")


class VIEW3D_MT_object_constraints(Menu):
    bl_label = "Constraints"

    def draw(self, context):
        layout = self.layout

        layout.operator("object.constraint_add_with_targets", icon = "CONSTRAINT_DATA")
        layout.operator("object.constraints_copy", icon = "COPYDOWN")

        layout.separator()

        layout.operator("object.constraints_clear", icon = "CLEAR_CONSTRAINT")


class VIEW3D_MT_object_quick_effects(Menu):
    bl_label = "Quick Effects"

    def draw(self, context):
        layout = self.layout

        layout.operator("object.quick_fur", icon = "HAIR")
        layout.operator("object.quick_explode", icon = "MOD_EXPLODE")
        layout.operator("object.quick_smoke", icon = "MOD_SMOKE")
        layout.operator("object.quick_fluid", icon = "MOD_FLUIDSIM")


class VIEW3D_MT_object_showhide(Menu):
    bl_label = "Show/Hide"

    def draw(self, context):
        layout = self.layout

        layout.operator("object.hide_view_clear", text="Show Hidden", icon = "RESTRICT_VIEW_OFF")

        layout.separator()

        layout.operator("object.hide_view_set", text="Hide Selected", icon = "RESTRICT_VIEW_ON").unselected = False
        layout.operator("object.hide_view_set", text="Hide Unselected", icon = "HIDE_UNSELECTED").unselected = True


class VIEW3D_MT_make_single_user(Menu):
    bl_label = "Make Single User"

    def draw(self, context):
        layout = self.layout

        props = layout.operator("object.make_single_user", text="Object")
        props.object = True
        props.obdata = props.material = props.animation = False

        props = layout.operator("object.make_single_user", text="Object & Data")
        props.object = props.obdata = True
        props.material = props.animation = False

        props = layout.operator("object.make_single_user", text="Object & Data & Materials")
        props.object = props.obdata = props.material = True
        props.animation = False

        props = layout.operator("object.make_single_user", text="Materials")
        props.material = True
        props.object = props.obdata = props.animation = False

        props = layout.operator("object.make_single_user", text="Object Animation")
        props.animation = True
        props.object = props.obdata = props.material = False


class VIEW3D_MT_make_links(Menu):
    bl_label = "Make Links"

    def draw(self, context):
        layout = self.layout
        operator_context_default = layout.operator_context

        if len(bpy.data.scenes) > 10:
            layout.operator_context = 'INVOKE_REGION_WIN'
            layout.operator("object.make_links_scene", text="Objects to Scene", icon='OUTLINER_OB_EMPTY')
        else:
            layout.operator_context = 'EXEC_REGION_WIN'
            layout.operator_menu_enum("object.make_links_scene", "scene", text="Objects to Scene")

        layout.separator()

        layout.operator_context = operator_context_default

        layout.operator_enum("object.make_links_data", "type")  # inline

        layout.operator("object.join_uvs")  # stupid place to add this!


class VIEW3D_MT_brush(Menu):
    bl_label = "Brush"

    def draw(self, context):
        layout = self.layout

        tool_settings = context.tool_settings
        settings = UnifiedPaintPanel.paint_settings(context)
        brush = getattr(settings, "brush", None)

        ups = tool_settings.unified_paint_settings
        layout.prop(ups, "use_unified_size", text="Unified Size")
        layout.prop(ups, "use_unified_strength", text="Unified Strength")
        if context.image_paint_object or context.vertex_paint_object:
            layout.prop(ups, "use_unified_color", text="Unified Color")
        layout.separator()

        # skip if no active brush
        if not brush:
            layout.label(text="No Brushes currently available", icon='INFO')
            return

        # brush paint modes
        layout.menu("VIEW3D_MT_brush_paint_modes")

        # brush tool
        if context.sculpt_object:
            layout.operator("brush.reset")
            layout.prop_menu_enum(brush, "sculpt_tool")
        elif context.image_paint_object:
            layout.prop_menu_enum(brush, "image_tool")
        elif context.vertex_paint_object:
            layout.prop_menu_enum(brush, "vertex_tool")
        elif context.weight_paint_object:
            layout.prop_menu_enum(brush, "weight_tool")

        # TODO: still missing a lot of brush options here

        # sculpt options
        if context.sculpt_object:

            sculpt_tool = brush.sculpt_tool

            layout.separator()
            layout.operator_menu_enum("brush.curve_preset", "shape", text="Curve Preset")
            layout.separator()

            if sculpt_tool != 'GRAB':
                layout.prop_menu_enum(brush, "stroke_method")

                if sculpt_tool in {'DRAW', 'PINCH', 'INFLATE', 'LAYER', 'CLAY'}:
                    layout.prop_menu_enum(brush, "direction")

                if sculpt_tool == 'LAYER':
                    layout.prop(brush, "use_persistent")
                    layout.operator("sculpt.set_persistent_base")


class VIEW3D_MT_brush_paint_modes(Menu):
    bl_label = "Enabled Modes"

    def draw(self, context):
        layout = self.layout

        settings = UnifiedPaintPanel.paint_settings(context)
        brush = settings.brush

        layout.prop(brush, "use_paint_sculpt", text="Sculpt")
        layout.prop(brush, "use_paint_vertex", text="Vertex Paint")
        layout.prop(brush, "use_paint_weight", text="Weight Paint")
        layout.prop(brush, "use_paint_image", text="Texture Paint")


class VIEW3D_MT_paint_vertex(Menu):
    bl_label = "Paint"

    def draw(self, context):
        layout = self.layout

        layout.operator("paint.vertex_color_set", icon = "COLOR")
        layout.operator("paint.vertex_color_smooth", icon = "SMOOTH")
        layout.operator("paint.vertex_color_dirt", icon = "DIRTY_VERTEX")
        layout.operator("paint.vertex_color_from_weight", icon = "VERTCOLFROMWEIGHT")

        layout.separator()

        layout.operator("paint.vertex_color_invert", text="Invert", icon = "REVERSE_COLORS")
        layout.operator("paint.vertex_color_levels", text="Levels", icon = "LEVELS")
        layout.operator("paint.vertex_color_hsv", text="Hue Saturation Value", icon = "HUESATVAL")
        layout.operator("paint.vertex_color_brightness_contrast", text="Bright/Contrast", icon = "BRIGHTNESS_CONTRAST")



class VIEW3D_MT_hook(Menu):
    bl_label = "Hooks"

    def draw(self, context):
        layout = self.layout
        layout.operator_context = 'EXEC_AREA'
        layout.operator("object.hook_add_newob", icon = "HOOK_NEW")
        layout.operator("object.hook_add_selob", icon = "HOOK_SELECTED").use_bone = False
        layout.operator("object.hook_add_selob", text="Hook to Selected Object Bone", icon = "HOOK_BONE").use_bone = True

        if [mod.type == 'HOOK' for mod in context.active_object.modifiers]:
            layout.separator()

            layout.operator_menu_enum("object.hook_assign", "modifier", icon = "HOOK_ASSIGN")
            layout.operator_menu_enum("object.hook_remove", "modifier", icon = "HOOK_REMOVE")

            layout.separator()

            layout.operator_menu_enum("object.hook_select", "modifier", icon = "HOOK_SELECT")
            layout.operator_menu_enum("object.hook_reset", "modifier", icon = "HOOK_RESET")
            layout.operator_menu_enum("object.hook_recenter", "modifier", icon = "HOOK_RECENTER")


class VIEW3D_MT_vertex_group(Menu):
    bl_label = "Vertex Groups"

    def draw(self, context):
        layout = self.layout

        layout.operator_context = 'EXEC_AREA'
        layout.operator("object.vertex_group_assign_new")

        ob = context.active_object
        if ob.mode == 'EDIT' or (ob.mode == 'WEIGHT_PAINT' and ob.type == 'MESH' and ob.data.use_paint_mask_vertex):
            if ob.vertex_groups.active:
                layout.separator()

                layout.operator("object.vertex_group_assign", text="Assign to Active Group")
                layout.operator("object.vertex_group_remove_from", text="Remove from Active Group",).use_all_groups = False
                layout.operator("object.vertex_group_remove_from", text="Remove from All").use_all_groups = True

        if ob.vertex_groups.active:
            layout.separator()

            layout.operator_menu_enum("object.vertex_group_set_active", "group", text="Set Active Group")
            layout.operator("object.vertex_group_remove", text="Remove Active Group", icon = "REMOVE_ACTIVE_GROUP").all = False
            layout.operator("object.vertex_group_remove", text="Remove All Groups", icon = "REMOVE_ALL_GROUPS").all = True


class VIEW3D_MT_paint_weight(Menu):
    bl_label = "Weights"

    @staticmethod
    def draw_generic(layout, is_editmode=False):

        if not is_editmode:

            layout.operator("paint.weight_from_bones", text = "Assign Automatic From Bones", icon = "BONE_DATA").type = 'AUTOMATIC'
            layout.operator("paint.weight_from_bones", text = "Assign From Bone Envelopes", icon = "ENVELOPE_MODIFIER").type = 'ENVELOPES'

            layout.separator()

        layout.operator("object.vertex_group_normalize_all", text = "Normalize All", icon='WEIGHT_NORMALIZE_ALL')
        layout.operator("object.vertex_group_normalize", text = "Normalize", icon='WEIGHT_NORMALIZE')

        layout.separator()

        layout.operator("object.vertex_group_mirror", text="Mirror", icon='WEIGHT_MIRROR')
        layout.operator("object.vertex_group_invert", text="Invert", icon='WEIGHT_INVERT')
        layout.operator("object.vertex_group_clean", text="Clean", icon='WEIGHT_CLEAN')

        layout.separator()

        layout.operator("object.vertex_group_quantize", text = "Quantize", icon = "WEIGHT_QUANTIZE")
        layout.operator("object.vertex_group_levels", text = "Levels", icon = 'WEIGHT_LEVELS')
        layout.operator("object.vertex_group_smooth", text = "Smooth", icon='WEIGHT_SMOOTH')

        if not is_editmode:
            props = layout.operator("object.data_transfer", text="Transfer Weights", icon = 'WEIGHT_TRANSFER_WEIGHTS')
            props.use_reverse_transfer = True
            props.data_type = 'VGROUP_WEIGHTS'

        layout.operator("object.vertex_group_limit_total", text="Limit Total", icon='WEIGHT_LIMIT_TOTAL')
        layout.operator("object.vertex_group_fix", text="Fix Deforms", icon='WEIGHT_FIX_DEFORMS')

        if not is_editmode:
            layout.separator()

            layout.operator("paint.weight_set", icon = "MOD_VERTEX_WEIGHT")

    def draw(self, context):
        self.draw_generic(self.layout, is_editmode=False)


class VIEW3D_MT_sculpt(Menu):
    bl_label = "Sculpt"

    def draw(self, context):
        layout = self.layout

        tool_settings = context.tool_settings
        sculpt = tool_settings.sculpt

        layout.prop(sculpt, "use_symmetry_x")
        layout.prop(sculpt, "use_symmetry_y")
        layout.prop(sculpt, "use_symmetry_z")

        layout.separator()

        layout.prop(sculpt, "lock_x")
        layout.prop(sculpt, "lock_y")
        layout.prop(sculpt, "lock_z")

        layout.separator()

        layout.prop(sculpt, "use_threaded", text="Threaded Sculpt")
        layout.prop(sculpt, "show_low_resolution")
        layout.prop(sculpt, "show_brush")
        layout.prop(sculpt, "use_deform_only")
        layout.prop(sculpt, "show_diffuse_color")
        layout.prop(sculpt, "show_mask")


class VIEW3D_MT_hide_mask(Menu):
    bl_label = "Hide/Mask"

    def draw(self, context):
        layout = self.layout

        props = layout.operator("paint.hide_show", text="Show All", icon = "RESTRICT_VIEW_OFF")
        props.action = 'SHOW'
        props.area = 'ALL'

        props = layout.operator("paint.hide_show", text="Hide Bounding Box", icon = "RESTRICT_VIEW_ON")
        props.action = 'HIDE'
        props.area = 'INSIDE'

        props = layout.operator("paint.hide_show", text="Show Bounding Box", icon = "RESTRICT_VIEW_OFF")
        props.action = 'SHOW'
        props.area = 'INSIDE'

        props = layout.operator("paint.hide_show", text="Hide Masked", icon = "RESTRICT_VIEW_ON")
        props.area = 'MASKED'
        props.action = 'HIDE'

        layout.separator()

        props = layout.operator("paint.mask_flood_fill", text="Invert Mask", icon = "INVERT_MASK")
        props.mode = 'INVERT'

        props = layout.operator("paint.mask_flood_fill", text="Fill Mask", icon = "FILL_MASK")
        props.mode = 'VALUE'
        props.value = 1

        props = layout.operator("paint.mask_flood_fill", text="Clear Mask", icon = "CLEAR_MASK")
        props.mode = 'VALUE'
        props.value = 0

        props = layout.operator("view3d.select_box", text="Box Mask", icon = "BOX_MASK")
        props = layout.operator("paint.mask_lasso_gesture", text="Lasso Mask", icon = "LASSO_MASK")


class VIEW3D_MT_particle(Menu):
    bl_label = "Particle"

    def draw(self, context):
        layout = self.layout
        tool_settings = context.tool_settings

        particle_edit = tool_settings.particle_edit

        layout.operator("particle.mirror", icon = "MIRROR")

        layout.operator("particle.remove_doubles", icon='REMOVE_DOUBLES')

        layout.separator()

        if particle_edit.select_mode == 'POINT':
            layout.operator("particle.subdivide")

        layout.operator("particle.unify_length", icon = "RULER")
        layout.operator("particle.rekey", icon = "KEY_HLT")
        layout.operator("particle.weight_set", icon = "MOD_VERTEX_WEIGHT")

        layout.separator()

        layout.menu("VIEW3D_MT_particle_showhide")

        layout.separator()

        layout.operator("particle.delete", icon = "DELETE")


class VIEW3D_MT_particle_specials(Menu):
    bl_label = "Particle Context Menu"

    def draw(self, context):
        layout = self.layout
        tool_settings = context.tool_settings

        particle_edit = tool_settings.particle_edit

        layout.operator("particle.rekey")

        layout.separator()

        layout.operator("particle.delete")

        layout.separator()

        layout.operator("particle.remove_doubles")
        layout.operator("particle.unify_length")

        if particle_edit.select_mode == 'POINT':
            layout.operator("particle.subdivide")

        layout.operator("particle.weight_set")

        layout.separator()

        layout.operator("particle.mirror")

        if particle_edit.select_mode == 'POINT':
            layout.separator()

            layout.operator("particle.select_all", text="All", icon='SELECT_ALL').action = 'SELECT'
            layout.operator("particle.select_all", text="None").action = 'DESELECT'
            layout.operator("particle.select_all", text="Invert", icon='INVERSE').action = 'INVERT'

            layout.separator()

            layout.operator("particle.select_roots")
            layout.operator("particle.select_tips")

            layout.separator()

            layout.operator("particle.select_random", icon = "RANDOMIZE")

            layout.separator()

            layout.operator("particle.select_more", icon = "SELECTMORE")
            layout.operator("particle.select_less", icon = "SELECTLESS")

            layout.separator()

            layout.operator("particle.select_linked", icon = "LINKED")


class VIEW3D_MT_particle_showhide(ShowHideMenu, Menu):
    _operator_name = "particle"


class VIEW3D_MT_pose(Menu):
    bl_label = "Pose"

    def draw(self, context):
        layout = self.layout

        layout.menu("VIEW3D_MT_transform_armature")

        layout.menu("VIEW3D_MT_pose_transform")
        layout.menu("VIEW3D_MT_pose_apply")

        layout.menu("VIEW3D_MT_snap")

        layout.separator()

        layout.menu("VIEW3D_MT_object_animation")

        layout.separator()

        layout.menu("VIEW3D_MT_pose_slide")
        layout.menu("VIEW3D_MT_pose_propagate")

        layout.separator()

        layout.operator("pose.copy", icon='COPYDOWN')
        layout.operator("pose.paste", icon='PASTEDOWN').flipped = False
        layout.operator("pose.paste", icon='PASTEFLIPDOWN', text="Paste Pose Flipped").flipped = True

        layout.separator()

        layout.menu("VIEW3D_MT_pose_library")
        layout.menu("VIEW3D_MT_pose_motion")
        layout.menu("VIEW3D_MT_pose_group")

        layout.separator()

        layout.menu("VIEW3D_MT_object_parent")
        layout.menu("VIEW3D_MT_pose_ik")
        layout.menu("VIEW3D_MT_pose_constraints")

        layout.separator()

        layout.operator_context = 'EXEC_AREA'
        layout.operator("pose.autoside_names", text="AutoName Left/Right", icon = "STRING").axis = 'XAXIS'
        layout.operator("pose.autoside_names", text="AutoName Front/Back", icon = "STRING").axis = 'YAXIS'
        layout.operator("pose.autoside_names", text="AutoName Top/Bottom", icon = "STRING").axis = 'ZAXIS'

        layout.operator("pose.flip_names", icon = "FLIP")
        layout.operator("pose.quaternions_flip", icon = "FLIP")

        layout.separator()

        layout.operator_context = 'INVOKE_AREA'
        layout.operator("armature.armature_layers", text="Change Armature Layers", icon = "LAYER")
        layout.operator("pose.bone_layers", text="Change Bone Layers", icon = "LAYER")

        layout.separator()

        layout.menu("VIEW3D_MT_pose_showhide")
        layout.menu("VIEW3D_MT_bone_options_toggle", text="Bone Settings")


class VIEW3D_MT_pose_transform(Menu):
    bl_label = "Clear Transform"

    def draw(self, context):
        layout = self.layout

        layout.operator("pose.transforms_clear", text="All")

        layout.separator()

        layout.operator("pose.loc_clear", text="Location")
        layout.operator("pose.rot_clear", text="Rotation")
        layout.operator("pose.scale_clear", text="Scale")

        layout.separator()

        layout.operator("pose.user_transforms_clear", text="Reset Unkeyed")


class VIEW3D_MT_pose_slide(Menu):
    bl_label = "In-Betweens"

    def draw(self, context):
        layout = self.layout

        layout.operator("pose.push", icon = 'PUSH_POSE')
        layout.operator("pose.relax", icon = 'RELAX_POSE')
        layout.operator("pose.breakdown", icon = 'BREAKDOWNER_POSE')


class VIEW3D_MT_pose_propagate(Menu):
    bl_label = "Propagate"

    def draw(self, context):
        layout = self.layout

        layout.operator("pose.propagate").mode = 'WHILE_HELD'

        layout.separator()

        layout.operator("pose.propagate", text="To Next Keyframe").mode = 'NEXT_KEY'
        layout.operator("pose.propagate", text="To Last Keyframe (Make Cyclic)").mode = 'LAST_KEY'

        layout.separator()

        layout.operator("pose.propagate", text="On Selected Keyframes", icon = "PROPAGATE").mode = 'SELECTED_KEYS'

        layout.separator()

        layout.operator("pose.propagate", text="On Selected Markers", icon = "PROPAGATE").mode = 'SELECTED_MARKERS'


class VIEW3D_MT_pose_library(Menu):
    bl_label = "Pose Library"

    def draw(self, context):
        layout = self.layout

        layout.operator("poselib.browse_interactive", text="Browse Poses")

        layout.separator()

        layout.operator("poselib.pose_add", text="Add Pose", icon = "LIBRARY")
        layout.operator("poselib.pose_rename", text="Rename Pose", icon = "STRING")
        layout.operator("poselib.pose_remove", text="Remove Pose", icon = "DELETE")


class VIEW3D_MT_pose_motion(Menu):
    bl_label = "Motion Paths"

    def draw(self, context):
        layout = self.layout

        layout.operator("pose.paths_calculate", text="Calculate")
        layout.operator("pose.paths_clear", text="Clear")


class VIEW3D_MT_pose_group(Menu):
    bl_label = "Bone Groups"

    def draw(self, context):
        layout = self.layout

        pose = context.active_object.pose

        layout.operator_context = 'EXEC_AREA'
        layout.operator("pose.group_assign", text="Assign to New Group", icon = "NEW_GROUP").type = 0

        if pose.bone_groups:
            active_group = pose.bone_groups.active_index + 1
            layout.operator("pose.group_assign", text="Assign to Group", icon = "ADD_TO_ACTIVE").type = active_group

            layout.separator()

            # layout.operator_context = 'INVOKE_AREA'
            layout.operator("pose.group_unassign", icon = "REMOVE_SELECTED_FROM_ACTIVE_GROUP")
            layout.operator("pose.group_remove", icon = "REMOVE_FROM_ALL_GROUPS")


class VIEW3D_MT_pose_ik(Menu):
    bl_label = "Inverse Kinematics"

    def draw(self, context):
        layout = self.layout

        layout.operator("pose.ik_add", icon= "ADD_IK")
        layout.operator("pose.ik_clear", icon = "CLEAR_IK")


class VIEW3D_MT_pose_constraints(Menu):
    bl_label = "Constraints"

    def draw(self, context):
        layout = self.layout

        layout.operator("pose.constraint_add_with_targets", text="Add (With Targets)", icon = "CONSTRAINT_DATA")
        layout.operator("pose.constraints_copy", icon = "COPYDOWN")
        layout.operator("pose.constraints_clear", icon = "CLEAR_CONSTRAINT")


class VIEW3D_MT_pose_showhide(ShowHideMenu, Menu):
    _operator_name = "pose"


class VIEW3D_MT_pose_apply(Menu):
    bl_label = "Apply"

    def draw(self, context):
        layout = self.layout

        layout.operator("pose.armature_apply", icon = "MOD_ARMATURE")
        layout.operator("pose.visual_transform_apply", icon = "APPLYMOVE")

        layout.separator()

        props = layout.operator("object.assign_property_defaults")
        props.process_bones = True


class VIEW3D_MT_pose_specials(Menu):
    bl_label = "Pose Context Menu"

    def draw(self, context):
        layout = self.layout

        layout.operator_context = 'INVOKE_REGION_WIN'

        layout.operator("anim.keyframe_insert_menu", text="Insert Keyframe")

        layout.separator()

        layout.operator("pose.copy", icon='COPYDOWN')
        layout.operator("pose.paste", icon='PASTEDOWN').flipped = False
        layout.operator("pose.paste", icon='PASTEFLIPDOWN', text="Paste X-Flipped Pose").flipped = True

        layout.separator()

        layout.operator("pose.paths_calculate", text="Calculate")
        layout.operator("pose.paths_clear", text="Clear")

        layout.separator()

        layout.operator("pose.push")
        layout.operator("pose.relax")
        layout.operator("pose.breakdown")

        layout.separator()

        layout.operator("pose.paths_calculate")
        layout.operator("pose.paths_clear")

        layout.separator()

        layout.operator("pose.hide").unselected = False
        layout.operator("pose.reveal")

        layout.separator()

        layout.operator("pose.user_transforms_clear")


class BoneOptions:
    def draw(self, context):
        layout = self.layout

        options = [
            "show_wire",
            "use_deform",
            "use_envelope_multiply",
            "use_inherit_rotation",
            "use_inherit_scale",
        ]

        if context.mode == 'EDIT_ARMATURE':
            bone_props = bpy.types.EditBone.bl_rna.properties
            data_path_iter = "selected_bones"
            opt_suffix = ""
            options.append("lock")
        else:  # pose-mode
            bone_props = bpy.types.Bone.bl_rna.properties
            data_path_iter = "selected_pose_bones"
            opt_suffix = "bone."

        for opt in options:
            props = layout.operator("wm.context_collection_boolean_set", text=bone_props[opt].name,
                                    text_ctxt=i18n_contexts.default)
            props.data_path_iter = data_path_iter
            props.data_path_item = opt_suffix + opt
            props.type = self.type


class VIEW3D_MT_bone_options_toggle(Menu, BoneOptions):
    bl_label = "Toggle Bone Options"
    type = 'TOGGLE'


class VIEW3D_MT_bone_options_enable(Menu, BoneOptions):
    bl_label = "Enable Bone Options"
    type = 'ENABLE'


class VIEW3D_MT_bone_options_disable(Menu, BoneOptions):
    bl_label = "Disable Bone Options"
    type = 'DISABLE'


# ********** Edit Menus, suffix from ob.type **********


class VIEW3D_MT_edit_mesh(Menu):
    bl_label = "Mesh"

    def draw(self, context):
        layout = self.layout

        with_bullet = bpy.app.build_options.bullet

        layout.menu("VIEW3D_MT_transform")
        layout.menu("VIEW3D_MT_mirror")
        layout.menu("VIEW3D_MT_snap")

        layout.separator()

        layout.operator("mesh.duplicate_move", text="Duplicate", icon = "DUPLICATE")
        layout.menu("VIEW3D_MT_edit_mesh_extrude")
        layout.operator("mesh.split", icon = "SPLIT")
        layout.operator("mesh.bisect", icon = 'BISECT')
        layout.operator("mesh.knife_project", icon='KNIFE_PROJECT')

        if with_bullet:
            layout.operator("mesh.convex_hull", icon = "CONVEXHULL")

        layout.separator()

        layout.operator("mesh.symmetrize", icon = "SYMMETRIZE", text = "Symmetrize")
        layout.operator("mesh.symmetry_snap", icon = "SNAP_SYMMETRY")

        layout.separator()

        layout.menu("VIEW3D_MT_edit_mesh_normals")
        layout.menu("VIEW3D_MT_edit_mesh_shading")
        layout.menu("VIEW3D_MT_edit_mesh_weights")
        layout.menu("VIEW3D_MT_edit_mesh_sort_elements")

        layout.separator()

        layout.menu("VIEW3D_MT_edit_mesh_showhide")
        layout.operator_menu_enum("mesh.separate", "type")
        layout.menu("VIEW3D_MT_edit_mesh_clean")

        layout.separator()

        layout.menu("VIEW3D_MT_edit_mesh_delete")

class VIEW3D_MT_edit_mesh_sort_elements(Menu):
    bl_label = "Sort Elements"

    def draw(self, context):
        layout = self.layout

        layout.operator("mesh.sort_elements", text="View Z Axis", icon = "Z_ICON").type = 'VIEW_ZAXIS'
        layout.operator("mesh.sort_elements", text="View X Axis", icon = "X_ICON").type = 'VIEW_XAXIS'
        layout.operator("mesh.sort_elements", text="Cursor Distance", icon = "CURSOR").type = 'CURSOR_DISTANCE'
        layout.operator("mesh.sort_elements", text="Material", icon = "MATERIAL").type = 'MATERIAL'
        layout.operator("mesh.sort_elements", text="Selected", icon = "RESTRICT_SELECT_OFF").type = 'SELECTED'
        layout.operator("mesh.sort_elements", text="Randomize", icon = "RANDOMIZE").type = 'RANDOMIZE'
        layout.operator("mesh.sort_elements", text="Reverse", icon = "SWITCH_DIRECTION").type = 'REVERSE'


class VIEW3D_MT_edit_mesh_specials(Menu):
    bl_label = ""

    def draw(self, context):

        def count_selected_items_for_objects_in_mode():
            selected_verts_len = 0
            selected_edges_len = 0
            selected_faces_len = 0
            for ob in context.objects_in_mode_unique_data:
                v, e, f = ob.data.count_selected_items()
                selected_verts_len += v
                selected_edges_len += e
                selected_faces_len += f
            return (selected_verts_len, selected_edges_len, selected_faces_len)

        is_vert_mode, is_edge_mode, is_face_mode = context.tool_settings.mesh_select_mode
        selected_verts_len, selected_edges_len, selected_faces_len = count_selected_items_for_objects_in_mode()

        del count_selected_items_for_objects_in_mode

        layout = self.layout

        layout.operator_context = 'INVOKE_REGION_WIN'

        # If nothing is selected
        # (disabled for now until it can be made more useful).
        '''
        # If nothing is selected
        if not (selected_verts_len or selected_edges_len or selected_faces_len):
            layout.menu("VIEW3D_MT_mesh_add", text="Add")

            return
        '''

        # Else something is selected

        row = layout.row()

        if is_vert_mode:
            col = row.column()

            col.label(text="Vertex Context Menu", icon='VERTEXSEL')
            col.separator()

            # Additive Operators
            col.operator("mesh.subdivide", text="Subdivide")

            col.separator()

            col.operator("mesh.extrude_vertices_move", text="Extrude Vertices", icon='EXTRUDE_REGION')
            col.operator("mesh.bevel", text="Bevel Vertices").vertex_only = True

            if selected_verts_len > 1:
                col.separator()
                col.operator("mesh.edge_face_add", text="New Edge/Face from Vertices")
                col.operator("mesh.vert_connect_path", text="Connect Vertex Path")
                col.operator("mesh.vert_connect", text="Connect Vertex Pairs")

            col.separator()

            # Deform Operators
            col.operator("transform.push_pull", text="Push/Pull")
            col.operator("transform.shrink_fatten", text="Shrink/Fatten")
            col.operator("transform.shear", text="Shear")
            col.operator("transform.vert_slide", text="Slide Vertices")
            col.operator("transform.vertex_random", text="Randomize Vertices")
            col.operator("mesh.vertices_smooth", text="Smooth Vertices")
            col.operator("mesh.vertices_smooth_laplacian", text="Smooth Laplacian")

            col.separator()

            col.menu("VIEW3D_MT_snap", text="Snap Vertices")
            col.operator("transform.mirror", text="Mirror Vertices")

            col.separator()

            # Removal Operators
            if selected_verts_len > 1:
                col.operator("mesh.merge", text="Merge Vertices")
                col.operator("mesh.remove_doubles", text="Remove Double Vertices")
            col.operator("mesh.dissolve_verts")
            col.operator("mesh.delete", text="Delete Vertices", icon = "DELETE").type = 'VERT'

        if is_edge_mode:
            render = context.scene.render

            col = row.column()
            col.label(text="Edge Context Menu", icon='EDGESEL')
            col.separator()

            # Additive Operators
            col.operator("mesh.subdivide", text="Subdivide")

            col.separator()

            col.operator("mesh.extrude_edges_move", text="Extrude Edges", icon='EXTRUDE_REGION'),
            col.operator("mesh.bevel", text="Bevel Edges").vertex_only = False
            if selected_edges_len >= 2:
                col.operator("mesh.bridge_edge_loops")

            col.separator()

            col.operator("mesh.loopcut_slide")
            col.operator("mesh.offset_edge_loops_slide")
            col.operator("mesh.knife_tool")
            col.operator("mesh.bisect")
            col.operator("mesh.bridge_edge_loops", text="Bridge Edge Loops")

            col.separator()

            # Deform Operators
            col.operator("mesh.edge_rotate", text="Rotate Edge CW").use_ccw = False
            col.operator("transform.edge_slide")
            col.operator("mesh.edge_split")

            col.separator()

            # Edge Flags
            col.operator("transform.edge_crease")
            col.operator("transform.edge_bevelweight")

            col.separator()

            col.operator("mesh.mark_seam").clear = False
            col.operator("mesh.mark_seam", text="Clear Seam").clear = True

            col.separator()

            col.operator("mesh.mark_sharp")
            col.operator("mesh.mark_sharp", text="Clear Sharp").clear = True

            if render.use_freestyle:
                col.separator()

                col.operator("mesh.mark_freestyle_edge").clear = False
                col.operator("mesh.mark_freestyle_edge", text="Clear Freestyle Edge").clear = True

            col.separator()

            # Removal Operators
            col.operator("mesh.unsubdivide")
            col.operator("mesh.dissolve_edges")
            col.operator("mesh.delete", text="Delete Edges", icon = "DELETE").type = 'EDGE'

        if is_face_mode:
            col = row.column()

            col.label(text="Face Context Menu", icon='FACESEL')
            col.separator()

            # Additive Operators
            col.operator("mesh.subdivide", text="Subdivide")

            col.separator()

            col.operator("view3d.edit_mesh_extrude_move_normal", text="Extrude Faces", icon = 'EXTRUDE_REGION'),
            col.operator("view3d.edit_mesh_extrude_move_shrink_fatten", text="Extrude Faces Along Normals", icon = 'EXTRUDE_REGION'),
            col.operator("mesh.extrude_faces_move", text="Extrude Individual Faces", icon = 'EXTRUDE_REGION'),

            col.operator("mesh.inset"),
            col.operator("mesh.poke")

            if selected_faces_len >= 2:
                col.operator("mesh.bridge_edge_loops", text="Bridge Faces")

            col.separator()

            # Modify Operators
            col.menu("VIEW3D_MT_uv_map", text="UV Unwrap Faces")

            col.separator()

            props = col.operator("mesh.quads_convert_to_tris")
            props.quad_method = props.ngon_method = 'BEAUTY'
            col.operator("mesh.tris_convert_to_quads")

            col.separator()

            col.operator("mesh.faces_shade_smooth")
            col.operator("mesh.faces_shade_flat")

            col.separator()

            # Removal Operators
            col.operator("mesh.unsubdivide")
            col.operator("mesh.dissolve_faces")
            col.operator("mesh.delete", text="Delete Faces", icon = "DELETE").type = 'FACE'


class VIEW3D_MT_edit_mesh_select_mode(Menu):
    bl_label = "Mesh Select Mode"

    def draw(self, context):
        layout = self.layout

        layout.operator_context = 'INVOKE_REGION_WIN'
        layout.operator("mesh.select_mode", text="Vertex", icon='VERTEXSEL').type = 'VERT'
        layout.operator("mesh.select_mode", text="Edge", icon='EDGESEL').type = 'EDGE'
        layout.operator("mesh.select_mode", text="Face", icon='FACESEL').type = 'FACE'


class VIEW3D_MT_edit_mesh_extrude(Menu):
    bl_label = "Extrude"

    _extrude_funcs = {
        'VERT': lambda layout:
            layout.operator("mesh.extrude_vertices_move", text="Extrude Vertices", icon='EXTRUDE_REGION'),
        'EDGE': lambda layout:
            layout.operator("mesh.extrude_edges_move", text="Extrude Edges", icon='EXTRUDE_REGION'),
        'REGION': lambda layout:
            layout.operator("view3d.edit_mesh_extrude_move_normal", text="Extrude Faces", icon='EXTRUDE_REGION'),
        'REGION_VERT_NORMAL': lambda layout:
            layout.operator("view3d.edit_mesh_extrude_move_shrink_fatten", text="Extrude Faces Along Normals", icon='EXTRUDE_REGION'),
        'FACE': lambda layout:
            layout.operator("mesh.extrude_faces_move", text="Extrude Individual Faces", icon='EXTRUDE_REGION'),
    }

    @staticmethod
    def extrude_options(context):
        tool_settings = context.tool_settings
        select_mode = tool_settings.mesh_select_mode
        mesh = context.object.data

        menu = []
        if mesh.total_face_sel:
            menu += ['REGION', 'REGION_VERT_NORMAL', 'FACE']
        if mesh.total_edge_sel and (select_mode[0] or select_mode[1]):
            menu += ['EDGE']
        if mesh.total_vert_sel and select_mode[0]:
            menu += ['VERT']

        # should never get here
        return menu

    def draw(self, context):
        layout = self.layout
        layout.operator_context = 'INVOKE_REGION_WIN'

        for menu_id in self.extrude_options(context):
            self._extrude_funcs[menu_id](layout)


class VIEW3D_MT_edit_mesh_vertices(Menu):
    bl_label = "Vertex"

    def draw(self, context):
        layout = self.layout
        layout.operator_context = 'INVOKE_REGION_WIN'

        layout.operator("mesh.extrude_vertices_move", text="Extrude Vertices", icon = 'EXTRUDE_REGION')
        layout.operator("mesh.bevel", text="Bevel Vertices", icon='BEVEL').vertex_only = True

        layout.separator()

        layout.operator("mesh.edge_face_add", text="New Edge/Face from Vertices", icon='MAKE_EDGEFACE')
        layout.operator("mesh.vert_connect_path", text = "Connect Vertex Path", icon = "VERTEXCONNECTPATH")
        layout.operator("mesh.vert_connect", text = "Connect Vertex Pairs", icon = "VERTEXCONNECT")

        layout.separator()

        props = layout.operator("mesh.rip_move", text="Rip Vertices", icon = "RIP")
        props.MESH_OT_rip.use_fill = False
        props = layout.operator("mesh.rip_move", text="Rip Vertices and Fill", icon = "RIP_FILL")
        props.MESH_OT_rip.use_fill = True
        layout.operator("mesh.rip_edge_move", text="Rip Vertices and Extend", icon = "EXTEND_VERTICES")

        layout.separator()

        layout.operator("transform.vert_slide", text="Slide Vertices", icon = 'SLIDE_VERTEX')
        layout.operator("mesh.vertices_smooth", text="Smooth Vertices", icon = 'SMOOTH_VERTEX')

        layout.separator()

        layout.operator("mesh.blend_from_shape", icon = "BLENDFROMSHAPE")
        layout.operator("mesh.shape_propagate_to_all", text="Propagate to Shapes", icon = "SHAPEPROPAGATE")

        layout.separator()

        layout.operator("mesh.merge", text="Merge Vertices", icon = "MERGE")
        layout.operator("mesh.remove_doubles", text="Remove Double Vertices", icon = 'REMOVE_DOUBLES')

        layout.separator()

        layout.menu("VIEW3D_MT_vertex_group")
        layout.menu("VIEW3D_MT_hook")

        layout.separator()

        layout.operator("object.vertex_parent_set", icon = "VERTEX_PARENT")


class VIEW3D_MT_edit_mesh_edges_data(Menu):
    bl_label = "Edge Data"

    def draw(self, context):
        layout = self.layout

        render = context.scene.render

        layout.operator_context = 'INVOKE_REGION_WIN'

        layout.operator("transform.edge_crease", icon = "CREASE")
        layout.operator("transform.edge_bevelweight", icon = "BEVEL")

        layout.separator()

        layout.operator("mesh.mark_seam", icon = 'MARK_SEAM').clear = False
        layout.operator("mesh.mark_seam", text="Clear Seam", icon = 'CLEAR_SEAM').clear = True

        layout.separator()

        layout.operator("mesh.mark_sharp", icon = "MARKSHARPEDGES")
        layout.operator("mesh.mark_sharp", text="Clear Sharp", icon = "CLEARSHARPEDGES").clear = True

        layout.operator("mesh.mark_sharp", text="Mark Sharp from Vertices").use_verts = True
        props = layout.operator("mesh.mark_sharp", text="Clear Sharp from Vertices", icon = "CLEARSHARPEDGES")
        props.use_verts = True
        props.clear = True

        if render.use_freestyle:
            layout.separator()

            layout.operator("mesh.mark_freestyle_edge", icon = "MARK_FS_EDGE").clear = False
            layout.operator("mesh.mark_freestyle_edge", text="Clear Freestyle Edge", icon = "CLEAR_FS_EDGE").clear = True


class VIEW3D_MT_edit_mesh_edges(Menu):
    bl_label = "Edge"

    def draw(self, context):
        layout = self.layout

        with_freestyle = bpy.app.build_options.freestyle

        layout.operator_context = 'INVOKE_REGION_WIN'

        layout.operator("mesh.extrude_edges_move", text="Extrude Edges", icon = 'EXTRUDE_REGION'),
        layout.operator("mesh.bevel", text="Bevel Edges", icon='BEVEL').vertex_only = False
        layout.operator("mesh.bridge_edge_loops", icon = "BRIDGE_EDGELOOPS")

        layout.separator()

        layout.operator("mesh.subdivide", icon='SUBDIVIDE_EDGES')
        layout.operator("mesh.subdivide_edgering", icon = "SUBDIV_EDGERING")
        layout.operator("mesh.unsubdivide", icon = "UNSUBDIVIDE")

        layout.separator()

        layout.operator("mesh.edge_rotate", text="Rotate Edge CW", icon = "ROTATECW").use_ccw = False
        layout.operator("mesh.edge_rotate", text="Rotate Edge CCW", icon = "ROTATECW").use_ccw = True

        layout.separator()

        layout.operator("transform.edge_slide", icon='SLIDE_EDGE')
        layout.operator("mesh.edge_split", icon = "SPLITEDGE")

        layout.separator()

        layout.operator("transform.edge_crease", icon = "CREASE")
        layout.operator("transform.edge_bevelweight", icon = "BEVEL")

        layout.separator()

        layout.operator("mesh.mark_seam", icon = 'MARK_SEAM').clear = False
        layout.operator("mesh.mark_seam", text="Clear Seam", icon = 'CLEAR_SEAM').clear = True

        layout.separator()

        layout.operator("mesh.mark_sharp", icon = "MARKSHARPEDGES")
        layout.operator("mesh.mark_sharp", text="Clear Sharp", icon = "CLEARSHARPEDGES").clear = True

        layout.operator("mesh.mark_sharp", text="Mark Sharp from Vertices", icon = "MARKSHARPEDGES").use_verts = True
        props = layout.operator("mesh.mark_sharp", text="Clear Sharp from Vertices", icon = "CLEARSHARPEDGES")
        props.use_verts = True
        props.clear = True

        if with_freestyle:
            layout.separator()

            layout.operator("mesh.mark_freestyle_edge", icon = "MARK_FS_EDGE").clear = False
            layout.operator("mesh.mark_freestyle_edge", text="Clear Freestyle Edge", icon = "CLEAR_FS_EDGE").clear = True


class VIEW3D_MT_edit_mesh_faces_data(Menu):
    bl_label = "Face Data"

    def draw(self, context):
        layout = self.layout

        with_freestyle = bpy.app.build_options.freestyle

        layout.operator_context = 'INVOKE_REGION_WIN'

        layout.operator("mesh.colors_rotate", icon = "ROTATE_COLORS")
        layout.operator("mesh.colors_reverse", icon = "REVERSE_COLORS")

        layout.separator()

        layout.operator("mesh.uvs_rotate", icon = "ROTATE_UVS")
        layout.operator("mesh.uvs_reverse", icon = "REVERSE_UVS")

        layout.separator()

        if with_freestyle:
            layout.operator("mesh.mark_freestyle_face", icon = "MARKFSFACE").clear = False
            layout.operator("mesh.mark_freestyle_face", text="Clear Freestyle Face", icon = "CLEARFSFACE").clear = True


class VIEW3D_MT_edit_mesh_faces(Menu):
    bl_label = "Face"
    bl_idname = "VIEW3D_MT_edit_mesh_faces"

    def draw(self, context):
        layout = self.layout

        layout.operator_context = 'INVOKE_REGION_WIN'

        layout.operator("view3d.edit_mesh_extrude_move_normal", text="Extrude Faces", icon = 'EXTRUDE_REGION')
        layout.operator("view3d.edit_mesh_extrude_move_shrink_fatten", text="Extrude Faces Along Normals", icon = 'SHRINK_FATTEN')
        layout.operator("mesh.extrude_faces_move", text="Extrude Individual Faces", icon = 'EXTRUDE_REGION')

        layout.separator()

        layout.operator("mesh.inset", icon='INSET_FACES')
        layout.operator("mesh.poke", icon = "POKEFACES")
        props = layout.operator("mesh.quads_convert_to_tris", icon = "TRIANGULATE")
        props.quad_method = props.ngon_method = 'BEAUTY'
        layout.operator("mesh.tris_convert_to_quads", icon = "TRISTOQUADS")
        layout.operator("mesh.solidify", text="Solidify Faces", icon = "SOLIDIFY")
        layout.operator("mesh.wireframe", icon = "WIREFRAME")

        layout.separator()

        layout.operator("mesh.fill", icon = "FILL")
        layout.operator("mesh.fill_grid", icon = "GRIDFILL")
        layout.operator("mesh.beautify_fill", icon = "BEAUTIFY")

        layout.separator()

        layout.operator("mesh.intersect", icon = "INTERSECT")
        layout.operator("mesh.intersect_boolean", icon = "BOOLEAN_INTERSECT")

        layout.separator()

        layout.operator("mesh.face_split_by_edges", icon = "SPLITBYEDGES")

        layout.separator()

        layout.operator("mesh.faces_shade_smooth", icon = 'SHADING_SMOOTH')
        layout.operator("mesh.faces_shade_flat", icon = 'SHADING_FLAT')

        layout.separator()

        layout.menu("VIEW3D_MT_edit_mesh_faces_data")


class VIEW3D_MT_edit_mesh_normals(Menu):
    bl_label = "Normals"

    def draw(self, context):
        layout = self.layout

        layout.operator("mesh.normals_make_consistent", text="Recalculate Outside", icon = 'RECALC_NORMALS').inside = False
        layout.operator("mesh.normals_make_consistent", text="Recalculate Inside", icon = 'RECALC_NORMALS_INSIDE').inside = True

        layout.separator()

        layout.operator("mesh.flip_normals", icon = 'FLIP_NORMALS')
        layout.operator("mesh.set_normals_from_faces", text="Set From Faces", icon = 'SET_FROM_FACES')

        layout.operator("transform.rotate_normal", text="Rotate Normal")
        layout.operator("mesh.point_normals", text="Point normals to target")

        layout.operator("mesh.merge_normals", text="Merge")
        layout.operator("mesh.split_normals", text="Split")

        layout.operator("mesh.average_normals", text="Average Normals")

        layout.label(text="Normal Vector")

        layout.operator("mesh.normals_tools", text="Copy").mode = 'COPY'
        layout.operator("mesh.normals_tools", text="Paste").mode = 'PASTE'

        layout.operator("mesh.normals_tools", text="Multiply").mode = 'MULTIPLY'
        layout.operator("mesh.normals_tools", text="Add").mode = 'ADD'

        layout.operator("mesh.normals_tools", text="Reset").mode = 'RESET'

        layout.operator("mesh.smoothen_normals", text="Smoothen")

        layout.label(text="Face Strength")
        layout.operator("mesh.mod_weighted_strength", text="Face Select", icon='FACESEL').set = False
        layout.operator("mesh.mod_weighted_strength", text="Set Strength", icon='ADD').set = True


class VIEW3D_MT_edit_mesh_shading(Menu):
    bl_label = "Shading"

    def draw(self, context):
        layout = self.layout

        layout.operator("mesh.faces_shade_smooth", text="Smooth Faces", icon = 'SHADING_SMOOTH')
        layout.operator("mesh.faces_shade_flat", text="Flat Faces", icon = 'SHADING_FLAT')

        layout.separator()

        layout.operator("mesh.mark_sharp", text="Smooth Edges", icon = 'SHADING_SMOOTH').clear = True
        layout.operator("mesh.mark_sharp", text="Sharp Edges", icon = 'SHADING_FLAT')

        layout.separator()

        props = layout.operator("mesh.mark_sharp", text="Smooth Vertices", icon = 'SHADING_SMOOTH')
        props.use_verts = True
        props.clear = True

        layout.operator("mesh.mark_sharp", text="Sharp Vertices", icon = 'SHADING_FLAT').use_verts = True


class VIEW3D_MT_edit_mesh_weights(Menu):
    bl_label = "Weights"

    def draw(self, context):
        VIEW3D_MT_paint_weight.draw_generic(self.layout, is_editmode=True)


class VIEW3D_MT_edit_mesh_clean(Menu):
    bl_label = "Clean Up"

    def draw(self, context):
        layout = self.layout

        layout.operator("mesh.delete_loose", icon = "DELETE")

        layout.separator()

        layout.operator("mesh.decimate", icon = "DECIMATE")
        layout.operator("mesh.dissolve_degenerate", icon = "DEGENERATE_DISSOLVE")
        layout.operator("mesh.dissolve_limited", icon='DISSOLVE_LIMITED')
        layout.operator("mesh.face_make_planar", icon = "MAKE_PLANAR")

        layout.separator()

        layout.operator("mesh.vert_connect_nonplanar", icon = "SPLIT_NONPLANAR")
        layout.operator("mesh.vert_connect_concave", icon = "SPLIT_CONCAVE")
        layout.operator("mesh.remove_doubles", icon = "REMOVE_DOUBLES")
        layout.operator("mesh.fill_holes", icon = "FILL_HOLE")


class VIEW3D_MT_edit_mesh_delete(Menu):
    bl_label = "Delete"

    def draw(self, context):
        layout = self.layout

        layout.operator_enum("mesh.delete", "type")

        layout.separator()

        layout.operator("mesh.dissolve_verts", icon='DISSOLVE_VERTS')
        layout.operator("mesh.dissolve_edges", icon='DISSOLVE_EDGES')
        layout.operator("mesh.dissolve_faces", icon='DISSOLVE_FACES')

        layout.separator()

        layout.operator("mesh.dissolve_limited", icon='DISSOLVE_LIMITED') 

        layout.separator()

        layout.operator("mesh.edge_collapse", icon='EDGE_COLLAPSE')
        layout.operator("mesh.delete_edgeloop", text="Edge Loops", icon = "DELETE")


class VIEW3D_MT_edit_mesh_showhide(ShowHideMenu, Menu):
    _operator_name = "mesh"


class VIEW3D_MT_edit_gpencil_delete(Menu):
    bl_label = "Delete"

    def draw(self, context):
        layout = self.layout

        layout.operator_enum("gpencil.delete", "type")

        layout.separator()

        layout.operator_enum("gpencil.dissolve", "type")

        layout.separator()

        layout.operator("gpencil.active_frames_delete_all", icon = "DELETE")
# Edit Curve
# draw_curve is used by VIEW3D_MT_edit_curve and VIEW3D_MT_edit_surface


def draw_curve(self, context):
    layout = self.layout

    layout.menu("VIEW3D_MT_transform")
    layout.menu("VIEW3D_MT_mirror")
    layout.menu("VIEW3D_MT_snap")

    layout.separator()

    layout.operator("curve.spin", icon = 'SPIN')
    layout.operator("curve.duplicate_move", icon = "DUPLICATE")

    layout.separator()

    layout.operator("curve.split", icon = "SPLIT")
    layout.operator("curve.separate", icon = "SEPARATE")
    layout.operator("curve.cyclic_toggle", icon = 'TOGGLE_CYCLIC')
    layout.operator("curve.decimate", icon = "DECIMATE")
    layout.operator_menu_enum("curve.spline_type_set", "type")

    layout.separator()

    layout.menu("VIEW3D_MT_edit_curve_showhide")
    layout.menu("VIEW3D_MT_edit_curve_delete")


class VIEW3D_MT_edit_curve(Menu):
    bl_label = "Curve"

    draw = draw_curve


class VIEW3D_MT_edit_curve_ctrlpoints(Menu):
    bl_label = "Control Points"

    def draw(self, context):
        layout = self.layout

        edit_object = context.edit_object

        if edit_object.type in {'CURVE', 'SURFACE'}:
            layout.operator("curve.extrude_move", icon = 'EXTRUDE_REGION')

            layout.separator()

            layout.operator("curve.make_segment", icon = "MAKE_CURVESEGMENT")

            layout.separator()

            if edit_object.type == 'CURVE':
                layout.operator("transform.tilt", icon = 'TILT')
                layout.operator("curve.tilt_clear",icon = "CLEAR_TILT")

                layout.separator()

                layout.menu("VIEW3D_MT_edit_curve_handle_type_set")
                layout.operator("curve.normals_make_consistent", icon = 'RECALC_NORMALS')

                layout.separator()

            layout.operator("curve.smooth", icon = 'SHADING_SMOOTH')
            if edit_object.type == 'CURVE':
                layout.operator("curve.smooth_weight", icon = "SMOOTH_WEIGHT")
                layout.operator("curve.smooth_radius", icon = "SMOOTH_RADIUS")
                layout.operator("curve.smooth_tilt", icon = "SMOOTH_TILT")

            layout.separator()

        layout.menu("VIEW3D_MT_hook")

        layout.separator()

        layout.operator("object.vertex_parent_set", icon = "VERTEX_PARENT")


class VIEW3D_MT_edit_curve_handle_type_set(Menu):
    bl_label = "Set Handle Type"

    def draw(self, context):
        layout = self.layout

        layout.operator("curve.handle_type_set", icon = 'HANDLE_AUTO', text="Automatic").type = 'AUTOMATIC'
        layout.operator("curve.handle_type_set", icon = 'HANDLE_VECTOR', text="Vector").type = 'VECTOR'
        layout.operator("curve.handle_type_set", icon = 'HANDLE_ALIGN',text="Aligned").type = 'ALIGNED'
        layout.operator("curve.handle_type_set", icon = 'HANDLE_FREE', text="Free").type = 'FREE_ALIGN'

        layout.separator()

        layout.operator("curve.handle_type_set", icon = 'HANDLE_FREE', text="Toggle Free / Aligned").type = 'TOGGLE_FREE_ALIGN'


class VIEW3D_MT_edit_curve_segments(Menu):
    bl_label = "Segments"

    def draw(self, context):
        layout = self.layout

        layout.operator("curve.subdivide", icon = 'SUBDIVIDE_EDGES')
        layout.operator("curve.switch_direction", icon = 'SWITCH_DIRECTION')


class VIEW3D_MT_edit_curve_specials(Menu):
    bl_label = "Curve Context Menu"

    def draw(self, context):
        # TODO(campbell): match mesh vertex menu.

        layout = self.layout

        layout.operator_context = 'INVOKE_DEFAULT'

        layout.operator("curve.subdivide")
        layout.operator("curve.switch_direction")

        layout.separator()

        layout.operator("curve.duplicate_move", icon = "DUPLICATE")
        layout.operator("curve.split")
        layout.operator("curve.cyclic_toggle")
        layout.operator_menu_enum("curve.spline_type_set", "type")

        layout.separator()

        layout.operator("curve.make_segment")

        layout.separator()

        layout.operator("transform.tilt")
        layout.operator("curve.tilt_clear")

        layout.separator()

        layout.operator_menu_enum("curve.handle_type_set", "type")
        layout.operator("curve.normals_make_consistent")

        layout.separator()

        layout.operator("curve.spline_weight_set")
        layout.operator("curve.radius_set")

        layout.separator()

        layout.menu("VIEW3D_MT_mirror")
        layout.menu("VIEW3D_MT_snap")

        layout.separator()

        layout.operator("curve.decimate")
        layout.operator("curve.delete", text="Delete Point").type = 'VERT'
        layout.operator("curve.delete", text="Delete Segment").type = 'SEGMENT'
        layout.operator("curve.dissolve_verts")


class VIEW3D_MT_edit_curve_delete(Menu):
    bl_label = "Delete"

    def draw(self, context):
        layout = self.layout

        layout.operator("curve.delete", text="Vertices", icon = "DELETE").type = 'VERT'
        layout.operator("curve.delete", text="Segment", icon = "DELETE").type = 'SEGMENT'

        layout.separator()

        layout.operator("curve.dissolve_verts", icon='DISSOLVE_VERTS')


class VIEW3D_MT_edit_curve_showhide(ShowHideMenu, Menu):
    _operator_name = "curve"


class VIEW3D_MT_edit_surface(Menu):
    bl_label = "Surface"

    draw = draw_curve


class VIEW3D_MT_edit_font(Menu):
    bl_label = "Text"

    def draw(self, context):
        layout = self.layout

        layout.menu("VIEW3D_MT_edit_text_chars")

        layout.separator()

        layout.operator("font.style_toggle", text="Toggle Bold", icon = 'BOLD').style = 'BOLD'
        layout.operator("font.style_toggle", text="Toggle Italic", icon = 'ITALIC').style = 'ITALIC'

        layout.separator()

        layout.operator("font.style_toggle", text="Toggle Underline", icon = 'UNDERLINED').style = 'UNDERLINE'
        layout.operator("font.style_toggle", text="Toggle Small Caps", icon = "SMALL_CAPS").style = 'SMALL_CAPS'


class VIEW3D_MT_edit_text_chars(Menu):
    bl_label = "Special Characters"

    def draw(self, context):
        layout = self.layout

        layout.operator("font.text_insert", text="Copyright", icon = "COPYRIGHT").text = "\u00A9"
        layout.operator("font.text_insert", text="Registered Trademark", icon = "TRADEMARK").text = "\u00AE"

        layout.separator()

        layout.operator("font.text_insert", text="Degree Sign", icon = "DEGREE").text = "\u00B0"
        layout.operator("font.text_insert", text="Multiplication Sign", icon = "MULTIPLICATION").text = "\u00D7"
        layout.operator("font.text_insert", text="Circle", icon = "CIRCLE").text = "\u008A"

        layout.separator()

        layout.operator("font.text_insert", text="Superscript 1", icon = "SUPER_ONE").text = "\u00B9"
        layout.operator("font.text_insert", text="Superscript 2", icon = "SUPER_TWO").text = "\u00B2"
        layout.operator("font.text_insert", text="Superscript 3", icon = "SUPER_THREE").text = "\u00B3"

        layout.separator()

        layout.operator("font.text_insert", text="Double >>", icon = "DOUBLE_RIGHT").text = "\u00BB"
        layout.operator("font.text_insert", text="Double <<", icon = "DOUBLE_LEFT").text = "\u00AB"
        layout.operator("font.text_insert", text="Promillage", icon = "PROMILLE").text = "\u2030"

        layout.separator()

        layout.operator("font.text_insert", text="Dutch Florin", icon = "DUTCH_FLORIN").text = "\u00A4"
        layout.operator("font.text_insert", text="British Pound", icon = "POUND").text = "\u00A3"
        layout.operator("font.text_insert", text="Japanese Yen", icon = "YEN").text = "\u00A5"

        layout.separator()

        layout.operator("font.text_insert", text="German S", icon = "GERMAN_S").text = "\u00DF"
        layout.operator("font.text_insert", text="Spanish Question Mark", icon = "SPANISH_QUESTION").text = "\u00BF"
        layout.operator("font.text_insert", text="Spanish Exclamation Mark", icon = "SPANISH_EXCLAMATION").text = "\u00A1"


class VIEW3D_MT_edit_meta(Menu):
    bl_label = "Metaball"

    def draw(self, context):
        layout = self.layout

        layout.menu("VIEW3D_MT_transform")
        layout.menu("VIEW3D_MT_mirror")
        layout.menu("VIEW3D_MT_snap")

        layout.separator()

        layout.operator("mball.duplicate_metaelems", icon = "DUPLICATE")

        layout.separator()

        layout.menu("VIEW3D_MT_edit_meta_showhide")

        layout.operator_context = 'EXEC_DEFAULT'
        layout.operator("mball.delete_metaelems", text="Delete", icon = "DELETE")


# Workaround to separate the tooltips for Show Hide for Curve in Edit Mode
class VIEW3D_MT_edit_meta_showhide_unselected(bpy.types.Operator):
    """Hide Unselected\nHide unselected metaelement(s)"""      # blender will use this as a tooltip for menu items and buttons.
    bl_idname = "mball.hide_metaelems_unselected"        # unique identifier for buttons and menu items to reference.
    bl_label = "Hide Unselected"         # display name in the interface.
    bl_options = {'REGISTER', 'UNDO'}  # enable undo for the operator.

    def execute(self, context):        # execute() is called by blender when running the operator.
        bpy.ops.mball.hide_metaelems(unselected = True)
        return {'FINISHED'}  


class VIEW3D_MT_edit_meta_showhide(Menu):
    bl_label = "Show/Hide"

    def draw(self, context):
        layout = self.layout

        layout.operator("mball.reveal_metaelems", text="Show Hidden", icon = "RESTRICT_VIEW_OFF")
        layout.operator("mball.hide_metaelems", text="Hide Selected", icon = "RESTRICT_VIEW_ON").unselected = False
        layout.operator("mball.hide_metaelems_unselected", text="Hide Unselected", icon = "HIDE_UNSELECTED") 


class VIEW3D_MT_edit_lattice(Menu):
    bl_label = "Lattice"

    def draw(self, context):
        layout = self.layout

        layout.menu("VIEW3D_MT_transform")
        layout.menu("VIEW3D_MT_mirror")
        layout.menu("VIEW3D_MT_snap")
        layout.menu("VIEW3D_MT_edit_lattice_flip")

        layout.separator()

        layout.operator("lattice.make_regular", icon = 'MAKE_REGULAR')

        layout.separator()

        layout.operator("object.vertex_parent_set", icon = "VERTEX_PARENT")

class VIEW3D_MT_edit_lattice_flip(Menu):
    bl_label = "Flip"

    def draw(self, context):
        layout = self.layout

        layout.operator("lattice.flip", text = " U (X) axis", icon = "FLIP_X").axis = 'U'
        layout.operator("lattice.flip", text = " V (Y) axis", icon = "FLIP_Y").axis = 'V'
        layout.operator("lattice.flip", text = " W (Z) axis", icon = "FLIP_Z").axis = 'W'


class VIEW3D_MT_edit_armature(Menu):
    bl_label = "Armature"

    def draw(self, context):
        layout = self.layout

        edit_object = context.edit_object
        arm = edit_object.data

        layout.menu("VIEW3D_MT_transform_armature")
        layout.menu("VIEW3D_MT_mirror")
        layout.menu("VIEW3D_MT_snap")
        layout.menu("VIEW3D_MT_edit_armature_roll")

        layout.separator()

        layout.operator("armature.extrude_move", icon = 'EXTRUDE_REGION')

        if arm.use_mirror_x:
            layout.operator("armature.extrude_forked", icon = "EXTRUDE_REGION")

        layout.operator("armature.duplicate_move", icon = "DUPLICATE")
        layout.operator("armature.merge", icon = "MERGE")
        layout.operator("armature.fill", icon = "FILLBETWEEN")
        layout.operator("armature.split", icon = "SPLIT")
        layout.operator("armature.separate", icon = "SEPARATE")

        layout.separator()

        layout.operator("armature.subdivide", text="Subdivide", icon = 'SUBDIVIDE_EDGES')
        layout.operator("armature.switch_direction", text="Switch Direction", icon = "SWITCH_DIRECTION")

        layout.separator()

        layout.menu("VIEW3D_MT_edit_armature_names")

        layout.separator()

        layout.operator_context = 'INVOKE_DEFAULT'
        layout.operator("armature.armature_layers", icon = "LAYER")
        layout.operator("armature.bone_layers", icon = "LAYER")

        layout.separator()

        layout.menu("VIEW3D_MT_edit_armature_parent")

        layout.separator()

        layout.menu("VIEW3D_MT_bone_options_toggle", text="Bone Settings")

        layout.separator()

        layout.menu("VIEW3D_MT_edit_armature_delete")


class VIEW3D_MT_armature_specials(Menu):
    bl_label = "Armature Context Menu"

    def draw(self, context):
        layout = self.layout

        edit_object = context.edit_object
        arm = edit_object.data

        layout.operator_context = 'INVOKE_REGION_WIN'

        layout.operator("armature.subdivide", text="Subdivide")

        layout.operator("armature.duplicate_move", text="Duplicate", icon = "DUPLICATE")

        layout.operator("armature.extrude_move", icon='EXTRUDE_REGION')
        if arm.use_mirror_x:
            layout.operator("armature.extrude_forked", icon='EXTRUDE_REGION')

        layout.separator()

        layout.operator("armature.fill")

        layout.operator("armature.switch_direction", text="Switch Direction")
        layout.operator("armature.symmetrize")

        layout.menu("VIEW3D_MT_edit_armature_names")

        layout.separator()

        layout.menu("VIEW3D_MT_edit_armature_parent")

        layout.separator()

        layout.operator("armature.split")
        layout.operator("armature.merge")
        layout.operator("armature.dissolve")
        layout.operator("armature.delete")


class VIEW3D_MT_edit_armature_names(Menu):
    bl_label = "Names"

    def draw(self, context):
        layout = self.layout

        layout.operator_context = 'EXEC_REGION_WIN'
        layout.operator("armature.autoside_names", text="AutoName Left/Right", icon = "STRING").type = 'XAXIS'
        layout.operator("armature.autoside_names", text="AutoName Front/Back", icon = "STRING").type = 'YAXIS'
        layout.operator("armature.autoside_names", text="AutoName Top/Bottom", icon = "STRING").type = 'ZAXIS'
        layout.operator("armature.flip_names", text="Flip Names", icon = "FLIP")


class VIEW3D_MT_edit_armature_parent(Menu):
    bl_label = "Parent"

    def draw(self, context):
        layout = self.layout

        layout.operator("armature.parent_set", text="Make", icon='PARENT_SET')
        layout.operator("armature.parent_clear", text="Clear", icon='PARENT_CLEAR')


class VIEW3D_MT_edit_armature_roll(Menu):
    bl_label = "Bone Roll"

    def draw(self, context):
        layout = self.layout

        layout.menu("VIEW3D_MT_edit_recalc_roll")

        layout.separator()

        layout.operator("transform.transform", text="Set Roll", icon = "SET_ROLL").mode = 'BONE_ROLL'
        layout.operator("armature.roll_clear", icon = "CLEAR_ROLL")


class VIEW3D_MT_edit_recalc_roll(Menu):
    bl_label = "Recalculate Roll"

    def draw(self, context):
        layout = self.layout
        layout.label(text="- Positive: -")
        layout.operator("armature.calculate_roll", text= "Local + X Tangent", icon = "ROLL_X_TANG_POS").type = 'POS_X'
        layout.operator("armature.calculate_roll", text= "Local + Z Tangent", icon = "ROLL_Z_TANG_POS").type = 'POS_Z'
        layout.operator("armature.calculate_roll", text= "Global + X Axis", icon = "ROLL_X_POS").type = 'GLOBAL_POS_X'
        layout.operator("armature.calculate_roll", text= "Global + Y Axis", icon = "ROLL_Y_POS").type = 'GLOBAL_POS_Y'
        layout.operator("armature.calculate_roll", text= "Global + Z Axis", icon = "ROLL_Z_POS").type = 'GLOBAL_POS_Z'
        layout.label(text="- Negative: -")
        layout.operator("armature.calculate_roll", text= "Local - X Tangent", icon = "ROLL_X_TANG_NEG").type = 'NEG_X'
        layout.operator("armature.calculate_roll", text= "Local - Z Tangent", icon = "ROLL_Z_TANG_NEG").type = 'NEG_Z'
        layout.operator("armature.calculate_roll", text= "Global - X Axis", icon = "ROLL_X_NEG").type = 'GLOBAL_NEG_X'
        layout.operator("armature.calculate_roll", text= "Global - Y Axis", icon = "ROLL_Y_NEG").type = 'GLOBAL_NEG_Y'
        layout.operator("armature.calculate_roll", text= "Global - Z Axis", icon = "ROLL_Z_NEG").type = 'GLOBAL_NEG_Z'
        layout.label(text="- Other: -")
        layout.operator("armature.calculate_roll", text= "Active Bone", icon = "BONE_DATA").type = 'ACTIVE'
        layout.operator("armature.calculate_roll", text= "View Axis", icon = "MANIPUL").type = 'VIEW'
        layout.operator("armature.calculate_roll", text= "Cursor", icon = "CURSOR").type = 'CURSOR'


class VIEW3D_MT_edit_armature_delete(Menu):
    bl_label = "Delete"

    def draw(self, context):
        layout = self.layout
        layout.operator_context = 'EXEC_AREA'

        layout.operator("armature.delete", text="Bones", icon = "DELETE")

        layout.separator()

        layout.operator("armature.dissolve", text="Dissolve Bones", icon = "DELETE")


# ********** Grease Pencil Stroke menus **********
class VIEW3D_MT_gpencil_autoweights(Menu):
    bl_label = "Generate Weights"

    def draw(self, context):
        layout = self.layout
        layout.operator("gpencil.generate_weights", text="With Empty Groups", icon = "ADD").mode = 'NAME'
        layout.operator("gpencil.generate_weights", text="With Automatic Weights").mode = 'AUTO'


class VIEW3D_MT_gpencil_simplify(Menu):
    bl_label = "Simplify"

    def draw(self, context):
        layout = self.layout
        layout.operator("gpencil.stroke_simplify_fixed", text="Fixed", icon = "MOD_SIMPLIFY")
        layout.operator("gpencil.stroke_simplify", text="Adaptative", icon = "MOD_SIMPLIFY")


class VIEW3D_MT_paint_gpencil(Menu):
    bl_label = "Strokes"

    def draw(self, context):

        layout = self.layout

        layout.menu("VIEW3D_MT_gpencil_animation")
        layout.menu("VIEW3D_MT_edit_gpencil_interpolate")

        layout.separator()

        layout.operator("gpencil.delete", text="Delete Frame", icon = "DELETE").type = 'FRAME'
        layout.operator("gpencil.active_frames_delete_all", icon = "DELETE")


class VIEW3D_MT_assign_material(Menu):
    bl_label = "Assign Material"

    def draw(self, context):
        layout = self.layout
        ob = context.active_object

        for slot in ob.material_slots:
            mat = slot.material
<<<<<<< HEAD
            layout.operator("gpencil.stroke_change_color", text=mat.name, icon = "COLOR").material = mat.name
=======
            if mat:
                layout.operator("gpencil.stroke_change_color", text=mat.name).material = mat.name
>>>>>>> 47192e1d


class VIEW3D_MT_gpencil_copy_layer(Menu):
    bl_label = "Copy Layer to Object"

    def draw(self, context):
        layout = self.layout
        view_layer = context.view_layer
        obact = context.active_object
        gpl = context.active_gpencil_layer

        done = False
        if gpl is not None:
            for ob in view_layer.objects:
                if ob.type == 'GPENCIL' and ob != obact:
                    layout.operator("gpencil.layer_duplicate_object", text=ob.name, icon = "DUPLICATE").object = ob.name
                    done = True

            if done is False:
                layout.label(text="No destination object", icon='ERROR')
        else:
            layout.label(text="No layer to copy", icon='ERROR')


class VIEW3D_MT_edit_gpencil(Menu):
    bl_label = "Strokes"

    def draw(self, context):
        layout = self.layout

        layout.menu("VIEW3D_MT_edit_gpencil_transform")

        layout.separator()
        layout.menu("GPENCIL_MT_snap")

        layout.separator()

        layout.menu("VIEW3D_MT_gpencil_animation")

        layout.separator()

        layout.menu("VIEW3D_MT_edit_gpencil_interpolate")

        layout.separator()

        layout.operator("gpencil.duplicate_move", text="Duplicate", icon = "DUPLICATE")
        layout.operator("gpencil.stroke_smooth", text="Smooth", icon = "SMOOTH")
        layout.operator("gpencil.stroke_subdivide", text="Subdivide", icon = "SUBDIVIDE_EDGES")
        layout.menu("VIEW3D_MT_gpencil_simplify")

        layout.separator()

        #layout.operator_menu_enum("gpencil.stroke_separate", "mode", text="Separate")
        layout.menu("GPENCIL_MT_separate")
        layout.operator("gpencil.stroke_split", text="Split", icon = "SPLIT")
        layout.operator("gpencil.stroke_join", text="Join", icon = "JOIN").type = 'JOIN'
        layout.operator("gpencil.stroke_join", text="Join and Copy", icon = "JOIN").type = 'JOINCOPY'

        layout.separator()

        layout.operator("gpencil.stroke_flip", text="Flip Direction", icon = "FLIP")

        layout.separator()

        layout.operator("gpencil.copy", text="Copy", icon='COPYDOWN')
        layout.operator("gpencil.paste", text="Paste", icon='PASTEDOWN').type = 'COPY'
        layout.operator("gpencil.paste", text="Paste & Merge", icon = "MERGE").type = 'MERGE'

        layout.separator()

        layout.operator_menu_enum("gpencil.move_to_layer", "layer", text="Move to Layer")
        layout.menu("VIEW3D_MT_assign_material")
        layout.operator_menu_enum("gpencil.stroke_arrange", "direction", text="Arrange Strokes")

        layout.separator()

        layout.operator_menu_enum("gpencil.convert", "type", text="Convert to Geometry")

        layout.separator()

        layout.menu("VIEW3D_MT_edit_gpencil_delete")
        layout.operator("gpencil.stroke_cyclical_set", text="Toggle Cyclic", icon = 'TOGGLE_CYCLIC').type = 'TOGGLE'

        layout.separator()

        layout.menu("GPENCIL_MT_cleanup")


class VIEW3D_MT_weight_gpencil(Menu):
    bl_label = "Weights"

    def draw(self, context):
        layout = self.layout

        layout.operator("gpencil.vertex_group_invert", text="Invert", icon='WEIGHT_INVERT')
        layout.operator("gpencil.vertex_group_smooth", text="Smooth", icon='WEIGHT_SMOOTH')

        layout.separator()
        layout.menu("VIEW3D_MT_gpencil_autoweights")


class VIEW3D_MT_gpencil_animation(Menu):
    bl_label = "Animation"

    @classmethod
    def poll(cls, context):
        ob = context.active_object
        return ob and ob.type == 'GPENCIL' and ob.mode != 'OBJECT'

    @staticmethod
    def draw(self, context):
        layout = self.layout

        layout.operator("gpencil.blank_frame_add", icon = "ADD")
        layout.operator("gpencil.active_frames_delete_all", text="Delete Frame(s)", icon = "DELETE")

        layout.separator()
        layout.operator("gpencil.frame_duplicate", text="Duplicate Active Frame", icon = "DUPLICATE")
        layout.operator("gpencil.frame_duplicate", text="Duplicate All Layers", icon = "DUPLICATE").mode = 'ALL'


class VIEW3D_MT_edit_gpencil_transform(Menu):
    bl_label = "Transform"

    def draw(self, context):
        layout = self.layout

        layout.operator("transform.translate", icon='TRANSFORM_MOVE')
        layout.operator("transform.rotate", icon='TRANSFORM_ROTATE')
        layout.operator("transform.resize", text="Scale", icon='TRANSFORM_SCALE')

        layout.separator()

        layout.operator("transform.bend", text="Bend", icon = "BEND")
        layout.operator("transform.shear", text="Shear", icon = "SHEAR")
        layout.operator("transform.tosphere", text="To Sphere", icon = "TOSPHERE")
        layout.operator("transform.transform", text="Shrink Fatten", icon = 'SHRINK_FATTEN').mode = 'GPENCIL_SHRINKFATTEN'

        layout.separator()

        layout.operator("gpencil.reproject")


class VIEW3D_MT_edit_gpencil_interpolate(Menu):
    bl_label = "Interpolate"

    def draw(self, context):
        layout = self.layout

        layout.operator("gpencil.interpolate", text="Interpolate", icon = "INTERPOLATE")
        layout.operator("gpencil.interpolate_sequence", text="Sequence", icon = "SEQUENCE")


class VIEW3D_MT_object_mode_pie(Menu):
    bl_label = "Mode"

    def draw(self, context):
        layout = self.layout

        pie = layout.menu_pie()
        pie.operator_enum("object.mode_set", "mode")


class VIEW3D_MT_view_pie(Menu):
    bl_label = "View"
    bl_idname = "VIEW3D_MT_view_pie"

    def draw(self, context):
        layout = self.layout

        pie = layout.menu_pie()
        pie.operator_enum("view3d.view_axis", "type")
        pie.operator("view3d.view_camera", text="View Camera", icon='CAMERA_DATA')
        pie.operator("view3d.view_selected", text="View Selected", icon='ZOOM_SELECTED')


class VIEW3D_MT_shading_pie(Menu):
    bl_label = "Shading"

    def draw(self, context):
        layout = self.layout
        pie = layout.menu_pie()

        view = context.space_data

        pie.prop_enum(view.shading, "type", value='WIREFRAME')
        pie.prop_enum(view.shading, "type", value='SOLID')
        pie.prop_enum(view.shading, "type", value='MATERIAL')
        pie.prop_enum(view.shading, "type", value='RENDERED')


class VIEW3D_MT_shading_ex_pie(Menu):
    bl_label = "Shading"

    def draw(self, context):
        layout = self.layout
        pie = layout.menu_pie()

        view = context.space_data

        pie.prop_enum(view.shading, "type", value='WIREFRAME')
        pie.prop_enum(view.shading, "type", value='SOLID')

        # Note this duplicates "view3d.toggle_xray" logic, so we can see the active item: T58661.
        if (
                (context.mode == 'POSE') or
                ((context.mode == 'WEIGHT_PAINT') and (context.active_object.find_armature()))
        ):
            pie.prop(view.overlay, "show_xray_bone", icon='XRAY')
        else:
            xray_active = (
                (context.mode == 'EDIT_MESH') or
                (view.shading.type in {'SOLID', 'WIREFRAME'})
            )
            if xray_active:
                sub = pie
            else:
                sub = pie.row()
                sub.active = False
            sub.prop(
                view.shading,
                "show_xray_wireframe" if (view.shading.type == 'WIREFRAME') else "show_xray",
                text="Toggle X-Ray",
                icon='XRAY',
            )

        pie.prop(view.overlay, "show_overlays", text="Toggle Overlays", icon='OVERLAY')

        pie.prop_enum(view.shading, "type", value='MATERIAL')
        pie.prop_enum(view.shading, "type", value='RENDERED')


class VIEW3D_MT_pivot_pie(Menu):
    bl_label = "Pivot Point"

    def draw(self, context):
        layout = self.layout
        pie = layout.menu_pie()
        obj = context.active_object
        mode = context.mode

        pie.prop_enum(context.scene.tool_settings, "transform_pivot_point", value='BOUNDING_BOX_CENTER')
        pie.prop_enum(context.scene.tool_settings, "transform_pivot_point", value='CURSOR')
        pie.prop_enum(context.scene.tool_settings, "transform_pivot_point", value='INDIVIDUAL_ORIGINS')
        pie.prop_enum(context.scene.tool_settings, "transform_pivot_point", value='MEDIAN_POINT')
        pie.prop_enum(context.scene.tool_settings, "transform_pivot_point", value='ACTIVE_ELEMENT')
        if (obj is None) or (mode in {'OBJECT', 'POSE', 'WEIGHT_PAINT'}):
            pie.prop(context.scene.tool_settings, "use_transform_pivot_point_align", text="Only Origins")


class VIEW3D_MT_orientations_pie(Menu):
    bl_label = "Orientation"

    def draw(self, context):
        layout = self.layout
        pie = layout.menu_pie()
        scene = context.scene

        pie.prop(scene, "transform_orientation", expand=True)


class VIEW3D_MT_snap_pie(Menu):
    bl_label = "Snap"

    def draw(self, context):
        layout = self.layout
        pie = layout.menu_pie()

        pie.operator("view3d.snap_cursor_to_grid", text="Cursor to Grid", icon='PIVOT_CURSOR')
        pie.operator("view3d.snap_selected_to_grid", text="Selection to Grid", icon='RESTRICT_SELECT_OFF')
        pie.operator("view3d.snap_cursor_to_selected", text="Cursor to Selected", icon='PIVOT_CURSOR')
        pie.operator("view3d.snap_selected_to_cursor", text="Selection to Cursor", icon='RESTRICT_SELECT_OFF').use_offset = False
        pie.operator("view3d.snap_selected_to_cursor", text="Selection to Cursor (Keep Offset)", icon='RESTRICT_SELECT_OFF').use_offset = True
        pie.operator("view3d.snap_selected_to_active", text="Selection to Active", icon='RESTRICT_SELECT_OFF')
        pie.operator("view3d.snap_cursor_to_center", text="Cursor to World Origin", icon='PIVOT_CURSOR')
        pie.operator("view3d.snap_cursor_to_active", text="Cursor to Active", icon='PIVOT_CURSOR')


class VIEW3D_MT_proportional_editing_falloff_pie(Menu):
    bl_label = "Proportional Editing Falloff"

    def draw(self, context):
        layout = self.layout
        pie = layout.menu_pie()
        tool_settings = context.scene.tool_settings

        pie.prop(tool_settings, "proportional_edit_falloff", expand=True)


# ********** Panel **********


class VIEW3D_PT_view3d_properties(Panel):
    bl_space_type = 'VIEW_3D'
    bl_region_type = 'UI'
    bl_category = "View"
    bl_label = "View"

    def draw(self, context):
        layout = self.layout

        view = context.space_data

        layout.use_property_split = True
        layout.use_property_decorate = False  # No animation.

        flow = layout.grid_flow(row_major=True, columns=0, even_columns=False, even_rows=False, align=True)
        col = flow.column()

        subcol = col.column()
        subcol.active = bool(view.region_3d.view_perspective != 'CAMERA' or view.region_quadviews)
        subcol.prop(view, "lens", text="Focal Length")

        subcol = col.column(align=True)
        subcol.prop(view, "clip_start", text="Clip Start")
        subcol.prop(view, "clip_end", text="End")

        subcol.separator()

        col = flow.column()

        subcol = col.column()
        subcol.enabled = not view.lock_camera_and_layers
        subcol.prop(view, "camera", text="Local Camera")

        subcol = col.column(align=True)
        subcol.prop(view, "use_render_border")
        subcol.active = view.region_3d.view_perspective != 'CAMERA'


class VIEW3D_PT_view3d_camera_lock(Panel):
    bl_space_type = 'VIEW_3D'
    bl_region_type = 'UI'
    bl_category = "View"
    bl_label = "Camera Lock"
    bl_parent_id = "VIEW3D_PT_view3d_properties"

    def draw(self, context):
        layout = self.layout

        layout.use_property_split = True
        layout.use_property_decorate = False  # No animation.

        view = context.space_data

        col = layout.column(align=True)
        subcol = col.column()
        subcol.active = bool(view.region_3d.view_perspective != 'CAMERA' or view.region_quadviews)

        subcol.prop(view, "lock_object")
        lock_object = view.lock_object
        if lock_object:
            if lock_object.type == 'ARMATURE':
                subcol.prop_search(
                    view, "lock_bone", lock_object.data,
                    "edit_bones" if lock_object.mode == 'EDIT'
                    else "bones",
                    text=""
                )
        else:
            subcol.prop(view, "lock_cursor", text="Lock to 3D Cursor")

        col.prop(view, "lock_camera")


class VIEW3D_PT_view3d_cursor(Panel):
    bl_space_type = 'VIEW_3D'
    bl_region_type = 'UI'
    bl_category = "View"
    bl_label = "3D Cursor"

    def draw(self, context):
        layout = self.layout
        layout.use_property_split = True

        scene = context.scene

        layout.column().prop(scene, "cursor_location", text="Location")


class VIEW3D_PT_collections(Panel):
    bl_space_type = 'VIEW_3D'
    bl_region_type = 'HEADER'
    bl_label = "Collections Visibility"
    bl_ui_units_x = 10

    def _draw_collection(self, layout, view_layer, collection, index):
        need_separator = index
        for child in collection.children:
            index += 1

            if child.exclude:
                continue

            if child.collection.hide_viewport:
                continue

            if need_separator:
                layout.separator()
                need_separator = False

            icon = 'BLANK1'
            has_objects = True
            if child.has_selected_objects(view_layer):
                icon = 'LAYER_ACTIVE'
            elif child.has_objects():
                icon = 'LAYER_USED'
            else:
                has_objects = False

            has_visible_objects = has_objects and child.has_visible_objects(view_layer)

            row = layout.row()
            sub = row.split(factor=0.98)
            subrow = sub.row()
            subrow.alignment = 'LEFT'
            subrow.active = has_visible_objects
            subrow.operator("object.hide_collection", text=child.name, icon=icon, emboss=False).collection_index = index

            sub = row.split()
            subrow = sub.row(align=True)
            subrow.alignment = 'RIGHT'
            icon = 'HIDE_OFF' if has_visible_objects else 'HIDE_ON'
            props = subrow.operator("object.hide_collection", text="", icon=icon, emboss=False)
            props.collection_index = index
            props.toggle = True
            subrow.prop(child.collection, "hide_select", text="", emboss=False)

        for child in collection.children:
            index = self._draw_collection(layout, view_layer, child, index)

        return index

    def draw(self, context):
        layout = self.layout
        layout.use_property_split = False

        layout.label(text="Collections Visibility")
        col = layout.column()

        view_layer = context.view_layer
        # We pass index 0 here beause the index is increased
        # so the first real index is 1
        # And we start with index as 1 because we skip the master collection
        self._draw_collection(layout, view_layer, view_layer.layer_collection, 0)


class VIEW3D_PT_object_type_visibility(Panel):
    bl_space_type = 'VIEW_3D'
    bl_region_type = 'HEADER'
    bl_label = "View Object Types"
    bl_ui_units_x = 6

    def draw(self, context):
        layout = self.layout
        layout.use_property_split = True

        view = context.space_data

        layout.label(text="Object Types Visibility")
        col = layout.column()

        attr_object_types = (
            # Geometry
            ("mesh", "Mesh"),
            ("curve", "Curve"),
            ("surf", "Surface"),
            ("meta", "Meta"),
            ("font", "Font"),
            (None, None),
            # Other
            ("armature", "Armature"),
            ("lattice", "Lattice"),
            ("empty", "Empty"),
            ("grease_pencil", "Grease Pencil"),
            ("camera", "Camera"),
            ("light", "Light"),
            ("light_probe", "Light Probe"),
            ("speaker", "Speaker"),
        )

        for attr, attr_name in attr_object_types:
            if attr is None:
                col.separator()
                continue

            attr_v = "show_object_viewport_" f"{attr:s}"
            attr_s = "show_object_select_" f"{attr:s}"

            icon_v = 'HIDE_OFF' if getattr(view, attr_v) else 'HIDE_ON'
            icon_s = 'RESTRICT_SELECT_OFF' if getattr(view, attr_s) else 'RESTRICT_SELECT_ON'

            row = col.row(align=True)
            row.alignment = 'RIGHT'

            row.label(text=attr_name)
            row.prop(view, attr_v, text="", icon=icon_v, emboss=False)
            rowsub = row.row(align=True)
            rowsub.active = getattr(view, attr_v)
            rowsub.prop(view, attr_s, text="", icon=icon_s, emboss=False)


class VIEW3D_PT_shading(Panel):
    bl_space_type = 'VIEW_3D'
    bl_region_type = 'HEADER'
    bl_label = "Shading"
    bl_ui_units_x = 12

    @classmethod
    def get_shading(cls, context):
        # Get settings from 3D viewport or OpenGL render engine
        view = context.space_data
        if view.type == 'VIEW_3D':
            return view.shading
        else:
            return context.scene.display.shading

    def draw(self, context):
        pass


class VIEW3D_PT_shading_lighting(Panel):
    bl_space_type = 'VIEW_3D'
    bl_region_type = 'HEADER'
    bl_label = "Lighting"
    bl_parent_id = 'VIEW3D_PT_shading'

    @classmethod
    def poll(cls, context):
        shading = VIEW3D_PT_shading.get_shading(context)
        return shading.type in {'SOLID', 'MATERIAL'}

    def draw(self, context):
        layout = self.layout
        shading = VIEW3D_PT_shading.get_shading(context)

        col = layout.column()
        split = col.split(factor=0.9)

        if shading.type == 'SOLID':
            split.row().prop(shading, "light", expand=True)
            col = split.column()

            split = layout.split(factor=0.9)
            col = split.column()
            sub = col.row()

            if shading.light == 'STUDIO':
                prefs = context.preferences
                system = prefs.system

                if not system.edit_studio_light:
                    sub.scale_y = 0.6  # smaller studiolight preview
                    sub.template_icon_view(shading, "studio_light", scale=3)
                else:
                    sub.prop(system, "edit_studio_light", text="Disable Studio Light Edit", icon='NONE', toggle=True)

                col = split.column()
                col.operator("wm.studiolight_userpref_show", emboss=False, text="", icon='PREFERENCES')

                split = layout.split(factor=0.9)
                col = split.column()

                row = col.row()
                row.prop(shading, "use_world_space_lighting", text="", icon='WORLD', toggle=True)
                row = row.row()
                row.active = shading.use_world_space_lighting
                row.prop(shading, "studiolight_rotate_z", text="Rotation")
                col = split.column()  # to align properly with above

            elif shading.light == 'MATCAP':
                sub.scale_y = 0.6  # smaller matcap preview

                sub.template_icon_view(shading, "studio_light", scale=3)

                col = split.column()
                col.operator("wm.studiolight_userpref_show", emboss=False, text="", icon='PREFERENCES')
                col.operator("view3d.toggle_matcap_flip", emboss=False, text="", icon='ARROW_LEFTRIGHT')

        elif shading.type == 'MATERIAL':
            col.prop(shading, "use_scene_lights")
            col.prop(shading, "use_scene_world")

            if not shading.use_scene_world:
                col = layout.column()
                split = col.split(factor=0.9)

                col = split.column()
                sub = col.row()
                sub.scale_y = 0.6
                sub.template_icon_view(shading, "studio_light", scale=3)

                col = split.column()
                col.operator("wm.studiolight_userpref_show", emboss=False, text="", icon='PREFERENCES')

                if shading.selected_studio_light.type == 'WORLD':
                    split = layout.split(factor=0.9)
                    col = split.column()
                    col.prop(shading, "studiolight_rotate_z", text="Rotation")
                    col.prop(shading, "studiolight_background_alpha")
                    col = split.column()  # to align properly with above


class VIEW3D_PT_shading_color(Panel):
    bl_space_type = 'VIEW_3D'
    bl_region_type = 'HEADER'
    bl_label = "Color"
    bl_parent_id = 'VIEW3D_PT_shading'

    @classmethod
    def poll(cls, context):
        shading = VIEW3D_PT_shading.get_shading(context)
        return shading.type in {'WIREFRAME', 'SOLID'}

    def _draw_color_type(self, context):
        layout = self.layout
        shading = VIEW3D_PT_shading.get_shading(context)

        layout.row().prop(shading, "color_type", expand=True)
        if shading.color_type == 'SINGLE':
            layout.row().prop(shading, "single_color", text="")

    def _draw_background_color(self, context):
        layout = self.layout
        shading = VIEW3D_PT_shading.get_shading(context)

        layout.row().label(text="Background")
        layout.row().prop(shading, "background_type", expand=True)
        if shading.background_type == 'VIEWPORT':
            layout.row().prop(shading, "background_color", text="")

    def draw(self, context):
        shading = VIEW3D_PT_shading.get_shading(context)
        if shading.type != 'WIREFRAME':
            self._draw_color_type(context)
            self.layout.separator()
        self._draw_background_color(context)


class VIEW3D_PT_shading_options(Panel):
    bl_space_type = 'VIEW_3D'
    bl_region_type = 'HEADER'
    bl_label = "Options"
    bl_parent_id = 'VIEW3D_PT_shading'

    def draw(self, context):
        layout = self.layout

        shading = VIEW3D_PT_shading.get_shading(context)

        col = layout.column()

        if shading.type != 'WIREFRAME':
            col.prop(shading, "show_backface_culling")

        row = col.row()

        if shading.type == 'WIREFRAME':
            row.prop(shading, "show_xray_wireframe", text="")
            sub = row.row()
            sub.active = shading.show_xray_wireframe
            sub.prop(shading, "xray_alpha_wireframe", text="X-Ray")
        elif shading.type == 'SOLID':
            row.prop(shading, "show_xray", text="")
            sub = row.row()
            sub.active = shading.show_xray
            sub.prop(shading, "xray_alpha", text="X-Ray")

            row = col.row()
            row.prop(shading, "show_shadows", text="")
            row.active = not shading.show_xray
            sub = row.row(align=True)
            sub.active = shading.show_shadows
            sub.prop(shading, "shadow_intensity", text="Shadow")
            sub.popover(
                panel="VIEW3D_PT_shading_options_shadow",
                icon='PREFERENCES',
                text=""
            )

            col = layout.column()

            row = col.row()
            row.active = not shading.show_xray
            row.prop(shading, "show_cavity")

            if shading.show_cavity and not shading.show_xray:
                row.prop(shading, "cavity_type", text="Type")

                if shading.cavity_type in {'WORLD', 'BOTH'}:
                    col.label(text="World Space")
                    sub = col.row(align=True)
                    sub.prop(shading, "cavity_ridge_factor", text="Ridge")
                    sub.prop(shading, "cavity_valley_factor", text="Valley")
                    sub.popover(
                        panel="VIEW3D_PT_shading_options_ssao",
                        icon='PREFERENCES',
                        text=""
                    )

                if shading.cavity_type in {'SCREEN', 'BOTH'}:
                    col.label(text="Screen Space")
                    sub = col.row(align=True)
                    sub.prop(shading, "curvature_ridge_factor", text="Ridge")
                    sub.prop(shading, "curvature_valley_factor", text="Valley")

        if shading.type in {'WIREFRAME', 'SOLID'}:
            row = layout.split()
            row.prop(shading, "show_object_outline")
            sub = row.row()
            sub.active = shading.show_object_outline
            sub.prop(shading, "object_outline_color", text="")

            col = layout.column()
            if (shading.light == 'STUDIO') and (shading.type != 'WIREFRAME'):
                col.prop(shading, "show_specular_highlight", text="Specular Lighting")


class VIEW3D_PT_shading_options_shadow(Panel):
    bl_label = "Shadow Settings"
    bl_space_type = 'VIEW_3D'
    bl_region_type = 'HEADER'

    @classmethod
    def poll(cls, context):
        return True

    def draw(self, context):
        layout = self.layout
        layout.use_property_split = True
        scene = context.scene

        col = layout.column()
        col.prop(scene.display, "light_direction")
        col.prop(scene.display, "shadow_shift")
        col.prop(scene.display, "shadow_focus")


class VIEW3D_PT_shading_options_ssao(Panel):
    bl_label = "SSAO Settings"
    bl_space_type = 'VIEW_3D'
    bl_region_type = 'HEADER'

    @classmethod
    def poll(cls, context):
        return True

    def draw(self, context):
        layout = self.layout
        layout.use_property_split = True
        scene = context.scene

        col = layout.column(align=True)
        col.prop(scene.display, "matcap_ssao_samples")
        col.prop(scene.display, "matcap_ssao_distance")
        col.prop(scene.display, "matcap_ssao_attenuation")


class VIEW3D_PT_overlay(Panel):
    bl_space_type = 'VIEW_3D'
    bl_region_type = 'HEADER'
    bl_label = "Overlays"
    bl_ui_units_x = 13

    def draw(self, context):
        pass


class VIEW3D_PT_overlay_gizmo(Panel):
    bl_space_type = 'VIEW_3D'
    bl_region_type = 'HEADER'
    bl_parent_id = 'VIEW3D_PT_overlay'
    bl_label = "Gizmo"

    def draw_header(self, context):
        view = context.space_data
        self.layout.prop(view, "show_gizmo", text="")

    def draw(self, context):
        layout = self.layout

        view = context.space_data
        overlay = view.overlay
        display_all = overlay.show_overlays

        col = layout.column()
        col.active = display_all

        row = col.row(align=True)
        row.active = view.show_gizmo
        row.prop(view, "show_gizmo_navigate", text="Navigate", toggle=True)
        row.prop(view, "show_gizmo_context", text="Active Object", toggle=True)
        row.prop(view, "show_gizmo_tool", text="Active Tools", toggle=True)


class VIEW3D_PT_overlay_guides(Panel):
    bl_space_type = 'VIEW_3D'
    bl_region_type = 'HEADER'
    bl_parent_id = 'VIEW3D_PT_overlay'
    bl_label = "Guides"

    def draw(self, context):
        layout = self.layout

        view = context.space_data
        overlay = view.overlay
        shading = view.shading
        display_all = overlay.show_overlays

        col = layout.column()
        col.active = display_all

        split = col.split()
        sub = split.column()
        sub.prop(overlay, "show_floor", text="Grid")

        if overlay.show_floor:
            sub = col.column(align=True)
            sub.active = bool(overlay.show_floor or view.region_quadviews or not view.region_3d.is_perspective)
            subsub = sub.row(align=True)
            subsub.active = overlay.show_floor
            subsub.prop(overlay, "grid_scale", text="Scale")
            subsub.prop(overlay, "grid_subdivisions", text="Subdivisions")

        sub = split.column()
        row = sub.row()
        row.label(text="Axes")

        subrow = row.row(align=True)
        subrow.prop(overlay, "show_axis_x", text="X", toggle=True)
        subrow.prop(overlay, "show_axis_y", text="Y", toggle=True)
        subrow.prop(overlay, "show_axis_z", text="Z", toggle=True)

        split = col.split()
        sub = split.column()
        sub.prop(overlay, "show_text", text="Text Info")
        sub = split.column()
        sub.prop(overlay, "show_cursor", text="3D Cursor")

        if shading.type == 'MATERIAL':
            col.prop(overlay, "show_look_dev")

        col.prop(overlay, "show_annotation", text="Annotations")


class VIEW3D_PT_overlay_object(Panel):
    bl_space_type = 'VIEW_3D'
    bl_region_type = 'HEADER'
    bl_parent_id = 'VIEW3D_PT_overlay'
    bl_label = "Objects"

    def draw(self, context):
        layout = self.layout
        view = context.space_data
        overlay = view.overlay
        display_all = overlay.show_overlays

        col = layout.column(align=True)
        col.active = display_all

        split = col.split()

        sub = split.column(align=True)
        sub.prop(overlay, "show_extras", text="Extras")
        sub.prop(overlay, "show_relationship_lines")
        sub.prop(overlay, "show_outline_selected")

        sub = split.column(align=True)
        sub.prop(overlay, "show_bones", text="Bones")
        sub.prop(overlay, "show_motion_paths")
        sub.prop(overlay, "show_object_origins", text="Origins")
        subsub = sub.column()
        subsub.active = overlay.show_object_origins
        subsub.prop(overlay, "show_object_origins_all", text="Origins (All)")


class VIEW3D_PT_overlay_geometry(Panel):
    bl_space_type = 'VIEW_3D'
    bl_region_type = 'HEADER'
    bl_parent_id = 'VIEW3D_PT_overlay'
    bl_label = "Geometry"

    def draw(self, context):
        layout = self.layout
        view = context.space_data
        overlay = view.overlay
        display_all = overlay.show_overlays
        is_wireframes = view.shading.type == 'WIREFRAME'

        col = layout.column()
        col.active = display_all

        row = col.row()
        if not is_wireframes:
            row.prop(overlay, "show_wireframes", text="")
        sub = row.row()
        sub.active = overlay.show_wireframes or is_wireframes
        sub.prop(overlay, "wireframe_threshold", text="Wireframe")

        col = layout.column(align=True)
        col.active = display_all

        col.prop(overlay, "show_face_orientation")

        # sub.prop(overlay, "show_onion_skins")


class VIEW3D_PT_overlay_motion_tracking(Panel):
    bl_space_type = 'VIEW_3D'
    bl_region_type = 'HEADER'
    bl_parent_id = 'VIEW3D_PT_overlay'
    bl_label = "Motion Tracking"

    def draw_header(self, context):
        view = context.space_data
        self.layout.prop(view, "show_reconstruction", text="")

    def draw(self, context):
        layout = self.layout
        view = context.space_data
        overlay = view.overlay
        display_all = overlay.show_overlays

        col = layout.column()
        col.active = display_all

        if view.show_reconstruction:
            split = col.split()

            sub = split.column(align=True)
            sub.active = view.show_reconstruction
            sub.prop(view, "show_camera_path", text="Camera Path")

            sub = split.column()
            sub.prop(view, "show_bundle_names", text="Marker Names")

            col = layout.column()
            col.label(text="Tracks:")
            row = col.row(align=True)
            row.prop(view, "tracks_display_type", text="")
            row.prop(view, "tracks_display_size", text="Size")


class VIEW3D_PT_overlay_edit_mesh(Panel):
    bl_space_type = 'VIEW_3D'
    bl_region_type = 'HEADER'
    bl_parent_id = 'VIEW3D_PT_overlay'
    bl_label = "Mesh Edit Mode"

    @classmethod
    def poll(cls, context):
        return context.mode == 'EDIT_MESH'

    def draw(self, context):
        layout = self.layout

        view = context.space_data
        overlay = view.overlay
        shading = view.shading
        display_all = overlay.show_overlays

        col = layout.column()
        col.active = display_all

        split = col.split()

        sub = split.column()
        sub.prop(overlay, "show_edges", text="Edges")
        sub = split.column()
        sub.prop(overlay, "show_faces", text="Faces")
        sub = split.column()
        if shading.type == 'WIREFRAME':
            sub.active = not shading.show_xray_wireframe
        else:
            sub.active = not shading.show_xray
        sub.prop(overlay, "show_face_center", text="Center")

        row = col.row(align=True)
        row.prop(overlay, "show_edge_crease", text="Creases", toggle=True)
        row.prop(overlay, "show_edge_sharp", text="Sharp", text_ctxt=i18n_contexts.plural, toggle=True)
        row.prop(overlay, "show_edge_bevel_weight", text="Bevel", toggle=True)
        row.prop(overlay, "show_edge_seams", text="Seams", toggle=True)


class VIEW3D_PT_overlay_edit_mesh_shading(Panel):
    bl_space_type = 'VIEW_3D'
    bl_region_type = 'HEADER'
    bl_parent_id = 'VIEW3D_PT_overlay_edit_mesh'
    bl_label = "Shading"

    @classmethod
    def poll(cls, context):
        return context.mode == 'EDIT_MESH'

    def draw(self, context):
        layout = self.layout

        view = context.space_data
        overlay = view.overlay
        tool_settings = context.tool_settings
        display_all = overlay.show_overlays
        statvis = tool_settings.statvis

        col = layout.column()
        col.active = display_all

        col.prop(overlay, "show_occlude_wire")

        col.prop(overlay, "show_weight", text="Vertex Group Weights")
        if overlay.show_weight:
            row = col.split(factor=0.33)
            row.label(text="Zero Weights")
            sub = row.row()
            sub.prop(tool_settings, "vertex_group_user", expand=True)

        col.prop(overlay, "show_statvis", text="Mesh Analysis")
        if overlay.show_statvis:
            col = col.column()

            sub = col.split()
            sub.active = overlay.show_statvis
            sub.label(text="Type")
            sub.prop(statvis, "type", text="")

            statvis_type = statvis.type
            if statvis_type == 'OVERHANG':
                row = col.row(align=True)
                row.prop(statvis, "overhang_min", text="Minimum")
                row.prop(statvis, "overhang_max", text="Maximum")
                col.row().prop(statvis, "overhang_axis", expand=True)
            elif statvis_type == 'THICKNESS':
                row = col.row(align=True)
                row.prop(statvis, "thickness_min", text="Minimum")
                row.prop(statvis, "thickness_max", text="Maximum")
                col.prop(statvis, "thickness_samples")
            elif statvis_type == 'INTERSECT':
                pass
            elif statvis_type == 'DISTORT':
                row = col.row(align=True)
                row.prop(statvis, "distort_min", text="Minimum")
                row.prop(statvis, "distort_max", text="Maximum")
            elif statvis_type == 'SHARP':
                row = col.row(align=True)
                row.prop(statvis, "sharp_min", text="Minimum")
                row.prop(statvis, "sharp_max", text="Maximum")


class VIEW3D_PT_overlay_edit_mesh_measurement(Panel):
    bl_space_type = 'VIEW_3D'
    bl_region_type = 'HEADER'
    bl_parent_id = 'VIEW3D_PT_overlay_edit_mesh'
    bl_label = "Measurement"

    @classmethod
    def poll(cls, context):
        return context.mode == 'EDIT_MESH'

    def draw(self, context):
        layout = self.layout

        view = context.space_data
        overlay = view.overlay
        display_all = overlay.show_overlays

        col = layout.column()
        col.active = display_all

        split = col.split()

        sub = split.column()
        sub.prop(overlay, "show_extra_edge_length", text="Edge Length")
        sub.prop(overlay, "show_extra_edge_angle", text="Edge Angle")

        sub = split.column()
        sub.prop(overlay, "show_extra_face_area", text="Face Area")
        sub.prop(overlay, "show_extra_face_angle", text="Face Angle")


class VIEW3D_PT_overlay_edit_mesh_normals(Panel):
    bl_space_type = 'VIEW_3D'
    bl_region_type = 'HEADER'
    bl_parent_id = 'VIEW3D_PT_overlay_edit_mesh'
    bl_label = "Normals"

    @classmethod
    def poll(cls, context):
        return context.mode == 'EDIT_MESH'

    def draw(self, context):
        layout = self.layout

        view = context.space_data
        overlay = view.overlay
        display_all = overlay.show_overlays

        col = layout.column()
        col.active = display_all

        row = col.row(align=True)
        row.prop(overlay, "show_vertex_normals", text="", icon='NORMALS_VERTEX')
        row.prop(overlay, "show_split_normals", text="", icon='NORMALS_VERTEX_FACE')
        row.prop(overlay, "show_face_normals", text="", icon='NORMALS_FACE')

        sub = row.row(align=True)
        sub.active = overlay.show_vertex_normals or overlay.show_face_normals or overlay.show_split_normals
        sub.prop(overlay, "normals_length", text="Size")


class VIEW3D_PT_overlay_edit_mesh_freestyle(Panel):
    bl_space_type = 'VIEW_3D'
    bl_region_type = 'HEADER'
    bl_parent_id = 'VIEW3D_PT_overlay'
    bl_label = "Freestyle"

    @classmethod
    def poll(cls, context):
        return context.mode == 'EDIT_MESH' and bpy.app.build_options.freestyle

    def draw(self, context):
        layout = self.layout

        view = context.space_data
        overlay = view.overlay
        display_all = overlay.show_overlays

        col = layout.column()
        col.active = display_all

        row = col.row()
        row.prop(overlay, "show_freestyle_edge_marks", text="Edge Marks")
        row.prop(overlay, "show_freestyle_face_marks", text="Face Marks")


class VIEW3D_PT_overlay_edit_mesh_developer(Panel):
    bl_space_type = 'VIEW_3D'
    bl_region_type = 'HEADER'
    bl_parent_id = 'VIEW3D_PT_overlay_edit_mesh'
    bl_label = "Developer"

    @classmethod
    def poll(cls, context):
        return context.mode == 'EDIT_MESH' and context.preferences.view.show_developer_ui

    def draw(self, context):
        layout = self.layout

        view = context.space_data
        overlay = view.overlay
        display_all = overlay.show_overlays

        col = layout.column()
        col.active = display_all

        col.prop(overlay, "show_extra_indices", text="Indices")


class VIEW3D_PT_overlay_edit_curve(Panel):
    bl_space_type = 'VIEW_3D'
    bl_region_type = 'HEADER'
    bl_parent_id = 'VIEW3D_PT_overlay'
    bl_label = "Curve Edit Mode"

    @classmethod
    def poll(cls, context):
        return context.mode == 'EDIT_CURVE'

    def draw(self, context):
        layout = self.layout
        view = context.space_data
        overlay = view.overlay
        display_all = overlay.show_overlays

        col = layout.column()
        col.active = display_all

        row = col.row()
        row.prop(overlay, "show_curve_handles", text="Handles")

        row = col.row()
        row.prop(overlay, "show_curve_normals", text="")
        sub = row.row()
        sub.active = overlay.show_curve_normals
        sub.prop(overlay, "normals_length", text="Normals")


class VIEW3D_PT_overlay_sculpt(Panel):
    bl_space_type = 'VIEW_3D'
    bl_context = ".sculpt_mode"
    bl_region_type = 'HEADER'
    bl_parent_id = 'VIEW3D_PT_overlay'
    bl_label = "Sculpt"

    @classmethod
    def poll(cls, context):
        return (
            context.mode == 'SCULPT' and
            (context.sculpt_object and context.tool_settings.sculpt)
        )

    def draw(self, context):
        layout = self.layout
        tool_settings = context.tool_settings
        sculpt = tool_settings.sculpt

        layout.prop(sculpt, "show_diffuse_color")
        layout.prop(sculpt, "show_mask")


class VIEW3D_PT_overlay_pose(Panel):
    bl_space_type = 'VIEW_3D'
    bl_region_type = 'HEADER'
    bl_parent_id = 'VIEW3D_PT_overlay'
    bl_label = "Pose Mode"

    @classmethod
    def poll(cls, context):
        mode = context.mode
        return (
            (mode == 'POSE') or
            (mode == 'PAINT_WEIGHT' and context.active_object.find_armature())
        )

    def draw(self, context):
        layout = self.layout
        view = context.space_data
        mode = context.mode
        overlay = view.overlay
        display_all = overlay.show_overlays

        col = layout.column()
        col.active = display_all
        col.prop(overlay, "show_transparent_bones")

        if mode == 'POSE':
            row = col.row()
            row.prop(overlay, "show_xray_bone", text="")
            sub = row.row()
            sub.active = display_all and overlay.show_xray_bone
            sub.prop(overlay, "xray_alpha_bone", text="Fade Geometry")
        else:
            row = col.row()
            row.prop(overlay, "show_xray_bone")


class VIEW3D_PT_overlay_edit_armature(Panel):
    bl_space_type = 'VIEW_3D'
    bl_region_type = 'HEADER'
    bl_parent_id = 'VIEW3D_PT_overlay'
    bl_label = "Armature Edit Mode"

    @classmethod
    def poll(cls, context):
        return context.mode == 'EDIT_ARMATURE'

    def draw(self, context):
        layout = self.layout
        view = context.space_data
        overlay = view.overlay
        display_all = overlay.show_overlays

        col = layout.column()
        col.active = display_all
        col.prop(overlay, "show_transparent_bones")


class VIEW3D_PT_overlay_paint(Panel):
    bl_space_type = 'VIEW_3D'
    bl_region_type = 'HEADER'
    bl_parent_id = 'VIEW3D_PT_overlay'
    bl_label = ""

    @classmethod
    def poll(cls, context):
        return context.mode in {'PAINT_WEIGHT', 'PAINT_VERTEX', 'PAINT_TEXTURE'}

    def draw_header(self, context):
        layout = self.layout
        layout.label(text={
            'PAINT_TEXTURE': "Texture Paint",
            'PAINT_VERTEX': "Vertex Paint",
            'PAINT_WEIGHT': "Weight Paint",
        }[context.mode])

    def draw(self, context):
        layout = self.layout
        view = context.space_data
        overlay = view.overlay
        display_all = overlay.show_overlays

        col = layout.column()
        col.active = display_all

        col.prop(overlay, {
            'PAINT_TEXTURE': "texture_paint_mode_opacity",
            'PAINT_VERTEX': "vertex_paint_mode_opacity",
            'PAINT_WEIGHT': "weight_paint_mode_opacity",
        }[context.mode], text="Opacity")

        if context.mode == 'PAINT_WEIGHT':
            row = col.split(factor=0.33)
            row.label(text="Zero Weights")
            sub = row.row()
            sub.prop(context.tool_settings, "vertex_group_user", expand=True)

            col.prop(overlay, "show_wpaint_contours")

        if context.mode in {'PAINT_WEIGHT', 'PAINT_VERTEX'}:
            col.prop(overlay, "show_paint_wire")


class VIEW3D_PT_pivot_point(Panel):
    bl_space_type = 'VIEW_3D'
    bl_region_type = 'HEADER'
    bl_label = "Pivot Point"
    bl_ui_units_x = 8

    def draw(self, context):
        tool_settings = context.tool_settings
        obj = context.active_object
        mode = context.mode

        layout = self.layout
        col = layout.column()
        col.label(text="Pivot Point")
        col.prop(tool_settings, "transform_pivot_point", expand=True)

        if (obj is None) or (mode in {'OBJECT', 'POSE', 'WEIGHT_PAINT'}):
            col.separator()

            col.prop(
                tool_settings,
                "use_transform_pivot_point_align",
                text="Only Origins",
            )


class VIEW3D_PT_snapping(Panel):
    bl_space_type = 'VIEW_3D'
    bl_region_type = 'HEADER'
    bl_label = "Snapping"

    def draw(self, context):
        tool_settings = context.tool_settings
        snap_elements = tool_settings.snap_elements
        obj = context.active_object
        object_mode = 'OBJECT' if obj is None else obj.mode

        layout = self.layout
        col = layout.column()
        col.label(text="Snapping")
        col.prop(tool_settings, "snap_elements", expand=True)

        col.separator()
        if 'INCREMENT' in snap_elements:
            col.prop(tool_settings, "use_snap_grid_absolute")

        if snap_elements != {'INCREMENT'}:
            col.label(text="Target")
            row = col.row(align=True)
            row.prop(tool_settings, "snap_target", expand=True)

            if obj:
                if object_mode == 'EDIT':
                    col.prop(tool_settings, "use_snap_self")
                if object_mode in {'OBJECT', 'POSE', 'EDIT'}:
                    col.prop(tool_settings, "use_snap_align_rotation")

            if 'FACE' in snap_elements:
                col.prop(tool_settings, "use_snap_project")

            if 'VOLUME' in snap_elements:
                col.prop(tool_settings, "use_snap_peel_object")

        col.label(text="Affect")
        row = col.row(align=True)
        row.prop(tool_settings, "use_snap_translate", text="Move", toggle=True)
        row.prop(tool_settings, "use_snap_rotate", text="Rotate", toggle=True)
        row.prop(tool_settings, "use_snap_scale", text="Scale", toggle=True)


class VIEW3D_PT_transform_orientations(Panel):
    bl_space_type = 'VIEW_3D'
    bl_region_type = 'HEADER'
    bl_label = "Transform Orientations"
    bl_ui_units_x = 8

    def draw(self, context):
        layout = self.layout
        layout.label(text="Transform Orientations")

        scene = context.scene
        orient_slot = scene.transform_orientation_slots[0]
        orientation = orient_slot.custom_orientation

        row = layout.row()
        col = row.column()
        col.prop(orient_slot, "type", expand=True)
        row.operator("transform.create_orientation", text="", icon='ADD', emboss=False).use = True

        if orientation:
            row = layout.row(align=False)
            row.prop(orientation, "name", text="", icon='OBJECT_ORIGIN')
            row.operator("transform.delete_orientation", text="", icon='X', emboss=False)


class VIEW3D_PT_gpencil_origin(Panel):
    bl_space_type = 'VIEW_3D'
    bl_region_type = 'HEADER'
    bl_label = "Stroke Placement"

    def draw(self, context):
        layout = self.layout
        tool_settings = context.tool_settings
        gpd = context.gpencil_data

        layout.label(text="Stroke Placement")

        row = layout.row()
        col = row.column()
        col.prop(tool_settings, "gpencil_stroke_placement_view3d", expand=True)

        if tool_settings.gpencil_stroke_placement_view3d == 'SURFACE':
            row = layout.row()
            row.label(text="Offset")
            row = layout.row()
            row.prop(gpd, "zdepth_offset", text="")

        if tool_settings.gpencil_stroke_placement_view3d == 'STROKE':
            row = layout.row()
            row.label(text="Target")
            row = layout.row()
            row.prop(tool_settings, "gpencil_stroke_snap_mode", expand=True)


class VIEW3D_PT_gpencil_lock(Panel):
    bl_space_type = 'VIEW_3D'
    bl_region_type = 'HEADER'
    bl_label = "Drawing Plane"

    def draw(self, context):
        layout = self.layout
        layout.label(text="Drawing Plane")

        row = layout.row()
        col = row.column()
        col.prop(context.tool_settings.gpencil_sculpt, "lock_axis", expand=True)


class VIEW3D_PT_overlay_gpencil_options(Panel):
    bl_space_type = 'VIEW_3D'
    bl_region_type = 'HEADER'
    bl_parent_id = 'VIEW3D_PT_overlay'
    bl_label = ""

    @classmethod
    def poll(cls, context):
        return context.object and context.object.type == 'GPENCIL'

    def draw_header(self, context):
        layout = self.layout
        layout.label(text={
            'PAINT_GPENCIL': "Draw Grease Pencil",
            'EDIT_GPENCIL': "Edit Grease Pencil",
            'SCULPT_GPENCIL': "Sculpt Grease Pencil",
            'WEIGHT_GPENCIL': "Weight Grease Pencil",
            'OBJECT': "Grease Pencil",
        }[context.mode])

    def draw(self, context):
        layout = self.layout
        view = context.space_data
        overlay = view.overlay

        layout.prop(overlay, "use_gpencil_onion_skin", text="Onion Skin")

        col = layout.column()
        row = col.row()
        row.prop(overlay, "use_gpencil_grid", text="")
        sub = row.row()
        sub.active = overlay.use_gpencil_grid
        sub.prop(overlay, "gpencil_grid_opacity", text="Canvas", slider=True)

        row = col.row()
        row.prop(overlay, "use_gpencil_paper", text="")
        sub = row.row()
        sub.active = overlay.use_gpencil_paper
        sub.prop(overlay, "gpencil_paper_opacity", text="Fade 3D Objects", slider=True)

        if context.object.mode == 'PAINT_GPENCIL':
            row = col.row()
            row.prop(overlay, "use_gpencil_fade_layers", text="")
            sub = row.row()
            sub.active = overlay.use_gpencil_fade_layers
            sub.prop(overlay, "gpencil_fade_layer", text="Fade Layers", slider=True)

        if context.object.mode in {'EDIT_GPENCIL', 'SCULPT_GPENCIL', 'WEIGHT_GPENCIL'}:
            layout.prop(overlay, "use_gpencil_edit_lines", text="Edit Lines")
            layout.prop(overlay, "use_gpencil_multiedit_line_only", text="Show Edit Lines only in multiframe")
            layout.prop(overlay, "vertex_opacity", text="Vertex Opacity", slider=True)


class VIEW3D_PT_quad_view(Panel):
    bl_space_type = 'VIEW_3D'
    bl_region_type = 'UI'
    bl_category = "View"
    bl_label = "Quad View"
    bl_options = {'DEFAULT_CLOSED'}

    @classmethod
    def poll(cls, context):
        view = context.space_data
        return view.region_quadviews

    def draw(self, context):
        layout = self.layout

        view = context.space_data

        region = view.region_quadviews[2]
        col = layout.column()
        col.prop(region, "lock_rotation")
        row = col.row()
        row.enabled = region.lock_rotation
        row.prop(region, "show_sync_view")
        row = col.row()
        row.enabled = region.lock_rotation and region.show_sync_view
        row.prop(region, "use_box_clip")


# Annotation properties
class VIEW3D_PT_grease_pencil(AnnotationDataPanel, Panel):
    bl_space_type = 'VIEW_3D'
    bl_region_type = 'UI'
    bl_category = "View"

    # NOTE: this is just a wrapper around the generic GP Panel


class VIEW3D_PT_annotation_onion(AnnotationOnionSkin, Panel):
    bl_space_type = 'VIEW_3D'
    bl_region_type = 'UI'
    bl_category = "View"
    bl_parent_id = 'VIEW3D_PT_grease_pencil'

    # NOTE: this is just a wrapper around the generic GP Panel


class TOPBAR_PT_annotation_layers(Panel, AnnotationDataPanel):
    bl_space_type = 'VIEW_3D'
    bl_region_type = 'HEADER'
    bl_label = "Layers"
    bl_ui_units_x = 14


class VIEW3D_PT_view3d_stereo(Panel):
    bl_space_type = 'VIEW_3D'
    bl_region_type = 'UI'
    bl_category = "View"
    bl_label = "Stereoscopy"
    bl_options = {'DEFAULT_CLOSED'}

    @classmethod
    def poll(cls, context):
        scene = context.scene

        multiview = scene.render.use_multiview
        return multiview

    def draw(self, context):
        layout = self.layout
        view = context.space_data

        basic_stereo = context.scene.render.views_format == 'STEREO_3D'

        col = layout.column()
        col.row().prop(view, "stereo_3d_camera", expand=True)

        col.label(text="Display:")
        row = col.row()
        row.active = basic_stereo
        row.prop(view, "show_stereo_3d_cameras")
        row = col.row()
        row.active = basic_stereo
        split = row.split()
        split.prop(view, "show_stereo_3d_convergence_plane")
        split = row.split()
        split.prop(view, "stereo_3d_convergence_plane_alpha", text="Alpha")
        split.active = view.show_stereo_3d_convergence_plane
        row = col.row()
        split = row.split()
        split.prop(view, "show_stereo_3d_volume")
        split = row.split()
        split.prop(view, "stereo_3d_volume_alpha", text="Alpha")


class VIEW3D_PT_context_properties(Panel):
    bl_space_type = 'VIEW_3D'
    bl_region_type = 'UI'
    bl_category = "View"
    bl_label = "Properties"
    bl_options = {'DEFAULT_CLOSED'}

    def _active_context_member(context):
        obj = context.object
        if obj:
            object_mode = obj.mode
            if object_mode == 'POSE':
                return "active_pose_bone"
            elif object_mode == 'EDIT' and obj.type == 'ARMATURE':
                return "active_bone"
            else:
                return "object"

        return ""

    @classmethod
    def poll(cls, context):
        import rna_prop_ui
        member = cls._active_context_member(context)

        if member:
            context_member, member = rna_prop_ui.rna_idprop_context_value(context, member, object)
            return context_member and rna_prop_ui.rna_idprop_has_properties(context_member)

        return False

    def draw(self, context):
        import rna_prop_ui
        member = VIEW3D_PT_context_properties._active_context_member(context)

        if member:
            # Draw with no edit button
            rna_prop_ui.draw(self.layout, context, member, object, False)


# Grease Pencil Object - Multiframe falloff tools
class VIEW3D_PT_gpencil_multi_frame(Panel):
    bl_space_type = 'VIEW_3D'
    bl_region_type = 'HEADER'
    bl_label = "Multi Frame"

    @staticmethod
    def draw(self, context):
        gpd = context.gpencil_data
        settings = context.tool_settings.gpencil_sculpt

        layout = self.layout
        col = layout.column(align=True)
        col.prop(settings, "use_multiframe_falloff")

        # Falloff curve
        if gpd.use_multiedit and settings.use_multiframe_falloff:
            layout.template_curve_mapping(settings, "multiframe_falloff_curve", brush=True)


class VIEW3D_MT_gpencil_edit_specials(Menu):
    bl_label = "Grease Pencil Specials"

    def draw(self, context):
        layout = self.layout
        is_3d_view = context.space_data.type == 'VIEW_3D'

        layout.operator_context = 'INVOKE_REGION_WIN'

        layout.menu("VIEW3D_MT_assign_material")
        layout.separator()

        layout.operator("gpencil.stroke_smooth", text="Smooth")
        layout.operator("gpencil.stroke_subdivide", text="Subdivide")
        layout.operator("gpencil.stroke_simplify_fixed", text="Simplify")
        layout.operator("gpencil.stroke_simplify", text="Simplify Adaptative")

        layout.separator()
        layout.menu("GPENCIL_MT_separate", text="Separate")

        layout.separator()
        layout.operator("gpencil.stroke_split", text="Split")

        layout.separator()
        layout.operator_menu_enum("gpencil.stroke_arrange", "direction", text="Arrange Strokes")

        layout.separator()
        layout.menu("VIEW3D_MT_gpencil_copy_layer")

        layout.separator()

        layout.operator("gpencil.stroke_join", text="Join").type = 'JOIN'
        layout.operator("gpencil.stroke_join", text="Join & Copy").type = 'JOINCOPY'
        layout.operator("gpencil.stroke_flip", text="Flip Direction")

        layout.separator()
        layout.operator("gpencil.frame_duplicate", text="Duplicate Active Frame")
        layout.operator("gpencil.frame_duplicate", text="Duplicate Active Frame All Layers").mode = 'ALL'

        if is_3d_view:
            layout.separator()
            layout.menu("GPENCIL_MT_cleanup")


class VIEW3D_MT_gpencil_sculpt_specials(Menu):
    bl_label = "Grease Pencil Specials"

    def draw(self, context):
        layout = self.layout

        layout.operator_context = 'INVOKE_REGION_WIN'
        layout.menu("VIEW3D_MT_assign_material")
        layout.separator()

        layout.operator("gpencil.frame_duplicate", text="Duplicate Active Frame")
        layout.operator("gpencil.frame_duplicate", text="Duplicate Active Frame All Layers").mode = 'ALL'

        layout.separator()

        layout.operator("gpencil.stroke_subdivide", text="Subdivide")
        layout.operator("gpencil.stroke_simplify_fixed", text="Simplify")
        layout.operator("gpencil.stroke_simplify", text="Simplify Adaptative")

        if context.mode == 'WEIGHT_GPENCIL':
            layout.separator()
            layout.menu("VIEW3D_MT_gpencil_autoweights")


class TOPBAR_PT_gpencil_materials(GreasePencilMaterialsPanel, Panel):
    bl_space_type = 'VIEW_3D'
    bl_region_type = 'HEADER'
    bl_label = "Materials"
    bl_ui_units_x = 14


classes = (
    VIEW3D_HT_header,
    ALL_MT_editormenu,
    VIEW3D_MT_editor_menus,
    VIEW3D_MT_transform,
    VIEW3D_MT_transform_base,
    VIEW3D_MT_transform_object,
    VIEW3D_MT_transform_armature,
    VIEW3D_MT_mirror,
    VIEW3D_MT_snap,
    VIEW3D_MT_uv_map,
    VIEW3D_MT_edit_proportional,
    VIEW3D_MT_view_view_selected_all_regions,
    VIEW3D_MT_view_all_all_regions,
    VIEW3D_MT_view_center_cursor_and_view_all,
    VIEW3D_MT_view,
    VIEW3D_MT_view_navigation,
    VIEW3D_MT_view_align,
    VIEW3D_MT_view_align_selected,
    VIEW3D_MT_select_object,
    VIEW3D_MT_select_grouped,
    VIEW3D_MT_select_linked,
    VIEW3D_MT_select_object_more_less,
    VIEW3D_MT_select_pose,
    VIEW3D_MT_select_pose_more_less,
    VIEW3D_MT_select_particle,
    VIEW3D_MT_edit_mesh,
    VIEW3D_MT_edit_mesh_sort_elements,
    VIEW3D_MT_edit_mesh_select_similar,
    VIEW3D_MT_edit_mesh_select_more_less,
    VIEW3D_MT_select_edit_mesh,
    VIEW3D_MT_select_edit_curve,
    VIEW3D_MT_select_edit_curve_select_similar,
    VIEW3D_MT_select_edit_surface,
    VIEW3D_MT_select_edit_text,
    VIEW3D_MT_select_edit_metaball,
    VIEW3D_MT_select_edit_metaball_select_similar,
    VIEW3D_MT_select_edit_lattice,
    VIEW3D_MT_select_edit_armature,
    VIEW3D_MT_select_gpencil,
    VIEW3D_MT_select_gpencil_grouped,
    VIEW3D_MT_select_paint_mask,
    VIEW3D_MT_select_paint_mask_vertex,
    VIEW3D_MT_angle_control,
    VIEW3D_MT_mesh_add,
    VIEW3D_MT_curve_add,
    VIEW3D_MT_surface_add,
    VIEW3D_MT_metaball_add,
    TOPBAR_MT_edit_curve_add,
    TOPBAR_MT_edit_armature_add,
    VIEW3D_MT_armature_add,
    VIEW3D_MT_light_add,
    VIEW3D_MT_lightprobe_add,
    VIEW3D_MT_camera_add,
    VIEW3D_MT_add,
    VIEW3D_MT_image_add,
    VIEW3D_MT_origin_set,
    VIEW3D_MT_object,
    VIEW3D_MT_object_animation,
    VIEW3D_MT_object_rigid_body,
    VIEW3D_MT_object_clear,
    VIEW3D_MT_object_specials,
    VIEW3D_MT_object_shading,
    VIEW3D_MT_object_apply,
    VIEW3D_MT_object_relations,
    VIEW3D_MT_object_parent,
    VIEW3D_MT_object_track,
    VIEW3D_MT_object_collection,
    VIEW3D_MT_object_constraints,
    VIEW3D_MT_object_quick_effects,
    VIEW3D_MT_object_showhide,
    VIEW3D_MT_make_single_user,
    VIEW3D_MT_make_links,
    VIEW3D_MT_brush,
    VIEW3D_MT_brush_paint_modes,
    VIEW3D_MT_paint_vertex,
    VIEW3D_MT_hook,
    VIEW3D_MT_vertex_group,
    VIEW3D_MT_paint_weight,
    VIEW3D_MT_sculpt,
    VIEW3D_MT_hide_mask,
    VIEW3D_MT_particle,
    VIEW3D_MT_particle_specials,
    VIEW3D_MT_particle_showhide,
    VIEW3D_MT_pose,
    VIEW3D_MT_pose_transform,
    VIEW3D_MT_pose_slide,
    VIEW3D_MT_pose_propagate,
    VIEW3D_MT_pose_library,
    VIEW3D_MT_pose_motion,
    VIEW3D_MT_pose_group,
    VIEW3D_MT_pose_ik,
    VIEW3D_MT_pose_constraints,
    VIEW3D_MT_pose_showhide,
    VIEW3D_MT_pose_apply,
    VIEW3D_MT_pose_specials,
    VIEW3D_MT_bone_options_toggle,
    VIEW3D_MT_bone_options_enable,
    VIEW3D_MT_bone_options_disable,
    VIEW3D_MT_edit_mesh_specials,
    VIEW3D_MT_edit_mesh_select_mode,
    VIEW3D_MT_edit_mesh_extrude,
    VIEW3D_MT_edit_mesh_vertices,
    VIEW3D_MT_edit_mesh_edges,
    VIEW3D_MT_edit_mesh_edges_data,
    VIEW3D_MT_edit_mesh_faces,
    VIEW3D_MT_edit_mesh_faces_data,
    VIEW3D_MT_edit_mesh_normals,
    VIEW3D_MT_edit_mesh_shading,
    VIEW3D_MT_edit_mesh_weights,
    VIEW3D_MT_edit_mesh_clean,
    VIEW3D_MT_edit_mesh_delete,
    VIEW3D_MT_edit_mesh_showhide,
    VIEW3D_MT_paint_gpencil,
    VIEW3D_MT_assign_material,
    VIEW3D_MT_edit_gpencil,
    VIEW3D_MT_edit_gpencil_delete,
    VIEW3D_MT_weight_gpencil,
    VIEW3D_MT_gpencil_animation,
    VIEW3D_MT_gpencil_simplify,
    VIEW3D_MT_gpencil_copy_layer,
    VIEW3D_MT_edit_curve,
    VIEW3D_MT_edit_curve_ctrlpoints,
    VIEW3D_MT_edit_curve_handle_type_set,
    VIEW3D_MT_edit_curve_segments,
    VIEW3D_MT_edit_curve_specials,
    VIEW3D_MT_edit_curve_delete,
    VIEW3D_MT_edit_curve_showhide,
    VIEW3D_MT_edit_surface,
    VIEW3D_MT_edit_font,
    VIEW3D_MT_edit_text_chars,
    VIEW3D_MT_edit_meta,
    VIEW3D_MT_edit_meta_showhide_unselected,
    VIEW3D_MT_edit_meta_showhide,
    VIEW3D_MT_edit_lattice,
    VIEW3D_MT_edit_lattice_flip,
    VIEW3D_MT_edit_armature,
    VIEW3D_MT_armature_specials,
    VIEW3D_MT_edit_armature_parent,
    VIEW3D_MT_edit_armature_roll,
    VIEW3D_MT_edit_recalc_roll,
    VIEW3D_MT_edit_armature_names,
    VIEW3D_MT_edit_armature_delete,
    VIEW3D_MT_edit_gpencil_transform,
    VIEW3D_MT_edit_gpencil_interpolate,
    VIEW3D_MT_object_mode_pie,
    VIEW3D_MT_view_pie,
    VIEW3D_MT_shading_pie,
    VIEW3D_MT_shading_ex_pie,
    VIEW3D_MT_pivot_pie,
    VIEW3D_MT_snap_pie,
    VIEW3D_MT_orientations_pie,
    VIEW3D_MT_proportional_editing_falloff_pie,
    VIEW3D_PT_view3d_properties,
    VIEW3D_PT_view3d_camera_lock,
    VIEW3D_PT_view3d_cursor,
    VIEW3D_PT_collections,
    VIEW3D_PT_object_type_visibility,
    VIEW3D_PT_grease_pencil,
    VIEW3D_PT_annotation_onion,
    VIEW3D_PT_gpencil_multi_frame,
    VIEW3D_MT_gpencil_autoweights,
    VIEW3D_MT_gpencil_edit_specials,
    VIEW3D_MT_gpencil_sculpt_specials,
    VIEW3D_PT_quad_view,
    VIEW3D_PT_view3d_stereo,
    VIEW3D_PT_shading,
    VIEW3D_PT_shading_lighting,
    VIEW3D_PT_shading_color,
    VIEW3D_PT_shading_options,
    VIEW3D_PT_shading_options_shadow,
    VIEW3D_PT_shading_options_ssao,
    VIEW3D_PT_overlay,
    VIEW3D_PT_overlay_gizmo,
    VIEW3D_PT_overlay_guides,
    VIEW3D_PT_overlay_object,
    VIEW3D_PT_overlay_geometry,
    VIEW3D_PT_overlay_motion_tracking,
    VIEW3D_PT_overlay_edit_mesh,
    VIEW3D_PT_overlay_edit_mesh_shading,
    VIEW3D_PT_overlay_edit_mesh_measurement,
    VIEW3D_PT_overlay_edit_mesh_normals,
    VIEW3D_PT_overlay_edit_mesh_freestyle,
    VIEW3D_PT_overlay_edit_mesh_developer,
    VIEW3D_PT_overlay_edit_curve,
    VIEW3D_PT_overlay_edit_armature,
    VIEW3D_PT_overlay_paint,
    VIEW3D_PT_overlay_pose,
    VIEW3D_PT_overlay_sculpt,
    VIEW3D_PT_pivot_point,
    VIEW3D_PT_snapping,
    VIEW3D_PT_gpencil_origin,
    VIEW3D_PT_gpencil_lock,
    VIEW3D_PT_transform_orientations,
    VIEW3D_PT_overlay_gpencil_options,
    VIEW3D_PT_context_properties,
    TOPBAR_PT_gpencil_materials,
    TOPBAR_PT_annotation_layers,
)


if __name__ == "__main__":  # only for live edit.
    from bpy.utils import register_class
    for cls in classes:
        register_class(cls)<|MERGE_RESOLUTION|>--- conflicted
+++ resolved
@@ -12,7 +12,6 @@
 #
 #  You should have received a copy of the GNU General Public License
 #  along with this program; if not, write to the Free Software Foundation,
-#  along with this program; if not, write to the Free Software Foundation
 #  Inc., 51 Franklin Street, Fifth Floor, Boston, MA 02110-1301, USA.
 #
 # ##### END GPL LICENSE BLOCK #####
@@ -246,6 +245,18 @@
                 text=lk_name,
                 icon=lk_icon,
             )
+            
+        if object_mode in {'PAINT_GPENCIL'}:
+            if context.workspace.tools.from_space_view3d_mode(object_mode).name == "Draw":
+                settings = tool_settings.gpencil_sculpt.guide
+                row = layout.row(align=True)
+                row.prop(settings, "use_guide", text="", icon='GRID')
+                sub = row.row(align=True)
+                sub.active = settings.use_guide
+                sub.popover(
+                    panel="VIEW3D_PT_gpencil_guide",
+                    text="Guides"
+                )
 
         layout.separator_spacer()
 
@@ -3803,6 +3814,8 @@
 
     def draw(self, context):
         layout = self.layout
+
+        layout.separator()
 
         layout.menu("VIEW3D_MT_transform")
         layout.menu("VIEW3D_MT_mirror")
@@ -4041,12 +4054,8 @@
 
         for slot in ob.material_slots:
             mat = slot.material
-<<<<<<< HEAD
-            layout.operator("gpencil.stroke_change_color", text=mat.name, icon = "COLOR").material = mat.name
-=======
             if mat:
-                layout.operator("gpencil.stroke_change_color", text=mat.name).material = mat.name
->>>>>>> 47192e1d
+                layout.operator("gpencil.stroke_change_color", text=mat.name, icon = "COLOR").material = mat.name
 
 
 class VIEW3D_MT_gpencil_copy_layer(Menu):
@@ -4129,6 +4138,8 @@
 
         layout.menu("VIEW3D_MT_edit_gpencil_delete")
         layout.operator("gpencil.stroke_cyclical_set", text="Toggle Cyclic", icon = 'TOGGLE_CYCLIC').type = 'TOGGLE'
+        
+        layout.operator_menu_enum("gpencil.stroke_caps_set", text="Toggle Caps...", property="type")
 
         layout.separator()
 
@@ -4232,10 +4243,7 @@
 
         view = context.space_data
 
-        pie.prop_enum(view.shading, "type", value='WIREFRAME')
-        pie.prop_enum(view.shading, "type", value='SOLID')
-        pie.prop_enum(view.shading, "type", value='MATERIAL')
-        pie.prop_enum(view.shading, "type", value='RENDERED')
+        pie.prop(view.shading, "type", expand=True)
 
 
 class VIEW3D_MT_shading_ex_pie(Menu):
@@ -4305,7 +4313,7 @@
         pie = layout.menu_pie()
         scene = context.scene
 
-        pie.prop(scene, "transform_orientation", expand=True)
+        pie.prop(scene.transform_orientation_slots[0], "type", expand=True)
 
 
 class VIEW3D_MT_snap_pie(Menu):
@@ -4600,7 +4608,7 @@
 
                 if not system.edit_studio_light:
                     sub.scale_y = 0.6  # smaller studiolight preview
-                    sub.template_icon_view(shading, "studio_light", scale=3)
+                    sub.template_icon_view(shading, "studio_light", scale_popup=3.0)
                 else:
                     sub.prop(system, "edit_studio_light", text="Disable Studio Light Edit", icon='NONE', toggle=True)
 
@@ -4620,7 +4628,7 @@
             elif shading.light == 'MATCAP':
                 sub.scale_y = 0.6  # smaller matcap preview
 
-                sub.template_icon_view(shading, "studio_light", scale=3)
+                sub.template_icon_view(shading, "studio_light", scale_popup=3.0)
 
                 col = split.column()
                 col.operator("wm.studiolight_userpref_show", emboss=False, text="", icon='PREFERENCES')
@@ -4637,7 +4645,7 @@
                 col = split.column()
                 sub = col.row()
                 sub.scale_y = 0.6
-                sub.template_icon_view(shading, "studio_light", scale=3)
+                sub.template_icon_view(shading, "studio_light", scale_popup=3)
 
                 col = split.column()
                 col.operator("wm.studiolight_userpref_show", emboss=False, text="", icon='PREFERENCES')
@@ -5494,7 +5502,47 @@
         col = row.column()
         col.prop(context.tool_settings.gpencil_sculpt, "lock_axis", expand=True)
 
-
+        
+class VIEW3D_PT_gpencil_guide(Panel):
+    bl_space_type = 'VIEW_3D'
+    bl_region_type = 'HEADER'
+    bl_label = "Guides"
+
+    @staticmethod
+    def draw(self, context):
+        from math import pi
+        settings = context.tool_settings.gpencil_sculpt.guide
+
+        layout = self.layout
+        layout.label(text="Guides")
+        
+        col = layout.column()
+        col.active = settings.use_guide
+        col.prop(settings, "type", expand=True)
+                
+        if settings.type in {'PARALLEL'}:
+            col.prop(settings, "angle")
+            row = col.row(align=True)
+        
+        col.prop(settings, "use_snapping")        
+        if settings.use_snapping:
+            
+            if settings.type in {'RADIAL'}:
+                col.prop(settings, "angle_snap")
+            else:
+                col.prop(settings, "spacing")
+        
+        col.label(text="Reference Point")
+        row = col.row(align=True)
+        row.prop(settings, "reference_point", expand=True)    
+        if settings.reference_point in {'CUSTOM'}:
+            col.prop(settings, "location", text="Custom Location")        
+        if settings.reference_point in {'OBJECT'}:
+            col.prop(settings, "reference_object", text="Object Location")     
+            if not settings.reference_object:
+                col.label(text="No object selected, using cursor")
+
+        
 class VIEW3D_PT_overlay_gpencil_options(Panel):
     bl_space_type = 'VIEW_3D'
     bl_region_type = 'HEADER'
@@ -5717,7 +5765,7 @@
         layout.operator("gpencil.stroke_smooth", text="Smooth")
         layout.operator("gpencil.stroke_subdivide", text="Subdivide")
         layout.operator("gpencil.stroke_simplify_fixed", text="Simplify")
-        layout.operator("gpencil.stroke_simplify", text="Simplify Adaptative")
+        layout.operator("gpencil.stroke_simplify", text="Simplify Adaptive")
 
         layout.separator()
         layout.menu("GPENCIL_MT_separate", text="Separate")
@@ -5733,9 +5781,11 @@
 
         layout.separator()
 
+        layout.operator("gpencil.stroke_merge", text="Merge")
         layout.operator("gpencil.stroke_join", text="Join").type = 'JOIN'
         layout.operator("gpencil.stroke_join", text="Join & Copy").type = 'JOINCOPY'
         layout.operator("gpencil.stroke_flip", text="Flip Direction")
+        layout.operator_menu_enum("gpencil.stroke_caps_set", text="Toggle Caps...", property="type")
 
         layout.separator()
         layout.operator("gpencil.frame_duplicate", text="Duplicate Active Frame")
@@ -5970,6 +6020,7 @@
     VIEW3D_PT_snapping,
     VIEW3D_PT_gpencil_origin,
     VIEW3D_PT_gpencil_lock,
+    VIEW3D_PT_gpencil_guide,
     VIEW3D_PT_transform_orientations,
     VIEW3D_PT_overlay_gpencil_options,
     VIEW3D_PT_context_properties,
