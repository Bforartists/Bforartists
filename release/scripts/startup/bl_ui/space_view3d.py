# ##### BEGIN GPL LICENSE BLOCK #####
#
#  This program is free software; you can redistribute it and/or
#  modify it under the terms of the GNU General Public License
#  as published by the Free Software Foundation; either version 2
#  of the License, or (at your option) any later version.
#
#  This program is distributed in the hope that it will be useful,
#  but WITHOUT ANY WARRANTY; without even the implied warranty of
#  MERCHANTABILITY or FITNESS FOR A PARTICULAR PURPOSE.  See the
#  GNU General Public License for more details.
#
#  You should have received a copy of the GNU General Public License
#  along with this program; if not, write to the Free Software Foundation,
#  Inc., 51 Franklin Street, Fifth Floor, Boston, MA 02110-1301, USA.
#
# ##### END GPL LICENSE BLOCK #####

# <pep8 compliant>
import bpy
from bpy.types import (
    Header,
    Menu,
    Panel,
)
from .properties_paint_common import (
    UnifiedPaintPanel,
)
from .properties_grease_pencil_common import (
    AnnotationDataPanel,
    AnnotationOnionSkin,
    GreasePencilMaterialsPanel,
)
from bpy.app.translations import contexts as i18n_contexts

<<<<<<< HEAD

class VIEW3D_HT_header(Header):
    bl_space_type = 'VIEW_3D'

    def draw(self, context):
        layout = self.layout

        view = context.space_data
        shading = view.shading
        # mode_string = context.mode
        obj = context.active_object
        overlay = view.overlay
        tool_settings = context.tool_settings

        ALL_MT_editormenu.draw_hidden(context, layout) # bfa - show hide the editormenu

        object_mode = 'OBJECT' if obj is None else obj.mode
        has_pose_mode = (
            (object_mode == 'POSE') or
            (object_mode == 'WEIGHT_PAINT' and context.pose_object is not None)
        )

        # Note: This is actually deadly in case enum_items have to be dynamically generated
        #       (because internal RNA array iterator will free everything immediately...).
        # XXX This is an RNA internal issue, not sure how to fix it.
        # Note: Tried to add an accessor to get translated UI strings instead of manual call
        #       to pgettext_iface below, but this fails because translated enumitems
        #       are always dynamically allocated.
        act_mode_item = bpy.types.Object.bl_rna.properties["mode"].enum_items[object_mode]
        act_mode_i18n_context = bpy.types.Object.bl_rna.properties["mode"].translation_context

        row = layout.row(align=True)
        row.separator()

        sub = row.row()
        #sub.ui_units_x = 5.5 # width of mode edit box
        sub.operator_menu_enum("object.mode_set", "mode", text=act_mode_item.name, icon=act_mode_item.icon)
        del act_mode_item

        layout.template_header_3D_mode()

        # Contains buttons like Mode, Pivot, Layer, Mesh Select Mode
        if obj:
            # Particle edit
            if object_mode == 'PARTICLE_EDIT':
                row = layout.row()
                row.prop(tool_settings.particle_edit, "select_mode", text="", expand=True)

        # Grease Pencil
        if obj and obj.type == 'GPENCIL' and context.gpencil_data:
            gpd = context.gpencil_data

            if gpd.is_stroke_paint_mode:
                row = layout.row()
                sub = row.row(align=True)
                sub.prop(tool_settings, "use_gpencil_draw_onback", text="", icon='MOD_OPACITY')
                sub.separator(factor=0.4)
                sub.prop(tool_settings, "use_gpencil_weight_data_add", text="", icon='WPAINT_HLT')
                sub.separator(factor=0.4)
                sub.prop(tool_settings, "use_gpencil_draw_additive", text="", icon='FREEZE')

            if gpd.use_stroke_edit_mode:
                row = layout.row(align=True)
                row.prop(tool_settings, "gpencil_selectmode", text="", expand=True)

            if gpd.use_stroke_edit_mode or gpd.is_stroke_sculpt_mode or gpd.is_stroke_weight_mode:
                row = layout.row(align=True)

                if gpd.is_stroke_sculpt_mode:
                    row.prop(tool_settings.gpencil_sculpt, "use_select_mask", text="")
                    row.separator()

                row.prop(gpd, "use_multiedit", text="", icon='GP_MULTIFRAME_EDITING')

                sub = row.row(align=True)
                sub.active = gpd.use_multiedit
                sub.popover(
                    panel="VIEW3D_PT_gpencil_multi_frame",
                    text="Multiframe"
                )

            if gpd.use_stroke_edit_mode:
                row = layout.row(align=True)
                row.prop(tool_settings.gpencil_sculpt, "use_select_mask", text="")

                row.popover(
                    panel="VIEW3D_PT_tools_grease_pencil_interpolate",
                    text="Interpolate"
                )
        VIEW3D_MT_editor_menus.draw_collapsible(context, layout)

        layout.separator_spacer()

        # Mode & Transform Settings
        scene = context.scene


        # grease pencil
        if object_mode == 'PAINT_GPENCIL':
            layout.prop_with_popover(
                tool_settings,
                "gpencil_stroke_placement_view3d",
                text="",
                panel="VIEW3D_PT_gpencil_origin",
            )

        if object_mode in {'PAINT_GPENCIL', 'SCULPT_GPENCIL'}:
            layout.prop_with_popover(
                tool_settings.gpencil_sculpt,
                "lock_axis",
                text="",
                panel="VIEW3D_PT_gpencil_lock",
            )

        if object_mode == 'PAINT_GPENCIL':
            # FIXME: this is bad practice!
            # Tool options are to be displayed in the topbar.
            if context.workspace.tools.from_space_view3d_mode(object_mode).idname == "builtin_brush.Draw":
                settings = tool_settings.gpencil_sculpt.guide
                row = layout.row(align=True)
                row.prop(settings, "use_guide", text="", icon='GRID')
                sub = row.row(align=True)
                sub.active = settings.use_guide
                sub.popover(
                    panel="VIEW3D_PT_gpencil_guide",
                    text="Guides"
                )

        #layout.separator_spacer()

        # Collection Visibility
        # layout.popover(panel="VIEW3D_PT_collections", icon='GROUP', text="")

        # Viewport Settings
        layout.popover(panel = "VIEW3D_PT_object_type_visibility", icon_value = view.icon_from_show_object_viewport, text="")


        # Gizmo toggle & popover.
        row = layout.row(align=True)
        # FIXME: place-holder icon.
        row.prop(view, "show_gizmo", text="", toggle=True, icon='EMPTY_DATA')
        sub = row.row(align=True)
        sub.active = view.show_gizmo
        sub.popover(
            panel="VIEW3D_PT_gizmo_display",
            text="",
        )

        # Overlay toggle & popover.
        row = layout.row(align=True)
        row.prop(overlay, "show_overlays", icon='OVERLAY', text="")
        sub = row.row(align=True)
        sub.active = overlay.show_overlays
        sub.popover(panel="VIEW3D_PT_overlay")

        row = layout.row()
        row.active = (shading.type in {'WIREFRAME', 'SOLID'}) or object_mode in {'EDIT'}

        if shading.type == 'WIREFRAME':
            row.prop(shading, "show_xray_wireframe", text="", icon='XRAY')
        else:
            row.prop(shading, "show_xray", text="", icon='XRAY')

        row = layout.row(align=True)
        row.prop(shading, "type", text="", expand=True)
        sub = row.row(align=True)
        # TODO, currently render shading type ignores mesh two-side, until it's supported
        # show the shading popover which shows double-sided option.

        # sub.enabled = shading.type != 'RENDERED'
        sub.popover(panel="VIEW3D_PT_shading")

=======
>>>>>>> 141f80a3
class VIEW3D_HT_tool_header(Header):
    bl_space_type = 'VIEW_3D'
    bl_region_type = "TOOL_HEADER"

    def draw(self, context):
        layout = self.layout

<<<<<<< HEAD
        # mode_string = context.mode
        obj = context.active_object
        tool_settings = context.tool_settings

        object_mode = 'OBJECT' if obj is None else obj.mode
        has_pose_mode = (
            (object_mode == 'POSE') or
            (object_mode == 'WEIGHT_PAINT' and context.pose_object is not None)
        )
=======
        layout.row(align=True).template_header()
>>>>>>> 141f80a3

        self.draw_tool_settings(context)

        layout.separator_spacer()

<<<<<<< HEAD
        # Mode & Transform Settings
        scene = context.scene

        # Orientation
        if object_mode in {'OBJECT', 'EDIT', 'EDIT_GPENCIL'} or has_pose_mode:
            orient_slot = scene.transform_orientation_slots[0]
            row = layout.row(align=True)

            sub = row.row()
            sub.ui_units_x = 4
            sub.prop_with_popover(
                orient_slot,
                "type",
                text="",
                panel="VIEW3D_PT_transform_orientations",
            )

        # Pivot
        if object_mode in {'OBJECT', 'EDIT', 'EDIT_GPENCIL', 'SCULPT_GPENCIL'} or has_pose_mode:
            layout.prop_with_popover(
                tool_settings,
                "transform_pivot_point",
                text="",
                icon_only=True,
                panel="VIEW3D_PT_pivot_point",
            )

        # Snap
        show_snap = False
        if obj is None:
            show_snap = True
        else:
            if (object_mode not in {
                    'SCULPT', 'VERTEX_PAINT', 'WEIGHT_PAINT', 'TEXTURE_PAINT',
                    'PAINT_GPENCIL', 'SCULPT_GPENCIL', 'WEIGHT_GPENCIL'
            }) or has_pose_mode:
                show_snap = True
            else:

                from .properties_paint_common import UnifiedPaintPanel
                paint_settings = UnifiedPaintPanel.paint_settings(context)

                if paint_settings:
                    brush = paint_settings.brush
                    if brush and brush.stroke_method == 'CURVE':
                        show_snap = True

        if show_snap:
            snap_items = bpy.types.ToolSettings.bl_rna.properties["snap_elements"].enum_items
            snap_elements = tool_settings.snap_elements
            if len(snap_elements) == 1:
                text = ""
                for elem in snap_elements:
                    icon = snap_items[elem].icon
                    break
            else:
                text = "Mix"
                icon = 'NONE'
            del snap_items, snap_elements

            row = layout.row(align=True)
            row.prop(tool_settings, "use_snap", text="")
            
            if tool_settings.use_snap:
                sub = row.row(align=True)
                sub.popover(panel="VIEW3D_PT_snapping", icon=icon,text=text)

        # Proportional editing
        gpd = context.gpencil_data
        if object_mode in {'EDIT', 'PARTICLE_EDIT'}:
            row = layout.row(align=True)
            row.prop(tool_settings, "proportional_edit", icon_only=True)
            if tool_settings.proportional_edit != 'DISABLED':
                sub = row.row(align=True)
                sub.prop(tool_settings, "proportional_edit_falloff", icon_only=True)

        elif object_mode == 'OBJECT':
            row = layout.row(align=True)
            row.prop(tool_settings, "use_proportional_edit_objects", icon_only=True)
            if tool_settings.use_proportional_edit_objects:
                sub = row.row(align=True)
                sub.active = tool_settings.use_proportional_edit_objects
                sub.prop(tool_settings, "proportional_edit_falloff", icon_only=True)

        elif gpd is not None and obj.type == 'GPENCIL':
            if gpd.use_stroke_edit_mode or gpd.is_stroke_sculpt_mode:
                row = layout.row(align=True)
                row.prop(tool_settings, "proportional_edit", icon_only=True)

                if tool_settings.proportional_edit != 'DISABLED':
                    sub = row.row(align=True)
                    sub.prop(tool_settings, "proportional_edit_falloff", icon_only=True)

        # grease pencil
        if object_mode == 'PAINT_GPENCIL':
            layout.prop_with_popover(
                tool_settings,
                "gpencil_stroke_placement_view3d",
                text="",
                panel="VIEW3D_PT_gpencil_origin",
            )

        if object_mode in {'PAINT_GPENCIL', 'SCULPT_GPENCIL'}:
            layout.prop_with_popover(
                tool_settings.gpencil_sculpt,
                "lock_axis",
                text="",
                panel="VIEW3D_PT_gpencil_lock",
            )

        if object_mode == 'PAINT_GPENCIL':
            # FIXME: this is bad practice!
            # Tool options are to be displayed in the topbar.
            if context.workspace.tools.from_space_view3d_mode(object_mode).idname == "builtin_brush.Draw":
                settings = tool_settings.gpencil_sculpt.guide
                row = layout.row(align=True)
                row.prop(settings, "use_guide", text="", icon='GRID')
                sub = row.row(align=True)
                sub.active = settings.use_guide
                sub.popover(
                    panel="VIEW3D_PT_gpencil_guide",
                    text="Guides",
                )
=======
        VIEW3D_HT_header.draw_xform_template(layout, context)
>>>>>>> 141f80a3

        self.draw_mode_settings(context)

    def draw_tool_settings(self, context):
        layout = self.layout
        tool_mode = context.mode

        # Active Tool
        # -----------
        from .space_toolsystem_common import ToolSelectPanelHelper
        tool = ToolSelectPanelHelper.draw_active_tool_header(
            context, layout,
            tool_key=('VIEW_3D', tool_mode),
        )

        # Object Mode Options
        # -------------------

        # Example of how tool_settings can be accessed as pop-overs.

        # TODO(campbell): editing options should be after active tool options
        # (obviously separated for from the users POV)
        draw_fn = getattr(_draw_tool_settings_context_mode, tool_mode, None)
        if draw_fn is not None:
            draw_fn(context, layout, tool)

        # Note: general mode options should be added to 'draw_mode_settings'.
        if tool_mode == 'SCULPT':
            if (tool is not None) and tool.has_datablock:
                layout.popover_group(space_type='PROPERTIES', region_type='WINDOW', context=".paint_common", category="")
        elif tool_mode == 'PAINT_VERTEX':
            if (tool is not None) and tool.has_datablock:
                layout.popover_group(space_type='PROPERTIES', region_type='WINDOW', context=".paint_common", category="")
        elif tool_mode == 'PAINT_WEIGHT':
            if (tool is not None) and tool.has_datablock:
                layout.popover_group(space_type='PROPERTIES', region_type='WINDOW', context=".paint_common", category="")
        elif tool_mode == 'PAINT_TEXTURE':
            if (tool is not None) and tool.has_datablock:
                layout.popover_group(space_type='PROPERTIES', region_type='WINDOW', context=".paint_common", category="")
        elif tool_mode == 'EDIT_ARMATURE':
            pass
        elif tool_mode == 'EDIT_CURVE':
            pass
        elif tool_mode == 'EDIT_MESH':
            pass
        elif tool_mode == 'POSE':
            pass
        elif tool_mode == 'PARTICLE':
            # Disable, only shows "Brush" panel, which is already in the top-bar.
            # if tool.has_datablock:
            #     layout.popover_group(space_type='PROPERTIES', region_type='WINDOW', context=".paint_common", category="")
            pass
        elif tool_mode == 'PAINT_GPENCIL':
            if (tool is not None) and tool.has_datablock:
                layout.popover_group(space_type='PROPERTIES', region_type='WINDOW', context=".greasepencil_paint", category="")
        elif tool_mode == 'SCULPT_GPENCIL':
            layout.popover_group(space_type='PROPERTIES', region_type='WINDOW', context=".greasepencil_sculpt", category="")
        elif tool_mode == 'WEIGHT_GPENCIL':
            layout.popover_group(space_type='PROPERTIES', region_type='WINDOW', context=".greasepencil_weight", category="")

    def draw_mode_settings(self, context):
        layout = self.layout

        # Active Tool
        # -----------
        from .space_toolsystem_common import ToolSelectPanelHelper
        tool = ToolSelectPanelHelper.tool_active_from_context(context)
        tool_mode = context.mode if tool is None else tool.mode

        if tool_mode == 'SCULPT':
            layout.popover_group(space_type='PROPERTIES', region_type='WINDOW', context=".sculpt_mode", category="")
        elif tool_mode == 'PAINT_VERTEX':
            layout.popover_group(space_type='PROPERTIES', region_type='WINDOW', context=".vertexpaint", category="")
        elif tool_mode == 'PAINT_WEIGHT':
            layout.popover_group(space_type='PROPERTIES', region_type='WINDOW', context=".weightpaint", category="")
        elif tool_mode == 'PAINT_TEXTURE':
            layout.popover_group(space_type='PROPERTIES', region_type='WINDOW', context=".imagepaint", category="")
        elif tool_mode == 'EDIT_TEXT':
            layout.popover_group(space_type='PROPERTIES', region_type='WINDOW', context=".text_edit", category="")
        elif tool_mode == 'EDIT_ARMATURE':
            layout.popover_group(space_type='PROPERTIES', region_type='WINDOW', context=".armature_edit", category="")
        elif tool_mode == 'EDIT_METABALL':
            layout.popover_group(space_type='PROPERTIES', region_type='WINDOW', context=".mball_edit", category="")
        elif tool_mode == 'EDIT_LATTICE':
            layout.popover_group(space_type='PROPERTIES', region_type='WINDOW', context=".lattice_edit", category="")
        elif tool_mode == 'EDIT_CURVE':
            layout.popover_group(space_type='PROPERTIES', region_type='WINDOW', context=".curve_edit", category="")
        elif tool_mode == 'EDIT_MESH':
            layout.popover_group(space_type='PROPERTIES', region_type='WINDOW', context=".mesh_edit", category="")
        elif tool_mode == 'POSE':
            layout.popover_group(space_type='PROPERTIES', region_type='WINDOW', context=".posemode", category="")
        elif tool_mode == 'PARTICLE':
            layout.popover_group(space_type='PROPERTIES', region_type='WINDOW', context=".particlemode", category="")
        elif tool_mode == 'OBJECT':
            layout.popover_group(space_type='PROPERTIES', region_type='WINDOW', context=".objectmode", category="")
        elif tool_mode in {'PAINT_GPENCIL', 'EDIT_GPENCIL', 'SCULPT_GPENCIL', 'WEIGHT_GPENCIL'}:
            # Grease pencil layer.
            gpl = context.active_gpencil_layer
            if gpl and gpl.info is not None:
                text = gpl.info
                maxw = 25
                if len(text) > maxw:
                    text = text[:maxw - 5] + '..' + text[-3:]
            else:
                text = ""

            layout.label(text="Layer:")
            sub = layout.row()
            sub.ui_units_x = 8
            sub.popover(
                panel="TOPBAR_PT_gpencil_layers",
                text=text,
            )


class _draw_tool_settings_context_mode:
    @staticmethod
    def SCULPT(context, layout, tool):
        if (tool is None) or (not tool.has_datablock):
            return

        paint = context.tool_settings.sculpt
        layout.template_ID_preview(paint, "brush", rows=3, cols=8, hide_buttons=True)

        brush = paint.brush
        if brush is None:
            return

        from .properties_paint_common import (
            brush_basic_sculpt_settings,
        )
        brush_basic_sculpt_settings(layout, context, brush, compact=True)

    @staticmethod
    def PAINT_TEXTURE(context, layout, tool):
        if (tool is None) or (not tool.has_datablock):
            return

        paint = context.tool_settings.image_paint
        layout.template_ID_preview(paint, "brush", rows=3, cols=8, hide_buttons=True)

        brush = paint.brush
        if brush is None:
            return

        from .properties_paint_common import (
            UnifiedPaintPanel,
            brush_basic_texpaint_settings,
        )
        capabilities = brush.image_paint_capabilities
        if capabilities.has_color:
            UnifiedPaintPanel.prop_unified_color(layout, context, brush, "color", text="")
        brush_basic_texpaint_settings(layout, context, brush, compact=True)

    @staticmethod
    def PAINT_VERTEX(context, layout, tool):
        if (tool is None) or (not tool.has_datablock):
            return

        paint = context.tool_settings.vertex_paint
        layout.template_ID_preview(paint, "brush", rows=3, cols=8, hide_buttons=True)

        brush = paint.brush
        if brush is None:
            return

        from .properties_paint_common import (
            UnifiedPaintPanel,
            brush_basic_vpaint_settings,
        )
        capabilities = brush.vertex_paint_capabilities
        if capabilities.has_color:
            UnifiedPaintPanel.prop_unified_color(layout, context, brush, "color", text="")
        brush_basic_vpaint_settings(layout, context, brush, compact=True)

    @staticmethod
    def PAINT_WEIGHT(context, layout, tool):
        if (tool is None) or (not tool.has_datablock):
            return

        paint = context.tool_settings.weight_paint
        layout.template_ID_preview(paint, "brush", rows=3, cols=8, hide_buttons=True)
        brush = paint.brush
        if brush is None:
            return

        from .properties_paint_common import brush_basic_wpaint_settings
        brush_basic_wpaint_settings(layout, context, brush, compact=True)

    @staticmethod
    def PAINT_GPENCIL(context, layout, tool):
        if tool is None:
            return

        # is_paint = True
        # FIXME: tools must use their own UI drawing!
        if tool.idname in {"builtin.line", "builtin.box", "builtin.circle", "builtin.arc", "builtin.curve"}:
            # is_paint = False
            pass
        elif tool.idname == "Cutter":
            row = layout.row(align=True)
            row.prop(context.tool_settings.gpencil_sculpt, "intersection_threshold")
            return
        elif not tool.has_datablock:
            return

        paint = context.tool_settings.gpencil_paint
        brush = paint.brush
        if brush is None:
            return

        gp_settings = brush.gpencil_settings

        def draw_color_selector():
            ma = gp_settings.material
            row = layout.row(align=True)
            if not gp_settings.use_material_pin:
                ma = context.object.active_material
            icon_id = 0
            if ma:
                icon_id = ma.id_data.preview.icon_id
                txt_ma = ma.name
                maxw = 25
                if len(txt_ma) > maxw:
                    txt_ma = txt_ma[:maxw - 5] + '..' + txt_ma[-3:]
            else:
                txt_ma = ""

            sub = row.row()
            sub.ui_units_x = 8
            sub.popover(
                panel="TOPBAR_PT_gpencil_materials",
                text=txt_ma,
                icon_value=icon_id,
            )

            row.prop(gp_settings, "use_material_pin", text="")

        row = layout.row(align=True)
        tool_settings = context.scene.tool_settings
        settings = tool_settings.gpencil_paint
        row.template_ID_preview(settings, "brush", rows=3, cols=8, hide_buttons=True)

        if context.object and brush.gpencil_tool in {'FILL', 'DRAW'}:
            draw_color_selector()

        from .properties_paint_common import (
            brush_basic_gpencil_paint_settings,
        )
        brush_basic_gpencil_paint_settings(layout, context, brush, compact=True)

        # FIXME: tools must use their own UI drawing!
        if tool.idname in {"builtin.arc", "builtin.curve", "builtin.line", "builtin.box", "builtin.circle"}:
            settings = context.tool_settings.gpencil_sculpt
            row = layout.row(align=True)
            row.prop(settings, "use_thickness_curve", text="", icon='CURVE_DATA')
            sub = row.row(align=True)
            sub.active = settings.use_thickness_curve
            sub.popover(
                panel="TOPBAR_PT_gpencil_primitive",
                text="Thickness Profile",
            )

        if brush.gpencil_tool == 'FILL':
            settings = context.tool_settings.gpencil_sculpt
            row = layout.row(align=True)
            sub = row.row(align=True)
            sub.popover(
                panel="TOPBAR_PT_gpencil_fill",
                text="Fill Options",
            )

    @staticmethod
    def SCULPT_GPENCIL(context, layout, tool):
        if (tool is None) or (not tool.has_datablock):
            return
        tool_settings = context.tool_settings
        settings = tool_settings.gpencil_sculpt
        brush = settings.brush

        from .properties_paint_common import (
            brush_basic_gpencil_sculpt_settings,
        )
        brush_basic_gpencil_sculpt_settings(layout, context, brush, compact=True)

    @staticmethod
    def WEIGHT_GPENCIL(context, layout, tool):
        if (tool is None) or (not tool.has_datablock):
            return
        tool_settings = context.tool_settings
        settings = tool_settings.gpencil_sculpt
        brush = settings.brush

        from .properties_paint_common import (
            brush_basic_gpencil_weight_settings,
        )
        brush_basic_gpencil_weight_settings(layout, context, brush, compact=True)

    @staticmethod
    def PARTICLE(context, layout, tool):
        if (tool is None) or (not tool.has_datablock):
            return

        # See: 'VIEW3D_PT_tools_brush', basically a duplicate
        settings = context.tool_settings.particle_edit
        brush = settings.brush
        tool = settings.tool
        if tool != 'NONE':
            layout.prop(brush, "size", slider=True)
            if tool == 'ADD':
                layout.prop(brush, "count")

                layout.prop(settings, "use_default_interpolate")
                layout.prop(brush, "steps", slider=True)
                layout.prop(settings, "default_key_count", slider=True)
            else:
                layout.prop(brush, "strength", slider=True)

                if tool == 'LENGTH':
                    layout.row().prop(brush, "length_mode", expand=True)
                elif tool == 'PUFF':
                    layout.row().prop(brush, "puff_mode", expand=True)
                    layout.prop(brush, "use_puff_volume")
                elif tool == 'COMB':
                    row = layout.row()
                    row.active = settings.is_editable
                    row.prop(settings, "use_emitter_deflect", text="Deflect Emitter")
                    sub = row.row(align=True)
                    sub.active = settings.use_emitter_deflect
                    sub.prop(settings, "emitter_distance", text="Distance")


# bfa - show hide the editormenu
class ALL_MT_editormenu(Menu):
    bl_label = ""

    @staticmethod
    def draw_xform_template(layout, context):
        obj = context.active_object
        object_mode = 'OBJECT' if obj is None else obj.mode
        has_pose_mode = (
            (object_mode == 'POSE') or
            (object_mode == 'WEIGHT_PAINT' and context.pose_object is not None)
        )

        tool_settings = context.tool_settings

        # Mode & Transform Settings
        scene = context.scene

        # Orientation
        if object_mode in {'OBJECT', 'EDIT', 'EDIT_GPENCIL'} or has_pose_mode:
            orient_slot = scene.transform_orientation_slots[0]
            row = layout.row(align=True)

            sub = row.row()
            sub.ui_units_x = 4
            sub.prop_with_popover(
                orient_slot,
                "type",
                text="",
                panel="VIEW3D_PT_transform_orientations",
            )

        # Pivot
        if object_mode in {'OBJECT', 'EDIT', 'EDIT_GPENCIL', 'SCULPT_GPENCIL'} or has_pose_mode:
            layout.prop_with_popover(
                tool_settings,
                "transform_pivot_point",
                text="",
                icon_only=True,
                panel="VIEW3D_PT_pivot_point",
            )

        # Snap
        show_snap = False
        if obj is None:
            show_snap = True
        else:
            if (object_mode not in {
                    'SCULPT', 'VERTEX_PAINT', 'WEIGHT_PAINT', 'TEXTURE_PAINT',
                    'PAINT_GPENCIL', 'SCULPT_GPENCIL', 'WEIGHT_GPENCIL'
            }) or has_pose_mode:
                show_snap = True
            else:

                from .properties_paint_common import UnifiedPaintPanel
                paint_settings = UnifiedPaintPanel.paint_settings(context)

                if paint_settings:
                    brush = paint_settings.brush
                    if brush and brush.stroke_method == 'CURVE':
                        show_snap = True

        if show_snap:
            snap_items = bpy.types.ToolSettings.bl_rna.properties["snap_elements"].enum_items
            snap_elements = tool_settings.snap_elements
            if len(snap_elements) == 1:
                text = ""
                for elem in snap_elements:
                    icon = snap_items[elem].icon
                    break
            else:
                text = "Mix"
                icon = 'NONE'
            del snap_items, snap_elements

            row = layout.row(align=True)
            row.prop(tool_settings, "use_snap", text="")

            sub = row.row(align=True)
            sub.popover(
                panel="VIEW3D_PT_snapping",
                icon=icon,
                text=text,
            )

        # Proportional editing
        if object_mode in {'EDIT', 'PARTICLE_EDIT', 'SCULPT_GPENCIL', 'EDIT_GPENCIL', 'OBJECT'}:
            row = layout.row(align=True)
            kw = {}
            if object_mode == 'OBJECT':
                attr = "use_proportional_edit_objects"
            else:
                attr = "use_proportional_edit"

                if tool_settings.use_proportional_connected:
                    kw["icon"] = 'PROP_CON'
                elif tool_settings.use_proportional_projected:
                    kw["icon"] = 'PROP_PROJECTED'

            row.prop(tool_settings, attr, icon_only=True, **kw)
            sub = row.row(align=True)
            sub.active = getattr(tool_settings, attr)
            sub.prop_with_popover(
                tool_settings,
                "proportional_edit_falloff",
                text="",
                icon_only=True,
                panel="VIEW3D_PT_proportional_edit",
            )

        # grease pencil
        if object_mode == 'PAINT_GPENCIL':
            layout.prop_with_popover(
                tool_settings,
                "gpencil_stroke_placement_view3d",
                text="",
                panel="VIEW3D_PT_gpencil_origin",
            )

        if object_mode in {'PAINT_GPENCIL', 'SCULPT_GPENCIL'}:
            layout.prop_with_popover(
                tool_settings.gpencil_sculpt,
                "lock_axis",
                text="",
                panel="VIEW3D_PT_gpencil_lock",
            )

        if object_mode == 'PAINT_GPENCIL':
            # FIXME: this is bad practice!
            # Tool options are to be displayed in the topbar.
            if context.workspace.tools.from_space_view3d_mode(object_mode).idname == "builtin_brush.Draw":
                settings = tool_settings.gpencil_sculpt.guide
                row = layout.row(align=True)
                row.prop(settings, "use_guide", text="", icon='GRID')
                sub = row.row(align=True)
                sub.active = settings.use_guide
                sub.popover(
                    panel="VIEW3D_PT_gpencil_guide",
                    text="Guides",
                )

    def draw(self, context):
<<<<<<< HEAD
        self.draw_menus(self.layout, context)

    @staticmethod
    def draw_menus(layout, context):
=======
        layout = self.layout

        tool_settings = context.tool_settings
        view = context.space_data
        shading = view.shading
        # mode_string = context.mode
        obj = context.active_object
        show_region_tool_header = view.show_region_tool_header

        if not show_region_tool_header:
            layout.row(align=True).template_header()

        row = layout.row(align=True)
        object_mode = 'OBJECT' if obj is None else obj.mode

        # Note: This is actually deadly in case enum_items have to be dynamically generated
        #       (because internal RNA array iterator will free everything immediately...).
        # XXX This is an RNA internal issue, not sure how to fix it.
        # Note: Tried to add an accessor to get translated UI strings instead of manual call
        #       to pgettext_iface below, but this fails because translated enumitems
        #       are always dynamically allocated.
        act_mode_item = bpy.types.Object.bl_rna.properties["mode"].enum_items[object_mode]
        act_mode_i18n_context = bpy.types.Object.bl_rna.properties["mode"].translation_context

        sub = row.row(align=True)
        sub.ui_units_x = 5.5
        sub.operator_menu_enum(
            "object.mode_set", "mode",
            text=bpy.app.translations.pgettext_iface(act_mode_item.name, act_mode_i18n_context),
            icon=act_mode_item.icon,
        )
        del act_mode_item

        layout.template_header_3D_mode()

        # Contains buttons like Mode, Pivot, Layer, Mesh Select Mode...
        if obj:
            # Particle edit
            if object_mode == 'PARTICLE_EDIT':
                row = layout.row()
                row.prop(tool_settings.particle_edit, "select_mode", text="", expand=True)

        # Grease Pencil
        if obj and obj.type == 'GPENCIL' and context.gpencil_data:
            gpd = context.gpencil_data

            if gpd.is_stroke_paint_mode:
                row = layout.row()
                sub = row.row(align=True)
                sub.prop(tool_settings, "use_gpencil_draw_onback", text="", icon='MOD_OPACITY')
                sub.separator(factor=0.4)
                sub.prop(tool_settings, "use_gpencil_weight_data_add", text="", icon='WPAINT_HLT')
                sub.separator(factor=0.4)
                sub.prop(tool_settings, "use_gpencil_draw_additive", text="", icon='FREEZE')

            if gpd.use_stroke_edit_mode:
                row = layout.row(align=True)
                row.prop(tool_settings, "gpencil_selectmode", text="", expand=True)

            if gpd.use_stroke_edit_mode or gpd.is_stroke_sculpt_mode or gpd.is_stroke_weight_mode:
                row = layout.row(align=True)

                if gpd.is_stroke_sculpt_mode:
                    row.prop(tool_settings.gpencil_sculpt, "use_select_mask", text="")
                    row.separator()

                row.prop(gpd, "use_multiedit", text="", icon='GP_MULTIFRAME_EDITING')

                sub = row.row(align=True)
                sub.active = gpd.use_multiedit
                sub.popover(
                    panel="VIEW3D_PT_gpencil_multi_frame",
                    text="Multiframe",
                )

            if gpd.use_stroke_edit_mode:
                row = layout.row(align=True)
                row.prop(tool_settings.gpencil_sculpt, "use_select_mask", text="")

                row.popover(
                    panel="VIEW3D_PT_tools_grease_pencil_interpolate",
                    text="Interpolate",
                )

        overlay = view.overlay

        VIEW3D_MT_editor_menus.draw_collapsible(context, layout)

        layout.separator_spacer()

        if not show_region_tool_header:
            VIEW3D_HT_header.draw_xform_template(layout, context)

            layout.separator_spacer()

        # Viewport Settings
        layout.popover(
            panel="VIEW3D_PT_object_type_visibility",
            icon_value=view.icon_from_show_object_viewport,
            text="",
        )

        # Gizmo toggle & popover.
        row = layout.row(align=True)
        # FIXME: place-holder icon.
        row.prop(view, "show_gizmo", text="", toggle=True, icon='EMPTY_DATA')
        sub = row.row(align=True)
        sub.active = view.show_gizmo
        sub.popover(
            panel="VIEW3D_PT_gizmo_display",
            text="",
        )

        # Overlay toggle & popover.
        row = layout.row(align=True)
        row.prop(overlay, "show_overlays", icon='OVERLAY', text="")
        sub = row.row(align=True)
        sub.active = overlay.show_overlays
        sub.popover(panel="VIEW3D_PT_overlay", text="")

        row = layout.row()
        row.active = (shading.type in {'WIREFRAME', 'SOLID'}) or object_mode in {'EDIT'}

        if shading.type == 'WIREFRAME':
            row.prop(shading, "show_xray_wireframe", text="", icon='XRAY')
        else:
            row.prop(shading, "show_xray", text="", icon='XRAY')
>>>>>>> 141f80a3

        row = layout.row(align=True)
        row.template_header() # editor type menus


class VIEW3D_MT_editor_menus(Menu):
    bl_label = ""

    def draw(self, context):
        layout = self.layout
        obj = context.active_object
        mode_string = context.mode
        edit_object = context.edit_object
        gp_edit = obj and obj.mode in {'EDIT_GPENCIL', 'PAINT_GPENCIL', 'SCULPT_GPENCIL', 'WEIGHT_GPENCIL'}
        
        layout.menu("SCREEN_MT_user_menu", text = "Quick") # Quick favourites menu

        layout.menu("VIEW3D_MT_view")
        layout.menu("VIEW3D_MT_view_navigation")


        # Select Menu
        if gp_edit:
            if mode_string not in {'PAINT_GPENCIL', 'WEIGHT_GPENCIL'}:
                layout.menu("VIEW3D_MT_select_gpencil")
            if mode_string in {'SCULPT_GPENCIL'}:
                layout.menu("VIEW3D_MT_gpencil_sculpt")

        elif mode_string in {'PAINT_WEIGHT', 'PAINT_VERTEX', 'PAINT_TEXTURE'}:
            mesh = obj.data
            if mesh.use_paint_mask:
                layout.menu("VIEW3D_MT_select_paint_mask")
            elif mesh.use_paint_mask_vertex and mode_string in {'PAINT_WEIGHT', 'PAINT_VERTEX'}:
                layout.menu("VIEW3D_MT_select_paint_mask_vertex")
        elif mode_string != 'SCULPT':
            layout.menu("VIEW3D_MT_select_%s" % mode_string.lower())

        if gp_edit:
            pass
        elif mode_string == 'OBJECT':
            layout.menu("VIEW3D_MT_add", text="Add")
        elif mode_string == 'EDIT_MESH':
            layout.menu("VIEW3D_MT_mesh_add", text="Add")
        elif mode_string == 'EDIT_CURVE':
            layout.menu("VIEW3D_MT_curve_add", text="Add")
        elif mode_string == 'EDIT_SURFACE':
            layout.menu("VIEW3D_MT_surface_add", text="Add")
        elif mode_string == 'EDIT_METABALL':
            layout.menu("VIEW3D_MT_metaball_add", text="Add")
        elif mode_string == 'EDIT_ARMATURE':
            layout.menu("TOPBAR_MT_edit_armature_add", text="Add")

        if gp_edit:
            if obj and obj.mode == 'PAINT_GPENCIL':
                layout.menu("VIEW3D_MT_paint_gpencil")
            elif obj and obj.mode == 'EDIT_GPENCIL':
                layout.menu("VIEW3D_MT_edit_gpencil")
            elif obj and obj.mode == 'WEIGHT_GPENCIL':
                layout.menu("VIEW3D_MT_weight_gpencil")

        elif edit_object:
            layout.menu("VIEW3D_MT_edit_%s" % edit_object.type.lower())

            if mode_string == 'EDIT_MESH':
                layout.menu("VIEW3D_MT_edit_mesh_vertices")
                layout.menu("VIEW3D_MT_edit_mesh_edges")
                layout.menu("VIEW3D_MT_edit_mesh_faces")
                layout.menu("VIEW3D_MT_uv_map", text="UV")
            elif mode_string in {'EDIT_CURVE', 'EDIT_SURFACE'}:
                layout.menu("VIEW3D_MT_edit_curve_ctrlpoints")
                layout.menu("VIEW3D_MT_edit_curve_segments")

        elif obj:
            if mode_string != 'PAINT_TEXTURE':
                layout.menu("VIEW3D_MT_%s" % mode_string.lower())
            if mode_string in {'SCULPT', 'PAINT_VERTEX', 'PAINT_WEIGHT', 'PAINT_TEXTURE'}:
                layout.menu("VIEW3D_MT_brush")
            if mode_string == 'SCULPT':
                layout.menu("VIEW3D_MT_hide_mask")
        else:
            layout.menu("VIEW3D_MT_object")


# ********** Menu **********


# ********** Utilities **********


class ShowHideMenu:
    bl_label = "Show/Hide"
    _operator_name = ""

    def draw(self, _context):
        layout = self.layout

        layout.operator("%s.reveal" % self._operator_name, text="Show Hidden", icon = "RESTRICT_VIEW_OFF")
        layout.operator("%s.hide" % self._operator_name, text="Hide Selected", icon = "RESTRICT_VIEW_ON").unselected = False
        layout.operator("%s.hide" % self._operator_name, text="Hide Unselected", icon = "HIDE_UNSELECTED").unselected = True


# Standard transforms which apply to all cases
# NOTE: this doesn't seem to be able to be used directly
class VIEW3D_MT_transform_base(Menu):
    bl_label = "Transform"
    bl_category = "View"

    # TODO: get rid of the custom text strings?
    def draw(self, context):
        layout = self.layout

        layout.operator("transform.tosphere", text="To Sphere", icon = "TOSPHERE")
        layout.operator("transform.shear", text="Shear", icon = "SHEAR")
        layout.operator("transform.bend", text="Bend", icon = "BEND")
        layout.operator("transform.push_pull", text="Push/Pull", icon = 'PUSH_PULL')

        if context.mode != 'OBJECT':
            layout.operator("transform.vertex_warp", text="Warp", icon = "MOD_WARP")
            layout.operator("transform.vertex_random", text="Randomize", icon = 'RANDOMIZE')
            layout.operator("transform.skin_resize", text="Skin Resize", icon = "MOD_SKIN")


# Generic transform menu - geometry types
class VIEW3D_MT_transform(VIEW3D_MT_transform_base):
    def draw(self, context):
        # base menu
        VIEW3D_MT_transform_base.draw(self, context)

        obj = context.object

        # generic
        layout = self.layout

        if obj.type == 'MESH':
            layout.operator("transform.shrink_fatten", text="Shrink Fatten", icon = 'SHRINK_FATTEN')

        elif obj.type == 'CURVE':
            layout.operator("transform.transform", text="Shrink Fatten", icon = 'SHRINK_FATTEN').mode = 'CURVE_SHRINKFATTEN'

        layout.separator()

        layout.operator("transform.translate", text="Move Texture Space", icon = "MOVE_TEXTURESPACE").texture_space = True
        layout.operator("transform.resize", text="Scale Texture Space", icon = "SCALE_TEXTURESPACE").texture_space = True


# Object-specific extensions to Transform menu
class VIEW3D_MT_transform_object(VIEW3D_MT_transform_base):
    def draw(self, context):
        layout = self.layout

        # base menu
        VIEW3D_MT_transform_base.draw(self, context)

        # object-specific option follow
        layout.separator()

        layout.operator("transform.translate", text="Move Texture Space", icon = "MOVE_TEXTURESPACE").texture_space = True
        layout.operator("transform.resize", text="Scale Texture Space", icon = "SCALE_TEXTURESPACE").texture_space = True

        layout.separator()

        layout.operator_context = 'EXEC_REGION_WIN'
        # XXX see alignmenu() in edit.c of b2.4x to get this working
        layout.operator("transform.transform", text="Align to Transform Orientation", icon = "ALIGN_TRANSFORM").mode = 'ALIGN'

        layout.separator()

        layout.operator("object.randomize_transform", icon = "RANDOMIZE_TRANSFORM")
        layout.operator("object.align", icon = "ALIGN")

        # TODO: there is a strange context bug here.
        """
        layout.operator_context = 'INVOKE_REGION_WIN'
        layout.operator("object.transform_axis_target")
        """


# Armature EditMode extensions to Transform menu
class VIEW3D_MT_transform_armature(VIEW3D_MT_transform_base):
    def draw(self, context):
        layout = self.layout

        # base menu
        VIEW3D_MT_transform_base.draw(self, context)

        # armature specific extensions follow
        obj = context.object
        if obj.type == 'ARMATURE' and obj.mode in {'EDIT', 'POSE'}:
            if obj.data.display_type == 'BBONE':
                layout.separator()

                layout.operator("transform.transform", text="Scale BBone", icon='TRANSFORM_SCALE').mode = 'BONE_SIZE'
            elif obj.data.display_type == 'ENVELOPE':
                layout.separator()

                layout.operator("transform.transform", text="Scale Envelope Distance", icon='TRANSFORM_SCALE').mode = 'BONE_SIZE'
                layout.operator("transform.transform", text="Scale Radius", icon='TRANSFORM_SCALE').mode = 'BONE_ENVELOPE'

        if context.edit_object and context.edit_object.type == 'ARMATURE':
            layout.separator()

            layout.operator("armature.align", icon = "ALIGN")


class VIEW3D_MT_mirror(Menu):
    bl_label = "Mirror"

    def draw(self, _context):
        layout = self.layout

        layout.operator("transform.mirror", text="Interactive Mirror", icon='TRANSFORM_MIRROR')

        layout.separator()

        layout.operator_context = 'INVOKE_REGION_WIN'

        props = layout.operator("transform.mirror", text="X Global", icon = "MIRROR_X")
        props.constraint_axis = (True, False, False)
        props.orient_type = 'GLOBAL'
        props = layout.operator("transform.mirror", text="Y Global", icon = "MIRROR_Y")
        props.constraint_axis = (False, True, False)
        props.orient_type = 'GLOBAL'
        props = layout.operator("transform.mirror", text="Z Global", icon = "MIRROR_Z")
        props.constraint_axis = (False, False, True)
        props.orient_type = 'GLOBAL'

        if _context.edit_object:
            layout.separator()

            props = layout.operator("transform.mirror", text="X Local", icon = "MIRROR_X")
            props.constraint_axis = (True, False, False)
            props.orient_type = 'LOCAL'
            props = layout.operator("transform.mirror", text="Y Local", icon = "MIRROR_Y")
            props.constraint_axis = (False, True, False)
            props.orient_type = 'LOCAL'
            props = layout.operator("transform.mirror", text="Z Local", icon = "MIRROR_Z")
            props.constraint_axis = (False, False, True)
            props.orient_type = 'LOCAL'

            layout.separator()

            layout.operator("object.vertex_group_mirror", icon = "MIRROR_VERTEXGROUP")


class VIEW3D_MT_snap(Menu):
    bl_label = "Snap"

    def draw(self, _context):
        layout = self.layout


        layout.operator("view3d.snap_selected_to_cursor", text="Selection to Cursor", icon = "SELECTIONTOCURSOR").use_offset = False
        layout.operator("view3d.snap_selected_to_cursor", text="Selection to Cursor (Keep Offset)", icon = "SELECTIONTOCURSOROFFSET").use_offset = True
        layout.operator("view3d.snap_selected_to_active", text="Selection to Active", icon = "SELECTIONTOACTIVE")
        layout.operator("view3d.snap_selected_to_grid", text="Selection to Grid", icon = "SELECTIONTOGRID")

        layout.separator()

        layout.operator("view3d.snap_cursor_to_selected", text="Cursor to Selected", icon = "CURSORTOSELECTION")
        layout.operator("view3d.snap_cursor_to_center", text="Cursor to World Origin", icon = "CURSORTOCENTER")
        layout.operator("view3d.snap_cursor_to_active", text="Cursor to Active", icon = "CURSORTOACTIVE")
        layout.operator("view3d.snap_cursor_to_grid", text="Cursor to Grid", icon = "CURSORTOGRID")


# Tooltip and operator for Clear Seam.
class VIEW3D_MT_uv_map_clear_seam(bpy.types.Operator):
    """Clear Seam\nClears the UV Seam for selected edges"""      # blender will use this as a tooltip for menu items and buttons.
    bl_idname = "mesh.clear_seam"        # unique identifier for buttons and menu items to reference.
    bl_label = "Clear seam"         # display name in the interface.
    bl_options = {'REGISTER', 'UNDO'}  # enable undo for the operator.

    def execute(self, context):        # execute() is called by blender when running the operator.
        bpy.ops.mesh.mark_seam(clear=True)
        return {'FINISHED'}


class VIEW3D_MT_uv_map(Menu):
    bl_label = "UV Mapping"

    def draw(self, _context):
        layout = self.layout

        layout.operator("uv.unwrap", text = "Unwrap ABF", icon='UNWRAP_ABF').method = 'ANGLE_BASED'
        layout.operator("uv.unwrap", text = "Unwrap Conformal", icon='UNWRAP_LSCM').method = 'CONFORMAL'

        layout.separator()

        layout.operator_context = 'INVOKE_DEFAULT'
        layout.operator("uv.smart_project", icon = "MOD_UVPROJECT")
        layout.operator("uv.lightmap_pack", icon = "LIGHTMAPPACK")
        layout.operator("uv.follow_active_quads", icon = "FOLLOWQUADS")

        layout.separator()

        layout.operator_context = 'EXEC_REGION_WIN'
        layout.operator("uv.cube_project", icon = "CUBEPROJECT")
        layout.operator("uv.cylinder_project", icon = "CYLINDERPROJECT")
        layout.operator("uv.sphere_project", icon = "SPHEREPROJECT")

        layout.separator()

        layout.operator_context = 'INVOKE_REGION_WIN'
        layout.operator("uv.project_from_view", icon = "PROJECTFROMVIEW").scale_to_bounds = False
        layout.operator("uv.project_from_view", text="Project from View (Bounds)", icon = "PROJECTFROMVIEW").scale_to_bounds = True

        layout.separator()

        layout.operator("mesh.mark_seam", icon = "MARK_SEAM").clear = False
        layout.operator("mesh.clear_seam", text="Clear Seam", icon = 'CLEAR_SEAM')

        layout.separator()

        layout.operator("uv.reset", icon = "RESET")


# ********** View menus **********


    # Workaround to separate the tooltips
class VIEW3D_MT_view_view_selected_all_regions(bpy.types.Operator):
    """View Selected All Regions\nMove the View to the selection center in all Quad View views"""      # blender will use this as a tooltip for menu items and buttons.
    bl_idname = "view3d.view_selected_all_regions"        # unique identifier for buttons and menu items to reference.
    bl_label = "View Selected All Regions"         # display name in the interface.
    bl_options = {'REGISTER', 'UNDO'}  # enable undo for the operator.

    def execute(self, context):        # execute() is called by blender when running the operator.
        bpy.ops.view3d.view_selected(use_all_regions = True)
        return {'FINISHED'}


# Workaround to separate the tooltips
class VIEW3D_MT_view_all_all_regions(bpy.types.Operator):
    """View All all Regions\nView all objects in scene in all four Quad View views\nJust relevant for Quad View """      # blender will use this as a tooltip for menu items and buttons.
    bl_idname = "view3d.view_all_all_regions"        # unique identifier for buttons and menu items to reference.
    bl_label = "View All all Regions"         # display name in the interface.
    bl_options = {'REGISTER', 'UNDO'}  # enable undo for the operator.

    def execute(self, context):        # execute() is called by blender when running the operator.
        bpy.ops.view3d.view_all(use_all_regions = True)
        return {'FINISHED'}

    # Workaround to separate the tooltips
class VIEW3D_MT_view_center_cursor_and_view_all(bpy.types.Operator):
    """Center Cursor and View All\nViews all objects in scene and centers the 3D cursor"""      # blender will use this as a tooltip for menu items and buttons.
    bl_idname = "view3d.view_all_center_cursor"        # unique identifier for buttons and menu items to reference.
    bl_label = "Center Cursor and View All"         # display name in the interface.
    bl_options = {'REGISTER', 'UNDO'}  # enable undo for the operator.

    def execute(self, context):        # execute() is called by blender when running the operator.
        bpy.ops.view3d.view_all(center = True)
        return {'FINISHED'}

class VIEW3D_MT_switchactivecamto(bpy.types.Operator):
    """Set Active Camera\nSets the current selected camera as the active camera to render from\nYou need to have a camera object selected"""
    bl_idname = "view3d.switchactivecamto"
    bl_label = "Set active Camera"
    bl_options = {'REGISTER', 'UNDO'}

    def execute(self, context):

        context = bpy.context
        scene = context.scene
        if context.active_object is not None:
            currentCameraObj = bpy.data.objects[bpy.context.active_object.name]
            scene.camera = currentCameraObj
        return {'FINISHED'}


class VIEW3D_MT_view(Menu):
    bl_label = "View"

    def draw(self, context):
        layout = self.layout
        view = context.space_data

        layout.prop(view, "show_region_toolbar")
        layout.prop(view, "show_region_ui")
        layout.prop(view, "show_region_hud")

        layout.separator()

        layout.operator("render.opengl", text="OpenGL Render Image", icon='RENDER_STILL') #BFA - by Draise
        layout.operator("render.opengl", text="OpenGL Render Animation", icon='RENDER_ANIMATION').animation = True

        layout.separator()

        layout.operator_context = 'INVOKE_REGION_WIN'
        layout.operator("view3d.clip_border", text="Clipping Border", icon = "CLIPPINGBORDER")
        layout.operator("view3d.render_border", text="Render Border", icon = "RENDERBORDER")
        layout.operator("view3d.clear_render_border", text="Clear Render Border", icon = "RENDERBORDER_CLEAR")

        layout.separator()

        layout.operator("view3d.object_as_camera", icon = 'VIEW_SWITCHACTIVECAM')
        layout.operator("view3d.switchactivecamto", text="Set Active Camera", icon ="VIEW_SWITCHACTIVECAM")
        layout.operator("view3d.view_camera", text="Active Camera", icon = 'VIEW_SWITCHTOCAM')
        layout.operator("view3d.view_center_camera", icon = "VIEWCAMERACENTER")

        layout.separator()

        layout.menu("VIEW3D_MT_view_align")
        layout.menu("VIEW3D_MT_view_align_selected")

        layout.separator()

        layout.operator("view3d.localview", text="Toggle Local View", icon = "VIEW_GLOBAL_LOCAL")
        layout.operator("view3d.localview_remove_from", icon = "VIEW_REMOVE_LOCAL")

        layout.separator()

        layout.operator("view3d.view_selected", text="View Selected", icon = "VIEW_SELECTED").use_all_regions = False
        if view.region_quadviews:
            layout.operator("view3d.view_selected_all_regions", text="View Selected (Quad View)", icon = "ALIGNCAMERA_ACTIVE")
        layout.operator("view3d.view_all", text="View All", icon = "VIEWALL").center = False
        if view.region_quadviews:
            layout.operator("view3d.view_all_all_regions", text = "View All (Quad View)", icon = "VIEWALL" ) # bfa - separated tooltip
        layout.operator("view3d.view_all_center_cursor", text="Center Cursor and View All", icon = "VIEWALL_RESETCURSOR") # bfa - separated tooltip

        layout.separator()

        layout.menu("INFO_MT_area")

class VIEW3D_MT_view_navigation(Menu):
    bl_label = "Navi"

    def draw(self, _context):
        from math import pi
        layout = self.layout

        layout.operator("view3d.view_orbit", text= "Orbit Down", icon = "ORBIT_DOWN").type='ORBITDOWN'
        layout.operator("view3d.view_orbit", text= "Orbit Up", icon = "ORBIT_UP").type='ORBITUP'
        layout.operator("view3d.view_orbit", text= "Orbit Right", icon = "ORBIT_RIGHT").type='ORBITRIGHT'
        layout.operator("view3d.view_orbit", text= "Orbit Left", icon = "ORBIT_LEFT").type='ORBITLEFT'
        props = layout.operator("view3d.view_orbit", text = "Orbit Opposite", icon = "ORBIT_OPPOSITE")
        props.type = 'ORBITRIGHT'
        props.angle = pi

        layout.separator()

        layout.operator("view3d.view_roll", text="Roll Left", icon = "ROLL_LEFT").angle = pi / -12.0
        layout.operator("view3d.view_roll", text="Roll Right", icon = "ROLL_RIGHT").angle = pi / 12.0

        layout.separator()

        layout.operator("view3d.view_pan", text= "Pan Down", icon = "PAN_DOWN").type = 'PANDOWN'
        layout.operator("view3d.view_pan", text= "Pan Up", icon = "PAN_UP").type = 'PANUP'
        layout.operator("view3d.view_pan", text= "Pan Right", icon = "PAN_RIGHT").type = 'PANRIGHT'
        layout.operator("view3d.view_pan", text= "Pan Left", icon = "PAN_LEFT").type = 'PANLEFT'

        layout.separator()

        layout.operator("view3d.zoom_border", text="Zoom Border", icon = "ZOOM_BORDER")
        layout.operator("view3d.zoom", text="Zoom In", icon = "ZOOM_IN").delta = 1
        layout.operator("view3d.zoom", text="Zoom Out", icon = "ZOOM_OUT").delta = -1
        layout.operator("view3d.zoom_camera_1_to_1", text="Zoom Camera 1:1", icon = "ZOOM_CAMERA")
        layout.operator("view3d.dolly", text="Dolly View", icon = "DOLLY")
        layout.operator("view3d.view_center_pick", icon = "CENTERTOMOUSE")

        layout.separator()

        layout.operator("view3d.fly", icon = "FLY_NAVIGATION")
        layout.operator("view3d.walk", icon = "WALK_NAVIGATION")
        layout.operator("view3d.navigate", icon = "VIEW_NAVIGATION")

        layout.separator()

        layout.operator("screen.animation_play", text="Playback Animation", icon = "TRIA_RIGHT")

        layout.separator()

        layout.operator("transform.translate", icon='TRANSFORM_MOVE')
        layout.operator("transform.rotate", icon='TRANSFORM_ROTATE')
        layout.operator("transform.resize", icon='TRANSFORM_SCALE', text="Scale")



class VIEW3D_MT_view_align(Menu):
    bl_label = "Align View"

    def draw(self, _context):
        layout = self.layout

        layout.operator("view3d.camera_to_view", text="Align Active Camera to View", icon = "ALIGNCAMERA_VIEW")
        layout.operator("view3d.camera_to_view_selected", text="Align Active Camera to Selected", icon = "ALIGNCAMERA_ACTIVE")
        layout.operator("view3d.view_center_cursor", icon = "CENTERTOCURSOR")

        layout.separator()

        layout.operator("view3d.view_lock_to_active", icon = "LOCKTOACTIVE")
        layout.operator("view3d.view_center_lock", icon = "LOCKTOCENTER")
        layout.operator("view3d.view_lock_clear", icon = "LOCK_CLEAR")

        layout.separator()

        layout.operator("view3d.view_persportho", text="Perspective/Orthographic", icon = "PERSP_ORTHO")

        layout.separator()

        layout.operator("view3d.view_axis", text="Top", icon ="VIEW_TOP").type = 'TOP'
        layout.operator("view3d.view_axis", text="Bottom", icon ="VIEW_BOTTOM").type = 'BOTTOM'
        layout.operator("view3d.view_axis", text="Front", icon ="VIEW_FRONT").type = 'FRONT'
        layout.operator("view3d.view_axis", text="Back", icon ="VIEW_BACK").type = 'BACK'
        layout.operator("view3d.view_axis", text="Right", icon ="VIEW_RIGHT").type = 'RIGHT'
        layout.operator("view3d.view_axis", text="Left", icon ="VIEW_LEFT").type = 'LEFT'


class VIEW3D_MT_view_align_selected(Menu):
    bl_label = "Align View to Active"

    def draw(self, _context):
        layout = self.layout

        props = layout.operator("view3d.view_axis", text="Top", icon = "VIEW_ACTIVE_TOP")
        props.align_active = True
        props.type = 'TOP'

        props = layout.operator("view3d.view_axis", text="Bottom", icon ="VIEW_ACTIVE_BOTTOM")
        props.align_active = True
        props.type = 'BOTTOM'

        props = layout.operator("view3d.view_axis", text="Front", icon ="VIEW_ACTIVE_FRONT")
        props.align_active = True
        props.type = 'FRONT'

        props = layout.operator("view3d.view_axis", text="Back", icon ="VIEW_ACTIVE_BACK")
        props.align_active = True
        props.type = 'BACK'

        props = layout.operator("view3d.view_axis", text="Right" , icon ="VIEW_ACTIVE_RIGHT")
        props.align_active = True
        props.type = 'RIGHT'

        props = layout.operator("view3d.view_axis", text="Left", icon ="VIEW_ACTIVE_LEFT")
        props.align_active = True
        props.type = 'LEFT'


# ********** Select menus, suffix from context.mode **********

class VIEW3D_MT_select_object_more_less(Menu):
    bl_label = "More/Less"

    def draw(self, _context):
        layout = self.layout

        layout = self.layout

        layout.operator("object.select_more", text="More", icon = "SELECTMORE")
        layout.operator("object.select_less", text="Less", icon = "SELECTLESS")

        layout.separator()

        props = layout.operator("object.select_hierarchy", text="Parent", icon = "PARENT")
        props.extend = False
        props.direction = 'PARENT'

        props = layout.operator("object.select_hierarchy", text="Child", icon = "CHILD")
        props.extend = False
        props.direction = 'CHILD'

        layout.separator()

        props = layout.operator("object.select_hierarchy", text="Extend Parent", icon = "PARENT")
        props.extend = True
        props.direction = 'PARENT'

        props = layout.operator("object.select_hierarchy", text="Extend Child", icon = "CHILD")
        props.extend = True
        props.direction = 'CHILD'


# Workaround to separate the tooltips
class VIEW3D_MT_select_object_inverse(bpy.types.Operator):
    """Inverse\nInverts the current selection """      # blender will use this as a tooltip for menu items and buttons.
    bl_idname = "object.select_all_inverse"        # unique identifier for buttons and menu items to reference.
    bl_label = "Select Inverse"         # display name in the interface.
    bl_options = {'REGISTER', 'UNDO'}  # enable undo for the operator.

    def execute(self, context):        # execute() is called by blender when running the operator.
        bpy.ops.object.select_all(action = 'INVERT')
        return {'FINISHED'}

# Workaround to separate the tooltips
class VIEW3D_MT_select_object_none(bpy.types.Operator):
    """None\nDeselects everything """      # blender will use this as a tooltip for menu items and buttons.
    bl_idname = "object.select_all_none"        # unique identifier for buttons and menu items to reference.
    bl_label = "Select None"         # display name in the interface.
    bl_options = {'REGISTER', 'UNDO'}  # enable undo for the operator.

    def execute(self, context):        # execute() is called by blender when running the operator.
        bpy.ops.object.select_all(action = 'DESELECT')
        return {'FINISHED'}


class VIEW3D_MT_select_object(Menu):
    bl_label = "Select"

    def draw(self, _context):
        layout = self.layout

        layout.operator("object.select_all", text="All", icon='SELECT_ALL').action = 'SELECT'
        layout.operator("object.select_all_none", text="None", icon='SELECT_NONE') # bfa - separated tooltip
        layout.operator("object.select_all_inverse", text="Inverse", icon='INVERSE') # bfa - separated tooltip

        layout.separator()

        layout.operator("view3d.select_lasso", icon='BORDER_LASSO').mode = 'ADD'
        layout.operator("view3d.select_box", icon='BORDER_RECT')
        layout.operator("view3d.select_circle", icon = 'CIRCLE_SELECT')

        layout.separator()

        layout.menu ("VIEW3D_MT_select_grouped")
        layout.menu ("VIEW3D_MT_select_linked")
        layout.menu ("VIEW3D_MT_select_by_type")

        layout.separator()
        layout.operator("object.select_random", text="Random", icon = "RANDOMIZE")      
        layout.operator("object.select_mirror", text="Mirror Selection", icon = "TRANSFORM_MIRROR")

        layout.operator("object.select_pattern", text="By Pattern", icon = "PATTERN")
        layout.operator("object.select_camera", text="Active Camera", icon = "CAMERA_DATA")

        layout.separator()

        layout.menu("VIEW3D_MT_select_object_more_less")

        

class VIEW3D_MT_select_by_type(Menu):
    bl_label = "All by Type"

    def draw(self, context):
        layout = self.layout

        layout.operator("object.select_by_type", text= "Mesh", icon = "OUTLINER_OB_MESH").type = 'MESH'
        layout.operator("object.select_by_type", text= "Curve", icon = "OUTLINER_OB_CURVE").type = 'CURVE'
        layout.operator("object.select_by_type", text= "Surface", icon = "OUTLINER_OB_SURFACE").type = 'SURFACE'
        layout.operator("object.select_by_type", text= "Meta", icon = "OUTLINER_OB_META").type = 'META'
        layout.operator("object.select_by_type", text= "Font", icon = "OUTLINER_OB_FONT").type = 'FONT'

        layout.separator()

        layout.operator("object.select_by_type", text= "Armature", icon = "OUTLINER_OB_ARMATURE").type = 'ARMATURE'
        layout.operator("object.select_by_type", text= "Lattice", icon = "OUTLINER_OB_LATTICE").type = 'LATTICE'
        layout.operator("object.select_by_type", text= "Empty", icon = "OUTLINER_OB_EMPTY").type = 'EMPTY'
        layout.operator("object.select_by_type", text= "GPencil", icon = "GREASEPENCIL").type = 'GPENCIL'

        layout.separator()

        layout.operator("object.select_by_type", text= "Camera", icon = "OUTLINER_OB_CAMERA").type = 'CAMERA'
        layout.operator("object.select_by_type", text= "Light", icon = "OUTLINER_OB_LAMP").type = 'LIGHT'
        layout.operator("object.select_by_type", text= "Speaker", icon = "OUTLINER_OB_SPEAKER").type = 'SPEAKER'
        layout.operator("object.select_by_type", text= "Probe", icon = "OUTLINER_OB_LIGHTPROBE").type = 'LIGHT_PROBE'

class VIEW3D_MT_select_grouped(Menu):
    bl_label = "Grouped"

    def draw(self, context):
        layout = self.layout

        layout.operator("object.select_grouped", text= "Siblings", icon = "SIBLINGS").type = 'SIBLINGS'
        layout.operator("object.select_grouped", text= "Parent", icon = "PARENT").type = 'PARENT'
        layout.operator("object.select_grouped", text= "Children", icon = "CHILD_RECURSIVE").type = 'CHILDREN_RECURSIVE'
        layout.operator("object.select_grouped", text= "Immediate Children", icon = "CHILD").type = 'CHILDREN'

        layout.separator()

        layout.operator("object.select_grouped", text= "Type", icon = "TYPE").type = 'TYPE'
        layout.operator("object.select_grouped", text= "Collection", icon = "LAYER").type = 'COLLECTION'
        layout.operator("object.select_grouped", text= "Hook", icon = "HOOK").type = 'HOOK'

        layout.separator()

        layout.operator("object.select_grouped", text= "Pass", icon = "PASS").type = 'PASS'
        layout.operator("object.select_grouped", text= "Color", icon = "COLOR").type = 'COLOR'
        layout.operator("object.select_grouped", text= "Keying Set", icon = "KEYINGSET").type = 'KEYINGSET'
        layout.operator("object.select_grouped", text= "Light Type", icon = "LAMP").type = 'LIGHT_TYPE'


class VIEW3D_MT_select_linked(Menu):
    bl_label = "Linked"

    def draw(self, context):
        layout = self.layout

        layout.operator("object.select_linked", text= "Object Data", icon = "OBJECT_DATA").type = 'OBDATA'
        layout.operator("object.select_linked", text= "Material", icon = "MATERIAL_DATA").type = 'MATERIAL'
        layout.operator("object.select_linked", text= "Instanced Collection", icon = "GROUP").type = 'DUPGROUP'
        layout.operator("object.select_linked", text= "Particle System", icon = "PARTICLES").type = 'PARTICLE'
        layout.operator("object.select_linked", text= "Library", icon = "LIBRARY").type = 'LIBRARY'
        layout.operator("object.select_linked", text= "Library (Object Data)", icon = "LIBRARY_OBJECT").type = 'LIBRARY_OBDATA'


# Workaround to separate the tooltips
class VIEW3D_MT_select_pose_inverse(bpy.types.Operator):
    """Inverse\nInverts the current selection """      # blender will use this as a tooltip for menu items and buttons.
    bl_idname = "pose.select_all_inverse"        # unique identifier for buttons and menu items to reference.
    bl_label = "Select Inverse"         # display name in the interface.
    bl_options = {'REGISTER', 'UNDO'}  # enable undo for the operator.

    def execute(self, context):        # execute() is called by blender when running the operator.
        bpy.ops.pose.select_all(action = 'INVERT')
        return {'FINISHED'}

# Workaround to separate the tooltips
class VIEW3D_MT_select_pose_none(bpy.types.Operator):
    """None\nDeselects everything """      # blender will use this as a tooltip for menu items and buttons.
    bl_idname = "pose.select_all_none"        # unique identifier for buttons and menu items to reference.
    bl_label = "Select None"         # display name in the interface.
    bl_options = {'REGISTER', 'UNDO'}  # enable undo for the operator.

    def execute(self, context):        # execute() is called by blender when running the operator.
        bpy.ops.pose.select_all(action = 'DESELECT')
        return {'FINISHED'}


class VIEW3D_MT_select_pose(Menu):
    bl_label = "Select"

    def draw(self, _context):
        layout = self.layout

        layout.operator("pose.select_all", text="All", icon='SELECT_ALL').action = 'SELECT'
        layout.operator("pose.select_all_none", text="None", icon='SELECT_NONE') # bfa - separated tooltip
        layout.operator("pose.select_all_inverse", text="Inverse", icon='INVERSE') # bfa - separated tooltip

        layout.separator()

        layout.operator("view3d.select_lasso", icon='BORDER_LASSO').mode = 'ADD'
        layout.operator("view3d.select_box", icon='BORDER_RECT')
        layout.operator("view3d.select_circle", icon = 'CIRCLE_SELECT')

        layout.separator()

        layout.operator_menu_enum("pose.select_grouped", "type", text="Grouped")
        layout.operator("pose.select_linked", text="Linked", icon = "LINKED")
        layout.operator("pose.select_constraint_target", text="Constraint Target", icon = "CONSTRAINT_BONE")

        layout.separator()

        layout.operator("object.select_pattern", text="By Pattern", icon = "PATTERN")

        layout.separator()

        layout.operator("pose.select_mirror", text="Flip Active", icon = "FLIP")

        layout.separator()

        props = layout.operator("pose.select_hierarchy", text="Parent", icon = "PARENT")
        props.extend = False
        props.direction = 'PARENT'

        props = layout.operator("pose.select_hierarchy", text="Child", icon = "CHILD")
        props.extend = False
        props.direction = 'CHILD'

        layout.separator()

        props = layout.operator("pose.select_hierarchy", text="Extend Parent", icon = "PARENT")
        props.extend = True
        props.direction = 'PARENT'

        props = layout.operator("pose.select_hierarchy", text="Extend Child", icon = "CHILD")
        props.extend = True
        props.direction = 'CHILD'


# Workaround to separate the tooltips
class VIEW3D_MT_select_particle_inverse(bpy.types.Operator):
    """Inverse\nInverts the current selection """      # blender will use this as a tooltip for menu items and buttons.
    bl_idname = "particle.select_all_inverse"        # unique identifier for buttons and menu items to reference.
    bl_label = "Select Inverse"         # display name in the interface.
    bl_options = {'REGISTER', 'UNDO'}  # enable undo for the operator.

    def execute(self, context):        # execute() is called by blender when running the operator.
        bpy.ops.particle.select_all(action = 'INVERT')
        return {'FINISHED'}

# Workaround to separate the tooltips
class VIEW3D_MT_select_particle_none(bpy.types.Operator):
    """None\nDeselects everything """      # blender will use this as a tooltip for menu items and buttons.
    bl_idname = "particle.select_all_none"        # unique identifier for buttons and menu items to reference.
    bl_label = "Select None"         # display name in the interface.
    bl_options = {'REGISTER', 'UNDO'}  # enable undo for the operator.

    def execute(self, context):        # execute() is called by blender when running the operator.
        bpy.ops.particle.select_all(action = 'DESELECT')
        return {'FINISHED'}


class VIEW3D_MT_select_particle(Menu):
    bl_label = "Select"

    def draw(self, _context):
        layout = self.layout

        layout.operator("particle.select_all", text="All", icon='SELECT_ALL').action = 'SELECT'
        layout.operator("particle.select_all_none", text="None", icon='SELECT_NONE') # bfa - separated tooltip
        layout.operator("particle.select_all_inverse", text="Inverse", icon='INVERSE') # bfa - separated tooltip

        layout.separator()

        layout.operator("view3d.select_lasso", icon='BORDER_LASSO').mode = 'ADD'
        layout.operator("view3d.select_box", icon='BORDER_RECT')
        layout.operator("view3d.select_circle", icon = 'CIRCLE_SELECT')

        layout.separator()

        layout.operator("particle.select_linked", text="Linked", icon = "LINKED").deselect = False
        layout.operator("particle.select_linked", text="Deselect Linked", icon = "LINKED").deselect = True

        layout.separator()

        layout.operator("particle.select_more", text = "More", icon = "SELECTMORE")
        layout.operator("particle.select_less", text = "Less", icon = "SELECTLESS")

        layout.separator()

        layout.operator("particle.select_random", text = "Random", icon = "RANDOMIZE")

        layout.separator()

        layout.operator("particle.select_roots", text="Roots", icon = "SELECT_ROOT")
        layout.operator("particle.select_tips", text="Tips", icon = "SELECT_TIP")


class VIEW3D_MT_edit_mesh_select_similar(Menu):
    bl_label = "Similar"

    def draw(self, _context):
        layout = self.layout

        select_mode = context.tool_settings.mesh_select_mode

        # Vertices select mode
        if tuple(select_mode) == (True, False, False):

            layout.operator("mesh.select_similar", text= "Normal", icon = "RECALC_NORMALS").type='NORMAL'
            layout.operator("mesh.select_similar", text= "Amount of Adjacent Faces", icon = "FACESEL").type='FACE'
            layout.operator("mesh.select_similar", text= "Vertex Groups", icon = "GROUP_VERTEX").type='VGROUP'
            layout.operator("mesh.select_similar", text= "Amount of connecting Edges", icon = "EDGESEL").type='EDGE'

        # Edges select mode
        if tuple(select_mode) == (False, True, False):

            layout.operator("mesh.select_similar", text= "Length", icon = "RULER").type='LENGTH'
            layout.operator("mesh.select_similar", text= "Direction", icon = "SWITCH_DIRECTION").type='DIR'
            layout.operator("mesh.select_similar", text= "Amount of Faces around an edge", icon = "FACESEL").type='FACE'
            layout.operator("mesh.select_similar", text= "Face Angles", icon = "ANGLE").type='FACE_ANGLE'
            layout.operator("mesh.select_similar", text= "Crease", icon = "CREASE").type='CREASE'
            layout.operator("mesh.select_similar", text= "Bevel", icon = "BEVEL").type='BEVEL'
            layout.operator("mesh.select_similar", text= "Seam", icon = "MARK_SEAM").type='SEAM'
            layout.operator("mesh.select_similar", text= "Sharpness", icon = "SELECT_SHARPEDGES").type='SHARP'
            layout.operator("mesh.select_similar", text= "Freestyle Edge Marks", icon = "MARK_FS_EDGE").type='FREESTYLE_EDGE'

        # Faces select mode
        if tuple(select_mode) == (False, False, True ):

            layout.operator("mesh.select_similar", text= "Material", icon = "MATERIAL").type='MATERIAL'
            layout.operator("mesh.select_similar", text= "Area", icon = "AREA").type='AREA'
            layout.operator("mesh.select_similar", text= "Polygon Sides", icon = "POLYGONSIDES").type='SIDES'
            layout.operator("mesh.select_similar", text= "Perimeter", icon = "PERIMETER").type='PERIMETER'
            layout.operator("mesh.select_similar", text= "Normal", icon = "RECALC_NORMALS").type='NORMAL'
            layout.operator("mesh.select_similar", text= "Co-Planar", icon = "MAKE_PLANAR").type='COPLANAR'
            layout.operator("mesh.select_similar", text= "Flat / Smooth", icon = "SHADING_SMOOTH").type='SMOOTH'
            layout.operator("mesh.select_similar", text= "Face Map", icon = "TEXTURE").type='FACE_MAP'
            layout.operator("mesh.select_similar", text= "Freestyle Face Marks", icon = "MARKFSFACE").type='FREESTYLE_FACE'

        layout.separator()

        layout.operator("mesh.select_similar_region", text="Face Regions", icon = "FACEREGIONS")


class VIEW3D_MT_edit_mesh_select_more_less(Menu):
    bl_label = "More/Less"

    def draw(self, _context):
        layout = self.layout

        layout.operator("mesh.select_more", text="More", icon = "SELECTMORE")
        layout.operator("mesh.select_less", text="Less", icon = "SELECTLESS")

        layout.separator()

        layout.operator("mesh.select_next_item", text="Next Active", icon = "NEXTACTIVE")
        layout.operator("mesh.select_prev_item", text="Previous Active", icon = "PREVIOUSACTIVE")


# Workaround to separate the tooltips
class VIEW3D_MT_select_edit_mesh_inverse(bpy.types.Operator):
    """Inverse\nInverts the current selection """      # blender will use this as a tooltip for menu items and buttons.
    bl_idname = "mesh.select_all_inverse"        # unique identifier for buttons and menu items to reference.
    bl_label = "Select Inverse"         # display name in the interface.
    bl_options = {'REGISTER', 'UNDO'}  # enable undo for the operator.

    def execute(self, context):        # execute() is called by blender when running the operator.
        bpy.ops.mesh.select_all(action = 'INVERT')
        return {'FINISHED'}

# Workaround to separate the tooltips
class VIEW3D_MT_select_edit_mesh_none(bpy.types.Operator):
    """None\nDeselects everything """       # blender will use this as a tooltip for menu items and buttons.
    bl_idname = "mesh.select_all_none"        # unique identifier for buttons and menu items to reference.
    bl_label = "Select None"         # display name in the interface.
    bl_options = {'REGISTER', 'UNDO'}  # enable undo for the operator.

    def execute(self, context):        # execute() is called by blender when running the operator.
        bpy.ops.mesh.select_all(action = 'DESELECT')
        return {'FINISHED'}


class VIEW3D_MT_select_edit_mesh(Menu):
    bl_label = "Select"

    def draw(self, _context):
        layout = self.layout

        # primitive
        layout.operator("mesh.select_all", text="All", icon='SELECT_ALL').action = 'SELECT'
        layout.operator("mesh.select_all_none", text="None", icon='SELECT_NONE') # bfa - separated tooltip
        layout.operator("mesh.select_all_inverse", text="Inverse", icon='INVERSE') # bfa - separated tooltip

        layout.separator()

        layout.operator("view3d.select_lasso", icon='BORDER_LASSO').mode = 'ADD'
        layout.operator("view3d.select_box", icon='BORDER_RECT')
        layout.operator("view3d.select_circle", icon = 'CIRCLE_SELECT')

        layout.separator()

        layout.operator("mesh.select_linked", text="Linked", icon = "LINKED")
        layout.operator("mesh.faces_select_linked_flat", text="Linked Flat Faces", icon = "LINKED")
        layout.operator("mesh.select_linked_pick", text="Linked Pick Select", icon = "LINKED").deselect = False
        layout.operator("mesh.select_linked_pick", text="Linked Pick Deselect", icon = "LINKED").deselect = True

        layout.separator()

        # other
        layout.menu("VIEW3D_MT_edit_mesh_select_similar")

        layout.separator()

        # numeric
        layout.operator("mesh.select_random", text="Random", icon = "RANDOMIZE")
        layout.operator("mesh.select_nth", icon = "CHECKER_DESELECT")

        layout.separator()
       
        layout.operator("mesh.select_mirror", text="Mirror Selection", icon = "TRANSFORM_MIRROR")
        layout.operator("mesh.select_axis", text="Side of Active", icon = "SELECT_SIDEOFACTIVE")
        layout.operator("mesh.shortest_path_select", text="Shortest Path", icon = "SELECT_SHORTESTPATH")

        layout.separator()

        # geometric
        layout.operator("mesh.edges_select_sharp", text="Sharp Edges", icon = "SELECT_SHARPEDGES")

        layout.separator()

        # topology
        tool_settings = context.tool_settings
        if tool_settings.mesh_select_mode[2] is False:
            layout.operator("mesh.select_non_manifold", text="Non Manifold", icon = "SELECT_NONMANIFOLD")
        layout.operator("mesh.select_loose", text="Loose Geometry", icon = "SELECT_LOOSE")
        layout.operator("mesh.select_interior_faces", text="Interior Faces", icon = "SELECT_INTERIOR")
        layout.operator("mesh.select_face_by_sides", text="Faces by Sides", icon = "SELECT_FACES_BY_SIDE")

        layout.separator()

        # loops
        layout.operator("mesh.loop_multi_select", text="Edge Loops", icon = "SELECT_EDGELOOP").ring = False
        layout.operator("mesh.loop_multi_select", text="Edge Rings", icon = "SELECT_EDGERING").ring = True
        layout.operator("mesh.loop_to_region", text = "Loop Inner Region", icon = "SELECT_LOOPINNER")
        layout.operator("mesh.region_to_loop", text = "Boundary Loop", icon = "SELECT_BOUNDARY")

        layout.separator()

        layout.operator("mesh.select_ungrouped", text="Ungrouped Verts", icon = "SELECT_UNGROUPED_VERTS")

        layout.separator()

        layout.menu("VIEW3D_MT_edit_mesh_select_more_less")


# Workaround to separate the tooltips
class VIEW3D_MT_select_edit_curve_inverse(bpy.types.Operator):
    """Inverse\nInverts the current selection """      # blender will use this as a tooltip for menu items and buttons.
    bl_idname = "curve.select_all_inverse"        # unique identifier for buttons and menu items to reference.
    bl_label = "Select Inverse"         # display name in the interface.
    bl_options = {'REGISTER', 'UNDO'}  # enable undo for the operator.

    def execute(self, context):        # execute() is called by blender when running the operator.
        bpy.ops.curve.select_all(action = 'INVERT')
        return {'FINISHED'}

# Workaround to separate the tooltips
class VIEW3D_MT_select_edit_curve_none(bpy.types.Operator):
    """None\nDeselects everything """       # blender will use this as a tooltip for menu items and buttons.
    bl_idname = "curve.select_all_none"        # unique identifier for buttons and menu items to reference.
    bl_label = "Select None"         # display name in the interface.
    bl_options = {'REGISTER', 'UNDO'}  # enable undo for the operator.

    def execute(self, context):        # execute() is called by blender when running the operator.
        bpy.ops.curve.select_all(action = 'DESELECT')
        return {'FINISHED'}


class VIEW3D_MT_select_edit_curve(Menu):
    bl_label = "Select"

    def draw(self, _context):
        layout = self.layout

        layout.operator("curve.select_all", text="All", icon='SELECT_ALL').action = 'SELECT'
        layout.operator("curve.select_all_none", text="None", icon='SELECT_NONE') # bfa - separated tooltip
        layout.operator("curve.select_all_inverse", text="Inverse", icon='INVERSE') # bfa - separated tooltip

        layout.separator()

        layout.operator("view3d.select_lasso", icon='BORDER_LASSO').mode = 'ADD'
        layout.operator("view3d.select_box", icon='BORDER_RECT')
        layout.operator("view3d.select_circle", icon = 'CIRCLE_SELECT')

        layout.separator()


        layout.operator("curve.select_linked", text="Linked", icon = "LINKED")
        layout.operator("curve.select_linked_pick", text="Linked Pick Select", icon = "LINKED").deselect = False
        layout.operator("curve.select_linked_pick", text="Linked Pick Deselect", icon = "LINKED").deselect = True

        layout.separator()

        layout.menu("VIEW3D_MT_select_edit_curve_select_similar")

        layout.separator()

        layout.operator("curve.select_random", text= "Random", icon = "RANDOMIZE")
        layout.operator("curve.select_nth", icon = "CHECKER_DESELECT")

        layout.separator()

        layout.operator("curve.de_select_first", icon = "SELECT_FIRST")
        layout.operator("curve.de_select_last", icon = "SELECT_LAST")
        layout.operator("curve.select_next", text = "Next", icon = "NEXTACTIVE")
        layout.operator("curve.select_previous", text = "Previous", icon = "PREVIOUSACTIVE")

        layout.separator()

        layout.operator("curve.select_more", text= "More", icon = "SELECTMORE")
        layout.operator("curve.select_less", text= "Less", icon = "SELECTLESS")

class VIEW3D_MT_select_edit_curve_select_similar(Menu):
    bl_label = "Similar"

    def draw(self, context):
        layout = self.layout

        layout.operator("curve.select_similar", text="Type", icon = "TYPE").type = 'TYPE'
        layout.operator("curve.select_similar", text="Radius", icon = "RADIUS").type = 'RADIUS'
        layout.operator("curve.select_similar", text="Weight", icon = "MOD_VERTEX_WEIGHT").type = 'WEIGHT'
        layout.operator("curve.select_similar", text="Direction", icon = "SWITCH_DIRECTION").type = 'DIRECTION'


class VIEW3D_MT_select_edit_surface(Menu):
    bl_label = "Select"

    def draw(self, _context):
        layout = self.layout

        layout.operator("curve.select_all", text="All", icon='SELECT_ALL').action = 'SELECT'
        layout.operator("curve.select_all_none", text="None", icon='SELECT_NONE') # bfa - separated tooltip
        layout.operator("curve.select_all_inverse", text="Inverse", icon='INVERSE') # bfa - separated tooltip

        layout.separator()

        layout.operator("view3d.select_lasso", icon='BORDER_LASSO').mode = 'ADD'
        layout.operator("view3d.select_box", icon='BORDER_RECT')
        layout.operator("view3d.select_circle", icon = 'CIRCLE_SELECT')

        layout.separator()

        layout.operator("curve.select_linked", text="Linked", icon = "LINKED")
        layout.menu("VIEW3D_MT_select_edit_curve_select_similar")

        layout.separator()

        layout.operator("curve.select_random", text= "Random", icon = "RANDOMIZE")
        layout.operator("curve.select_nth", icon = "CHECKER_DESELECT")


        layout.separator()

        layout.operator("curve.select_row", text = "Control Point row", icon = "CONTROLPOINTROW")

        layout.separator()

        layout.operator("curve.select_more", text= "More", icon = "SELECTMORE")
        layout.operator("curve.select_less", text= "Less", icon = "SELECTLESS")

class VIEW3D_MT_edit_text_context_menu(Menu):
    bl_label = "Text Context Menu"

    def draw(self, _context):
        layout = self.layout

        layout = self.layout

        layout.operator_context = 'INVOKE_DEFAULT'

        layout.operator("font.text_cut", text="Cut")
        layout.operator("font.text_copy", text="Copy", icon='COPYDOWN')
        layout.operator("font.text_paste", text="Paste", icon='PASTEDOWN')

        layout.separator()

        layout.operator("font.select_all")

        layout.separator()

        layout.menu("VIEW3D_MT_edit_font")

class VIEW3D_MT_select_edit_text(Menu):
    # intentional name mismatch
    # select menu for 3d-text doesn't make sense
    bl_label = "Edit"

    def draw(self, _context):
        layout = self.layout

        layout.operator("font.text_cut", text="Cut", icon = "CUT")
        layout.operator("font.text_copy", text="Copy", icon='COPYDOWN')
        layout.operator("font.text_paste", text="Paste", icon='PASTEDOWN')

        layout.separator()

        layout.operator("font.text_paste_from_file", icon = "PASTEFILE")

        layout.separator()

        layout.operator("font.select_all", icon = "SELECT_ALL")


# Workaround to separate the tooltips
class VIEW3D_MT_select_edit_metaball_inverse(bpy.types.Operator):
    """Inverse\nInverts the current selection """      # blender will use this as a tooltip for menu items and buttons.
    bl_idname = "mball.select_all_inverse"        # unique identifier for buttons and menu items to reference.
    bl_label = "Select Inverse"         # display name in the interface.
    bl_options = {'REGISTER', 'UNDO'}  # enable undo for the operator.

    def execute(self, context):        # execute() is called by blender when running the operator.
        bpy.ops.mball.select_all(action = 'INVERT')
        return {'FINISHED'}

# Workaround to separate the tooltips
class VIEW3D_MT_select_edit_metaball_none(bpy.types.Operator):
    """None\nDeselects everything """           # blender will use this as a tooltip for menu items and buttons.
    bl_idname = "mball.select_all_none"        # unique identifier for buttons and menu items to reference.
    bl_label = "Select None"         # display name in the interface.
    bl_options = {'REGISTER', 'UNDO'}  # enable undo for the operator.

    def execute(self, context):        # execute() is called by blender when running the operator.
        bpy.ops.mball.select_all(action = 'DESELECT')
        return {'FINISHED'}


class VIEW3D_MT_select_edit_metaball(Menu):
    bl_label = "Select"

    def draw(self, _context):
        layout = self.layout

        layout.operator("mball.select_all", text="All", icon='SELECT_ALL').action = 'SELECT'
        layout.operator("mball.select_all_none", text="None", icon='SELECT_NONE') # bfa - separated tooltip
        layout.operator("mball.select_all_inverse", text="Inverse", icon='INVERSE') # bfa - separated tooltip

        layout.separator()

        layout.operator("view3d.select_lasso", icon='BORDER_LASSO').mode = 'ADD'
        layout.operator("view3d.select_box", icon='BORDER_RECT')
        layout.operator("view3d.select_circle", icon = 'CIRCLE_SELECT')

        layout.separator()

        layout.menu("VIEW3D_MT_select_edit_metaball_select_similar")

        layout.separator()

        layout.operator("mball.select_random_metaelems", text = "Random", icon = "RANDOMIZE")


class VIEW3D_MT_select_edit_metaball_select_similar(Menu):
    bl_label = "Similar"

    def draw(self, context):
        layout = self.layout

        layout.operator("mball.select_similar", text="Type", icon = "TYPE").type = 'TYPE'
        layout.operator("mball.select_similar", text="Radius", icon = "RADIUS").type = 'RADIUS'
        layout.operator("mball.select_similar", text="Stiffness", icon = "BEND").type = 'STIFFNESS'
        layout.operator("mball.select_similar", text="Rotation", icon = "ROTATE").type = 'ROTATION'


# Workaround to separate the tooltips
class VIEW3D_MT_select_edit_lattice_inverse(bpy.types.Operator):
    """Inverse\nInverts the current selection """      # blender will use this as a tooltip for menu items and buttons.
    bl_idname = "lattice.select_all_inverse"        # unique identifier for buttons and menu items to reference.
    bl_label = "Select Inverse"         # display name in the interface.
    bl_options = {'REGISTER', 'UNDO'}  # enable undo for the operator.

    def execute(self, context):        # execute() is called by blender when running the operator.
        bpy.ops.lattice.select_all(action = 'INVERT')
        return {'FINISHED'}

# Workaround to separate the tooltips
class VIEW3D_MT_select_edit_lattice_none(bpy.types.Operator):
    """None\nDeselects everything """        # blender will use this as a tooltip for menu items and buttons.
    bl_idname = "lattice.select_all_none"        # unique identifier for buttons and menu items to reference.
    bl_label = "Select None"         # display name in the interface.
    bl_options = {'REGISTER', 'UNDO'}  # enable undo for the operator.

    def execute(self, context):        # execute() is called by blender when running the operator.
        bpy.ops.lattice.select_all(action = 'DESELECT')
        return {'FINISHED'}


class VIEW3D_MT_edit_lattice_context_menu(Menu):
    bl_label = "Lattice Context Menu"

    def draw(self, context):
        layout = self.layout

        layout = self.layout

        layout.menu("VIEW3D_MT_mirror")
        layout.operator_menu_enum("lattice.flip", "axis")
        layout.menu("VIEW3D_MT_snap")

        layout.separator()

        layout.operator("lattice.make_regular")


class VIEW3D_MT_select_edit_lattice(Menu):
    bl_label = "Select"

    def draw(self, _context):
        layout = self.layout

        layout.operator("lattice.select_all", text="All", icon='SELECT_ALL').action = 'SELECT'
        layout.operator("lattice.select_all_none", text="None", icon='SELECT_NONE') # bfa - separated tooltip
        layout.operator("lattice.select_all_inverse", text="Inverse", icon='INVERSE') # bfa - separated tooltip

        layout.separator()

        layout.operator("view3d.select_lasso", icon='BORDER_LASSO').mode = 'ADD'
        layout.operator("view3d.select_box", icon='BORDER_RECT')
        layout.operator("view3d.select_circle", icon = 'CIRCLE_SELECT')

        layout.separator()

        layout.operator("lattice.select_mirror", text = "Mirror", icon = "TRANSFORM_MIRROR")
        layout.operator("lattice.select_random", text = "Random", icon = "RANDOMIZE")

        layout.separator()

        layout.operator("lattice.select_ungrouped", text="Ungrouped Verts", icon = "SELECT_UNGROUPED_VERTS")

        layout.separator()

        layout.operator("lattice.select_more", text = "More", icon = "SELECTMORE")
        layout.operator("lattice.select_less", text = "Less", icon = "SELECTLESS")


# Workaround to separate the tooltips
class VIEW3D_MT_select_edit_armature_inverse(bpy.types.Operator):
    """Inverse\nInverts the current selection """      # blender will use this as a tooltip for menu items and buttons.
    bl_idname = "armature.select_all_inverse"        # unique identifier for buttons and menu items to reference.
    bl_label = "Select Inverse"         # display name in the interface.
    bl_options = {'REGISTER', 'UNDO'}  # enable undo for the operator.

    def execute(self, context):        # execute() is called by blender when running the operator.
        bpy.ops.armature.select_all(action = 'INVERT')
        return {'FINISHED'}

# Workaround to separate the tooltips
class VIEW3D_MT_select_edit_armature_none(bpy.types.Operator):
    """None\nDeselects everything """          # blender will use this as a tooltip for menu items and buttons.
    bl_idname = "armature.select_all_none"        # unique identifier for buttons and menu items to reference.
    bl_label = "Select None"         # display name in the interface.
    bl_options = {'REGISTER', 'UNDO'}  # enable undo for the operator.

    def execute(self, context):        # execute() is called by blender when running the operator.
        bpy.ops.armature.select_all(action = 'DESELECT')
        return {'FINISHED'}


class VIEW3D_MT_select_edit_armature(Menu):
    bl_label = "Select"

    def draw(self, _context):
        layout = self.layout

        layout.operator("armature.select_all", text="All", icon='SELECT_ALL').action = 'SELECT'
        layout.operator("armature.select_all_none", text="None", icon='SELECT_NONE') # bfa - separated tooltip
        layout.operator("armature.select_all_inverse", text="Inverse", icon='INVERSE') # bfa - separated tooltip

        layout.separator()

        layout.operator("view3d.select_lasso", icon='BORDER_LASSO').mode = 'ADD'
        layout.operator("view3d.select_box", icon='BORDER_RECT')
        layout.operator("view3d.select_circle", icon = 'CIRCLE_SELECT')

        layout.separator()

        layout.operator_menu_enum("armature.select_similar", "type", text="Similar")

        layout.separator()
        
        layout.operator("armature.select_mirror", text="Mirror Selection", icon = "TRANSFORM_MIRROR").extend = False
        layout.operator("object.select_pattern", text="By Pattern", icon = "PATTERN")

        layout.separator()

        props = layout.operator("armature.select_hierarchy", text="Parent", icon = "PARENT")
        props.extend = False
        props.direction = 'PARENT'

        props = layout.operator("armature.select_hierarchy", text="Child", icon = "CHILD")
        props.extend = False
        props.direction = 'CHILD'

        layout.separator()

        props = layout.operator("armature.select_hierarchy", text="Extend Parent", icon = "PARENT")
        props.extend = True
        props.direction = 'PARENT'

        props = layout.operator("armature.select_hierarchy", text="Extend Child", icon = "CHILD")
        props.extend = True
        props.direction = 'CHILD'

        layout.separator()

        layout.operator("armature.select_more", text="More", icon = "SELECTMORE")
        layout.operator("armature.select_less", text="Less", icon = "SELECTLESS")


# Workaround to separate the tooltips
class VIEW3D_MT_select_gpencil_inverse(bpy.types.Operator):
    """Inverse\nInverts the current selection """      # blender will use this as a tooltip for menu items and buttons.
    bl_idname = "gpencil.select_all_inverse"        # unique identifier for buttons and menu items to reference.
    bl_label = "Select Inverse"         # display name in the interface.
    bl_options = {'REGISTER', 'UNDO'}  # enable undo for the operator.

    def execute(self, context):        # execute() is called by blender when running the operator.
        bpy.ops.gpencil.select_all(action = 'INVERT')
        return {'FINISHED'}

# Workaround to separate the tooltips
class VIEW3D_MT_select_gpencil_none(bpy.types.Operator):
    """None\nDeselects everything """          # blender will use this as a tooltip for menu items and buttons.
    bl_idname = "gpencil.select_all_none"        # unique identifier for buttons and menu items to reference.
    bl_label = "Select None"         # display name in the interface.
    bl_options = {'REGISTER', 'UNDO'}  # enable undo for the operator.

    def execute(self, context):        # execute() is called by blender when running the operator.
        bpy.ops.gpencil.select_all(action = 'DESELECT')
        return {'FINISHED'}


class VIEW3D_MT_select_gpencil(Menu):
    bl_label = "Select"

    def draw(self, _context):
        layout = self.layout

        layout.operator("gpencil.select_all", text="All", icon='SELECT_ALL').action = 'SELECT'
        layout.operator("gpencil.select_all_none", text="None", icon='SELECT_NONE') # bfa - separated tooltip
        layout.operator("gpencil.select_all_inverse", text="Inverse", icon='INVERSE') # bfa - separated tooltip

        layout.separator()

        layout.operator("view3d.select_lasso", icon='BORDER_LASSO').mode = 'ADD'
        layout.operator("gpencil.select_box", icon='BORDER_RECT')
        layout.operator("gpencil.select_circle", icon = 'CIRCLE_SELECT')

        layout.separator()

        layout.operator("gpencil.select_linked", text="Linked", icon = "LINKED")
        layout.operator("gpencil.select_alternate", icon = "ALTERNATED")
        layout.menu("VIEW3D_MT_select_gpencil_grouped", text="Grouped")

        layout.separator()

        layout.operator("gpencil.select_first", text = "First", icon = "SELECT_FIRST")
        layout.operator("gpencil.select_last", text = "Last", icon = "SELECT_LAST")

        layout.separator()

        layout.operator("gpencil.select_more", text = "More", icon = "SELECTMORE")
        layout.operator("gpencil.select_less", text = "Less", icon = "SELECTLESS")


class VIEW3D_MT_select_gpencil_grouped(Menu):
    bl_label = "Grouped"

    def draw(self, context):
        layout = self.layout

        layout.operator("gpencil.select_grouped", text="Layer", icon = "LAYER").type = 'LAYER'
        layout.operator("gpencil.select_grouped", text="Color", icon = "COLOR").type = 'MATERIAL'


# Workaround to separate the tooltips
class VIEW3D_MT_select_paint_mask_inverse(bpy.types.Operator):
    """Inverse\nInverts the current selection """      # blender will use this as a tooltip for menu items and buttons.
    bl_idname = "paint.face_select_all_inverse"        # unique identifier for buttons and menu items to reference.
    bl_label = "Select Inverse"         # display name in the interface.
    bl_options = {'REGISTER', 'UNDO'}  # enable undo for the operator.

    def execute(self, context):        # execute() is called by blender when running the operator.
        bpy.ops.paint.face_select_all(action = 'INVERT')
        return {'FINISHED'}

# Workaround to separate the tooltips
class VIEW3D_MT_select_paint_mask_none(bpy.types.Operator):
    """None\nDeselects everything """        # blender will use this as a tooltip for menu items and buttons.
    bl_idname = "paint.face_select_all_none"        # unique identifier for buttons and menu items to reference.
    bl_label = "Select None"         # display name in the interface.
    bl_options = {'REGISTER', 'UNDO'}  # enable undo for the operator.

    def execute(self, context):        # execute() is called by blender when running the operator.
        bpy.ops.paint.face_select_all(action = 'DESELECT')
        return {'FINISHED'}


class VIEW3D_MT_select_paint_mask(Menu):
    bl_label = "Select"

    def draw(self, _context):
        layout = self.layout

        layout.operator("paint.face_select_all", text="All", icon = 'SELECT_ALL').action = 'SELECT'
        layout.operator("paint.face_select_all_none", text="None", icon='SELECT_NONE') # bfa - separated tooltip
        layout.operator("paint.face_select_all_inverse", text="Inverse", icon='INVERSE') # bfa - separated tooltip

        layout.separator()
        layout.operator("view3d.select_lasso", icon='BORDER_LASSO').mode = 'ADD'
        layout.operator("view3d.select_box", icon = 'BORDER_RECT')
        layout.operator("view3d.select_circle", icon = 'CIRCLE_SELECT')

        layout.separator()

        layout.operator("paint.face_select_linked", text="Linked", icon = "LINKED")
        layout.operator("paint.face_select_linked_pick", text="Linked Pick Select", icon = "LINKED").deselect = False
        layout.operator("paint.face_select_linked_pick", text="Linked Pick Deselect", icon = "LINKED").deselect = True


# Workaround to separate the tooltips
class VIEW3D_MT_select_paint_mask_vertex_inverse(bpy.types.Operator):
    """Inverse\nInverts the current selection """      # blender will use this as a tooltip for menu items and buttons.
    bl_idname = "paint.vert_select_all_inverse"        # unique identifier for buttons and menu items to reference.
    bl_label = "Select Inverse"         # display name in the interface.
    bl_options = {'REGISTER', 'UNDO'}  # enable undo for the operator.

    def execute(self, context):        # execute() is called by blender when running the operator.
        bpy.ops.paint.vert_select_all(action = 'INVERT')
        return {'FINISHED'}

# Workaround to separate the tooltips
class VIEW3D_MT_select_paint_mask_vertex_none(bpy.types.Operator):
    """None\nDeselects everything """       # blender will use this as a tooltip for menu items and buttons.
    bl_idname = "paint.vert_select_all_none"        # unique identifier for buttons and menu items to reference.
    bl_label = "Select None"         # display name in the interface.
    bl_options = {'REGISTER', 'UNDO'}  # enable undo for the operator.

    def execute(self, context):        # execute() is called by blender when running the operator.
        bpy.ops.paint.vert_select_all(action = 'DESELECT')
        return {'FINISHED'}


class VIEW3D_MT_select_paint_mask_vertex(Menu):
    bl_label = "Select"

    def draw(self, _context):
        layout = self.layout

        layout.operator("paint.vert_select_all", text="All", icon='SELECT_ALL').action = 'SELECT'
        layout.operator("paint.vert_select_all_none", text="None", icon='SELECT_NONE') # bfa - separated tooltip
        layout.operator("paint.vert_select_all_inverse", text="Inverse", icon='INVERSE') # bfa - separated tooltip

        layout.separator()

        layout.operator("view3d.select_lasso", icon='BORDER_LASSO').mode = 'ADD'
        layout.operator("view3d.select_box", icon='BORDER_RECT')
        layout.operator("view3d.select_circle", icon = 'CIRCLE_SELECT')

        layout.separator()

        layout.operator("paint.vert_select_ungrouped", text="Ungrouped Verts", icon = "SELECT_UNGROUPED_VERTS")


class VIEW3D_MT_angle_control(Menu):
    bl_label = "Angle Control"

    @classmethod
    def poll(cls, context):
        settings = UnifiedPaintPanel.paint_settings(context)
        if not settings:
            return False

        brush = settings.brush
        tex_slot = brush.texture_slot

        return tex_slot.has_texture_angle and tex_slot.has_texture_angle_source

    def draw(self, context):
        layout = self.layout

        settings = UnifiedPaintPanel.paint_settings(context)
        brush = settings.brush

        sculpt = (context.sculpt_object is not None)

        tex_slot = brush.texture_slot

        layout.prop(tex_slot, "use_rake", text="Rake")

        if brush.brush_capabilities.has_random_texture_angle and tex_slot.has_random_texture_angle:
            if sculpt:
                if brush.sculpt_capabilities.has_random_texture_angle:
                    layout.prop(tex_slot, "use_random", text="Random")
            else:
                layout.prop(tex_slot, "use_random", text="Random")


class VIEW3D_MT_mesh_add(Menu):
    bl_idname = "VIEW3D_MT_mesh_add"
    bl_label = "Mesh"

    def draw(self, _context):
        layout = self.layout

        layout.operator_context = 'INVOKE_REGION_WIN'

        layout.operator("mesh.primitive_plane_add", text="Plane", icon='MESH_PLANE')
        layout.operator("mesh.primitive_cube_add", text="Cube", icon='MESH_CUBE')
        layout.operator("mesh.primitive_circle_add", text="Circle", icon='MESH_CIRCLE')
        layout.operator("mesh.primitive_uv_sphere_add", text="UV Sphere", icon='MESH_UVSPHERE')
        layout.operator("mesh.primitive_ico_sphere_add", text="Ico Sphere", icon='MESH_ICOSPHERE')
        layout.operator("mesh.primitive_cylinder_add", text="Cylinder", icon='MESH_CYLINDER')
        layout.operator("mesh.primitive_cone_add", text="Cone", icon='MESH_CONE')
        layout.operator("mesh.primitive_torus_add", text="Torus", icon='MESH_TORUS')

        layout.separator()

        layout.operator("mesh.primitive_grid_add", text="Grid", icon='MESH_GRID')
        layout.operator("mesh.primitive_monkey_add", text="Monkey", icon='MESH_MONKEY')


class VIEW3D_MT_curve_add(Menu):
    bl_idname = "VIEW3D_MT_curve_add"
    bl_label = "Curve"

    def draw(self, _context):
        layout = self.layout

        layout.operator_context = 'INVOKE_REGION_WIN'

        layout.operator("curve.primitive_bezier_curve_add", text="Bezier", icon='CURVE_BEZCURVE')
        layout.operator("curve.primitive_bezier_circle_add", text="Circle", icon='CURVE_BEZCIRCLE')

        layout.separator()

        layout.operator("curve.primitive_nurbs_curve_add", text="Nurbs Curve", icon='CURVE_NCURVE')
        layout.operator("curve.primitive_nurbs_circle_add", text="Nurbs Circle", icon='CURVE_NCIRCLE')
        layout.operator("curve.primitive_nurbs_path_add", text="Path", icon='CURVE_PATH')


class VIEW3D_MT_surface_add(Menu):
    bl_idname = "VIEW3D_MT_surface_add"
    bl_label = "Surface"

    def draw(self, _context):
        layout = self.layout

        layout.operator_context = 'INVOKE_REGION_WIN'

        layout.operator("surface.primitive_nurbs_surface_curve_add", text="Nurbs Curve", icon='SURFACE_NCURVE')
        layout.operator("surface.primitive_nurbs_surface_circle_add", text="Nurbs Circle", icon='SURFACE_NCIRCLE')
        layout.operator("surface.primitive_nurbs_surface_surface_add", text="Nurbs Surface", icon='SURFACE_NSURFACE')
        layout.operator("surface.primitive_nurbs_surface_cylinder_add",
                        text="Nurbs Cylinder", icon='SURFACE_NCYLINDER')
        layout.operator("surface.primitive_nurbs_surface_sphere_add", text="Nurbs Sphere", icon='SURFACE_NSPHERE')
        layout.operator("surface.primitive_nurbs_surface_torus_add", text="Nurbs Torus", icon='SURFACE_NTORUS')


class VIEW3D_MT_edit_metaball_context_menu(Menu):
    bl_label = "Metaball Context Menu"

    def draw(self, _context):
        layout = self.layout

        layout.operator_context = 'INVOKE_REGION_WIN'

        # Add
        layout.operator("mball.duplicate_move")

        layout.separator()

        # Modify
        layout.menu("VIEW3D_MT_mirror")
        layout.menu("VIEW3D_MT_snap")

        layout.separator()

        # Remove
        layout.operator_context = 'EXEC_DEFAULT'
        layout.operator("mball.delete_metaelems", text="Delete")


class VIEW3D_MT_metaball_add(Menu):
    bl_idname = "VIEW3D_MT_metaball_add"
    bl_label = "Metaball"

    def draw(self, _context):
        layout = self.layout

        layout.operator_context = 'INVOKE_REGION_WIN'
        layout.operator_enum("object.metaball_add", "type")


class TOPBAR_MT_edit_curve_add(Menu):
    bl_idname = "TOPBAR_MT_edit_curve_add"
    bl_label = "Add"

    def draw(self, context):
        is_surf = context.active_object.type == 'SURFACE'

        layout = self.layout
        layout.operator_context = 'EXEC_REGION_WIN'

        if is_surf:
            VIEW3D_MT_surface_add.draw(self, context)
        else:
            VIEW3D_MT_curve_add.draw(self, context)


class TOPBAR_MT_edit_armature_add(Menu):
    bl_idname = "TOPBAR_MT_edit_armature_add"
    bl_label = "Armature"

    def draw(self, _context):
        layout = self.layout

        layout.operator_context = 'EXEC_REGION_WIN'
        layout.operator("armature.bone_primitive_add", text="Single Bone", icon='BONE_DATA')


class VIEW3D_MT_armature_add(Menu):
    bl_idname = "VIEW3D_MT_armature_add"
    bl_label = "Armature"

    def draw(self, _context):
        layout = self.layout

        layout.operator_context = 'EXEC_REGION_WIN'
        layout.operator("object.armature_add", text="Single Bone", icon='BONE_DATA')


class VIEW3D_MT_light_add(Menu):
    bl_idname = "VIEW3D_MT_light_add"
    bl_label = "Light"

    def draw(self, _context):
        layout = self.layout

        layout.operator_context = 'INVOKE_REGION_WIN'
        layout.operator_enum("object.light_add", "type")


class VIEW3D_MT_lightprobe_add(Menu):
    bl_idname = "VIEW3D_MT_lightprobe_add"
    bl_label = "Light Probe"

    def draw(self, _context):
        layout = self.layout

        layout.operator_context = 'INVOKE_REGION_WIN'
        layout.operator_enum("object.lightprobe_add", "type")


class VIEW3D_MT_camera_add(Menu):
    bl_idname = "VIEW3D_MT_camera_add"
    bl_label = "Camera"

    def draw(self, _context):
        layout = self.layout
        layout.operator_context = 'EXEC_REGION_WIN'
        layout.operator("object.camera_add", text="Camera", icon='OUTLINER_OB_CAMERA')


class VIEW3D_MT_add(Menu):
    bl_label = "Add"

    def draw(self, context):
        layout = self.layout

        # note, don't use 'EXEC_SCREEN' or operators won't get the 'v3d' context.

        # Note: was EXEC_AREA, but this context does not have the 'rv3d', which prevents
        #       "align_view" to work on first call (see [#32719]).
        layout.operator_context = 'EXEC_REGION_WIN'

        # layout.operator_menu_enum("object.mesh_add", "type", text="Mesh", icon='OUTLINER_OB_MESH')
        layout.menu("VIEW3D_MT_mesh_add", icon='OUTLINER_OB_MESH')

        # layout.operator_menu_enum("object.curve_add", "type", text="Curve", icon='OUTLINER_OB_CURVE')
        layout.menu("VIEW3D_MT_curve_add", icon='OUTLINER_OB_CURVE')
        # layout.operator_menu_enum("object.surface_add", "type", text="Surface", icon='OUTLINER_OB_SURFACE')
        layout.menu("VIEW3D_MT_surface_add", icon='OUTLINER_OB_SURFACE')
        layout.menu("VIEW3D_MT_metaball_add", text="Metaball", icon='OUTLINER_OB_META')
        layout.operator("object.text_add", text="Text", icon='OUTLINER_OB_FONT')
        layout.operator_menu_enum("object.gpencil_add", "type", text="Grease Pencil", icon='OUTLINER_OB_GREASEPENCIL')
        layout.separator()

        if VIEW3D_MT_armature_add.is_extended():
            layout.menu("VIEW3D_MT_armature_add", icon='OUTLINER_OB_ARMATURE')
        else:
            layout.operator("object.armature_add", text="Armature", icon='OUTLINER_OB_ARMATURE')

        layout.operator("object.add", text="Lattice", icon='OUTLINER_OB_LATTICE').type = 'LATTICE'
        layout.operator_menu_enum("object.empty_add", "type", text="Empty", icon='OUTLINER_OB_EMPTY')
        layout.menu("VIEW3D_MT_image_add", text="Image", icon='OUTLINER_OB_IMAGE')

        layout.separator()

        layout.operator("object.speaker_add", text="Speaker", icon='OUTLINER_OB_SPEAKER')
        layout.separator()

        if VIEW3D_MT_camera_add.is_extended():
            layout.menu("VIEW3D_MT_camera_add", icon='OUTLINER_OB_CAMERA')
        else:
            VIEW3D_MT_camera_add.draw(self, context)

        layout.menu("VIEW3D_MT_light_add", icon='OUTLINER_OB_LIGHT')
        layout.separator()
        layout.menu("VIEW3D_MT_lightprobe_add", icon='OUTLINER_OB_LIGHTPROBE')
        layout.separator()

        layout.operator_menu_enum("object.effector_add", "type", text="Force Field", icon='OUTLINER_OB_FORCE_FIELD')
        layout.separator()

        has_collections = bool(bpy.data.collections)
        col = layout.column()
        col.enabled = has_collections

        if not has_collections or len(bpy.data.collections) > 10:
            col.operator_context = 'INVOKE_REGION_WIN'
            col.operator(
                "object.collection_instance_add",
                text="Collection Instance" if has_collections else "No Collections to Instance",
                icon='OUTLINER_OB_GROUP_INSTANCE',
            )
        else:
            col.operator_menu_enum(
                "object.collection_instance_add",
                "collection",
                text="Collection Instance",
                icon='OUTLINER_OB_GROUP_INSTANCE',
            )


class VIEW3D_MT_image_add(Menu):
    bl_label = "Add Image"

    def draw(self, _context):
        layout = self.layout
        layout.operator("object.load_reference_image", text="Reference", icon='IMAGE_REFERENCE')
        layout.operator("object.load_background_image", text="Background", icon='IMAGE_BACKGROUND')


class VIEW3D_MT_object_relations(Menu):
    bl_label = "Relations"

    def draw(self, _context):
        layout = self.layout

        layout.operator("object.proxy_make", text="Make Proxy", icon='MAKE_PROXY')

        layout.operator("object.make_dupli_face", icon = "MAKEDUPLIFACE")

        layout.separator()

        layout.operator_menu_enum("object.make_local", "type", text="Make Local")
        layout.menu("VIEW3D_MT_make_single_user")

        layout.separator()

        layout.operator("object.data_transfer", icon ='TRANSFER_DATA')
        layout.operator("object.datalayout_transfer", icon ='TRANSFER_DATA_LAYOUT')

class VIEW3D_MT_origin_set(Menu):
    bl_label = "Set Origin"

    def draw(self, context):
        layout = self.layout

        layout.operator("object.origin_set", icon ='GEOMETRY_TO_ORIGIN', text = "Geometry to Origin").type='GEOMETRY_ORIGIN'
        layout.operator("object.origin_set", icon ='ORIGIN_TO_GEOMETRY', text = "Origin to Geometry").type='ORIGIN_GEOMETRY'
        layout.operator("object.origin_set", icon ='ORIGIN_TO_CURSOR', text = "Origin to 3D Cursor").type='ORIGIN_CURSOR'
        layout.operator("object.origin_set", icon ='ORIGIN_TO_CENTEROFMASS', text = "Origin to Center of Mass (Surface)").type='ORIGIN_CENTER_OF_MASS'
        layout.operator("object.origin_set", icon ='ORIGIN_TO_VOLUME', text = "Origin to Center of Mass (Volume)").type='ORIGIN_CENTER_OF_VOLUME'


# ********** Object menu **********

# Workaround to separate the tooltips
class VIEW3D_MT_object_delete_global(bpy.types.Operator):
    """Delete global\nDeletes the selected object(s) globally in all opened scenes"""      # blender will use this as a tooltip for menu items and buttons.
    bl_idname = "object.delete_global"        # unique identifier for buttons and menu items to reference.
    bl_label = "Delete Global"         # display name in the interface.
    bl_options = {'REGISTER', 'UNDO'}  # enable undo for the operator.

    def execute(self, context):        # execute() is called by blender when running the operator.
        bpy.ops.object.delete(use_global = True)
        return {'FINISHED'}


class VIEW3D_MT_object(Menu):
    bl_context = "objectmode"
    bl_label = "Object"

    def draw(self, context):
        layout = self.layout

        obj = context.object
        is_eevee = context.scene.render.engine == 'BLENDER_EEVEE'
        view = context.space_data

        layout.menu("VIEW3D_MT_transform_object")
        layout.menu("VIEW3D_MT_origin_set")
        layout.menu("VIEW3D_MT_mirror")
        layout.menu("VIEW3D_MT_object_clear")
        layout.menu("VIEW3D_MT_object_apply")
        layout.menu("VIEW3D_MT_snap")

        layout.separator()

        layout.operator("object.duplicate_move", icon = "DUPLICATE")
        layout.operator("object.duplicate_move_linked", icon = "DUPLICATE")
        layout.operator("object.join", icon ='JOIN')

        layout.separator()

        layout.operator_context = 'EXEC_DEFAULT'
        myvar = layout.operator("object.delete", text="Delete", icon = "DELETE")
        myvar.use_global = False
        myvar.confirm = False
        layout.operator("object.delete_global", text="Delete Global", icon = "DELETE") # bfa - separated tooltip

        layout.separator()

        layout.operator("view3d.copybuffer", text="Copy Objects", icon='COPYDOWN')
        layout.operator("view3d.pastebuffer", text="Paste Objects", icon='PASTEDOWN')

        layout.separator()

        layout.menu("VIEW3D_MT_object_parent")
        layout.menu("VIEW3D_MT_object_collection")
        layout.menu("VIEW3D_MT_object_relations")
        layout.menu("VIEW3D_MT_object_constraints")
        layout.menu("VIEW3D_MT_object_track")
        layout.menu("VIEW3D_MT_make_links", text="Make Links")

        # shading just for mesh objects
        if obj is None:
            pass

        elif obj.type == 'MESH':

            layout.separator()

            layout.operator("object.shade_smooth", icon ='SHADING_SMOOTH')
            layout.operator("object.shade_flat", icon ='SHADING_FLAT')

        layout.separator()

        layout.menu("VIEW3D_MT_object_animation")
        layout.menu("VIEW3D_MT_object_rigid_body")

        layout.separator()

        layout.menu("VIEW3D_MT_object_quick_effects")
        layout.menu("VIEW3D_MT_subdivision_set")
        layout.operator("mesh.subdivide", text="Subdivide", icon = "SUBDIVIDE_EDGES")
        layout.operator("mesh.unsubdivide", icon = "UNSUBDIVIDE")

        layout.separator()

        layout.menu("VIEW3D_MT_object_convert")

        layout.separator()

        layout.menu("VIEW3D_MT_object_showhide")


        if obj is None:
            pass

        elif obj.type == 'CAMERA':
            layout.operator_context = 'INVOKE_REGION_WIN'

            layout.separator()

            if obj.data.type == 'PERSP':
                props = layout.operator("wm.context_modal_mouse", text="Camera Lens Angle", icon = "LENS_ANGLE")
                props.data_path_iter = "selected_editable_objects"
                props.data_path_item = "data.lens"
                props.input_scale = 0.1
                if obj.data.lens_unit == 'MILLIMETERS':
                    props.header_text = "Camera Lens Angle: %.1fmm"
                else:
                    props.header_text = "Camera Lens Angle: %.1f\u00B0"

            else:
                props = layout.operator("wm.context_modal_mouse", text="Camera Lens Scale", icon = "LENS_SCALE")
                props.data_path_iter = "selected_editable_objects"
                props.data_path_item = "data.ortho_scale"
                props.input_scale = 0.01
                props.header_text = "Camera Lens Scale: %.3f"

            if not obj.data.dof_object:
                if view and view.camera == obj and view.region_3d.view_perspective == 'CAMERA':
                    props = layout.operator("ui.eyedropper_depth", text="DOF Distance (Pick)", icon = "DOF")
                else:
                    props = layout.operator("wm.context_modal_mouse", text="DOF Distance", icon = "DOF")
                    props.data_path_iter = "selected_editable_objects"
                    props.data_path_item = "data.dof_distance"
                    props.input_scale = 0.02
                    props.header_text = "DOF Distance: %.3f"

        elif obj.type in {'CURVE', 'FONT'}:
            layout.operator_context = 'INVOKE_REGION_WIN'

            layout.separator()

            props = layout.operator("wm.context_modal_mouse", text="Extrude Size", icon = "EXTRUDESIZE")
            props.data_path_iter = "selected_editable_objects"
            props.data_path_item = "data.extrude"
            props.input_scale = 0.01
            props.header_text = "Extrude Size: %.3f"

            props = layout.operator("wm.context_modal_mouse", text="Width Size", icon = "WIDTH_SIZE")
            props.data_path_iter = "selected_editable_objects"
            props.data_path_item = "data.offset"
            props.input_scale = 0.01
            props.header_text = "Width Size: %.3f"


        elif obj.type == 'EMPTY':
            layout.operator_context = 'INVOKE_REGION_WIN'

            layout.separator()

            props = layout.operator("wm.context_modal_mouse", text="Empty Draw Size", icon = "DRAWSIZE")
            props.data_path_iter = "selected_editable_objects"
            props.data_path_item = "empty_display_size"
            props.input_scale = 0.01
            props.header_text = "Empty Draw Size: %.3f"

        elif obj.type == 'LIGHT':
            light = obj.data
            layout.operator_context = 'INVOKE_REGION_WIN'

            layout.separator()

            emission_node = None
            if light.node_tree:
                for node in light.node_tree.nodes:
                    if getattr(node, "type", None) == 'EMISSION':
                        emission_node = node
                        break

            if is_eevee and not emission_node:
                props = layout.operator("wm.context_modal_mouse", text="Energy", icon = "LIGHT_STRENGTH")
                props.data_path_iter = "selected_editable_objects"
                props.data_path_item = "data.energy"
                props.header_text = "Light Energy: %.3f"

            if emission_node is not None:
                props = layout.operator("wm.context_modal_mouse", text="Energy", icon = "LIGHT_STRENGTH")
                props.data_path_iter = "selected_editable_objects"
                props.data_path_item = (
                    "data.node_tree"
                    ".nodes[\"" + emission_node.name + "\"]"
                    ".inputs[\"Strength\"].default_value"
                )
                props.header_text = "Light Energy: %.3f"
                props.input_scale = 0.1

            if light.type == 'AREA':
                props = layout.operator("wm.context_modal_mouse", text="Size X", icon = "LIGHT_SIZE")
                props.data_path_iter = "selected_editable_objects"
                props.data_path_item = "data.size"
                props.header_text = "Light Size X: %.3f"

                if light.shape in {'RECTANGLE', 'ELLIPSE'}:
                    props = layout.operator("wm.context_modal_mouse", text="Size Y", icon = "LIGHT_SIZE")
                    props.data_path_iter = "selected_editable_objects"
                    props.data_path_item = "data.size_y"
                    props.header_text = "Light Size Y: %.3f"

            elif light.type in {'SPOT', 'POINT', 'SUN'}:
                props = layout.operator("wm.context_modal_mouse", text="Radius", icon = "RADIUS")
                props.data_path_iter = "selected_editable_objects"
                props.data_path_item = "data.shadow_soft_size"
                props.header_text = "Light Radius: %.3f"

            if light.type == 'SPOT':
                layout.separator()

                props = layout.operator("wm.context_modal_mouse", text="Spot Size", icon = "LIGHT_SIZE")
                props.data_path_iter = "selected_editable_objects"
                props.data_path_item = "data.spot_size"
                props.input_scale = 0.01
                props.header_text = "Spot Size: %.2f"

                props = layout.operator("wm.context_modal_mouse", text="Spot Blend", icon = "SPOT_BLEND")
                props.data_path_iter = "selected_editable_objects"
                props.data_path_item = "data.spot_blend"
                props.input_scale = -0.01
                props.header_text = "Spot Blend: %.2f"

class VIEW3D_MT_object_convert(Menu):
    bl_label = "Convert To"

    def draw(self, context):
        layout = self.layout

        obj = context.object

        layout.operator_enum("object.convert", "target")

        # check if object exists at all.
        if obj is not None and obj.type == 'GPENCIL':

            layout.separator()

            layout.operator("gpencil.convert", text="Convert Gpencil to Path", icon = "OUTLINER_OB_CURVE").type = 'PATH'
            layout.operator("gpencil.convert", text="Convert Gpencil to Bezier Curves", icon = "OUTLINER_OB_CURVE").type = 'CURVE'
            layout.operator("gpencil.convert", text="Convert Gpencil to Mesh", icon = "OUTLINER_OB_MESH").type = 'POLY'


class VIEW3D_MT_object_animation(Menu):
    bl_label = "Animation"

    def draw(self, _context):
        layout = self.layout

        layout.operator("anim.keyframe_insert_menu", text="Insert Keyframe", icon= 'KEYFRAMES_INSERT')
        layout.operator("anim.keyframe_delete_v3d", text="Delete Keyframes", icon= 'KEYFRAMES_REMOVE')
        layout.operator("anim.keyframe_clear_v3d", text="Clear Keyframes", icon= 'KEYFRAMES_CLEAR')
        layout.operator("anim.keying_set_active_set", text="Change Keying Set", icon='TRIA_RIGHT')

        layout.separator()

        layout.operator("nla.bake", text="Bake Action", icon= 'BAKE_ACTION')


class VIEW3D_MT_object_rigid_body(Menu):
    bl_label = "Rigid Body"

    def draw(self, _context):
        layout = self.layout

        layout.operator("rigidbody.objects_add", text="Add Active", icon='RIGID_ADD_ACTIVE').type = 'ACTIVE'
        layout.operator("rigidbody.objects_add", text="Add Passive", icon='RIGID_ADD_PASSIVE').type = 'PASSIVE'

        layout.separator()

        layout.operator("rigidbody.objects_remove", text="Remove", icon='RIGID_REMOVE')

        layout.separator()

        layout.operator("rigidbody.shape_change", text="Change Shape", icon='RIGID_CHANGE_SHAPE')
        layout.operator("rigidbody.mass_calculate", text="Calculate Mass", icon='RIGID_CALCULATE_MASS')
        layout.operator("rigidbody.object_settings_copy", text="Copy from Active", icon='RIGID_COPY_FROM_ACTIVE')
        layout.operator("object.visual_transform_apply", text="Apply Transformation", icon='RIGID_APPLY_TRANS')
        layout.operator("rigidbody.bake_to_keyframes", text="Bake To Keyframes", icon='RIGID_BAKE_TO_KEYFRAME')

        layout.separator()

        layout.operator("rigidbody.connect", text="Connect", icon='RIGID_CONSTRAINTS_CONNECT')


class VIEW3D_MT_object_clear(Menu):
    bl_label = "Clear"

    def draw(self, _context):
        layout = self.layout

        layout.operator("object.location_clear", text="Location", icon = "CLEARMOVE").clear_delta = False
        layout.operator("object.rotation_clear", text="Rotation", icon = "CLEARROTATE").clear_delta = False
        layout.operator("object.scale_clear", text="Scale", icon = "CLEARSCALE").clear_delta = False

        layout.separator()

        layout.operator("object.origin_clear", text="Origin", icon = "CLEARORIGIN")


class VIEW3D_MT_object_context_menu(Menu):
    bl_label = "Object Context Menu"

    def draw(self, context):

        layout = self.layout
        view = context.space_data

        obj = context.object
        is_eevee = context.scene.render.engine == 'BLENDER_EEVEE'

        selected_objects_len = len(context.selected_objects)

        # If nothing is selected
        # (disabled for now until it can be made more useful).
        '''
        if selected_objects_len == 0:

            layout.menu("VIEW3D_MT_add", text="Add")
            layout.operator("view3d.pastebuffer", text="Paste Objects", icon='PASTEDOWN')

            return
        '''

        # If something is selected

        if obj is None:
            pass
        elif obj.type == 'MESH':

            layout.operator("object.shade_smooth", text="Shade Smooth")
            layout.operator("object.shade_flat", text="Shade Flat")

            layout.separator()

            layout.operator_context = 'INVOKE_REGION_WIN'
            layout.operator_menu_enum("object.origin_set", text="Set Origin", property="type")

            layout.operator_context = 'INVOKE_DEFAULT'
            # If more than one object is selected
            if selected_objects_len > 1:
                layout.operator("object.join")

            layout.separator()

        elif obj.type == 'CAMERA':
            layout.operator_context = 'INVOKE_REGION_WIN'

            if obj.data.type == 'PERSP':
                props = layout.operator("wm.context_modal_mouse", text="Camera Lens Angle")
                props.data_path_iter = "selected_editable_objects"
                props.data_path_item = "data.lens"
                props.input_scale = 0.1
                if obj.data.lens_unit == 'MILLIMETERS':
                    props.header_text = "Camera Lens Angle: %.1fmm"
                else:
                    props.header_text = "Camera Lens Angle: %.1f\u00B0"

            else:
                props = layout.operator("wm.context_modal_mouse", text="Camera Lens Scale")
                props.data_path_iter = "selected_editable_objects"
                props.data_path_item = "data.ortho_scale"
                props.input_scale = 0.01
                props.header_text = "Camera Lens Scale: %.3f"

            if not obj.data.dof_object:
                if view and view.camera == obj and view.region_3d.view_perspective == 'CAMERA':
                    props = layout.operator("ui.eyedropper_depth", text="DOF Distance (Pick)")
                else:
                    props = layout.operator("wm.context_modal_mouse", text="DOF Distance")
                    props.data_path_iter = "selected_editable_objects"
                    props.data_path_item = "data.dof_distance"
                    props.input_scale = 0.02
                    props.header_text = "DOF Distance: %.3f"

            layout.separator()

        elif obj.type in {'CURVE', 'FONT'}:
            layout.operator_context = 'INVOKE_REGION_WIN'

            props = layout.operator("wm.context_modal_mouse", text="Extrude Size")
            props.data_path_iter = "selected_editable_objects"
            props.data_path_item = "data.extrude"
            props.input_scale = 0.01
            props.header_text = "Extrude Size: %.3f"

            props = layout.operator("wm.context_modal_mouse", text="Width Size")
            props.data_path_iter = "selected_editable_objects"
            props.data_path_item = "data.offset"
            props.input_scale = 0.01
            props.header_text = "Width Size: %.3f"

            layout.separator()

            layout.operator("object.convert", text="Convert to Mesh").target = 'MESH'
            layout.operator_menu_enum("object.origin_set", text="Set Origin", property="type")

            layout.separator()

        elif obj.type == 'GPENCIL':
            layout.operator("gpencil.convert", text="Convert to Path").type = 'PATH'
            layout.operator("gpencil.convert", text="Convert to Bezier Curves").type = 'CURVE'
            layout.operator("gpencil.convert", text="Convert to Mesh").type = 'POLY'

            layout.operator_menu_enum("object.origin_set", text="Set Origin", property="type")

            layout.separator()

        elif obj.type == 'EMPTY':
            layout.operator_context = 'INVOKE_REGION_WIN'

            props = layout.operator("wm.context_modal_mouse", text="Empty Draw Size")
            props.data_path_iter = "selected_editable_objects"
            props.data_path_item = "empty_display_size"
            props.input_scale = 0.01
            props.header_text = "Empty Draw Size: %.3f"

            layout.separator()

        elif obj.type == 'LIGHT':
            light = obj.data

            layout.operator_context = 'INVOKE_REGION_WIN'

            emission_node = None
            if light.node_tree:
                for node in light.node_tree.nodes:
                    if getattr(node, "type", None) == 'EMISSION':
                        emission_node = node
                        break

            if is_eevee and not emission_node:
                props = layout.operator("wm.context_modal_mouse", text="Energy")
                props.data_path_iter = "selected_editable_objects"
                props.data_path_item = "data.energy"
                props.header_text = "Light Energy: %.3f"

            if emission_node is not None:
                props = layout.operator("wm.context_modal_mouse", text="Energy")
                props.data_path_iter = "selected_editable_objects"
                props.data_path_item = (
                    "data.node_tree"
                    ".nodes[\"" + emission_node.name + "\"]"
                    ".inputs[\"Strength\"].default_value"
                )
                props.header_text = "Light Energy: %.3f"
                props.input_scale = 0.1

            if light.type == 'AREA':
                props = layout.operator("wm.context_modal_mouse", text="Size X")
                props.data_path_iter = "selected_editable_objects"
                props.data_path_item = "data.size"
                props.header_text = "Light Size X: %.3f"

                if light.shape in {'RECTANGLE', 'ELLIPSE'}:
                    props = layout.operator("wm.context_modal_mouse", text="Size Y")
                    props.data_path_iter = "selected_editable_objects"
                    props.data_path_item = "data.size_y"
                    props.header_text = "Light Size Y: %.3f"

            elif light.type in {'SPOT', 'POINT', 'SUN'}:
                props = layout.operator("wm.context_modal_mouse", text="Radius")
                props.data_path_iter = "selected_editable_objects"
                props.data_path_item = "data.shadow_soft_size"
                props.header_text = "Light Radius: %.3f"

            if light.type == 'SPOT':
                layout.separator()

                props = layout.operator("wm.context_modal_mouse", text="Spot Size")
                props.data_path_iter = "selected_editable_objects"
                props.data_path_item = "data.spot_size"
                props.input_scale = 0.01
                props.header_text = "Spot Size: %.2f"

                props = layout.operator("wm.context_modal_mouse", text="Spot Blend")
                props.data_path_iter = "selected_editable_objects"
                props.data_path_item = "data.spot_blend"
                props.input_scale = -0.01
                props.header_text = "Spot Blend: %.2f"

            layout.separator()

        layout.operator("view3d.copybuffer", text="Copy Objects", icon='COPYDOWN')
        layout.operator("view3d.pastebuffer", text="Paste Objects", icon='PASTEDOWN')

        layout.separator()

        layout.operator("object.duplicate_move", icon='DUPLICATE')
        layout.operator("object.duplicate_move_linked", icon = "DUPLICATE")

        layout.separator()

        props = layout.operator("wm.call_panel", text="Rename Active Object...")
        props.name = "TOPBAR_PT_name"
        props.keep_open = False

        layout.separator()

        layout.menu("VIEW3D_MT_mirror")
        layout.menu("VIEW3D_MT_snap")
        layout.menu("VIEW3D_MT_object_parent")
        layout.operator_context = 'INVOKE_REGION_WIN'

        if view and view.local_view:
            layout.operator("view3d.localview_remove_from")
        else:
            layout.operator("object.move_to_collection")

        layout.separator()

        layout.operator("anim.keyframe_insert_menu", text="Insert Keyframe")

        layout.separator()

        layout.operator_context = 'EXEC_DEFAULT'
        layout.operator("object.delete", text="Delete").use_global = False


class VIEW3D_MT_object_shading(Menu):
    # XXX, this menu is a place to store shading operator in object mode
    bl_label = "Shading"

    def draw(self, _context):
        layout = self.layout
        layout.operator("object.shade_smooth", text="Smooth")
        layout.operator("object.shade_flat", text="Flat")


class VIEW3D_MT_object_apply(Menu):
    bl_label = "Apply"

    def draw(self, _context):
        layout = self.layout

        props = layout.operator("object.transform_apply", text="Location", text_ctxt=i18n_contexts.default, icon = "APPLYMOVE")
        props.location, props.rotation, props.scale = True, False, False

        props = layout.operator("object.transform_apply", text="Rotation", text_ctxt=i18n_contexts.default, icon = "APPLYROTATE")
        props.location, props.rotation, props.scale = False, True, False

        props = layout.operator("object.transform_apply", text="Scale", text_ctxt=i18n_contexts.default, icon = "APPLYSCALE")
        props.location, props.rotation, props.scale = False, False, True

        props = layout.operator("object.transform_apply", text="All Transforms", text_ctxt=i18n_contexts.default, icon = "APPLYALL")
        props.location, props.rotation, props.scale = True, True, True

        props = layout.operator("object.transform_apply", text="Rotation & Scale", text_ctxt=i18n_contexts.default, icon = "APPLY_ROTSCALE")
        props.location, props.rotation, props.scale = False, True, True

        layout.separator()

        layout.operator("object.transforms_to_deltas", text="Location to Deltas", text_ctxt=i18n_contexts.default, icon = "APPLYMOVEDELTA").mode = 'LOC'
        layout.operator("object.transforms_to_deltas", text="Rotation to Deltas", text_ctxt=i18n_contexts.default, icon = "APPLYROTATEDELTA").mode = 'ROT'
        layout.operator("object.transforms_to_deltas", text="Scale to Deltas", text_ctxt=i18n_contexts.default, icon = "APPLYSCALEDELTA").mode = 'SCALE'
        layout.operator("object.transforms_to_deltas", text="All Transforms to Deltas", text_ctxt=i18n_contexts.default, icon = "APPLYALLDELTA").mode = 'ALL'
        layout.operator("object.anim_transforms_to_deltas", icon = "APPLYANIDELTA")

        layout.separator()

        layout.operator("object.visual_transform_apply", text="Visual Transform", text_ctxt=i18n_contexts.default, icon = "VISUALTRANSFORM")
        layout.operator("object.duplicates_make_real", icon = "MAKEDUPLIREAL")


class VIEW3D_MT_object_parent(Menu):
    bl_label = "Parent"

    def draw(self, _context):
        layout = self.layout

        layout.operator_enum("object.parent_set", "type")
        layout.operator("object.parent_no_inverse_set", text = "Make Parent no Inverse", icon = "PARENT" )

        layout.separator()

        layout.operator_enum("object.parent_clear", "type")


class VIEW3D_MT_object_track(Menu):
    bl_label = "Track"

    def draw(self, _context):
        layout = self.layout

        layout.operator("object.track_set", text = "Damped Track Constraint", icon = "CONSTRAINT_DATA").type = "DAMPTRACK"
        layout.operator("object.track_set", text = "Track to Constraint", icon = "CONSTRAINT_DATA").type = "TRACKTO"
        layout.operator("object.track_set", text = "Lock Track Constraint", icon = "CONSTRAINT_DATA").type = "LOCKTRACK"

        layout.separator()

        layout.operator("object.track_clear", text= "Clear Track", icon = "CLEAR_TRACK").type = 'CLEAR'
        layout.operator("object.track_clear", text= "Clear Track - Keep Transformation", icon = "CLEAR_TRACK").type = 'CLEAR_KEEP_TRANSFORM'


class VIEW3D_MT_object_collection(Menu):
    bl_label = "Collection"

    def draw(self, _context):
        layout = self.layout

        layout.operator("collection.create", icon='GROUP')
        # layout.operator_menu_enum("collection.objects_remove", "collection")  # BUGGY
        layout.operator("collection.objects_remove", icon = "DELETE")
        layout.operator("collection.objects_remove_all", icon = "DELETE")

        layout.separator()

        layout.operator("collection.objects_add_active", icon='GROUP')
        layout.operator("collection.objects_remove_active", icon = "DELETE")


class VIEW3D_MT_object_constraints(Menu):
    bl_label = "Constraints"

    def draw(self, _context):
        layout = self.layout

        layout.operator("object.constraint_add_with_targets", icon = "CONSTRAINT_DATA")
        layout.operator("object.constraints_copy", icon = "COPYDOWN")

        layout.separator()

        layout.operator("object.constraints_clear", icon = "CLEAR_CONSTRAINT")


class VIEW3D_MT_object_quick_effects(Menu):
    bl_label = "Quick Effects"

    def draw(self, _context):
        layout = self.layout

        layout.operator("object.quick_fur", icon = "HAIR")
        layout.operator("object.quick_explode", icon = "MOD_EXPLODE")
        layout.operator("object.quick_smoke", icon = "MOD_SMOKE")
        layout.operator("object.quick_fluid", icon = "MOD_FLUIDSIM")


# Workaround to separate the tooltips for Show Hide
class VIEW3D_hide_view_set_unselected(bpy.types.Operator):
    """Hide Unselected\nHides the unselected Object(s)"""      # blender will use this as a tooltip for menu items and buttons.
    bl_idname = "object.hide_unselected"        # unique identifier for buttons and menu items to reference.
    bl_label = "Hide Unselected"         # display name in the interface.
    bl_options = {'REGISTER', 'UNDO'}  # enable undo for the operator.

    def execute(self, context):        # execute() is called by blender when running the operator.
        bpy.ops.object.hide_view_set(unselected = True)
        return {'FINISHED'}


class VIEW3D_MT_object_showhide(Menu):
    bl_label = "Show/Hide"

    def draw(self, _context):
        layout = self.layout

        layout.operator("object.hide_view_clear", text="Show Hidden", icon = "RESTRICT_VIEW_OFF")

        layout.separator()

        layout.operator("object.hide_view_set", text="Hide Selected", icon = "RESTRICT_VIEW_ON").unselected = False
        layout.operator("object.hide_unselected", text="Hide Unselected", icon = "HIDE_UNSELECTED") # bfa - separated tooltip


class VIEW3D_MT_make_single_user(Menu):
    bl_label = "Make Single User"

    def draw(self, _context):
        layout = self.layout

        props = layout.operator("object.make_single_user", text="Object", icon='MAKE_SINGLE_USER')
        props.object = True
        props.obdata = props.material = props.animation = False

        props = layout.operator("object.make_single_user", text="Object & Data", icon='MAKE_SINGLE_USER')
        props.object = props.obdata = True
        props.material = props.animation = False

        props = layout.operator("object.make_single_user", text="Object & Data & Materials", icon='MAKE_SINGLE_USER')
        props.object = props.obdata = props.material = True
        props.animation = False

        props = layout.operator("object.make_single_user", text="Materials", icon='MAKE_SINGLE_USER')
        props.material = True
        props.object = props.obdata = props.animation = False

        props = layout.operator("object.make_single_user", text="Object Animation", icon='MAKE_SINGLE_USER')
        props.animation = True
        props.object = props.obdata = props.material = False


class VIEW3D_MT_make_links(Menu):
    bl_label = "Make Links"

    def draw(self, _context):
        layout = self.layout
        operator_context_default = layout.operator_context

        if len(bpy.data.scenes) > 10:
            layout.operator_context = 'INVOKE_REGION_WIN'
            layout.operator("object.make_links_scene", text="Objects to Scene", icon='OUTLINER_OB_EMPTY')
        else:
            layout.operator_context = 'EXEC_REGION_WIN'
            layout.operator_menu_enum("object.make_links_scene", "scene", text="Objects to Scene")

        layout.separator()

        layout.operator_context = operator_context_default

        layout.operator_enum("object.make_links_data", "type")  # inline

        layout.separator()

        layout.operator("object.join_uvs", icon = "TRANSFER_UV")  # stupid place to add this!


class VIEW3D_MT_brush(Menu):
    bl_label = "Brush"

    def draw(self, context):
        layout = self.layout

        settings = UnifiedPaintPanel.paint_settings(context)
        brush = getattr(settings, "brush", None)
        obj = context.active_object
        mesh = context.object.data # face selection masking for painting

        # skip if no active brush
        if not brush:
            layout.label(text="No Brushes currently available. Please add a texture first.", icon='INFO')
            return

        tex_slot = brush.texture_slot
        mask_tex_slot = brush.mask_texture_slot

        # brush tool
        if context.sculpt_object:
            layout.operator("brush.reset", icon = "BRUSH_RESET")

            layout.separator()

            #radial control button brush size
            myvar = layout.operator("wm.radial_control", text = "Brush Radius", icon = "BRUSHSIZE")
            myvar.data_path_primary = 'tool_settings.sculpt.brush.size'
            myvar.data_path_secondary = 'tool_settings.unified_paint_settings.size'
            myvar.use_secondary = 'tool_settings.unified_paint_settings.use_unified_size'
            myvar.rotation_path = 'tool_settings.sculpt.brush.texture_slot.angle'
            myvar.color_path = 'tool_settings.sculpt.brush.cursor_color_add'
            myvar.fill_color_path = ''
            myvar.fill_color_override_path = ''
            myvar.fill_color_override_test_path = ''
            myvar.zoom_path = ''
            myvar.image_id = 'tool_settings.sculpt.brush'
            myvar.secondary_tex = False

            #radial control button brush strength
            myvar = layout.operator("wm.radial_control", text = "Brush Strength", icon = "BRUSHSTRENGTH")
            myvar.data_path_primary = 'tool_settings.sculpt.brush.strength'
            myvar.data_path_secondary = 'tool_settings.unified_paint_settings.strength'
            myvar.use_secondary = 'tool_settings.unified_paint_settings.use_unified_strength'
            myvar.rotation_path = 'tool_settings.sculpt.brush.texture_slot.angle'
            myvar.color_path = 'tool_settings.sculpt.brush.cursor_color_add'
            myvar.fill_color_path = ''
            myvar.fill_color_override_path = ''
            myvar.fill_color_override_test_path = ''
            myvar.zoom_path = ''
            myvar.image_id = 'tool_settings.sculpt.brush'
            myvar.secondary_tex = False

            if tex_slot.has_texture_angle:

                #radial control button brushsize for texture paint mode
                myvar = layout.operator("wm.radial_control", text = "Texture Brush Angle", icon = "BRUSHANGLE")
                myvar.data_path_primary = 'tool_settings.sculpt.brush.texture_slot.angle'
                myvar.data_path_secondary = ''
                myvar.use_secondary = ''
                myvar.rotation_path = 'tool_settings.sculpt.brush.texture_slot.angle'
                myvar.color_path = 'tool_settings.sculpt.brush.cursor_color_add'
                myvar.fill_color_path = ''
                myvar.fill_color_override_path = ''
                myvar.fill_color_override_test_path = ''
                myvar.zoom_path = ''
                myvar.image_id = 'tool_settings.sculpt.brush'
                myvar.secondary_tex = False

        elif context.image_paint_object:

            if not brush:
                return

            #radial control button brushsize
            myvar = layout.operator("wm.radial_control", text = "Brush Radius", icon = "BRUSHSIZE")
            myvar.data_path_primary = 'tool_settings.image_paint.brush.size'
            myvar.data_path_secondary = 'tool_settings.unified_paint_settings.size'
            myvar.use_secondary = 'tool_settings.unified_paint_settings.use_unified_size'
            myvar.rotation_path = 'tool_settings.image_paint.brush.mask_texture_slot.angle'
            myvar.color_path = 'tool_settings.image_paint.brush.cursor_color_add'
            myvar.fill_color_path = 'tool_settings.image_paint.brush.color'
            myvar.fill_color_override_path = 'tool_settings.unified_paint_settings.color'
            myvar.fill_color_override_test_path = 'tool_settings.unified_paint_settings.use_unified_color'
            myvar.zoom_path = 'space_data.zoom'
            myvar.image_id = 'tool_settings.image_paint.brush'
            myvar.secondary_tex = True

            #radial control button brushsize
            myvar = layout.operator("wm.radial_control", text = "Brush Strength", icon = "BRUSHSTRENGTH")
            myvar.data_path_primary = 'tool_settings.image_paint.brush.strength'
            myvar.data_path_secondary = 'tool_settings.unified_paint_settings.strength'
            myvar.use_secondary = 'tool_settings.unified_paint_settings.use_unified_strength'
            myvar.rotation_path = 'tool_settings.image_paint.brush.mask_texture_slot.angle'
            myvar.color_path = 'tool_settings.image_paint.brush.cursor_color_add'
            myvar.fill_color_path = 'tool_settings.image_paint.brush.color'
            myvar.fill_color_override_path = 'tool_settings.unified_paint_settings.color'
            myvar.fill_color_override_test_path = 'tool_settings.unified_paint_settings.use_unified_color'
            myvar.zoom_path = ''
            myvar.image_id = 'tool_settings.image_paint.brush'
            myvar.secondary_tex = True

            if tex_slot.has_texture_angle:

                #radial control button brushsize for texture paint mode
                myvar = layout.operator("wm.radial_control", text = "Texture Brush Angle", icon = "BRUSHANGLE")
                myvar.data_path_primary = 'tool_settings.image_paint.brush.texture_slot.angle'
                myvar.data_path_secondary = ''
                myvar.use_secondary = ''
                myvar.rotation_path = 'tool_settings.image_paint.brush.texture_slot.angle'
                myvar.color_path = 'tool_settings.image_paint.brush.cursor_color_add'
                myvar.fill_color_path = 'tool_settings.image_paint.brush.color'
                myvar.fill_color_override_path = 'tool_settings.unified_paint_settings.color'
                myvar.fill_color_override_test_path = 'tool_settings.unified_paint_settings.use_unified_color'
                myvar.zoom_path = ''
                myvar.image_id = 'tool_settings.image_paint.brush'
                myvar.secondary_tex = False

            if mask_tex_slot.has_texture_angle:

                #radial control button brushsize
                myvar = layout.operator("wm.radial_control", text = "Texure Mask Brush Angle", icon = "BRUSHANGLE")
                myvar.data_path_primary = 'tool_settings.image_paint.brush.mask_texture_slot.angle'
                myvar.data_path_secondary = ''
                myvar.use_secondary = ''
                myvar.rotation_path = 'tool_settings.image_paint.brush.mask_texture_slot.angle'
                myvar.color_path = 'tool_settings.image_paint.brush.cursor_color_add'
                myvar.fill_color_path = 'tool_settings.image_paint.brush.color'
                myvar.fill_color_override_path = 'tool_settings.unified_paint_settings.color'
                myvar.fill_color_override_test_path = 'tool_settings.unified_paint_settings.use_unified_color'
                myvar.zoom_path = ''
                myvar.image_id = 'tool_settings.image_paint.brush'
                myvar.secondary_tex = True

        elif context.vertex_paint_object:

            #radial control button brush size
            myvar = layout.operator("wm.radial_control", text = "Brush Radius", icon = "BRUSHSIZE")
            myvar.data_path_primary = 'tool_settings.vertex_paint.brush.size'
            myvar.data_path_secondary = 'tool_settings.unified_paint_settings.size'
            myvar.use_secondary = 'tool_settings.unified_paint_settings.use_unified_size'
            myvar.rotation_path = 'tool_settings.vertex_paint.brush.texture_slot.angle'
            myvar.color_path = 'tool_settings.vertex_paint.brush.cursor_color_add'
            myvar.fill_color_path = 'tool_settings.vertex_paint.brush.color'
            myvar.fill_color_override_path = 'tool_settings.unified_paint_settings.color'
            myvar.fill_color_override_test_path = 'tool_settings.unified_paint_settings.use_unified_color'
            myvar.zoom_path = ''
            myvar.image_id = 'tool_settings.vertex_paint.brush'
            myvar.secondary_tex = False

            #radial control button brush strength
            myvar = layout.operator("wm.radial_control", text = "Brush Strength", icon = "BRUSHSTRENGTH")
            myvar.data_path_primary = 'tool_settings.vertex_paint.brush.strength'
            myvar.data_path_secondary = 'tool_settings.unified_paint_settings.strength'
            myvar.use_secondary = 'tool_settings.unified_paint_settings.use_unified_strength'
            myvar.rotation_path = 'tool_settings.vertex_paint.brush.texture_slot.angle'
            myvar.color_path = 'tool_settings.vertex_paint.brush.cursor_color_add'
            myvar.fill_color_path = 'tool_settings.vertex_paint.brush.color'
            myvar.fill_color_override_path = 'tool_settings.unified_paint_settings.color'
            myvar.fill_color_override_test_path = 'tool_settings.unified_paint_settings.use_unified_color'
            myvar.zoom_path = ''
            myvar.image_id = 'tool_settings.vertex_paint.brush'
            myvar.secondary_tex = False

            if tex_slot.has_texture_angle:

                #radial control button brushsize for texture paint mode
                myvar = layout.operator("wm.radial_control", text = "Texture Brush Angle", icon = "BRUSHANGLE")
                myvar.data_path_primary = 'tool_settings.vertex_paint.brush.texture_slot.angle'
                myvar.data_path_secondary = ''
                myvar.use_secondary = ''
                myvar.rotation_path = 'tool_settings.vertex_paint.brush.texture_slot.angle'
                myvar.color_path = 'tool_settings.vertex_paint.brush.cursor_color_add'
                myvar.fill_color_path = 'tool_settings.vertex_paint.brush.color'
                myvar.fill_color_override_path = 'tool_settings.unified_paint_settings.color'
                myvar.fill_color_override_test_path = 'tool_settings.unified_paint_settings.use_unified_color'
                myvar.zoom_path = ''
                myvar.image_id = 'tool_settings.vertex_paint.brush'
                myvar.secondary_tex = False


        elif context.weight_paint_object:

            #radial control button brush size
            myvar = layout.operator("wm.radial_control", text = "Brush Radius", icon = "BRUSHSIZE")
            myvar.data_path_primary = 'tool_settings.weight_paint.brush.size'
            myvar.data_path_secondary = 'tool_settings.unified_paint_settings.size'
            myvar.use_secondary = 'tool_settings.unified_paint_settings.use_unified_size'
            myvar.rotation_path = 'tool_settings.weight_paint.brush.texture_slot.angle'
            myvar.color_path = 'tool_settings.weight_paint.brush.cursor_color_add'
            myvar.fill_color_path = ''
            myvar.fill_color_override_path = ''
            myvar.fill_color_override_test_path = ''
            myvar.zoom_path = ''
            myvar.image_id = 'tool_settings.weight_paint.brush'
            myvar.secondary_tex = False

            #radial control button brush strength
            myvar = layout.operator("wm.radial_control", text = "Brush Strength", icon = "BRUSHSTRENGTH")
            myvar.data_path_primary = 'tool_settings.weight_paint.brush.strength'
            myvar.data_path_secondary = 'tool_settings.unified_paint_settings.strength'
            myvar.use_secondary = 'tool_settings.unified_paint_settings.use_unified_strength'
            myvar.rotation_path = 'tool_settings.weight_paint.brush.texture_slot.angle'
            myvar.color_path = 'tool_settings.weight_paint.brush.cursor_color_add'
            myvar.fill_color_path = ''
            myvar.fill_color_override_path = ''
            myvar.fill_color_override_test_path = ''
            myvar.zoom_path = ''
            myvar.image_id = 'tool_settings.weight_paint.brush'
            myvar.secondary_tex = False

            #radial control button brush weight
            myvar = layout.operator("wm.radial_control", text = "Brush Weight", icon = "BRUSHSTRENGTH")
            myvar.data_path_primary = 'tool_settings.weight_paint.brush.weight'
            myvar.data_path_secondary = 'tool_settings.unified_paint_settings.weight'
            myvar.use_secondary = 'tool_settings.unified_paint_settings.use_unified_weight'
            myvar.rotation_path = 'tool_settings.weight_paint.brush.texture_slot.angle'
            myvar.color_path = 'tool_settings.weight_paint.brush.cursor_color_add'
            myvar.fill_color_path = ''
            myvar.fill_color_override_path = ''
            myvar.fill_color_override_test_path = ''
            myvar.zoom_path = ''
            myvar.image_id = 'tool_settings.weight_paint.brush'
            myvar.secondary_tex = False

        if tex_slot.map_mode == 'STENCIL':

            layout.separator()

            layout.operator("brush.stencil_control", text = 'Move Stencil Texture', icon ='TRANSFORM_MOVE').mode = 'TRANSLATION'
            layout.operator("brush.stencil_control", text = 'Rotate Stencil Texture', icon ='TRANSFORM_ROTATE').mode = 'ROTATION'
            layout.operator("brush.stencil_control", text = 'Scale Stencil Texture', icon ='TRANSFORM_SCALE').mode = 'SCALE'
            layout.operator("brush.stencil_reset_transform", text = "Reset Stencil Texture position", icon = "RESET")

        if mask_tex_slot.map_mode == 'STENCIL':

            layout.separator()

            myvar = layout.operator("brush.stencil_control", text = "Move Stencil Mask Texture", icon ='TRANSFORM_MOVE')
            myvar.mode = 'TRANSLATION'
            myvar.texmode = 'SECONDARY'
            myvar = layout.operator("brush.stencil_control", text = "Rotate Stencil Mask Texture", icon ='TRANSFORM_ROTATE')
            myvar.mode = 'ROTATION'
            myvar.texmode = 'SECONDARY'
            myvar = layout.operator("brush.stencil_control", text = "Scale Stencil Mask Texture", icon ='TRANSFORM_SCALE')
            myvar.mode = 'SCALE'
            myvar.texmode = 'SECONDARY'
            layout.operator("brush.stencil_reset_transform", text = "Reset Stencil Mask Texture position", icon = "RESET").mask = True


        # If face selection masking for painting is active
        if mesh.use_paint_mask:

            layout.separator()

            layout.menu("VIEW3D_MT_facemask_showhide") ### show hide for face mask tool

        # Color picker just in vertex and texture paint
        if obj.mode in {'VERTEX_PAINT', 'TEXTURE_PAINT'}:

            layout.separator()

            layout.operator("paint.sample_color", text = "Color Picker", icon='EYEDROPPER')


class VIEW3D_MT_brush_curve_presets(Menu):
    bl_label = "Curve Preset"

    def draw(self, context):
        layout = self.layout

        toolsettings = context.tool_settings.image_paint
        brush = toolsettings.brush

<<<<<<< HEAD
        layout.operator("brush.curve_preset", icon='SHARPCURVE', text="Sharp").shape = 'SHARP'
        layout.operator("brush.curve_preset", icon='SMOOTHCURVE', text="Smooth").shape = 'SMOOTH'
        layout.operator("brush.curve_preset", icon='NOCURVE', text="Max").shape = 'MAX'
        layout.operator("brush.curve_preset", icon='LINCURVE', text="Line").shape = 'LINE'
        layout.operator("brush.curve_preset", icon='ROOTCURVE', text="Root").shape = 'ROOT'
        layout.operator("brush.curve_preset", icon='SPHERECURVE', text="Round").shape = 'ROUND'

# Show hide menu for face selection masking
class VIEW3D_MT_facemask_showhide(Menu):
    bl_label = "Show/Hide"

    def draw(self, context):
        layout = self.layout

        layout.operator("paint.face_select_reveal", text="Show Hidden", icon = "RESTRICT_VIEW_OFF")
        layout.operator("paint.face_select_hide", text="Hide Selected", icon = "RESTRICT_VIEW_ON").unselected = False
        layout.operator("paint.face_select_hide", text="Hide Unselected", icon = "HIDE_UNSELECTED").unselected = True
=======
        layout.prop(brush, "use_paint_sculpt", text="Sculpt")
        layout.prop(brush, "use_paint_uv_sculpt", text="UV Sculpt")
        layout.prop(brush, "use_paint_vertex", text="Vertex Paint")
        layout.prop(brush, "use_paint_weight", text="Weight Paint")
        layout.prop(brush, "use_paint_image", text="Texture Paint")
>>>>>>> 141f80a3


class VIEW3D_MT_paint_vertex(Menu):
    bl_label = "Paint"

    def draw(self, _context):
        layout = self.layout

        layout.operator("paint.vertex_color_set", icon = "COLOR")
        layout.operator("paint.vertex_color_smooth", icon = "SMOOTH")
        layout.operator("paint.vertex_color_dirt", icon = "DIRTY_VERTEX")
        layout.operator("paint.vertex_color_from_weight", icon = "VERTCOLFROMWEIGHT")

        layout.separator()

        layout.operator("paint.vertex_color_invert", text="Invert", icon = "REVERSE_COLORS")
        layout.operator("paint.vertex_color_levels", text="Levels", icon = "LEVELS")
        layout.operator("paint.vertex_color_hsv", text="Hue Saturation Value", icon = "HUESATVAL")
        layout.operator("paint.vertex_color_brightness_contrast", text="Bright/Contrast", icon = "BRIGHTNESS_CONTRAST")


class VIEW3D_MT_paint_vertex_specials(Menu):
    bl_label = "Vertex Paint Context Menu"

    def draw(self, context):
        layout = self.layout
        # TODO: populate with useful items.
        layout.operator("paint.vertex_color_set")
        layout.separator()
        layout.operator("paint.vertex_color_smooth")


class VIEW3D_MT_paint_texture_specials(Menu):
    bl_label = "Texture Paint Context Menu"

    def draw(self, context):
        layout = self.layout
        # TODO: populate with useful items.
        layout.operator("image.save_dirty")


class VIEW3D_MT_hook(Menu):
    bl_label = "Hooks"

    def draw(self, context):
        layout = self.layout
        layout.operator_context = 'EXEC_AREA'
        layout.operator("object.hook_add_newob", icon = "HOOK_NEW")
        layout.operator("object.hook_add_selob", icon = "HOOK_SELECTED").use_bone = False
        layout.operator("object.hook_add_selob", text="Hook to Selected Object Bone", icon = "HOOK_BONE").use_bone = True

        if [mod.type == 'HOOK' for mod in context.active_object.modifiers]:
            layout.separator()

            layout.operator_menu_enum("object.hook_assign", "modifier", icon = "HOOK_ASSIGN")
            layout.operator_menu_enum("object.hook_remove", "modifier", icon = "HOOK_REMOVE")

            layout.separator()

            layout.operator_menu_enum("object.hook_select", "modifier", icon = "HOOK_SELECT")
            layout.operator_menu_enum("object.hook_reset", "modifier", icon = "HOOK_RESET")
            layout.operator_menu_enum("object.hook_recenter", "modifier", icon = "HOOK_RECENTER")


class VIEW3D_MT_vertex_group(Menu):
    bl_label = "Vertex Groups"

    def draw(self, context):
        layout = self.layout

        layout.operator_context = 'EXEC_AREA'
        layout.operator("object.vertex_group_assign_new", icon = "GROUP_VERTEX")

        ob = context.active_object
        if ob.mode == 'EDIT' or (ob.mode == 'WEIGHT_PAINT' and ob.type == 'MESH' and ob.data.use_paint_mask_vertex):
            if ob.vertex_groups.active:
                layout.separator()

                layout.operator("object.vertex_group_assign", text="Assign to Active Group", icon = "ADD_TO_ACTIVE")
                layout.operator("object.vertex_group_remove_from", text="Remove from Active Group", icon = "REMOVE_SELECTED_FROM_ACTIVE_GROUP").use_all_groups = False
                layout.operator("object.vertex_group_remove_from", text="Remove from All", icon = "REMOVE_FROM_ALL_GROUPS").use_all_groups = True

        if ob.vertex_groups.active:
            layout.separator()

            layout.operator_menu_enum("object.vertex_group_set_active", "group", text="Set Active Group")
            layout.operator("object.vertex_group_remove", text="Remove Active Group", icon = "REMOVE_ACTIVE_GROUP").all = False
            layout.operator("object.vertex_group_remove", text="Remove All Groups", icon = "REMOVE_ALL_GROUPS").all = True


class VIEW3D_MT_paint_weight(Menu):
    bl_label = "Weights"

    @staticmethod
    def draw_generic(layout, is_editmode=False):

        if not is_editmode:

            layout.operator("paint.weight_from_bones", text = "Assign Automatic From Bones", icon = "BONE_DATA").type = 'AUTOMATIC'
            layout.operator("paint.weight_from_bones", text = "Assign From Bone Envelopes", icon = "ENVELOPE_MODIFIER").type = 'ENVELOPES'

            layout.separator()

        layout.operator("object.vertex_group_normalize_all", text = "Normalize All", icon='WEIGHT_NORMALIZE_ALL')
        layout.operator("object.vertex_group_normalize", text = "Normalize", icon='WEIGHT_NORMALIZE')

        layout.separator()

        layout.operator("object.vertex_group_mirror", text="Mirror", icon='WEIGHT_MIRROR')
        layout.operator("object.vertex_group_invert", text="Invert", icon='WEIGHT_INVERT')
        layout.operator("object.vertex_group_clean", text="Clean", icon='WEIGHT_CLEAN')

        layout.separator()

        layout.operator("object.vertex_group_quantize", text = "Quantize", icon = "WEIGHT_QUANTIZE")
        layout.operator("object.vertex_group_levels", text = "Levels", icon = 'WEIGHT_LEVELS')
        layout.operator("object.vertex_group_smooth", text = "Smooth", icon='WEIGHT_SMOOTH')

        if not is_editmode:
            props = layout.operator("object.data_transfer", text="Transfer Weights", icon = 'WEIGHT_TRANSFER_WEIGHTS')
            props.use_reverse_transfer = True
            props.data_type = 'VGROUP_WEIGHTS'

        layout.operator("object.vertex_group_limit_total", text="Limit Total", icon='WEIGHT_LIMIT_TOTAL')
        layout.operator("object.vertex_group_fix", text="Fix Deforms", icon='WEIGHT_FIX_DEFORMS')

        if not is_editmode:
            layout.separator()

            layout.operator("paint.weight_set", icon = "MOD_VERTEX_WEIGHT")

    def draw(self, _context):
        self.draw_generic(self.layout, is_editmode=False)


class VIEW3D_MT_subdivision_set(Menu):
    bl_label = "Subdivide"

    def draw(self, context):
        layout = self.layout

        myvar = layout.operator("object.subdivision_set", text = "Level 0", icon = "SUBDIVIDE_EDGES")
        myvar.relative = False
        myvar.level = 0
        myvar = layout.operator("object.subdivision_set", text = "Level 1", icon = "SUBDIVIDE_EDGES")
        myvar.relative = False
        myvar.level = 1
        myvar = layout.operator("object.subdivision_set", text = "Level 2", icon = "SUBDIVIDE_EDGES")
        myvar.relative = False
        myvar.level = 2
        myvar = layout.operator("object.subdivision_set", text = "Level 3", icon = "SUBDIVIDE_EDGES")
        myvar.relative = False
        myvar.level = 3
        myvar = layout.operator("object.subdivision_set", text = "Level 4", icon = "SUBDIVIDE_EDGES")
        myvar.relative = False
        myvar.level = 4
        myvar = layout.operator("object.subdivision_set", text = "Level 5", icon = "SUBDIVIDE_EDGES")
        myvar.relative = False
        myvar.level = 5


class VIEW3D_MT_paint_weight_specials(Menu):
    bl_label = "Weights Context Menu"

    def draw(self, context):
        layout = self.layout
        # TODO: populate with useful items.
        layout.operator("paint.weight_set")
        layout.separator()
        layout.operator("object.vertex_group_normalize", text="Normalize")
        layout.operator("object.vertex_group_clean", text="Clean")
        layout.operator("object.vertex_group_smooth", text="Smooth")


class VIEW3D_MT_sculpt(Menu):
    bl_label = "Sculpt"

    def draw(self, context):
        layout = self.layout

        tool_settings = context.tool_settings
        sculpt = tool_settings.sculpt

        layout.operator("sculpt.dynamic_topology_toggle", text="Toggle Dynamic Topology", icon = "SCULPT_DYNTOPO")

        layout.separator()

        layout.menu("VIEW3D_MT_subdivision_set")



class VIEW3D_MT_sculpt_specials(Menu):
    bl_label = "Sculpt Context Menu"

    def draw(self, context):
        layout = self.layout
        # TODO: populate with useful items.
        layout.operator("object.shade_smooth")
        layout.operator("object.shade_flat")


class VIEW3D_MT_hide_mask(Menu):
    bl_label = "Hide/Mask"

    def draw(self, _context):
        layout = self.layout

        props = layout.operator("paint.hide_show", text="Show All", icon = "RESTRICT_VIEW_OFF")
        props.action = 'SHOW'
        props.area = 'ALL'

        props = layout.operator("paint.hide_show", text="Hide Bounding Box", icon = "RESTRICT_VIEW_ON")
        props.action = 'HIDE'
        props.area = 'INSIDE'

        props = layout.operator("paint.hide_show", text="Show Bounding Box", icon = "RESTRICT_VIEW_OFF")
        props.action = 'SHOW'
        props.area = 'INSIDE'

        props = layout.operator("paint.hide_show", text="Hide Masked", icon = "RESTRICT_VIEW_ON")
        props.area = 'MASKED'
        props.action = 'HIDE'

        layout.separator()

        props = layout.operator("paint.mask_flood_fill", text="Invert Mask", icon = "INVERT_MASK")
        props.mode = 'INVERT'

        props = layout.operator("paint.mask_flood_fill", text="Fill Mask", icon = "FILL_MASK")
        props.mode = 'VALUE'
        props.value = 1

        props = layout.operator("paint.mask_flood_fill", text="Clear Mask", icon = "CLEAR_MASK")
        props.mode = 'VALUE'
        props.value = 0

        props = layout.operator("view3d.select_box", text="Box Mask", icon = "BOX_MASK")
        props = layout.operator("paint.mask_lasso_gesture", text="Lasso Mask", icon = "LASSO_MASK")


class VIEW3D_MT_particle(Menu):
    bl_label = "Particle"

    def draw(self, context):
        layout = self.layout
        tool_settings = context.tool_settings

        particle_edit = tool_settings.particle_edit

        layout.operator("particle.mirror", icon = "TRANSFORM_MIRROR")

        layout.operator("particle.remove_doubles", icon='REMOVE_DOUBLES')

        layout.separator()

        if particle_edit.select_mode == 'POINT':
            layout.operator("particle.subdivide")

        layout.operator("particle.unify_length", icon = "RULER")
        layout.operator("particle.rekey", icon = "KEY_HLT")
        layout.operator("particle.weight_set", icon = "MOD_VERTEX_WEIGHT")

        layout.separator()

        layout.menu("VIEW3D_MT_particle_show_hide")

        layout.separator()

        layout.operator("particle.delete", icon = "DELETE")

        layout.separator()


        #radial control button brush size
        myvar = layout.operator("wm.radial_control", text = "Brush Radius", icon = "BRUSHSIZE")
        myvar.data_path_primary = 'tool_settings.particle_edit.brush.size'

        #radial control button brush strength
        myvar = layout.operator("wm.radial_control", text = "Brush Strength", icon = "BRUSHSTRENGTH")
        myvar.data_path_primary = 'tool_settings.particle_edit.brush.strength'


class VIEW3D_MT_particle_context_menu(Menu):
    bl_label = "Particle Context Menu"

    def draw(self, context):
        layout = self.layout
        tool_settings = context.tool_settings

        particle_edit = tool_settings.particle_edit

        layout.operator("particle.rekey")

        layout.separator()

        layout.operator("particle.delete")

        layout.separator()

        layout.operator("particle.remove_doubles")
        layout.operator("particle.unify_length")

        if particle_edit.select_mode == 'POINT':
            layout.operator("particle.subdivide")

        layout.operator("particle.weight_set")

        layout.separator()

        layout.operator("particle.mirror")

        if particle_edit.select_mode == 'POINT':
            layout.separator()

            layout.operator("particle.select_all", text="All", icon='SELECT_ALL').action = 'SELECT'
            layout.operator("particle.select_all", text="None", icon = 'SELECT_NONE').action = 'DESELECT'
            layout.operator("particle.select_all", text="Invert", icon='INVERSE').action = 'INVERT'

            layout.separator()

            layout.operator("particle.select_roots")
            layout.operator("particle.select_tips")

            layout.separator()

            layout.operator("particle.select_random", icon = "RANDOMIZE")

            layout.separator()

            layout.operator("particle.select_more", icon = "SELECTMORE")
            layout.operator("particle.select_less", icon = "SELECTLESS")

            layout.separator()

            layout.operator("particle.select_linked", icon = "LINKED")


# Workaround to separate the tooltips for Show Hide for Particles in Particle mode
class VIEW3D_particle_hide_unselected(bpy.types.Operator):
    """Hide Unselected\nHide the unselected Particles"""      # blender will use this as a tooltip for menu items and buttons.
    bl_idname = "particle.hide_unselected"        # unique identifier for buttons and menu items to reference.
    bl_label = "Hide Unselected"         # display name in the interface.
    bl_options = {'REGISTER', 'UNDO'}  # enable undo for the operator.

    def execute(self, context):        # execute() is called by blender when running the operator.
        bpy.ops.particle.hide(unselected = True)
        return {'FINISHED'}


class VIEW3D_MT_particle_show_hide(Menu):
    bl_label = "Show/Hide"

    def draw(self, context):
        layout = self.layout

        layout.operator("particle.reveal", text="Show Hidden", icon = "RESTRICT_VIEW_OFF")
        layout.operator("particle.hide", text="Hide Selected", icon = "RESTRICT_VIEW_ON").unselected = False
        layout.operator("particle.hide_unselected", text="Hide Unselected", icon = "HIDE_UNSELECTED") # bfa - separated tooltip

class VIEW3D_MT_pose(Menu):
    bl_label = "Pose"

    def draw(self, _context):
        layout = self.layout

        layout.menu("VIEW3D_MT_transform_armature")

        layout.menu("VIEW3D_MT_pose_transform")
        layout.menu("VIEW3D_MT_pose_apply")

        layout.menu("VIEW3D_MT_snap")

        layout.separator()

        layout.menu("VIEW3D_MT_object_animation")

        layout.separator()

        layout.menu("VIEW3D_MT_pose_slide")
        layout.menu("VIEW3D_MT_pose_propagate")

        layout.separator()

        layout.operator("pose.copy", icon='COPYDOWN')
        layout.operator("pose.paste", icon='PASTEDOWN').flipped = False
        layout.operator("pose.paste", icon='PASTEFLIPDOWN', text="Paste Pose Flipped").flipped = True

        layout.separator()

        layout.menu("VIEW3D_MT_pose_library")
        layout.menu("VIEW3D_MT_pose_motion")
        layout.menu("VIEW3D_MT_pose_group")

        layout.separator()

        layout.menu("VIEW3D_MT_object_parent")
        layout.menu("VIEW3D_MT_pose_ik")
        layout.menu("VIEW3D_MT_pose_constraints")

        layout.separator()

        layout.operator_context = 'EXEC_AREA'
        layout.operator("pose.autoside_names", text="AutoName Left/Right", icon = "STRING").axis = 'XAXIS'
        layout.operator("pose.autoside_names", text="AutoName Front/Back", icon = "STRING").axis = 'YAXIS'
        layout.operator("pose.autoside_names", text="AutoName Top/Bottom", icon = "STRING").axis = 'ZAXIS'

        layout.operator("pose.flip_names", icon = "FLIP")
        layout.operator("pose.quaternions_flip", icon = "FLIP")

        layout.separator()

        layout.operator_context = 'INVOKE_AREA'
        layout.operator("armature.armature_layers", text="Change Armature Layers", icon = "LAYER")
        layout.operator("pose.bone_layers", text="Change Bone Layers", icon = "LAYER")

        layout.separator()

        layout.menu("VIEW3D_MT_pose_show_hide")
        layout.menu("VIEW3D_MT_bone_options_toggle", text="Bone Settings")

        layout.separator()

        layout.operator("anim.keyframe_insert_menu", text="Insert Keyframe", icon = "KEYFRAMES_INSERT")


class VIEW3D_MT_pose_transform(Menu):
    bl_label = "Clear Transform"

    def draw(self, _context):
        layout = self.layout

        layout.operator("pose.transforms_clear", text="All", icon = "CLEAR")
        layout.operator("pose.user_transforms_clear", icon = "CLEAR")

        layout.separator()

        layout.operator("pose.loc_clear", text="Location", icon = "CLEARMOVE")
        layout.operator("pose.rot_clear", text="Rotation", icon = "CLEARROTATE")
        layout.operator("pose.scale_clear", text="Scale", icon = "CLEARSCALE")

        layout.separator()

        layout.operator("pose.user_transforms_clear", text="Reset Unkeyed", icon = "RESET")


class VIEW3D_MT_pose_slide(Menu):
    bl_label = "In-Betweens"

    def draw(self, _context):
        layout = self.layout

        layout.operator("pose.push", icon = 'PUSH_POSE')
        layout.operator("pose.relax", icon = 'RELAX_POSE')
        layout.operator("pose.breakdown", icon = 'BREAKDOWNER_POSE')


class VIEW3D_MT_pose_propagate(Menu):
    bl_label = "Propagate"

    def draw(self, _context):
        layout = self.layout

        layout.operator("pose.propagate", icon = "PROPAGATE").mode = 'WHILE_HELD'

        layout.separator()

        layout.operator("pose.propagate", text="To Next Keyframe", icon = "PROPAGATE").mode = 'NEXT_KEY'
        layout.operator("pose.propagate", text="To Last Keyframe (Make Cyclic)", icon = "PROPAGATE").mode = 'LAST_KEY'

        layout.separator()

        layout.operator("pose.propagate", text="On Selected Keyframes", icon = "PROPAGATE").mode = 'SELECTED_KEYS'

        layout.separator()

        layout.operator("pose.propagate", text="On Selected Markers", icon = "PROPAGATE").mode = 'SELECTED_MARKERS'


class VIEW3D_MT_pose_library(Menu):
    bl_label = "Pose Library"

    def draw(self, _context):
        layout = self.layout

        layout.operator("poselib.browse_interactive", text="Browse Poses", icon = "FILEBROWSER")

        layout.separator()

        layout.operator("poselib.pose_add", text="Add Pose", icon = "LIBRARY")
        layout.operator("poselib.pose_rename", text="Rename Pose", icon = "STRING")
        layout.operator("poselib.pose_remove", text="Remove Pose", icon = "DELETE")


class VIEW3D_MT_pose_motion(Menu):
    bl_label = "Motion Paths"

    def draw(self, _context):
        layout = self.layout

        layout.operator("pose.paths_calculate", text="Calculate", icon ='MOTIONPATHS_CALCULATE')
        layout.operator("pose.paths_clear", text="Clear", icon ='MOTIONPATHS_CLEAR')


class VIEW3D_MT_pose_group(Menu):
    bl_label = "Bone Groups"

    def draw(self, context):
        layout = self.layout

        pose = context.active_object.pose

        layout.operator_context = 'EXEC_AREA'
        layout.operator("pose.group_assign", text="Assign to New Group", icon = "NEW_GROUP").type = 0

        if pose.bone_groups:
            active_group = pose.bone_groups.active_index + 1
            layout.operator("pose.group_assign", text="Assign to Group", icon = "ADD_TO_ACTIVE").type = active_group

            layout.separator()

            # layout.operator_context = 'INVOKE_AREA'
            layout.operator("pose.group_unassign", icon = "REMOVE_SELECTED_FROM_ACTIVE_GROUP")
            layout.operator("pose.group_remove", icon = "REMOVE_FROM_ALL_GROUPS")


class VIEW3D_MT_pose_ik(Menu):
    bl_label = "Inverse Kinematics"

    def draw(self, _context):
        layout = self.layout

        layout.operator("pose.ik_add", icon= "ADD_IK")
        layout.operator("pose.ik_clear", icon = "CLEAR_IK")


class VIEW3D_MT_pose_constraints(Menu):
    bl_label = "Constraints"

    def draw(self, _context):
        layout = self.layout

        layout.operator("pose.constraint_add_with_targets", text="Add (With Targets)", icon = "CONSTRAINT_DATA")
        layout.operator("pose.constraints_copy", icon = "COPYDOWN")
        layout.operator("pose.constraints_clear", icon = "CLEAR_CONSTRAINT")


# Workaround to separate the tooltips for Show Hide for Armature in Pose mode
class VIEW3D_MT_pose_hide_unselected(bpy.types.Operator):
    """Hide Unselected\nHide unselected Bones"""      # blender will use this as a tooltip for menu items and buttons.
    bl_idname = "pose.hide_unselected"        # unique identifier for buttons and menu items to reference.
    bl_label = "Hide Unselected"         # display name in the interface.
    bl_options = {'REGISTER', 'UNDO'}  # enable undo for the operator.

    def execute(self, context):        # execute() is called by blender when running the operator.
        bpy.ops.pose.hide(unselected = True)
        return {'FINISHED'}


class VIEW3D_MT_pose_show_hide(Menu):
    bl_label = "Show/Hide"

    def draw(self, context):
        layout = self.layout

        layout.operator("pose.reveal", text="Show Hidden", icon = "RESTRICT_VIEW_OFF")
        layout.operator("pose.hide", text="Hide Selected", icon = "RESTRICT_VIEW_ON").unselected = False
        layout.operator("pose.hide_unselected", text="Hide Unselected", icon = "HIDE_UNSELECTED") # bfa - separated tooltip


class VIEW3D_MT_pose_apply(Menu):
    bl_label = "Apply"

    def draw(self, _context):
        layout = self.layout

        layout.operator("pose.armature_apply", icon = "MOD_ARMATURE")
        layout.operator("pose.visual_transform_apply", icon = "APPLYMOVE")

        layout.separator()

        props = layout.operator("object.assign_property_defaults", icon = "ASSIGN")
        props.process_bones = True


class VIEW3D_MT_pose_context_menu(Menu):
    bl_label = "Pose Context Menu"

    def draw(self, _context):
        layout = self.layout

        layout.operator_context = 'INVOKE_REGION_WIN'

        layout.operator("anim.keyframe_insert_menu", text="Insert Keyframe")

        layout.separator()

        layout.operator("pose.copy", icon='COPYDOWN')
        layout.operator("pose.paste", icon='PASTEDOWN').flipped = False
        layout.operator("pose.paste", icon='PASTEFLIPDOWN', text="Paste X-Flipped Pose").flipped = True

        layout.separator()

        props = layout.operator("wm.call_panel", text="Rename Active Bone...")
        props.name = "TOPBAR_PT_name"
        props.keep_open = False

        layout.separator()

        layout.operator("pose.paths_calculate", text="Calculate")
        layout.operator("pose.paths_clear", text="Clear")

        layout.separator()

        layout.operator("pose.push")
        layout.operator("pose.relax")
        layout.operator("pose.breakdown")

        layout.separator()

        layout.operator("pose.paths_calculate", text="Calculate Motion Paths")
        layout.operator("pose.paths_clear", text="Clear Motion Paths")

        layout.separator()

        layout.operator("pose.hide").unselected = False
        layout.operator("pose.reveal")

        layout.separator()

        layout.operator("pose.user_transforms_clear")


class BoneOptions:
    def draw(self, context):
        layout = self.layout

        options = [
            "show_wire",
            "use_deform",
            "use_envelope_multiply",
            "use_inherit_rotation",
            "use_inherit_scale",
        ]

        if context.mode == 'EDIT_ARMATURE':
            bone_props = bpy.types.EditBone.bl_rna.properties
            data_path_iter = "selected_bones"
            opt_suffix = ""
            options.append("lock")
        else:  # pose-mode
            bone_props = bpy.types.Bone.bl_rna.properties
            data_path_iter = "selected_pose_bones"
            opt_suffix = "bone."

        for opt in options:
            props = layout.operator("wm.context_collection_boolean_set", text=bone_props[opt].name,
                                    text_ctxt=i18n_contexts.default)
            props.data_path_iter = data_path_iter
            props.data_path_item = opt_suffix + opt
            props.type = self.type


class VIEW3D_MT_bone_options_toggle(Menu, BoneOptions):
    bl_label = "Toggle Bone Options"
    type = 'TOGGLE'


class VIEW3D_MT_bone_options_enable(Menu, BoneOptions):
    bl_label = "Enable Bone Options"
    type = 'ENABLE'


class VIEW3D_MT_bone_options_disable(Menu, BoneOptions):
    bl_label = "Disable Bone Options"
    type = 'DISABLE'


# ********** Edit Menus, suffix from ob.type **********


class VIEW3D_MT_edit_mesh(Menu):
    bl_label = "Mesh"

    def draw(self, _context):
        layout = self.layout

        with_bullet = bpy.app.build_options.bullet

        layout.menu("VIEW3D_MT_transform")
        layout.menu("VIEW3D_MT_mirror")
        layout.menu("VIEW3D_MT_snap")

        layout.separator()

        layout.operator("mesh.duplicate_move", text="Duplicate", icon = "DUPLICATE")
        layout.menu("VIEW3D_MT_edit_mesh_extrude")
        layout.operator("mesh.split", icon = "SPLIT")
        layout.operator("mesh.bisect", icon = 'BISECT')
        layout.operator("mesh.knife_project", icon='KNIFE_PROJECT')

        if with_bullet:
            layout.operator("mesh.convex_hull", icon = "CONVEXHULL")

        layout.separator()

        layout.operator("mesh.symmetrize", icon = "SYMMETRIZE", text = "Symmetrize")
        layout.operator("mesh.symmetry_snap", icon = "SNAP_SYMMETRY")

        layout.separator()

        layout.menu("VIEW3D_MT_edit_mesh_normals")
        layout.menu("VIEW3D_MT_edit_mesh_shading")
        layout.menu("VIEW3D_MT_edit_mesh_weights")
        layout.menu("VIEW3D_MT_edit_mesh_sort_elements")
        layout.menu("VIEW3D_MT_subdivision_set")

        layout.separator()

        layout.menu("VIEW3D_MT_edit_mesh_show_hide")
        layout.operator_menu_enum("mesh.separate", "type")
        layout.menu("VIEW3D_MT_edit_mesh_clean")

        layout.separator()

        layout.menu("VIEW3D_MT_edit_mesh_delete")
        layout.menu("VIEW3D_MT_edit_mesh_dissolve")
        layout.menu("VIEW3D_MT_edit_mesh_select_mode")

class VIEW3D_MT_edit_mesh_sort_elements(Menu):
    bl_label = "Sort Elements"

    def draw(self, context):
        layout = self.layout

        layout.operator("mesh.sort_elements", text="View Z Axis", icon = "Z_ICON").type = 'VIEW_ZAXIS'
        layout.operator("mesh.sort_elements", text="View X Axis", icon = "X_ICON").type = 'VIEW_XAXIS'
        layout.operator("mesh.sort_elements", text="Cursor Distance", icon = "CURSOR").type = 'CURSOR_DISTANCE'
        layout.operator("mesh.sort_elements", text="Material", icon = "MATERIAL").type = 'MATERIAL'
        layout.operator("mesh.sort_elements", text="Selected", icon = "RESTRICT_SELECT_OFF").type = 'SELECTED'
        layout.operator("mesh.sort_elements", text="Randomize", icon = "RANDOMIZE").type = 'RANDOMIZE'
        layout.operator("mesh.sort_elements", text="Reverse", icon = "SWITCH_DIRECTION").type = 'REVERSE'


class VIEW3D_MT_edit_mesh_context_menu(Menu):
    bl_label = ""

    def draw(self, context):

        def count_selected_items_for_objects_in_mode():
            selected_verts_len = 0
            selected_edges_len = 0
            selected_faces_len = 0
            for ob in context.objects_in_mode_unique_data:
                v, e, f = ob.data.count_selected_items()
                selected_verts_len += v
                selected_edges_len += e
                selected_faces_len += f
            return (selected_verts_len, selected_edges_len, selected_faces_len)

        is_vert_mode, is_edge_mode, is_face_mode = context.tool_settings.mesh_select_mode
        selected_verts_len, selected_edges_len, selected_faces_len = count_selected_items_for_objects_in_mode()

        del count_selected_items_for_objects_in_mode

        layout = self.layout

        layout.operator_context = 'INVOKE_REGION_WIN'

        # If nothing is selected
        # (disabled for now until it can be made more useful).
        '''
        # If nothing is selected
        if not (selected_verts_len or selected_edges_len or selected_faces_len):
            layout.menu("VIEW3D_MT_mesh_add", text="Add")

            return
        '''

        # Else something is selected

        row = layout.row()

        if is_vert_mode:
            col = row.column()

            col.label(text="Vertex Context Menu", icon='VERTEXSEL')
            col.separator()

            # Additive Operators
            col.operator("mesh.subdivide", text="Subdivide")

            col.separator()

            col.operator("mesh.extrude_vertices_move", text="Extrude Vertices", icon='EXTRUDE_REGION')
            col.operator("mesh.bevel", text="Bevel Vertices").vertex_only = True

            if selected_verts_len > 1:
                col.separator()
                col.operator("mesh.edge_face_add", text="New Edge/Face from Vertices")
                col.operator("mesh.vert_connect_path", text="Connect Vertex Path")
                col.operator("mesh.vert_connect", text="Connect Vertex Pairs")

            col.separator()

            # Deform Operators
            col.operator("transform.push_pull", text="Push/Pull")
            col.operator("transform.shrink_fatten", text="Shrink/Fatten")
            col.operator("transform.shear", text="Shear")
            col.operator("transform.vert_slide", text="Slide Vertices")
            col.operator("transform.vertex_random", text="Randomize Vertices")
            col.operator("mesh.vertices_smooth", text="Smooth Vertices")
            col.operator("mesh.vertices_smooth_laplacian", text="Smooth Laplacian", icon = "SMOOTH_LAPLACIAN")

            col.separator()

            col.menu("VIEW3D_MT_snap", text="Snap Vertices")
            col.operator("transform.mirror", text="Mirror Vertices")

            col.separator()

            # Removal Operators
            if selected_verts_len > 1:
<<<<<<< HEAD
                col.operator("mesh.merge", text="Merge Vertices")
                col.operator("mesh.remove_doubles", text="Remove Double Vertices")
=======
                col.menu("VIEW3D_MT_edit_mesh_merge", text="Merge Vertices")
            col.operator("mesh.split")
            col.operator_menu_enum("mesh.separate", "type")
>>>>>>> 141f80a3
            col.operator("mesh.dissolve_verts")
            col.operator("mesh.delete", text="Delete Vertices", icon = "DELETE").type = 'VERT'

        if is_edge_mode:
            render = context.scene.render

            col = row.column()
            col.label(text="Edge Context Menu", icon='EDGESEL')
            col.separator()

            # Additive Operators
            col.operator("mesh.subdivide", text="Subdivide")

            col.separator()

            col.operator("mesh.extrude_edges_move", text="Extrude Edges", icon='EXTRUDE_REGION')
            col.operator("mesh.bevel", text="Bevel Edges").vertex_only = False
            if selected_edges_len >= 2:
                col.operator("mesh.bridge_edge_loops")
            if selected_edges_len >= 1:
                col.operator("mesh.edge_face_add", text="New Face from Edges")
            if selected_edges_len >= 2:
                col.operator("mesh.fill")

            col.separator()

            col.operator("mesh.loopcut_slide")
            col.operator("mesh.offset_edge_loops_slide")
            col.operator("mesh.knife_tool")
            col.operator("mesh.bisect")
            col.operator("mesh.bridge_edge_loops", text="Bridge Edge Loops")

            col.separator()

            # Deform Operators
            col.operator("mesh.edge_rotate", text="Rotate Edge CW").use_ccw = False
            col.operator("transform.edge_slide")
            col.operator("mesh.edge_split")

            col.separator()

            # Edge Flags
            col.operator("transform.edge_crease")
            col.operator("transform.edge_bevelweight")

            col.separator()

            col.operator("mesh.mark_seam").clear = False
            col.operator("mesh.mark_seam", text="Clear Seam").clear = True

            col.separator()

            col.operator("mesh.mark_sharp")
            col.operator("mesh.mark_sharp", text="Clear Sharp").clear = True

            if render.use_freestyle:
                col.separator()

                col.operator("mesh.mark_freestyle_edge").clear = False
                col.operator("mesh.mark_freestyle_edge", text="Clear Freestyle Edge").clear = True

            col.separator()

            # Removal Operators
            col.operator("mesh.unsubdivide")
            col.operator("mesh.split")
            col.operator_menu_enum("mesh.separate", "type")
            col.operator("mesh.dissolve_edges")
            col.operator("mesh.delete", text="Delete Edges", icon = "DELETE").type = 'EDGE'

        if is_face_mode:
            col = row.column()

            col.label(text="Face Context Menu", icon='FACESEL')
            col.separator()

            # Additive Operators
            col.operator("mesh.subdivide", text="Subdivide")

            col.separator()

            col.operator("view3d.edit_mesh_extrude_move_normal", text="Extrude Faces", icon = 'EXTRUDE_REGION')
            col.operator("view3d.edit_mesh_extrude_move_shrink_fatten", text="Extrude Faces Along Normals", icon = 'EXTRUDE_REGION')
            col.operator("mesh.extrude_faces_move", text="Extrude Individual Faces", icon = 'EXTRUDE_REGION')

            col.operator("mesh.inset")
            col.operator("mesh.poke")

            if selected_faces_len >= 2:
                col.operator("mesh.bridge_edge_loops", text="Bridge Faces")

            col.separator()

            # Modify Operators
            col.menu("VIEW3D_MT_uv_map", text="UV Unwrap Faces")

            col.separator()

            props = col.operator("mesh.quads_convert_to_tris")
            props.quad_method = props.ngon_method = 'BEAUTY'
            col.operator("mesh.tris_convert_to_quads")

            col.separator()

            col.operator("mesh.faces_shade_smooth")
            col.operator("mesh.faces_shade_flat")

            col.separator()

            # Removal Operators
            col.operator("mesh.unsubdivide")
            col.operator("mesh.split")
            col.operator_menu_enum("mesh.separate", "type")
            col.operator("mesh.dissolve_faces")
            col.operator("mesh.delete", text="Delete Faces", icon = "DELETE").type = 'FACE'


class VIEW3D_MT_edit_mesh_select_mode(Menu):
    bl_label = "Mesh Select Mode"

    def draw(self, context):
        layout = self.layout

        layout.operator_context = 'INVOKE_REGION_WIN'
        layout.operator("mesh.select_mode", text="Vertex", icon='VERTEXSEL').type = 'VERT'
        layout.operator("mesh.select_mode", text="Edge", icon='EDGESEL').type = 'EDGE'
        layout.operator("mesh.select_mode", text="Face", icon='FACESEL').type = 'FACE'


class VIEW3D_MT_edit_mesh_extrude_dupli(bpy.types.Operator):
    """Duplicate or Extrude to Cursor\nCreates a slightly rotated copy of the current mesh selection\nThe tool can also extrude the selected geometry, dependant of the selection\nHotkey tool! """      # blender will use this as a tooltip for menu items and buttons.
    bl_idname = "mesh.dupli_extrude_cursor_norotate"        # unique identifier for buttons and menu items to reference.
    bl_label = "Duplicate or Extrude to Cursor"         # display name in the interface.
    bl_options = {'REGISTER', 'UNDO'}  # enable undo for the operator.

    def execute(self, context):        # execute() is called by blender when running the operator.
        bpy.ops.mesh.dupli_extrude_cursor('INVOKE_DEFAULT',rotate_source = False)
        return {'FINISHED'}

class VIEW3D_MT_edit_mesh_extrude_dupli_rotate(bpy.types.Operator):
    """Duplicate or Extrude to Cursor Rotated\nCreates a slightly rotated copy of the current mesh selection, and rotates the source slightly\nThe tool can also extrude the selected geometry, dependant of the selection\nHotkey tool!"""      # blender will use this as a tooltip for menu items and buttons.
    bl_idname = "mesh.dupli_extrude_cursor_rotate"        # unique identifier for buttons and menu items to reference.
    bl_label = "Duplicate or Extrude to Cursor Rotated"         # display name in the interface.
    bl_options = {'REGISTER', 'UNDO'}  # enable undo for the operator.

    def execute(self, context):        # execute() is called by blender when running the operator.
        bpy.ops.mesh.dupli_extrude_cursor('INVOKE_DEFAULT', rotate_source = True)
        return {'FINISHED'}



class VIEW3D_MT_edit_mesh_extrude(Menu):
    bl_label = "Extrude"

    _extrude_funcs = {
        'VERT': lambda layout:
            layout.operator("mesh.extrude_vertices_move", text="Extrude Vertices", icon='EXTRUDE_REGION'),
        'EDGE': lambda layout:
            layout.operator("mesh.extrude_edges_move", text="Extrude Edges", icon='EXTRUDE_REGION'),
        'REGION': lambda layout:
            layout.operator("view3d.edit_mesh_extrude_move_normal", text="Extrude Faces", icon='EXTRUDE_REGION'),
        'REGION_VERT_NORMAL': lambda layout:
            layout.operator("view3d.edit_mesh_extrude_move_shrink_fatten", text="Extrude Faces Along Normals", icon='EXTRUDE_REGION'),
        'FACE': lambda layout:
            layout.operator("mesh.extrude_faces_move", text="Extrude Individual Faces", icon='EXTRUDE_REGION'),
        'DUPLI_EXTRUDE': lambda layout:
            layout.operator("mesh.dupli_extrude_cursor_norotate", text="Dupli Extrude", icon='DUPLI_EXTRUDE'),
        'DUPLI_EX_ROTATE': lambda layout:
            layout.operator("mesh.dupli_extrude_cursor_rotate", text="Dupli Extrude Rotate", icon='DUPLI_EXTRUDE_ROTATE'),
    }

    @staticmethod
    def extrude_options(context):
        tool_settings = context.tool_settings
        select_mode = tool_settings.mesh_select_mode
        mesh = context.object.data

        menu = []
        if mesh.total_face_sel:
            menu += ['REGION', 'REGION_VERT_NORMAL', 'FACE']
        if mesh.total_edge_sel and (select_mode[0] or select_mode[1]):
            menu += ['EDGE']
        if mesh.total_vert_sel and select_mode[0]:
            menu += ['VERT']
        menu += ['DUPLI_EXTRUDE', 'DUPLI_EX_ROTATE']

        # should never get here
        return menu

    def draw(self, context):
        layout = self.layout
        layout.operator_context = 'INVOKE_REGION_WIN'

        for menu_id in self.extrude_options(context):
            self._extrude_funcs[menu_id](layout)


class VIEW3D_MT_edit_mesh_vertices(Menu):
    bl_label = "Vertex"

    def draw(self, _context):
        layout = self.layout
        layout.operator_context = 'INVOKE_REGION_WIN'

        layout.operator("mesh.extrude_vertices_move", text="Extrude Vertices", icon = 'EXTRUDE_REGION')
        layout.operator("mesh.bevel", text="Bevel Vertices", icon='BEVEL').vertex_only = True

        layout.separator()

        layout.operator("mesh.edge_face_add", text="New Edge/Face from Vertices", icon='MAKE_EDGEFACE')
        layout.operator("mesh.vert_connect_path", text = "Connect Vertex Path", icon = "VERTEXCONNECTPATH")
        layout.operator("mesh.vert_connect", text = "Connect Vertex Pairs", icon = "VERTEXCONNECT")

        layout.separator()

        props = layout.operator("mesh.rip_move", text="Rip Vertices", icon = "RIP")
        props.MESH_OT_rip.use_fill = False
        props = layout.operator("mesh.rip_move", text="Rip Vertices and Fill", icon = "RIP_FILL")
        props.MESH_OT_rip.use_fill = True
        layout.operator("mesh.rip_edge_move", text="Rip Vertices and Extend", icon = "EXTEND_VERTICES")

        layout.separator()

        layout.operator("transform.vert_slide", text="Slide Vertices", icon = 'SLIDE_VERTEX')
        layout.operator("mesh.vertices_smooth", text="Smooth Vertices", icon = 'SMOOTH_VERTEX')
        layout.operator("mesh.vertices_smooth_laplacian", text="Smooth Laplacian", icon = "SMOOTH_LAPLACIAN")

        layout.separator()

        layout.operator("mesh.blend_from_shape", icon = "BLENDFROMSHAPE")
        layout.operator("mesh.shape_propagate_to_all", text="Propagate to Shapes", icon = "SHAPEPROPAGATE")

        layout.separator()

<<<<<<< HEAD
        layout.operator("mesh.merge", text="Merge Vertices", icon = "MERGE")
        layout.operator("mesh.remove_doubles", text="Remove Double Vertices", icon = 'REMOVE_DOUBLES')
=======
        layout.menu("VIEW3D_MT_edit_mesh_merge", text="Merge Vertices")
>>>>>>> 141f80a3

        layout.separator()

        layout.menu("VIEW3D_MT_vertex_group")
        layout.menu("VIEW3D_MT_hook")

        layout.separator()

        layout.operator("object.vertex_parent_set", icon = "VERTEX_PARENT")


class VIEW3D_MT_edit_mesh_edges_data(Menu):
    bl_label = "Edge Data"

    def draw(self, context):
        layout = self.layout

        render = context.scene.render

        layout.operator_context = 'INVOKE_REGION_WIN'

        layout.operator("transform.edge_crease", icon = "CREASE")
        layout.operator("transform.edge_bevelweight", icon = "BEVEL")

        layout.separator()

        layout.operator("mesh.mark_seam", icon = 'MARK_SEAM').clear = False
        layout.operator("mesh.mark_seam", text="Clear Seam", icon = 'CLEAR_SEAM').clear = True

        layout.separator()

        layout.operator("mesh.mark_sharp", icon = "MARKSHARPEDGES")
        layout.operator("mesh.mark_sharp", text="Clear Sharp", icon = "CLEARSHARPEDGES").clear = True

        layout.operator("mesh.mark_sharp", text="Mark Sharp from Vertices").use_verts = True
        props = layout.operator("mesh.mark_sharp", text="Clear Sharp from Vertices", icon = "CLEARSHARPEDGES")
        props.use_verts = True
        props.clear = True

        if render.use_freestyle:
            layout.separator()

            layout.operator("mesh.mark_freestyle_edge", icon = "MARK_FS_EDGE").clear = False
            layout.operator("mesh.mark_freestyle_edge", text="Clear Freestyle Edge", icon = "CLEAR_FS_EDGE").clear = True


class VIEW3D_MT_edit_mesh_edges(Menu):
    bl_label = "Edge"

    def draw(self, context):
        layout = self.layout

        with_freestyle = bpy.app.build_options.freestyle

        layout.operator_context = 'INVOKE_REGION_WIN'

        layout.operator("mesh.extrude_edges_move", text="Extrude Edges", icon = 'EXTRUDE_REGION')
        layout.operator("mesh.bevel", text="Bevel Edges", icon='BEVEL').vertex_only = False
        layout.operator("mesh.bridge_edge_loops", icon = "BRIDGE_EDGELOOPS")

        layout.separator()

        layout.operator("mesh.subdivide", icon='SUBDIVIDE_EDGES')
        layout.operator("mesh.subdivide_edgering", icon = "SUBDIV_EDGERING")
        layout.operator("mesh.unsubdivide", icon = "UNSUBDIVIDE")

        layout.separator()

        layout.operator("mesh.loopcut_slide", icon = "LOOP_CUT_AND_SLIDE")
        layout.operator("mesh.offset_edge_loops_slide", icon = "OFFSET_EDGE_SLIDE")
        layout.operator("mesh.knife_tool", icon = "KNIFE")
        layout.operator("mesh.bisect", icon = "BISECT")
        layout.operator("mesh.bridge_edge_loops", text="Bridge Edge Loops", icon = "BRIDGE_EDGELOOPS")

        layout.separator()

        layout.operator("mesh.edge_rotate", text="Rotate Edge CW", icon = "ROTATECW").use_ccw = False
        layout.operator("mesh.edge_rotate", text="Rotate Edge CCW", icon = "ROTATECW").use_ccw = True

        layout.separator()

        layout.operator("transform.edge_slide", icon='SLIDE_EDGE')
        layout.operator("mesh.edge_split", icon = "SPLITEDGE")

        layout.separator()

        layout.operator("transform.edge_crease", icon = "CREASE")
        layout.operator("transform.edge_bevelweight", icon = "BEVEL")

        layout.separator()

        layout.operator("mesh.mark_sharp", icon = "MARKSHARPEDGES")
        layout.operator("mesh.mark_sharp", text="Clear Sharp", icon = "CLEARSHARPEDGES").clear = True

        layout.operator("mesh.mark_sharp", text="Mark Sharp from Vertices", icon = "MARKSHARPEDGES").use_verts = True
        props = layout.operator("mesh.mark_sharp", text="Clear Sharp from Vertices", icon = "CLEARSHARPEDGES")
        props.use_verts = True
        props.clear = True

        if with_freestyle:
            layout.separator()

            layout.operator("mesh.mark_freestyle_edge", icon = "MARK_FS_EDGE").clear = False
            layout.operator("mesh.mark_freestyle_edge", text="Clear Freestyle Edge", icon = "CLEAR_FS_EDGE").clear = True


class VIEW3D_MT_edit_mesh_faces_data(Menu):
    bl_label = "Face Data"

    def draw(self, _context):
        layout = self.layout

        with_freestyle = bpy.app.build_options.freestyle

        layout.operator_context = 'INVOKE_REGION_WIN'

        layout.operator("mesh.colors_rotate", icon = "ROTATE_COLORS")
        layout.operator("mesh.colors_reverse", icon = "REVERSE_COLORS")

        layout.separator()

        layout.operator("mesh.uvs_rotate", icon = "ROTATE_UVS")
        layout.operator("mesh.uvs_reverse", icon = "REVERSE_UVS")

        layout.separator()

        if with_freestyle:
            layout.operator("mesh.mark_freestyle_face", icon = "MARKFSFACE").clear = False
            layout.operator("mesh.mark_freestyle_face", text="Clear Freestyle Face", icon = "CLEARFSFACE").clear = True


class VIEW3D_MT_edit_mesh_faces(Menu):
    bl_label = "Face"
    bl_idname = "VIEW3D_MT_edit_mesh_faces"

    def draw(self, _context):
        layout = self.layout

        layout.operator_context = 'INVOKE_REGION_WIN'

        layout.operator("view3d.edit_mesh_extrude_move_normal", text="Extrude Faces", icon = 'EXTRUDE_REGION')
        layout.operator("view3d.edit_mesh_extrude_move_shrink_fatten", text="Extrude Faces Along Normals", icon = 'EXTRUDE_REGION')
        layout.operator("mesh.extrude_faces_move", text="Extrude Individual Faces", icon = 'EXTRUDE_REGION')

        layout.separator()

        layout.operator("mesh.inset", icon='INSET_FACES')
        layout.operator("mesh.poke", icon = "POKEFACES")
        layout.operator("mesh.bridge_edge_loops", text="Bridge Faces", icon = "BRIDGE_EDGELOOPS")

        layout.separator()

        props = layout.operator("mesh.quads_convert_to_tris", icon = "TRIANGULATE")
        props.quad_method = props.ngon_method = 'BEAUTY'
        layout.operator("mesh.tris_convert_to_quads", icon = "TRISTOQUADS")
        layout.operator("mesh.solidify", text="Solidify Faces", icon = "SOLIDIFY")
        layout.operator("mesh.wireframe", icon = "WIREFRAME")

        layout.separator()

        layout.operator("mesh.fill", icon = "FILL")
        layout.operator("mesh.fill_grid", icon = "GRIDFILL")
        layout.operator("mesh.beautify_fill", icon = "BEAUTIFY")

        layout.separator()

        layout.operator("mesh.intersect", icon = "INTERSECT")
        layout.operator("mesh.intersect_boolean", icon = "BOOLEAN_INTERSECT")

        layout.separator()

        layout.operator("mesh.face_split_by_edges", icon = "SPLITBYEDGES")

        layout.separator()

        layout.menu("VIEW3D_MT_edit_mesh_faces_data")


# Workaround to separate the tooltips for Recalculate Outside and Recalculate Inside
class VIEW3D_normals_make_consistent_inside(bpy.types.Operator):
    """Recalculate Normals Inside\nMake selected faces and normals point inside the mesh"""      # blender will use this as a tooltip for menu items and buttons.
    bl_idname = "mesh.normals_recalculate_inside"        # unique identifier for buttons and menu items to reference.
    bl_label = "Recalculate Inside"         # display name in the interface.
    bl_options = {'REGISTER', 'UNDO'}  # enable undo for the operator.

    def execute(self, context):        # execute() is called by blender when running the operator.
        bpy.ops.mesh.normals_make_consistent(inside=True)
        return {'FINISHED'}


class VIEW3D_MT_edit_mesh_normals(Menu):
    bl_label = "Normals"

    def draw(self, _context):
        layout = self.layout

        layout.operator("mesh.normals_make_consistent", text="Recalculate Outside", icon = 'RECALC_NORMALS').inside = False
        layout.operator("mesh.normals_recalculate_inside", text="Recalculate Inside", icon = 'RECALC_NORMALS_INSIDE') # bfa - separated tooltip
        layout.operator("mesh.flip_normals", icon = 'FLIP_NORMALS')

        layout.menu("VIEW3D_MT_edit_mesh_normals_advanced")
        layout.menu("VIEW3D_MT_edit_mesh_normals_vector")
        layout.menu("VIEW3D_MT_edit_mesh_normals_facestrength")

<<<<<<< HEAD

class VIEW3D_MT_edit_mesh_normals_advanced(Menu):
    bl_label = "Advanced"

    def draw(self, context):
        layout = self.layout

        layout.operator("mesh.set_normals_from_faces", text="Set From Faces", icon = 'SET_FROM_FACES')
        layout.operator("transform.rotate_normal", text="Rotate Normal", icon = "NORMAL_ROTATE")
        layout.operator("mesh.point_normals", text="Point normals to target", icon = "NORMAL_TARGET")
        layout.operator("mesh.merge_normals", text="Merge", icon = "MERGE")
        layout.operator("mesh.split_normals", text="Split", icon = "SPLIT")
        layout.operator("mesh.average_normals", text="Average Normals", icon = "NORMAL_AVERAGE")

class VIEW3D_MT_edit_mesh_normals_vector(Menu):
    bl_label = "Vector"

    def draw(self, context):
        layout = self.layout

        layout.operator("mesh.normals_tools", text="Copy", icon = "COPYDOWN").mode = 'COPY'
        layout.operator("mesh.normals_tools", text="Paste", icon = "PASTEDOWN").mode = 'PASTE'
        layout.operator("mesh.normals_tools", text="Multiply", icon = "NORMAL_MULTIPLY").mode = 'MULTIPLY'
        layout.operator("mesh.normals_tools", text="Add", icon = "ADD").mode = 'ADD'
        layout.operator("mesh.normals_tools", text="Reset", icon = "RESET").mode = 'RESET'
        layout.operator("mesh.smoothen_normals", text="Smoothen", icon = "NORMAL_SMOOTH")

class VIEW3D_MT_edit_mesh_normals_facestrength(Menu):
    bl_label = "Face Strength"

    def draw(self, context):
        layout = self.layout

        layout.operator("mesh.mod_weighted_strength", text="Face Select", icon='FACESEL').set = False
        layout.operator("mesh.mod_weighted_strength", text="Set Strength", icon='NORMAL_SETSTRENGTH').set = True
=======
        layout.operator("mesh.flip_normals", text="Flip")
        layout.operator("mesh.set_normals_from_faces", text="Set From Faces")
        layout.operator("transform.rotate_normal", text="Rotate")
        layout.operator("mesh.point_normals", text="Point to Target")
        layout.operator("mesh.merge_normals", text="Merge")
        layout.operator("mesh.split_normals", text="Split")
        layout.operator("mesh.average_normals", text="Average")

        layout.separator()

        layout.operator("mesh.normals_tools", text="Copy Vectors").mode = 'COPY'
        layout.operator("mesh.normals_tools", text="Paste Vectors").mode = 'PASTE'
        layout.operator("mesh.normals_tools", text="Add Vectors").mode = 'ADD'
        layout.operator("mesh.normals_tools", text="Multiply Vectors").mode = 'MULTIPLY'

        layout.operator("mesh.smoothen_normals", text="Smoothen Vectors")
        layout.operator("mesh.normals_tools", text="Reset Vectors").mode = 'RESET'

        layout.separator()

        layout.operator("mesh.mod_weighted_strength", text="Get Face Strength").set = False
        layout.operator("mesh.mod_weighted_strength", text="Set Face Strength").set = True
>>>>>>> 141f80a3


class VIEW3D_MT_edit_mesh_shading(Menu):
    bl_label = "Shading"

    def draw(self, _context):
        layout = self.layout

        layout.operator("mesh.faces_shade_smooth", icon = 'SHADING_SMOOTH')
        layout.operator("mesh.faces_shade_flat", icon = 'SHADING_FLAT')

        layout.separator()

        layout.operator("mesh.mark_sharp", text="Smooth Edges", icon = 'SHADING_SMOOTH').clear = True
        layout.operator("mesh.mark_sharp", text="Sharp Edges", icon = 'SHADING_FLAT')

        layout.separator()

        props = layout.operator("mesh.mark_sharp", text="Smooth Vertices", icon = 'SHADING_SMOOTH')
        props.use_verts = True
        props.clear = True

        layout.operator("mesh.mark_sharp", text="Sharp Vertices", icon = 'SHADING_FLAT').use_verts = True


class VIEW3D_MT_edit_mesh_weights(Menu):
    bl_label = "Weights"

    def draw(self, _context):
        VIEW3D_MT_paint_weight.draw_generic(self.layout, is_editmode=True)


class VIEW3D_MT_edit_mesh_clean(Menu):
    bl_label = "Clean Up"

    def draw(self, _context):
        layout = self.layout

        layout.operator("mesh.delete_loose", icon = "DELETE")

        layout.separator()

        layout.operator("mesh.decimate", icon = "DECIMATE")
        layout.operator("mesh.dissolve_degenerate", icon = "DEGENERATE_DISSOLVE")
        layout.operator("mesh.dissolve_limited", icon='DISSOLVE_LIMITED')
        layout.operator("mesh.face_make_planar", icon = "MAKE_PLANAR")

        layout.separator()

        layout.operator("mesh.vert_connect_nonplanar", icon = "SPLIT_NONPLANAR")
        layout.operator("mesh.vert_connect_concave", icon = "SPLIT_CONCAVE")
        layout.operator("mesh.remove_doubles", icon = "REMOVE_DOUBLES")
        layout.operator("mesh.fill_holes", icon = "FILL_HOLE")


class VIEW3D_MT_edit_mesh_delete(Menu):
    bl_label = "Delete"

    def draw(self, _context):
        layout = self.layout

        layout.operator_enum("mesh.delete", "type")

        layout.separator()

        layout.operator("mesh.delete_edgeloop", text="Edge Loops", icon = "DELETE")

class VIEW3D_MT_edit_mesh_dissolve(Menu):
    bl_label = "Dissolve"

    def draw(self, context):
        layout = self.layout

        layout.operator("mesh.dissolve_verts", icon='DISSOLVE_VERTS')
        layout.operator("mesh.dissolve_edges", icon='DISSOLVE_EDGES')
        layout.operator("mesh.dissolve_faces", icon='DISSOLVE_FACES')

        layout.separator()

        layout.operator("mesh.dissolve_limited", icon='DISSOLVE_LIMITED')

        layout.separator()

        layout.operator("mesh.edge_collapse", icon='EDGE_COLLAPSE')


# Workaround to separate the tooltips for Show Hide for Mesh in Edit Mode
class VIEW3D_mesh_hide_unselected(bpy.types.Operator):
    """Hide Unselected\nHide unselected geometry in Edit Mode"""      # blender will use this as a tooltip for menu items and buttons.
    bl_idname = "mesh.hide_unselected"        # unique identifier for buttons and menu items to reference.
    bl_label = "Hide Unselected"         # display name in the interface.
    bl_options = {'REGISTER', 'UNDO'}  # enable undo for the operator.

    def execute(self, context):        # execute() is called by blender when running the operator.
        bpy.ops.mesh.hide(unselected = True)
        return {'FINISHED'}

<<<<<<< HEAD
=======
class VIEW3D_MT_edit_mesh_merge(Menu):
    bl_label = "Merge"

    def draw(self, _context):
        layout = self.layout

        layout.operator_enum("mesh.merge", "type")

        layout.separator()

        layout.operator("mesh.remove_doubles", text="By Distance")


class VIEW3D_MT_edit_mesh_showhide(ShowHideMenu, Menu):
    _operator_name = "mesh"
>>>>>>> 141f80a3

class VIEW3D_MT_edit_mesh_show_hide(Menu):
    bl_label = "Show/Hide"

    def draw(self, context):
        layout = self.layout

        layout.operator("mesh.reveal", text="Show Hidden", icon = "RESTRICT_VIEW_OFF")
        layout.operator("mesh.hide", text="Hide Selected", icon = "RESTRICT_VIEW_ON").unselected = False
        layout.operator("mesh.hide_unselected", text="Hide Unselected", icon = "HIDE_UNSELECTED") # bfa - separated tooltip

# Grease Pencil Edit Mode - Strokes, Delete menu
class VIEW3D_MT_edit_gpencil_delete(Menu):
    bl_label = "Delete"

    def draw(self, _context):
        layout = self.layout

        layout.operator_enum("gpencil.delete", "type")

        layout.separator()

        layout.operator("gpencil.active_frames_delete_all", icon = "DELETE")


# Edit Curve
# draw_curve is used by VIEW3D_MT_edit_curve and VIEW3D_MT_edit_surface
def draw_curve(self, _context):
    layout = self.layout

    layout.menu("VIEW3D_MT_transform")
    layout.menu("VIEW3D_MT_mirror")
    layout.menu("VIEW3D_MT_snap")

    layout.separator()

    layout.operator("curve.spin", icon = 'SPIN')
    layout.operator("curve.duplicate_move", icon = "DUPLICATE")

    layout.separator()

    layout.operator("curve.split", icon = "SPLIT")
    layout.operator("curve.separate", icon = "SEPARATE")
    layout.operator("curve.cyclic_toggle", icon = 'TOGGLE_CYCLIC')
    layout.operator("curve.decimate", icon = "DECIMATE")
    layout.operator_menu_enum("curve.spline_type_set", "type")

    layout.separator()

    layout.operator("transform.tilt", icon = "TILT")
    layout.operator("curve.tilt_clear", icon = "CLEAR_TILT")

    layout.separator()

    layout.menu("VIEW3D_MT_edit_curve_handle_type_set")
   
    layout.operator("curve.normals_make_consistent", icon = 'RECALC_NORMALS')

    layout.separator()

    layout.menu("VIEW3D_MT_edit_curve_show_hide")
    layout.menu("VIEW3D_MT_edit_curve_delete")


class VIEW3D_MT_edit_curve(Menu):
    bl_label = "Curve"

    draw = draw_curve


class VIEW3D_MT_edit_curve_ctrlpoints(Menu):
    bl_label = "Control Points"

    def draw(self, context):
        layout = self.layout

        edit_object = context.edit_object

        if edit_object.type in {'CURVE', 'SURFACE'}:
            layout.operator("curve.extrude_move", icon = 'EXTRUDE_REGION')

            layout.separator()

            layout.operator("curve.make_segment", icon = "MAKE_CURVESEGMENT")

            layout.separator()

            if edit_object.type == 'CURVE':
                layout.operator("transform.tilt", icon = 'TILT')
                layout.operator("curve.tilt_clear",icon = "CLEAR_TILT")

                layout.separator()

                layout.menu("VIEW3D_MT_edit_curve_handle_type_set")
                layout.operator("curve.normals_make_consistent", icon = 'RECALC_NORMALS')

                layout.separator()

            layout.operator("curve.smooth", icon = 'SHADING_SMOOTH')
            if edit_object.type == 'CURVE':
                layout.operator("curve.smooth_weight", icon = "SMOOTH_WEIGHT")
                layout.operator("curve.smooth_radius", icon = "SMOOTH_RADIUS")
                layout.operator("curve.smooth_tilt", icon = "SMOOTH_TILT")

            layout.separator()

        layout.menu("VIEW3D_MT_hook")

        layout.separator()

        layout.operator("object.vertex_parent_set", icon = "VERTEX_PARENT")


class VIEW3D_MT_edit_curve_handle_type_set(Menu):
    bl_label = "Set Handle Type"

    def draw(self, context):
        layout = self.layout

        layout.operator("curve.handle_type_set", icon = 'HANDLE_AUTO', text="Automatic").type = 'AUTOMATIC'
        layout.operator("curve.handle_type_set", icon = 'HANDLE_VECTOR', text="Vector").type = 'VECTOR'
        layout.operator("curve.handle_type_set", icon = 'HANDLE_ALIGN',text="Aligned").type = 'ALIGNED'
        layout.operator("curve.handle_type_set", icon = 'HANDLE_FREE', text="Free").type = 'FREE_ALIGN'

        layout.separator()

        layout.operator("curve.handle_type_set", icon = 'HANDLE_FREE', text="Toggle Free / Aligned").type = 'TOGGLE_FREE_ALIGN'


class VIEW3D_MT_edit_curve_segments(Menu):
    bl_label = "Segments"

    def draw(self, _context):
        layout = self.layout

        layout.operator("curve.subdivide", icon = 'SUBDIVIDE_EDGES')
        layout.operator("curve.switch_direction", icon = 'SWITCH_DIRECTION')


class VIEW3D_MT_edit_curve_context_menu(Menu):
    bl_label = "Curve Context Menu"

    def draw(self, _context):
        # TODO(campbell): match mesh vertex menu.

        layout = self.layout

        layout.operator_context = 'INVOKE_DEFAULT'

        layout.operator("curve.subdivide")
        layout.operator("curve.switch_direction")

        layout.separator()

        layout.operator("curve.duplicate_move", icon = "DUPLICATE")
        layout.operator("curve.split")
        layout.operator("curve.cyclic_toggle")
        layout.operator_menu_enum("curve.spline_type_set", "type")

        layout.separator()

        layout.operator("curve.make_segment")

        layout.separator()

        layout.operator("transform.tilt")
        layout.operator("curve.tilt_clear")

        layout.separator()

        layout.operator_menu_enum("curve.handle_type_set", "type")
        layout.operator("curve.normals_make_consistent")

        layout.separator()

        layout.operator("curve.spline_weight_set")
        layout.operator("curve.radius_set")

        layout.separator()

        layout.menu("VIEW3D_MT_mirror")
        layout.menu("VIEW3D_MT_snap")

        layout.separator()

        layout.operator("curve.decimate")
        layout.operator("curve.delete", text="Delete Point").type = 'VERT'
        layout.operator("curve.delete", text="Delete Segment").type = 'SEGMENT'
        layout.operator("curve.dissolve_verts")


class VIEW3D_MT_edit_curve_delete(Menu):
    bl_label = "Delete"

    def draw(self, _context):
        layout = self.layout

        layout.operator("curve.delete", text="Vertices", icon = "DELETE").type = 'VERT'
        layout.operator("curve.delete", text="Segment", icon = "DELETE").type = 'SEGMENT'

        layout.separator()

        layout.operator("curve.dissolve_verts", icon='DISSOLVE_VERTS')


# Workaround to separate the tooltips for Show Hide for Curve in Edit Mode
class VIEW3D_curve_hide_unselected(bpy.types.Operator):
    """Hide Unselected\nHide unselected Control Points"""      # blender will use this as a tooltip for menu items and buttons.
    bl_idname = "curve.hide_unselected"        # unique identifier for buttons and menu items to reference.
    bl_label = "Hide Unselected"         # display name in the interface.
    bl_options = {'REGISTER', 'UNDO'}  # enable undo for the operator.

    def execute(self, context):        # execute() is called by blender when running the operator.
        bpy.ops.curve.hide(unselected = True)
        return {'FINISHED'}


class VIEW3D_MT_edit_curve_show_hide(Menu):
    bl_label = "Show/Hide"

    def draw(self, context):
        layout = self.layout

        layout.operator("curve.reveal", text="Show Hidden", icon = "RESTRICT_VIEW_OFF")
        layout.operator("curve.hide", text="Hide Selected", icon = "RESTRICT_VIEW_ON").unselected = False
        layout.operator("curve.hide_unselected", text="Hide Unselected", icon = "HIDE_UNSELECTED") # bfa - separated tooltip


class VIEW3D_MT_edit_surface(Menu):
    bl_label = "Surface"

    draw = draw_curve


class VIEW3D_MT_edit_font(Menu):
    bl_label = "Font"

    def draw(self, _context):
        layout = self.layout

        layout.menu("VIEW3D_MT_edit_text_chars")

        layout.separator()

        layout.menu("VIEW3D_MT_edit_font_move_select")

        layout.separator()

        layout.operator("font.style_toggle", text="Toggle Bold", icon = 'BOLD').style = 'BOLD'
        layout.operator("font.style_toggle", text="Toggle Italic", icon = 'ITALIC').style = 'ITALIC'

        layout.separator()

        layout.operator("font.style_toggle", text="Toggle Underline", icon = 'UNDERLINED').style = 'UNDERLINE'
        layout.operator("font.style_toggle", text="Toggle Small Caps", icon = "SMALL_CAPS").style = 'SMALL_CAPS'

        layout.separator()

        layout.operator("font.case_set", icon = 'SET_UPPERCASE', text = "Set Uppercase").case = 'UPPER'
        layout.operator("font.case_set", icon = 'SET_LOWERCASE', text = "Set Lowercase").case = 'LOWER'

        layout.separator()

        layout.operator("font.delete", icon = "DELETE").type = 'NEXT_OR_SELECTION'



# move_select submenu
class VIEW3D_MT_edit_font_move_select(Menu):
    bl_label = "Select Text"

    def draw(self, context):
        layout = self.layout

        layout.operator("font.move_select", text = "Line End", icon = "HAND").type = 'LINE_END'
        layout.operator("font.move_select", text = "Line Begin", icon = "HAND").type = 'LINE_BEGIN'
        layout.operator("font.move_select", text = "Previous Character", icon = "HAND").type = 'PREVIOUS_CHARACTER'
        layout.operator("font.move_select", text = "Next Character", icon = "HAND").type = 'NEXT_CHARACTER'
        layout.operator("font.move_select", text = "Previous Word", icon = "HAND").type = 'PREVIOUS_WORD'
        layout.operator("font.move_select", text = "Next Word", icon = "HAND").type = 'NEXT_WORD'
        layout.operator("font.move_select", text = "Previous Line", icon = "HAND").type = 'PREVIOUS_LINE'
        layout.operator("font.move_select", text = "Next Line", icon = "HAND").type = 'NEXT_LINE'
        layout.operator("font.move_select", text = "Previous Character", icon = "HAND").type = 'PREVIOUS_CHARACTER'
        layout.operator("font.move_select", text = "Next Character", icon = "HAND").type = 'NEXT_CHARACTER'


class VIEW3D_MT_edit_text_chars(Menu):
    bl_label = "Special Characters"

    def draw(self, _context):
        layout = self.layout

        layout.operator("font.text_insert", text="Copyright", icon = "COPYRIGHT").text = "\u00A9"
        layout.operator("font.text_insert", text="Registered Trademark", icon = "TRADEMARK").text = "\u00AE"

        layout.separator()

        layout.operator("font.text_insert", text="Degree Sign", icon = "DEGREE").text = "\u00B0"
        layout.operator("font.text_insert", text="Multiplication Sign", icon = "MULTIPLICATION").text = "\u00D7"
        layout.operator("font.text_insert", text="Circle", icon = "CIRCLE").text = "\u008A"

        layout.separator()

        layout.operator("font.text_insert", text="Superscript 1", icon = "SUPER_ONE").text = "\u00B9"
        layout.operator("font.text_insert", text="Superscript 2", icon = "SUPER_TWO").text = "\u00B2"
        layout.operator("font.text_insert", text="Superscript 3", icon = "SUPER_THREE").text = "\u00B3"

        layout.separator()

        layout.operator("font.text_insert", text="Double >>", icon = "DOUBLE_RIGHT").text = "\u00BB"
        layout.operator("font.text_insert", text="Double <<", icon = "DOUBLE_LEFT").text = "\u00AB"
        layout.operator("font.text_insert", text="Promillage", icon = "PROMILLE").text = "\u2030"

        layout.separator()

        layout.operator("font.text_insert", text="Dutch Florin", icon = "DUTCH_FLORIN").text = "\u00A4"
        layout.operator("font.text_insert", text="British Pound", icon = "POUND").text = "\u00A3"
        layout.operator("font.text_insert", text="Japanese Yen", icon = "YEN").text = "\u00A5"

        layout.separator()

        layout.operator("font.text_insert", text="German S", icon = "GERMAN_S").text = "\u00DF"
        layout.operator("font.text_insert", text="Spanish Question Mark", icon = "SPANISH_QUESTION").text = "\u00BF"
        layout.operator("font.text_insert", text="Spanish Exclamation Mark", icon = "SPANISH_EXCLAMATION").text = "\u00A1"


class VIEW3D_MT_edit_meta(Menu):
    bl_label = "Metaball"

    def draw(self, _context):
        layout = self.layout

        layout.menu("VIEW3D_MT_transform")
        layout.menu("VIEW3D_MT_mirror")
        layout.menu("VIEW3D_MT_snap")

        layout.separator()

        layout.operator("mball.duplicate_metaelems", icon = "DUPLICATE")

        layout.separator()

        layout.menu("VIEW3D_MT_edit_meta_showhide")

        layout.operator_context = 'EXEC_DEFAULT'
        layout.operator("mball.delete_metaelems", text="Delete", icon = "DELETE")


# Workaround to separate the tooltips for Show Hide for Curve in Edit Mode
class VIEW3D_MT_edit_meta_showhide_unselected(bpy.types.Operator):
    """Hide Unselected\nHide unselected metaelement(s)"""      # blender will use this as a tooltip for menu items and buttons.
    bl_idname = "mball.hide_metaelems_unselected"        # unique identifier for buttons and menu items to reference.
    bl_label = "Hide Unselected"         # display name in the interface.
    bl_options = {'REGISTER', 'UNDO'}  # enable undo for the operator.

    def execute(self, context):        # execute() is called by blender when running the operator.
        bpy.ops.mball.hide_metaelems(unselected = True)
        return {'FINISHED'}


class VIEW3D_MT_edit_meta_showhide(Menu):
    bl_label = "Show/Hide"

    def draw(self, _context):
        layout = self.layout

        layout.operator("mball.reveal_metaelems", text="Show Hidden", icon = "RESTRICT_VIEW_OFF")
        layout.operator("mball.hide_metaelems", text="Hide Selected", icon = "RESTRICT_VIEW_ON").unselected = False
        layout.operator("mball.hide_metaelems_unselected", text="Hide Unselected", icon = "HIDE_UNSELECTED")


class VIEW3D_MT_edit_lattice(Menu):
    bl_label = "Lattice"

    def draw(self, _context):
        layout = self.layout

        layout.menu("VIEW3D_MT_transform")
        layout.menu("VIEW3D_MT_mirror")
        layout.menu("VIEW3D_MT_snap")
        layout.menu("VIEW3D_MT_edit_lattice_flip")

        layout.separator()

        layout.operator("lattice.make_regular", icon = 'MAKE_REGULAR')

        layout.menu("VIEW3D_MT_hook")

        layout.separator()

        layout.operator("object.vertex_parent_set", icon = "VERTEX_PARENT")

class VIEW3D_MT_edit_lattice_flip(Menu):
    bl_label = "Flip"

    def draw(self, context):
        layout = self.layout

        layout.operator("lattice.flip", text = " U (X) axis", icon = "FLIP_X").axis = 'U'
        layout.operator("lattice.flip", text = " V (Y) axis", icon = "FLIP_Y").axis = 'V'
        layout.operator("lattice.flip", text = " W (Z) axis", icon = "FLIP_Z").axis = 'W'


class VIEW3D_MT_edit_armature(Menu):
    bl_label = "Armature"

    def draw(self, context):
        layout = self.layout

        edit_object = context.edit_object
        arm = edit_object.data

        layout.menu("VIEW3D_MT_transform_armature")
        layout.menu("VIEW3D_MT_mirror")
        layout.menu("VIEW3D_MT_snap")

        layout.separator()

        layout.menu("VIEW3D_MT_edit_armature_roll")

        layout.operator("transform.transform", text="Set Bone Roll", icon = "SET_ROLL").mode = 'BONE_ROLL'
        layout.operator("armature.roll_clear", text="Clear Bone Roll", icon = "CLEAR_ROLL")



        layout.separator()

        layout.operator("armature.extrude_move", icon = 'EXTRUDE_REGION')

        if arm.use_mirror_x:
            layout.operator("armature.extrude_forked", icon = "EXTRUDE_REGION")

        layout.operator("armature.duplicate_move", icon = "DUPLICATE")
        layout.operator("armature.merge", icon = "MERGE")
        layout.operator("armature.fill", icon = "FILLBETWEEN")
        layout.operator("armature.split", icon = "SPLIT")
        layout.operator("armature.separate", icon = "SEPARATE")
        layout.operator("armature.symmetrize", icon = "SYMMETRIZE")

        layout.separator()

        layout.operator("armature.subdivide", text="Subdivide", icon = 'SUBDIVIDE_EDGES')
        layout.operator("armature.switch_direction", text="Switch Direction", icon = "SWITCH_DIRECTION")

        layout.separator()

        layout.menu("VIEW3D_MT_edit_armature_names")

        layout.separator()

        layout.operator_context = 'INVOKE_DEFAULT'
        layout.operator("armature.armature_layers", icon = "LAYER")
        layout.operator("armature.bone_layers", icon = "LAYER")

        layout.separator()

        layout.menu("VIEW3D_MT_edit_armature_parent")

        layout.separator()

        layout.menu("VIEW3D_MT_bone_options_toggle", text="Bone Settings")
        layout.menu("VIEW3D_MT_armature_show_hide") # bfa - the new show hide menu with split tooltip

        layout.separator()

        layout.operator("armature.delete", icon = "DELETE")
        layout.operator("armature.dissolve", icon = "DELETE")


# Workaround to separate the tooltips for Show Hide for Armature in Edit Mode
class VIEW3D_armature_hide_unselected(bpy.types.Operator):
    """Hide Unselected\nHide unselected Bones in Edit Mode"""      # blender will use this as a tooltip for menu items and buttons.
    bl_idname = "armature.hide_unselected"        # unique identifier for buttons and menu items to reference.
    bl_label = "Hide Unselected"         # display name in the interface.
    bl_options = {'REGISTER', 'UNDO'}  # enable undo for the operator.

    def execute(self, context):        # execute() is called by blender when running the operator.
        bpy.ops.armature.hide(unselected = True)
        return {'FINISHED'}


class VIEW3D_MT_armature_show_hide(Menu):
    bl_label = "Show/Hide"

    def draw(self, context):
        layout = self.layout

        layout.operator("armature.reveal", text="Show Hidden", icon = "RESTRICT_VIEW_OFF")
        layout.operator("armature.hide", text="Hide Selected", icon = "RESTRICT_VIEW_ON").unselected = False
        layout.operator("armature.hide_unselected", text="Hide Unselected", icon = "HIDE_UNSELECTED")


class VIEW3D_MT_armature_context_menu(Menu):
    bl_label = "Armature Context Menu"

    def draw(self, context):
        layout = self.layout

        edit_object = context.edit_object
        arm = edit_object.data

        layout.operator_context = 'INVOKE_REGION_WIN'

        # Add
        layout.operator("armature.subdivide", text="Subdivide")
        layout.operator("armature.duplicate_move", text="Duplicate", icon = "DUPLICATE")
        layout.operator("armature.extrude_move", icon='EXTRUDE_REGION')
        if arm.use_mirror_x:
            layout.operator("armature.extrude_forked", icon='EXTRUDE_REGION')

        layout.separator()

        layout.operator("armature.fill")

        layout.separator()

        # Modify
        layout.menu("VIEW3D_MT_mirror")
        layout.menu("VIEW3D_MT_snap")
        layout.operator("armature.switch_direction", text="Switch Direction")
        layout.operator("armature.symmetrize")
        layout.menu("VIEW3D_MT_edit_armature_names")

        layout.separator()

        layout.menu("VIEW3D_MT_edit_armature_parent")

        layout.separator()

        # Remove
        layout.operator("armature.split")
        layout.operator("armature.merge")
        layout.operator("armature.dissolve")
        layout.operator("armature.delete")


class VIEW3D_MT_edit_armature_names(Menu):
    bl_label = "Names"

    def draw(self, _context):
        layout = self.layout

        layout.operator_context = 'EXEC_REGION_WIN'
        layout.operator("armature.autoside_names", text="AutoName Left/Right", icon = "STRING").type = 'XAXIS'
        layout.operator("armature.autoside_names", text="AutoName Front/Back", icon = "STRING").type = 'YAXIS'
        layout.operator("armature.autoside_names", text="AutoName Top/Bottom", icon = "STRING").type = 'ZAXIS'
        layout.operator("armature.flip_names", text="Flip Names", icon = "FLIP")


class VIEW3D_MT_edit_armature_parent(Menu):
    bl_label = "Parent"

    def draw(self, _context):
        layout = self.layout

        layout.operator("armature.parent_set", text="Make", icon='PARENT_SET')
        layout.operator("armature.parent_clear", text="Clear", icon='PARENT_CLEAR')


class VIEW3D_MT_edit_armature_roll(Menu):
    bl_label = "Recalculate Bone Roll"
    def draw(self, _context):
        layout = self.layout

        layout.label(text="- Positive: -")
        layout.operator("armature.calculate_roll", text= "Local + X Tangent", icon = "ROLL_X_TANG_POS").type = 'POS_X'
        layout.operator("armature.calculate_roll", text= "Local + Z Tangent", icon = "ROLL_Z_TANG_POS").type = 'POS_Z'
        layout.operator("armature.calculate_roll", text= "Global + X Axis", icon = "ROLL_X_POS").type = 'GLOBAL_POS_X'
        layout.operator("armature.calculate_roll", text= "Global + Y Axis", icon = "ROLL_Y_POS").type = 'GLOBAL_POS_Y'
        layout.operator("armature.calculate_roll", text= "Global + Z Axis", icon = "ROLL_Z_POS").type = 'GLOBAL_POS_Z'
        layout.label(text="- Negative: -")
        layout.operator("armature.calculate_roll", text= "Local - X Tangent", icon = "ROLL_X_TANG_NEG").type = 'NEG_X'
        layout.operator("armature.calculate_roll", text= "Local - Z Tangent", icon = "ROLL_Z_TANG_NEG").type = 'NEG_Z'
        layout.operator("armature.calculate_roll", text= "Global - X Axis", icon = "ROLL_X_NEG").type = 'GLOBAL_NEG_X'
        layout.operator("armature.calculate_roll", text= "Global - Y Axis", icon = "ROLL_Y_NEG").type = 'GLOBAL_NEG_Y'
        layout.operator("armature.calculate_roll", text= "Global - Z Axis", icon = "ROLL_Z_NEG").type = 'GLOBAL_NEG_Z'
        layout.label(text="- Other: -")
        layout.operator("armature.calculate_roll", text= "Active Bone", icon = "BONE_DATA").type = 'ACTIVE'
        layout.operator("armature.calculate_roll", text= "View Axis", icon = "MANIPUL").type = 'VIEW'
        layout.operator("armature.calculate_roll", text= "Cursor", icon = "CURSOR").type = 'CURSOR'

# bfa - not functional in the BFA keymap. But menu class remains for the Blender keymap. DO NOT DELETE!
class VIEW3D_MT_edit_armature_delete(Menu):
    bl_label = "Delete"

    def draw(self, _context):
        layout = self.layout
        layout.operator_context = 'EXEC_AREA'

        layout.operator("armature.delete", text="Bones", icon = "DELETE")

        layout.separator()

        layout.operator("armature.dissolve", text="Dissolve Bones", icon = "DELETE")


# ********** Grease Pencil Stroke menus **********
class VIEW3D_MT_gpencil_autoweights(Menu):
    bl_label = "Generate Weights"

    def draw(self, _context):
        layout = self.layout
        layout.operator("gpencil.generate_weights", text="With Empty Groups", icon = "PARTICLEBRUSH_WEIGHT").mode = 'NAME'
        layout.operator("gpencil.generate_weights", text="With Automatic Weights", icon = "PARTICLEBRUSH_WEIGHT").mode = 'AUTO'


class VIEW3D_MT_gpencil_simplify(Menu):
    bl_label = "Simplify"

    def draw(self, _context):
        layout = self.layout
        layout.operator("gpencil.stroke_simplify_fixed", text="Fixed", icon = "MOD_SIMPLIFY")
        layout.operator("gpencil.stroke_simplify", text="Adaptative", icon = "MOD_SIMPLIFY")


class VIEW3D_MT_paint_gpencil(Menu):
    bl_label = "Strokes"

    def draw(self, _context):

        layout = self.layout

        layout.operator("gpencil.interpolate", text="Interpolate", icon = "INTERPOLATE")
        layout.operator("gpencil.interpolate_sequence", text="Sequence", icon = "SEQUENCE")

        layout.separator()

        layout.operator("gpencil.frame_duplicate", text="Duplicate Active Frame", icon = "DUPLICATE")
        layout.operator("gpencil.frame_duplicate", text="Duplicate All Layers", icon = "DUPLICATE").mode = 'ALL'

        layout.separator()

        layout.operator("gpencil.blank_frame_add", icon = "ADD")
        layout.operator("gpencil.delete", text="Delete Frame", icon = "DELETE").type = 'FRAME'
        layout.operator("gpencil.active_frames_delete_all", icon = "DELETE")

        layout.separator()

        layout.operator("gpencil.primitive", text="Line", icon='IPO_CONSTANT').type = 'LINE'
        layout.operator("gpencil.primitive", text="Rectangle", icon='UV_FACESEL').type = 'BOX'
        layout.operator("gpencil.primitive", text="Circle", icon='ANTIALIASED').type = 'CIRCLE'
        layout.operator("gpencil.primitive", text="Arc", icon='SPHERECURVE').type = 'ARC'
        layout.operator("gpencil.primitive", text="Curve", icon='CURVE_BEZCURVE').type = 'CURVE'

        layout.separator()

        #radial control button brush size
        myvar = layout.operator("wm.radial_control", text = "Brush Radius", icon = "BRUSHSIZE")
        myvar.data_path_primary = 'tool_settings.gpencil_paint.brush.size'

        #radial control button brush strength
        myvar = layout.operator("wm.radial_control", text = "Brush Strength", icon = "BRUSHSTRENGTH")
        myvar.data_path_primary = 'tool_settings.gpencil_paint.brush.gpencil_settings.pen_strength'

        #radial control button brush strength
        myvar = layout.operator("wm.radial_control", text = "Eraser Radius (Old Toolsystem)", icon = "BRUSHSIZE")
        myvar.data_path_primary = 'preferences.edit.grease_pencil_eraser_radius'


class VIEW3D_MT_assign_material(Menu):
    bl_label = "Assign Material"

    def draw(self, context):
        layout = self.layout
        ob = context.active_object

        for slot in ob.material_slots:
            mat = slot.material
            if mat:
                layout.operator("gpencil.stroke_change_color", text=mat.name, icon = "COLOR").material = mat.name


class VIEW3D_MT_gpencil_copy_layer(Menu):
    bl_label = "Copy Layer to Object"

    def draw(self, context):
        layout = self.layout
        view_layer = context.view_layer
        obact = context.active_object
        gpl = context.active_gpencil_layer

        done = False
        if gpl is not None:
            for ob in view_layer.objects:
                if ob.type == 'GPENCIL' and ob != obact:
                    layout.operator("gpencil.layer_duplicate_object", text=ob.name, icon = "DUPLICATE").object = ob.name
                    done = True

            if done is False:
                layout.label(text="No destination object", icon='ERROR')
        else:
            layout.label(text="No layer to copy", icon='ERROR')


class VIEW3D_MT_edit_gpencil(Menu):
    bl_label = "Strokes"

    def draw(self, _context):
        layout = self.layout

        layout.menu("VIEW3D_MT_edit_gpencil_transform")

        layout.separator()
        layout.menu("GPENCIL_MT_snap")

        layout.separator()

        layout.operator("gpencil.interpolate", text="Interpolate", icon = "INTERPOLATE")
        layout.operator("gpencil.interpolate_sequence", text="Sequence", icon = "SEQUENCE")

        layout.separator()

        layout.menu("VIEW3D_MT_gpencil_copy_layer")
        layout.menu("VIEW3D_MT_gpencil_simplify")
        layout.operator("gpencil.stroke_trim", text="Trim", icon = "CUT")

        layout.separator()

        layout.operator("gpencil.blank_frame_add", icon = "ADD")

        layout.separator()

        layout.operator("gpencil.duplicate_move", text="Duplicate", icon = "DUPLICATE")
        layout.operator("gpencil.frame_duplicate", text="Duplicate Active Frame", icon = "DUPLICATE")
        layout.operator("gpencil.frame_duplicate", text="Duplicate Active Frame All Layers", icon = "DUPLICATE").mode = 'ALL'

        layout.separator()

        layout.operator("gpencil.stroke_smooth", text="Smooth", icon = "SMOOTH")
        layout.operator("gpencil.stroke_subdivide", text="Subdivide", icon = "SUBDIVIDE_EDGES")
        layout.operator("gpencil.stroke_merge", text="Merge", icon = "MERGE")

        layout.separator()

        layout.menu("GPENCIL_MT_separate")
        layout.operator("gpencil.stroke_split", text="Split", icon = "SPLIT")
        layout.operator("gpencil.stroke_join", text="Join", icon = "JOIN").type = 'JOIN'
        layout.operator("gpencil.stroke_join", text="Join and Copy", icon = "JOIN").type = 'JOINCOPY'

        layout.separator()

        layout.operator("gpencil.stroke_flip", text="Flip Direction", icon = "FLIP")

        layout.separator()

        layout.operator("gpencil.copy", text="Copy", icon='COPYDOWN')
        layout.operator("gpencil.paste", text="Paste", icon='PASTEDOWN').type = 'COPY'
        layout.operator("gpencil.paste", text="Paste & Merge", icon = "MERGE").type = 'MERGE'

        layout.separator()

        layout.menu("GPENCIL_MT_gpencil_vertex_group")
        layout.operator_menu_enum("gpencil.move_to_layer", "layer", text="Move to Layer")
        layout.menu("VIEW3D_MT_assign_material")
        layout.menu("VIEW3D_MT_edit_gpencil_arrange_strokes")

        layout.separator()

        layout.operator_menu_enum("gpencil.convert", "type", text="Convert to Geometry")

        layout.separator()

        layout.menu("VIEW3D_MT_edit_gpencil_delete")
        layout.operator_menu_enum("gpencil.dissolve", "type")

        layout.separator()

        layout.operator("gpencil.stroke_cyclical_set", text="Toggle Cyclic", icon = 'TOGGLE_CYCLIC').type = 'TOGGLE'
        layout.operator_menu_enum("gpencil.stroke_caps_set", text="Toggle Caps...", property="type")

        layout.separator()

        layout.menu("GPENCIL_MT_cleanup")
        layout.menu("VIEW3D_MT_edit_gpencil_hide")

class VIEW3D_MT_edit_gpencil_hide(Menu):
    bl_label = "Hide"

    def draw(self, context):
        layout = self.layout

        layout.operator("gpencil.reveal", text="Show Hidden Layer", icon = "RESTRICT_VIEW_OFF")
        layout.operator("gpencil.hide", text="Hide selected Layer", icon = "RESTRICT_VIEW_ON").unselected = False
        layout.operator("gpencil.hide", text="Hide unselected Layer", icon = "HIDE_UNSELECTED").unselected = True

        layout.separator()

        layout.operator("gpencil.selection_opacity_toggle", text="Toggle Opacity", icon = "RESTRICT_VIEW_OFF")


class VIEW3D_MT_edit_gpencil_arrange_strokes(Menu):
    bl_label = "Arrange Strokes"

    def draw(self, context):
        layout = self.layout

        layout.operator("gpencil.stroke_arrange", text="Bring Forward", icon='MOVE_UP').direction = 'UP'
        layout.operator("gpencil.stroke_arrange", text="Send Backward", icon='MOVE_DOWN').direction = 'DOWN'
        layout.operator("gpencil.stroke_arrange", text="Bring to Front", icon='MOVE_TO_TOP').direction = 'TOP'
        layout.operator("gpencil.stroke_arrange", text="Send to Back", icon='MOVE_TO_BOTTOM').direction = 'BOTTOM'


class VIEW3D_MT_weight_gpencil(Menu):
    bl_label = "Weights"

    def draw(self, context):
        layout = self.layout

        #layout.operator_context = 'INVOKE_REGION_WIN'

        layout.operator("gpencil.vertex_group_normalize_all", text="Normalize All", icon = "WEIGHT_NORMALIZE_ALL")
        layout.operator("gpencil.vertex_group_normalize", text="Normalize", icon = "WEIGHT_NORMALIZE")

        layout.separator()

        layout.operator("gpencil.vertex_group_invert", text="Invert", icon='WEIGHT_INVERT')
        layout.operator("gpencil.vertex_group_smooth", text="Smooth", icon='WEIGHT_SMOOTH')

        layout.separator()

        layout.menu("VIEW3D_MT_assign_material")

        layout.separator()

        layout.operator("gpencil.frame_duplicate", text="Duplicate Active Frame", icon = "DUPLICATE")
        layout.operator("gpencil.frame_duplicate", text="Duplicate Active Frame All Layers", icon = "DUPLICATE").mode = 'ALL'

        layout.separator()

        layout.operator("gpencil.stroke_subdivide", text="Subdivide", icon = "SUBDIVIDE_EDGES")
        layout.operator("gpencil.stroke_simplify_fixed", text="Simplify", icon = "MOD_SIMPLIFY")
        layout.operator("gpencil.stroke_simplify", text="Simplify Adaptative", icon = "MOD_SIMPLIFY")

        if context.mode == 'WEIGHT_GPENCIL':
            layout.separator()
            layout.menu("VIEW3D_MT_gpencil_autoweights")

        layout.separator()

        #radial control button brush size
        myvar = layout.operator("wm.radial_control", text = "Brush Radius", icon = "BRUSHSIZE")
        myvar.data_path_primary = 'tool_settings.gpencil_sculpt.weight_brush.size'

        #radial control button brush strength
        myvar = layout.operator("wm.radial_control", text = "Brush Strength", icon = "BRUSHSTRENGTH")
        myvar.data_path_primary = 'tool_settings.gpencil_sculpt.weight_brush.strength'

class VIEW3D_MT_gpencil_animation(Menu):
    bl_label = "Animation"

    @classmethod
    def poll(cls, context):
        ob = context.active_object
        return ob and ob.type == 'GPENCIL' and ob.mode != 'OBJECT'

    def draw(self, _context):
        layout = self.layout

        layout.operator("gpencil.blank_frame_add")
        layout.operator("gpencil.active_frames_delete_all", text="Delete Frame(s)")

        layout.separator()
        layout.operator("gpencil.frame_duplicate", text="Duplicate Active Frame")
        layout.operator("gpencil.frame_duplicate", text="Duplicate All Layers").mode = 'ALL'


class VIEW3D_MT_edit_gpencil_transform(Menu):
    bl_label = "Transform"

    def draw(self, _context):
        layout = self.layout

        layout.operator("transform.translate", icon='TRANSFORM_MOVE')
        layout.operator("transform.rotate", icon='TRANSFORM_ROTATE')
        layout.operator("transform.resize", text="Scale", icon='TRANSFORM_SCALE')

        layout.separator()

        layout.operator("transform.bend", text="Bend", icon = "BEND")
        layout.operator("transform.shear", text="Shear", icon = "SHEAR")
        layout.operator("transform.tosphere", text="To Sphere", icon = "TOSPHERE")
        layout.operator("transform.transform", text="Shrink Fatten", icon = 'SHRINK_FATTEN').mode = 'GPENCIL_SHRINKFATTEN'

        layout.separator()

        layout.operator("gpencil.reproject", icon = "REPROJECT")


class VIEW3D_MT_object_mode_pie(Menu):
    bl_label = "Mode"

    def draw(self, _context):
        layout = self.layout

        pie = layout.menu_pie()
        pie.operator_enum("object.mode_set", "mode")


class VIEW3D_MT_view_pie(Menu):
    bl_label = "View"
    bl_idname = "VIEW3D_MT_view_pie"

    def draw(self, _context):
        layout = self.layout

        pie = layout.menu_pie()
        pie.operator_enum("view3d.view_axis", "type")
        pie.operator("view3d.view_camera", text="View Camera", icon='CAMERA_DATA')
        pie.operator("view3d.view_selected", text="View Selected", icon='VIEW_SELECTED')


class VIEW3D_MT_shading_pie(Menu):
    bl_label = "Shading"

    def draw(self, context):
        layout = self.layout
        pie = layout.menu_pie()

        view = context.space_data

        pie.prop(view.shading, "type", expand=True)


class VIEW3D_MT_shading_ex_pie(Menu):
    bl_label = "Shading"

    def draw(self, context):
        layout = self.layout
        pie = layout.menu_pie()

        view = context.space_data

        pie.prop_enum(view.shading, "type", value='WIREFRAME')
        pie.prop_enum(view.shading, "type", value='SOLID')

        # Note this duplicates "view3d.toggle_xray" logic, so we can see the active item: T58661.
        if context.pose_object:
            pie.prop(view.overlay, "show_xray_bone", icon='XRAY')
        else:
            xray_active = (
                (context.mode == 'EDIT_MESH') or
                (view.shading.type in {'SOLID', 'WIREFRAME'})
            )
            if xray_active:
                sub = pie
            else:
                sub = pie.row()
                sub.active = False
            sub.prop(
                view.shading,
                "show_xray_wireframe" if (view.shading.type == 'WIREFRAME') else "show_xray",
                text="Toggle X-Ray",
                icon='XRAY',
            )

        pie.prop(view.overlay, "show_overlays", text="Toggle Overlays", icon='OVERLAY')

        pie.prop_enum(view.shading, "type", value='MATERIAL')
        pie.prop_enum(view.shading, "type", value='RENDERED')


class VIEW3D_MT_pivot_pie(Menu):
    bl_label = "Pivot Point"

    def draw(self, context):
        layout = self.layout
        pie = layout.menu_pie()
        obj = context.active_object
        mode = context.mode

        pie.prop_enum(context.scene.tool_settings, "transform_pivot_point", value='BOUNDING_BOX_CENTER')
        pie.prop_enum(context.scene.tool_settings, "transform_pivot_point", value='CURSOR')
        pie.prop_enum(context.scene.tool_settings, "transform_pivot_point", value='INDIVIDUAL_ORIGINS')
        pie.prop_enum(context.scene.tool_settings, "transform_pivot_point", value='MEDIAN_POINT')
        pie.prop_enum(context.scene.tool_settings, "transform_pivot_point", value='ACTIVE_ELEMENT')
        if (obj is None) or (mode in {'OBJECT', 'POSE', 'WEIGHT_PAINT'}):
            pie.prop(context.scene.tool_settings, "use_transform_pivot_point_align", text="Only Origins")


class VIEW3D_MT_orientations_pie(Menu):
    bl_label = "Orientation"

    def draw(self, context):
        layout = self.layout
        pie = layout.menu_pie()
        scene = context.scene

        pie.prop(scene.transform_orientation_slots[0], "type", expand=True)


class VIEW3D_MT_snap_pie(Menu):
    bl_label = "Snap"

    def draw(self, _context):
        layout = self.layout
        pie = layout.menu_pie()

        pie.operator("view3d.snap_cursor_to_grid", text="Cursor to Grid", icon='PIVOT_CURSOR')
        pie.operator("view3d.snap_selected_to_grid", text="Selection to Grid", icon='RESTRICT_SELECT_OFF')
        pie.operator("view3d.snap_cursor_to_selected", text="Cursor to Selected", icon='PIVOT_CURSOR')
        pie.operator("view3d.snap_selected_to_cursor", text="Selection to Cursor", icon='RESTRICT_SELECT_OFF').use_offset = False
        pie.operator("view3d.snap_selected_to_cursor", text="Selection to Cursor (Keep Offset)", icon='RESTRICT_SELECT_OFF').use_offset = True
        pie.operator("view3d.snap_selected_to_active", text="Selection to Active", icon='RESTRICT_SELECT_OFF')
        pie.operator("view3d.snap_cursor_to_center", text="Cursor to World Origin", icon='PIVOT_CURSOR')
        pie.operator("view3d.snap_cursor_to_active", text="Cursor to Active", icon='PIVOT_CURSOR')


class VIEW3D_MT_proportional_editing_falloff_pie(Menu):
    bl_label = "Proportional Editing Falloff"

    def draw(self, context):
        layout = self.layout
        pie = layout.menu_pie()
        tool_settings = context.scene.tool_settings

        pie.prop(tool_settings, "proportional_edit_falloff", expand=True)


# ********** Panel **********


class VIEW3D_PT_active_tool(Panel):
    bl_space_type = 'VIEW_3D'
    bl_region_type = 'UI'
    bl_label = "Active Tool"
    bl_category = "Tool"
    # bl_context = ".active_tool"  # dot on purpose (access from tool settings)

    def draw(self, context):
        layout = self.layout

        # Panel display of topbar tool settings.
        # currently displays in tool settings, keep here since the same functionality is used for the topbar.

        layout.use_property_split = True
        layout.use_property_decorate = False

        from .space_toolsystem_common import ToolSelectPanelHelper
        ToolSelectPanelHelper.draw_active_tool_header(context, layout, show_tool_name=True)


class VIEW3D_PT_view3d_properties(Panel):
    bl_space_type = 'VIEW_3D'
    bl_region_type = 'UI'
    bl_category = "View"
    bl_label = "View"
    bl_options = {'DEFAULT_CLOSED'}

    def draw(self, context):
        layout = self.layout

        view = context.space_data

        layout.use_property_split = True
        layout.use_property_decorate = False  # No animation.

        flow = layout.grid_flow(row_major=True, columns=0, even_columns=False, even_rows=False, align=True)
        col = flow.column()

        subcol = col.column()
        subcol.active = bool(view.region_3d.view_perspective != 'CAMERA' or view.region_quadviews)
        subcol.prop(view, "lens", text="Focal Length")

        subcol = col.column(align=True)
        subcol.prop(view, "clip_start", text="Clip Near")
        subcol.prop(view, "clip_end", text="Clip Far")

        subcol.separator()

        col = flow.column()

        subcol = col.column()
        subcol.use_property_split = False
        subcol.prop(view, "use_local_camera")
        
        if view.use_local_camera:
            subcol = col.column()
            subcol.use_property_split = True
            subcol.prop(view, "camera", text="Local Cam")
            
        subcol.use_property_split = False
        subcol.prop(view, "use_render_border")
        
class VIEW3D_PT_view3d_properties_edit(Panel):
    bl_space_type = 'VIEW_3D'
    bl_region_type = 'UI'
    bl_category = "View"
    bl_label = "Edit"
    bl_options = {'DEFAULT_CLOSED'}

    def draw(self, context):
        layout = self.layout
        
        tool_settings = context.tool_settings
        layout.prop(tool_settings, "lock_object_mode")


class VIEW3D_PT_view3d_camera_lock(Panel):
    bl_space_type = 'VIEW_3D'
    bl_region_type = 'UI'
    bl_category = "View"
    bl_label = "Camera Lock"
    bl_parent_id = "VIEW3D_PT_view3d_properties"

    def draw(self, context):
        layout = self.layout

        layout.use_property_split = True
        layout.use_property_decorate = False  # No animation.

        view = context.space_data

        col = layout.column(align=True)
        subcol = col.column()
        subcol.active = bool(view.region_3d.view_perspective != 'CAMERA' or view.region_quadviews)

        subcol.prop(view, "lock_object")
        lock_object = view.lock_object
        if lock_object:
            if lock_object.type == 'ARMATURE':
                subcol.prop_search(
                    view, "lock_bone", lock_object.data,
                    "edit_bones" if lock_object.mode == 'EDIT'
                    else "bones",
                    text=""
                )
        else:
            subcol.use_property_split = False
            subcol.prop(view, "lock_cursor", text="Lock to 3D Cursor")
        col.use_property_split = False
        col.prop(view, "lock_camera")


class VIEW3D_PT_view3d_cursor(Panel):
    bl_space_type = 'VIEW_3D'
    bl_region_type = 'UI'
    bl_category = "View"
    bl_label = "3D Cursor"
    bl_options = {'DEFAULT_CLOSED'}

    def draw(self, context):
        layout = self.layout

        cursor = context.scene.cursor

        layout.column().prop(cursor, "location", text="Location")
        rotation_mode = cursor.rotation_mode
        if rotation_mode == 'QUATERNION':
            layout.column().prop(cursor, "rotation_quaternion", text="Rotation")
        elif rotation_mode == 'AXIS_ANGLE':
            layout.column().prop(cursor, "rotation_axis_angle", text="Rotation")
        else:
            layout.column().prop(cursor, "rotation_euler", text="Rotation")
        layout.prop(cursor, "rotation_mode", text="")


class VIEW3D_PT_collections(Panel):
    bl_space_type = 'VIEW_3D'
    bl_region_type = 'UI'
    bl_category = "View"
    bl_label = "Collections"
    bl_options = {'DEFAULT_CLOSED'}

    def _draw_collection(self, layout, view_layer, collection, index):
        need_separator = index
        for child in collection.children:
            index += 1

            if child.exclude:
                continue

            if child.collection.hide_viewport:
                continue

            if need_separator:
                layout.separator()
                need_separator = False

            icon = 'BLANK1'
            #has_objects = True
            if child.has_selected_objects(view_layer):
                icon = 'LAYER_ACTIVE'
            elif child.has_objects():
                icon = 'LAYER_USED'
            else:
                #has_objects = False
                pass

            has_visible_objects = has_objects and child.has_visible_objects(view_layer)

            row = layout.row()
            sub = row.split(factor=0.98)
            subrow = sub.row()
            subrow.alignment = 'LEFT'
            subrow.active = has_visible_objects
            subrow.operator("object.hide_collection", text=child.name, icon=icon, emboss=False).collection_index = index

            sub = row.split()
            subrow = sub.row(align=True)
            subrow.alignment = 'RIGHT'
            icon = 'HIDE_OFF' if has_visible_objects else 'HIDE_ON'
            props = subrow.operator("object.hide_collection", text="", icon=icon, emboss=False)
            props.collection_index = index
            props.toggle = True
            subrow.prop(child.collection, "hide_select", text="", emboss=False)

        for child in collection.children:
            index = self._draw_collection(layout, view_layer, child, index)

        return index

    def draw(self, context):
        layout = self.layout
        layout.use_property_split = False

        view_layer = context.view_layer
        # We pass index 0 here beause the index is increased
        # so the first real index is 1
        # And we start with index as 1 because we skip the master collection
        self._draw_collection(layout, view_layer, view_layer.layer_collection, 0)


class VIEW3D_PT_object_type_visibility(Panel):
    bl_space_type = 'VIEW_3D'
    bl_region_type = 'HEADER'
    bl_label = "View Object Types"
    bl_ui_units_x = 6

    def draw(self, context):
        layout = self.layout
        layout.use_property_split = True

        view = context.space_data

        layout.label(text="Object Types Visibility")
        col = layout.column()

        attr_object_types = (
            # Geometry
            ("mesh", "Mesh"),
            ("curve", "Curve"),
            ("surf", "Surface"),
            ("meta", "Meta"),
            ("font", "Font"),
            ("grease_pencil", "Grease Pencil"),
            (None, None),
            # Other
            ("armature", "Armature"),
            ("lattice", "Lattice"),
            ("empty", "Empty"),
            ("light", "Light"),
            ("light_probe", "Light Probe"),
            ("camera", "Camera"),
            ("speaker", "Speaker"),
        )

        for attr, attr_name in attr_object_types:
            if attr is None:
                col.separator()
                continue

            attr_v = "show_object_viewport_" f"{attr:s}"
            attr_s = "show_object_select_" f"{attr:s}"

            icon_v = 'HIDE_OFF' if getattr(view, attr_v) else 'HIDE_ON'
            icon_s = 'RESTRICT_SELECT_OFF' if getattr(view, attr_s) else 'RESTRICT_SELECT_ON'

            row = col.row(align=True)
            row.alignment = 'RIGHT'

            row.label(text=attr_name)
            row.prop(view, attr_v, text="", icon=icon_v, emboss=False)
            rowsub = row.row(align=True)
            rowsub.active = getattr(view, attr_v)
            rowsub.prop(view, attr_s, text="", icon=icon_s, emboss=False)


class VIEW3D_PT_shading(Panel):
    bl_space_type = 'VIEW_3D'
    bl_region_type = 'HEADER'
    bl_label = "Shading"
    bl_ui_units_x = 12

    @classmethod
    def get_shading(cls, context):
        # Get settings from 3D viewport or OpenGL render engine
        view = context.space_data
        if view.type == 'VIEW_3D':
            return view.shading
        else:
            return context.scene.display.shading

    def draw(self, _context):
        layout = self.layout
        layout.label(text="Viewport Shading")


class VIEW3D_PT_shading_lighting(Panel):
    bl_space_type = 'VIEW_3D'
    bl_region_type = 'HEADER'
    bl_label = "Lighting"
    bl_parent_id = 'VIEW3D_PT_shading'

    @classmethod
    def poll(cls, context):
        shading = VIEW3D_PT_shading.get_shading(context)
        return shading.type in {'SOLID', 'MATERIAL'}

    def draw(self, context):
        layout = self.layout
        shading = VIEW3D_PT_shading.get_shading(context)

        col = layout.column()
        split = col.split(factor=0.9)

        if shading.type == 'SOLID':
            split.row().prop(shading, "light", expand=True)
            col = split.column()

            split = layout.split(factor=0.9)
            col = split.column()
            sub = col.row()

            if shading.light == 'STUDIO':
                prefs = context.preferences
                system = prefs.system

                if not system.use_studio_light_edit:
                    sub.scale_y = 0.6  # smaller studiolight preview
                    sub.template_icon_view(shading, "studio_light", scale_popup=3.0)
                else:
                    sub.prop(system, "use_studio_light_edit", text="Disable Studio Light Edit", icon='NONE', toggle=True)

                col = split.column()
                col.operator("preferences.studiolight_show", emboss=False, text="", icon='PREFERENCES')

                split = layout.split(factor=0.9)
                col = split.column()

                row = col.row()
                row.prop(shading, "use_world_space_lighting", text="", icon='WORLD', toggle=True)
                row = row.row()
                row.active = shading.use_world_space_lighting
                row.prop(shading, "studiolight_rotate_z", text="Rotation")
                col = split.column()  # to align properly with above

            elif shading.light == 'MATCAP':
                sub.scale_y = 0.6  # smaller matcap preview

                sub.template_icon_view(shading, "studio_light", scale_popup=3.0)

                col = split.column()
                col.operator("preferences.studiolight_show", emboss=False, text="", icon='PREFERENCES')
                col.operator("view3d.toggle_matcap_flip", emboss=False, text="", icon='ARROW_LEFTRIGHT')

        elif shading.type == 'MATERIAL':
            col.prop(shading, "use_scene_lights")
            col.prop(shading, "use_scene_world")

            if not shading.use_scene_world:
                col = layout.column()
                split = col.split(factor=0.9)

                col = split.column()
                sub = col.row()
                sub.scale_y = 0.6
                sub.template_icon_view(shading, "studio_light", scale_popup=3)

                col = split.column()
                col.operator("preferences.studiolight_show", emboss=False, text="", icon='PREFERENCES')

                if shading.selected_studio_light.type == 'WORLD':
                    split = layout.split(factor=0.9)
                    col = split.column()
                    col.prop(shading, "studiolight_rotate_z", text="Rotation")
                    col.prop(shading, "studiolight_background_alpha")
                    col = split.column()  # to align properly with above


class VIEW3D_PT_shading_color(Panel):
    bl_space_type = 'VIEW_3D'
    bl_region_type = 'HEADER'
    bl_label = "Color"
    bl_parent_id = 'VIEW3D_PT_shading'

    @classmethod
    def poll(cls, context):
        shading = VIEW3D_PT_shading.get_shading(context)
        return shading.type in {'WIREFRAME', 'SOLID'}

    def _draw_color_type(self, context):
        layout = self.layout
        shading = VIEW3D_PT_shading.get_shading(context)

        layout.grid_flow(columns=3, align=True).prop(shading, "color_type", expand=True)
        if shading.color_type == 'SINGLE':
            layout.row().prop(shading, "single_color", text="")

    def _draw_background_color(self, context):
        layout = self.layout
        shading = VIEW3D_PT_shading.get_shading(context)

        layout.row().label(text="Background")
        layout.row().prop(shading, "background_type", expand=True)
        if shading.background_type == 'VIEWPORT':
            layout.row().prop(shading, "background_color", text="")

    def draw(self, context):
        shading = VIEW3D_PT_shading.get_shading(context)
        if shading.type == 'WIREFRAME':
            self.layout.row().prop(shading, "wireframe_color_type", expand=True)
        else:
            self._draw_color_type(context)
            self.layout.separator()
        self._draw_background_color(context)


class VIEW3D_PT_shading_options(Panel):
    bl_space_type = 'VIEW_3D'
    bl_region_type = 'HEADER'
    bl_label = "Options"
    bl_parent_id = 'VIEW3D_PT_shading'

    def draw(self, context):
        layout = self.layout

        shading = VIEW3D_PT_shading.get_shading(context)

        col = layout.column()

        if shading.type != 'WIREFRAME':
            col.prop(shading, "show_backface_culling")

        row = col.row(align=True)

        if shading.type == 'WIREFRAME':
            row.prop(shading, "show_xray_wireframe")
            sub = row.row()
            sub.active = shading.show_xray_wireframe
            sub.prop(shading, "xray_alpha_wireframe", text="X-Ray")
        elif shading.type == 'SOLID':
            row.prop(shading, "show_xray", text="X-Ray")
            sub = row.row()
            sub.active = shading.show_xray
            sub.prop(shading, "xray_alpha", text="")

            row = col.row(align=True)
            row.prop(shading, "show_shadows")
            row.active = not shading.show_xray
            
            sub = row.row(align=True)
            sub.active = shading.show_shadows
            sub.prop(shading, "shadow_intensity", text="")
            sub.popover(panel="VIEW3D_PT_shading_options_shadow", icon='PREFERENCES', text="")

            col = layout.column()

            row = col.row()
            row.active = not shading.show_xray
            row.prop(shading, "show_cavity")

            if shading.show_cavity and not shading.show_xray:
                row.prop(shading, "cavity_type", text="Type")

                if shading.cavity_type in {'WORLD', 'BOTH'}:
                    col.label(text="World Space - Ridge / Valley")
                    sub = col.row(align=True)
                    sub.prop(shading, "cavity_ridge_factor", text="")
                    sub.prop(shading, "cavity_valley_factor", text="")
                    sub.popover(
                        panel="VIEW3D_PT_shading_options_ssao",
                        icon='PREFERENCES',
                        text=""
                    )

                if shading.cavity_type in {'SCREEN', 'BOTH'}:
                    col.label(text="Screen Space - Ridge / Valley")
                    sub = col.row(align=True)
                    sub.prop(shading, "curvature_ridge_factor", text="")
                    sub.prop(shading, "curvature_valley_factor", text="")

        if shading.type in {'WIREFRAME', 'SOLID'}:
            row = layout.split()
            row.prop(shading, "show_object_outline")
            sub = row.row()
            sub.active = shading.show_object_outline
            sub.prop(shading, "object_outline_color", text="")

            col = layout.column()
            if (shading.light == 'STUDIO') and (shading.type != 'WIREFRAME'):
                col.prop(shading, "show_specular_highlight", text="Specular Lighting")


class VIEW3D_PT_shading_options_shadow(Panel):
    bl_label = "Shadow Settings"
    bl_space_type = 'VIEW_3D'
    bl_region_type = 'HEADER'

    def draw(self, context):
        layout = self.layout
        layout.use_property_split = True
        scene = context.scene

        col = layout.column()
        col.prop(scene.display, "light_direction")
        col.prop(scene.display, "shadow_shift")
        col.prop(scene.display, "shadow_focus")


class VIEW3D_PT_shading_options_ssao(Panel):
    bl_label = "SSAO Settings"
    bl_space_type = 'VIEW_3D'
    bl_region_type = 'HEADER'

    def draw(self, context):
        layout = self.layout
        layout.use_property_split = True
        scene = context.scene

        col = layout.column(align=True)
        col.prop(scene.display, "matcap_ssao_samples")
        col.prop(scene.display, "matcap_ssao_distance")
        col.prop(scene.display, "matcap_ssao_attenuation")


class VIEW3D_PT_gizmo_display(Panel):
    bl_space_type = 'VIEW_3D'
    bl_region_type = 'HEADER'
    bl_label = "Gizmo"

    def draw(self, context):
        layout = self.layout

        scene = context.scene
        view = context.space_data

        col = layout.column()
        col.label(text="Viewport Gizmos")

        col.active = view.show_gizmo
        colsub = col.column()
        colsub.prop(view, "show_gizmo_navigate", text="Navigate")
        colsub.prop(view, "show_gizmo_tool", text="Active Tools")
        colsub.prop(view, "show_gizmo_context", text="Active Object")

        layout.separator()

        col = layout.column()
        col.active = view.show_gizmo_context
        col.label(text="Object Gizmos")
        col.prop(scene.transform_orientation_slots[1], "type", text="")
        col.prop(view, "show_gizmo_object_translate", text="Move")
        col.prop(view, "show_gizmo_object_rotate", text="Rotate")
        col.prop(view, "show_gizmo_object_scale", text="Scale")

        layout.separator()

        # Match order of object type visibility
        col = layout.column()
        col.label(text="Empty")
        col.prop(view, "show_gizmo_empty_image", text="Image")
        col.prop(view, "show_gizmo_empty_force_field", text="Force Field")
        col.label(text="Light")
        col.prop(view, "show_gizmo_light_size", text="Size")
        col.prop(view, "show_gizmo_light_look_at", text="Look At")
        col.label(text="Camera")
        col.prop(view, "show_gizmo_camera_lens", text="Lens")
        col.prop(view, "show_gizmo_camera_dof_distance", text="Focus Distance")


class VIEW3D_PT_overlay(Panel):
    bl_space_type = 'VIEW_3D'
    bl_region_type = 'HEADER'
    bl_label = "Overlays"
    bl_ui_units_x = 13

    def draw(self, _context):
        pass


class VIEW3D_PT_overlay_gizmo(Panel):
    bl_space_type = 'VIEW_3D'
    bl_region_type = 'HEADER'
    bl_parent_id = 'VIEW3D_PT_overlay'
    bl_label = "Gizmo"

    def draw_header(self, context):
        view = context.space_data
        self.layout.prop(view, "show_gizmo", text="")

    def draw(self, context):
        layout = self.layout

        view = context.space_data
        overlay = view.overlay
        display_all = overlay.show_overlays

        col = layout.column()
        col.active = display_all

        row = col.row(align=True)
        row.active = view.show_gizmo
        row.prop(view, "show_gizmo_navigate", text="Navigate", toggle=True)
        row.prop(view, "show_gizmo_context", text="Active Object", toggle=True)
        row.prop(view, "show_gizmo_tool", text="Active Tools", toggle=True)


class VIEW3D_PT_overlay_guides(Panel):
    bl_space_type = 'VIEW_3D'
    bl_region_type = 'HEADER'
    bl_parent_id = 'VIEW3D_PT_overlay'
    bl_label = "Guides"

    def draw(self, context):
        layout = self.layout

        view = context.space_data
        overlay = view.overlay
        shading = view.shading
        display_all = overlay.show_overlays

        col = layout.column()
        col.active = display_all

        split = col.split()
        sub = split.column()

        row = sub.row()
        row_el = row.column()
        row_el.prop(overlay, "show_ortho_grid", text="Grid")
        grid_active = view.region_quadviews or (view.region_3d.is_orthographic_side_view and not view.region_3d.is_perspective)
        row_el.active = grid_active
        row.prop(overlay, "show_floor", text="Floor")

        if overlay.show_floor or overlay.show_ortho_grid:
            sub = col.row(align=True)
            sub.active = (overlay.show_floor and not view.region_3d.is_orthographic_side_view) or (overlay.show_ortho_grid and grid_active)
            sub.prop(overlay, "grid_scale", text="Scale")
            sub.prop(overlay, "grid_subdivisions", text="Subdivisions")

        sub = split.column()
        row = sub.row()
        row.label(text="Axes")

        subrow = row.row(align=True)
        subrow.prop(overlay, "show_axis_x", text="X", toggle=True)
        subrow.prop(overlay, "show_axis_y", text="Y", toggle=True)
        subrow.prop(overlay, "show_axis_z", text="Z", toggle=True)

        split = col.split()
        sub = split.column()
        sub.prop(overlay, "show_text", text="Text Info")
        sub = split.column()
        sub.prop(overlay, "show_cursor", text="3D Cursor")

        if shading.type == 'MATERIAL':
            col.prop(overlay, "show_look_dev")

        col.prop(overlay, "show_annotation", text="Annotations")


class VIEW3D_PT_overlay_object(Panel):
    bl_space_type = 'VIEW_3D'
    bl_region_type = 'HEADER'
    bl_parent_id = 'VIEW3D_PT_overlay'
    bl_label = "Objects"

    def draw(self, context):
        layout = self.layout
        view = context.space_data
        overlay = view.overlay
        display_all = overlay.show_overlays

        col = layout.column(align=True)
        col.active = display_all

        split = col.split()

        sub = split.column(align=True)
        sub.prop(overlay, "show_extras", text="Extras")
        sub.prop(overlay, "show_relationship_lines")
        sub.prop(overlay, "show_outline_selected")

        sub = split.column(align=True)
        sub.prop(overlay, "show_bones", text="Bones")
        sub.prop(overlay, "show_motion_paths")
        sub.prop(overlay, "show_object_origins", text="Origins")
        subsub = sub.column()
        subsub.active = overlay.show_object_origins
        subsub.prop(overlay, "show_object_origins_all", text="Origins (All)")


class VIEW3D_PT_overlay_geometry(Panel):
    bl_space_type = 'VIEW_3D'
    bl_region_type = 'HEADER'
    bl_parent_id = 'VIEW3D_PT_overlay'
    bl_label = "Geometry"

    def draw(self, context):
        layout = self.layout
        view = context.space_data
        overlay = view.overlay
        display_all = overlay.show_overlays
        is_wireframes = view.shading.type == 'WIREFRAME'

        col = layout.column()
        col.active = display_all

        row = col.row(align=True)
        if not is_wireframes:
            row.prop(overlay, "show_wireframes", text="")
        sub = row.row()
        sub.active = overlay.show_wireframes or is_wireframes
        sub.prop(overlay, "wireframe_threshold", text="Wireframe")

        col = layout.column(align=True)
        col.active = display_all

        col.prop(overlay, "show_face_orientation")

        # sub.prop(overlay, "show_onion_skins")


class VIEW3D_PT_overlay_motion_tracking(Panel):
    bl_space_type = 'VIEW_3D'
    bl_region_type = 'HEADER'
    bl_parent_id = 'VIEW3D_PT_overlay'
    bl_label = "Motion Tracking"

    def draw_header(self, context):
        view = context.space_data
        self.layout.prop(view, "show_reconstruction", text="")

    def draw(self, context):
        layout = self.layout
        view = context.space_data
        overlay = view.overlay
        display_all = overlay.show_overlays

        col = layout.column()
        col.active = display_all

        if view.show_reconstruction:
            split = col.split()

            sub = split.column(align=True)
            sub.active = view.show_reconstruction
            sub.prop(view, "show_camera_path", text="Camera Path")

            sub = split.column()
            sub.prop(view, "show_bundle_names", text="Marker Names")

            col = layout.column()
            col.label(text="Tracks:")
            row = col.row(align=True)
            row.prop(view, "tracks_display_type", text="")
            row.prop(view, "tracks_display_size", text="Size")


class VIEW3D_PT_overlay_edit_mesh(Panel):
    bl_space_type = 'VIEW_3D'
    bl_region_type = 'HEADER'
    bl_parent_id = 'VIEW3D_PT_overlay'
    bl_label = "Mesh Edit Mode"

    @classmethod
    def poll(cls, context):
        return context.mode == 'EDIT_MESH'

    def draw(self, context):
        layout = self.layout

        view = context.space_data
        overlay = view.overlay
        display_all = overlay.show_overlays

        col = layout.column()
        col.active = display_all

        split = col.split()

        sub = split.column()
        sub.prop(overlay, "show_edges", text="Edges")
        sub = split.column()
        sub.prop(overlay, "show_faces", text="Faces")
        sub = split.column()
        sub.prop(overlay, "show_face_center", text="Center")

        row = col.row(align=True)
        row.prop(overlay, "show_edge_crease", text="Creases", toggle=True)
        row.prop(overlay, "show_edge_sharp", text="Sharp", text_ctxt=i18n_contexts.plural, toggle=True)
        row.prop(overlay, "show_edge_bevel_weight", text="Bevel", toggle=True)
        row.prop(overlay, "show_edge_seams", text="Seams", toggle=True)


class VIEW3D_PT_overlay_edit_mesh_shading(Panel):
    bl_space_type = 'VIEW_3D'
    bl_region_type = 'HEADER'
    bl_parent_id = 'VIEW3D_PT_overlay_edit_mesh'
    bl_label = "Shading"

    @classmethod
    def poll(cls, context):
        return context.mode == 'EDIT_MESH'

    def draw(self, context):
        layout = self.layout

        view = context.space_data
        overlay = view.overlay
        tool_settings = context.tool_settings
        display_all = overlay.show_overlays
        statvis = tool_settings.statvis

        col = layout.column()
        col.active = display_all

        col.prop(overlay, "show_occlude_wire")

        col.prop(overlay, "show_weight", text="Vertex Group Weights")
        if overlay.show_weight:
            row = col.split(factor=0.33)
            row.label(text="Zero Weights")
            sub = row.row()
            sub.prop(tool_settings, "vertex_group_user", expand=True)

        col.prop(overlay, "show_statvis", text="Mesh Analysis")
        if overlay.show_statvis:
            col = col.column()

            sub = col.split()
            sub.active = overlay.show_statvis
            sub.label(text="Type")
            sub.prop(statvis, "type", text="")

            statvis_type = statvis.type
            if statvis_type == 'OVERHANG':
                row = col.row(align=True)
                row.prop(statvis, "overhang_min", text="Minimum")
                row.prop(statvis, "overhang_max", text="Maximum")
                col.row().prop(statvis, "overhang_axis", expand=True)
            elif statvis_type == 'THICKNESS':
                row = col.row(align=True)
                row.prop(statvis, "thickness_min", text="Minimum")
                row.prop(statvis, "thickness_max", text="Maximum")
                col.prop(statvis, "thickness_samples")
            elif statvis_type == 'INTERSECT':
                pass
            elif statvis_type == 'DISTORT':
                row = col.row(align=True)
                row.prop(statvis, "distort_min", text="Minimum")
                row.prop(statvis, "distort_max", text="Maximum")
            elif statvis_type == 'SHARP':
                row = col.row(align=True)
                row.prop(statvis, "sharp_min", text="Minimum")
                row.prop(statvis, "sharp_max", text="Maximum")


class VIEW3D_PT_overlay_edit_mesh_measurement(Panel):
    bl_space_type = 'VIEW_3D'
    bl_region_type = 'HEADER'
    bl_parent_id = 'VIEW3D_PT_overlay_edit_mesh'
    bl_label = "Measurement"

    @classmethod
    def poll(cls, context):
        return context.mode == 'EDIT_MESH'

    def draw(self, context):
        layout = self.layout

        view = context.space_data
        overlay = view.overlay
        display_all = overlay.show_overlays

        col = layout.column()
        col.active = display_all

        split = col.split()

        sub = split.column()
        sub.prop(overlay, "show_extra_edge_length", text="Edge Length")
        sub.prop(overlay, "show_extra_edge_angle", text="Edge Angle")

        sub = split.column()
        sub.prop(overlay, "show_extra_face_area", text="Face Area")
        sub.prop(overlay, "show_extra_face_angle", text="Face Angle")


class VIEW3D_PT_overlay_edit_mesh_normals(Panel):
    bl_space_type = 'VIEW_3D'
    bl_region_type = 'HEADER'
    bl_parent_id = 'VIEW3D_PT_overlay_edit_mesh'
    bl_label = "Normals"

    @classmethod
    def poll(cls, context):
        return context.mode == 'EDIT_MESH'

    def draw(self, context):
        layout = self.layout

        view = context.space_data
        overlay = view.overlay
        display_all = overlay.show_overlays

        col = layout.column()
        col.active = display_all

        row = col.row(align=True)
        row.prop(overlay, "show_vertex_normals", text="", icon='NORMALS_VERTEX')
        row.prop(overlay, "show_split_normals", text="", icon='NORMALS_VERTEX_FACE')
        row.prop(overlay, "show_face_normals", text="", icon='NORMALS_FACE')

        sub = row.row(align=True)
        sub.active = overlay.show_vertex_normals or overlay.show_face_normals or overlay.show_split_normals
        sub.prop(overlay, "normals_length", text="Size")


class VIEW3D_PT_overlay_edit_mesh_freestyle(Panel):
    bl_space_type = 'VIEW_3D'
    bl_region_type = 'HEADER'
    bl_parent_id = 'VIEW3D_PT_overlay'
    bl_label = "Freestyle"

    @classmethod
    def poll(cls, context):
        return context.mode == 'EDIT_MESH' and bpy.app.build_options.freestyle

    def draw(self, context):
        layout = self.layout

        view = context.space_data
        overlay = view.overlay
        display_all = overlay.show_overlays

        col = layout.column()
        col.active = display_all

        row = col.row()
        row.prop(overlay, "show_freestyle_edge_marks", text="Edge Marks")
        row.prop(overlay, "show_freestyle_face_marks", text="Face Marks")


class VIEW3D_PT_overlay_edit_mesh_developer(Panel):
    bl_space_type = 'VIEW_3D'
    bl_region_type = 'HEADER'
    bl_parent_id = 'VIEW3D_PT_overlay_edit_mesh'
    bl_label = "Developer"

    @classmethod
    def poll(cls, context):
        return context.mode == 'EDIT_MESH' and context.preferences.view.show_developer_ui

    def draw(self, context):
        layout = self.layout

        view = context.space_data
        overlay = view.overlay
        display_all = overlay.show_overlays

        col = layout.column()
        col.active = display_all

        col.prop(overlay, "show_extra_indices", text="Indices")


class VIEW3D_PT_overlay_edit_curve(Panel):
    bl_space_type = 'VIEW_3D'
    bl_region_type = 'HEADER'
    bl_parent_id = 'VIEW3D_PT_overlay'
    bl_label = "Curve Edit Mode"

    @classmethod
    def poll(cls, context):
        return context.mode == 'EDIT_CURVE'

    def draw(self, context):
        layout = self.layout
        view = context.space_data
        overlay = view.overlay
        display_all = overlay.show_overlays

        col = layout.column()
        col.active = display_all

        row = col.row()
        row.prop(overlay, "show_curve_handles", text="Handles")

        row = col.row()
        row.prop(overlay, "show_curve_normals", text="")
        sub = row.row()
        sub.active = overlay.show_curve_normals
        sub.prop(overlay, "normals_length", text="Normals")


class VIEW3D_PT_overlay_sculpt(Panel):
    bl_space_type = 'VIEW_3D'
    bl_context = ".sculpt_mode"
    bl_region_type = 'HEADER'
    bl_parent_id = 'VIEW3D_PT_overlay'
    bl_label = "Sculpt"

    @classmethod
    def poll(cls, context):
        return (
            context.mode == 'SCULPT' and
            (context.sculpt_object and context.tool_settings.sculpt)
        )

    def draw(self, context):
        layout = self.layout
        tool_settings = context.tool_settings
        sculpt = tool_settings.sculpt

        view = context.space_data
        overlay = view.overlay

        layout.prop(sculpt, "show_diffuse_color")

        row = layout.row(align=True)
        row.prop(sculpt, "show_mask", text="")
        sub = row.row()
        sub.active = sculpt.show_mask
        sub.prop(overlay, "sculpt_mode_mask_opacity", text="Mask")


class VIEW3D_PT_overlay_pose(Panel):
    bl_space_type = 'VIEW_3D'
    bl_region_type = 'HEADER'
    bl_parent_id = 'VIEW3D_PT_overlay'
    bl_label = "Pose Mode"

    @classmethod
    def poll(cls, context):
        mode = context.mode
        return (
            (mode == 'POSE') or
            (mode == 'PAINT_WEIGHT' and context.pose_object)
        )

    def draw(self, context):
        layout = self.layout
        view = context.space_data
        mode = context.mode
        overlay = view.overlay
        display_all = overlay.show_overlays

        col = layout.column()
        col.active = display_all

        if mode == 'POSE':
            row = col.row()
            row.prop(overlay, "show_xray_bone", text="")
            sub = row.row()
            sub.active = display_all and overlay.show_xray_bone
            sub.prop(overlay, "xray_alpha_bone", text="Fade Geometry")
        else:
            row = col.row()
            row.prop(overlay, "show_xray_bone")


class VIEW3D_PT_overlay_paint(Panel):
    bl_space_type = 'VIEW_3D'
    bl_region_type = 'HEADER'
    bl_parent_id = 'VIEW3D_PT_overlay'
    bl_label = ""

    @classmethod
    def poll(cls, context):
        return context.mode in {'PAINT_WEIGHT', 'PAINT_VERTEX', 'PAINT_TEXTURE'}

    def draw_header(self, context):
        layout = self.layout
        layout.label(text={
            'PAINT_TEXTURE': "Texture Paint",
            'PAINT_VERTEX': "Vertex Paint",
            'PAINT_WEIGHT': "Weight Paint",
        }[context.mode])

    def draw(self, context):
        layout = self.layout
        view = context.space_data
        overlay = view.overlay
        display_all = overlay.show_overlays

        col = layout.column()
        col.active = display_all

        col.prop(overlay, {
            'PAINT_TEXTURE': "texture_paint_mode_opacity",
            'PAINT_VERTEX': "vertex_paint_mode_opacity",
            'PAINT_WEIGHT': "weight_paint_mode_opacity",
        }[context.mode], text="Opacity")

        if context.mode == 'PAINT_WEIGHT':
            row = col.split(factor=0.33)
            row.label(text="Zero Weights")
            sub = row.row()
            sub.prop(context.tool_settings, "vertex_group_user", expand=True)

            col.prop(overlay, "show_wpaint_contours")

        if context.mode in {'PAINT_WEIGHT', 'PAINT_VERTEX'}:
            col.prop(overlay, "show_paint_wire")


class VIEW3D_PT_pivot_point(Panel):
    bl_space_type = 'VIEW_3D'
    bl_region_type = 'HEADER'
    bl_label = "Pivot Point"
    bl_ui_units_x = 8

    def draw(self, context):
        tool_settings = context.tool_settings
        obj = context.active_object
        mode = context.mode

        layout = self.layout
        col = layout.column()
        col.label(text="Pivot Point")
        col.prop(tool_settings, "transform_pivot_point", expand=True)

        if (obj is None) or (mode in {'OBJECT', 'POSE', 'WEIGHT_PAINT'}):
            col.separator()

            col.prop(tool_settings, "use_transform_pivot_point_align", text="Only Origins")


class VIEW3D_PT_snapping(Panel):
    bl_space_type = 'VIEW_3D'
    bl_region_type = 'HEADER'
    bl_label = "Snapping"

    def draw(self, context):
        tool_settings = context.tool_settings
        snap_elements = tool_settings.snap_elements
        obj = context.active_object
        object_mode = 'OBJECT' if obj is None else obj.mode

        layout = self.layout
        col = layout.column()
        col.label(text="Snapping")
        col.prop(tool_settings, "snap_elements", expand=True)

        col.separator()
        if 'INCREMENT' in snap_elements:
            col.prop(tool_settings, "use_snap_grid_absolute")

        if snap_elements != {'INCREMENT'}:
            col.label(text="Target")
            row = col.row(align=True)
            row.prop(tool_settings, "snap_target", expand=True)

            if obj:
                if object_mode == 'EDIT':
                    col.prop(tool_settings, "use_snap_self")
                if object_mode in {'OBJECT', 'POSE', 'EDIT', 'WEIGHT_PAINT'}:
                    col.prop(tool_settings, "use_snap_align_rotation")

            if 'FACE' in snap_elements:
                col.prop(tool_settings, "use_snap_project")

            if 'VOLUME' in snap_elements:
                col.prop(tool_settings, "use_snap_peel_object")

        col.label(text="Affect")
        row = col.row(align=True)
        row.prop(tool_settings, "use_snap_translate", text="Move", toggle=True)
        row.prop(tool_settings, "use_snap_rotate", text="Rotate", toggle=True)
        row.prop(tool_settings, "use_snap_scale", text="Scale", toggle=True)


class VIEW3D_PT_proportional_edit(Panel):
    bl_space_type = 'VIEW_3D'
    bl_region_type = 'HEADER'
    bl_label = "Proportional Editing"
    bl_ui_units_x = 8

    def draw(self, context):
        layout = self.layout
        tool_settings = context.tool_settings
        col = layout.column()

        if context.mode != 'OBJECT':
            col.prop(tool_settings, "use_proportional_connected")
            sub = col.column()
            sub.active = not tool_settings.use_proportional_connected
            sub.prop(tool_settings, "use_proportional_projected")
            col.separator()

        col.prop(tool_settings, "proportional_edit_falloff", expand=True)


class VIEW3D_PT_transform_orientations(Panel):
    bl_space_type = 'VIEW_3D'
    bl_region_type = 'HEADER'
    bl_label = "Transform Orientations"
    bl_ui_units_x = 8

    def draw(self, context):
        layout = self.layout
        layout.label(text="Transform Orientations")

        scene = context.scene
        orient_slot = scene.transform_orientation_slots[0]
        orientation = orient_slot.custom_orientation

        row = layout.row()
        col = row.column()
        col.prop(orient_slot, "type", expand=True)
        row.operator("transform.create_orientation", text="", icon='ADD', emboss=False).use = True

        if orientation:
            row = layout.row(align=False)
            row.prop(orientation, "name", text="", icon='OBJECT_ORIGIN')
            row.operator("transform.delete_orientation", text="", icon='X', emboss=False)


class VIEW3D_PT_gpencil_origin(Panel):
    bl_space_type = 'VIEW_3D'
    bl_region_type = 'HEADER'
    bl_label = "Stroke Placement"

    def draw(self, context):
        layout = self.layout
        tool_settings = context.tool_settings
        gpd = context.gpencil_data

        layout.label(text="Stroke Placement")

        row = layout.row()
        col = row.column()
        col.prop(tool_settings, "gpencil_stroke_placement_view3d", expand=True)

        if tool_settings.gpencil_stroke_placement_view3d == 'SURFACE':
            row = layout.row()
            row.label(text="Offset")
            row = layout.row()
            row.prop(gpd, "zdepth_offset", text="")

        if tool_settings.gpencil_stroke_placement_view3d == 'STROKE':
            row = layout.row()
            row.label(text="Target")
            row = layout.row()
            row.prop(tool_settings, "gpencil_stroke_snap_mode", expand=True)


class VIEW3D_PT_gpencil_lock(Panel):
    bl_space_type = 'VIEW_3D'
    bl_region_type = 'HEADER'
    bl_label = "Drawing Plane"

    def draw(self, context):
        layout = self.layout
        layout.label(text="Drawing Plane")

        row = layout.row()
        col = row.column()
        col.prop(context.tool_settings.gpencil_sculpt, "lock_axis", expand=True)


class VIEW3D_PT_gpencil_guide(Panel):
    bl_space_type = 'VIEW_3D'
    bl_region_type = 'HEADER'
    bl_label = "Guides"

    def draw(self, context):
        settings = context.tool_settings.gpencil_sculpt.guide

        layout = self.layout
        layout.label(text="Guides")

        col = layout.column()
        col.active = settings.use_guide
        col.prop(settings, "type", expand=True)

        if settings.type in {'PARALLEL'}:
            col.prop(settings, "angle")
            row = col.row(align=True)

        col.prop(settings, "use_snapping")
        if settings.use_snapping:

            if settings.type in {'RADIAL'}:
                col.prop(settings, "angle_snap")
            else:
                col.prop(settings, "spacing")

        col.label(text="Reference Point")
        row = col.row(align=True)
        row.prop(settings, "reference_point", expand=True)
        if settings.reference_point in {'CUSTOM'}:
            col.prop(settings, "location", text="Custom Location")
        if settings.reference_point in {'OBJECT'}:
            col.prop(settings, "reference_object", text="Object Location")
            if not settings.reference_object:
                col.label(text="No object selected, using cursor")


class VIEW3D_PT_overlay_gpencil_options(Panel):
    bl_space_type = 'VIEW_3D'
    bl_region_type = 'HEADER'
    bl_parent_id = 'VIEW3D_PT_overlay'
    bl_label = ""

    @classmethod
    def poll(cls, context):
        return context.object and context.object.type == 'GPENCIL'

    def draw_header(self, context):
        layout = self.layout
        layout.label(text={
            'PAINT_GPENCIL': "Draw Grease Pencil",
            'EDIT_GPENCIL': "Edit Grease Pencil",
            'SCULPT_GPENCIL': "Sculpt Grease Pencil",
            'WEIGHT_GPENCIL': "Weight Grease Pencil",
            'OBJECT': "Grease Pencil",
        }[context.mode])

    def draw(self, context):
        layout = self.layout
        view = context.space_data
        overlay = view.overlay

        layout.prop(overlay, "use_gpencil_onion_skin", text="Onion Skin")

        col = layout.column()
        row = col.row()
        row.prop(overlay, "use_gpencil_grid", text="")
        sub = row.row()
        sub.active = overlay.use_gpencil_grid
        sub.prop(overlay, "gpencil_grid_opacity", text="Canvas", slider=True)

        row = col.row()
        row.prop(overlay, "use_gpencil_paper", text="")
        sub = row.row()
        sub.active = overlay.use_gpencil_paper
        sub.prop(overlay, "gpencil_paper_opacity", text="Fade 3D Objects", slider=True)

        if context.object.mode == 'PAINT_GPENCIL':
            row = col.row()
            row.prop(overlay, "use_gpencil_fade_layers", text="")
            sub = row.row()
            sub.active = overlay.use_gpencil_fade_layers
            sub.prop(overlay, "gpencil_fade_layer", text="Fade Layers", slider=True)

        if context.object.mode in {'EDIT_GPENCIL', 'SCULPT_GPENCIL', 'WEIGHT_GPENCIL'}:
            layout.prop(overlay, "use_gpencil_edit_lines", text="Edit Lines")
            layout.prop(overlay, "use_gpencil_multiedit_line_only", text="Show Edit Lines only in multiframe")
            layout.prop(overlay, "vertex_opacity", text="Vertex Opacity", slider=True)


class VIEW3D_PT_quad_view(Panel):
    bl_space_type = 'VIEW_3D'
    bl_region_type = 'UI'
    bl_category = "View"
    bl_label = "Quad View"
    bl_options = {'DEFAULT_CLOSED'}

    @classmethod
    def poll(cls, context):
        view = context.space_data
        return view.region_quadviews

    def draw(self, context):
        layout = self.layout

        view = context.space_data

        region = view.region_quadviews[2]
        col = layout.column()
        col.prop(region, "lock_rotation")
        row = col.row()
        row.enabled = region.lock_rotation
        row.prop(region, "show_sync_view")
        row = col.row()
        row.enabled = region.lock_rotation and region.show_sync_view
        row.prop(region, "use_box_clip")


# Annotation properties
class VIEW3D_PT_grease_pencil(AnnotationDataPanel, Panel):
    bl_space_type = 'VIEW_3D'
    bl_region_type = 'UI'
    bl_category = "View"

    # NOTE: this is just a wrapper around the generic GP Panel


class VIEW3D_PT_annotation_onion(AnnotationOnionSkin, Panel):
    bl_space_type = 'VIEW_3D'
    bl_region_type = 'UI'
    bl_category = "View"
    bl_parent_id = 'VIEW3D_PT_grease_pencil'

    # NOTE: this is just a wrapper around the generic GP Panel


class TOPBAR_PT_annotation_layers(Panel, AnnotationDataPanel):
    bl_space_type = 'VIEW_3D'
    bl_region_type = 'HEADER'
    bl_label = "Layers"
    bl_ui_units_x = 14


class VIEW3D_PT_view3d_stereo(Panel):
    bl_space_type = 'VIEW_3D'
    bl_region_type = 'UI'
    bl_category = "View"
    bl_label = "Stereoscopy"
    bl_options = {'DEFAULT_CLOSED'}

    @classmethod
    def poll(cls, context):
        scene = context.scene

        multiview = scene.render.use_multiview
        return multiview

    def draw(self, context):
        layout = self.layout
        view = context.space_data

        basic_stereo = context.scene.render.views_format == 'STEREO_3D'

        col = layout.column()
        col.row().prop(view, "stereo_3d_camera", expand=True)

        col.label(text="Display:")
        row = col.row()
        row.active = basic_stereo
        row.prop(view, "show_stereo_3d_cameras")
        row = col.row()
        row.active = basic_stereo
        split = row.split()
        split.prop(view, "show_stereo_3d_convergence_plane")
        split = row.split()
        split.prop(view, "stereo_3d_convergence_plane_alpha", text="Alpha")
        split.active = view.show_stereo_3d_convergence_plane
        row = col.row()
        split = row.split()
        split.prop(view, "show_stereo_3d_volume")
        split = row.split()
        split.prop(view, "stereo_3d_volume_alpha", text="Alpha")


class VIEW3D_PT_context_properties(Panel):
    bl_space_type = 'VIEW_3D'
    bl_region_type = 'UI'
    bl_category = "Item"
    bl_label = "Properties"
    bl_options = {'DEFAULT_CLOSED'}

    @staticmethod
    def _active_context_member(context):
        obj = context.object
        if obj:
            object_mode = obj.mode
            if object_mode == 'POSE':
                return "active_pose_bone"
            elif object_mode == 'EDIT' and obj.type == 'ARMATURE':
                return "active_bone"
            else:
                return "object"

        return ""

    @classmethod
    def poll(cls, context):
        import rna_prop_ui
        member = cls._active_context_member(context)

        if member:
            context_member, member = rna_prop_ui.rna_idprop_context_value(context, member, object)
            return context_member and rna_prop_ui.rna_idprop_has_properties(context_member)

        return False

    def draw(self, context):
        import rna_prop_ui
        member = VIEW3D_PT_context_properties._active_context_member(context)

        if member:
            # Draw with no edit button
            rna_prop_ui.draw(self.layout, context, member, object, False)


# Grease Pencil Object - Multiframe falloff tools
class VIEW3D_PT_gpencil_multi_frame(Panel):
    bl_space_type = 'VIEW_3D'
    bl_region_type = 'HEADER'
    bl_label = "Multi Frame"

    def draw(self, context):
        gpd = context.gpencil_data
        settings = context.tool_settings.gpencil_sculpt

        layout = self.layout
        col = layout.column(align=True)
        col.prop(settings, "use_multiframe_falloff")

        # Falloff curve
        if gpd.use_multiedit and settings.use_multiframe_falloff:
            layout.template_curve_mapping(settings, "multiframe_falloff_curve", brush=True)


class VIEW3D_MT_gpencil_edit_context_menu(Menu):
    bl_label = "Edit Context Menu"

    def draw(self, context):
        layout = self.layout
        is_3d_view = context.space_data.type == 'VIEW_3D'

        layout.operator_context = 'INVOKE_REGION_WIN'

        # Add
        layout.operator("gpencil.stroke_subdivide", text="Subdivide")

        layout.separator()

        # Transform
        layout.operator("transform.transform", text="Shrink/Fatten").mode = 'GPENCIL_SHRINKFATTEN'
        layout.operator("gpencil.stroke_smooth", text="Smooth")
        layout.operator("gpencil.stroke_trim", text="Trim")

        layout.separator()

        # Modify
        layout.menu("VIEW3D_MT_assign_material")
        layout.operator_menu_enum("gpencil.stroke_arrange", "direction", text="Arrange Strokes")
        layout.operator("gpencil.stroke_flip", text="Flip Direction")
        layout.operator_menu_enum("gpencil.stroke_caps_set", text="Toggle Caps", property="type")

        layout.separator()

        layout.operator("gpencil.duplicate_move", text="Duplicate")
        layout.operator("gpencil.copy", text="Copy", icon='COPYDOWN')
        layout.operator("gpencil.paste", text="Paste", icon='PASTEDOWN').type = 'COPY'
        layout.operator("gpencil.paste", text="Paste & Merge").type = 'MERGE'
        layout.menu("VIEW3D_MT_gpencil_copy_layer")
        layout.operator("gpencil.frame_duplicate", text="Duplicate Active Frame")
        layout.operator("gpencil.frame_duplicate", text="Duplicate Active Frame All Layers").mode = 'ALL'

        layout.separator()

        layout.operator("gpencil.stroke_join", text="Join").type = 'JOIN'
        layout.operator("gpencil.stroke_join", text="Join & Copy").type = 'JOINCOPY'
        layout.menu("GPENCIL_MT_separate", text="Separate")
        layout.operator("gpencil.stroke_split", text="Split")

        layout.separator()

        layout.menu("VIEW3D_MT_mirror")
        layout.menu("VIEW3D_MT_snap")

        layout.separator()

        # Remove
        if is_3d_view:
            layout.menu("GPENCIL_MT_cleanup")

        layout.operator("gpencil.stroke_simplify_fixed", text="Simplify")
        layout.operator("gpencil.stroke_simplify", text="Simplify Adaptive")
        layout.operator("gpencil.stroke_merge", text="Merge")
        layout.menu("VIEW3D_MT_edit_gpencil_delete")


class VIEW3D_PT_gpencil_draw_context_menu(Panel):
    bl_space_type = 'VIEW_3D'
    bl_region_type = 'WINDOW'
    bl_label = "Draw Context Menu"

    def draw(self, context):
        brush = context.tool_settings.gpencil_paint.brush
        gp_settings = brush.gpencil_settings

        layout = self.layout

        if brush.gpencil_tool not in {'FILL', 'CUTTER'}:
            layout.prop(brush, "size", slider=True)
        if brush.gpencil_tool not in {'ERASE', 'FILL', 'CUTTER'}:
            layout.prop(gp_settings, "pen_strength")

        layout.separator()

        # Frames
        layout.label(text="Frames:")

        layout.operator_context = 'INVOKE_REGION_WIN'

        layout.operator("gpencil.blank_frame_add", text="Insert Blank", icon='ADD')
        layout.operator("gpencil.frame_duplicate", text="Duplicate Active", icon='DUPLICATE')
        layout.operator("gpencil.frame_duplicate", text="Duplicate for All Layers", icon='DUPLICATE').mode = 'ALL'

        layout.separator()

        layout.operator("gpencil.delete", text="Delete Active", icon='REMOVE').type = 'FRAME'
        layout.operator("gpencil.active_frames_delete_all", text="Delete All Active Layers", icon='REMOVE')


class VIEW3D_PT_paint_vertex_context_menu(Panel):
    # Only for popover, these are dummy values.
    bl_space_type = 'VIEW_3D'
    bl_region_type = 'WINDOW'
    bl_label = "Vertex Paint Context Menu"

    def draw(self, context):
        layout = self.layout
        brush = context.tool_settings.vertex_paint.brush
        capabilities = brush.vertex_paint_capabilities

        if capabilities.has_color:
            split = layout.split(factor=0.1)
            UnifiedPaintPanel.prop_unified_color(split, context, brush, "color", text="")
            UnifiedPaintPanel.prop_unified_color_picker(split, context, brush, "color", value_slider=True)
            layout.prop(brush, "blend", text="")

        UnifiedPaintPanel.prop_unified_size(layout, context, brush, "size", slider=True)
        UnifiedPaintPanel.prop_unified_strength(layout, context, brush, "strength")


class VIEW3D_PT_paint_texture_context_menu(Panel):
    # Only for popover, these are dummy values.
    bl_space_type = 'VIEW_3D'
    bl_region_type = 'WINDOW'
    bl_label = "Texture Paint Context Menu"

    def draw(self, context):
        layout = self.layout
        brush = context.tool_settings.image_paint.brush
        capabilities = brush.image_paint_capabilities

        if capabilities.has_color:
            split = layout.split(factor=0.1)
            UnifiedPaintPanel.prop_unified_color(split, context, brush, "color", text="")
            UnifiedPaintPanel.prop_unified_color_picker(split, context, brush, "color", value_slider=True)
            layout.prop(brush, "blend", text="")

        if capabilities.has_radius:
            UnifiedPaintPanel.prop_unified_size(layout, context, brush, "size", slider=True)
        UnifiedPaintPanel.prop_unified_strength(layout, context, brush, "strength")


class VIEW3D_PT_paint_weight_context_menu(Panel):
    # Only for popover, these are dummy values.
    bl_space_type = 'VIEW_3D'
    bl_region_type = 'WINDOW'
    bl_label = "Weights Context Menu"

    def draw(self, context):
        layout = self.layout

        brush = context.tool_settings.weight_paint.brush
        UnifiedPaintPanel.prop_unified_weight(layout, context, brush, "weight", slider=True)
        UnifiedPaintPanel.prop_unified_size(layout, context, brush, "size", slider=True)
        UnifiedPaintPanel.prop_unified_strength(layout, context, brush, "strength")


class VIEW3D_PT_gpencil_sculpt_context_menu(Panel):
    bl_space_type = 'VIEW_3D'
    bl_region_type = 'WINDOW'
    bl_label = "Sculpt Context Menu"

    def draw(self, context):
        brush = context.tool_settings.gpencil_sculpt.brush

        layout = self.layout

        if context.mode == 'WEIGHT_GPENCIL':
            layout.prop(brush, "weight")
        layout.prop(brush, "size", slider=True)
        layout.prop(brush, "strength")

        layout.separator()

        # Frames
        layout.label(text="Frames:")

        layout.operator_context = 'INVOKE_REGION_WIN'

        layout.operator("gpencil.blank_frame_add", text="Insert Blank", icon='ADD')
        layout.operator("gpencil.frame_duplicate", text="Duplicate Active", icon='DUPLICATE')
        layout.operator("gpencil.frame_duplicate", text="Duplicate for All Layers", icon='DUPLICATE').mode = 'ALL'

        layout.separator()

        layout.operator("gpencil.delete", text="Delete Active", icon='REMOVE').type = 'FRAME'
        layout.operator("gpencil.active_frames_delete_all", text="Delete All Active Layers", icon='REMOVE')


class VIEW3D_MT_gpencil_sculpt(Menu):
    bl_label = "Sculpt"

    def draw(self, context):
        layout = self.layout

        layout.operator_context = 'INVOKE_REGION_WIN'
        layout.menu("VIEW3D_MT_assign_material")
        layout.separator()

        layout.operator("gpencil.frame_duplicate", text="Duplicate Active Frame", icon = "DUPLICATE")
        layout.operator("gpencil.frame_duplicate", text="Duplicate Active Frame All Layers", icon = "DUPLICATE").mode = 'ALL'

        layout.separator()

        layout.operator("gpencil.stroke_subdivide", text="Subdivide", icon = "SUBDIVIDE_EDGES")
        layout.operator("gpencil.stroke_simplify_fixed", text="Simplify", icon = "MOD_SIMPLIFY")
        layout.operator("gpencil.stroke_simplify", text="Simplify Adaptative", icon = "MOD_SIMPLIFY")

        if context.mode == 'WEIGHT_GPENCIL':
            layout.separator()
            layout.menu("VIEW3D_MT_gpencil_autoweights")

        layout.separator()

        #radial control button brush size
        myvar = layout.operator("wm.radial_control", text = "Brush Radius", icon = "BRUSHSIZE")
        myvar.data_path_primary = 'tool_settings.gpencil_sculpt.brush.size'

        #radial control button brush strength
        myvar = layout.operator("wm.radial_control", text = "Brush Strength", icon = "BRUSHSTRENGTH")
        myvar.data_path_primary = 'tool_settings.gpencil_sculpt.brush.strength'


class VIEW3D_PT_sculpt_context_menu(Panel):
    # Only for popover, these are dummy values.
    bl_space_type = 'VIEW_3D'
    bl_region_type = 'WINDOW'
    bl_label = "Sculpt Context Menu"

    def draw(self, context):
        layout = self.layout

        brush = context.tool_settings.sculpt.brush
        capabilities = brush.sculpt_capabilities

        UnifiedPaintPanel.prop_unified_size(layout, context, brush, "size", slider=True)
        UnifiedPaintPanel.prop_unified_strength(layout, context, brush, "strength")

        if capabilities.has_auto_smooth:
            layout.prop(brush, "auto_smooth_factor", slider=True)

        if capabilities.has_normal_weight:
            layout.prop(brush, "normal_weight", slider=True)

        if capabilities.has_pinch_factor:
            layout.prop(brush, "crease_pinch_factor", slider=True, text="Pinch")

        if capabilities.has_rake_factor:
            layout.prop(brush, "rake_factor", slider=True)

        if capabilities.has_plane_offset:
            layout.prop(brush, "plane_offset", slider=True)
            layout.prop(brush, "plane_trim", slider=True, text="Distance")

        if capabilities.has_height:
            layout.prop(brush, "height", slider=True, text="Height")


class TOPBAR_PT_gpencil_materials(GreasePencilMaterialsPanel, Panel):
    bl_space_type = 'VIEW_3D'
    bl_region_type = 'HEADER'
    bl_label = "Materials"
    bl_ui_units_x = 14


classes = (
    VIEW3D_HT_header,
    VIEW3D_HT_tool_header,
    ALL_MT_editormenu,
    VIEW3D_MT_editor_menus,
    VIEW3D_MT_transform,
    VIEW3D_MT_transform_base,
    VIEW3D_MT_transform_object,
    VIEW3D_MT_transform_armature,
    VIEW3D_MT_mirror,
    VIEW3D_MT_snap,
    VIEW3D_MT_uv_map_clear_seam,
    VIEW3D_MT_uv_map,
    VIEW3D_MT_view_view_selected_all_regions,
    VIEW3D_MT_view_all_all_regions,
    VIEW3D_MT_view_center_cursor_and_view_all,
    VIEW3D_MT_switchactivecamto,
    VIEW3D_MT_view,
    VIEW3D_MT_view_navigation,
    VIEW3D_MT_view_align,
    VIEW3D_MT_view_align_selected,
    VIEW3D_MT_select_object_inverse,
    VIEW3D_MT_select_object_none,
    VIEW3D_MT_select_object,
    VIEW3D_MT_select_by_type,
    VIEW3D_MT_select_grouped,
    VIEW3D_MT_select_linked,
    VIEW3D_MT_select_object_more_less,
    VIEW3D_MT_select_pose_inverse,
    VIEW3D_MT_select_pose_none,
    VIEW3D_MT_select_pose,
    VIEW3D_MT_select_particle_inverse,
    VIEW3D_MT_select_particle_none,
    VIEW3D_MT_select_particle,
    VIEW3D_MT_edit_mesh,
    VIEW3D_MT_edit_mesh_sort_elements,
    VIEW3D_MT_edit_mesh_select_similar,
    VIEW3D_MT_edit_mesh_select_more_less,
    VIEW3D_MT_select_edit_mesh_inverse,
    VIEW3D_MT_select_edit_mesh_none,
    VIEW3D_MT_select_edit_mesh,
    VIEW3D_MT_select_edit_curve_inverse,
    VIEW3D_MT_select_edit_curve_none,
    VIEW3D_MT_select_edit_curve,
    VIEW3D_MT_select_edit_curve_select_similar,
    VIEW3D_MT_select_edit_surface,
    VIEW3D_MT_edit_text_context_menu,
    VIEW3D_MT_select_edit_text,
    VIEW3D_MT_select_edit_metaball_inverse,
    VIEW3D_MT_select_edit_metaball_none,
    VIEW3D_MT_select_edit_metaball,
    VIEW3D_MT_edit_lattice_context_menu,
    VIEW3D_MT_select_edit_metaball_select_similar,
    VIEW3D_MT_select_edit_lattice_inverse,
    VIEW3D_MT_select_edit_lattice_none,
    VIEW3D_MT_select_edit_lattice,
    VIEW3D_MT_select_edit_armature_inverse,
    VIEW3D_MT_select_edit_armature_none,
    VIEW3D_MT_select_edit_armature,
    VIEW3D_MT_select_gpencil,
    VIEW3D_MT_select_gpencil_inverse,
    VIEW3D_MT_select_gpencil_none,
    VIEW3D_MT_select_gpencil_grouped,
    VIEW3D_MT_select_paint_mask_inverse,
    VIEW3D_MT_select_paint_mask_none,
    VIEW3D_MT_select_paint_mask,
    VIEW3D_MT_select_paint_mask_vertex_inverse,
    VIEW3D_MT_select_paint_mask_vertex_none,
    VIEW3D_MT_select_paint_mask_vertex,
    VIEW3D_MT_angle_control,
    VIEW3D_MT_mesh_add,
    VIEW3D_MT_curve_add,
    VIEW3D_MT_surface_add,
    VIEW3D_MT_edit_metaball_context_menu,
    VIEW3D_MT_metaball_add,
    TOPBAR_MT_edit_curve_add,
    TOPBAR_MT_edit_armature_add,
    VIEW3D_MT_armature_add,
    VIEW3D_MT_light_add,
    VIEW3D_MT_lightprobe_add,
    VIEW3D_MT_camera_add,
    VIEW3D_MT_add,
    VIEW3D_MT_image_add,
    VIEW3D_MT_origin_set,
    VIEW3D_MT_object_delete_global,
    VIEW3D_MT_object,
    VIEW3D_MT_object_convert,
    VIEW3D_MT_object_animation,
    VIEW3D_MT_object_rigid_body,
    VIEW3D_MT_object_clear,
    VIEW3D_MT_object_context_menu,
    VIEW3D_MT_object_shading,
    VIEW3D_MT_object_apply,
    VIEW3D_MT_object_relations,
    VIEW3D_MT_object_parent,
    VIEW3D_MT_object_track,
    VIEW3D_MT_object_collection,
    VIEW3D_MT_object_constraints,
    VIEW3D_MT_object_quick_effects,
    VIEW3D_hide_view_set_unselected,
    VIEW3D_MT_object_showhide,
    VIEW3D_MT_make_single_user,
    VIEW3D_MT_make_links,
    VIEW3D_MT_brush,
    VIEW3D_MT_brush_curve_presets,
    VIEW3D_MT_facemask_showhide,
    VIEW3D_MT_paint_vertex,
    VIEW3D_MT_paint_vertex_specials,
    VIEW3D_MT_paint_texture_specials,
    VIEW3D_MT_hook,
    VIEW3D_MT_vertex_group,
    VIEW3D_MT_paint_weight,
    VIEW3D_MT_paint_weight_specials,
    VIEW3D_MT_subdivision_set,
    VIEW3D_MT_sculpt_specials,
    VIEW3D_MT_sculpt,
    VIEW3D_MT_hide_mask,
    VIEW3D_MT_particle,
    VIEW3D_MT_particle_context_menu,
    VIEW3D_particle_hide_unselected,
    VIEW3D_MT_particle_show_hide,
    VIEW3D_MT_pose,
    VIEW3D_MT_pose_transform,
    VIEW3D_MT_pose_slide,
    VIEW3D_MT_pose_propagate,
    VIEW3D_MT_pose_library,
    VIEW3D_MT_pose_motion,
    VIEW3D_MT_pose_group,
    VIEW3D_MT_pose_ik,
    VIEW3D_MT_pose_constraints,
    VIEW3D_MT_pose_hide_unselected,
    VIEW3D_MT_pose_show_hide,
    VIEW3D_MT_pose_apply,
    VIEW3D_MT_pose_context_menu,
    VIEW3D_MT_bone_options_toggle,
    VIEW3D_MT_bone_options_enable,
    VIEW3D_MT_bone_options_disable,
    VIEW3D_MT_edit_mesh_context_menu,
    VIEW3D_MT_edit_mesh_select_mode,
    VIEW3D_MT_edit_mesh_extrude_dupli,
    VIEW3D_MT_edit_mesh_extrude_dupli_rotate,
    VIEW3D_MT_edit_mesh_extrude,
    VIEW3D_MT_edit_mesh_vertices,
    VIEW3D_MT_edit_mesh_edges,
    VIEW3D_MT_edit_mesh_edges_data,
    VIEW3D_MT_edit_mesh_faces,
    VIEW3D_MT_edit_mesh_faces_data,
    VIEW3D_normals_make_consistent_inside,
    VIEW3D_MT_edit_mesh_normals,
    VIEW3D_MT_edit_mesh_normals_advanced,
    VIEW3D_MT_edit_mesh_normals_vector,
    VIEW3D_MT_edit_mesh_normals_facestrength,
    VIEW3D_MT_edit_mesh_shading,
    VIEW3D_MT_edit_mesh_weights,
    VIEW3D_MT_edit_mesh_clean,
    VIEW3D_MT_edit_mesh_delete,
<<<<<<< HEAD
    VIEW3D_MT_edit_mesh_dissolve,
    VIEW3D_mesh_hide_unselected,
    VIEW3D_curve_hide_unselected,
    VIEW3D_MT_edit_mesh_show_hide,
=======
    VIEW3D_MT_edit_mesh_merge,
    VIEW3D_MT_edit_mesh_showhide,
>>>>>>> 141f80a3
    VIEW3D_MT_paint_gpencil,
    VIEW3D_MT_assign_material,
    VIEW3D_MT_edit_gpencil,
    VIEW3D_MT_edit_gpencil_hide,
    VIEW3D_MT_edit_gpencil_arrange_strokes,
    VIEW3D_MT_edit_gpencil_delete,
    VIEW3D_MT_weight_gpencil,
    VIEW3D_MT_gpencil_simplify,
    VIEW3D_MT_gpencil_copy_layer,
    VIEW3D_MT_edit_curve,
    VIEW3D_MT_edit_curve_ctrlpoints,
    VIEW3D_MT_edit_curve_handle_type_set,
    VIEW3D_MT_edit_curve_segments,
    VIEW3D_MT_edit_curve_context_menu,
    VIEW3D_MT_edit_curve_delete,
    VIEW3D_MT_edit_curve_show_hide,
    VIEW3D_MT_edit_surface,
    VIEW3D_MT_edit_font,
    VIEW3D_MT_edit_font_move_select,
    VIEW3D_MT_edit_text_chars,
    VIEW3D_MT_edit_meta,
    VIEW3D_MT_edit_meta_showhide_unselected,
    VIEW3D_MT_edit_meta_showhide,
    VIEW3D_MT_edit_lattice,
    VIEW3D_MT_edit_lattice_flip,
    VIEW3D_MT_edit_armature,
    VIEW3D_armature_hide_unselected,
    VIEW3D_MT_armature_show_hide,
    VIEW3D_MT_armature_context_menu,
    VIEW3D_MT_edit_armature_parent,
    VIEW3D_MT_edit_armature_roll,
    VIEW3D_MT_edit_armature_names,
    VIEW3D_MT_edit_armature_delete,
    VIEW3D_MT_gpencil_animation,
    VIEW3D_MT_edit_gpencil_transform,
    VIEW3D_MT_object_mode_pie,
    VIEW3D_MT_view_pie,
    VIEW3D_MT_shading_pie,
    VIEW3D_MT_shading_ex_pie,
    VIEW3D_MT_pivot_pie,
    VIEW3D_MT_snap_pie,
    VIEW3D_MT_orientations_pie,
    VIEW3D_MT_proportional_editing_falloff_pie,
    VIEW3D_PT_active_tool,
    VIEW3D_PT_view3d_properties,
    VIEW3D_PT_view3d_properties_edit,
    VIEW3D_PT_view3d_camera_lock,
    VIEW3D_PT_view3d_cursor,
    VIEW3D_PT_collections,
    VIEW3D_PT_object_type_visibility,
    VIEW3D_PT_grease_pencil,
    VIEW3D_PT_annotation_onion,
    VIEW3D_PT_gpencil_multi_frame,
    VIEW3D_MT_gpencil_autoweights,
    VIEW3D_MT_gpencil_edit_context_menu,
    VIEW3D_MT_gpencil_sculpt,
    VIEW3D_PT_quad_view,
    VIEW3D_PT_view3d_stereo,
    VIEW3D_PT_shading,
    VIEW3D_PT_shading_lighting,
    VIEW3D_PT_shading_color,
    VIEW3D_PT_shading_options,
    VIEW3D_PT_shading_options_shadow,
    VIEW3D_PT_shading_options_ssao,
    VIEW3D_PT_gizmo_display,
    VIEW3D_PT_overlay,
    VIEW3D_PT_overlay_gizmo,
    VIEW3D_PT_overlay_guides,
    VIEW3D_PT_overlay_object,
    VIEW3D_PT_overlay_geometry,
    VIEW3D_PT_overlay_motion_tracking,
    VIEW3D_PT_overlay_edit_mesh,
    VIEW3D_PT_overlay_edit_mesh_shading,
    VIEW3D_PT_overlay_edit_mesh_measurement,
    VIEW3D_PT_overlay_edit_mesh_normals,
    VIEW3D_PT_overlay_edit_mesh_freestyle,
    VIEW3D_PT_overlay_edit_mesh_developer,
    VIEW3D_PT_overlay_edit_curve,
    VIEW3D_PT_overlay_paint,
    VIEW3D_PT_overlay_pose,
    VIEW3D_PT_overlay_sculpt,
    VIEW3D_PT_pivot_point,
    VIEW3D_PT_snapping,
    VIEW3D_PT_proportional_edit,
    VIEW3D_PT_gpencil_origin,
    VIEW3D_PT_gpencil_lock,
    VIEW3D_PT_gpencil_guide,
    VIEW3D_PT_transform_orientations,
    VIEW3D_PT_overlay_gpencil_options,
    VIEW3D_PT_context_properties,
    VIEW3D_PT_paint_vertex_context_menu,
    VIEW3D_PT_paint_texture_context_menu,
    VIEW3D_PT_paint_weight_context_menu,
    VIEW3D_PT_gpencil_sculpt_context_menu,
    VIEW3D_PT_gpencil_draw_context_menu,
    VIEW3D_PT_sculpt_context_menu,
    TOPBAR_PT_gpencil_materials,
    TOPBAR_PT_annotation_layers,
)


if __name__ == "__main__":  # only for live edit.
    from bpy.utils import register_class
    for cls in classes:
        register_class(cls)<|MERGE_RESOLUTION|>--- conflicted
+++ resolved
@@ -33,10 +33,145 @@
 )
 from bpy.app.translations import contexts as i18n_contexts
 
-<<<<<<< HEAD
 
 class VIEW3D_HT_header(Header):
     bl_space_type = 'VIEW_3D'
+
+    @staticmethod
+    def draw_xform_template(layout, context):
+        obj = context.active_object
+        object_mode = 'OBJECT' if obj is None else obj.mode
+        has_pose_mode = (
+            (object_mode == 'POSE') or
+            (object_mode == 'WEIGHT_PAINT' and context.pose_object is not None)
+        )
+
+        tool_settings = context.tool_settings
+
+        # Mode & Transform Settings
+        scene = context.scene
+
+        # Orientation
+        if object_mode in {'OBJECT', 'EDIT', 'EDIT_GPENCIL'} or has_pose_mode:
+            orient_slot = scene.transform_orientation_slots[0]
+            row = layout.row(align=True)
+
+            sub = row.row()
+            sub.ui_units_x = 4
+            sub.prop_with_popover(
+                orient_slot,
+                "type",
+                text="",
+                panel="VIEW3D_PT_transform_orientations",
+            )
+
+        # Pivot
+        if object_mode in {'OBJECT', 'EDIT', 'EDIT_GPENCIL', 'SCULPT_GPENCIL'} or has_pose_mode:
+            layout.prop_with_popover(
+                tool_settings,
+                "transform_pivot_point",
+                text="",
+                icon_only=True,
+                panel="VIEW3D_PT_pivot_point",
+            )
+
+        # Snap
+        show_snap = False
+        if obj is None:
+            show_snap = True
+        else:
+            if (object_mode not in {
+                    'SCULPT', 'VERTEX_PAINT', 'WEIGHT_PAINT', 'TEXTURE_PAINT',
+                    'PAINT_GPENCIL', 'SCULPT_GPENCIL', 'WEIGHT_GPENCIL'
+            }) or has_pose_mode:
+                show_snap = True
+            else:
+
+                from .properties_paint_common import UnifiedPaintPanel
+                paint_settings = UnifiedPaintPanel.paint_settings(context)
+
+                if paint_settings:
+                    brush = paint_settings.brush
+                    if brush and brush.stroke_method == 'CURVE':
+                        show_snap = True
+        if show_snap:
+            snap_items = bpy.types.ToolSettings.bl_rna.properties["snap_elements"].enum_items
+            snap_elements = tool_settings.snap_elements
+            if len(snap_elements) == 1:
+                text = ""
+                for elem in snap_elements:
+                    icon = snap_items[elem].icon
+                    break
+            else:
+                text = "Mix"
+                icon = 'NONE'
+            del snap_items, snap_elements
+
+            row = layout.row(align=True)
+            row.prop(tool_settings, "use_snap", text="")
+
+            sub = row.row(align=True)
+            sub.popover(
+                panel="VIEW3D_PT_snapping",
+                icon=icon,
+                text=text,
+            )
+
+        # Proportional editing
+        if object_mode in {'EDIT', 'PARTICLE_EDIT', 'SCULPT_GPENCIL', 'EDIT_GPENCIL', 'OBJECT'}:
+            row = layout.row(align=True)
+            kw = {}
+            if object_mode == 'OBJECT':
+                attr = "use_proportional_edit_objects"
+            else:
+                attr = "use_proportional_edit"
+
+                if tool_settings.use_proportional_connected:
+                    kw["icon"] = 'PROP_CON'
+                elif tool_settings.use_proportional_projected:
+                    kw["icon"] = 'PROP_PROJECTED'
+
+            row.prop(tool_settings, attr, icon_only=True, **kw)
+            sub = row.row(align=True)
+            sub.active = getattr(tool_settings, attr)
+            sub.prop_with_popover(
+                tool_settings,
+                "proportional_edit_falloff",
+                text="",
+                icon_only=True,
+                panel="VIEW3D_PT_proportional_edit",
+            )
+
+        # grease pencil
+        if object_mode == 'PAINT_GPENCIL':
+            layout.prop_with_popover(
+                tool_settings,
+                "gpencil_stroke_placement_view3d",
+                text="",
+                panel="VIEW3D_PT_gpencil_origin",
+            )
+
+        if object_mode in {'PAINT_GPENCIL', 'SCULPT_GPENCIL'}:
+            layout.prop_with_popover(
+                tool_settings.gpencil_sculpt,
+                "lock_axis",
+                text="",
+                panel="VIEW3D_PT_gpencil_lock",
+            )
+
+        if object_mode == 'PAINT_GPENCIL':
+            # FIXME: this is bad practice!
+            # Tool options are to be displayed in the topbar.
+            if context.workspace.tools.from_space_view3d_mode(object_mode).idname == "builtin_brush.Draw":
+                settings = tool_settings.gpencil_sculpt.guide
+                row = layout.row(align=True)
+                row.prop(settings, "use_guide", text="", icon='GRID')
+                sub = row.row(align=True)
+                sub.active = settings.use_guide
+                sub.popover(
+                    panel="VIEW3D_PT_gpencil_guide",
+                    text="Guides",
+                )
 
     def draw(self, context):
         layout = self.layout
@@ -206,8 +341,6 @@
         # sub.enabled = shading.type != 'RENDERED'
         sub.popover(panel="VIEW3D_PT_shading")
 
-=======
->>>>>>> 141f80a3
 class VIEW3D_HT_tool_header(Header):
     bl_space_type = 'VIEW_3D'
     bl_region_type = "TOOL_HEADER"
@@ -215,153 +348,15 @@
     def draw(self, context):
         layout = self.layout
 
-<<<<<<< HEAD
         # mode_string = context.mode
         obj = context.active_object
         tool_settings = context.tool_settings
 
-        object_mode = 'OBJECT' if obj is None else obj.mode
-        has_pose_mode = (
-            (object_mode == 'POSE') or
-            (object_mode == 'WEIGHT_PAINT' and context.pose_object is not None)
-        )
-=======
-        layout.row(align=True).template_header()
->>>>>>> 141f80a3
-
         self.draw_tool_settings(context)
 
         layout.separator_spacer()
 
-<<<<<<< HEAD
-        # Mode & Transform Settings
-        scene = context.scene
-
-        # Orientation
-        if object_mode in {'OBJECT', 'EDIT', 'EDIT_GPENCIL'} or has_pose_mode:
-            orient_slot = scene.transform_orientation_slots[0]
-            row = layout.row(align=True)
-
-            sub = row.row()
-            sub.ui_units_x = 4
-            sub.prop_with_popover(
-                orient_slot,
-                "type",
-                text="",
-                panel="VIEW3D_PT_transform_orientations",
-            )
-
-        # Pivot
-        if object_mode in {'OBJECT', 'EDIT', 'EDIT_GPENCIL', 'SCULPT_GPENCIL'} or has_pose_mode:
-            layout.prop_with_popover(
-                tool_settings,
-                "transform_pivot_point",
-                text="",
-                icon_only=True,
-                panel="VIEW3D_PT_pivot_point",
-            )
-
-        # Snap
-        show_snap = False
-        if obj is None:
-            show_snap = True
-        else:
-            if (object_mode not in {
-                    'SCULPT', 'VERTEX_PAINT', 'WEIGHT_PAINT', 'TEXTURE_PAINT',
-                    'PAINT_GPENCIL', 'SCULPT_GPENCIL', 'WEIGHT_GPENCIL'
-            }) or has_pose_mode:
-                show_snap = True
-            else:
-
-                from .properties_paint_common import UnifiedPaintPanel
-                paint_settings = UnifiedPaintPanel.paint_settings(context)
-
-                if paint_settings:
-                    brush = paint_settings.brush
-                    if brush and brush.stroke_method == 'CURVE':
-                        show_snap = True
-
-        if show_snap:
-            snap_items = bpy.types.ToolSettings.bl_rna.properties["snap_elements"].enum_items
-            snap_elements = tool_settings.snap_elements
-            if len(snap_elements) == 1:
-                text = ""
-                for elem in snap_elements:
-                    icon = snap_items[elem].icon
-                    break
-            else:
-                text = "Mix"
-                icon = 'NONE'
-            del snap_items, snap_elements
-
-            row = layout.row(align=True)
-            row.prop(tool_settings, "use_snap", text="")
-            
-            if tool_settings.use_snap:
-                sub = row.row(align=True)
-                sub.popover(panel="VIEW3D_PT_snapping", icon=icon,text=text)
-
-        # Proportional editing
-        gpd = context.gpencil_data
-        if object_mode in {'EDIT', 'PARTICLE_EDIT'}:
-            row = layout.row(align=True)
-            row.prop(tool_settings, "proportional_edit", icon_only=True)
-            if tool_settings.proportional_edit != 'DISABLED':
-                sub = row.row(align=True)
-                sub.prop(tool_settings, "proportional_edit_falloff", icon_only=True)
-
-        elif object_mode == 'OBJECT':
-            row = layout.row(align=True)
-            row.prop(tool_settings, "use_proportional_edit_objects", icon_only=True)
-            if tool_settings.use_proportional_edit_objects:
-                sub = row.row(align=True)
-                sub.active = tool_settings.use_proportional_edit_objects
-                sub.prop(tool_settings, "proportional_edit_falloff", icon_only=True)
-
-        elif gpd is not None and obj.type == 'GPENCIL':
-            if gpd.use_stroke_edit_mode or gpd.is_stroke_sculpt_mode:
-                row = layout.row(align=True)
-                row.prop(tool_settings, "proportional_edit", icon_only=True)
-
-                if tool_settings.proportional_edit != 'DISABLED':
-                    sub = row.row(align=True)
-                    sub.prop(tool_settings, "proportional_edit_falloff", icon_only=True)
-
-        # grease pencil
-        if object_mode == 'PAINT_GPENCIL':
-            layout.prop_with_popover(
-                tool_settings,
-                "gpencil_stroke_placement_view3d",
-                text="",
-                panel="VIEW3D_PT_gpencil_origin",
-            )
-
-        if object_mode in {'PAINT_GPENCIL', 'SCULPT_GPENCIL'}:
-            layout.prop_with_popover(
-                tool_settings.gpencil_sculpt,
-                "lock_axis",
-                text="",
-                panel="VIEW3D_PT_gpencil_lock",
-            )
-
-        if object_mode == 'PAINT_GPENCIL':
-            # FIXME: this is bad practice!
-            # Tool options are to be displayed in the topbar.
-            if context.workspace.tools.from_space_view3d_mode(object_mode).idname == "builtin_brush.Draw":
-                settings = tool_settings.gpencil_sculpt.guide
-                row = layout.row(align=True)
-                row.prop(settings, "use_guide", text="", icon='GRID')
-                sub = row.row(align=True)
-                sub.active = settings.use_guide
-                sub.popover(
-                    panel="VIEW3D_PT_gpencil_guide",
-                    text="Guides",
-                )
-=======
         VIEW3D_HT_header.draw_xform_template(layout, context)
->>>>>>> 141f80a3
-
-        self.draw_mode_settings(context)
 
     def draw_tool_settings(self, context):
         layout = self.layout
@@ -696,278 +691,11 @@
 class ALL_MT_editormenu(Menu):
     bl_label = ""
 
-    @staticmethod
-    def draw_xform_template(layout, context):
-        obj = context.active_object
-        object_mode = 'OBJECT' if obj is None else obj.mode
-        has_pose_mode = (
-            (object_mode == 'POSE') or
-            (object_mode == 'WEIGHT_PAINT' and context.pose_object is not None)
-        )
-
-        tool_settings = context.tool_settings
-
-        # Mode & Transform Settings
-        scene = context.scene
-
-        # Orientation
-        if object_mode in {'OBJECT', 'EDIT', 'EDIT_GPENCIL'} or has_pose_mode:
-            orient_slot = scene.transform_orientation_slots[0]
-            row = layout.row(align=True)
-
-            sub = row.row()
-            sub.ui_units_x = 4
-            sub.prop_with_popover(
-                orient_slot,
-                "type",
-                text="",
-                panel="VIEW3D_PT_transform_orientations",
-            )
-
-        # Pivot
-        if object_mode in {'OBJECT', 'EDIT', 'EDIT_GPENCIL', 'SCULPT_GPENCIL'} or has_pose_mode:
-            layout.prop_with_popover(
-                tool_settings,
-                "transform_pivot_point",
-                text="",
-                icon_only=True,
-                panel="VIEW3D_PT_pivot_point",
-            )
-
-        # Snap
-        show_snap = False
-        if obj is None:
-            show_snap = True
-        else:
-            if (object_mode not in {
-                    'SCULPT', 'VERTEX_PAINT', 'WEIGHT_PAINT', 'TEXTURE_PAINT',
-                    'PAINT_GPENCIL', 'SCULPT_GPENCIL', 'WEIGHT_GPENCIL'
-            }) or has_pose_mode:
-                show_snap = True
-            else:
-
-                from .properties_paint_common import UnifiedPaintPanel
-                paint_settings = UnifiedPaintPanel.paint_settings(context)
-
-                if paint_settings:
-                    brush = paint_settings.brush
-                    if brush and brush.stroke_method == 'CURVE':
-                        show_snap = True
-
-        if show_snap:
-            snap_items = bpy.types.ToolSettings.bl_rna.properties["snap_elements"].enum_items
-            snap_elements = tool_settings.snap_elements
-            if len(snap_elements) == 1:
-                text = ""
-                for elem in snap_elements:
-                    icon = snap_items[elem].icon
-                    break
-            else:
-                text = "Mix"
-                icon = 'NONE'
-            del snap_items, snap_elements
-
-            row = layout.row(align=True)
-            row.prop(tool_settings, "use_snap", text="")
-
-            sub = row.row(align=True)
-            sub.popover(
-                panel="VIEW3D_PT_snapping",
-                icon=icon,
-                text=text,
-            )
-
-        # Proportional editing
-        if object_mode in {'EDIT', 'PARTICLE_EDIT', 'SCULPT_GPENCIL', 'EDIT_GPENCIL', 'OBJECT'}:
-            row = layout.row(align=True)
-            kw = {}
-            if object_mode == 'OBJECT':
-                attr = "use_proportional_edit_objects"
-            else:
-                attr = "use_proportional_edit"
-
-                if tool_settings.use_proportional_connected:
-                    kw["icon"] = 'PROP_CON'
-                elif tool_settings.use_proportional_projected:
-                    kw["icon"] = 'PROP_PROJECTED'
-
-            row.prop(tool_settings, attr, icon_only=True, **kw)
-            sub = row.row(align=True)
-            sub.active = getattr(tool_settings, attr)
-            sub.prop_with_popover(
-                tool_settings,
-                "proportional_edit_falloff",
-                text="",
-                icon_only=True,
-                panel="VIEW3D_PT_proportional_edit",
-            )
-
-        # grease pencil
-        if object_mode == 'PAINT_GPENCIL':
-            layout.prop_with_popover(
-                tool_settings,
-                "gpencil_stroke_placement_view3d",
-                text="",
-                panel="VIEW3D_PT_gpencil_origin",
-            )
-
-        if object_mode in {'PAINT_GPENCIL', 'SCULPT_GPENCIL'}:
-            layout.prop_with_popover(
-                tool_settings.gpencil_sculpt,
-                "lock_axis",
-                text="",
-                panel="VIEW3D_PT_gpencil_lock",
-            )
-
-        if object_mode == 'PAINT_GPENCIL':
-            # FIXME: this is bad practice!
-            # Tool options are to be displayed in the topbar.
-            if context.workspace.tools.from_space_view3d_mode(object_mode).idname == "builtin_brush.Draw":
-                settings = tool_settings.gpencil_sculpt.guide
-                row = layout.row(align=True)
-                row.prop(settings, "use_guide", text="", icon='GRID')
-                sub = row.row(align=True)
-                sub.active = settings.use_guide
-                sub.popover(
-                    panel="VIEW3D_PT_gpencil_guide",
-                    text="Guides",
-                )
-
-    def draw(self, context):
-<<<<<<< HEAD
+    def draw(self, context):
         self.draw_menus(self.layout, context)
 
     @staticmethod
     def draw_menus(layout, context):
-=======
-        layout = self.layout
-
-        tool_settings = context.tool_settings
-        view = context.space_data
-        shading = view.shading
-        # mode_string = context.mode
-        obj = context.active_object
-        show_region_tool_header = view.show_region_tool_header
-
-        if not show_region_tool_header:
-            layout.row(align=True).template_header()
-
-        row = layout.row(align=True)
-        object_mode = 'OBJECT' if obj is None else obj.mode
-
-        # Note: This is actually deadly in case enum_items have to be dynamically generated
-        #       (because internal RNA array iterator will free everything immediately...).
-        # XXX This is an RNA internal issue, not sure how to fix it.
-        # Note: Tried to add an accessor to get translated UI strings instead of manual call
-        #       to pgettext_iface below, but this fails because translated enumitems
-        #       are always dynamically allocated.
-        act_mode_item = bpy.types.Object.bl_rna.properties["mode"].enum_items[object_mode]
-        act_mode_i18n_context = bpy.types.Object.bl_rna.properties["mode"].translation_context
-
-        sub = row.row(align=True)
-        sub.ui_units_x = 5.5
-        sub.operator_menu_enum(
-            "object.mode_set", "mode",
-            text=bpy.app.translations.pgettext_iface(act_mode_item.name, act_mode_i18n_context),
-            icon=act_mode_item.icon,
-        )
-        del act_mode_item
-
-        layout.template_header_3D_mode()
-
-        # Contains buttons like Mode, Pivot, Layer, Mesh Select Mode...
-        if obj:
-            # Particle edit
-            if object_mode == 'PARTICLE_EDIT':
-                row = layout.row()
-                row.prop(tool_settings.particle_edit, "select_mode", text="", expand=True)
-
-        # Grease Pencil
-        if obj and obj.type == 'GPENCIL' and context.gpencil_data:
-            gpd = context.gpencil_data
-
-            if gpd.is_stroke_paint_mode:
-                row = layout.row()
-                sub = row.row(align=True)
-                sub.prop(tool_settings, "use_gpencil_draw_onback", text="", icon='MOD_OPACITY')
-                sub.separator(factor=0.4)
-                sub.prop(tool_settings, "use_gpencil_weight_data_add", text="", icon='WPAINT_HLT')
-                sub.separator(factor=0.4)
-                sub.prop(tool_settings, "use_gpencil_draw_additive", text="", icon='FREEZE')
-
-            if gpd.use_stroke_edit_mode:
-                row = layout.row(align=True)
-                row.prop(tool_settings, "gpencil_selectmode", text="", expand=True)
-
-            if gpd.use_stroke_edit_mode or gpd.is_stroke_sculpt_mode or gpd.is_stroke_weight_mode:
-                row = layout.row(align=True)
-
-                if gpd.is_stroke_sculpt_mode:
-                    row.prop(tool_settings.gpencil_sculpt, "use_select_mask", text="")
-                    row.separator()
-
-                row.prop(gpd, "use_multiedit", text="", icon='GP_MULTIFRAME_EDITING')
-
-                sub = row.row(align=True)
-                sub.active = gpd.use_multiedit
-                sub.popover(
-                    panel="VIEW3D_PT_gpencil_multi_frame",
-                    text="Multiframe",
-                )
-
-            if gpd.use_stroke_edit_mode:
-                row = layout.row(align=True)
-                row.prop(tool_settings.gpencil_sculpt, "use_select_mask", text="")
-
-                row.popover(
-                    panel="VIEW3D_PT_tools_grease_pencil_interpolate",
-                    text="Interpolate",
-                )
-
-        overlay = view.overlay
-
-        VIEW3D_MT_editor_menus.draw_collapsible(context, layout)
-
-        layout.separator_spacer()
-
-        if not show_region_tool_header:
-            VIEW3D_HT_header.draw_xform_template(layout, context)
-
-            layout.separator_spacer()
-
-        # Viewport Settings
-        layout.popover(
-            panel="VIEW3D_PT_object_type_visibility",
-            icon_value=view.icon_from_show_object_viewport,
-            text="",
-        )
-
-        # Gizmo toggle & popover.
-        row = layout.row(align=True)
-        # FIXME: place-holder icon.
-        row.prop(view, "show_gizmo", text="", toggle=True, icon='EMPTY_DATA')
-        sub = row.row(align=True)
-        sub.active = view.show_gizmo
-        sub.popover(
-            panel="VIEW3D_PT_gizmo_display",
-            text="",
-        )
-
-        # Overlay toggle & popover.
-        row = layout.row(align=True)
-        row.prop(overlay, "show_overlays", icon='OVERLAY', text="")
-        sub = row.row(align=True)
-        sub.active = overlay.show_overlays
-        sub.popover(panel="VIEW3D_PT_overlay", text="")
-
-        row = layout.row()
-        row.active = (shading.type in {'WIREFRAME', 'SOLID'}) or object_mode in {'EDIT'}
-
-        if shading.type == 'WIREFRAME':
-            row.prop(shading, "show_xray_wireframe", text="", icon='XRAY')
-        else:
-            row.prop(shading, "show_xray", text="", icon='XRAY')
->>>>>>> 141f80a3
 
         row = layout.row(align=True)
         row.template_header() # editor type menus
@@ -3769,7 +3497,6 @@
         toolsettings = context.tool_settings.image_paint
         brush = toolsettings.brush
 
-<<<<<<< HEAD
         layout.operator("brush.curve_preset", icon='SHARPCURVE', text="Sharp").shape = 'SHARP'
         layout.operator("brush.curve_preset", icon='SMOOTHCURVE', text="Smooth").shape = 'SMOOTH'
         layout.operator("brush.curve_preset", icon='NOCURVE', text="Max").shape = 'MAX'
@@ -3787,13 +3514,6 @@
         layout.operator("paint.face_select_reveal", text="Show Hidden", icon = "RESTRICT_VIEW_OFF")
         layout.operator("paint.face_select_hide", text="Hide Selected", icon = "RESTRICT_VIEW_ON").unselected = False
         layout.operator("paint.face_select_hide", text="Hide Unselected", icon = "HIDE_UNSELECTED").unselected = True
-=======
-        layout.prop(brush, "use_paint_sculpt", text="Sculpt")
-        layout.prop(brush, "use_paint_uv_sculpt", text="UV Sculpt")
-        layout.prop(brush, "use_paint_vertex", text="Vertex Paint")
-        layout.prop(brush, "use_paint_weight", text="Weight Paint")
-        layout.prop(brush, "use_paint_image", text="Texture Paint")
->>>>>>> 141f80a3
 
 
 class VIEW3D_MT_paint_vertex(Menu):
@@ -4616,16 +4336,11 @@
 
             # Removal Operators
             if selected_verts_len > 1:
-<<<<<<< HEAD
-                col.operator("mesh.merge", text="Merge Vertices")
-                col.operator("mesh.remove_doubles", text="Remove Double Vertices")
-=======
                 col.menu("VIEW3D_MT_edit_mesh_merge", text="Merge Vertices")
             col.operator("mesh.split")
             col.operator_menu_enum("mesh.separate", "type")
->>>>>>> 141f80a3
             col.operator("mesh.dissolve_verts")
-            col.operator("mesh.delete", text="Delete Vertices", icon = "DELETE").type = 'VERT'
+            col.operator("mesh.delete", text="Delete Vertices").type = 'VERT'
 
         if is_edge_mode:
             render = context.scene.render
@@ -4858,12 +4573,7 @@
 
         layout.separator()
 
-<<<<<<< HEAD
         layout.operator("mesh.merge", text="Merge Vertices", icon = "MERGE")
-        layout.operator("mesh.remove_doubles", text="Remove Double Vertices", icon = 'REMOVE_DOUBLES')
-=======
-        layout.menu("VIEW3D_MT_edit_mesh_merge", text="Merge Vertices")
->>>>>>> 141f80a3
 
         layout.separator()
 
@@ -5063,12 +4773,12 @@
         layout.operator("mesh.normals_make_consistent", text="Recalculate Outside", icon = 'RECALC_NORMALS').inside = False
         layout.operator("mesh.normals_recalculate_inside", text="Recalculate Inside", icon = 'RECALC_NORMALS_INSIDE') # bfa - separated tooltip
         layout.operator("mesh.flip_normals", icon = 'FLIP_NORMALS')
+        layout.operator("mesh.average_normals", text="Average")
 
         layout.menu("VIEW3D_MT_edit_mesh_normals_advanced")
         layout.menu("VIEW3D_MT_edit_mesh_normals_vector")
         layout.menu("VIEW3D_MT_edit_mesh_normals_facestrength")
 
-<<<<<<< HEAD
 
 class VIEW3D_MT_edit_mesh_normals_advanced(Menu):
     bl_label = "Advanced"
@@ -5104,30 +4814,6 @@
 
         layout.operator("mesh.mod_weighted_strength", text="Face Select", icon='FACESEL').set = False
         layout.operator("mesh.mod_weighted_strength", text="Set Strength", icon='NORMAL_SETSTRENGTH').set = True
-=======
-        layout.operator("mesh.flip_normals", text="Flip")
-        layout.operator("mesh.set_normals_from_faces", text="Set From Faces")
-        layout.operator("transform.rotate_normal", text="Rotate")
-        layout.operator("mesh.point_normals", text="Point to Target")
-        layout.operator("mesh.merge_normals", text="Merge")
-        layout.operator("mesh.split_normals", text="Split")
-        layout.operator("mesh.average_normals", text="Average")
-
-        layout.separator()
-
-        layout.operator("mesh.normals_tools", text="Copy Vectors").mode = 'COPY'
-        layout.operator("mesh.normals_tools", text="Paste Vectors").mode = 'PASTE'
-        layout.operator("mesh.normals_tools", text="Add Vectors").mode = 'ADD'
-        layout.operator("mesh.normals_tools", text="Multiply Vectors").mode = 'MULTIPLY'
-
-        layout.operator("mesh.smoothen_normals", text="Smoothen Vectors")
-        layout.operator("mesh.normals_tools", text="Reset Vectors").mode = 'RESET'
-
-        layout.separator()
-
-        layout.operator("mesh.mod_weighted_strength", text="Get Face Strength").set = False
-        layout.operator("mesh.mod_weighted_strength", text="Set Face Strength").set = True
->>>>>>> 141f80a3
 
 
 class VIEW3D_MT_edit_mesh_shading(Menu):
@@ -5225,8 +4911,7 @@
         bpy.ops.mesh.hide(unselected = True)
         return {'FINISHED'}
 
-<<<<<<< HEAD
-=======
+
 class VIEW3D_MT_edit_mesh_merge(Menu):
     bl_label = "Merge"
 
@@ -5239,10 +4924,6 @@
 
         layout.operator("mesh.remove_doubles", text="By Distance")
 
-
-class VIEW3D_MT_edit_mesh_showhide(ShowHideMenu, Menu):
-    _operator_name = "mesh"
->>>>>>> 141f80a3
 
 class VIEW3D_MT_edit_mesh_show_hide(Menu):
     bl_label = "Show/Hide"
@@ -6262,7 +5943,6 @@
 
 
 # ********** Panel **********
-
 
 class VIEW3D_PT_active_tool(Panel):
     bl_space_type = 'VIEW_3D'
@@ -8166,15 +7846,11 @@
     VIEW3D_MT_edit_mesh_weights,
     VIEW3D_MT_edit_mesh_clean,
     VIEW3D_MT_edit_mesh_delete,
-<<<<<<< HEAD
+    VIEW3D_MT_edit_mesh_merge,
     VIEW3D_MT_edit_mesh_dissolve,
     VIEW3D_mesh_hide_unselected,
     VIEW3D_curve_hide_unselected,
     VIEW3D_MT_edit_mesh_show_hide,
-=======
-    VIEW3D_MT_edit_mesh_merge,
-    VIEW3D_MT_edit_mesh_showhide,
->>>>>>> 141f80a3
     VIEW3D_MT_paint_gpencil,
     VIEW3D_MT_assign_material,
     VIEW3D_MT_edit_gpencil,
