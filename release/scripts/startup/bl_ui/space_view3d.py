--- conflicted
+++ resolved
@@ -2260,12 +2260,8 @@
 
         layout.separator()
 
-<<<<<<< HEAD
         layout.operator("paint.vert_select_ungrouped", text="Ungrouped Vertices", icon="SELECT_UNGROUPED_VERTS")
-=======
-        layout.operator("paint.vert_select_ungrouped", text="Ungrouped Vertices")
         layout.operator("paint.vert_select_linked", text="Select Linked")
->>>>>>> c0bb89a1
 
 
 class VIEW3D_MT_select_edit_curves(Menu):
@@ -7388,38 +7384,15 @@
         split = col.split()
         sub = split.column()
 
-<<<<<<< HEAD
         split = col.split()
         col = split.column()
         col.use_property_split = False
         col.prop(overlay, "show_ortho_grid")
         col = split.column()
         if overlay.show_ortho_grid:
-            col.prop(overlay, "show_floor", text="Floor")
+            col.prop(overlay, "show_floor", text="Floor", text_ctxt=i18n_contexts.editor_view3d)
         else:
             col.label(icon='DISCLOSURE_TRI_RIGHT')
-=======
-        row = sub.row()
-        row_el = row.column()
-        row_el.prop(overlay, "show_ortho_grid", text="Grid")
-        grid_active = bool(
-            view.region_quadviews or
-            (view.region_3d.is_orthographic_side_view and not view.region_3d.is_perspective)
-        )
-        row_el.active = grid_active
-        row.prop(overlay, "show_floor", text="Floor", text_ctxt=i18n_contexts.editor_view3d)
-
-        if overlay.show_floor or overlay.show_ortho_grid:
-            sub = col.row(align=True)
-            sub.active = (
-                (overlay.show_floor and not view.region_3d.is_orthographic_side_view) or
-                (overlay.show_ortho_grid and grid_active)
-            )
-            sub.prop(overlay, "grid_scale", text="Scale")
-            sub = sub.row(align=True)
-            sub.active = scene.unit_settings.system == 'NONE'
-            sub.prop(overlay, "grid_subdivisions", text="Subdivisions")
->>>>>>> c0bb89a1
 
         if overlay.show_ortho_grid:
 
