# ##### BEGIN GPL LICENSE BLOCK #####
#
#  This program is free software; you can redistribute it and/or
#  modify it under the terms of the GNU General Public License
#  as published by the Free Software Foundation; either version 2
#  of the License, or (at your option) any later version.
#
#  This program is distributed in the hope that it will be useful,
#  but WITHOUT ANY WARRANTY; without even the implied warranty of
#  MERCHANTABILITY or FITNESS FOR A PARTICULAR PURPOSE.  See the
#  GNU General Public License for more details.
#
#  You should have received a copy of the GNU General Public License
#  along with this program; if not, write to the Free Software Foundation,
#  Inc., 51 Franklin Street, Fifth Floor, Boston, MA 02110-1301, USA.
#
# ##### END GPL LICENSE BLOCK #####

# <pep8 compliant>
import bpy
from bpy.types import (
    Header,
    Menu,
    Panel,
)
from .properties_paint_common import (
    UnifiedPaintPanel,
)
from .properties_grease_pencil_common import (
    AnnotationDataPanel,
    AnnotationOnionSkin,
    GreasePencilMaterialsPanel,
)
from .space_toolsystem_common import (
    ToolActivePanelHelper,
)
from bpy.app.translations import contexts as i18n_contexts

<<<<<<< HEAD
=======

class VIEW3D_HT_tool_header(Header):
    bl_space_type = 'VIEW_3D'
    bl_region_type = "TOOL_HEADER"

    def draw(self, context):
        layout = self.layout

        layout.row(align=True).template_header()

        self.draw_tool_settings(context)

        layout.separator_spacer()

        VIEW3D_HT_header.draw_xform_template(layout, context)

        layout.separator_spacer()
>>>>>>> cdf7caeb

class VIEW3D_HT_header(Header):
    bl_space_type = 'VIEW_3D'

    @staticmethod
    def draw_xform_template(layout, context):
        obj = context.active_object
        object_mode = 'OBJECT' if obj is None else obj.mode
        has_pose_mode = (
            (object_mode == 'POSE') or
            (object_mode == 'WEIGHT_PAINT' and context.pose_object is not None)
        )

        tool_settings = context.tool_settings

        # Mode & Transform Settings
        scene = context.scene

<<<<<<< HEAD
        # Orientation
        if object_mode in {'OBJECT', 'EDIT', 'EDIT_GPENCIL'} or has_pose_mode:
            orient_slot = scene.transform_orientation_slots[0]
            row = layout.row(align=True)
=======
        # Note: general mode options should be added to 'draw_mode_settings'.
        if tool_mode == 'SCULPT':
            if (tool is not None) and tool.has_datablock:
                layout.popover_group(space_type='VIEW_3D', region_type='UI', context=".paint_common", category="Tool")
        elif tool_mode == 'PAINT_VERTEX':
            if (tool is not None) and tool.has_datablock:
                layout.popover_group(space_type='VIEW_3D', region_type='UI', context=".paint_common", category="Tool")
        elif tool_mode == 'PAINT_WEIGHT':
            if (tool is not None) and tool.has_datablock:
                layout.popover_group(space_type='VIEW_3D', region_type='UI', context=".paint_common", category="Tool")
        elif tool_mode == 'PAINT_TEXTURE':
            if (tool is not None) and tool.has_datablock:
                layout.popover_group(space_type='VIEW_3D', region_type='UI', context=".paint_common", category="Tool")
        elif tool_mode == 'EDIT_ARMATURE':
            pass
        elif tool_mode == 'EDIT_CURVE':
            pass
        elif tool_mode == 'EDIT_MESH':
            pass
        elif tool_mode == 'POSE':
            pass
        elif tool_mode == 'PARTICLE':
            # Disable, only shows "Brush" panel, which is already in the top-bar.
            # if tool.has_datablock:
            #     layout.popover_group(space_type='VIEW_3D', region_type='UI', context=".paint_common", category="Tool")
            pass
        elif tool_mode == 'PAINT_GPENCIL':
            if (tool is not None) and tool.has_datablock:
                layout.popover_group(space_type='VIEW_3D', region_type='UI', context=".greasepencil_paint", category="Tool")
        elif tool_mode == 'SCULPT_GPENCIL':
            layout.popover_group(space_type='VIEW_3D', region_type='UI', context=".greasepencil_sculpt", category="Tool")
        elif tool_mode == 'WEIGHT_GPENCIL':
            layout.popover_group(space_type='VIEW_3D', region_type='UI', context=".greasepencil_weight", category="Tool")
>>>>>>> cdf7caeb

            sub = row.row()
            sub.ui_units_x = 4
            sub.prop_with_popover(
                orient_slot,
                "type",
                text="",
                panel="VIEW3D_PT_transform_orientations",
            )

        # Pivot
        if object_mode in {'OBJECT', 'EDIT', 'EDIT_GPENCIL', 'SCULPT_GPENCIL'} or has_pose_mode:
            layout.prop_with_popover(
                tool_settings,
                "transform_pivot_point",
                text="",
                icon_only=True,
                panel="VIEW3D_PT_pivot_point",
            )

<<<<<<< HEAD
        # Snap
        show_snap = False
        if obj is None:
            show_snap = True
        else:
            if (object_mode not in {
                    'SCULPT', 'VERTEX_PAINT', 'WEIGHT_PAINT', 'TEXTURE_PAINT',
                    'PAINT_GPENCIL', 'SCULPT_GPENCIL', 'WEIGHT_GPENCIL'
            }) or has_pose_mode:
                show_snap = True
=======
        if tool_mode == 'SCULPT':
            layout.popover_group(space_type='VIEW_3D', region_type='UI', context=".sculpt_mode", category="Tool")
        elif tool_mode == 'PAINT_VERTEX':
            layout.popover_group(space_type='VIEW_3D', region_type='UI', context=".vertexpaint", category="Tool")
        elif tool_mode == 'PAINT_WEIGHT':
            layout.popover_group(space_type='VIEW_3D', region_type='UI', context=".weightpaint", category="Tool")
        elif tool_mode == 'PAINT_TEXTURE':
            layout.popover_group(space_type='VIEW_3D', region_type='UI', context=".imagepaint", category="Tool")
        elif tool_mode == 'EDIT_TEXT':
            layout.popover_group(space_type='VIEW_3D', region_type='UI', context=".text_edit", category="Tool")
        elif tool_mode == 'EDIT_ARMATURE':
            layout.popover_group(space_type='VIEW_3D', region_type='UI', context=".armature_edit", category="Tool")
        elif tool_mode == 'EDIT_METABALL':
            layout.popover_group(space_type='VIEW_3D', region_type='UI', context=".mball_edit", category="Tool")
        elif tool_mode == 'EDIT_LATTICE':
            layout.popover_group(space_type='VIEW_3D', region_type='UI', context=".lattice_edit", category="Tool")
        elif tool_mode == 'EDIT_CURVE':
            layout.popover_group(space_type='VIEW_3D', region_type='UI', context=".curve_edit", category="Tool")
        elif tool_mode == 'EDIT_MESH':
            layout.popover_group(space_type='VIEW_3D', region_type='UI', context=".mesh_edit", category="Tool")
        elif tool_mode == 'POSE':
            layout.popover_group(space_type='VIEW_3D', region_type='UI', context=".posemode", category="Tool")
        elif tool_mode == 'PARTICLE':
            layout.popover_group(space_type='VIEW_3D', region_type='UI', context=".particlemode", category="Tool")
        elif tool_mode == 'OBJECT':
            layout.popover_group(space_type='VIEW_3D', region_type='UI', context=".objectmode", category="Tool")
        elif tool_mode in {'PAINT_GPENCIL', 'EDIT_GPENCIL', 'SCULPT_GPENCIL', 'WEIGHT_GPENCIL'}:
            # Grease pencil layer.
            gpl = context.active_gpencil_layer
            if gpl and gpl.info is not None:
                text = gpl.info
                maxw = 25
                if len(text) > maxw:
                    text = text[:maxw - 5] + '..' + text[-3:]
>>>>>>> cdf7caeb
            else:

                from .properties_paint_common import UnifiedPaintPanel
                paint_settings = UnifiedPaintPanel.paint_settings(context)

                if paint_settings:
                    brush = paint_settings.brush
                    if brush and brush.stroke_method == 'CURVE':
                        show_snap = True
        if show_snap:
            snap_items = bpy.types.ToolSettings.bl_rna.properties["snap_elements"].enum_items
            snap_elements = tool_settings.snap_elements
            if len(snap_elements) == 1:
                text = ""
                for elem in snap_elements:
                    icon = snap_items[elem].icon
                    break
            else:
                text = "Mix"
                icon = 'NONE'
            del snap_items, snap_elements

            row = layout.row(align=True)
            row.prop(tool_settings, "use_snap", text="")

            sub = row.row(align=True)
            sub.popover(
                panel="VIEW3D_PT_snapping",
                icon=icon,
                text=text,
            )

        # Proportional editing
        if object_mode in {'EDIT', 'PARTICLE_EDIT', 'SCULPT_GPENCIL', 'EDIT_GPENCIL', 'OBJECT'}:
            row = layout.row(align=True)
            kw = {}
            if object_mode == 'OBJECT':
                attr = "use_proportional_edit_objects"
            else:
                attr = "use_proportional_edit"

                if tool_settings.use_proportional_edit:
                    if tool_settings.use_proportional_connected:
                        kw["icon"] = 'PROP_CON'
                    elif tool_settings.use_proportional_projected:
                        kw["icon"] = 'PROP_PROJECTED'
                    else:
                        kw["icon"] = 'PROP_ON'
                else:
                    kw["icon"] = 'PROP_OFF'

            row.prop(tool_settings, attr, icon_only=True, **kw)
            sub = row.row(align=True)
            sub.active = getattr(tool_settings, attr)
            sub.prop_with_popover(
                tool_settings,
                "proportional_edit_falloff",
                text="",
                icon_only=True,
                panel="VIEW3D_PT_proportional_edit",
            )

        # grease pencil
        if object_mode == 'PAINT_GPENCIL':
            layout.prop_with_popover(
                tool_settings,
                "gpencil_stroke_placement_view3d",
                text="",
                panel="VIEW3D_PT_gpencil_origin",
            )

        if object_mode in {'PAINT_GPENCIL', 'SCULPT_GPENCIL'}:
            layout.prop_with_popover(
                tool_settings.gpencil_sculpt,
                "lock_axis",
                text="",
                panel="VIEW3D_PT_gpencil_lock",
            )

        if object_mode == 'PAINT_GPENCIL':
            # FIXME: this is bad practice!
            # Tool options are to be displayed in the topbar.
            if context.workspace.tools.from_space_view3d_mode(object_mode).idname == "builtin_brush.Draw":
                settings = tool_settings.gpencil_sculpt.guide
                row = layout.row(align=True)
                row.prop(settings, "use_guide", text="", icon='GRID')
                sub = row.row(align=True)
                sub.active = settings.use_guide
                sub.popover(
                    panel="VIEW3D_PT_gpencil_guide",
                    text="Guides",
                )

    def draw(self, context):
        layout = self.layout

        view = context.space_data
        shading = view.shading
        # mode_string = context.mode
        obj = context.active_object
        overlay = view.overlay
        tool_settings = context.tool_settings

        ALL_MT_editormenu.draw_hidden(context, layout) # bfa - show hide the editormenu

        object_mode = 'OBJECT' if obj is None else obj.mode
        has_pose_mode = (
            (object_mode == 'POSE') or
            (object_mode == 'WEIGHT_PAINT' and context.pose_object is not None)
        )

        # Note: This is actually deadly in case enum_items have to be dynamically generated
        #       (because internal RNA array iterator will free everything immediately...).
        # XXX This is an RNA internal issue, not sure how to fix it.
        # Note: Tried to add an accessor to get translated UI strings instead of manual call
        #       to pgettext_iface below, but this fails because translated enumitems
        #       are always dynamically allocated.
        act_mode_item = bpy.types.Object.bl_rna.properties["mode"].enum_items[object_mode]
        act_mode_i18n_context = bpy.types.Object.bl_rna.properties["mode"].translation_context

        row = layout.row(align=True)
        row.separator()

        sub = row.row()
        #sub.ui_units_x = 5.5 # width of mode edit box
        sub.operator_menu_enum("object.mode_set", "mode", text=act_mode_item.name, icon=act_mode_item.icon)
        del act_mode_item

        layout.template_header_3D_mode()

        # Contains buttons like Mode, Pivot, Layer, Mesh Select Mode
        if obj:
            # Particle edit
            if object_mode == 'PARTICLE_EDIT':
                row = layout.row()
                row.prop(tool_settings.particle_edit, "select_mode", text="", expand=True)

        # Grease Pencil
        if obj and obj.type == 'GPENCIL' and context.gpencil_data:
            gpd = context.gpencil_data

            if gpd.is_stroke_paint_mode:
                row = layout.row()
                sub = row.row(align=True)
                sub.prop(tool_settings, "use_gpencil_draw_onback", text="", icon='MOD_OPACITY')
                sub.separator(factor=0.4)
                sub.prop(tool_settings, "use_gpencil_weight_data_add", text="", icon='WPAINT_HLT')
                sub.separator(factor=0.4)
                sub.prop(tool_settings, "use_gpencil_draw_additive", text="", icon='FREEZE')

            if gpd.use_stroke_edit_mode:
                row = layout.row(align=True)
                row.prop(tool_settings, "gpencil_selectmode", text="", expand=True)

            if gpd.use_stroke_edit_mode or gpd.is_stroke_sculpt_mode or gpd.is_stroke_weight_mode:
                row = layout.row(align=True)

                if gpd.is_stroke_sculpt_mode:
                    row.prop(tool_settings.gpencil_sculpt, "use_select_mask", text="")
                    row.separator()

                row.prop(gpd, "use_multiedit", text="", icon='GP_MULTIFRAME_EDITING')

                sub = row.row(align=True)
                sub.active = gpd.use_multiedit
                sub.popover(
                    panel="VIEW3D_PT_gpencil_multi_frame",
                    text="Multiframe"
                )

            if gpd.use_stroke_edit_mode:
                row = layout.row(align=True)
                row.prop(tool_settings.gpencil_sculpt, "use_select_mask", text="")

                row.popover(
                    panel="VIEW3D_PT_tools_grease_pencil_interpolate",
                    text="Interpolate"
                )
        VIEW3D_MT_editor_menus.draw_collapsible(context, layout)

        layout.separator_spacer()

        # Mode & Transform Settings
        scene = context.scene


        # grease pencil
        if object_mode == 'PAINT_GPENCIL':
            layout.prop_with_popover(
                tool_settings,
                "gpencil_stroke_placement_view3d",
                text="",
                panel="VIEW3D_PT_gpencil_origin",
            )

        if object_mode in {'PAINT_GPENCIL', 'SCULPT_GPENCIL'}:
            layout.prop_with_popover(
                tool_settings.gpencil_sculpt,
                "lock_axis",
                text="",
                panel="VIEW3D_PT_gpencil_lock",
            )

        if object_mode == 'PAINT_GPENCIL':
            # FIXME: this is bad practice!
            # Tool options are to be displayed in the topbar.
            if context.workspace.tools.from_space_view3d_mode(object_mode).idname == "builtin_brush.Draw":
                settings = tool_settings.gpencil_sculpt.guide
                row = layout.row(align=True)
                row.prop(settings, "use_guide", text="", icon='GRID')
                sub = row.row(align=True)
                sub.active = settings.use_guide
                sub.popover(
                    panel="VIEW3D_PT_gpencil_guide",
                    text="Guides"
                )

        #layout.separator_spacer()

        # Collection Visibility
        # layout.popover(panel="VIEW3D_PT_collections", icon='GROUP', text="")

        # Viewport Settings
        layout.popover(panel = "VIEW3D_PT_object_type_visibility", icon_value = view.icon_from_show_object_viewport, text="")


        # Gizmo toggle & popover.
        row = layout.row(align=True)
        # FIXME: place-holder icon.
        row.prop(view, "show_gizmo", text="", toggle=True, icon='GIZMO')
        sub = row.row(align=True)
        sub.active = view.show_gizmo
        sub.popover(
            panel="VIEW3D_PT_gizmo_display",
            text="",
        )

        # Overlay toggle & popover.
        row = layout.row(align=True)
        row.prop(overlay, "show_overlays", icon='OVERLAY', text="")
        sub = row.row(align=True)
        sub.active = overlay.show_overlays
        sub.popover(panel="VIEW3D_PT_overlay")

        row = layout.row()
        row.active = (shading.type in {'WIREFRAME', 'SOLID'}) or object_mode in {'EDIT'}

        if shading.type == 'WIREFRAME':
            row.prop(shading, "show_xray_wireframe", text="", icon='XRAY')
        else:
            row.prop(shading, "show_xray", text="", icon='XRAY')

        row = layout.row(align=True)
        row.prop(shading, "type", text="", expand=True)
        sub = row.row(align=True)
        # TODO, currently render shading type ignores mesh two-side, until it's supported
        # show the shading popover which shows double-sided option.

        # sub.enabled = shading.type != 'RENDERED'
        sub.popover(panel="VIEW3D_PT_shading")

class VIEW3D_HT_tool_header(Header):
    bl_space_type = 'VIEW_3D'
    bl_region_type = "TOOL_HEADER"

    def draw(self, context):
        layout = self.layout

        # mode_string = context.mode
        obj = context.active_object
        tool_settings = context.tool_settings

        self.draw_tool_settings(context)

        layout.separator_spacer()

        VIEW3D_HT_header.draw_xform_template(layout, context)

    def draw_tool_settings(self, context):
        layout = self.layout
        tool_mode = context.mode

        # Active Tool
        # -----------
        from .space_toolsystem_common import ToolSelectPanelHelper
        tool = ToolSelectPanelHelper.draw_active_tool_header(
            context, layout,
            tool_key=('VIEW_3D', tool_mode),
        )

        # Object Mode Options
        # -------------------

        # Example of how tool_settings can be accessed as pop-overs.

        # TODO(campbell): editing options should be after active tool options
        # (obviously separated for from the users POV)
        draw_fn = getattr(_draw_tool_settings_context_mode, tool_mode, None)
        if draw_fn is not None:
            draw_fn(context, layout, tool)

        # Note: general mode options should be added to 'draw_mode_settings'.
        if tool_mode == 'SCULPT':
            if (tool is not None) and tool.has_datablock:
                layout.popover_group(space_type='PROPERTIES', region_type='WINDOW', context=".paint_common", category="")
        elif tool_mode == 'PAINT_VERTEX':
            if (tool is not None) and tool.has_datablock:
                layout.popover_group(space_type='PROPERTIES', region_type='WINDOW', context=".paint_common", category="")
        elif tool_mode == 'PAINT_WEIGHT':
            if (tool is not None) and tool.has_datablock:
                layout.popover_group(space_type='PROPERTIES', region_type='WINDOW', context=".paint_common", category="")
        elif tool_mode == 'PAINT_TEXTURE':
            if (tool is not None) and tool.has_datablock:
                layout.popover_group(space_type='PROPERTIES', region_type='WINDOW', context=".paint_common", category="")
        elif tool_mode == 'EDIT_ARMATURE':
            pass
        elif tool_mode == 'EDIT_CURVE':
            pass
        elif tool_mode == 'EDIT_MESH':
            pass
        elif tool_mode == 'POSE':
            pass
        elif tool_mode == 'PARTICLE':
            # Disable, only shows "Brush" panel, which is already in the top-bar.
            # if tool.has_datablock:
            #     layout.popover_group(space_type='PROPERTIES', region_type='WINDOW', context=".paint_common", category="")
            pass
        elif tool_mode == 'PAINT_GPENCIL':
            if (tool is not None) and tool.has_datablock:
                layout.popover_group(space_type='PROPERTIES', region_type='WINDOW', context=".greasepencil_paint", category="")
        elif tool_mode == 'SCULPT_GPENCIL':
            layout.popover_group(space_type='PROPERTIES', region_type='WINDOW', context=".greasepencil_sculpt", category="")
        elif tool_mode == 'WEIGHT_GPENCIL':
            layout.popover_group(space_type='PROPERTIES', region_type='WINDOW', context=".greasepencil_weight", category="")

    def draw_mode_settings(self, context):
        layout = self.layout

        # Active Tool
        # -----------
        from .space_toolsystem_common import ToolSelectPanelHelper
        tool = ToolSelectPanelHelper.tool_active_from_context(context)
        tool_mode = context.mode if tool is None else tool.mode

        if tool_mode == 'SCULPT':
            layout.popover_group(space_type='PROPERTIES', region_type='WINDOW', context=".sculpt_mode", category="")
        elif tool_mode == 'PAINT_VERTEX':
            layout.popover_group(space_type='PROPERTIES', region_type='WINDOW', context=".vertexpaint", category="")
        elif tool_mode == 'PAINT_WEIGHT':
            layout.popover_group(space_type='PROPERTIES', region_type='WINDOW', context=".weightpaint", category="")
        elif tool_mode == 'PAINT_TEXTURE':
            layout.popover_group(space_type='PROPERTIES', region_type='WINDOW', context=".imagepaint", category="")
        elif tool_mode == 'EDIT_TEXT':
            layout.popover_group(space_type='PROPERTIES', region_type='WINDOW', context=".text_edit", category="")
        elif tool_mode == 'EDIT_ARMATURE':
            layout.popover_group(space_type='PROPERTIES', region_type='WINDOW', context=".armature_edit", category="")
        elif tool_mode == 'EDIT_METABALL':
            layout.popover_group(space_type='PROPERTIES', region_type='WINDOW', context=".mball_edit", category="")
        elif tool_mode == 'EDIT_LATTICE':
            layout.popover_group(space_type='PROPERTIES', region_type='WINDOW', context=".lattice_edit", category="")
        elif tool_mode == 'EDIT_CURVE':
            layout.popover_group(space_type='PROPERTIES', region_type='WINDOW', context=".curve_edit", category="")
        elif tool_mode == 'EDIT_MESH':
            layout.popover_group(space_type='PROPERTIES', region_type='WINDOW', context=".mesh_edit", category="")
        elif tool_mode == 'POSE':
            layout.popover_group(space_type='PROPERTIES', region_type='WINDOW', context=".posemode", category="")
        elif tool_mode == 'PARTICLE':
            layout.popover_group(space_type='PROPERTIES', region_type='WINDOW', context=".particlemode", category="")
        elif tool_mode == 'OBJECT':
            layout.popover_group(space_type='PROPERTIES', region_type='WINDOW', context=".objectmode", category="")
        elif tool_mode in {'PAINT_GPENCIL', 'EDIT_GPENCIL', 'SCULPT_GPENCIL', 'WEIGHT_GPENCIL'}:
            # Grease pencil layer.
            gpl = context.active_gpencil_layer
            if gpl and gpl.info is not None:
                text = gpl.info
                maxw = 25
                if len(text) > maxw:
                    text = text[:maxw - 5] + '..' + text[-3:]
            else:
                text = ""

            layout.label(text="Layer:")
            sub = layout.row()
            sub.ui_units_x = 8
            sub.popover(
                panel="TOPBAR_PT_gpencil_layers",
                text=text,
            )


class _draw_tool_settings_context_mode:
    @staticmethod
    def SCULPT(context, layout, tool):
        if (tool is None) or (not tool.has_datablock):
            return

        paint = context.tool_settings.sculpt
        layout.template_ID_preview(paint, "brush", rows=3, cols=8, hide_buttons=True)

        brush = paint.brush
        if brush is None:
            return

        from .properties_paint_common import (
            brush_basic_sculpt_settings,
        )
        brush_basic_sculpt_settings(layout, context, brush, compact=True)

    @staticmethod
    def PAINT_TEXTURE(context, layout, tool):
        if (tool is None) or (not tool.has_datablock):
            return

        paint = context.tool_settings.image_paint
        layout.template_ID_preview(paint, "brush", rows=3, cols=8, hide_buttons=True)

        brush = paint.brush
        if brush is None:
            return

        from .properties_paint_common import (
            UnifiedPaintPanel,
            brush_basic_texpaint_settings,
        )
        capabilities = brush.image_paint_capabilities
        if capabilities.has_color:
            UnifiedPaintPanel.prop_unified_color(layout, context, brush, "color", text="")
        brush_basic_texpaint_settings(layout, context, brush, compact=True)

    @staticmethod
    def PAINT_VERTEX(context, layout, tool):
        if (tool is None) or (not tool.has_datablock):
            return

        paint = context.tool_settings.vertex_paint
        layout.template_ID_preview(paint, "brush", rows=3, cols=8, hide_buttons=True)

        brush = paint.brush
        if brush is None:
            return

        from .properties_paint_common import (
            UnifiedPaintPanel,
            brush_basic_vpaint_settings,
        )
        capabilities = brush.vertex_paint_capabilities
        if capabilities.has_color:
            UnifiedPaintPanel.prop_unified_color(layout, context, brush, "color", text="")
        brush_basic_vpaint_settings(layout, context, brush, compact=True)

    @staticmethod
    def PAINT_WEIGHT(context, layout, tool):
        if (tool is None) or (not tool.has_datablock):
            return

        paint = context.tool_settings.weight_paint
        layout.template_ID_preview(paint, "brush", rows=3, cols=8, hide_buttons=True)
        brush = paint.brush
        if brush is None:
            return

        from .properties_paint_common import brush_basic_wpaint_settings
        brush_basic_wpaint_settings(layout, context, brush, compact=True)

    @staticmethod
    def PAINT_GPENCIL(context, layout, tool):
        if tool is None:
            return

        # is_paint = True
        # FIXME: tools must use their own UI drawing!
        if tool.idname in {"builtin.line", "builtin.box", "builtin.circle", "builtin.arc", "builtin.curve"}:
            # is_paint = False
            pass
        elif tool.idname == "Cutter":
            row = layout.row(align=True)
            row.prop(context.tool_settings.gpencil_sculpt, "intersection_threshold")
            return
        elif not tool.has_datablock:
            return

        paint = context.tool_settings.gpencil_paint
        brush = paint.brush
        if brush is None:
            return

        gp_settings = brush.gpencil_settings

        def draw_color_selector():
            ma = gp_settings.material
            row = layout.row(align=True)
            if not gp_settings.use_material_pin:
                ma = context.object.active_material
            icon_id = 0
            if ma:
                icon_id = ma.id_data.preview.icon_id
                txt_ma = ma.name
                maxw = 25
                if len(txt_ma) > maxw:
                    txt_ma = txt_ma[:maxw - 5] + '..' + txt_ma[-3:]
            else:
                txt_ma = ""

            sub = row.row()
            sub.ui_units_x = 8
            sub.popover(
                panel="TOPBAR_PT_gpencil_materials",
                text=txt_ma,
                icon_value=icon_id,
            )

            row.prop(gp_settings, "use_material_pin", text="")

        row = layout.row(align=True)
        tool_settings = context.scene.tool_settings
        settings = tool_settings.gpencil_paint
        row.template_ID_preview(settings, "brush", rows=3, cols=8, hide_buttons=True)

        if context.object and brush.gpencil_tool in {'FILL', 'DRAW'}:
            draw_color_selector()

        from .properties_paint_common import (
            brush_basic_gpencil_paint_settings,
        )
        brush_basic_gpencil_paint_settings(layout, context, brush, compact=True)

        # FIXME: tools must use their own UI drawing!
        if tool.idname in {"builtin.arc", "builtin.curve", "builtin.line", "builtin.box", "builtin.circle"}:
            settings = context.tool_settings.gpencil_sculpt
            row = layout.row(align=True)
            row.prop(settings, "use_thickness_curve", text="", icon='CURVE_DATA')
            sub = row.row(align=True)
            sub.active = settings.use_thickness_curve
            sub.popover(
                panel="TOPBAR_PT_gpencil_primitive",
                text="Thickness Profile",
            )

        if brush.gpencil_tool == 'FILL':
            settings = context.tool_settings.gpencil_sculpt
            row = layout.row(align=True)
            sub = row.row(align=True)
            sub.popover(
                panel="TOPBAR_PT_gpencil_fill",
                text="Fill Options",
            )

    @staticmethod
    def SCULPT_GPENCIL(context, layout, tool):
        if (tool is None) or (not tool.has_datablock):
            return
        tool_settings = context.tool_settings
        settings = tool_settings.gpencil_sculpt
        brush = settings.brush

        from .properties_paint_common import (
            brush_basic_gpencil_sculpt_settings,
        )
        brush_basic_gpencil_sculpt_settings(layout, context, brush, compact=True)

    @staticmethod
    def WEIGHT_GPENCIL(context, layout, tool):
        if (tool is None) or (not tool.has_datablock):
            return
        tool_settings = context.tool_settings
        settings = tool_settings.gpencil_sculpt
        brush = settings.brush

        from .properties_paint_common import (
            brush_basic_gpencil_weight_settings,
        )
        brush_basic_gpencil_weight_settings(layout, context, brush, compact=True)

    @staticmethod
    def PARTICLE(context, layout, tool):
        if (tool is None) or (not tool.has_datablock):
            return

        # See: 'VIEW3D_PT_tools_brush', basically a duplicate
        settings = context.tool_settings.particle_edit
        brush = settings.brush
        tool = settings.tool
        if tool != 'NONE':
            layout.prop(brush, "size", slider=True)
            if tool == 'ADD':
                layout.prop(brush, "count")

                layout.prop(settings, "use_default_interpolate")
                layout.prop(brush, "steps", slider=True)
                layout.prop(settings, "default_key_count", slider=True)
            else:
                layout.prop(brush, "strength", slider=True)

                if tool == 'LENGTH':
                    layout.row().prop(brush, "length_mode", expand=True)
                elif tool == 'PUFF':
                    layout.row().prop(brush, "puff_mode", expand=True)
                    layout.prop(brush, "use_puff_volume")
                elif tool == 'COMB':
                    row = layout.row()
                    row.active = settings.is_editable
                    row.prop(settings, "use_emitter_deflect", text="Deflect Emitter")
                    sub = row.row(align=True)
                    sub.active = settings.use_emitter_deflect
                    sub.prop(settings, "emitter_distance", text="Distance")


# bfa - show hide the editormenu
class ALL_MT_editormenu(Menu):
    bl_label = ""

    def draw(self, context):
        self.draw_menus(self.layout, context)

    @staticmethod
    def draw_menus(layout, context):

        row = layout.row(align=True)
        row.template_header() # editor type menus


class VIEW3D_MT_editor_menus(Menu):
    bl_label = ""

    def draw(self, context):
        layout = self.layout
        obj = context.active_object
        mode_string = context.mode
        edit_object = context.edit_object
        gp_edit = obj and obj.mode in {'EDIT_GPENCIL', 'PAINT_GPENCIL', 'SCULPT_GPENCIL', 'WEIGHT_GPENCIL'}
        
        layout.menu("SCREEN_MT_user_menu", text = "Quick") # Quick favourites menu

        layout.menu("VIEW3D_MT_view")
        layout.menu("VIEW3D_MT_view_navigation")


        # Select Menu
        if gp_edit:
            if mode_string not in {'PAINT_GPENCIL', 'WEIGHT_GPENCIL'}:
                layout.menu("VIEW3D_MT_select_gpencil")
            if mode_string in {'SCULPT_GPENCIL'}:
                layout.menu("VIEW3D_MT_gpencil_sculpt")

        elif mode_string in {'PAINT_WEIGHT', 'PAINT_VERTEX', 'PAINT_TEXTURE'}:
            mesh = obj.data
            if mesh.use_paint_mask:
                layout.menu("VIEW3D_MT_select_paint_mask")
            elif mesh.use_paint_mask_vertex and mode_string in {'PAINT_WEIGHT', 'PAINT_VERTEX'}:
                layout.menu("VIEW3D_MT_select_paint_mask_vertex")
        elif mode_string != 'SCULPT':
            layout.menu("VIEW3D_MT_select_%s" % mode_string.lower())

        if gp_edit:
            pass
        elif mode_string == 'OBJECT':
            layout.menu("VIEW3D_MT_add", text="Add", text_ctxt=i18n_contexts.operator_default)
        elif mode_string == 'EDIT_MESH':
            layout.menu("VIEW3D_MT_mesh_add", text="Add", text_ctxt=i18n_contexts.operator_default)
        elif mode_string == 'EDIT_CURVE':
            layout.menu("VIEW3D_MT_curve_add", text="Add", text_ctxt=i18n_contexts.operator_default)
        elif mode_string == 'EDIT_SURFACE':
            layout.menu("VIEW3D_MT_surface_add", text="Add", text_ctxt=i18n_contexts.operator_default)
        elif mode_string == 'EDIT_METABALL':
            layout.menu("VIEW3D_MT_metaball_add", text="Add", text_ctxt=i18n_contexts.operator_default)
        elif mode_string == 'EDIT_ARMATURE':
            layout.menu("TOPBAR_MT_edit_armature_add", text="Add", text_ctxt=i18n_contexts.operator_default)

        if gp_edit:
            if obj and obj.mode == 'PAINT_GPENCIL':
                layout.menu("VIEW3D_MT_paint_gpencil")
            elif obj and obj.mode == 'EDIT_GPENCIL':
                layout.menu("VIEW3D_MT_edit_gpencil")
            elif obj and obj.mode == 'WEIGHT_GPENCIL':
                layout.menu("VIEW3D_MT_weight_gpencil")

        elif edit_object:
            layout.menu("VIEW3D_MT_edit_%s" % edit_object.type.lower())

            if mode_string == 'EDIT_MESH':
                layout.menu("VIEW3D_MT_edit_mesh_vertices")
                layout.menu("VIEW3D_MT_edit_mesh_edges")
                layout.menu("VIEW3D_MT_edit_mesh_faces")
                layout.menu("VIEW3D_MT_uv_map", text="UV")
            elif mode_string in {'EDIT_CURVE', 'EDIT_SURFACE'}:
                layout.menu("VIEW3D_MT_edit_curve_ctrlpoints")
                layout.menu("VIEW3D_MT_edit_curve_segments")

        elif obj:
            if mode_string != 'PAINT_TEXTURE':
                layout.menu("VIEW3D_MT_%s" % mode_string.lower())
            if mode_string in {'SCULPT', 'PAINT_VERTEX', 'PAINT_WEIGHT', 'PAINT_TEXTURE'}:
                layout.menu("VIEW3D_MT_brush")
            if mode_string == 'SCULPT':
                layout.menu("VIEW3D_MT_hide_mask")
        else:
            layout.menu("VIEW3D_MT_object")


# ********** Menu **********


# ********** Utilities **********


class ShowHideMenu:
    bl_label = "Show/Hide"
    _operator_name = ""

    def draw(self, _context):
        layout = self.layout

        layout.operator("%s.reveal" % self._operator_name, text="Show Hidden", icon = "RESTRICT_VIEW_OFF")
        layout.operator("%s.hide" % self._operator_name, text="Hide Selected", icon = "RESTRICT_VIEW_ON").unselected = False
        layout.operator("%s.hide" % self._operator_name, text="Hide Unselected", icon = "HIDE_UNSELECTED").unselected = True


# Standard transforms which apply to all cases
# NOTE: this doesn't seem to be able to be used directly
class VIEW3D_MT_transform_base(Menu):
    bl_label = "Transform"
    bl_category = "View"

    # TODO: get rid of the custom text strings?
    def draw(self, context):
        layout = self.layout

        layout.operator("transform.tosphere", text="To Sphere", icon = "TOSPHERE")
        layout.operator("transform.shear", text="Shear", icon = "SHEAR")
        layout.operator("transform.bend", text="Bend", icon = "BEND")
        layout.operator("transform.push_pull", text="Push/Pull", icon = 'PUSH_PULL')

        if context.mode != 'OBJECT':
            layout.operator("transform.vertex_warp", text="Warp", icon = "MOD_WARP")
            layout.operator("transform.vertex_random", text="Randomize", icon = 'RANDOMIZE')
            layout.operator("transform.skin_resize", text="Skin Resize", icon = "MOD_SKIN")


# Generic transform menu - geometry types
class VIEW3D_MT_transform(VIEW3D_MT_transform_base):
    def draw(self, context):
        # base menu
        VIEW3D_MT_transform_base.draw(self, context)

        obj = context.object

        # generic
        layout = self.layout

        if obj.type == 'MESH':
            layout.operator("transform.shrink_fatten", text="Shrink Fatten", icon = 'SHRINK_FATTEN')

        elif obj.type == 'CURVE':
            layout.operator("transform.transform", text="Shrink Fatten", icon = 'SHRINK_FATTEN').mode = 'CURVE_SHRINKFATTEN'

        layout.separator()

        layout.operator("transform.translate", text="Move Texture Space", icon = "MOVE_TEXTURESPACE").texture_space = True
        layout.operator("transform.resize", text="Scale Texture Space", icon = "SCALE_TEXTURESPACE").texture_space = True


# Object-specific extensions to Transform menu
class VIEW3D_MT_transform_object(VIEW3D_MT_transform_base):
    def draw(self, context):
        layout = self.layout

        # base menu
        VIEW3D_MT_transform_base.draw(self, context)

        # object-specific option follow
        layout.separator()

        layout.operator("transform.translate", text="Move Texture Space", icon = "MOVE_TEXTURESPACE").texture_space = True
        layout.operator("transform.resize", text="Scale Texture Space", icon = "SCALE_TEXTURESPACE").texture_space = True

        layout.separator()

        layout.operator_context = 'EXEC_REGION_WIN'
        # XXX see alignmenu() in edit.c of b2.4x to get this working
        layout.operator("transform.transform", text="Align to Transform Orientation", icon = "ALIGN_TRANSFORM").mode = 'ALIGN'

        layout.separator()

        layout.operator("object.randomize_transform", icon = "RANDOMIZE_TRANSFORM")
        layout.operator("object.align", icon = "ALIGN")

        # TODO: there is a strange context bug here.
        """
        layout.operator_context = 'INVOKE_REGION_WIN'
        layout.operator("object.transform_axis_target")
        """


# Armature EditMode extensions to Transform menu
class VIEW3D_MT_transform_armature(VIEW3D_MT_transform_base):
    def draw(self, context):
        layout = self.layout

        # base menu
        VIEW3D_MT_transform_base.draw(self, context)

        # armature specific extensions follow
        obj = context.object
        if obj.type == 'ARMATURE' and obj.mode in {'EDIT', 'POSE'}:
            if obj.data.display_type == 'BBONE':
                layout.separator()

                layout.operator("transform.transform", text="Scale BBone", icon='TRANSFORM_SCALE').mode = 'BONE_SIZE'
            elif obj.data.display_type == 'ENVELOPE':
                layout.separator()

                layout.operator("transform.transform", text="Scale Envelope Distance", icon='TRANSFORM_SCALE').mode = 'BONE_SIZE'
                layout.operator("transform.transform", text="Scale Radius", icon='TRANSFORM_SCALE').mode = 'BONE_ENVELOPE'

        if context.edit_object and context.edit_object.type == 'ARMATURE':
            layout.separator()

            layout.operator("armature.align", icon = "ALIGN")


class VIEW3D_MT_mirror(Menu):
    bl_label = "Mirror"

    def draw(self, _context):
        layout = self.layout

        layout.operator("transform.mirror", text="Interactive Mirror", icon='TRANSFORM_MIRROR')

        layout.separator()

        layout.operator_context = 'INVOKE_REGION_WIN'

        props = layout.operator("transform.mirror", text="X Global", icon = "MIRROR_X")
        props.constraint_axis = (True, False, False)
        props.orient_type = 'GLOBAL'
        props = layout.operator("transform.mirror", text="Y Global", icon = "MIRROR_Y")
        props.constraint_axis = (False, True, False)
        props.orient_type = 'GLOBAL'
        props = layout.operator("transform.mirror", text="Z Global", icon = "MIRROR_Z")
        props.constraint_axis = (False, False, True)
        props.orient_type = 'GLOBAL'

        if _context.edit_object:
            layout.separator()

            props = layout.operator("transform.mirror", text="X Local", icon = "MIRROR_X")
            props.constraint_axis = (True, False, False)
            props.orient_type = 'LOCAL'
            props = layout.operator("transform.mirror", text="Y Local", icon = "MIRROR_Y")
            props.constraint_axis = (False, True, False)
            props.orient_type = 'LOCAL'
            props = layout.operator("transform.mirror", text="Z Local", icon = "MIRROR_Z")
            props.constraint_axis = (False, False, True)
            props.orient_type = 'LOCAL'

            layout.separator()

            layout.operator("object.vertex_group_mirror", icon = "MIRROR_VERTEXGROUP")


class VIEW3D_MT_snap(Menu):
    bl_label = "Snap"

    def draw(self, _context):
        layout = self.layout


        layout.operator("view3d.snap_selected_to_cursor", text="Selection to Cursor", icon = "SELECTIONTOCURSOR").use_offset = False
        layout.operator("view3d.snap_selected_to_cursor", text="Selection to Cursor (Keep Offset)", icon = "SELECTIONTOCURSOROFFSET").use_offset = True
        layout.operator("view3d.snap_selected_to_active", text="Selection to Active", icon = "SELECTIONTOACTIVE")
        layout.operator("view3d.snap_selected_to_grid", text="Selection to Grid", icon = "SELECTIONTOGRID")

        layout.separator()

        layout.operator("view3d.snap_cursor_to_selected", text="Cursor to Selected", icon = "CURSORTOSELECTION")
        layout.operator("view3d.snap_cursor_to_center", text="Cursor to World Origin", icon = "CURSORTOCENTER")
        layout.operator("view3d.snap_cursor_to_active", text="Cursor to Active", icon = "CURSORTOACTIVE")
        layout.operator("view3d.snap_cursor_to_grid", text="Cursor to Grid", icon = "CURSORTOGRID")


# Tooltip and operator for Clear Seam.
class VIEW3D_MT_uv_map_clear_seam(bpy.types.Operator):
    """Clear Seam\nClears the UV Seam for selected edges"""      # blender will use this as a tooltip for menu items and buttons.
    bl_idname = "mesh.clear_seam"        # unique identifier for buttons and menu items to reference.
    bl_label = "Clear seam"         # display name in the interface.
    bl_options = {'REGISTER', 'UNDO'}  # enable undo for the operator.

    def execute(self, context):        # execute() is called by blender when running the operator.
        bpy.ops.mesh.mark_seam(clear=True)
        return {'FINISHED'}


class VIEW3D_MT_uv_map(Menu):
    bl_label = "UV Mapping"

    def draw(self, _context):
        layout = self.layout

        layout.operator("uv.unwrap", text = "Unwrap ABF", icon='UNWRAP_ABF').method = 'ANGLE_BASED'
        layout.operator("uv.unwrap", text = "Unwrap Conformal", icon='UNWRAP_LSCM').method = 'CONFORMAL'

        layout.separator()

        layout.operator_context = 'INVOKE_DEFAULT'
        layout.operator("uv.smart_project", icon = "MOD_UVPROJECT")
        layout.operator("uv.lightmap_pack", icon = "LIGHTMAPPACK")
        layout.operator("uv.follow_active_quads", icon = "FOLLOWQUADS")

        layout.separator()

        layout.operator_context = 'EXEC_REGION_WIN'
        layout.operator("uv.cube_project", icon = "CUBEPROJECT")
        layout.operator("uv.cylinder_project", icon = "CYLINDERPROJECT")
        layout.operator("uv.sphere_project", icon = "SPHEREPROJECT")

        layout.separator()

        layout.operator_context = 'INVOKE_REGION_WIN'
        layout.operator("uv.project_from_view", icon = "PROJECTFROMVIEW").scale_to_bounds = False
        layout.operator("uv.project_from_view", text="Project from View (Bounds)", icon = "PROJECTFROMVIEW").scale_to_bounds = True

        layout.separator()

        layout.operator("mesh.mark_seam", icon = "MARK_SEAM").clear = False
        layout.operator("mesh.clear_seam", text="Clear Seam", icon = 'CLEAR_SEAM')

        layout.separator()

        layout.operator("uv.reset", icon = "RESET")


# ********** View menus **********


    # Workaround to separate the tooltips
class VIEW3D_MT_view_view_selected_all_regions(bpy.types.Operator):
    """View Selected All Regions\nMove the View to the selection center in all Quad View views"""      # blender will use this as a tooltip for menu items and buttons.
    bl_idname = "view3d.view_selected_all_regions"        # unique identifier for buttons and menu items to reference.
    bl_label = "View Selected All Regions"         # display name in the interface.
    bl_options = {'REGISTER', 'UNDO'}  # enable undo for the operator.

    def execute(self, context):        # execute() is called by blender when running the operator.
        bpy.ops.view3d.view_selected(use_all_regions = True)
        return {'FINISHED'}


# Workaround to separate the tooltips
class VIEW3D_MT_view_all_all_regions(bpy.types.Operator):
    """View All all Regions\nView all objects in scene in all four Quad View views\nJust relevant for Quad View """      # blender will use this as a tooltip for menu items and buttons.
    bl_idname = "view3d.view_all_all_regions"        # unique identifier for buttons and menu items to reference.
    bl_label = "View All all Regions"         # display name in the interface.
    bl_options = {'REGISTER', 'UNDO'}  # enable undo for the operator.

    def execute(self, context):        # execute() is called by blender when running the operator.
        bpy.ops.view3d.view_all(use_all_regions = True)
        return {'FINISHED'}

    # Workaround to separate the tooltips
class VIEW3D_MT_view_center_cursor_and_view_all(bpy.types.Operator):
    """Center Cursor and View All\nViews all objects in scene and centers the 3D cursor"""      # blender will use this as a tooltip for menu items and buttons.
    bl_idname = "view3d.view_all_center_cursor"        # unique identifier for buttons and menu items to reference.
    bl_label = "Center Cursor and View All"         # display name in the interface.
    bl_options = {'REGISTER', 'UNDO'}  # enable undo for the operator.

    def execute(self, context):        # execute() is called by blender when running the operator.
        bpy.ops.view3d.view_all(center = True)
        return {'FINISHED'}

class VIEW3D_MT_switchactivecamto(bpy.types.Operator):
    """Set Active Camera\nSets the current selected camera as the active camera to render from\nYou need to have a camera object selected"""
    bl_idname = "view3d.switchactivecamto"
    bl_label = "Set active Camera"
    bl_options = {'REGISTER', 'UNDO'}

    def execute(self, context):

        context = bpy.context
        scene = context.scene
        if context.active_object is not None:
            currentCameraObj = bpy.data.objects[bpy.context.active_object.name]
            scene.camera = currentCameraObj
        return {'FINISHED'}


class VIEW3D_MT_view(Menu):
    bl_label = "View"

    def draw(self, context):
        layout = self.layout
        view = context.space_data

        layout.prop(view, "show_region_toolbar")
        layout.prop(view, "show_region_ui")
        layout.prop(view, "show_region_hud")

        layout.separator()

        layout.operator("render.opengl", text="OpenGL Render Image", icon='RENDER_STILL') #BFA - by Draise
        layout.operator("render.opengl", text="OpenGL Render Animation", icon='RENDER_ANIMATION').animation = True

        layout.separator()

        layout.operator_context = 'INVOKE_REGION_WIN'
        layout.operator("view3d.clip_border", text="Clipping Border", icon = "CLIPPINGBORDER")
        layout.operator("view3d.render_border", text="Render Border", icon = "RENDERBORDER")
        layout.operator("view3d.clear_render_border", text="Clear Render Border", icon = "RENDERBORDER_CLEAR")

        layout.separator()

        layout.operator("view3d.object_as_camera", icon = 'VIEW_SWITCHACTIVECAM')
        layout.operator("view3d.switchactivecamto", text="Set Active Camera", icon ="VIEW_SWITCHACTIVECAM")
        layout.operator("view3d.view_camera", text="Active Camera", icon = 'VIEW_SWITCHTOCAM')
        layout.operator("view3d.view_center_camera", icon = "VIEWCAMERACENTER")

        layout.separator()

        layout.menu("VIEW3D_MT_view_align")
        layout.menu("VIEW3D_MT_view_align_selected")

        layout.separator()

        layout.operator("view3d.localview", text="Toggle Local View", icon = "VIEW_GLOBAL_LOCAL")
        layout.operator("view3d.localview_remove_from", icon = "VIEW_REMOVE_LOCAL")

        layout.separator()

        layout.operator("view3d.view_selected", text="View Selected", icon = "VIEW_SELECTED").use_all_regions = False
        if view.region_quadviews:
            layout.operator("view3d.view_selected_all_regions", text="View Selected (Quad View)", icon = "ALIGNCAMERA_ACTIVE")
        layout.operator("view3d.view_all", text="View All", icon = "VIEWALL").center = False
        if view.region_quadviews:
            layout.operator("view3d.view_all_all_regions", text = "View All (Quad View)", icon = "VIEWALL" ) # bfa - separated tooltip
        layout.operator("view3d.view_all_center_cursor", text="Center Cursor and View All", icon = "VIEWALL_RESETCURSOR") # bfa - separated tooltip

        layout.separator()

        layout.menu("INFO_MT_area")

class VIEW3D_MT_view_navigation(Menu):
    bl_label = "Navi"

    def draw(self, _context):
        from math import pi
        layout = self.layout

        layout.operator("view3d.view_orbit", text= "Orbit Down", icon = "ORBIT_DOWN").type='ORBITDOWN'
        layout.operator("view3d.view_orbit", text= "Orbit Up", icon = "ORBIT_UP").type='ORBITUP'
        layout.operator("view3d.view_orbit", text= "Orbit Right", icon = "ORBIT_RIGHT").type='ORBITRIGHT'
        layout.operator("view3d.view_orbit", text= "Orbit Left", icon = "ORBIT_LEFT").type='ORBITLEFT'
        props = layout.operator("view3d.view_orbit", text = "Orbit Opposite", icon = "ORBIT_OPPOSITE")
        props.type = 'ORBITRIGHT'
        props.angle = pi

        layout.separator()

        layout.operator("view3d.view_roll", text="Roll Left", icon = "ROLL_LEFT").angle = pi / -12.0
        layout.operator("view3d.view_roll", text="Roll Right", icon = "ROLL_RIGHT").angle = pi / 12.0

        layout.separator()

        layout.operator("view3d.view_pan", text= "Pan Down", icon = "PAN_DOWN").type = 'PANDOWN'
        layout.operator("view3d.view_pan", text= "Pan Up", icon = "PAN_UP").type = 'PANUP'
        layout.operator("view3d.view_pan", text= "Pan Right", icon = "PAN_RIGHT").type = 'PANRIGHT'
        layout.operator("view3d.view_pan", text= "Pan Left", icon = "PAN_LEFT").type = 'PANLEFT'

        layout.separator()

        layout.operator("view3d.zoom_border", text="Zoom Border", icon = "ZOOM_BORDER")
        layout.operator("view3d.zoom", text="Zoom In", icon = "ZOOM_IN").delta = 1
        layout.operator("view3d.zoom", text="Zoom Out", icon = "ZOOM_OUT").delta = -1
        layout.operator("view3d.zoom_camera_1_to_1", text="Zoom Camera 1:1", icon = "ZOOM_CAMERA")
        layout.operator("view3d.dolly", text="Dolly View", icon = "DOLLY")
        layout.operator("view3d.view_center_pick", icon = "CENTERTOMOUSE")

        layout.separator()

        layout.operator("view3d.fly", icon = "FLY_NAVIGATION")
        layout.operator("view3d.walk", icon = "WALK_NAVIGATION")
        layout.operator("view3d.navigate", icon = "VIEW_NAVIGATION")

        layout.separator()

        layout.operator("screen.animation_play", text="Playback Animation", icon = "TRIA_RIGHT")

        layout.separator()

        layout.operator("transform.translate", icon='TRANSFORM_MOVE')
        layout.operator("transform.rotate", icon='TRANSFORM_ROTATE')
        layout.operator("transform.resize", icon='TRANSFORM_SCALE', text="Scale")



class VIEW3D_MT_view_align(Menu):
    bl_label = "Align View"

    def draw(self, _context):
        layout = self.layout

        layout.operator("view3d.camera_to_view", text="Align Active Camera to View", icon = "ALIGNCAMERA_VIEW")
        layout.operator("view3d.camera_to_view_selected", text="Align Active Camera to Selected", icon = "ALIGNCAMERA_ACTIVE")
        layout.operator("view3d.view_center_cursor", icon = "CENTERTOCURSOR")

        layout.separator()

        layout.operator("view3d.view_lock_to_active", icon = "LOCKTOACTIVE")
        layout.operator("view3d.view_center_lock", icon = "LOCKTOCENTER")
        layout.operator("view3d.view_lock_clear", icon = "LOCK_CLEAR")

        layout.separator()

        layout.operator("view3d.view_persportho", text="Perspective/Orthographic", icon = "PERSP_ORTHO")

        layout.separator()

        layout.operator("view3d.view_axis", text="Top", icon ="VIEW_TOP").type = 'TOP'
        layout.operator("view3d.view_axis", text="Bottom", icon ="VIEW_BOTTOM").type = 'BOTTOM'
        layout.operator("view3d.view_axis", text="Front", icon ="VIEW_FRONT").type = 'FRONT'
        layout.operator("view3d.view_axis", text="Back", icon ="VIEW_BACK").type = 'BACK'
        layout.operator("view3d.view_axis", text="Right", icon ="VIEW_RIGHT").type = 'RIGHT'
        layout.operator("view3d.view_axis", text="Left", icon ="VIEW_LEFT").type = 'LEFT'


class VIEW3D_MT_view_align_selected(Menu):
    bl_label = "Align View to Active"

    def draw(self, _context):
        layout = self.layout

        props = layout.operator("view3d.view_axis", text="Top", icon = "VIEW_ACTIVE_TOP")
        props.align_active = True
        props.type = 'TOP'

        props = layout.operator("view3d.view_axis", text="Bottom", icon ="VIEW_ACTIVE_BOTTOM")
        props.align_active = True
        props.type = 'BOTTOM'

        props = layout.operator("view3d.view_axis", text="Front", icon ="VIEW_ACTIVE_FRONT")
        props.align_active = True
        props.type = 'FRONT'

        props = layout.operator("view3d.view_axis", text="Back", icon ="VIEW_ACTIVE_BACK")
        props.align_active = True
        props.type = 'BACK'

        props = layout.operator("view3d.view_axis", text="Right" , icon ="VIEW_ACTIVE_RIGHT")
        props.align_active = True
        props.type = 'RIGHT'

        props = layout.operator("view3d.view_axis", text="Left", icon ="VIEW_ACTIVE_LEFT")
        props.align_active = True
        props.type = 'LEFT'


# ********** Select menus, suffix from context.mode **********

class VIEW3D_MT_select_object_more_less(Menu):
    bl_label = "More/Less"

    def draw(self, _context):
        layout = self.layout

        layout = self.layout

        layout.operator("object.select_more", text="More", icon = "SELECTMORE")
        layout.operator("object.select_less", text="Less", icon = "SELECTLESS")

        layout.separator()

        props = layout.operator("object.select_hierarchy", text="Parent", icon = "PARENT")
        props.extend = False
        props.direction = 'PARENT'

        props = layout.operator("object.select_hierarchy", text="Child", icon = "CHILD")
        props.extend = False
        props.direction = 'CHILD'

        layout.separator()

        props = layout.operator("object.select_hierarchy", text="Extend Parent", icon = "PARENT")
        props.extend = True
        props.direction = 'PARENT'

        props = layout.operator("object.select_hierarchy", text="Extend Child", icon = "CHILD")
        props.extend = True
        props.direction = 'CHILD'


# Workaround to separate the tooltips
class VIEW3D_MT_select_object_inverse(bpy.types.Operator):
    """Inverse\nInverts the current selection """      # blender will use this as a tooltip for menu items and buttons.
    bl_idname = "object.select_all_inverse"        # unique identifier for buttons and menu items to reference.
    bl_label = "Select Inverse"         # display name in the interface.
    bl_options = {'REGISTER', 'UNDO'}  # enable undo for the operator.

    def execute(self, context):        # execute() is called by blender when running the operator.
        bpy.ops.object.select_all(action = 'INVERT')
        return {'FINISHED'}

# Workaround to separate the tooltips
class VIEW3D_MT_select_object_none(bpy.types.Operator):
    """None\nDeselects everything """      # blender will use this as a tooltip for menu items and buttons.
    bl_idname = "object.select_all_none"        # unique identifier for buttons and menu items to reference.
    bl_label = "Select None"         # display name in the interface.
    bl_options = {'REGISTER', 'UNDO'}  # enable undo for the operator.

    def execute(self, context):        # execute() is called by blender when running the operator.
        bpy.ops.object.select_all(action = 'DESELECT')
        return {'FINISHED'}


class VIEW3D_MT_select_object(Menu):
    bl_label = "Select"

    def draw(self, _context):
        layout = self.layout

        layout.operator("object.select_all", text="All", icon='SELECT_ALL').action = 'SELECT'
        layout.operator("object.select_all_none", text="None", icon='SELECT_NONE') # bfa - separated tooltip
        layout.operator("object.select_all_inverse", text="Inverse", icon='INVERSE') # bfa - separated tooltip

        layout.separator()

        layout.operator("view3d.select_lasso", icon='BORDER_LASSO').mode = 'ADD'
        layout.operator("view3d.select_box", icon='BORDER_RECT')
        layout.operator("view3d.select_circle", icon = 'CIRCLE_SELECT')

        layout.separator()

        layout.menu ("VIEW3D_MT_select_grouped")
        layout.menu ("VIEW3D_MT_select_linked")
        layout.menu ("VIEW3D_MT_select_by_type")

        layout.separator()
        layout.operator("object.select_random", text="Random", icon = "RANDOMIZE")      
        layout.operator("object.select_mirror", text="Mirror Selection", icon = "TRANSFORM_MIRROR")

        layout.operator("object.select_pattern", text="By Pattern", icon = "PATTERN")
        layout.operator("object.select_camera", text="Active Camera", icon = "CAMERA_DATA")

        layout.separator()

        layout.menu("VIEW3D_MT_select_object_more_less")

        

class VIEW3D_MT_select_by_type(Menu):
    bl_label = "All by Type"

    def draw(self, context):
        layout = self.layout

        layout.operator("object.select_by_type", text= "Mesh", icon = "OUTLINER_OB_MESH").type = 'MESH'
        layout.operator("object.select_by_type", text= "Curve", icon = "OUTLINER_OB_CURVE").type = 'CURVE'
        layout.operator("object.select_by_type", text= "Surface", icon = "OUTLINER_OB_SURFACE").type = 'SURFACE'
        layout.operator("object.select_by_type", text= "Meta", icon = "OUTLINER_OB_META").type = 'META'
        layout.operator("object.select_by_type", text= "Font", icon = "OUTLINER_OB_FONT").type = 'FONT'

        layout.separator()

        layout.operator("object.select_by_type", text= "Armature", icon = "OUTLINER_OB_ARMATURE").type = 'ARMATURE'
        layout.operator("object.select_by_type", text= "Lattice", icon = "OUTLINER_OB_LATTICE").type = 'LATTICE'
        layout.operator("object.select_by_type", text= "Empty", icon = "OUTLINER_OB_EMPTY").type = 'EMPTY'
        layout.operator("object.select_by_type", text= "GPencil", icon = "GREASEPENCIL").type = 'GPENCIL'

        layout.separator()

        layout.operator("object.select_by_type", text= "Camera", icon = "OUTLINER_OB_CAMERA").type = 'CAMERA'
        layout.operator("object.select_by_type", text= "Light", icon = "OUTLINER_OB_LAMP").type = 'LIGHT'
        layout.operator("object.select_by_type", text= "Speaker", icon = "OUTLINER_OB_SPEAKER").type = 'SPEAKER'
        layout.operator("object.select_by_type", text= "Probe", icon = "OUTLINER_OB_LIGHTPROBE").type = 'LIGHT_PROBE'

class VIEW3D_MT_select_grouped(Menu):
    bl_label = "Grouped"

    def draw(self, context):
        layout = self.layout

        layout.operator("object.select_grouped", text= "Siblings", icon = "SIBLINGS").type = 'SIBLINGS'
        layout.operator("object.select_grouped", text= "Parent", icon = "PARENT").type = 'PARENT'
        layout.operator("object.select_grouped", text= "Children", icon = "CHILD_RECURSIVE").type = 'CHILDREN_RECURSIVE'
        layout.operator("object.select_grouped", text= "Immediate Children", icon = "CHILD").type = 'CHILDREN'

        layout.separator()

        layout.operator("object.select_grouped", text= "Type", icon = "TYPE").type = 'TYPE'
        layout.operator("object.select_grouped", text= "Collection", icon = "LAYER").type = 'COLLECTION'
        layout.operator("object.select_grouped", text= "Hook", icon = "HOOK").type = 'HOOK'

        layout.separator()

        layout.operator("object.select_grouped", text= "Pass", icon = "PASS").type = 'PASS'
        layout.operator("object.select_grouped", text= "Color", icon = "COLOR").type = 'COLOR'
        layout.operator("object.select_grouped", text= "Keying Set", icon = "KEYINGSET").type = 'KEYINGSET'
        layout.operator("object.select_grouped", text= "Light Type", icon = "LAMP").type = 'LIGHT_TYPE'


class VIEW3D_MT_select_linked(Menu):
    bl_label = "Linked"

    def draw(self, context):
        layout = self.layout

        layout.operator("object.select_linked", text= "Object Data", icon = "OBJECT_DATA").type = 'OBDATA'
        layout.operator("object.select_linked", text= "Material", icon = "MATERIAL_DATA").type = 'MATERIAL'
        layout.operator("object.select_linked", text= "Instanced Collection", icon = "GROUP").type = 'DUPGROUP'
        layout.operator("object.select_linked", text= "Particle System", icon = "PARTICLES").type = 'PARTICLE'
        layout.operator("object.select_linked", text= "Library", icon = "LIBRARY").type = 'LIBRARY'
        layout.operator("object.select_linked", text= "Library (Object Data)", icon = "LIBRARY_OBJECT").type = 'LIBRARY_OBDATA'


# Workaround to separate the tooltips
class VIEW3D_MT_select_pose_inverse(bpy.types.Operator):
    """Inverse\nInverts the current selection """      # blender will use this as a tooltip for menu items and buttons.
    bl_idname = "pose.select_all_inverse"        # unique identifier for buttons and menu items to reference.
    bl_label = "Select Inverse"         # display name in the interface.
    bl_options = {'REGISTER', 'UNDO'}  # enable undo for the operator.

    def execute(self, context):        # execute() is called by blender when running the operator.
        bpy.ops.pose.select_all(action = 'INVERT')
        return {'FINISHED'}

# Workaround to separate the tooltips
class VIEW3D_MT_select_pose_none(bpy.types.Operator):
    """None\nDeselects everything """      # blender will use this as a tooltip for menu items and buttons.
    bl_idname = "pose.select_all_none"        # unique identifier for buttons and menu items to reference.
    bl_label = "Select None"         # display name in the interface.
    bl_options = {'REGISTER', 'UNDO'}  # enable undo for the operator.

    def execute(self, context):        # execute() is called by blender when running the operator.
        bpy.ops.pose.select_all(action = 'DESELECT')
        return {'FINISHED'}


class VIEW3D_MT_select_pose(Menu):
    bl_label = "Select"

    def draw(self, _context):
        layout = self.layout

        layout.operator("pose.select_all", text="All", icon='SELECT_ALL').action = 'SELECT'
        layout.operator("pose.select_all_none", text="None", icon='SELECT_NONE') # bfa - separated tooltip
        layout.operator("pose.select_all_inverse", text="Inverse", icon='INVERSE') # bfa - separated tooltip

        layout.separator()

        layout.operator("view3d.select_lasso", icon='BORDER_LASSO').mode = 'ADD'
        layout.operator("view3d.select_box", icon='BORDER_RECT')
        layout.operator("view3d.select_circle", icon = 'CIRCLE_SELECT')

        layout.separator()

        layout.operator_menu_enum("pose.select_grouped", "type", text="Grouped")
        layout.operator("pose.select_linked", text="Linked", icon = "LINKED")
        layout.operator("pose.select_constraint_target", text="Constraint Target", icon = "CONSTRAINT_BONE")

        layout.separator()

        layout.operator("object.select_pattern", text="By Pattern", icon = "PATTERN")

        layout.separator()

        layout.operator("pose.select_mirror", text="Flip Active", icon = "FLIP")

        layout.separator()

        props = layout.operator("pose.select_hierarchy", text="Parent", icon = "PARENT")
        props.extend = False
        props.direction = 'PARENT'

        props = layout.operator("pose.select_hierarchy", text="Child", icon = "CHILD")
        props.extend = False
        props.direction = 'CHILD'

        layout.separator()

        props = layout.operator("pose.select_hierarchy", text="Extend Parent", icon = "PARENT")
        props.extend = True
        props.direction = 'PARENT'

        props = layout.operator("pose.select_hierarchy", text="Extend Child", icon = "CHILD")
        props.extend = True
        props.direction = 'CHILD'


# Workaround to separate the tooltips
class VIEW3D_MT_select_particle_inverse(bpy.types.Operator):
    """Inverse\nInverts the current selection """      # blender will use this as a tooltip for menu items and buttons.
    bl_idname = "particle.select_all_inverse"        # unique identifier for buttons and menu items to reference.
    bl_label = "Select Inverse"         # display name in the interface.
    bl_options = {'REGISTER', 'UNDO'}  # enable undo for the operator.

    def execute(self, context):        # execute() is called by blender when running the operator.
        bpy.ops.particle.select_all(action = 'INVERT')
        return {'FINISHED'}

# Workaround to separate the tooltips
class VIEW3D_MT_select_particle_none(bpy.types.Operator):
    """None\nDeselects everything """      # blender will use this as a tooltip for menu items and buttons.
    bl_idname = "particle.select_all_none"        # unique identifier for buttons and menu items to reference.
    bl_label = "Select None"         # display name in the interface.
    bl_options = {'REGISTER', 'UNDO'}  # enable undo for the operator.

    def execute(self, context):        # execute() is called by blender when running the operator.
        bpy.ops.particle.select_all(action = 'DESELECT')
        return {'FINISHED'}


class VIEW3D_MT_select_particle(Menu):
    bl_label = "Select"

    def draw(self, _context):
        layout = self.layout

        layout.operator("particle.select_all", text="All", icon='SELECT_ALL').action = 'SELECT'
        layout.operator("particle.select_all_none", text="None", icon='SELECT_NONE') # bfa - separated tooltip
        layout.operator("particle.select_all_inverse", text="Inverse", icon='INVERSE') # bfa - separated tooltip

        layout.separator()

        layout.operator("view3d.select_lasso", icon='BORDER_LASSO').mode = 'ADD'
        layout.operator("view3d.select_box", icon='BORDER_RECT')
        layout.operator("view3d.select_circle", icon = 'CIRCLE_SELECT')

        layout.separator()

        layout.operator("particle.select_linked", text="Linked", icon = "LINKED").deselect = False
        layout.operator("particle.select_linked", text="Deselect Linked", icon = "LINKED").deselect = True

        layout.separator()

        layout.operator("particle.select_more", text = "More", icon = "SELECTMORE")
        layout.operator("particle.select_less", text = "Less", icon = "SELECTLESS")

        layout.separator()

        layout.operator("particle.select_random", text = "Random", icon = "RANDOMIZE")

        layout.separator()

        layout.operator("particle.select_roots", text="Roots", icon = "SELECT_ROOT")
        layout.operator("particle.select_tips", text="Tips", icon = "SELECT_TIP")


class VIEW3D_MT_edit_mesh_select_similar(Menu):
    bl_label = "Similar"

    def draw(self, _context):
        layout = self.layout

        select_mode = context.tool_settings.mesh_select_mode

        # Vertices select mode
        if tuple(select_mode) == (True, False, False):

            layout.operator("mesh.select_similar", text= "Normal", icon = "RECALC_NORMALS").type='NORMAL'
            layout.operator("mesh.select_similar", text= "Amount of Adjacent Faces", icon = "FACESEL").type='FACE'
            layout.operator("mesh.select_similar", text= "Vertex Groups", icon = "GROUP_VERTEX").type='VGROUP'
            layout.operator("mesh.select_similar", text= "Amount of connecting Edges", icon = "EDGESEL").type='EDGE'

        # Edges select mode
        if tuple(select_mode) == (False, True, False):

            layout.operator("mesh.select_similar", text= "Length", icon = "RULER").type='LENGTH'
            layout.operator("mesh.select_similar", text= "Direction", icon = "SWITCH_DIRECTION").type='DIR'
            layout.operator("mesh.select_similar", text= "Amount of Faces around an edge", icon = "FACESEL").type='FACE'
            layout.operator("mesh.select_similar", text= "Face Angles", icon = "ANGLE").type='FACE_ANGLE'
            layout.operator("mesh.select_similar", text= "Crease", icon = "CREASE").type='CREASE'
            layout.operator("mesh.select_similar", text= "Bevel", icon = "BEVEL").type='BEVEL'
            layout.operator("mesh.select_similar", text= "Seam", icon = "MARK_SEAM").type='SEAM'
            layout.operator("mesh.select_similar", text= "Sharpness", icon = "SELECT_SHARPEDGES").type='SHARP'
            layout.operator("mesh.select_similar", text= "Freestyle Edge Marks", icon = "MARK_FS_EDGE").type='FREESTYLE_EDGE'

        # Faces select mode
        if tuple(select_mode) == (False, False, True ):

            layout.operator("mesh.select_similar", text= "Material", icon = "MATERIAL").type='MATERIAL'
            layout.operator("mesh.select_similar", text= "Area", icon = "AREA").type='AREA'
            layout.operator("mesh.select_similar", text= "Polygon Sides", icon = "POLYGONSIDES").type='SIDES'
            layout.operator("mesh.select_similar", text= "Perimeter", icon = "PERIMETER").type='PERIMETER'
            layout.operator("mesh.select_similar", text= "Normal", icon = "RECALC_NORMALS").type='NORMAL'
            layout.operator("mesh.select_similar", text= "Co-Planar", icon = "MAKE_PLANAR").type='COPLANAR'
            layout.operator("mesh.select_similar", text= "Flat / Smooth", icon = "SHADING_SMOOTH").type='SMOOTH'
            layout.operator("mesh.select_similar", text= "Face Map", icon = "TEXTURE").type='FACE_MAP'
            layout.operator("mesh.select_similar", text= "Freestyle Face Marks", icon = "MARKFSFACE").type='FREESTYLE_FACE'

        layout.separator()

        layout.operator("mesh.select_similar_region", text="Face Regions", icon = "FACEREGIONS")


class VIEW3D_MT_edit_mesh_select_more_less(Menu):
    bl_label = "More/Less"

    def draw(self, _context):
        layout = self.layout

        layout.operator("mesh.select_more", text="More", icon = "SELECTMORE")
        layout.operator("mesh.select_less", text="Less", icon = "SELECTLESS")

        layout.separator()

        layout.operator("mesh.select_next_item", text="Next Active", icon = "NEXTACTIVE")
        layout.operator("mesh.select_prev_item", text="Previous Active", icon = "PREVIOUSACTIVE")


# Workaround to separate the tooltips
class VIEW3D_MT_select_edit_mesh_inverse(bpy.types.Operator):
    """Inverse\nInverts the current selection """      # blender will use this as a tooltip for menu items and buttons.
    bl_idname = "mesh.select_all_inverse"        # unique identifier for buttons and menu items to reference.
    bl_label = "Select Inverse"         # display name in the interface.
    bl_options = {'REGISTER', 'UNDO'}  # enable undo for the operator.

    def execute(self, context):        # execute() is called by blender when running the operator.
        bpy.ops.mesh.select_all(action = 'INVERT')
        return {'FINISHED'}

# Workaround to separate the tooltips
class VIEW3D_MT_select_edit_mesh_none(bpy.types.Operator):
    """None\nDeselects everything """       # blender will use this as a tooltip for menu items and buttons.
    bl_idname = "mesh.select_all_none"        # unique identifier for buttons and menu items to reference.
    bl_label = "Select None"         # display name in the interface.
    bl_options = {'REGISTER', 'UNDO'}  # enable undo for the operator.

    def execute(self, context):        # execute() is called by blender when running the operator.
        bpy.ops.mesh.select_all(action = 'DESELECT')
        return {'FINISHED'}


class VIEW3D_MT_select_edit_mesh(Menu):
    bl_label = "Select"

    def draw(self, _context):
        layout = self.layout

        # primitive
        layout.operator("mesh.select_all", text="All", icon='SELECT_ALL').action = 'SELECT'
        layout.operator("mesh.select_all_none", text="None", icon='SELECT_NONE') # bfa - separated tooltip
        layout.operator("mesh.select_all_inverse", text="Inverse", icon='INVERSE') # bfa - separated tooltip

        layout.separator()

        layout.operator("view3d.select_lasso", icon='BORDER_LASSO').mode = 'ADD'
        layout.operator("view3d.select_box", icon='BORDER_RECT')
        layout.operator("view3d.select_circle", icon = 'CIRCLE_SELECT')

        layout.separator()

        layout.operator("mesh.select_linked", text="Linked", icon = "LINKED")
        layout.operator("mesh.faces_select_linked_flat", text="Linked Flat Faces", icon = "LINKED")
        layout.operator("mesh.select_linked_pick", text="Linked Pick Select", icon = "LINKED").deselect = False
        layout.operator("mesh.select_linked_pick", text="Linked Pick Deselect", icon = "LINKED").deselect = True

        layout.separator()

        # other
        layout.menu("VIEW3D_MT_edit_mesh_select_similar")

        layout.separator()

        # numeric
        layout.operator("mesh.select_random", text="Random", icon = "RANDOMIZE")
        layout.operator("mesh.select_nth", icon = "CHECKER_DESELECT")

        layout.separator()
       
        layout.operator("mesh.select_mirror", text="Mirror Selection", icon = "TRANSFORM_MIRROR")
        layout.operator("mesh.select_axis", text="Side of Active", icon = "SELECT_SIDEOFACTIVE")
        layout.operator("mesh.shortest_path_select", text="Shortest Path", icon = "SELECT_SHORTESTPATH")

        layout.separator()

        # geometric
        layout.operator("mesh.edges_select_sharp", text="Sharp Edges", icon = "SELECT_SHARPEDGES")

        layout.separator()

        # topology
        tool_settings = context.tool_settings
        if tool_settings.mesh_select_mode[2] is False:
            layout.operator("mesh.select_non_manifold", text="Non Manifold", icon = "SELECT_NONMANIFOLD")
        layout.operator("mesh.select_loose", text="Loose Geometry", icon = "SELECT_LOOSE")
        layout.operator("mesh.select_interior_faces", text="Interior Faces", icon = "SELECT_INTERIOR")
        layout.operator("mesh.select_face_by_sides", text="Faces by Sides", icon = "SELECT_FACES_BY_SIDE")

        layout.separator()

        # loops
        layout.operator("mesh.loop_multi_select", text="Edge Loops", icon = "SELECT_EDGELOOP").ring = False
        layout.operator("mesh.loop_multi_select", text="Edge Rings", icon = "SELECT_EDGERING").ring = True
        layout.operator("mesh.loop_to_region", text = "Loop Inner Region", icon = "SELECT_LOOPINNER")
        layout.operator("mesh.region_to_loop", text = "Boundary Loop", icon = "SELECT_BOUNDARY")

        layout.separator()

        layout.operator("mesh.select_ungrouped", text="Ungrouped Verts", icon = "SELECT_UNGROUPED_VERTS")

        layout.separator()

        layout.menu("VIEW3D_MT_edit_mesh_select_more_less")


# Workaround to separate the tooltips
class VIEW3D_MT_select_edit_curve_inverse(bpy.types.Operator):
    """Inverse\nInverts the current selection """      # blender will use this as a tooltip for menu items and buttons.
    bl_idname = "curve.select_all_inverse"        # unique identifier for buttons and menu items to reference.
    bl_label = "Select Inverse"         # display name in the interface.
    bl_options = {'REGISTER', 'UNDO'}  # enable undo for the operator.

    def execute(self, context):        # execute() is called by blender when running the operator.
        bpy.ops.curve.select_all(action = 'INVERT')
        return {'FINISHED'}

# Workaround to separate the tooltips
class VIEW3D_MT_select_edit_curve_none(bpy.types.Operator):
    """None\nDeselects everything """       # blender will use this as a tooltip for menu items and buttons.
    bl_idname = "curve.select_all_none"        # unique identifier for buttons and menu items to reference.
    bl_label = "Select None"         # display name in the interface.
    bl_options = {'REGISTER', 'UNDO'}  # enable undo for the operator.

    def execute(self, context):        # execute() is called by blender when running the operator.
        bpy.ops.curve.select_all(action = 'DESELECT')
        return {'FINISHED'}


class VIEW3D_MT_select_edit_curve(Menu):
    bl_label = "Select"

    def draw(self, _context):
        layout = self.layout

        layout.operator("curve.select_all", text="All", icon='SELECT_ALL').action = 'SELECT'
        layout.operator("curve.select_all_none", text="None", icon='SELECT_NONE') # bfa - separated tooltip
        layout.operator("curve.select_all_inverse", text="Inverse", icon='INVERSE') # bfa - separated tooltip

        layout.separator()

        layout.operator("view3d.select_lasso", icon='BORDER_LASSO').mode = 'ADD'
        layout.operator("view3d.select_box", icon='BORDER_RECT')
        layout.operator("view3d.select_circle", icon = 'CIRCLE_SELECT')

        layout.separator()


        layout.operator("curve.select_linked", text="Linked", icon = "LINKED")
        layout.operator("curve.select_linked_pick", text="Linked Pick Select", icon = "LINKED").deselect = False
        layout.operator("curve.select_linked_pick", text="Linked Pick Deselect", icon = "LINKED").deselect = True

        layout.separator()

        layout.menu("VIEW3D_MT_select_edit_curve_select_similar")

        layout.separator()

        layout.operator("curve.select_random", text= "Random", icon = "RANDOMIZE")
        layout.operator("curve.select_nth", icon = "CHECKER_DESELECT")

        layout.separator()

        layout.operator("curve.de_select_first", icon = "SELECT_FIRST")
        layout.operator("curve.de_select_last", icon = "SELECT_LAST")
        layout.operator("curve.select_next", text = "Next", icon = "NEXTACTIVE")
        layout.operator("curve.select_previous", text = "Previous", icon = "PREVIOUSACTIVE")

        layout.separator()

        layout.operator("curve.select_more", text= "More", icon = "SELECTMORE")
        layout.operator("curve.select_less", text= "Less", icon = "SELECTLESS")

class VIEW3D_MT_select_edit_curve_select_similar(Menu):
    bl_label = "Similar"

    def draw(self, context):
        layout = self.layout

        layout.operator("curve.select_similar", text="Type", icon = "TYPE").type = 'TYPE'
        layout.operator("curve.select_similar", text="Radius", icon = "RADIUS").type = 'RADIUS'
        layout.operator("curve.select_similar", text="Weight", icon = "MOD_VERTEX_WEIGHT").type = 'WEIGHT'
        layout.operator("curve.select_similar", text="Direction", icon = "SWITCH_DIRECTION").type = 'DIRECTION'


class VIEW3D_MT_select_edit_surface(Menu):
    bl_label = "Select"

    def draw(self, _context):
        layout = self.layout

        layout.operator("curve.select_all", text="All", icon='SELECT_ALL').action = 'SELECT'
        layout.operator("curve.select_all_none", text="None", icon='SELECT_NONE') # bfa - separated tooltip
        layout.operator("curve.select_all_inverse", text="Inverse", icon='INVERSE') # bfa - separated tooltip

        layout.separator()

        layout.operator("view3d.select_lasso", icon='BORDER_LASSO').mode = 'ADD'
        layout.operator("view3d.select_box", icon='BORDER_RECT')
        layout.operator("view3d.select_circle", icon = 'CIRCLE_SELECT')

        layout.separator()

        layout.operator("curve.select_linked", text="Linked", icon = "LINKED")
        layout.menu("VIEW3D_MT_select_edit_curve_select_similar")

        layout.separator()

        layout.operator("curve.select_random", text= "Random", icon = "RANDOMIZE")
        layout.operator("curve.select_nth", icon = "CHECKER_DESELECT")


        layout.separator()

        layout.operator("curve.select_row", text = "Control Point row", icon = "CONTROLPOINTROW")

        layout.separator()

        layout.operator("curve.select_more", text= "More", icon = "SELECTMORE")
        layout.operator("curve.select_less", text= "Less", icon = "SELECTLESS")

class VIEW3D_MT_edit_text_context_menu(Menu):
    bl_label = "Text Context Menu"

    def draw(self, _context):
        layout = self.layout

        layout.operator_context = 'INVOKE_DEFAULT'

        layout.operator("font.text_cut", text="Cut")
        layout.operator("font.text_copy", text="Copy", icon='COPYDOWN')
        layout.operator("font.text_paste", text="Paste", icon='PASTEDOWN')

        layout.separator()

        layout.operator("font.select_all")

        layout.separator()

        layout.menu("VIEW3D_MT_edit_text_chars")

class VIEW3D_MT_select_edit_text(Menu):
    # intentional name mismatch
    # select menu for 3d-text doesn't make sense
    bl_label = "Edit"

    def draw(self, _context):
        layout = self.layout

        layout.operator("ed.undo")
        layout.operator("ed.redo")

        layout.separator()

        layout.operator("font.text_cut", text="Cut", icon = "CUT")
        layout.operator("font.text_copy", text="Copy", icon='COPYDOWN')
        layout.operator("font.text_paste", text="Paste", icon='PASTEDOWN')

        layout.separator()

        layout.operator("font.text_paste_from_file", icon = "PASTEFILE")

        layout.separator()

        layout.operator("font.select_all", icon = "SELECT_ALL")


# Workaround to separate the tooltips
class VIEW3D_MT_select_edit_metaball_inverse(bpy.types.Operator):
    """Inverse\nInverts the current selection """      # blender will use this as a tooltip for menu items and buttons.
    bl_idname = "mball.select_all_inverse"        # unique identifier for buttons and menu items to reference.
    bl_label = "Select Inverse"         # display name in the interface.
    bl_options = {'REGISTER', 'UNDO'}  # enable undo for the operator.

    def execute(self, context):        # execute() is called by blender when running the operator.
        bpy.ops.mball.select_all(action = 'INVERT')
        return {'FINISHED'}

# Workaround to separate the tooltips
class VIEW3D_MT_select_edit_metaball_none(bpy.types.Operator):
    """None\nDeselects everything """           # blender will use this as a tooltip for menu items and buttons.
    bl_idname = "mball.select_all_none"        # unique identifier for buttons and menu items to reference.
    bl_label = "Select None"         # display name in the interface.
    bl_options = {'REGISTER', 'UNDO'}  # enable undo for the operator.

    def execute(self, context):        # execute() is called by blender when running the operator.
        bpy.ops.mball.select_all(action = 'DESELECT')
        return {'FINISHED'}


class VIEW3D_MT_select_edit_metaball(Menu):
    bl_label = "Select"

    def draw(self, _context):
        layout = self.layout

        layout.operator("mball.select_all", text="All", icon='SELECT_ALL').action = 'SELECT'
        layout.operator("mball.select_all_none", text="None", icon='SELECT_NONE') # bfa - separated tooltip
        layout.operator("mball.select_all_inverse", text="Inverse", icon='INVERSE') # bfa - separated tooltip

        layout.separator()

        layout.operator("view3d.select_lasso", icon='BORDER_LASSO').mode = 'ADD'
        layout.operator("view3d.select_box", icon='BORDER_RECT')
        layout.operator("view3d.select_circle", icon = 'CIRCLE_SELECT')

        layout.separator()

        layout.menu("VIEW3D_MT_select_edit_metaball_select_similar")

        layout.separator()

        layout.operator("mball.select_random_metaelems", text = "Random", icon = "RANDOMIZE")


class VIEW3D_MT_select_edit_metaball_select_similar(Menu):
    bl_label = "Similar"

    def draw(self, context):
        layout = self.layout

        layout.operator("mball.select_similar", text="Type", icon = "TYPE").type = 'TYPE'
        layout.operator("mball.select_similar", text="Radius", icon = "RADIUS").type = 'RADIUS'
        layout.operator("mball.select_similar", text="Stiffness", icon = "BEND").type = 'STIFFNESS'
        layout.operator("mball.select_similar", text="Rotation", icon = "ROTATE").type = 'ROTATION'


# Workaround to separate the tooltips
class VIEW3D_MT_select_edit_lattice_inverse(bpy.types.Operator):
    """Inverse\nInverts the current selection """      # blender will use this as a tooltip for menu items and buttons.
    bl_idname = "lattice.select_all_inverse"        # unique identifier for buttons and menu items to reference.
    bl_label = "Select Inverse"         # display name in the interface.
    bl_options = {'REGISTER', 'UNDO'}  # enable undo for the operator.

    def execute(self, context):        # execute() is called by blender when running the operator.
        bpy.ops.lattice.select_all(action = 'INVERT')
        return {'FINISHED'}

# Workaround to separate the tooltips
class VIEW3D_MT_select_edit_lattice_none(bpy.types.Operator):
    """None\nDeselects everything """        # blender will use this as a tooltip for menu items and buttons.
    bl_idname = "lattice.select_all_none"        # unique identifier for buttons and menu items to reference.
    bl_label = "Select None"         # display name in the interface.
    bl_options = {'REGISTER', 'UNDO'}  # enable undo for the operator.

    def execute(self, context):        # execute() is called by blender when running the operator.
        bpy.ops.lattice.select_all(action = 'DESELECT')
        return {'FINISHED'}


class VIEW3D_MT_edit_lattice_context_menu(Menu):
    bl_label = "Lattice Context Menu"

    def draw(self, context):
        layout = self.layout

        layout = self.layout

        layout.menu("VIEW3D_MT_mirror")
        layout.operator_menu_enum("lattice.flip", "axis")
        layout.menu("VIEW3D_MT_snap")

        layout.separator()

        layout.operator("lattice.make_regular")


class VIEW3D_MT_select_edit_lattice(Menu):
    bl_label = "Select"

    def draw(self, _context):
        layout = self.layout

        layout.operator("lattice.select_all", text="All", icon='SELECT_ALL').action = 'SELECT'
        layout.operator("lattice.select_all_none", text="None", icon='SELECT_NONE') # bfa - separated tooltip
        layout.operator("lattice.select_all_inverse", text="Inverse", icon='INVERSE') # bfa - separated tooltip

        layout.separator()

        layout.operator("view3d.select_lasso", icon='BORDER_LASSO').mode = 'ADD'
        layout.operator("view3d.select_box", icon='BORDER_RECT')
        layout.operator("view3d.select_circle", icon = 'CIRCLE_SELECT')

        layout.separator()

        layout.operator("lattice.select_mirror", text = "Mirror", icon = "TRANSFORM_MIRROR")
        layout.operator("lattice.select_random", text = "Random", icon = "RANDOMIZE")

        layout.separator()

        layout.operator("lattice.select_ungrouped", text="Ungrouped Verts", icon = "SELECT_UNGROUPED_VERTS")

        layout.separator()

        layout.operator("lattice.select_more", text = "More", icon = "SELECTMORE")
        layout.operator("lattice.select_less", text = "Less", icon = "SELECTLESS")


# Workaround to separate the tooltips
class VIEW3D_MT_select_edit_armature_inverse(bpy.types.Operator):
    """Inverse\nInverts the current selection """      # blender will use this as a tooltip for menu items and buttons.
    bl_idname = "armature.select_all_inverse"        # unique identifier for buttons and menu items to reference.
    bl_label = "Select Inverse"         # display name in the interface.
    bl_options = {'REGISTER', 'UNDO'}  # enable undo for the operator.

    def execute(self, context):        # execute() is called by blender when running the operator.
        bpy.ops.armature.select_all(action = 'INVERT')
        return {'FINISHED'}

# Workaround to separate the tooltips
class VIEW3D_MT_select_edit_armature_none(bpy.types.Operator):
    """None\nDeselects everything """          # blender will use this as a tooltip for menu items and buttons.
    bl_idname = "armature.select_all_none"        # unique identifier for buttons and menu items to reference.
    bl_label = "Select None"         # display name in the interface.
    bl_options = {'REGISTER', 'UNDO'}  # enable undo for the operator.

    def execute(self, context):        # execute() is called by blender when running the operator.
        bpy.ops.armature.select_all(action = 'DESELECT')
        return {'FINISHED'}


class VIEW3D_MT_select_edit_armature(Menu):
    bl_label = "Select"

    def draw(self, _context):
        layout = self.layout

        layout.operator("armature.select_all", text="All", icon='SELECT_ALL').action = 'SELECT'
        layout.operator("armature.select_all_none", text="None", icon='SELECT_NONE') # bfa - separated tooltip
        layout.operator("armature.select_all_inverse", text="Inverse", icon='INVERSE') # bfa - separated tooltip

        layout.separator()

        layout.operator("view3d.select_lasso", icon='BORDER_LASSO').mode = 'ADD'
        layout.operator("view3d.select_box", icon='BORDER_RECT')
        layout.operator("view3d.select_circle", icon = 'CIRCLE_SELECT')

        layout.separator()

        layout.operator_menu_enum("armature.select_similar", "type", text="Similar")

        layout.separator()
        
        layout.operator("armature.select_mirror", text="Mirror Selection", icon = "TRANSFORM_MIRROR").extend = False
        layout.operator("object.select_pattern", text="By Pattern", icon = "PATTERN")

        layout.separator()

        props = layout.operator("armature.select_hierarchy", text="Parent", icon = "PARENT")
        props.extend = False
        props.direction = 'PARENT'

        props = layout.operator("armature.select_hierarchy", text="Child", icon = "CHILD")
        props.extend = False
        props.direction = 'CHILD'

        layout.separator()

        props = layout.operator("armature.select_hierarchy", text="Extend Parent", icon = "PARENT")
        props.extend = True
        props.direction = 'PARENT'

        props = layout.operator("armature.select_hierarchy", text="Extend Child", icon = "CHILD")
        props.extend = True
        props.direction = 'CHILD'

        layout.separator()

        layout.operator("armature.select_more", text="More", icon = "SELECTMORE")
        layout.operator("armature.select_less", text="Less", icon = "SELECTLESS")


# Workaround to separate the tooltips
class VIEW3D_MT_select_gpencil_inverse(bpy.types.Operator):
    """Inverse\nInverts the current selection """      # blender will use this as a tooltip for menu items and buttons.
    bl_idname = "gpencil.select_all_inverse"        # unique identifier for buttons and menu items to reference.
    bl_label = "Select Inverse"         # display name in the interface.
    bl_options = {'REGISTER', 'UNDO'}  # enable undo for the operator.

    def execute(self, context):        # execute() is called by blender when running the operator.
        bpy.ops.gpencil.select_all(action = 'INVERT')
        return {'FINISHED'}

# Workaround to separate the tooltips
class VIEW3D_MT_select_gpencil_none(bpy.types.Operator):
    """None\nDeselects everything """          # blender will use this as a tooltip for menu items and buttons.
    bl_idname = "gpencil.select_all_none"        # unique identifier for buttons and menu items to reference.
    bl_label = "Select None"         # display name in the interface.
    bl_options = {'REGISTER', 'UNDO'}  # enable undo for the operator.

    def execute(self, context):        # execute() is called by blender when running the operator.
        bpy.ops.gpencil.select_all(action = 'DESELECT')
        return {'FINISHED'}


class VIEW3D_MT_select_gpencil(Menu):
    bl_label = "Select"

    def draw(self, _context):
        layout = self.layout

        layout.operator("gpencil.select_all", text="All", icon='SELECT_ALL').action = 'SELECT'
        layout.operator("gpencil.select_all_none", text="None", icon='SELECT_NONE') # bfa - separated tooltip
        layout.operator("gpencil.select_all_inverse", text="Inverse", icon='INVERSE') # bfa - separated tooltip

        layout.separator()

        layout.operator("view3d.select_lasso", icon='BORDER_LASSO').mode = 'ADD'
        layout.operator("gpencil.select_box", icon='BORDER_RECT')
        layout.operator("gpencil.select_circle", icon = 'CIRCLE_SELECT')

        layout.separator()

        layout.operator("gpencil.select_linked", text="Linked", icon = "LINKED")
        layout.operator("gpencil.select_alternate", icon = "ALTERNATED")
        layout.menu("VIEW3D_MT_select_gpencil_grouped", text="Grouped")

        layout.separator()

        layout.operator("gpencil.select_first", text = "First", icon = "SELECT_FIRST")
        layout.operator("gpencil.select_last", text = "Last", icon = "SELECT_LAST")

        layout.separator()

        layout.operator("gpencil.select_more", text = "More", icon = "SELECTMORE")
        layout.operator("gpencil.select_less", text = "Less", icon = "SELECTLESS")


class VIEW3D_MT_select_gpencil_grouped(Menu):
    bl_label = "Grouped"

    def draw(self, context):
        layout = self.layout

        layout.operator("gpencil.select_grouped", text="Layer", icon = "LAYER").type = 'LAYER'
        layout.operator("gpencil.select_grouped", text="Color", icon = "COLOR").type = 'MATERIAL'


# Workaround to separate the tooltips
class VIEW3D_MT_select_paint_mask_inverse(bpy.types.Operator):
    """Inverse\nInverts the current selection """      # blender will use this as a tooltip for menu items and buttons.
    bl_idname = "paint.face_select_all_inverse"        # unique identifier for buttons and menu items to reference.
    bl_label = "Select Inverse"         # display name in the interface.
    bl_options = {'REGISTER', 'UNDO'}  # enable undo for the operator.

    def execute(self, context):        # execute() is called by blender when running the operator.
        bpy.ops.paint.face_select_all(action = 'INVERT')
        return {'FINISHED'}

# Workaround to separate the tooltips
class VIEW3D_MT_select_paint_mask_none(bpy.types.Operator):
    """None\nDeselects everything """        # blender will use this as a tooltip for menu items and buttons.
    bl_idname = "paint.face_select_all_none"        # unique identifier for buttons and menu items to reference.
    bl_label = "Select None"         # display name in the interface.
    bl_options = {'REGISTER', 'UNDO'}  # enable undo for the operator.

    def execute(self, context):        # execute() is called by blender when running the operator.
        bpy.ops.paint.face_select_all(action = 'DESELECT')
        return {'FINISHED'}


class VIEW3D_MT_select_paint_mask(Menu):
    bl_label = "Select"

    def draw(self, _context):
        layout = self.layout

        layout.operator("paint.face_select_all", text="All", icon = 'SELECT_ALL').action = 'SELECT'
        layout.operator("paint.face_select_all_none", text="None", icon='SELECT_NONE') # bfa - separated tooltip
        layout.operator("paint.face_select_all_inverse", text="Inverse", icon='INVERSE') # bfa - separated tooltip

        layout.separator()
        layout.operator("view3d.select_lasso", icon='BORDER_LASSO').mode = 'ADD'
        layout.operator("view3d.select_box", icon = 'BORDER_RECT')
        layout.operator("view3d.select_circle", icon = 'CIRCLE_SELECT')

        layout.separator()

        layout.operator("paint.face_select_linked", text="Linked", icon = "LINKED")
        layout.operator("paint.face_select_linked_pick", text="Linked Pick Select", icon = "LINKED").deselect = False
        layout.operator("paint.face_select_linked_pick", text="Linked Pick Deselect", icon = "LINKED").deselect = True


# Workaround to separate the tooltips
class VIEW3D_MT_select_paint_mask_vertex_inverse(bpy.types.Operator):
    """Inverse\nInverts the current selection """      # blender will use this as a tooltip for menu items and buttons.
    bl_idname = "paint.vert_select_all_inverse"        # unique identifier for buttons and menu items to reference.
    bl_label = "Select Inverse"         # display name in the interface.
    bl_options = {'REGISTER', 'UNDO'}  # enable undo for the operator.

    def execute(self, context):        # execute() is called by blender when running the operator.
        bpy.ops.paint.vert_select_all(action = 'INVERT')
        return {'FINISHED'}

# Workaround to separate the tooltips
class VIEW3D_MT_select_paint_mask_vertex_none(bpy.types.Operator):
    """None\nDeselects everything """       # blender will use this as a tooltip for menu items and buttons.
    bl_idname = "paint.vert_select_all_none"        # unique identifier for buttons and menu items to reference.
    bl_label = "Select None"         # display name in the interface.
    bl_options = {'REGISTER', 'UNDO'}  # enable undo for the operator.

    def execute(self, context):        # execute() is called by blender when running the operator.
        bpy.ops.paint.vert_select_all(action = 'DESELECT')
        return {'FINISHED'}


class VIEW3D_MT_select_paint_mask_vertex(Menu):
    bl_label = "Select"

    def draw(self, _context):
        layout = self.layout

        layout.operator("paint.vert_select_all", text="All", icon='SELECT_ALL').action = 'SELECT'
        layout.operator("paint.vert_select_all_none", text="None", icon='SELECT_NONE') # bfa - separated tooltip
        layout.operator("paint.vert_select_all_inverse", text="Inverse", icon='INVERSE') # bfa - separated tooltip

        layout.separator()

        layout.operator("view3d.select_lasso", icon='BORDER_LASSO').mode = 'ADD'
        layout.operator("view3d.select_box", icon='BORDER_RECT')
        layout.operator("view3d.select_circle", icon = 'CIRCLE_SELECT')

        layout.separator()

        layout.operator("paint.vert_select_ungrouped", text="Ungrouped Verts", icon = "SELECT_UNGROUPED_VERTS")


class VIEW3D_MT_angle_control(Menu):
    bl_label = "Angle Control"

    @classmethod
    def poll(cls, context):
        settings = UnifiedPaintPanel.paint_settings(context)
        if not settings:
            return False

        brush = settings.brush
        tex_slot = brush.texture_slot

        return tex_slot.has_texture_angle and tex_slot.has_texture_angle_source

    def draw(self, context):
        layout = self.layout

        settings = UnifiedPaintPanel.paint_settings(context)
        brush = settings.brush

        sculpt = (context.sculpt_object is not None)

        tex_slot = brush.texture_slot

        layout.prop(tex_slot, "use_rake", text="Rake")

        if brush.brush_capabilities.has_random_texture_angle and tex_slot.has_random_texture_angle:
            if sculpt:
                if brush.sculpt_capabilities.has_random_texture_angle:
                    layout.prop(tex_slot, "use_random", text="Random")
            else:
                layout.prop(tex_slot, "use_random", text="Random")


class VIEW3D_MT_mesh_add(Menu):
    bl_idname = "VIEW3D_MT_mesh_add"
    bl_label = "Mesh"

    def draw(self, _context):
        layout = self.layout

        layout.operator_context = 'INVOKE_REGION_WIN'

        layout.operator("mesh.primitive_plane_add", text="Plane", icon='MESH_PLANE')
        layout.operator("mesh.primitive_cube_add", text="Cube", icon='MESH_CUBE')
        layout.operator("mesh.primitive_circle_add", text="Circle", icon='MESH_CIRCLE')
        layout.operator("mesh.primitive_uv_sphere_add", text="UV Sphere", icon='MESH_UVSPHERE')
        layout.operator("mesh.primitive_ico_sphere_add", text="Ico Sphere", icon='MESH_ICOSPHERE')
        layout.operator("mesh.primitive_cylinder_add", text="Cylinder", icon='MESH_CYLINDER')
        layout.operator("mesh.primitive_cone_add", text="Cone", icon='MESH_CONE')
        layout.operator("mesh.primitive_torus_add", text="Torus", icon='MESH_TORUS')

        layout.separator()

        layout.operator("mesh.primitive_grid_add", text="Grid", icon='MESH_GRID')
        layout.operator("mesh.primitive_monkey_add", text="Monkey", icon='MESH_MONKEY')


class VIEW3D_MT_curve_add(Menu):
    bl_idname = "VIEW3D_MT_curve_add"
    bl_label = "Curve"

    def draw(self, _context):
        layout = self.layout

        layout.operator_context = 'INVOKE_REGION_WIN'

        layout.operator("curve.primitive_bezier_curve_add", text="Bezier", icon='CURVE_BEZCURVE')
        layout.operator("curve.primitive_bezier_circle_add", text="Circle", icon='CURVE_BEZCIRCLE')

        layout.separator()

        layout.operator("curve.primitive_nurbs_curve_add", text="Nurbs Curve", icon='CURVE_NCURVE')
        layout.operator("curve.primitive_nurbs_circle_add", text="Nurbs Circle", icon='CURVE_NCIRCLE')
        layout.operator("curve.primitive_nurbs_path_add", text="Path", icon='CURVE_PATH')


class VIEW3D_MT_surface_add(Menu):
    bl_idname = "VIEW3D_MT_surface_add"
    bl_label = "Surface"

    def draw(self, _context):
        layout = self.layout

        layout.operator_context = 'INVOKE_REGION_WIN'

        layout.operator("surface.primitive_nurbs_surface_curve_add", text="Nurbs Curve", icon='SURFACE_NCURVE')
        layout.operator("surface.primitive_nurbs_surface_circle_add", text="Nurbs Circle", icon='SURFACE_NCIRCLE')
        layout.operator("surface.primitive_nurbs_surface_surface_add", text="Nurbs Surface", icon='SURFACE_NSURFACE')
        layout.operator("surface.primitive_nurbs_surface_cylinder_add",
                        text="Nurbs Cylinder", icon='SURFACE_NCYLINDER')
        layout.operator("surface.primitive_nurbs_surface_sphere_add", text="Nurbs Sphere", icon='SURFACE_NSPHERE')
        layout.operator("surface.primitive_nurbs_surface_torus_add", text="Nurbs Torus", icon='SURFACE_NTORUS')


class VIEW3D_MT_edit_metaball_context_menu(Menu):
    bl_label = "Metaball Context Menu"

    def draw(self, _context):
        layout = self.layout

        layout.operator_context = 'INVOKE_REGION_WIN'

        # Add
        layout.operator("mball.duplicate_move")

        layout.separator()

        # Modify
        layout.menu("VIEW3D_MT_mirror")
        layout.menu("VIEW3D_MT_snap")

        layout.separator()

        # Remove
        layout.operator_context = 'EXEC_DEFAULT'
        layout.operator("mball.delete_metaelems", text="Delete")


class VIEW3D_MT_metaball_add(Menu):
    bl_idname = "VIEW3D_MT_metaball_add"
    bl_label = "Metaball"

    def draw(self, _context):
        layout = self.layout

        layout.operator_context = 'INVOKE_REGION_WIN'
        layout.operator_enum("object.metaball_add", "type")


class TOPBAR_MT_edit_curve_add(Menu):
    bl_idname = "TOPBAR_MT_edit_curve_add"
    bl_label = "Add"
    bl_translation_context = i18n_contexts.operator_default

    def draw(self, context):
        is_surf = context.active_object.type == 'SURFACE'

        layout = self.layout
        layout.operator_context = 'EXEC_REGION_WIN'

        if is_surf:
            VIEW3D_MT_surface_add.draw(self, context)
        else:
            VIEW3D_MT_curve_add.draw(self, context)


class TOPBAR_MT_edit_armature_add(Menu):
    bl_idname = "TOPBAR_MT_edit_armature_add"
    bl_label = "Armature"

    def draw(self, _context):
        layout = self.layout

        layout.operator_context = 'EXEC_REGION_WIN'
        layout.operator("armature.bone_primitive_add", text="Single Bone", icon='BONE_DATA')


class VIEW3D_MT_armature_add(Menu):
    bl_idname = "VIEW3D_MT_armature_add"
    bl_label = "Armature"

    def draw(self, _context):
        layout = self.layout

        layout.operator_context = 'EXEC_REGION_WIN'
        layout.operator("object.armature_add", text="Single Bone", icon='BONE_DATA')


class VIEW3D_MT_light_add(Menu):
    bl_idname = "VIEW3D_MT_light_add"
    bl_label = "Light"

    def draw(self, _context):
        layout = self.layout

        layout.operator_context = 'INVOKE_REGION_WIN'
        layout.operator_enum("object.light_add", "type")


class VIEW3D_MT_lightprobe_add(Menu):
    bl_idname = "VIEW3D_MT_lightprobe_add"
    bl_label = "Light Probe"

    def draw(self, _context):
        layout = self.layout

        layout.operator_context = 'INVOKE_REGION_WIN'
        layout.operator_enum("object.lightprobe_add", "type")


class VIEW3D_MT_camera_add(Menu):
    bl_idname = "VIEW3D_MT_camera_add"
    bl_label = "Camera"

    def draw(self, _context):
        layout = self.layout
        layout.operator_context = 'EXEC_REGION_WIN'
        layout.operator("object.camera_add", text="Camera", icon='OUTLINER_OB_CAMERA')


class VIEW3D_MT_add(Menu):
    bl_label = "Add"
    bl_translation_context = i18n_contexts.operator_default

    def draw(self, context):
        layout = self.layout

        # note, don't use 'EXEC_SCREEN' or operators won't get the 'v3d' context.

        # Note: was EXEC_AREA, but this context does not have the 'rv3d', which prevents
        #       "align_view" to work on first call (see [#32719]).
        layout.operator_context = 'EXEC_REGION_WIN'

        # layout.operator_menu_enum("object.mesh_add", "type", text="Mesh", icon='OUTLINER_OB_MESH')
        layout.menu("VIEW3D_MT_mesh_add", icon='OUTLINER_OB_MESH')

        # layout.operator_menu_enum("object.curve_add", "type", text="Curve", icon='OUTLINER_OB_CURVE')
        layout.menu("VIEW3D_MT_curve_add", icon='OUTLINER_OB_CURVE')
        # layout.operator_menu_enum("object.surface_add", "type", text="Surface", icon='OUTLINER_OB_SURFACE')
        layout.menu("VIEW3D_MT_surface_add", icon='OUTLINER_OB_SURFACE')
        layout.menu("VIEW3D_MT_metaball_add", text="Metaball", icon='OUTLINER_OB_META')
        layout.operator("object.text_add", text="Text", icon='OUTLINER_OB_FONT')
        layout.operator_menu_enum("object.gpencil_add", "type", text="Grease Pencil", icon='OUTLINER_OB_GREASEPENCIL')
        layout.separator()

        if VIEW3D_MT_armature_add.is_extended():
            layout.menu("VIEW3D_MT_armature_add", icon='OUTLINER_OB_ARMATURE')
        else:
            layout.operator("object.armature_add", text="Armature", icon='OUTLINER_OB_ARMATURE')

        layout.operator("object.add", text="Lattice", icon='OUTLINER_OB_LATTICE').type = 'LATTICE'
        layout.operator_menu_enum("object.empty_add", "type", text="Empty", icon='OUTLINER_OB_EMPTY')
        layout.menu("VIEW3D_MT_image_add", text="Image", icon='OUTLINER_OB_IMAGE')

        layout.separator()

        layout.operator("object.speaker_add", text="Speaker", icon='OUTLINER_OB_SPEAKER')
        layout.separator()

        if VIEW3D_MT_camera_add.is_extended():
            layout.menu("VIEW3D_MT_camera_add", icon='OUTLINER_OB_CAMERA')
        else:
            VIEW3D_MT_camera_add.draw(self, context)

        layout.menu("VIEW3D_MT_light_add", icon='OUTLINER_OB_LIGHT')
        layout.separator()
        layout.menu("VIEW3D_MT_lightprobe_add", icon='OUTLINER_OB_LIGHTPROBE')
        layout.separator()

        layout.operator_menu_enum("object.effector_add", "type", text="Force Field", icon='OUTLINER_OB_FORCE_FIELD')
        layout.separator()

        has_collections = bool(bpy.data.collections)
        col = layout.column()
        col.enabled = has_collections

        if not has_collections or len(bpy.data.collections) > 10:
            col.operator_context = 'INVOKE_REGION_WIN'
            col.operator(
                "object.collection_instance_add",
                text="Collection Instance" if has_collections else "No Collections to Instance",
                icon='OUTLINER_OB_GROUP_INSTANCE',
            )
        else:
            col.operator_menu_enum(
                "object.collection_instance_add",
                "collection",
                text="Collection Instance",
                icon='OUTLINER_OB_GROUP_INSTANCE',
            )


class VIEW3D_MT_image_add(Menu):
    bl_label = "Add Image"

    def draw(self, _context):
        layout = self.layout
        layout.operator("object.load_reference_image", text="Reference", icon='IMAGE_REFERENCE')
        layout.operator("object.load_background_image", text="Background", icon='IMAGE_BACKGROUND')


class VIEW3D_MT_object_relations(Menu):
    bl_label = "Relations"

    def draw(self, _context):
        layout = self.layout

        layout.operator("object.proxy_make", text="Make Proxy", icon='MAKE_PROXY')

        layout.operator("object.make_dupli_face", icon = "MAKEDUPLIFACE")

        layout.separator()

        layout.operator_menu_enum("object.make_local", "type", text="Make Local")
        layout.menu("VIEW3D_MT_make_single_user")

        layout.separator()

        layout.operator("object.data_transfer", icon ='TRANSFER_DATA')
        layout.operator("object.datalayout_transfer", icon ='TRANSFER_DATA_LAYOUT')

class VIEW3D_MT_origin_set(Menu):
    bl_label = "Set Origin"

    def draw(self, context):
        layout = self.layout

        layout.operator("object.origin_set", icon ='GEOMETRY_TO_ORIGIN', text = "Geometry to Origin").type='GEOMETRY_ORIGIN'
        layout.operator("object.origin_set", icon ='ORIGIN_TO_GEOMETRY', text = "Origin to Geometry").type='ORIGIN_GEOMETRY'
        layout.operator("object.origin_set", icon ='ORIGIN_TO_CURSOR', text = "Origin to 3D Cursor").type='ORIGIN_CURSOR'
        layout.operator("object.origin_set", icon ='ORIGIN_TO_CENTEROFMASS', text = "Origin to Center of Mass (Surface)").type='ORIGIN_CENTER_OF_MASS'
        layout.operator("object.origin_set", icon ='ORIGIN_TO_VOLUME', text = "Origin to Center of Mass (Volume)").type='ORIGIN_CENTER_OF_VOLUME'


# ********** Object menu **********

# Workaround to separate the tooltips
class VIEW3D_MT_object_delete_global(bpy.types.Operator):
    """Delete global\nDeletes the selected object(s) globally in all opened scenes"""      # blender will use this as a tooltip for menu items and buttons.
    bl_idname = "object.delete_global"        # unique identifier for buttons and menu items to reference.
    bl_label = "Delete Global"         # display name in the interface.
    bl_options = {'REGISTER', 'UNDO'}  # enable undo for the operator.

    def execute(self, context):        # execute() is called by blender when running the operator.
        bpy.ops.object.delete(use_global = True)
        return {'FINISHED'}


class VIEW3D_MT_object(Menu):
    bl_context = "objectmode"
    bl_label = "Object"

    def draw(self, context):
        layout = self.layout

        obj = context.object
        is_eevee = context.scene.render.engine == 'BLENDER_EEVEE'
        view = context.space_data

        layout.menu("VIEW3D_MT_transform_object")
        layout.menu("VIEW3D_MT_origin_set")
        layout.menu("VIEW3D_MT_mirror")
        layout.menu("VIEW3D_MT_object_clear")
        layout.menu("VIEW3D_MT_object_apply")
        layout.menu("VIEW3D_MT_snap")

        layout.separator()

        layout.operator("object.duplicate_move", icon = "DUPLICATE")
        layout.operator("object.duplicate_move_linked", icon = "DUPLICATE")
        layout.operator("object.join", icon ='JOIN')

        layout.separator()

        layout.operator_context = 'EXEC_DEFAULT'
        myvar = layout.operator("object.delete", text="Delete", icon = "DELETE")
        myvar.use_global = False
        myvar.confirm = False
        layout.operator("object.delete_global", text="Delete Global", icon = "DELETE") # bfa - separated tooltip

        layout.separator()

        layout.operator("view3d.copybuffer", text="Copy Objects", icon='COPYDOWN')
        layout.operator("view3d.pastebuffer", text="Paste Objects", icon='PASTEDOWN')

        layout.separator()

        layout.menu("VIEW3D_MT_object_parent")
        layout.menu("VIEW3D_MT_object_collection")
        layout.menu("VIEW3D_MT_object_relations")
        layout.menu("VIEW3D_MT_object_constraints")
        layout.menu("VIEW3D_MT_object_track")
        layout.menu("VIEW3D_MT_make_links", text="Make Links")

        # shading just for mesh objects
        if obj is None:
            pass

        elif obj.type == 'MESH':

            layout.separator()

            layout.operator("object.shade_smooth", icon ='SHADING_SMOOTH')
            layout.operator("object.shade_flat", icon ='SHADING_FLAT')

        layout.separator()

        layout.menu("VIEW3D_MT_object_animation")
        layout.menu("VIEW3D_MT_object_rigid_body")

        layout.separator()

        layout.menu("VIEW3D_MT_object_quick_effects")
        layout.menu("VIEW3D_MT_subdivision_set")
        layout.operator("mesh.subdivide", text="Subdivide", icon = "SUBDIVIDE_EDGES")
        layout.operator("mesh.unsubdivide", icon = "UNSUBDIVIDE")

        layout.separator()

        layout.menu("VIEW3D_MT_object_convert")

        layout.separator()

        layout.menu("VIEW3D_MT_object_showhide")


        if obj is None:
            pass

        elif obj.type == 'CAMERA':
            layout.operator_context = 'INVOKE_REGION_WIN'

            layout.separator()

            if obj.data.type == 'PERSP':
                props = layout.operator("wm.context_modal_mouse", text="Camera Lens Angle", icon = "LENS_ANGLE")
                props.data_path_iter = "selected_editable_objects"
                props.data_path_item = "data.lens"
                props.input_scale = 0.1
                if obj.data.lens_unit == 'MILLIMETERS':
                    props.header_text = "Camera Lens Angle: %.1fmm"
                else:
                    props.header_text = "Camera Lens Angle: %.1f\u00B0"

            else:
                props = layout.operator("wm.context_modal_mouse", text="Camera Lens Scale", icon = "LENS_SCALE")
                props.data_path_iter = "selected_editable_objects"
                props.data_path_item = "data.ortho_scale"
                props.input_scale = 0.01
                props.header_text = "Camera Lens Scale: %.3f"

            if not obj.data.dof_object:
                if view and view.camera == obj and view.region_3d.view_perspective == 'CAMERA':
                    props = layout.operator("ui.eyedropper_depth", text="DOF Distance (Pick)", icon = "DOF")
                else:
                    props = layout.operator("wm.context_modal_mouse", text="DOF Distance", icon = "DOF")
                    props.data_path_iter = "selected_editable_objects"
                    props.data_path_item = "data.dof_distance"
                    props.input_scale = 0.02
                    props.header_text = "DOF Distance: %.3f"

        elif obj.type in {'CURVE', 'FONT'}:
            layout.operator_context = 'INVOKE_REGION_WIN'

            layout.separator()

            props = layout.operator("wm.context_modal_mouse", text="Extrude Size", icon = "EXTRUDESIZE")
            props.data_path_iter = "selected_editable_objects"
            props.data_path_item = "data.extrude"
            props.input_scale = 0.01
            props.header_text = "Extrude Size: %.3f"

            props = layout.operator("wm.context_modal_mouse", text="Width Size", icon = "WIDTH_SIZE")
            props.data_path_iter = "selected_editable_objects"
            props.data_path_item = "data.offset"
            props.input_scale = 0.01
            props.header_text = "Width Size: %.3f"


        elif obj.type == 'EMPTY':
            layout.operator_context = 'INVOKE_REGION_WIN'

            layout.separator()

            props = layout.operator("wm.context_modal_mouse", text="Empty Draw Size", icon = "DRAWSIZE")
            props.data_path_iter = "selected_editable_objects"
            props.data_path_item = "empty_display_size"
            props.input_scale = 0.01
            props.header_text = "Empty Draw Size: %.3f"

        elif obj.type == 'LIGHT':
            light = obj.data
            layout.operator_context = 'INVOKE_REGION_WIN'

            layout.separator()

            emission_node = None
            if light.node_tree:
                for node in light.node_tree.nodes:
                    if getattr(node, "type", None) == 'EMISSION':
                        emission_node = node
                        break

            if is_eevee and not emission_node:
                props = layout.operator("wm.context_modal_mouse", text="Energy", icon = "LIGHT_STRENGTH")
                props.data_path_iter = "selected_editable_objects"
                props.data_path_item = "data.energy"
                props.header_text = "Light Energy: %.3f"

            if emission_node is not None:
                props = layout.operator("wm.context_modal_mouse", text="Energy", icon = "LIGHT_STRENGTH")
                props.data_path_iter = "selected_editable_objects"
                props.data_path_item = (
                    "data.node_tree"
                    ".nodes[\"" + emission_node.name + "\"]"
                    ".inputs[\"Strength\"].default_value"
                )
                props.header_text = "Light Energy: %.3f"
                props.input_scale = 0.1

            if light.type == 'AREA':
                props = layout.operator("wm.context_modal_mouse", text="Size X", icon = "LIGHT_SIZE")
                props.data_path_iter = "selected_editable_objects"
                props.data_path_item = "data.size"
                props.header_text = "Light Size X: %.3f"

                if light.shape in {'RECTANGLE', 'ELLIPSE'}:
                    props = layout.operator("wm.context_modal_mouse", text="Size Y", icon = "LIGHT_SIZE")
                    props.data_path_iter = "selected_editable_objects"
                    props.data_path_item = "data.size_y"
                    props.header_text = "Light Size Y: %.3f"

            elif light.type in {'SPOT', 'POINT', 'SUN'}:
                props = layout.operator("wm.context_modal_mouse", text="Radius", icon = "RADIUS")
                props.data_path_iter = "selected_editable_objects"
                props.data_path_item = "data.shadow_soft_size"
                props.header_text = "Light Radius: %.3f"

            if light.type == 'SPOT':
                layout.separator()

                props = layout.operator("wm.context_modal_mouse", text="Spot Size", icon = "LIGHT_SIZE")
                props.data_path_iter = "selected_editable_objects"
                props.data_path_item = "data.spot_size"
                props.input_scale = 0.01
                props.header_text = "Spot Size: %.2f"

                props = layout.operator("wm.context_modal_mouse", text="Spot Blend", icon = "SPOT_BLEND")
                props.data_path_iter = "selected_editable_objects"
                props.data_path_item = "data.spot_blend"
                props.input_scale = -0.01
                props.header_text = "Spot Blend: %.2f"

class VIEW3D_MT_object_convert(Menu):
    bl_label = "Convert To"

    def draw(self, context):
        layout = self.layout

        obj = context.object

        layout.operator_enum("object.convert", "target")

        # check if object exists at all.
        if obj is not None and obj.type == 'GPENCIL':

            layout.separator()

            layout.operator("gpencil.convert", text="Convert Gpencil to Path", icon = "OUTLINER_OB_CURVE").type = 'PATH'
            layout.operator("gpencil.convert", text="Convert Gpencil to Bezier Curves", icon = "OUTLINER_OB_CURVE").type = 'CURVE'
            layout.operator("gpencil.convert", text="Convert Gpencil to Mesh", icon = "OUTLINER_OB_MESH").type = 'POLY'


class VIEW3D_MT_object_animation(Menu):
    bl_label = "Animation"

    def draw(self, _context):
        layout = self.layout

        layout.operator("anim.keyframe_insert_menu", text="Insert Keyframe", icon= 'KEYFRAMES_INSERT')
        layout.operator("anim.keyframe_delete_v3d", text="Delete Keyframes", icon= 'KEYFRAMES_REMOVE')
        layout.operator("anim.keyframe_clear_v3d", text="Clear Keyframes", icon= 'KEYFRAMES_CLEAR')
        layout.operator("anim.keying_set_active_set", text="Change Keying Set", icon='TRIA_RIGHT')

        layout.separator()

        layout.operator("nla.bake", text="Bake Action", icon= 'BAKE_ACTION')


class VIEW3D_MT_object_rigid_body(Menu):
    bl_label = "Rigid Body"

    def draw(self, _context):
        layout = self.layout

        layout.operator("rigidbody.objects_add", text="Add Active", icon='RIGID_ADD_ACTIVE').type = 'ACTIVE'
        layout.operator("rigidbody.objects_add", text="Add Passive", icon='RIGID_ADD_PASSIVE').type = 'PASSIVE'

        layout.separator()

        layout.operator("rigidbody.objects_remove", text="Remove", icon='RIGID_REMOVE')

        layout.separator()

        layout.operator("rigidbody.shape_change", text="Change Shape", icon='RIGID_CHANGE_SHAPE')
        layout.operator("rigidbody.mass_calculate", text="Calculate Mass", icon='RIGID_CALCULATE_MASS')
        layout.operator("rigidbody.object_settings_copy", text="Copy from Active", icon='RIGID_COPY_FROM_ACTIVE')
        layout.operator("object.visual_transform_apply", text="Apply Transformation", icon='RIGID_APPLY_TRANS')
        layout.operator("rigidbody.bake_to_keyframes", text="Bake To Keyframes", icon='RIGID_BAKE_TO_KEYFRAME')

        layout.separator()

        layout.operator("rigidbody.connect", text="Connect", icon='RIGID_CONSTRAINTS_CONNECT')


class VIEW3D_MT_object_clear(Menu):
    bl_label = "Clear"

    def draw(self, _context):
        layout = self.layout

        layout.operator("object.location_clear", text="Location", icon = "CLEARMOVE").clear_delta = False
        layout.operator("object.rotation_clear", text="Rotation", icon = "CLEARROTATE").clear_delta = False
        layout.operator("object.scale_clear", text="Scale", icon = "CLEARSCALE").clear_delta = False

        layout.separator()

        layout.operator("object.origin_clear", text="Origin", icon = "CLEARORIGIN")


class VIEW3D_MT_object_context_menu(Menu):
    bl_label = "Object Context Menu"

    def draw(self, context):

        layout = self.layout
        view = context.space_data

        obj = context.object
        is_eevee = context.scene.render.engine == 'BLENDER_EEVEE'

        selected_objects_len = len(context.selected_objects)

        # If nothing is selected
        # (disabled for now until it can be made more useful).
        '''
        if selected_objects_len == 0:

            layout.menu("VIEW3D_MT_add", text="Add", text_ctxt=i18n_contexts.operator_default)
            layout.operator("view3d.pastebuffer", text="Paste Objects", icon='PASTEDOWN')

            return
        '''

        # If something is selected

        if obj is None:
            pass
        elif obj.type == 'MESH':

            layout.operator("object.shade_smooth", text="Shade Smooth")
            layout.operator("object.shade_flat", text="Shade Flat")

            layout.separator()

            layout.operator_context = 'INVOKE_REGION_WIN'
            layout.operator_menu_enum("object.origin_set", text="Set Origin", property="type")

            layout.operator_context = 'INVOKE_DEFAULT'
            # If more than one object is selected
            if selected_objects_len > 1:
                layout.operator("object.join")

            layout.separator()

        elif obj.type == 'CAMERA':
            layout.operator_context = 'INVOKE_REGION_WIN'

            if obj.data.type == 'PERSP':
                props = layout.operator("wm.context_modal_mouse", text="Camera Lens Angle")
                props.data_path_iter = "selected_editable_objects"
                props.data_path_item = "data.lens"
                props.input_scale = 0.1
                if obj.data.lens_unit == 'MILLIMETERS':
                    props.header_text = "Camera Lens Angle: %.1fmm"
                else:
                    props.header_text = "Camera Lens Angle: %.1f\u00B0"

            else:
                props = layout.operator("wm.context_modal_mouse", text="Camera Lens Scale")
                props.data_path_iter = "selected_editable_objects"
                props.data_path_item = "data.ortho_scale"
                props.input_scale = 0.01
                props.header_text = "Camera Lens Scale: %.3f"

            if not obj.data.dof_object:
                if view and view.camera == obj and view.region_3d.view_perspective == 'CAMERA':
                    props = layout.operator("ui.eyedropper_depth", text="DOF Distance (Pick)")
                else:
                    props = layout.operator("wm.context_modal_mouse", text="DOF Distance")
                    props.data_path_iter = "selected_editable_objects"
                    props.data_path_item = "data.dof_distance"
                    props.input_scale = 0.02
                    props.header_text = "DOF Distance: %.3f"

            layout.separator()

        elif obj.type in {'CURVE', 'FONT'}:
            layout.operator_context = 'INVOKE_REGION_WIN'

            props = layout.operator("wm.context_modal_mouse", text="Extrude Size")
            props.data_path_iter = "selected_editable_objects"
            props.data_path_item = "data.extrude"
            props.input_scale = 0.01
            props.header_text = "Extrude Size: %.3f"

            props = layout.operator("wm.context_modal_mouse", text="Width Size")
            props.data_path_iter = "selected_editable_objects"
            props.data_path_item = "data.offset"
            props.input_scale = 0.01
            props.header_text = "Width Size: %.3f"

            layout.separator()

            layout.operator("object.convert", text="Convert to Mesh").target = 'MESH'
            layout.operator_menu_enum("object.origin_set", text="Set Origin", property="type")

            layout.separator()

        elif obj.type == 'GPENCIL':
            layout.operator("gpencil.convert", text="Convert to Path").type = 'PATH'
            layout.operator("gpencil.convert", text="Convert to Bezier Curves").type = 'CURVE'
            layout.operator("gpencil.convert", text="Convert to Mesh").type = 'POLY'

            layout.operator_menu_enum("object.origin_set", text="Set Origin", property="type")

            layout.separator()

        elif obj.type == 'EMPTY':
            layout.operator_context = 'INVOKE_REGION_WIN'

            props = layout.operator("wm.context_modal_mouse", text="Empty Draw Size")
            props.data_path_iter = "selected_editable_objects"
            props.data_path_item = "empty_display_size"
            props.input_scale = 0.01
            props.header_text = "Empty Draw Size: %.3f"

            layout.separator()

        elif obj.type == 'LIGHT':
            light = obj.data

            layout.operator_context = 'INVOKE_REGION_WIN'

            props = layout.operator("wm.context_modal_mouse", text="Energy")
            props.data_path_iter = "selected_editable_objects"
            props.data_path_item = "data.energy"
            props.header_text = "Light Energy: %.3f"

            if light.type == 'AREA':
                props = layout.operator("wm.context_modal_mouse", text="Size X")
                props.data_path_iter = "selected_editable_objects"
                props.data_path_item = "data.size"
                props.header_text = "Light Size X: %.3f"

                if light.shape in {'RECTANGLE', 'ELLIPSE'}:
                    props = layout.operator("wm.context_modal_mouse", text="Size Y")
                    props.data_path_iter = "selected_editable_objects"
                    props.data_path_item = "data.size_y"
                    props.header_text = "Light Size Y: %.3f"

            elif light.type in {'SPOT', 'POINT'}:
                props = layout.operator("wm.context_modal_mouse", text="Radius")
                props.data_path_iter = "selected_editable_objects"
                props.data_path_item = "data.shadow_soft_size"
                props.header_text = "Light Radius: %.3f"

            elif light.type == 'SUN':
                props = layout.operator("wm.context_modal_mouse", text="Angle")
                props.data_path_iter = "selected_editable_objects"
                props.data_path_item = "data.angle"
                props.header_text = "Light Angle: %.3f"


            if light.type == 'SPOT':
                layout.separator()

                props = layout.operator("wm.context_modal_mouse", text="Spot Size")
                props.data_path_iter = "selected_editable_objects"
                props.data_path_item = "data.spot_size"
                props.input_scale = 0.01
                props.header_text = "Spot Size: %.2f"

                props = layout.operator("wm.context_modal_mouse", text="Spot Blend")
                props.data_path_iter = "selected_editable_objects"
                props.data_path_item = "data.spot_blend"
                props.input_scale = -0.01
                props.header_text = "Spot Blend: %.2f"

            layout.separator()

        layout.operator("view3d.copybuffer", text="Copy Objects", icon='COPYDOWN')
        layout.operator("view3d.pastebuffer", text="Paste Objects", icon='PASTEDOWN')

        layout.separator()

        layout.operator("object.duplicate_move", icon='DUPLICATE')
        layout.operator("object.duplicate_move_linked", icon = "DUPLICATE")

        layout.separator()

        props = layout.operator("wm.call_panel", text="Rename Active Object...")
        props.name = "TOPBAR_PT_name"
        props.keep_open = False

        layout.separator()

        layout.menu("VIEW3D_MT_mirror")
        layout.menu("VIEW3D_MT_snap")
        layout.menu("VIEW3D_MT_object_parent")
        layout.operator_context = 'INVOKE_REGION_WIN'

        if view and view.local_view:
            layout.operator("view3d.localview_remove_from")
        else:
            layout.operator("object.move_to_collection")

        layout.separator()

        layout.operator("anim.keyframe_insert_menu", text="Insert Keyframe")

        layout.separator()

        layout.operator_context = 'EXEC_DEFAULT'
        layout.operator("object.delete", text="Delete").use_global = False


class VIEW3D_MT_object_shading(Menu):
    # XXX, this menu is a place to store shading operator in object mode
    bl_label = "Shading"

    def draw(self, _context):
        layout = self.layout
        layout.operator("object.shade_smooth", text="Smooth")
        layout.operator("object.shade_flat", text="Flat")


class VIEW3D_MT_object_apply(Menu):
    bl_label = "Apply"

    def draw(self, _context):
        layout = self.layout

        props = layout.operator("object.transform_apply", text="Location", text_ctxt=i18n_contexts.default, icon = "APPLYMOVE")
        props.location, props.rotation, props.scale = True, False, False

        props = layout.operator("object.transform_apply", text="Rotation", text_ctxt=i18n_contexts.default, icon = "APPLYROTATE")
        props.location, props.rotation, props.scale = False, True, False

        props = layout.operator("object.transform_apply", text="Scale", text_ctxt=i18n_contexts.default, icon = "APPLYSCALE")
        props.location, props.rotation, props.scale = False, False, True

        props = layout.operator("object.transform_apply", text="All Transforms", text_ctxt=i18n_contexts.default, icon = "APPLYALL")
        props.location, props.rotation, props.scale = True, True, True

        props = layout.operator("object.transform_apply", text="Rotation & Scale", text_ctxt=i18n_contexts.default, icon = "APPLY_ROTSCALE")
        props.location, props.rotation, props.scale = False, True, True

        layout.separator()

        layout.operator("object.transforms_to_deltas", text="Location to Deltas", text_ctxt=i18n_contexts.default, icon = "APPLYMOVEDELTA").mode = 'LOC'
        layout.operator("object.transforms_to_deltas", text="Rotation to Deltas", text_ctxt=i18n_contexts.default, icon = "APPLYROTATEDELTA").mode = 'ROT'
        layout.operator("object.transforms_to_deltas", text="Scale to Deltas", text_ctxt=i18n_contexts.default, icon = "APPLYSCALEDELTA").mode = 'SCALE'
        layout.operator("object.transforms_to_deltas", text="All Transforms to Deltas", text_ctxt=i18n_contexts.default, icon = "APPLYALLDELTA").mode = 'ALL'
        layout.operator("object.anim_transforms_to_deltas", icon = "APPLYANIDELTA")

        layout.separator()

        layout.operator("object.visual_transform_apply", text="Visual Transform", text_ctxt=i18n_contexts.default, icon = "VISUALTRANSFORM")
        layout.operator("object.duplicates_make_real", icon = "MAKEDUPLIREAL")


class VIEW3D_MT_object_parent(Menu):
    bl_label = "Parent"

    def draw(self, _context):
        layout = self.layout

        layout.operator_enum("object.parent_set", "type")
        layout.operator("object.parent_no_inverse_set", text = "Make Parent no Inverse", icon = "PARENT" )

        layout.separator()

        layout.operator_enum("object.parent_clear", "type")


class VIEW3D_MT_object_track(Menu):
    bl_label = "Track"

    def draw(self, _context):
        layout = self.layout

        layout.operator("object.track_set", text = "Damped Track Constraint", icon = "CONSTRAINT_DATA").type = "DAMPTRACK"
        layout.operator("object.track_set", text = "Track to Constraint", icon = "CONSTRAINT_DATA").type = "TRACKTO"
        layout.operator("object.track_set", text = "Lock Track Constraint", icon = "CONSTRAINT_DATA").type = "LOCKTRACK"

        layout.separator()

        layout.operator("object.track_clear", text= "Clear Track", icon = "CLEAR_TRACK").type = 'CLEAR'
        layout.operator("object.track_clear", text= "Clear Track - Keep Transformation", icon = "CLEAR_TRACK").type = 'CLEAR_KEEP_TRANSFORM'


class VIEW3D_MT_object_collection(Menu):
    bl_label = "Collection"

    def draw(self, _context):
        layout = self.layout

        layout.operator("collection.create", icon='GROUP')
        # layout.operator_menu_enum("collection.objects_remove", "collection")  # BUGGY
        layout.operator("collection.objects_remove", icon = "DELETE")
        layout.operator("collection.objects_remove_all", icon = "DELETE")

        layout.separator()

        layout.operator("collection.objects_add_active", icon='GROUP')
        layout.operator("collection.objects_remove_active", icon = "DELETE")


class VIEW3D_MT_object_constraints(Menu):
    bl_label = "Constraints"

    def draw(self, _context):
        layout = self.layout

        layout.operator("object.constraint_add_with_targets", icon = "CONSTRAINT_DATA")
        layout.operator("object.constraints_copy", icon = "COPYDOWN")

        layout.separator()

        layout.operator("object.constraints_clear", icon = "CLEAR_CONSTRAINT")


class VIEW3D_MT_object_quick_effects(Menu):
    bl_label = "Quick Effects"

    def draw(self, _context):
        layout = self.layout

        layout.operator("object.quick_fur", icon = "HAIR")
        layout.operator("object.quick_explode", icon = "MOD_EXPLODE")
        layout.operator("object.quick_smoke", icon = "MOD_SMOKE")
        layout.operator("object.quick_fluid", icon = "MOD_FLUIDSIM")


# Workaround to separate the tooltips for Show Hide
class VIEW3D_hide_view_set_unselected(bpy.types.Operator):
    """Hide Unselected\nHides the unselected Object(s)"""      # blender will use this as a tooltip for menu items and buttons.
    bl_idname = "object.hide_unselected"        # unique identifier for buttons and menu items to reference.
    bl_label = "Hide Unselected"         # display name in the interface.
    bl_options = {'REGISTER', 'UNDO'}  # enable undo for the operator.

    def execute(self, context):        # execute() is called by blender when running the operator.
        bpy.ops.object.hide_view_set(unselected = True)
        return {'FINISHED'}


class VIEW3D_MT_object_showhide(Menu):
    bl_label = "Show/Hide"

    def draw(self, _context):
        layout = self.layout

        layout.operator("object.hide_view_clear", text="Show Hidden", icon = "RESTRICT_VIEW_OFF")

        layout.separator()

        layout.operator("object.hide_view_set", text="Hide Selected", icon = "RESTRICT_VIEW_ON").unselected = False
        layout.operator("object.hide_unselected", text="Hide Unselected", icon = "HIDE_UNSELECTED") # bfa - separated tooltip


class VIEW3D_MT_make_single_user(Menu):
    bl_label = "Make Single User"

    def draw(self, _context):
        layout = self.layout

        props = layout.operator("object.make_single_user", text="Object", icon='MAKE_SINGLE_USER')
        props.object = True
        props.obdata = props.material = props.animation = False

        props = layout.operator("object.make_single_user", text="Object & Data", icon='MAKE_SINGLE_USER')
        props.object = props.obdata = True
        props.material = props.animation = False

        props = layout.operator("object.make_single_user", text="Object & Data & Materials", icon='MAKE_SINGLE_USER')
        props.object = props.obdata = props.material = True
        props.animation = False

        props = layout.operator("object.make_single_user", text="Materials", icon='MAKE_SINGLE_USER')
        props.material = True
        props.object = props.obdata = props.animation = False

        props = layout.operator("object.make_single_user", text="Object Animation", icon='MAKE_SINGLE_USER')
        props.animation = True
        props.object = props.obdata = props.material = False


class VIEW3D_MT_make_links(Menu):
    bl_label = "Make Links"

    def draw(self, _context):
        layout = self.layout
        operator_context_default = layout.operator_context

        if len(bpy.data.scenes) > 10:
            layout.operator_context = 'INVOKE_REGION_WIN'
            layout.operator("object.make_links_scene", text="Objects to Scene", icon='OUTLINER_OB_EMPTY')
        else:
            layout.operator_context = 'EXEC_REGION_WIN'
            layout.operator_menu_enum("object.make_links_scene", "scene", text="Objects to Scene")

        layout.separator()

        layout.operator_context = operator_context_default

        layout.operator_enum("object.make_links_data", "type")  # inline

        layout.separator()

        layout.operator("object.join_uvs", icon = "TRANSFER_UV")  # stupid place to add this!


class VIEW3D_MT_brush(Menu):
    bl_label = "Brush"

    def draw(self, context):
        layout = self.layout

        settings = UnifiedPaintPanel.paint_settings(context)
        brush = getattr(settings, "brush", None)
        obj = context.active_object
        mesh = context.object.data # face selection masking for painting

        # skip if no active brush
        if not brush:
            layout.label(text="No Brushes currently available. Please add a texture first.", icon='INFO')
            return

        tex_slot = brush.texture_slot
        mask_tex_slot = brush.mask_texture_slot

        # brush tool
        if context.sculpt_object:
            layout.operator("brush.reset", icon = "BRUSH_RESET")

            layout.separator()

            #radial control button brush size
            myvar = layout.operator("wm.radial_control", text = "Brush Radius", icon = "BRUSHSIZE")
            myvar.data_path_primary = 'tool_settings.sculpt.brush.size'
            myvar.data_path_secondary = 'tool_settings.unified_paint_settings.size'
            myvar.use_secondary = 'tool_settings.unified_paint_settings.use_unified_size'
            myvar.rotation_path = 'tool_settings.sculpt.brush.texture_slot.angle'
            myvar.color_path = 'tool_settings.sculpt.brush.cursor_color_add'
            myvar.fill_color_path = ''
            myvar.fill_color_override_path = ''
            myvar.fill_color_override_test_path = ''
            myvar.zoom_path = ''
            myvar.image_id = 'tool_settings.sculpt.brush'
            myvar.secondary_tex = False

            #radial control button brush strength
            myvar = layout.operator("wm.radial_control", text = "Brush Strength", icon = "BRUSHSTRENGTH")
            myvar.data_path_primary = 'tool_settings.sculpt.brush.strength'
            myvar.data_path_secondary = 'tool_settings.unified_paint_settings.strength'
            myvar.use_secondary = 'tool_settings.unified_paint_settings.use_unified_strength'
            myvar.rotation_path = 'tool_settings.sculpt.brush.texture_slot.angle'
            myvar.color_path = 'tool_settings.sculpt.brush.cursor_color_add'
            myvar.fill_color_path = ''
            myvar.fill_color_override_path = ''
            myvar.fill_color_override_test_path = ''
            myvar.zoom_path = ''
            myvar.image_id = 'tool_settings.sculpt.brush'
            myvar.secondary_tex = False

            if tex_slot.has_texture_angle:

                #radial control button brushsize for texture paint mode
                myvar = layout.operator("wm.radial_control", text = "Texture Brush Angle", icon = "BRUSHANGLE")
                myvar.data_path_primary = 'tool_settings.sculpt.brush.texture_slot.angle'
                myvar.data_path_secondary = ''
                myvar.use_secondary = ''
                myvar.rotation_path = 'tool_settings.sculpt.brush.texture_slot.angle'
                myvar.color_path = 'tool_settings.sculpt.brush.cursor_color_add'
                myvar.fill_color_path = ''
                myvar.fill_color_override_path = ''
                myvar.fill_color_override_test_path = ''
                myvar.zoom_path = ''
                myvar.image_id = 'tool_settings.sculpt.brush'
                myvar.secondary_tex = False

        elif context.image_paint_object:

            if not brush:
                return

            #radial control button brushsize
            myvar = layout.operator("wm.radial_control", text = "Brush Radius", icon = "BRUSHSIZE")
            myvar.data_path_primary = 'tool_settings.image_paint.brush.size'
            myvar.data_path_secondary = 'tool_settings.unified_paint_settings.size'
            myvar.use_secondary = 'tool_settings.unified_paint_settings.use_unified_size'
            myvar.rotation_path = 'tool_settings.image_paint.brush.mask_texture_slot.angle'
            myvar.color_path = 'tool_settings.image_paint.brush.cursor_color_add'
            myvar.fill_color_path = 'tool_settings.image_paint.brush.color'
            myvar.fill_color_override_path = 'tool_settings.unified_paint_settings.color'
            myvar.fill_color_override_test_path = 'tool_settings.unified_paint_settings.use_unified_color'
            myvar.zoom_path = 'space_data.zoom'
            myvar.image_id = 'tool_settings.image_paint.brush'
            myvar.secondary_tex = True

            #radial control button brushsize
            myvar = layout.operator("wm.radial_control", text = "Brush Strength", icon = "BRUSHSTRENGTH")
            myvar.data_path_primary = 'tool_settings.image_paint.brush.strength'
            myvar.data_path_secondary = 'tool_settings.unified_paint_settings.strength'
            myvar.use_secondary = 'tool_settings.unified_paint_settings.use_unified_strength'
            myvar.rotation_path = 'tool_settings.image_paint.brush.mask_texture_slot.angle'
            myvar.color_path = 'tool_settings.image_paint.brush.cursor_color_add'
            myvar.fill_color_path = 'tool_settings.image_paint.brush.color'
            myvar.fill_color_override_path = 'tool_settings.unified_paint_settings.color'
            myvar.fill_color_override_test_path = 'tool_settings.unified_paint_settings.use_unified_color'
            myvar.zoom_path = ''
            myvar.image_id = 'tool_settings.image_paint.brush'
            myvar.secondary_tex = True

            if tex_slot.has_texture_angle:

                #radial control button brushsize for texture paint mode
                myvar = layout.operator("wm.radial_control", text = "Texture Brush Angle", icon = "BRUSHANGLE")
                myvar.data_path_primary = 'tool_settings.image_paint.brush.texture_slot.angle'
                myvar.data_path_secondary = ''
                myvar.use_secondary = ''
                myvar.rotation_path = 'tool_settings.image_paint.brush.texture_slot.angle'
                myvar.color_path = 'tool_settings.image_paint.brush.cursor_color_add'
                myvar.fill_color_path = 'tool_settings.image_paint.brush.color'
                myvar.fill_color_override_path = 'tool_settings.unified_paint_settings.color'
                myvar.fill_color_override_test_path = 'tool_settings.unified_paint_settings.use_unified_color'
                myvar.zoom_path = ''
                myvar.image_id = 'tool_settings.image_paint.brush'
                myvar.secondary_tex = False

            if mask_tex_slot.has_texture_angle:

                #radial control button brushsize
                myvar = layout.operator("wm.radial_control", text = "Texure Mask Brush Angle", icon = "BRUSHANGLE")
                myvar.data_path_primary = 'tool_settings.image_paint.brush.mask_texture_slot.angle'
                myvar.data_path_secondary = ''
                myvar.use_secondary = ''
                myvar.rotation_path = 'tool_settings.image_paint.brush.mask_texture_slot.angle'
                myvar.color_path = 'tool_settings.image_paint.brush.cursor_color_add'
                myvar.fill_color_path = 'tool_settings.image_paint.brush.color'
                myvar.fill_color_override_path = 'tool_settings.unified_paint_settings.color'
                myvar.fill_color_override_test_path = 'tool_settings.unified_paint_settings.use_unified_color'
                myvar.zoom_path = ''
                myvar.image_id = 'tool_settings.image_paint.brush'
                myvar.secondary_tex = True

        elif context.vertex_paint_object:

            #radial control button brush size
            myvar = layout.operator("wm.radial_control", text = "Brush Radius", icon = "BRUSHSIZE")
            myvar.data_path_primary = 'tool_settings.vertex_paint.brush.size'
            myvar.data_path_secondary = 'tool_settings.unified_paint_settings.size'
            myvar.use_secondary = 'tool_settings.unified_paint_settings.use_unified_size'
            myvar.rotation_path = 'tool_settings.vertex_paint.brush.texture_slot.angle'
            myvar.color_path = 'tool_settings.vertex_paint.brush.cursor_color_add'
            myvar.fill_color_path = 'tool_settings.vertex_paint.brush.color'
            myvar.fill_color_override_path = 'tool_settings.unified_paint_settings.color'
            myvar.fill_color_override_test_path = 'tool_settings.unified_paint_settings.use_unified_color'
            myvar.zoom_path = ''
            myvar.image_id = 'tool_settings.vertex_paint.brush'
            myvar.secondary_tex = False

            #radial control button brush strength
            myvar = layout.operator("wm.radial_control", text = "Brush Strength", icon = "BRUSHSTRENGTH")
            myvar.data_path_primary = 'tool_settings.vertex_paint.brush.strength'
            myvar.data_path_secondary = 'tool_settings.unified_paint_settings.strength'
            myvar.use_secondary = 'tool_settings.unified_paint_settings.use_unified_strength'
            myvar.rotation_path = 'tool_settings.vertex_paint.brush.texture_slot.angle'
            myvar.color_path = 'tool_settings.vertex_paint.brush.cursor_color_add'
            myvar.fill_color_path = 'tool_settings.vertex_paint.brush.color'
            myvar.fill_color_override_path = 'tool_settings.unified_paint_settings.color'
            myvar.fill_color_override_test_path = 'tool_settings.unified_paint_settings.use_unified_color'
            myvar.zoom_path = ''
            myvar.image_id = 'tool_settings.vertex_paint.brush'
            myvar.secondary_tex = False

            if tex_slot.has_texture_angle:

                #radial control button brushsize for texture paint mode
                myvar = layout.operator("wm.radial_control", text = "Texture Brush Angle", icon = "BRUSHANGLE")
                myvar.data_path_primary = 'tool_settings.vertex_paint.brush.texture_slot.angle'
                myvar.data_path_secondary = ''
                myvar.use_secondary = ''
                myvar.rotation_path = 'tool_settings.vertex_paint.brush.texture_slot.angle'
                myvar.color_path = 'tool_settings.vertex_paint.brush.cursor_color_add'
                myvar.fill_color_path = 'tool_settings.vertex_paint.brush.color'
                myvar.fill_color_override_path = 'tool_settings.unified_paint_settings.color'
                myvar.fill_color_override_test_path = 'tool_settings.unified_paint_settings.use_unified_color'
                myvar.zoom_path = ''
                myvar.image_id = 'tool_settings.vertex_paint.brush'
                myvar.secondary_tex = False


        elif context.weight_paint_object:

            #radial control button brush size
            myvar = layout.operator("wm.radial_control", text = "Brush Radius", icon = "BRUSHSIZE")
            myvar.data_path_primary = 'tool_settings.weight_paint.brush.size'
            myvar.data_path_secondary = 'tool_settings.unified_paint_settings.size'
            myvar.use_secondary = 'tool_settings.unified_paint_settings.use_unified_size'
            myvar.rotation_path = 'tool_settings.weight_paint.brush.texture_slot.angle'
            myvar.color_path = 'tool_settings.weight_paint.brush.cursor_color_add'
            myvar.fill_color_path = ''
            myvar.fill_color_override_path = ''
            myvar.fill_color_override_test_path = ''
            myvar.zoom_path = ''
            myvar.image_id = 'tool_settings.weight_paint.brush'
            myvar.secondary_tex = False

            #radial control button brush strength
            myvar = layout.operator("wm.radial_control", text = "Brush Strength", icon = "BRUSHSTRENGTH")
            myvar.data_path_primary = 'tool_settings.weight_paint.brush.strength'
            myvar.data_path_secondary = 'tool_settings.unified_paint_settings.strength'
            myvar.use_secondary = 'tool_settings.unified_paint_settings.use_unified_strength'
            myvar.rotation_path = 'tool_settings.weight_paint.brush.texture_slot.angle'
            myvar.color_path = 'tool_settings.weight_paint.brush.cursor_color_add'
            myvar.fill_color_path = ''
            myvar.fill_color_override_path = ''
            myvar.fill_color_override_test_path = ''
            myvar.zoom_path = ''
            myvar.image_id = 'tool_settings.weight_paint.brush'
            myvar.secondary_tex = False

            #radial control button brush weight
            myvar = layout.operator("wm.radial_control", text = "Brush Weight", icon = "BRUSHSTRENGTH")
            myvar.data_path_primary = 'tool_settings.weight_paint.brush.weight'
            myvar.data_path_secondary = 'tool_settings.unified_paint_settings.weight'
            myvar.use_secondary = 'tool_settings.unified_paint_settings.use_unified_weight'
            myvar.rotation_path = 'tool_settings.weight_paint.brush.texture_slot.angle'
            myvar.color_path = 'tool_settings.weight_paint.brush.cursor_color_add'
            myvar.fill_color_path = ''
            myvar.fill_color_override_path = ''
            myvar.fill_color_override_test_path = ''
            myvar.zoom_path = ''
            myvar.image_id = 'tool_settings.weight_paint.brush'
            myvar.secondary_tex = False

        if tex_slot.map_mode == 'STENCIL':

            layout.separator()

            layout.operator("brush.stencil_control", text = 'Move Stencil Texture', icon ='TRANSFORM_MOVE').mode = 'TRANSLATION'
            layout.operator("brush.stencil_control", text = 'Rotate Stencil Texture', icon ='TRANSFORM_ROTATE').mode = 'ROTATION'
            layout.operator("brush.stencil_control", text = 'Scale Stencil Texture', icon ='TRANSFORM_SCALE').mode = 'SCALE'
            layout.operator("brush.stencil_reset_transform", text = "Reset Stencil Texture position", icon = "RESET")

        if mask_tex_slot.map_mode == 'STENCIL':

            layout.separator()

            myvar = layout.operator("brush.stencil_control", text = "Move Stencil Mask Texture", icon ='TRANSFORM_MOVE')
            myvar.mode = 'TRANSLATION'
            myvar.texmode = 'SECONDARY'
            myvar = layout.operator("brush.stencil_control", text = "Rotate Stencil Mask Texture", icon ='TRANSFORM_ROTATE')
            myvar.mode = 'ROTATION'
            myvar.texmode = 'SECONDARY'
            myvar = layout.operator("brush.stencil_control", text = "Scale Stencil Mask Texture", icon ='TRANSFORM_SCALE')
            myvar.mode = 'SCALE'
            myvar.texmode = 'SECONDARY'
            layout.operator("brush.stencil_reset_transform", text = "Reset Stencil Mask Texture position", icon = "RESET").mask = True


        # If face selection masking for painting is active
        if mesh.use_paint_mask:

            layout.separator()

            layout.menu("VIEW3D_MT_facemask_showhide") ### show hide for face mask tool

        # Color picker just in vertex and texture paint
        if obj.mode in {'VERTEX_PAINT', 'TEXTURE_PAINT'}:

            layout.separator()

            layout.operator("paint.sample_color", text = "Color Picker", icon='EYEDROPPER')


class VIEW3D_MT_brush_curve_presets(Menu):
    bl_label = "Curve Preset"

    def draw(self, context):
        layout = self.layout

        toolsettings = context.tool_settings.image_paint
        brush = toolsettings.brush

        layout.operator("brush.curve_preset", icon='SHARPCURVE', text="Sharp").shape = 'SHARP'
        layout.operator("brush.curve_preset", icon='SMOOTHCURVE', text="Smooth").shape = 'SMOOTH'
        layout.operator("brush.curve_preset", icon='NOCURVE', text="Max").shape = 'MAX'
        layout.operator("brush.curve_preset", icon='LINCURVE', text="Line").shape = 'LINE'
        layout.operator("brush.curve_preset", icon='ROOTCURVE', text="Root").shape = 'ROOT'
        layout.operator("brush.curve_preset", icon='SPHERECURVE', text="Round").shape = 'ROUND'

# Show hide menu for face selection masking
class VIEW3D_MT_facemask_showhide(Menu):
    bl_label = "Show/Hide"

    def draw(self, context):
        layout = self.layout

        layout.operator("paint.face_select_reveal", text="Show Hidden", icon = "RESTRICT_VIEW_OFF")
        layout.operator("paint.face_select_hide", text="Hide Selected", icon = "RESTRICT_VIEW_ON").unselected = False
        layout.operator("paint.face_select_hide", text="Hide Unselected", icon = "HIDE_UNSELECTED").unselected = True


class VIEW3D_MT_paint_vertex(Menu):
    bl_label = "Paint"

    def draw(self, _context):
        layout = self.layout

        layout.operator("paint.vertex_color_set", icon = "COLOR")
        layout.operator("paint.vertex_color_smooth", icon = "SMOOTH")
        layout.operator("paint.vertex_color_dirt", icon = "DIRTY_VERTEX")
        layout.operator("paint.vertex_color_from_weight", icon = "VERTCOLFROMWEIGHT")

        layout.separator()

        layout.operator("paint.vertex_color_invert", text="Invert", icon = "REVERSE_COLORS")
        layout.operator("paint.vertex_color_levels", text="Levels", icon = "LEVELS")
        layout.operator("paint.vertex_color_hsv", text="Hue Saturation Value", icon = "HUESATVAL")
        layout.operator("paint.vertex_color_brightness_contrast", text="Bright/Contrast", icon = "BRIGHTNESS_CONTRAST")


class VIEW3D_MT_paint_vertex_specials(Menu):
    bl_label = "Vertex Paint Context Menu"

    def draw(self, context):
        layout = self.layout
        # TODO: populate with useful items.
        layout.operator("paint.vertex_color_set")
        layout.separator()
        layout.operator("paint.vertex_color_smooth")


class VIEW3D_MT_paint_texture_specials(Menu):
    bl_label = "Texture Paint Context Menu"

    def draw(self, context):
        layout = self.layout
        # TODO: populate with useful items.
        layout.operator("image.save_dirty")


class VIEW3D_MT_hook(Menu):
    bl_label = "Hooks"

    def draw(self, context):
        layout = self.layout
        layout.operator_context = 'EXEC_AREA'
        layout.operator("object.hook_add_newob", icon = "HOOK_NEW")
        layout.operator("object.hook_add_selob", icon = "HOOK_SELECTED").use_bone = False
        layout.operator("object.hook_add_selob", text="Hook to Selected Object Bone", icon = "HOOK_BONE").use_bone = True

        if [mod.type == 'HOOK' for mod in context.active_object.modifiers]:
            layout.separator()

            layout.operator_menu_enum("object.hook_assign", "modifier", icon = "HOOK_ASSIGN")
            layout.operator_menu_enum("object.hook_remove", "modifier", icon = "HOOK_REMOVE")

            layout.separator()

            layout.operator_menu_enum("object.hook_select", "modifier", icon = "HOOK_SELECT")
            layout.operator_menu_enum("object.hook_reset", "modifier", icon = "HOOK_RESET")
            layout.operator_menu_enum("object.hook_recenter", "modifier", icon = "HOOK_RECENTER")


class VIEW3D_MT_vertex_group(Menu):
    bl_label = "Vertex Groups"

    def draw(self, context):
        layout = self.layout

        layout.operator_context = 'EXEC_AREA'
        layout.operator("object.vertex_group_assign_new", icon = "GROUP_VERTEX")

        ob = context.active_object
        if ob.mode == 'EDIT' or (ob.mode == 'WEIGHT_PAINT' and ob.type == 'MESH' and ob.data.use_paint_mask_vertex):
            if ob.vertex_groups.active:
                layout.separator()

                layout.operator("object.vertex_group_assign", text="Assign to Active Group", icon = "ADD_TO_ACTIVE")
                layout.operator("object.vertex_group_remove_from", text="Remove from Active Group", icon = "REMOVE_SELECTED_FROM_ACTIVE_GROUP").use_all_groups = False
                layout.operator("object.vertex_group_remove_from", text="Remove from All", icon = "REMOVE_FROM_ALL_GROUPS").use_all_groups = True

        if ob.vertex_groups.active:
            layout.separator()

            layout.operator_menu_enum("object.vertex_group_set_active", "group", text="Set Active Group")
            layout.operator("object.vertex_group_remove", text="Remove Active Group", icon = "REMOVE_ACTIVE_GROUP").all = False
            layout.operator("object.vertex_group_remove", text="Remove All Groups", icon = "REMOVE_ALL_GROUPS").all = True


class VIEW3D_MT_paint_weight(Menu):
    bl_label = "Weights"

    @staticmethod
    def draw_generic(layout, is_editmode=False):

        if not is_editmode:

            layout.operator("paint.weight_from_bones", text = "Assign Automatic From Bones", icon = "BONE_DATA").type = 'AUTOMATIC'
            layout.operator("paint.weight_from_bones", text = "Assign From Bone Envelopes", icon = "ENVELOPE_MODIFIER").type = 'ENVELOPES'

            layout.separator()

        layout.operator("object.vertex_group_normalize_all", text = "Normalize All", icon='WEIGHT_NORMALIZE_ALL')
        layout.operator("object.vertex_group_normalize", text = "Normalize", icon='WEIGHT_NORMALIZE')

        layout.separator()

        layout.operator("object.vertex_group_mirror", text="Mirror", icon='WEIGHT_MIRROR')
        layout.operator("object.vertex_group_invert", text="Invert", icon='WEIGHT_INVERT')
        layout.operator("object.vertex_group_clean", text="Clean", icon='WEIGHT_CLEAN')

        layout.separator()

        layout.operator("object.vertex_group_quantize", text = "Quantize", icon = "WEIGHT_QUANTIZE")
        layout.operator("object.vertex_group_levels", text = "Levels", icon = 'WEIGHT_LEVELS')
        layout.operator("object.vertex_group_smooth", text = "Smooth", icon='WEIGHT_SMOOTH')

        if not is_editmode:
            props = layout.operator("object.data_transfer", text="Transfer Weights", icon = 'WEIGHT_TRANSFER_WEIGHTS')
            props.use_reverse_transfer = True
            props.data_type = 'VGROUP_WEIGHTS'

        layout.operator("object.vertex_group_limit_total", text="Limit Total", icon='WEIGHT_LIMIT_TOTAL')
        layout.operator("object.vertex_group_fix", text="Fix Deforms", icon='WEIGHT_FIX_DEFORMS')

        if not is_editmode:
            layout.separator()

            layout.operator("paint.weight_set", icon = "MOD_VERTEX_WEIGHT")

    def draw(self, _context):
        self.draw_generic(self.layout, is_editmode=False)


class VIEW3D_MT_subdivision_set(Menu):
    bl_label = "Subdivide"

    def draw(self, context):
        layout = self.layout

        myvar = layout.operator("object.subdivision_set", text = "Level 0", icon = "SUBDIVIDE_EDGES")
        myvar.relative = False
        myvar.level = 0
        myvar = layout.operator("object.subdivision_set", text = "Level 1", icon = "SUBDIVIDE_EDGES")
        myvar.relative = False
        myvar.level = 1
        myvar = layout.operator("object.subdivision_set", text = "Level 2", icon = "SUBDIVIDE_EDGES")
        myvar.relative = False
        myvar.level = 2
        myvar = layout.operator("object.subdivision_set", text = "Level 3", icon = "SUBDIVIDE_EDGES")
        myvar.relative = False
        myvar.level = 3
        myvar = layout.operator("object.subdivision_set", text = "Level 4", icon = "SUBDIVIDE_EDGES")
        myvar.relative = False
        myvar.level = 4
        myvar = layout.operator("object.subdivision_set", text = "Level 5", icon = "SUBDIVIDE_EDGES")
        myvar.relative = False
        myvar.level = 5


class VIEW3D_MT_paint_weight_specials(Menu):
    bl_label = "Weights Context Menu"

    def draw(self, context):
        layout = self.layout
        # TODO: populate with useful items.
        layout.operator("paint.weight_set")
        layout.separator()
        layout.operator("object.vertex_group_normalize", text="Normalize")
        layout.operator("object.vertex_group_clean", text="Clean")
        layout.operator("object.vertex_group_smooth", text="Smooth")


class VIEW3D_MT_sculpt(Menu):
    bl_label = "Sculpt"

    def draw(self, context):
        layout = self.layout

        tool_settings = context.tool_settings
        sculpt = tool_settings.sculpt

        layout.operator("sculpt.dynamic_topology_toggle", text="Toggle Dynamic Topology", icon = "SCULPT_DYNTOPO")

        layout.separator()

        layout.menu("VIEW3D_MT_subdivision_set")



class VIEW3D_MT_sculpt_specials(Menu):
    bl_label = "Sculpt Context Menu"

    def draw(self, context):
        layout = self.layout
        # TODO: populate with useful items.
        layout.operator("object.shade_smooth")
        layout.operator("object.shade_flat")


class VIEW3D_MT_hide_mask(Menu):
    bl_label = "Hide/Mask"

    def draw(self, _context):
        layout = self.layout

        props = layout.operator("paint.hide_show", text="Show All", icon = "RESTRICT_VIEW_OFF")
        props.action = 'SHOW'
        props.area = 'ALL'

        props = layout.operator("paint.hide_show", text="Hide Bounding Box", icon = "RESTRICT_VIEW_ON")
        props.action = 'HIDE'
        props.area = 'INSIDE'

        props = layout.operator("paint.hide_show", text="Show Bounding Box", icon = "RESTRICT_VIEW_OFF")
        props.action = 'SHOW'
        props.area = 'INSIDE'

        props = layout.operator("paint.hide_show", text="Hide Masked", icon = "RESTRICT_VIEW_ON")
        props.area = 'MASKED'
        props.action = 'HIDE'

        layout.separator()

        props = layout.operator("paint.mask_flood_fill", text="Invert Mask", icon = "INVERT_MASK")
        props.mode = 'INVERT'

        props = layout.operator("paint.mask_flood_fill", text="Fill Mask", icon = "FILL_MASK")
        props.mode = 'VALUE'
        props.value = 1

        props = layout.operator("paint.mask_flood_fill", text="Clear Mask", icon = "CLEAR_MASK")
        props.mode = 'VALUE'
        props.value = 0

        props = layout.operator("view3d.select_box", text="Box Mask", icon = "BOX_MASK")
        props = layout.operator("paint.mask_lasso_gesture", text="Lasso Mask", icon = "LASSO_MASK")


class VIEW3D_MT_particle(Menu):
    bl_label = "Particle"

    def draw(self, context):
        layout = self.layout
        tool_settings = context.tool_settings

        particle_edit = tool_settings.particle_edit

        layout.operator("particle.mirror", icon = "TRANSFORM_MIRROR")

        layout.operator("particle.remove_doubles", icon='REMOVE_DOUBLES')

        layout.separator()

        if particle_edit.select_mode == 'POINT':
            layout.operator("particle.subdivide")

        layout.operator("particle.unify_length", icon = "RULER")
        layout.operator("particle.rekey", icon = "KEY_HLT")
        layout.operator("particle.weight_set", icon = "MOD_VERTEX_WEIGHT")

        layout.separator()

        layout.menu("VIEW3D_MT_particle_show_hide")

        layout.separator()

        layout.operator("particle.delete", icon = "DELETE")

        layout.separator()


        #radial control button brush size
        myvar = layout.operator("wm.radial_control", text = "Brush Radius", icon = "BRUSHSIZE")
        myvar.data_path_primary = 'tool_settings.particle_edit.brush.size'

        #radial control button brush strength
        myvar = layout.operator("wm.radial_control", text = "Brush Strength", icon = "BRUSHSTRENGTH")
        myvar.data_path_primary = 'tool_settings.particle_edit.brush.strength'


class VIEW3D_MT_particle_context_menu(Menu):
    bl_label = "Particle Context Menu"

    def draw(self, context):
        layout = self.layout
        tool_settings = context.tool_settings

        particle_edit = tool_settings.particle_edit

        layout.operator("particle.rekey")

        layout.separator()

        layout.operator("particle.delete")

        layout.separator()

        layout.operator("particle.remove_doubles")
        layout.operator("particle.unify_length")

        if particle_edit.select_mode == 'POINT':
            layout.operator("particle.subdivide")

        layout.operator("particle.weight_set")

        layout.separator()

        layout.operator("particle.mirror")

        if particle_edit.select_mode == 'POINT':
            layout.separator()

            layout.operator("particle.select_all", text="All", icon='SELECT_ALL').action = 'SELECT'
            layout.operator("particle.select_all", text="None", icon = 'SELECT_NONE').action = 'DESELECT'
            layout.operator("particle.select_all", text="Invert", icon='INVERSE').action = 'INVERT'

            layout.separator()

            layout.operator("particle.select_roots")
            layout.operator("particle.select_tips")

            layout.separator()

            layout.operator("particle.select_random", icon = "RANDOMIZE")

            layout.separator()

            layout.operator("particle.select_more", icon = "SELECTMORE")
            layout.operator("particle.select_less", icon = "SELECTLESS")

            layout.separator()

            layout.operator("particle.select_linked", icon = "LINKED")


# Workaround to separate the tooltips for Show Hide for Particles in Particle mode
class VIEW3D_particle_hide_unselected(bpy.types.Operator):
    """Hide Unselected\nHide the unselected Particles"""      # blender will use this as a tooltip for menu items and buttons.
    bl_idname = "particle.hide_unselected"        # unique identifier for buttons and menu items to reference.
    bl_label = "Hide Unselected"         # display name in the interface.
    bl_options = {'REGISTER', 'UNDO'}  # enable undo for the operator.

    def execute(self, context):        # execute() is called by blender when running the operator.
        bpy.ops.particle.hide(unselected = True)
        return {'FINISHED'}


class VIEW3D_MT_particle_show_hide(Menu):
    bl_label = "Show/Hide"

    def draw(self, context):
        layout = self.layout

        layout.operator("particle.reveal", text="Show Hidden", icon = "RESTRICT_VIEW_OFF")
        layout.operator("particle.hide", text="Hide Selected", icon = "RESTRICT_VIEW_ON").unselected = False
        layout.operator("particle.hide_unselected", text="Hide Unselected", icon = "HIDE_UNSELECTED") # bfa - separated tooltip

class VIEW3D_MT_pose(Menu):
    bl_label = "Pose"

    def draw(self, _context):
        layout = self.layout

        layout.menu("VIEW3D_MT_transform_armature")

        layout.menu("VIEW3D_MT_pose_transform")
        layout.menu("VIEW3D_MT_pose_apply")

        layout.menu("VIEW3D_MT_snap")

        layout.separator()

        layout.menu("VIEW3D_MT_object_animation")

        layout.separator()

        layout.menu("VIEW3D_MT_pose_slide")
        layout.menu("VIEW3D_MT_pose_propagate")

        layout.separator()

        layout.operator("pose.copy", icon='COPYDOWN')
        layout.operator("pose.paste", icon='PASTEDOWN').flipped = False
        layout.operator("pose.paste", icon='PASTEFLIPDOWN', text="Paste Pose Flipped").flipped = True

        layout.separator()

        layout.menu("VIEW3D_MT_pose_library")
        layout.menu("VIEW3D_MT_pose_motion")
        layout.menu("VIEW3D_MT_pose_group")

        layout.separator()

        layout.menu("VIEW3D_MT_object_parent")
        layout.menu("VIEW3D_MT_pose_ik")
        layout.menu("VIEW3D_MT_pose_constraints")

        layout.separator()

        layout.operator_context = 'EXEC_AREA'
        layout.operator("pose.autoside_names", text="AutoName Left/Right", icon = "STRING").axis = 'XAXIS'
        layout.operator("pose.autoside_names", text="AutoName Front/Back", icon = "STRING").axis = 'YAXIS'
        layout.operator("pose.autoside_names", text="AutoName Top/Bottom", icon = "STRING").axis = 'ZAXIS'

        layout.operator("pose.flip_names", icon = "FLIP")
        layout.operator("pose.quaternions_flip", icon = "FLIP")

        layout.separator()

        layout.operator_context = 'INVOKE_AREA'
        layout.operator("armature.armature_layers", text="Change Armature Layers", icon = "LAYER")
        layout.operator("pose.bone_layers", text="Change Bone Layers", icon = "LAYER")

        layout.separator()

        layout.menu("VIEW3D_MT_pose_show_hide")
        layout.menu("VIEW3D_MT_bone_options_toggle", text="Bone Settings")

        layout.separator()

        layout.operator("anim.keyframe_insert_menu", text="Insert Keyframe", icon = "KEYFRAMES_INSERT")


class VIEW3D_MT_pose_transform(Menu):
    bl_label = "Clear Transform"

    def draw(self, _context):
        layout = self.layout

        layout.operator("pose.transforms_clear", text="All", icon = "CLEAR")
        layout.operator("pose.user_transforms_clear", icon = "CLEAR")

        layout.separator()

        layout.operator("pose.loc_clear", text="Location", icon = "CLEARMOVE")
        layout.operator("pose.rot_clear", text="Rotation", icon = "CLEARROTATE")
        layout.operator("pose.scale_clear", text="Scale", icon = "CLEARSCALE")

        layout.separator()

        layout.operator("pose.user_transforms_clear", text="Reset Unkeyed", icon = "RESET")


class VIEW3D_MT_pose_slide(Menu):
    bl_label = "In-Betweens"

    def draw(self, _context):
        layout = self.layout

        layout.operator("pose.push_rest")
        layout.operator("pose.relax_rest")
        layout.operator("pose.push", icon = 'PUSH_POSE')
        layout.operator("pose.relax", icon = 'RELAX_POSE')
        layout.operator("pose.breakdown", icon = 'BREAKDOWNER_POSE')


class VIEW3D_MT_pose_propagate(Menu):
    bl_label = "Propagate"

    def draw(self, _context):
        layout = self.layout

        layout.operator("pose.propagate", icon = "PROPAGATE").mode = 'WHILE_HELD'

        layout.separator()

        layout.operator("pose.propagate", text="To Next Keyframe", icon = "PROPAGATE").mode = 'NEXT_KEY'
        layout.operator("pose.propagate", text="To Last Keyframe (Make Cyclic)", icon = "PROPAGATE").mode = 'LAST_KEY'

        layout.separator()

        layout.operator("pose.propagate", text="On Selected Keyframes", icon = "PROPAGATE").mode = 'SELECTED_KEYS'

        layout.separator()

        layout.operator("pose.propagate", text="On Selected Markers", icon = "PROPAGATE").mode = 'SELECTED_MARKERS'


class VIEW3D_MT_pose_library(Menu):
    bl_label = "Pose Library"

    def draw(self, _context):
        layout = self.layout

        layout.operator("poselib.browse_interactive", text="Browse Poses", icon = "FILEBROWSER")

        layout.separator()

        layout.operator("poselib.pose_add", text="Add Pose", icon = "LIBRARY")
        layout.operator("poselib.pose_rename", text="Rename Pose", icon = "STRING")
        layout.operator("poselib.pose_remove", text="Remove Pose", icon = "DELETE")


class VIEW3D_MT_pose_motion(Menu):
    bl_label = "Motion Paths"

    def draw(self, _context):
        layout = self.layout

        layout.operator("pose.paths_calculate", text="Calculate", icon ='MOTIONPATHS_CALCULATE')
        layout.operator("pose.paths_clear", text="Clear", icon ='MOTIONPATHS_CLEAR')


class VIEW3D_MT_pose_group(Menu):
    bl_label = "Bone Groups"

    def draw(self, context):
        layout = self.layout

        pose = context.active_object.pose

        layout.operator_context = 'EXEC_AREA'
        layout.operator("pose.group_assign", text="Assign to New Group", icon = "NEW_GROUP").type = 0

        if pose.bone_groups:
            active_group = pose.bone_groups.active_index + 1
            layout.operator("pose.group_assign", text="Assign to Group", icon = "ADD_TO_ACTIVE").type = active_group

            layout.separator()

            # layout.operator_context = 'INVOKE_AREA'
            layout.operator("pose.group_unassign", icon = "REMOVE_SELECTED_FROM_ACTIVE_GROUP")
            layout.operator("pose.group_remove", icon = "REMOVE_FROM_ALL_GROUPS")


class VIEW3D_MT_pose_ik(Menu):
    bl_label = "Inverse Kinematics"

    def draw(self, _context):
        layout = self.layout

        layout.operator("pose.ik_add", icon= "ADD_IK")
        layout.operator("pose.ik_clear", icon = "CLEAR_IK")


class VIEW3D_MT_pose_constraints(Menu):
    bl_label = "Constraints"

    def draw(self, _context):
        layout = self.layout

        layout.operator("pose.constraint_add_with_targets", text="Add (With Targets)", icon = "CONSTRAINT_DATA")
        layout.operator("pose.constraints_copy", icon = "COPYDOWN")
        layout.operator("pose.constraints_clear", icon = "CLEAR_CONSTRAINT")


# Workaround to separate the tooltips for Show Hide for Armature in Pose mode
class VIEW3D_MT_pose_hide_unselected(bpy.types.Operator):
    """Hide Unselected\nHide unselected Bones"""      # blender will use this as a tooltip for menu items and buttons.
    bl_idname = "pose.hide_unselected"        # unique identifier for buttons and menu items to reference.
    bl_label = "Hide Unselected"         # display name in the interface.
    bl_options = {'REGISTER', 'UNDO'}  # enable undo for the operator.

    def execute(self, context):        # execute() is called by blender when running the operator.
        bpy.ops.pose.hide(unselected = True)
        return {'FINISHED'}


class VIEW3D_MT_pose_show_hide(Menu):
    bl_label = "Show/Hide"

    def draw(self, context):
        layout = self.layout

        layout.operator("pose.reveal", text="Show Hidden", icon = "RESTRICT_VIEW_OFF")
        layout.operator("pose.hide", text="Hide Selected", icon = "RESTRICT_VIEW_ON").unselected = False
        layout.operator("pose.hide_unselected", text="Hide Unselected", icon = "HIDE_UNSELECTED") # bfa - separated tooltip


class VIEW3D_MT_pose_apply(Menu):
    bl_label = "Apply"

    def draw(self, _context):
        layout = self.layout

<<<<<<< HEAD
        layout.operator("pose.armature_apply", icon = "MOD_ARMATURE")
        layout.operator("pose.visual_transform_apply", icon = "APPLYMOVE")
=======
        layout.operator("pose.armature_apply").selected = False
        layout.operator("pose.armature_apply", text="Apply Selected as Rest Pose").selected = True
        layout.operator("pose.visual_transform_apply")
>>>>>>> cdf7caeb

        layout.separator()

        props = layout.operator("object.assign_property_defaults", icon = "ASSIGN")
        props.process_bones = True


class VIEW3D_MT_pose_context_menu(Menu):
    bl_label = "Pose Context Menu"

    def draw(self, _context):
        layout = self.layout

        layout.operator_context = 'INVOKE_REGION_WIN'

        layout.operator("anim.keyframe_insert_menu", text="Insert Keyframe")

        layout.separator()

        layout.operator("pose.copy", icon='COPYDOWN')
        layout.operator("pose.paste", icon='PASTEDOWN').flipped = False
        layout.operator("pose.paste", icon='PASTEFLIPDOWN', text="Paste X-Flipped Pose").flipped = True

        layout.separator()

        props = layout.operator("wm.call_panel", text="Rename Active Bone...")
        props.name = "TOPBAR_PT_name"
        props.keep_open = False

        layout.separator()

        layout.operator("pose.paths_calculate", text="Calculate")
        layout.operator("pose.paths_clear", text="Clear")

        layout.separator()

        layout.operator("pose.push")
        layout.operator("pose.relax")
        layout.operator("pose.breakdown")

        layout.separator()

        layout.operator("pose.paths_calculate", text="Calculate Motion Paths")
        layout.operator("pose.paths_clear", text="Clear Motion Paths")

        layout.separator()

        layout.operator("pose.hide").unselected = False
        layout.operator("pose.reveal")

        layout.separator()

        layout.operator("pose.user_transforms_clear")


class BoneOptions:
    def draw(self, context):
        layout = self.layout

        options = [
            "show_wire",
            "use_deform",
            "use_envelope_multiply",
            "use_inherit_rotation",
            "use_inherit_scale",
        ]

        if context.mode == 'EDIT_ARMATURE':
            bone_props = bpy.types.EditBone.bl_rna.properties
            data_path_iter = "selected_bones"
            opt_suffix = ""
            options.append("lock")
        else:  # pose-mode
            bone_props = bpy.types.Bone.bl_rna.properties
            data_path_iter = "selected_pose_bones"
            opt_suffix = "bone."

        for opt in options:
            props = layout.operator("wm.context_collection_boolean_set", text=bone_props[opt].name,
                                    text_ctxt=i18n_contexts.default)
            props.data_path_iter = data_path_iter
            props.data_path_item = opt_suffix + opt
            props.type = self.type


class VIEW3D_MT_bone_options_toggle(Menu, BoneOptions):
    bl_label = "Toggle Bone Options"
    type = 'TOGGLE'


class VIEW3D_MT_bone_options_enable(Menu, BoneOptions):
    bl_label = "Enable Bone Options"
    type = 'ENABLE'


class VIEW3D_MT_bone_options_disable(Menu, BoneOptions):
    bl_label = "Disable Bone Options"
    type = 'DISABLE'


# ********** Edit Menus, suffix from ob.type **********


class VIEW3D_MT_edit_mesh(Menu):
    bl_label = "Mesh"

    def draw(self, _context):
        layout = self.layout

        with_bullet = bpy.app.build_options.bullet

        layout.menu("VIEW3D_MT_transform")
        layout.menu("VIEW3D_MT_mirror")
        layout.menu("VIEW3D_MT_snap")

        layout.separator()

        layout.operator("mesh.duplicate_move", text="Duplicate", icon = "DUPLICATE")
        layout.menu("VIEW3D_MT_edit_mesh_extrude")
        layout.operator("mesh.split", icon = "SPLIT")
        layout.operator("mesh.bisect", icon = 'BISECT')
        layout.operator("mesh.knife_project", icon='KNIFE_PROJECT')

        if with_bullet:
            layout.operator("mesh.convex_hull", icon = "CONVEXHULL")

        layout.separator()

        layout.operator("mesh.symmetrize", icon = "SYMMETRIZE", text = "Symmetrize")
        layout.operator("mesh.symmetry_snap", icon = "SNAP_SYMMETRY")

        layout.separator()

        layout.menu("VIEW3D_MT_edit_mesh_normals")
        layout.menu("VIEW3D_MT_edit_mesh_shading")
        layout.menu("VIEW3D_MT_edit_mesh_weights")
        layout.menu("VIEW3D_MT_edit_mesh_sort_elements")
        layout.menu("VIEW3D_MT_subdivision_set")

        layout.separator()

        layout.menu("VIEW3D_MT_edit_mesh_show_hide")
        layout.operator_menu_enum("mesh.separate", "type")
        layout.menu("VIEW3D_MT_edit_mesh_clean")

        layout.separator()

        layout.menu("VIEW3D_MT_edit_mesh_delete")
        layout.menu("VIEW3D_MT_edit_mesh_dissolve")
        layout.menu("VIEW3D_MT_edit_mesh_select_mode")

class VIEW3D_MT_edit_mesh_sort_elements(Menu):
    bl_label = "Sort Elements"

    def draw(self, context):
        layout = self.layout

        layout.operator("mesh.sort_elements", text="View Z Axis", icon = "Z_ICON").type = 'VIEW_ZAXIS'
        layout.operator("mesh.sort_elements", text="View X Axis", icon = "X_ICON").type = 'VIEW_XAXIS'
        layout.operator("mesh.sort_elements", text="Cursor Distance", icon = "CURSOR").type = 'CURSOR_DISTANCE'
        layout.operator("mesh.sort_elements", text="Material", icon = "MATERIAL").type = 'MATERIAL'
        layout.operator("mesh.sort_elements", text="Selected", icon = "RESTRICT_SELECT_OFF").type = 'SELECTED'
        layout.operator("mesh.sort_elements", text="Randomize", icon = "RANDOMIZE").type = 'RANDOMIZE'
        layout.operator("mesh.sort_elements", text="Reverse", icon = "SWITCH_DIRECTION").type = 'REVERSE'


class VIEW3D_MT_edit_mesh_context_menu(Menu):
    bl_label = ""

    def draw(self, context):

        def count_selected_items_for_objects_in_mode():
            selected_verts_len = 0
            selected_edges_len = 0
            selected_faces_len = 0
            for ob in context.objects_in_mode_unique_data:
                v, e, f = ob.data.count_selected_items()
                selected_verts_len += v
                selected_edges_len += e
                selected_faces_len += f
            return (selected_verts_len, selected_edges_len, selected_faces_len)

        is_vert_mode, is_edge_mode, is_face_mode = context.tool_settings.mesh_select_mode
        selected_verts_len, selected_edges_len, selected_faces_len = count_selected_items_for_objects_in_mode()

        del count_selected_items_for_objects_in_mode

        layout = self.layout

        layout.operator_context = 'INVOKE_REGION_WIN'

        # If nothing is selected
        # (disabled for now until it can be made more useful).
        '''
        # If nothing is selected
        if not (selected_verts_len or selected_edges_len or selected_faces_len):
            layout.menu("VIEW3D_MT_mesh_add", text="Add", text_ctxt=i18n_contexts.operator_default)

            return
        '''

        # Else something is selected

        row = layout.row()

        if is_vert_mode:
            col = row.column()

            col.label(text="Vertex Context Menu", icon='VERTEXSEL')
            col.separator()

            # Additive Operators
            col.operator("mesh.subdivide", text="Subdivide")

            col.separator()

            col.operator("mesh.extrude_vertices_move", text="Extrude Vertices", icon='EXTRUDE_REGION')
            col.operator("mesh.bevel", text="Bevel Vertices").vertex_only = True

            if selected_verts_len > 1:
                col.separator()
                col.operator("mesh.edge_face_add", text="New Edge/Face from Vertices")
                col.operator("mesh.vert_connect_path", text="Connect Vertex Path")
                col.operator("mesh.vert_connect", text="Connect Vertex Pairs")

            col.separator()

            # Deform Operators
            col.operator("transform.push_pull", text="Push/Pull")
            col.operator("transform.shrink_fatten", text="Shrink/Fatten")
            col.operator("transform.shear", text="Shear")
            col.operator("transform.vert_slide", text="Slide Vertices")
            col.operator("transform.vertex_random", text="Randomize Vertices")
            col.operator("mesh.vertices_smooth", text="Smooth Vertices")
            col.operator("mesh.vertices_smooth_laplacian", text="Smooth Laplacian", icon = "SMOOTH_LAPLACIAN")

            col.separator()

            col.menu("VIEW3D_MT_snap", text="Snap Vertices")
            col.operator("transform.mirror", text="Mirror Vertices")

            col.separator()

            # Removal Operators
            if selected_verts_len > 1:
                col.menu("VIEW3D_MT_edit_mesh_merge", text="Merge Vertices")
            col.operator("mesh.split")
            col.operator_menu_enum("mesh.separate", "type")
            col.operator("mesh.dissolve_verts")
            col.operator("mesh.delete", text="Delete Vertices").type = 'VERT'

        if is_edge_mode:
            render = context.scene.render

            col = row.column()
            col.label(text="Edge Context Menu", icon='EDGESEL')
            col.separator()

            # Additive Operators
            col.operator("mesh.subdivide", text="Subdivide")

            col.separator()

            col.operator("mesh.extrude_edges_move", text="Extrude Edges", icon='EXTRUDE_REGION')
            col.operator("mesh.bevel", text="Bevel Edges").vertex_only = False
            if selected_edges_len >= 2:
                col.operator("mesh.bridge_edge_loops")
            if selected_edges_len >= 1:
                col.operator("mesh.edge_face_add", text="New Face from Edges")
            if selected_edges_len >= 2:
                col.operator("mesh.fill")

            col.separator()

            col.operator("mesh.loopcut_slide")
            col.operator("mesh.offset_edge_loops_slide")
            col.operator("mesh.knife_tool")
            col.operator("mesh.bisect")
            col.operator("mesh.bridge_edge_loops", text="Bridge Edge Loops")

            col.separator()

            # Deform Operators
            col.operator("mesh.edge_rotate", text="Rotate Edge CW").use_ccw = False
            col.operator("transform.edge_slide")
            col.operator("mesh.edge_split")

            col.separator()

            # Edge Flags
            col.operator("transform.edge_crease")
            col.operator("transform.edge_bevelweight")

            col.separator()

            col.operator("mesh.mark_seam").clear = False
            col.operator("mesh.mark_seam", text="Clear Seam").clear = True

            col.separator()

            col.operator("mesh.mark_sharp")
            col.operator("mesh.mark_sharp", text="Clear Sharp").clear = True

            if render.use_freestyle:
                col.separator()

                col.operator("mesh.mark_freestyle_edge").clear = False
                col.operator("mesh.mark_freestyle_edge", text="Clear Freestyle Edge").clear = True

            col.separator()

            # Removal Operators
            col.operator("mesh.unsubdivide")
            col.operator("mesh.split")
            col.operator_menu_enum("mesh.separate", "type")
            col.operator("mesh.dissolve_edges")
            col.operator("mesh.delete", text="Delete Edges", icon = "DELETE").type = 'EDGE'

        if is_face_mode:
            col = row.column()

            col.label(text="Face Context Menu", icon='FACESEL')
            col.separator()

            # Additive Operators
            col.operator("mesh.subdivide", text="Subdivide")

            col.separator()

            col.operator("view3d.edit_mesh_extrude_move_normal", text="Extrude Faces", icon = 'EXTRUDE_REGION')
            col.operator("view3d.edit_mesh_extrude_move_shrink_fatten", text="Extrude Faces Along Normals", icon = 'EXTRUDE_REGION')
            col.operator("mesh.extrude_faces_move", text="Extrude Individual Faces", icon = 'EXTRUDE_REGION')

            col.operator("mesh.inset")
            col.operator("mesh.poke")

            if selected_faces_len >= 2:
                col.operator("mesh.bridge_edge_loops", text="Bridge Faces")

            col.separator()

            # Modify Operators
            col.menu("VIEW3D_MT_uv_map", text="UV Unwrap Faces")

            col.separator()

            props = col.operator("mesh.quads_convert_to_tris")
            props.quad_method = props.ngon_method = 'BEAUTY'
            col.operator("mesh.tris_convert_to_quads")

            col.separator()

            col.operator("mesh.faces_shade_smooth")
            col.operator("mesh.faces_shade_flat")

            col.separator()

            # Removal Operators
            col.operator("mesh.unsubdivide")
            col.operator("mesh.split")
            col.operator_menu_enum("mesh.separate", "type")
            col.operator("mesh.dissolve_faces")
            col.operator("mesh.delete", text="Delete Faces", icon = "DELETE").type = 'FACE'


class VIEW3D_MT_edit_mesh_select_mode(Menu):
    bl_label = "Mesh Select Mode"

    def draw(self, context):
        layout = self.layout

        layout.operator_context = 'INVOKE_REGION_WIN'
        layout.operator("mesh.select_mode", text="Vertex", icon='VERTEXSEL').type = 'VERT'
        layout.operator("mesh.select_mode", text="Edge", icon='EDGESEL').type = 'EDGE'
        layout.operator("mesh.select_mode", text="Face", icon='FACESEL').type = 'FACE'


class VIEW3D_MT_edit_mesh_extrude_dupli(bpy.types.Operator):
    """Duplicate or Extrude to Cursor\nCreates a slightly rotated copy of the current mesh selection\nThe tool can also extrude the selected geometry, dependant of the selection\nHotkey tool! """      # blender will use this as a tooltip for menu items and buttons.
    bl_idname = "mesh.dupli_extrude_cursor_norotate"        # unique identifier for buttons and menu items to reference.
    bl_label = "Duplicate or Extrude to Cursor"         # display name in the interface.
    bl_options = {'REGISTER', 'UNDO'}  # enable undo for the operator.

    def execute(self, context):        # execute() is called by blender when running the operator.
        bpy.ops.mesh.dupli_extrude_cursor('INVOKE_DEFAULT',rotate_source = False)
        return {'FINISHED'}

class VIEW3D_MT_edit_mesh_extrude_dupli_rotate(bpy.types.Operator):
    """Duplicate or Extrude to Cursor Rotated\nCreates a slightly rotated copy of the current mesh selection, and rotates the source slightly\nThe tool can also extrude the selected geometry, dependant of the selection\nHotkey tool!"""      # blender will use this as a tooltip for menu items and buttons.
    bl_idname = "mesh.dupli_extrude_cursor_rotate"        # unique identifier for buttons and menu items to reference.
    bl_label = "Duplicate or Extrude to Cursor Rotated"         # display name in the interface.
    bl_options = {'REGISTER', 'UNDO'}  # enable undo for the operator.

    def execute(self, context):        # execute() is called by blender when running the operator.
        bpy.ops.mesh.dupli_extrude_cursor('INVOKE_DEFAULT', rotate_source = True)
        return {'FINISHED'}



class VIEW3D_MT_edit_mesh_extrude(Menu):
    bl_label = "Extrude"

    _extrude_funcs = {
        'VERT': lambda layout:
            layout.operator("mesh.extrude_vertices_move", text="Extrude Vertices", icon='EXTRUDE_REGION'),
        'EDGE': lambda layout:
            layout.operator("mesh.extrude_edges_move", text="Extrude Edges", icon='EXTRUDE_REGION'),
        'REGION': lambda layout:
            layout.operator("view3d.edit_mesh_extrude_move_normal", text="Extrude Faces", icon='EXTRUDE_REGION'),
        'REGION_VERT_NORMAL': lambda layout:
            layout.operator("view3d.edit_mesh_extrude_move_shrink_fatten", text="Extrude Faces Along Normals", icon='EXTRUDE_REGION'),
        'FACE': lambda layout:
            layout.operator("mesh.extrude_faces_move", text="Extrude Individual Faces", icon='EXTRUDE_REGION'),
        'DUPLI_EXTRUDE': lambda layout:
            layout.operator("mesh.dupli_extrude_cursor_norotate", text="Dupli Extrude", icon='DUPLI_EXTRUDE'),
        'DUPLI_EX_ROTATE': lambda layout:
            layout.operator("mesh.dupli_extrude_cursor_rotate", text="Dupli Extrude Rotate", icon='DUPLI_EXTRUDE_ROTATE'),
    }

    @staticmethod
    def extrude_options(context):
        tool_settings = context.tool_settings
        select_mode = tool_settings.mesh_select_mode
        mesh = context.object.data

        menu = []
        if mesh.total_face_sel:
            menu += ['REGION', 'REGION_VERT_NORMAL', 'FACE']
        if mesh.total_edge_sel and (select_mode[0] or select_mode[1]):
            menu += ['EDGE']
        if mesh.total_vert_sel and select_mode[0]:
            menu += ['VERT']
        menu += ['DUPLI_EXTRUDE', 'DUPLI_EX_ROTATE']

        # should never get here
        return menu

    def draw(self, context):
        layout = self.layout
        layout.operator_context = 'INVOKE_REGION_WIN'

        for menu_id in self.extrude_options(context):
            self._extrude_funcs[menu_id](layout)


class VIEW3D_MT_edit_mesh_vertices(Menu):
    bl_label = "Vertex"

    def draw(self, _context):
        layout = self.layout
        layout.operator_context = 'INVOKE_REGION_WIN'

        layout.operator("mesh.extrude_vertices_move", text="Extrude Vertices", icon = 'EXTRUDE_REGION')
        layout.operator("mesh.bevel", text="Bevel Vertices", icon='BEVEL').vertex_only = True

        layout.separator()

        layout.operator("mesh.edge_face_add", text="New Edge/Face from Vertices", icon='MAKE_EDGEFACE')
        layout.operator("mesh.vert_connect_path", text = "Connect Vertex Path", icon = "VERTEXCONNECTPATH")
        layout.operator("mesh.vert_connect", text = "Connect Vertex Pairs", icon = "VERTEXCONNECT")

        layout.separator()

        props = layout.operator("mesh.rip_move", text="Rip Vertices", icon = "RIP")
        props.MESH_OT_rip.use_fill = False
        props = layout.operator("mesh.rip_move", text="Rip Vertices and Fill", icon = "RIP_FILL")
        props.MESH_OT_rip.use_fill = True
        layout.operator("mesh.rip_edge_move", text="Rip Vertices and Extend", icon = "EXTEND_VERTICES")

        layout.separator()

        layout.operator("transform.vert_slide", text="Slide Vertices", icon = 'SLIDE_VERTEX')
        layout.operator("mesh.vertices_smooth", text="Smooth Vertices", icon = 'SMOOTH_VERTEX')
        layout.operator("mesh.vertices_smooth_laplacian", text="Smooth Laplacian", icon = "SMOOTH_LAPLACIAN")

        layout.separator()

        layout.operator("mesh.blend_from_shape", icon = "BLENDFROMSHAPE")
        layout.operator("mesh.shape_propagate_to_all", text="Propagate to Shapes", icon = "SHAPEPROPAGATE")

        layout.separator()

        layout.operator("mesh.merge", text="Merge Vertices", icon = "MERGE")

        layout.separator()

        layout.menu("VIEW3D_MT_vertex_group")
        layout.menu("VIEW3D_MT_hook")

        layout.separator()

        layout.operator("object.vertex_parent_set", icon = "VERTEX_PARENT")


class VIEW3D_MT_edit_mesh_edges_data(Menu):
    bl_label = "Edge Data"

    def draw(self, context):
        layout = self.layout

        render = context.scene.render

        layout.operator_context = 'INVOKE_REGION_WIN'

        layout.operator("transform.edge_crease", icon = "CREASE")
        layout.operator("transform.edge_bevelweight", icon = "BEVEL")

        layout.separator()

        layout.operator("mesh.mark_seam", icon = 'MARK_SEAM').clear = False
        layout.operator("mesh.mark_seam", text="Clear Seam", icon = 'CLEAR_SEAM').clear = True

        layout.separator()

        layout.operator("mesh.mark_sharp", icon = "MARKSHARPEDGES")
        layout.operator("mesh.mark_sharp", text="Clear Sharp", icon = "CLEARSHARPEDGES").clear = True

        layout.operator("mesh.mark_sharp", text="Mark Sharp from Vertices").use_verts = True
        props = layout.operator("mesh.mark_sharp", text="Clear Sharp from Vertices", icon = "CLEARSHARPEDGES")
        props.use_verts = True
        props.clear = True

        if render.use_freestyle:
            layout.separator()

            layout.operator("mesh.mark_freestyle_edge", icon = "MARK_FS_EDGE").clear = False
            layout.operator("mesh.mark_freestyle_edge", text="Clear Freestyle Edge", icon = "CLEAR_FS_EDGE").clear = True


class VIEW3D_MT_edit_mesh_edges(Menu):
    bl_label = "Edge"

    def draw(self, context):
        layout = self.layout

        with_freestyle = bpy.app.build_options.freestyle

        layout.operator_context = 'INVOKE_REGION_WIN'

        layout.operator("mesh.extrude_edges_move", text="Extrude Edges", icon = 'EXTRUDE_REGION')
        layout.operator("mesh.bevel", text="Bevel Edges", icon='BEVEL').vertex_only = False
        layout.operator("mesh.bridge_edge_loops", icon = "BRIDGE_EDGELOOPS")

        layout.separator()

        layout.operator("mesh.subdivide", icon='SUBDIVIDE_EDGES')
        layout.operator("mesh.subdivide_edgering", icon = "SUBDIV_EDGERING")
        layout.operator("mesh.unsubdivide", icon = "UNSUBDIVIDE")

        layout.separator()

        layout.operator("mesh.loopcut_slide", icon = "LOOP_CUT_AND_SLIDE")
        layout.operator("mesh.offset_edge_loops_slide", icon = "OFFSET_EDGE_SLIDE")
        layout.operator("mesh.knife_tool", icon = "KNIFE")
        layout.operator("mesh.bisect", icon = "BISECT")
        layout.operator("mesh.bridge_edge_loops", text="Bridge Edge Loops", icon = "BRIDGE_EDGELOOPS")

        layout.separator()

        layout.operator("mesh.edge_rotate", text="Rotate Edge CW", icon = "ROTATECW").use_ccw = False
        layout.operator("mesh.edge_rotate", text="Rotate Edge CCW", icon = "ROTATECW").use_ccw = True

        layout.separator()

        layout.operator("transform.edge_slide", icon='SLIDE_EDGE')
        layout.operator("mesh.edge_split", icon = "SPLITEDGE")

        layout.separator()

        layout.operator("transform.edge_crease", icon = "CREASE")
        layout.operator("transform.edge_bevelweight", icon = "BEVEL")

        layout.separator()

        layout.operator("mesh.mark_sharp", icon = "MARKSHARPEDGES")
        layout.operator("mesh.mark_sharp", text="Clear Sharp", icon = "CLEARSHARPEDGES").clear = True

        layout.operator("mesh.mark_sharp", text="Mark Sharp from Vertices", icon = "MARKSHARPEDGES").use_verts = True
        props = layout.operator("mesh.mark_sharp", text="Clear Sharp from Vertices", icon = "CLEARSHARPEDGES")
        props.use_verts = True
        props.clear = True

        if with_freestyle:
            layout.separator()

            layout.operator("mesh.mark_freestyle_edge", icon = "MARK_FS_EDGE").clear = False
            layout.operator("mesh.mark_freestyle_edge", text="Clear Freestyle Edge", icon = "CLEAR_FS_EDGE").clear = True


class VIEW3D_MT_edit_mesh_faces_data(Menu):
    bl_label = "Face Data"

    def draw(self, _context):
        layout = self.layout

        with_freestyle = bpy.app.build_options.freestyle

        layout.operator_context = 'INVOKE_REGION_WIN'

        layout.operator("mesh.colors_rotate", icon = "ROTATE_COLORS")
        layout.operator("mesh.colors_reverse", icon = "REVERSE_COLORS")

        layout.separator()

        layout.operator("mesh.uvs_rotate", icon = "ROTATE_UVS")
        layout.operator("mesh.uvs_reverse", icon = "REVERSE_UVS")

        layout.separator()

        if with_freestyle:
            layout.operator("mesh.mark_freestyle_face", icon = "MARKFSFACE").clear = False
            layout.operator("mesh.mark_freestyle_face", text="Clear Freestyle Face", icon = "CLEARFSFACE").clear = True


class VIEW3D_MT_edit_mesh_faces(Menu):
    bl_label = "Face"
    bl_idname = "VIEW3D_MT_edit_mesh_faces"

    def draw(self, _context):
        layout = self.layout

        layout.operator_context = 'INVOKE_REGION_WIN'

        layout.operator("view3d.edit_mesh_extrude_move_normal", text="Extrude Faces", icon = 'EXTRUDE_REGION')
        layout.operator("view3d.edit_mesh_extrude_move_shrink_fatten", text="Extrude Faces Along Normals", icon = 'EXTRUDE_REGION')
        layout.operator("mesh.extrude_faces_move", text="Extrude Individual Faces", icon = 'EXTRUDE_REGION')

        layout.separator()

        layout.operator("mesh.inset", icon='INSET_FACES')
        layout.operator("mesh.poke", icon = "POKEFACES")
        layout.operator("mesh.bridge_edge_loops", text="Bridge Faces", icon = "BRIDGE_EDGELOOPS")

        layout.separator()

        props = layout.operator("mesh.quads_convert_to_tris", icon = "TRIANGULATE")
        props.quad_method = props.ngon_method = 'BEAUTY'
        layout.operator("mesh.tris_convert_to_quads", icon = "TRISTOQUADS")
        layout.operator("mesh.solidify", text="Solidify Faces", icon = "SOLIDIFY")
        layout.operator("mesh.wireframe", icon = "WIREFRAME")

        layout.separator()

        layout.operator("mesh.fill", icon = "FILL")
        layout.operator("mesh.fill_grid", icon = "GRIDFILL")
        layout.operator("mesh.beautify_fill", icon = "BEAUTIFY")

        layout.separator()

        layout.operator("mesh.intersect", icon = "INTERSECT")
        layout.operator("mesh.intersect_boolean", icon = "BOOLEAN_INTERSECT")

        layout.separator()

        layout.operator("mesh.face_split_by_edges", icon = "SPLITBYEDGES")

        layout.separator()

        layout.menu("VIEW3D_MT_edit_mesh_faces_data")


# Workaround to separate the tooltips for Recalculate Outside and Recalculate Inside
class VIEW3D_normals_make_consistent_inside(bpy.types.Operator):
    """Recalculate Normals Inside\nMake selected faces and normals point inside the mesh"""      # blender will use this as a tooltip for menu items and buttons.
    bl_idname = "mesh.normals_recalculate_inside"        # unique identifier for buttons and menu items to reference.
    bl_label = "Recalculate Inside"         # display name in the interface.
    bl_options = {'REGISTER', 'UNDO'}  # enable undo for the operator.

    def execute(self, context):        # execute() is called by blender when running the operator.
        bpy.ops.mesh.normals_make_consistent(inside=True)
        return {'FINISHED'}


class VIEW3D_MT_edit_mesh_normals_select_strength(Menu):
    bl_label = "Select by Face Strength"

    def draw(self, _context):
        layout = self.layout

        op = layout.operator("mesh.mod_weighted_strength", text="Weak")
        op.set = False
        op.face_strength = 'WEAK'

        op = layout.operator("mesh.mod_weighted_strength", text="Medium")
        op.set = False
        op.face_strength = 'MEDIUM'

        op = layout.operator("mesh.mod_weighted_strength", text="Strong")
        op.set = False
        op.face_strength = 'STRONG'


class VIEW3D_MT_edit_mesh_normals_set_strength(Menu):
    bl_label = "Select by Face Strength"

    def draw(self, _context):
        layout = self.layout

        op = layout.operator("mesh.mod_weighted_strength", text="Weak")
        op.set = True
        op.face_strength = 'WEAK'

        op = layout.operator("mesh.mod_weighted_strength", text="Medium")
        op.set = True
        op.face_strength = 'MEDIUM'

        op = layout.operator("mesh.mod_weighted_strength", text="Strong")
        op.set = True
        op.face_strength = 'STRONG'


class VIEW3D_MT_edit_mesh_normals_average(Menu):
    bl_label = "Average"

    def draw(self, _context):
        layout = self.layout

        layout.operator("mesh.average_normals", text="Custom Normal").average_type = 'CUSTOM_NORMAL'
        layout.operator("mesh.average_normals", text="Face Area").average_type = 'FACE_AREA'
        layout.operator("mesh.average_normals", text="Corner Angle").average_type = 'CORNER_ANGLE'


class VIEW3D_MT_edit_mesh_normals(Menu):
    bl_label = "Normals"

    def draw(self, _context):
        layout = self.layout

        layout.operator("mesh.normals_make_consistent", text="Recalculate Outside", icon = 'RECALC_NORMALS').inside = False
        layout.operator("mesh.normals_recalculate_inside", text="Recalculate Inside", icon = 'RECALC_NORMALS_INSIDE') # bfa - separated tooltip
        layout.operator("mesh.flip_normals", icon = 'FLIP_NORMALS')

        layout.menu("VIEW3D_MT_edit_mesh_normals_average", text="Average")
        layout.menu("VIEW3D_MT_edit_mesh_normals_advanced")
        layout.menu("VIEW3D_MT_edit_mesh_normals_vector")
        layout.menu("VIEW3D_MT_edit_mesh_normals_facestrength")


class VIEW3D_MT_edit_mesh_normals_advanced(Menu):
    bl_label = "Advanced"

    def draw(self, context):
        layout = self.layout

        layout.operator("mesh.set_normals_from_faces", text="Set From Faces", icon = 'SET_FROM_FACES')
        layout.operator("transform.rotate_normal", text="Rotate Normal", icon = "NORMAL_ROTATE")
        layout.operator("mesh.point_normals", text="Point normals to target", icon = "NORMAL_TARGET")
        layout.operator("mesh.merge_normals", text="Merge", icon = "MERGE")
        layout.operator("mesh.split_normals", text="Split", icon = "SPLIT")
        layout.operator("mesh.average_normals", text="Average Normals", icon = "NORMAL_AVERAGE")

class VIEW3D_MT_edit_mesh_normals_vector(Menu):
    bl_label = "Vector"

    def draw(self, context):
        layout = self.layout

        layout.operator("mesh.normals_tools", text="Copy", icon = "COPYDOWN").mode = 'COPY'
        layout.operator("mesh.normals_tools", text="Paste", icon = "PASTEDOWN").mode = 'PASTE'
        layout.operator("mesh.normals_tools", text="Multiply", icon = "NORMAL_MULTIPLY").mode = 'MULTIPLY'
        layout.operator("mesh.normals_tools", text="Add", icon = "ADD").mode = 'ADD'
        layout.operator("mesh.normals_tools", text="Reset", icon = "RESET").mode = 'RESET'
        layout.operator("mesh.smoothen_normals", text="Smoothen", icon = "NORMAL_SMOOTH")

class VIEW3D_MT_edit_mesh_normals_facestrength(Menu):
    bl_label = "Face Strength"

    def draw(self, context):
        layout = self.layout

        layout.menu("VIEW3D_MT_edit_mesh_normals_select_strength", text="Select by Face Strength", icon='FACESEL')
        layout.menu("VIEW3D_MT_edit_mesh_normals_set_strength", text="Set Face Strength", icon='NORMAL_SETSTRENGTH')


class VIEW3D_MT_edit_mesh_shading(Menu):
    bl_label = "Shading"

    def draw(self, _context):
        layout = self.layout

        layout.operator("mesh.faces_shade_smooth", icon = 'SHADING_SMOOTH')
        layout.operator("mesh.faces_shade_flat", icon = 'SHADING_FLAT')

        layout.separator()

        layout.operator("mesh.mark_sharp", text="Smooth Edges", icon = 'SHADING_SMOOTH').clear = True
        layout.operator("mesh.mark_sharp", text="Sharp Edges", icon = 'SHADING_FLAT')

        layout.separator()

        props = layout.operator("mesh.mark_sharp", text="Smooth Vertices", icon = 'SHADING_SMOOTH')
        props.use_verts = True
        props.clear = True

        layout.operator("mesh.mark_sharp", text="Sharp Vertices", icon = 'SHADING_FLAT').use_verts = True


class VIEW3D_MT_edit_mesh_weights(Menu):
    bl_label = "Weights"

    def draw(self, _context):
        VIEW3D_MT_paint_weight.draw_generic(self.layout, is_editmode=True)


class VIEW3D_MT_edit_mesh_clean(Menu):
    bl_label = "Clean Up"

    def draw(self, _context):
        layout = self.layout

        layout.operator("mesh.delete_loose", icon = "DELETE")

        layout.separator()

        layout.operator("mesh.decimate", icon = "DECIMATE")
        layout.operator("mesh.dissolve_degenerate", icon = "DEGENERATE_DISSOLVE")
        layout.operator("mesh.dissolve_limited", icon='DISSOLVE_LIMITED')
        layout.operator("mesh.face_make_planar", icon = "MAKE_PLANAR")

        layout.separator()

        layout.operator("mesh.vert_connect_nonplanar", icon = "SPLIT_NONPLANAR")
        layout.operator("mesh.vert_connect_concave", icon = "SPLIT_CONCAVE")
        layout.operator("mesh.remove_doubles", icon = "REMOVE_DOUBLES")
        layout.operator("mesh.fill_holes", icon = "FILL_HOLE")


class VIEW3D_MT_edit_mesh_delete(Menu):
    bl_label = "Delete"

    def draw(self, _context):
        layout = self.layout

        layout.operator_enum("mesh.delete", "type")

        layout.separator()

        layout.operator("mesh.delete_edgeloop", text="Edge Loops", icon = "DELETE")

class VIEW3D_MT_edit_mesh_dissolve(Menu):
    bl_label = "Dissolve"

    def draw(self, context):
        layout = self.layout

        layout.operator("mesh.dissolve_verts", icon='DISSOLVE_VERTS')
        layout.operator("mesh.dissolve_edges", icon='DISSOLVE_EDGES')
        layout.operator("mesh.dissolve_faces", icon='DISSOLVE_FACES')

        layout.separator()

        layout.operator("mesh.dissolve_limited", icon='DISSOLVE_LIMITED')

        layout.separator()

        layout.operator("mesh.edge_collapse", icon='EDGE_COLLAPSE')


# Workaround to separate the tooltips for Show Hide for Mesh in Edit Mode
class VIEW3D_mesh_hide_unselected(bpy.types.Operator):
    """Hide Unselected\nHide unselected geometry in Edit Mode"""      # blender will use this as a tooltip for menu items and buttons.
    bl_idname = "mesh.hide_unselected"        # unique identifier for buttons and menu items to reference.
    bl_label = "Hide Unselected"         # display name in the interface.
    bl_options = {'REGISTER', 'UNDO'}  # enable undo for the operator.

    def execute(self, context):        # execute() is called by blender when running the operator.
        bpy.ops.mesh.hide(unselected = True)
        return {'FINISHED'}


class VIEW3D_MT_edit_mesh_merge(Menu):
    bl_label = "Merge"

    def draw(self, _context):
        layout = self.layout

        layout.operator_enum("mesh.merge", "type")

        layout.separator()

        layout.operator("mesh.remove_doubles", text="By Distance")


class VIEW3D_MT_edit_mesh_show_hide(Menu):
    bl_label = "Show/Hide"

    def draw(self, context):
        layout = self.layout

        layout.operator("mesh.reveal", text="Show Hidden", icon = "RESTRICT_VIEW_OFF")
        layout.operator("mesh.hide", text="Hide Selected", icon = "RESTRICT_VIEW_ON").unselected = False
        layout.operator("mesh.hide_unselected", text="Hide Unselected", icon = "HIDE_UNSELECTED") # bfa - separated tooltip

# Grease Pencil Edit Mode - Strokes, Delete menu
class VIEW3D_MT_edit_gpencil_delete(Menu):
    bl_label = "Delete"

    def draw(self, _context):
        layout = self.layout

        layout.operator_enum("gpencil.delete", "type")

        layout.separator()

        layout.operator("gpencil.active_frames_delete_all", icon = "DELETE")


# Edit Curve
# draw_curve is used by VIEW3D_MT_edit_curve and VIEW3D_MT_edit_surface
def draw_curve(self, _context):
    layout = self.layout

    layout.menu("VIEW3D_MT_transform")
    layout.menu("VIEW3D_MT_mirror")
    layout.menu("VIEW3D_MT_snap")

    layout.separator()

    layout.operator("curve.spin", icon = 'SPIN')
    layout.operator("curve.duplicate_move", icon = "DUPLICATE")

    layout.separator()

    layout.operator("curve.split", icon = "SPLIT")
    layout.operator("curve.separate", icon = "SEPARATE")
    layout.operator("curve.cyclic_toggle", icon = 'TOGGLE_CYCLIC')
    layout.operator("curve.decimate", icon = "DECIMATE")
    layout.operator_menu_enum("curve.spline_type_set", "type")

    layout.separator()

    layout.operator("transform.tilt", icon = "TILT")
    layout.operator("curve.tilt_clear", icon = "CLEAR_TILT")

    layout.separator()

    layout.menu("VIEW3D_MT_edit_curve_handle_type_set")
   
    layout.operator("curve.normals_make_consistent", icon = 'RECALC_NORMALS')

    layout.separator()

    layout.menu("VIEW3D_MT_edit_curve_show_hide")
    layout.menu("VIEW3D_MT_edit_curve_delete")


class VIEW3D_MT_edit_curve(Menu):
    bl_label = "Curve"

    draw = draw_curve


class VIEW3D_MT_edit_curve_ctrlpoints(Menu):
    bl_label = "Control Points"

    def draw(self, context):
        layout = self.layout

        edit_object = context.edit_object

        if edit_object.type in {'CURVE', 'SURFACE'}:
            layout.operator("curve.extrude_move", icon = 'EXTRUDE_REGION')

            layout.separator()

            layout.operator("curve.make_segment", icon = "MAKE_CURVESEGMENT")

            layout.separator()

            if edit_object.type == 'CURVE':
                layout.operator("transform.tilt", icon = 'TILT')
                layout.operator("curve.tilt_clear",icon = "CLEAR_TILT")

                layout.separator()

                layout.menu("VIEW3D_MT_edit_curve_handle_type_set")
                layout.operator("curve.normals_make_consistent", icon = 'RECALC_NORMALS')

                layout.separator()

            layout.operator("curve.smooth", icon = 'SHADING_SMOOTH')
            if edit_object.type == 'CURVE':
                layout.operator("curve.smooth_weight", icon = "SMOOTH_WEIGHT")
                layout.operator("curve.smooth_radius", icon = "SMOOTH_RADIUS")
                layout.operator("curve.smooth_tilt", icon = "SMOOTH_TILT")

            layout.separator()

        layout.menu("VIEW3D_MT_hook")

        layout.separator()

        layout.operator("object.vertex_parent_set", icon = "VERTEX_PARENT")


class VIEW3D_MT_edit_curve_handle_type_set(Menu):
    bl_label = "Set Handle Type"

    def draw(self, context):
        layout = self.layout

        layout.operator("curve.handle_type_set", icon = 'HANDLE_AUTO', text="Automatic").type = 'AUTOMATIC'
        layout.operator("curve.handle_type_set", icon = 'HANDLE_VECTOR', text="Vector").type = 'VECTOR'
        layout.operator("curve.handle_type_set", icon = 'HANDLE_ALIGN',text="Aligned").type = 'ALIGNED'
        layout.operator("curve.handle_type_set", icon = 'HANDLE_FREE', text="Free").type = 'FREE_ALIGN'

        layout.separator()

        layout.operator("curve.handle_type_set", icon = 'HANDLE_FREE', text="Toggle Free / Aligned").type = 'TOGGLE_FREE_ALIGN'


class VIEW3D_MT_edit_curve_segments(Menu):
    bl_label = "Segments"

    def draw(self, _context):
        layout = self.layout

        layout.operator("curve.subdivide", icon = 'SUBDIVIDE_EDGES')
        layout.operator("curve.switch_direction", icon = 'SWITCH_DIRECTION')


class VIEW3D_MT_edit_curve_context_menu(Menu):
    bl_label = "Curve Context Menu"

    def draw(self, _context):
        # TODO(campbell): match mesh vertex menu.

        layout = self.layout

        layout.operator_context = 'INVOKE_DEFAULT'

        layout.operator("curve.subdivide")
        layout.operator("curve.switch_direction")

        layout.separator()

        layout.operator("curve.duplicate_move", icon = "DUPLICATE")
        layout.operator("curve.split")
        layout.operator("curve.cyclic_toggle")
        layout.operator_menu_enum("curve.spline_type_set", "type")

        layout.separator()

        layout.operator("curve.make_segment")

        layout.separator()

        layout.operator("transform.tilt")
        layout.operator("curve.tilt_clear")

        layout.separator()

        layout.operator_menu_enum("curve.handle_type_set", "type")
        layout.operator("curve.normals_make_consistent")

        layout.separator()

        layout.operator("curve.spline_weight_set")
        layout.operator("curve.radius_set")

        layout.separator()

        layout.menu("VIEW3D_MT_mirror")
        layout.menu("VIEW3D_MT_snap")

        layout.separator()

        layout.operator("curve.decimate")
        layout.operator("curve.delete", text="Delete Point").type = 'VERT'
        layout.operator("curve.delete", text="Delete Segment").type = 'SEGMENT'
        layout.operator("curve.dissolve_verts")


class VIEW3D_MT_edit_curve_delete(Menu):
    bl_label = "Delete"

    def draw(self, _context):
        layout = self.layout

        layout.operator("curve.delete", text="Vertices", icon = "DELETE").type = 'VERT'
        layout.operator("curve.delete", text="Segment", icon = "DELETE").type = 'SEGMENT'

        layout.separator()

        layout.operator("curve.dissolve_verts", icon='DISSOLVE_VERTS')


# Workaround to separate the tooltips for Show Hide for Curve in Edit Mode
class VIEW3D_curve_hide_unselected(bpy.types.Operator):
    """Hide Unselected\nHide unselected Control Points"""      # blender will use this as a tooltip for menu items and buttons.
    bl_idname = "curve.hide_unselected"        # unique identifier for buttons and menu items to reference.
    bl_label = "Hide Unselected"         # display name in the interface.
    bl_options = {'REGISTER', 'UNDO'}  # enable undo for the operator.

    def execute(self, context):        # execute() is called by blender when running the operator.
        bpy.ops.curve.hide(unselected = True)
        return {'FINISHED'}


class VIEW3D_MT_edit_curve_show_hide(Menu):
    bl_label = "Show/Hide"

    def draw(self, context):
        layout = self.layout

        layout.operator("curve.reveal", text="Show Hidden", icon = "RESTRICT_VIEW_OFF")
        layout.operator("curve.hide", text="Hide Selected", icon = "RESTRICT_VIEW_ON").unselected = False
        layout.operator("curve.hide_unselected", text="Hide Unselected", icon = "HIDE_UNSELECTED") # bfa - separated tooltip


class VIEW3D_MT_edit_surface(Menu):
    bl_label = "Surface"

    draw = draw_curve


class VIEW3D_MT_edit_font(Menu):
    bl_label = "Font"

    def draw(self, _context):
        layout = self.layout

        layout.menu("VIEW3D_MT_edit_text_chars")

        layout.separator()

        layout.menu("VIEW3D_MT_edit_font_move_select")

        layout.separator()

        layout.operator("font.style_toggle", text="Toggle Bold", icon = 'BOLD').style = 'BOLD'
        layout.operator("font.style_toggle", text="Toggle Italic", icon = 'ITALIC').style = 'ITALIC'

        layout.separator()

        layout.operator("font.style_toggle", text="Toggle Underline", icon = 'UNDERLINED').style = 'UNDERLINE'
        layout.operator("font.style_toggle", text="Toggle Small Caps", icon = "SMALL_CAPS").style = 'SMALL_CAPS'

        layout.separator()

        layout.operator("font.case_set", icon = 'SET_UPPERCASE', text = "Set Uppercase").case = 'UPPER'
        layout.operator("font.case_set", icon = 'SET_LOWERCASE', text = "Set Lowercase").case = 'LOWER'

        layout.separator()

        layout.operator("font.delete", icon = "DELETE").type = 'NEXT_OR_SELECTION'



# move_select submenu
class VIEW3D_MT_edit_font_move_select(Menu):
    bl_label = "Select Text"

    def draw(self, context):
        layout = self.layout

        layout.operator("font.move_select", text = "Line End", icon = "HAND").type = 'LINE_END'
        layout.operator("font.move_select", text = "Line Begin", icon = "HAND").type = 'LINE_BEGIN'
        layout.operator("font.move_select", text = "Previous Character", icon = "HAND").type = 'PREVIOUS_CHARACTER'
        layout.operator("font.move_select", text = "Next Character", icon = "HAND").type = 'NEXT_CHARACTER'
        layout.operator("font.move_select", text = "Previous Word", icon = "HAND").type = 'PREVIOUS_WORD'
        layout.operator("font.move_select", text = "Next Word", icon = "HAND").type = 'NEXT_WORD'
        layout.operator("font.move_select", text = "Previous Line", icon = "HAND").type = 'PREVIOUS_LINE'
        layout.operator("font.move_select", text = "Next Line", icon = "HAND").type = 'NEXT_LINE'
        layout.operator("font.move_select", text = "Previous Character", icon = "HAND").type = 'PREVIOUS_CHARACTER'
        layout.operator("font.move_select", text = "Next Character", icon = "HAND").type = 'NEXT_CHARACTER'


class VIEW3D_MT_edit_text_chars(Menu):
    bl_label = "Special Characters"

    def draw(self, _context):
        layout = self.layout

        layout.operator("font.text_insert", text="Copyright", icon = "COPYRIGHT").text = "\u00A9"
        layout.operator("font.text_insert", text="Registered Trademark", icon = "TRADEMARK").text = "\u00AE"

        layout.separator()

        layout.operator("font.text_insert", text="Degree Sign", icon = "DEGREE").text = "\u00B0"
        layout.operator("font.text_insert", text="Multiplication Sign", icon = "MULTIPLICATION").text = "\u00D7"
        layout.operator("font.text_insert", text="Circle", icon = "CIRCLE").text = "\u008A"

        layout.separator()

        layout.operator("font.text_insert", text="Superscript 1", icon = "SUPER_ONE").text = "\u00B9"
        layout.operator("font.text_insert", text="Superscript 2", icon = "SUPER_TWO").text = "\u00B2"
        layout.operator("font.text_insert", text="Superscript 3", icon = "SUPER_THREE").text = "\u00B3"

        layout.separator()

        layout.operator("font.text_insert", text="Double >>", icon = "DOUBLE_RIGHT").text = "\u00BB"
        layout.operator("font.text_insert", text="Double <<", icon = "DOUBLE_LEFT").text = "\u00AB"
        layout.operator("font.text_insert", text="Promillage", icon = "PROMILLE").text = "\u2030"

        layout.separator()

        layout.operator("font.text_insert", text="Dutch Florin", icon = "DUTCH_FLORIN").text = "\u00A4"
        layout.operator("font.text_insert", text="British Pound", icon = "POUND").text = "\u00A3"
        layout.operator("font.text_insert", text="Japanese Yen", icon = "YEN").text = "\u00A5"

        layout.separator()

        layout.operator("font.text_insert", text="German S", icon = "GERMAN_S").text = "\u00DF"
        layout.operator("font.text_insert", text="Spanish Question Mark", icon = "SPANISH_QUESTION").text = "\u00BF"
        layout.operator("font.text_insert", text="Spanish Exclamation Mark", icon = "SPANISH_EXCLAMATION").text = "\u00A1"


class VIEW3D_MT_edit_meta(Menu):
    bl_label = "Metaball"

    def draw(self, _context):
        layout = self.layout

        layout.menu("VIEW3D_MT_transform")
        layout.menu("VIEW3D_MT_mirror")
        layout.menu("VIEW3D_MT_snap")

        layout.separator()

        layout.operator("mball.duplicate_metaelems", icon = "DUPLICATE")

        layout.separator()

        layout.menu("VIEW3D_MT_edit_meta_showhide")

        layout.operator_context = 'EXEC_DEFAULT'
        layout.operator("mball.delete_metaelems", text="Delete", icon = "DELETE")


# Workaround to separate the tooltips for Show Hide for Curve in Edit Mode
class VIEW3D_MT_edit_meta_showhide_unselected(bpy.types.Operator):
    """Hide Unselected\nHide unselected metaelement(s)"""      # blender will use this as a tooltip for menu items and buttons.
    bl_idname = "mball.hide_metaelems_unselected"        # unique identifier for buttons and menu items to reference.
    bl_label = "Hide Unselected"         # display name in the interface.
    bl_options = {'REGISTER', 'UNDO'}  # enable undo for the operator.

    def execute(self, context):        # execute() is called by blender when running the operator.
        bpy.ops.mball.hide_metaelems(unselected = True)
        return {'FINISHED'}


class VIEW3D_MT_edit_meta_showhide(Menu):
    bl_label = "Show/Hide"

    def draw(self, _context):
        layout = self.layout

        layout.operator("mball.reveal_metaelems", text="Show Hidden", icon = "RESTRICT_VIEW_OFF")
        layout.operator("mball.hide_metaelems", text="Hide Selected", icon = "RESTRICT_VIEW_ON").unselected = False
        layout.operator("mball.hide_metaelems_unselected", text="Hide Unselected", icon = "HIDE_UNSELECTED")


class VIEW3D_MT_edit_lattice(Menu):
    bl_label = "Lattice"

    def draw(self, _context):
        layout = self.layout

        layout.menu("VIEW3D_MT_transform")
        layout.menu("VIEW3D_MT_mirror")
        layout.menu("VIEW3D_MT_snap")
        layout.menu("VIEW3D_MT_edit_lattice_flip")

        layout.separator()

        layout.operator("lattice.make_regular", icon = 'MAKE_REGULAR')

        layout.menu("VIEW3D_MT_hook")

        layout.separator()

        layout.operator("object.vertex_parent_set", icon = "VERTEX_PARENT")

class VIEW3D_MT_edit_lattice_flip(Menu):
    bl_label = "Flip"

    def draw(self, context):
        layout = self.layout

        layout.operator("lattice.flip", text = " U (X) axis", icon = "FLIP_X").axis = 'U'
        layout.operator("lattice.flip", text = " V (Y) axis", icon = "FLIP_Y").axis = 'V'
        layout.operator("lattice.flip", text = " W (Z) axis", icon = "FLIP_Z").axis = 'W'


class VIEW3D_MT_edit_armature(Menu):
    bl_label = "Armature"

    def draw(self, context):
        layout = self.layout

        edit_object = context.edit_object
        arm = edit_object.data

        layout.menu("VIEW3D_MT_transform_armature")
        layout.menu("VIEW3D_MT_mirror")
        layout.menu("VIEW3D_MT_snap")

        layout.separator()

        layout.menu("VIEW3D_MT_edit_armature_roll")

        layout.operator("transform.transform", text="Set Bone Roll", icon = "SET_ROLL").mode = 'BONE_ROLL'
        layout.operator("armature.roll_clear", text="Clear Bone Roll", icon = "CLEAR_ROLL")



        layout.separator()

        layout.operator("armature.extrude_move", icon = 'EXTRUDE_REGION')

        if arm.use_mirror_x:
            layout.operator("armature.extrude_forked", icon = "EXTRUDE_REGION")

        layout.operator("armature.duplicate_move", icon = "DUPLICATE")
        layout.operator("armature.merge", icon = "MERGE")
        layout.operator("armature.fill", icon = "FILLBETWEEN")
        layout.operator("armature.split", icon = "SPLIT")
        layout.operator("armature.separate", icon = "SEPARATE")
        layout.operator("armature.symmetrize", icon = "SYMMETRIZE")

        layout.separator()

        layout.operator("armature.subdivide", text="Subdivide", icon = 'SUBDIVIDE_EDGES')
        layout.operator("armature.switch_direction", text="Switch Direction", icon = "SWITCH_DIRECTION")

        layout.separator()

        layout.menu("VIEW3D_MT_edit_armature_names")

        layout.separator()

        layout.operator_context = 'INVOKE_DEFAULT'
        layout.operator("armature.armature_layers", icon = "LAYER")
        layout.operator("armature.bone_layers", icon = "LAYER")

        layout.separator()

        layout.menu("VIEW3D_MT_edit_armature_parent")

        layout.separator()

        layout.menu("VIEW3D_MT_bone_options_toggle", text="Bone Settings")
        layout.menu("VIEW3D_MT_armature_show_hide") # bfa - the new show hide menu with split tooltip

        layout.separator()

        layout.operator("armature.delete", icon = "DELETE")
        layout.operator("armature.dissolve", icon = "DELETE")


# Workaround to separate the tooltips for Show Hide for Armature in Edit Mode
class VIEW3D_armature_hide_unselected(bpy.types.Operator):
    """Hide Unselected\nHide unselected Bones in Edit Mode"""      # blender will use this as a tooltip for menu items and buttons.
    bl_idname = "armature.hide_unselected"        # unique identifier for buttons and menu items to reference.
    bl_label = "Hide Unselected"         # display name in the interface.
    bl_options = {'REGISTER', 'UNDO'}  # enable undo for the operator.

    def execute(self, context):        # execute() is called by blender when running the operator.
        bpy.ops.armature.hide(unselected = True)
        return {'FINISHED'}


class VIEW3D_MT_armature_show_hide(Menu):
    bl_label = "Show/Hide"

    def draw(self, context):
        layout = self.layout

        layout.operator("armature.reveal", text="Show Hidden", icon = "RESTRICT_VIEW_OFF")
        layout.operator("armature.hide", text="Hide Selected", icon = "RESTRICT_VIEW_ON").unselected = False
        layout.operator("armature.hide_unselected", text="Hide Unselected", icon = "HIDE_UNSELECTED")


class VIEW3D_MT_armature_context_menu(Menu):
    bl_label = "Armature Context Menu"

    def draw(self, context):
        layout = self.layout

        edit_object = context.edit_object
        arm = edit_object.data

        layout.operator_context = 'INVOKE_REGION_WIN'

        # Add
        layout.operator("armature.subdivide", text="Subdivide")
        layout.operator("armature.duplicate_move", text="Duplicate", icon = "DUPLICATE")
        layout.operator("armature.extrude_move", icon='EXTRUDE_REGION')
        if arm.use_mirror_x:
            layout.operator("armature.extrude_forked", icon='EXTRUDE_REGION')

        layout.separator()

        layout.operator("armature.fill")

        layout.separator()

        # Modify
        layout.menu("VIEW3D_MT_mirror")
        layout.menu("VIEW3D_MT_snap")
        layout.operator("armature.switch_direction", text="Switch Direction")
        layout.operator("armature.symmetrize")
        layout.menu("VIEW3D_MT_edit_armature_names")

        layout.separator()

        layout.menu("VIEW3D_MT_edit_armature_parent")

        layout.separator()

        # Remove
        layout.operator("armature.split")
        layout.operator("armature.merge")
        layout.operator("armature.dissolve")
        layout.operator("armature.delete")


class VIEW3D_MT_edit_armature_names(Menu):
    bl_label = "Names"

    def draw(self, _context):
        layout = self.layout

        layout.operator_context = 'EXEC_REGION_WIN'
        layout.operator("armature.autoside_names", text="AutoName Left/Right", icon = "STRING").type = 'XAXIS'
        layout.operator("armature.autoside_names", text="AutoName Front/Back", icon = "STRING").type = 'YAXIS'
        layout.operator("armature.autoside_names", text="AutoName Top/Bottom", icon = "STRING").type = 'ZAXIS'
        layout.operator("armature.flip_names", text="Flip Names", icon = "FLIP")


class VIEW3D_MT_edit_armature_parent(Menu):
    bl_label = "Parent"

    def draw(self, _context):
        layout = self.layout

        layout.operator("armature.parent_set", text="Make", icon='PARENT_SET')
        layout.operator("armature.parent_clear", text="Clear", icon='PARENT_CLEAR')


class VIEW3D_MT_edit_armature_roll(Menu):
    bl_label = "Recalculate Bone Roll"
    def draw(self, _context):
        layout = self.layout

        layout.label(text="- Positive: -")
        layout.operator("armature.calculate_roll", text= "Local + X Tangent", icon = "ROLL_X_TANG_POS").type = 'POS_X'
        layout.operator("armature.calculate_roll", text= "Local + Z Tangent", icon = "ROLL_Z_TANG_POS").type = 'POS_Z'
        layout.operator("armature.calculate_roll", text= "Global + X Axis", icon = "ROLL_X_POS").type = 'GLOBAL_POS_X'
        layout.operator("armature.calculate_roll", text= "Global + Y Axis", icon = "ROLL_Y_POS").type = 'GLOBAL_POS_Y'
        layout.operator("armature.calculate_roll", text= "Global + Z Axis", icon = "ROLL_Z_POS").type = 'GLOBAL_POS_Z'
        layout.label(text="- Negative: -")
        layout.operator("armature.calculate_roll", text= "Local - X Tangent", icon = "ROLL_X_TANG_NEG").type = 'NEG_X'
        layout.operator("armature.calculate_roll", text= "Local - Z Tangent", icon = "ROLL_Z_TANG_NEG").type = 'NEG_Z'
        layout.operator("armature.calculate_roll", text= "Global - X Axis", icon = "ROLL_X_NEG").type = 'GLOBAL_NEG_X'
        layout.operator("armature.calculate_roll", text= "Global - Y Axis", icon = "ROLL_Y_NEG").type = 'GLOBAL_NEG_Y'
        layout.operator("armature.calculate_roll", text= "Global - Z Axis", icon = "ROLL_Z_NEG").type = 'GLOBAL_NEG_Z'
        layout.label(text="- Other: -")
        layout.operator("armature.calculate_roll", text= "Active Bone", icon = "BONE_DATA").type = 'ACTIVE'
        layout.operator("armature.calculate_roll", text= "View Axis", icon = "MANIPUL").type = 'VIEW'
        layout.operator("armature.calculate_roll", text= "Cursor", icon = "CURSOR").type = 'CURSOR'

# bfa - not functional in the BFA keymap. But menu class remains for the Blender keymap. DO NOT DELETE!
class VIEW3D_MT_edit_armature_delete(Menu):
    bl_label = "Delete"

    def draw(self, _context):
        layout = self.layout
        layout.operator_context = 'EXEC_AREA'

        layout.operator("armature.delete", text="Bones", icon = "DELETE")

        layout.separator()

        layout.operator("armature.dissolve", text="Dissolve Bones", icon = "DELETE")


# ********** Grease Pencil Stroke menus **********
class VIEW3D_MT_gpencil_autoweights(Menu):
    bl_label = "Generate Weights"

    def draw(self, _context):
        layout = self.layout
        layout.operator("gpencil.generate_weights", text="With Empty Groups", icon = "PARTICLEBRUSH_WEIGHT").mode = 'NAME'
        layout.operator("gpencil.generate_weights", text="With Automatic Weights", icon = "PARTICLEBRUSH_WEIGHT").mode = 'AUTO'


class VIEW3D_MT_gpencil_simplify(Menu):
    bl_label = "Simplify"

    def draw(self, _context):
        layout = self.layout
        layout.operator("gpencil.stroke_simplify_fixed", text="Fixed", icon = "MOD_SIMPLIFY")
        layout.operator("gpencil.stroke_simplify", text="Adaptative", icon = "MOD_SIMPLIFY")


class VIEW3D_MT_paint_gpencil(Menu):
    bl_label = "Strokes"

    def draw(self, _context):

        layout = self.layout

        layout.operator("gpencil.interpolate", text="Interpolate", icon = "INTERPOLATE")
        layout.operator("gpencil.interpolate_sequence", text="Sequence", icon = "SEQUENCE")

        layout.separator()

        layout.operator("gpencil.frame_duplicate", text="Duplicate Active Frame", icon = "DUPLICATE")
        layout.operator("gpencil.frame_duplicate", text="Duplicate All Layers", icon = "DUPLICATE").mode = 'ALL'

        layout.separator()

        layout.operator("gpencil.blank_frame_add", icon = "ADD")
        layout.operator("gpencil.delete", text="Delete Frame", icon = "DELETE").type = 'FRAME'
        layout.operator("gpencil.active_frames_delete_all", icon = "DELETE")

        layout.separator()

        layout.operator("gpencil.primitive", text="Line", icon='IPO_CONSTANT').type = 'LINE'
        layout.operator("gpencil.primitive", text="Rectangle", icon='UV_FACESEL').type = 'BOX'
        layout.operator("gpencil.primitive", text="Circle", icon='ANTIALIASED').type = 'CIRCLE'
        layout.operator("gpencil.primitive", text="Arc", icon='SPHERECURVE').type = 'ARC'
        layout.operator("gpencil.primitive", text="Curve", icon='CURVE_BEZCURVE').type = 'CURVE'

        layout.separator()

        #radial control button brush size
        myvar = layout.operator("wm.radial_control", text = "Brush Radius", icon = "BRUSHSIZE")
        myvar.data_path_primary = 'tool_settings.gpencil_paint.brush.size'

        #radial control button brush strength
        myvar = layout.operator("wm.radial_control", text = "Brush Strength", icon = "BRUSHSTRENGTH")
        myvar.data_path_primary = 'tool_settings.gpencil_paint.brush.gpencil_settings.pen_strength'

        #radial control button brush strength
        myvar = layout.operator("wm.radial_control", text = "Eraser Radius (Old Toolsystem)", icon = "BRUSHSIZE")
        myvar.data_path_primary = 'preferences.edit.grease_pencil_eraser_radius'


class VIEW3D_MT_assign_material(Menu):
    bl_label = "Assign Material"

    def draw(self, context):
        layout = self.layout
        ob = context.active_object

        for slot in ob.material_slots:
            mat = slot.material
            if mat:
                layout.operator("gpencil.stroke_change_color", text=mat.name, icon = "COLOR").material = mat.name


class VIEW3D_MT_gpencil_copy_layer(Menu):
    bl_label = "Copy Layer to Object"

    def draw(self, context):
        layout = self.layout
        view_layer = context.view_layer
        obact = context.active_object
        gpl = context.active_gpencil_layer

        done = False
        if gpl is not None:
            for ob in view_layer.objects:
                if ob.type == 'GPENCIL' and ob != obact:
                    layout.operator("gpencil.layer_duplicate_object", text=ob.name, icon = "DUPLICATE").object = ob.name
                    done = True

            if done is False:
                layout.label(text="No destination object", icon='ERROR')
        else:
            layout.label(text="No layer to copy", icon='ERROR')


class VIEW3D_MT_edit_gpencil(Menu):
    bl_label = "Strokes"

    def draw(self, _context):
        layout = self.layout

        layout.menu("VIEW3D_MT_edit_gpencil_transform")

        layout.separator()
        layout.menu("GPENCIL_MT_snap")

        layout.separator()

        layout.operator("gpencil.interpolate", text="Interpolate", icon = "INTERPOLATE")
        layout.operator("gpencil.interpolate_sequence", text="Sequence", icon = "SEQUENCE")

        layout.separator()

        layout.menu("VIEW3D_MT_gpencil_copy_layer")
        layout.menu("VIEW3D_MT_gpencil_simplify")
        layout.operator("gpencil.stroke_trim", text="Trim", icon = "CUT")

        layout.separator()

        layout.operator("gpencil.blank_frame_add", icon = "ADD")

        layout.separator()

        layout.operator("gpencil.duplicate_move", text="Duplicate", icon = "DUPLICATE")
        layout.operator("gpencil.frame_duplicate", text="Duplicate Active Frame", icon = "DUPLICATE")
        layout.operator("gpencil.frame_duplicate", text="Duplicate Active Frame All Layers", icon = "DUPLICATE").mode = 'ALL'

        layout.separator()

        layout.operator("gpencil.stroke_smooth", text="Smooth", icon = "SMOOTH")
        layout.operator("gpencil.stroke_subdivide", text="Subdivide", icon = "SUBDIVIDE_EDGES")
        layout.operator("gpencil.stroke_merge", text="Merge", icon = "MERGE")

        layout.separator()

        layout.menu("GPENCIL_MT_separate")
        layout.operator("gpencil.stroke_split", text="Split", icon = "SPLIT")
        layout.operator("gpencil.stroke_join", text="Join", icon = "JOIN").type = 'JOIN'
        layout.operator("gpencil.stroke_join", text="Join and Copy", icon = "JOIN").type = 'JOINCOPY'

        layout.separator()

        layout.operator("gpencil.stroke_flip", text="Flip Direction", icon = "FLIP")

        layout.separator()

        layout.operator("gpencil.copy", text="Copy", icon='COPYDOWN')
        layout.operator("gpencil.paste", text="Paste", icon='PASTEDOWN').type = 'COPY'
        layout.operator("gpencil.paste", text="Paste & Merge", icon = "MERGE").type = 'MERGE'

        layout.separator()

        layout.menu("GPENCIL_MT_gpencil_vertex_group")
        layout.operator_menu_enum("gpencil.move_to_layer", "layer", text="Move to Layer")
        layout.menu("VIEW3D_MT_assign_material")
        layout.menu("VIEW3D_MT_edit_gpencil_arrange_strokes")

        layout.separator()

        layout.operator_menu_enum("gpencil.convert", "type", text="Convert to Geometry")

        layout.separator()

        layout.menu("VIEW3D_MT_edit_gpencil_delete")
        layout.operator_menu_enum("gpencil.dissolve", "type")

        layout.separator()

        layout.operator("gpencil.stroke_cyclical_set", text="Toggle Cyclic", icon = 'TOGGLE_CYCLIC').type = 'TOGGLE'
        layout.operator_menu_enum("gpencil.stroke_caps_set", text="Toggle Caps...", property="type")

        layout.separator()

        layout.menu("GPENCIL_MT_cleanup")
        layout.menu("VIEW3D_MT_edit_gpencil_hide")

class VIEW3D_MT_edit_gpencil_hide(Menu):
    bl_label = "Hide"

    def draw(self, context):
        layout = self.layout

        layout.operator("gpencil.reveal", text="Show Hidden Layer", icon = "RESTRICT_VIEW_OFF")
        layout.operator("gpencil.hide", text="Hide selected Layer", icon = "RESTRICT_VIEW_ON").unselected = False
        layout.operator("gpencil.hide", text="Hide unselected Layer", icon = "HIDE_UNSELECTED").unselected = True

        layout.separator()

        layout.operator("gpencil.selection_opacity_toggle", text="Toggle Opacity", icon = "RESTRICT_VIEW_OFF")


class VIEW3D_MT_edit_gpencil_arrange_strokes(Menu):
    bl_label = "Arrange Strokes"

    def draw(self, context):
        layout = self.layout

        layout.operator("gpencil.stroke_arrange", text="Bring Forward", icon='MOVE_UP').direction = 'UP'
        layout.operator("gpencil.stroke_arrange", text="Send Backward", icon='MOVE_DOWN').direction = 'DOWN'
        layout.operator("gpencil.stroke_arrange", text="Bring to Front", icon='MOVE_TO_TOP').direction = 'TOP'
        layout.operator("gpencil.stroke_arrange", text="Send to Back", icon='MOVE_TO_BOTTOM').direction = 'BOTTOM'


class VIEW3D_MT_weight_gpencil(Menu):
    bl_label = "Weights"

    def draw(self, context):
        layout = self.layout

        #layout.operator_context = 'INVOKE_REGION_WIN'

        layout.operator("gpencil.vertex_group_normalize_all", text="Normalize All", icon = "WEIGHT_NORMALIZE_ALL")
        layout.operator("gpencil.vertex_group_normalize", text="Normalize", icon = "WEIGHT_NORMALIZE")

        layout.separator()

        layout.operator("gpencil.vertex_group_invert", text="Invert", icon='WEIGHT_INVERT')
        layout.operator("gpencil.vertex_group_smooth", text="Smooth", icon='WEIGHT_SMOOTH')

        layout.separator()

        layout.menu("VIEW3D_MT_assign_material")

        layout.separator()

        layout.operator("gpencil.frame_duplicate", text="Duplicate Active Frame", icon = "DUPLICATE")
        layout.operator("gpencil.frame_duplicate", text="Duplicate Active Frame All Layers", icon = "DUPLICATE").mode = 'ALL'

        layout.separator()

        layout.operator("gpencil.stroke_subdivide", text="Subdivide", icon = "SUBDIVIDE_EDGES")
        layout.operator("gpencil.stroke_simplify_fixed", text="Simplify", icon = "MOD_SIMPLIFY")
        layout.operator("gpencil.stroke_simplify", text="Simplify Adaptative", icon = "MOD_SIMPLIFY")

        if context.mode == 'WEIGHT_GPENCIL':
            layout.separator()
            layout.menu("VIEW3D_MT_gpencil_autoweights")

        layout.separator()

        #radial control button brush size
        myvar = layout.operator("wm.radial_control", text = "Brush Radius", icon = "BRUSHSIZE")
        myvar.data_path_primary = 'tool_settings.gpencil_sculpt.weight_brush.size'

        #radial control button brush strength
        myvar = layout.operator("wm.radial_control", text = "Brush Strength", icon = "BRUSHSTRENGTH")
        myvar.data_path_primary = 'tool_settings.gpencil_sculpt.weight_brush.strength'

class VIEW3D_MT_gpencil_animation(Menu):
    bl_label = "Animation"

    @classmethod
    def poll(cls, context):
        ob = context.active_object
        return ob and ob.type == 'GPENCIL' and ob.mode != 'OBJECT'

    def draw(self, _context):
        layout = self.layout

        layout.operator("gpencil.blank_frame_add")
        layout.operator("gpencil.active_frames_delete_all", text="Delete Frame(s)")

        layout.separator()
        layout.operator("gpencil.frame_duplicate", text="Duplicate Active Frame")
        layout.operator("gpencil.frame_duplicate", text="Duplicate All Layers").mode = 'ALL'


class VIEW3D_MT_edit_gpencil_transform(Menu):
    bl_label = "Transform"

    def draw(self, _context):
        layout = self.layout

        layout.operator("transform.translate", icon='TRANSFORM_MOVE')
        layout.operator("transform.rotate", icon='TRANSFORM_ROTATE')
        layout.operator("transform.resize", text="Scale", icon='TRANSFORM_SCALE')

        layout.separator()

        layout.operator("transform.bend", text="Bend", icon = "BEND")
        layout.operator("transform.shear", text="Shear", icon = "SHEAR")
        layout.operator("transform.tosphere", text="To Sphere", icon = "TOSPHERE")
        layout.operator("transform.transform", text="Shrink Fatten", icon = 'SHRINK_FATTEN').mode = 'GPENCIL_SHRINKFATTEN'

        layout.separator()

        layout.operator("gpencil.reproject", icon = "REPROJECT")


class VIEW3D_MT_object_mode_pie(Menu):
    bl_label = "Mode"

    def draw(self, _context):
        layout = self.layout

        pie = layout.menu_pie()
        pie.operator_enum("object.mode_set", "mode")


class VIEW3D_MT_view_pie(Menu):
    bl_label = "View"
    bl_idname = "VIEW3D_MT_view_pie"

    def draw(self, _context):
        layout = self.layout

        pie = layout.menu_pie()
        pie.operator_enum("view3d.view_axis", "type")
        pie.operator("view3d.view_camera", text="View Camera", icon='CAMERA_DATA')
        pie.operator("view3d.view_selected", text="View Selected", icon='VIEW_SELECTED')


class VIEW3D_MT_transform_gizmo_pie(Menu):
    bl_label = "View"

    def draw(self, context):
        layout = self.layout

        pie = layout.menu_pie()
        # 1: Left
        pie.operator("view3d.transform_gizmo_set", text="Move").type = {'TRANSLATE'}
        # 2: Right
        pie.operator("view3d.transform_gizmo_set", text="Rotate").type = {'ROTATE'}
        # 3: Down
        pie.operator("view3d.transform_gizmo_set", text="Scale").type = {'SCALE'}
        # 4: Up
        pie.prop(context.space_data, "show_gizmo", text="Show Gizmos", icon='GIZMO')
        # 5: Up/Left
        pie.operator("view3d.transform_gizmo_set", text="All").type = {'TRANSLATE', 'ROTATE', 'SCALE'}


class VIEW3D_MT_shading_pie(Menu):
    bl_label = "Shading"

    def draw(self, context):
        layout = self.layout
        pie = layout.menu_pie()

        view = context.space_data

        pie.prop(view.shading, "type", expand=True)


class VIEW3D_MT_shading_ex_pie(Menu):
    bl_label = "Shading"

    def draw(self, context):
        layout = self.layout
        pie = layout.menu_pie()

        view = context.space_data

        pie.prop_enum(view.shading, "type", value='WIREFRAME')
        pie.prop_enum(view.shading, "type", value='SOLID')

        # Note this duplicates "view3d.toggle_xray" logic, so we can see the active item: T58661.
        if context.pose_object:
            pie.prop(view.overlay, "show_xray_bone", icon='XRAY')
        else:
            xray_active = (
                (context.mode == 'EDIT_MESH') or
                (view.shading.type in {'SOLID', 'WIREFRAME'})
            )
            if xray_active:
                sub = pie
            else:
                sub = pie.row()
                sub.active = False
            sub.prop(
                view.shading,
                "show_xray_wireframe" if (view.shading.type == 'WIREFRAME') else "show_xray",
                text="Toggle X-Ray",
                icon='XRAY',
            )

        pie.prop(view.overlay, "show_overlays", text="Toggle Overlays", icon='OVERLAY')

        pie.prop_enum(view.shading, "type", value='MATERIAL')
        pie.prop_enum(view.shading, "type", value='RENDERED')


class VIEW3D_MT_pivot_pie(Menu):
    bl_label = "Pivot Point"

    def draw(self, context):
        layout = self.layout
        pie = layout.menu_pie()
        obj = context.active_object
        mode = context.mode

        pie.prop_enum(context.scene.tool_settings, "transform_pivot_point", value='BOUNDING_BOX_CENTER')
        pie.prop_enum(context.scene.tool_settings, "transform_pivot_point", value='CURSOR')
        pie.prop_enum(context.scene.tool_settings, "transform_pivot_point", value='INDIVIDUAL_ORIGINS')
        pie.prop_enum(context.scene.tool_settings, "transform_pivot_point", value='MEDIAN_POINT')
        pie.prop_enum(context.scene.tool_settings, "transform_pivot_point", value='ACTIVE_ELEMENT')
        if (obj is None) or (mode in {'OBJECT', 'POSE', 'WEIGHT_PAINT'}):
            pie.prop(context.scene.tool_settings, "use_transform_pivot_point_align", text="Only Origins")


class VIEW3D_MT_orientations_pie(Menu):
    bl_label = "Orientation"

    def draw(self, context):
        layout = self.layout
        pie = layout.menu_pie()
        scene = context.scene

        pie.prop(scene.transform_orientation_slots[0], "type", expand=True)


class VIEW3D_MT_snap_pie(Menu):
    bl_label = "Snap"

    def draw(self, _context):
        layout = self.layout
        pie = layout.menu_pie()

        pie.operator("view3d.snap_cursor_to_grid", text="Cursor to Grid", icon='CURSOR')
        pie.operator("view3d.snap_selected_to_grid", text="Selection to Grid", icon='RESTRICT_SELECT_OFF')
        pie.operator("view3d.snap_cursor_to_selected", text="Cursor to Selected", icon='CURSOR')
        pie.operator("view3d.snap_selected_to_cursor", text="Selection to Cursor", icon='RESTRICT_SELECT_OFF').use_offset = False
        pie.operator("view3d.snap_selected_to_cursor", text="Selection to Cursor (Keep Offset)", icon='RESTRICT_SELECT_OFF').use_offset = True
        pie.operator("view3d.snap_selected_to_active", text="Selection to Active", icon='RESTRICT_SELECT_OFF')
        pie.operator("view3d.snap_cursor_to_center", text="Cursor to World Origin", icon='CURSOR')
        pie.operator("view3d.snap_cursor_to_active", text="Cursor to Active", icon='CURSOR')


class VIEW3D_MT_proportional_editing_falloff_pie(Menu):
    bl_label = "Proportional Editing Falloff"

    def draw(self, context):
        layout = self.layout
        pie = layout.menu_pie()
        tool_settings = context.scene.tool_settings

        pie.prop(tool_settings, "proportional_edit_falloff", expand=True)


# ********** Panel **********

<<<<<<< HEAD
class VIEW3D_PT_active_tool(Panel):
=======

class VIEW3D_PT_active_tool(Panel, ToolActivePanelHelper):
>>>>>>> cdf7caeb
    bl_space_type = 'VIEW_3D'
    bl_region_type = 'UI'
    bl_category = "Tool"
    # See comment below.
    # bl_options = {'HIDE_HEADER'}

    # Don't show in properties editor.
    @classmethod
    def poll(cls, context):
        return context.area.type == 'VIEW_3D'


# FIXME(campbell): remove this second panel once 'HIDE_HEADER' works with category tabs,
# Currently pinning allows ordering headerless panels below panels with headers.
class VIEW3D_PT_active_tool_duplicate(Panel, ToolActivePanelHelper):
    bl_space_type = 'VIEW_3D'
    bl_region_type = 'UI'
    bl_category = "Tool"
    bl_options = {'HIDE_HEADER'}

    # Only show in properties editor.
    @classmethod
    def poll(cls, context):
        return context.area.type != 'VIEW_3D'


class VIEW3D_PT_view3d_properties(Panel):
    bl_space_type = 'VIEW_3D'
    bl_region_type = 'UI'
    bl_category = "View"
    bl_label = "View"
    bl_options = {'DEFAULT_CLOSED'}

    def draw(self, context):
        layout = self.layout

        view = context.space_data

        layout.use_property_split = True
        layout.use_property_decorate = False  # No animation.

        flow = layout.grid_flow(row_major=True, columns=0, even_columns=False, even_rows=False, align=True)
        col = flow.column()

        subcol = col.column()
        subcol.active = bool(view.region_3d.view_perspective != 'CAMERA' or view.region_quadviews)
        subcol.prop(view, "lens", text="Focal Length")

        subcol = col.column(align=True)
        subcol.prop(view, "clip_start", text="Clip Near")
        subcol.prop(view, "clip_end", text="Clip Far")

        subcol.separator()

        col = flow.column()

        subcol = col.column()
        subcol.use_property_split = False
        subcol.prop(view, "use_local_camera")
        
        if view.use_local_camera:
            subcol = col.column()
            subcol.use_property_split = True
            subcol.prop(view, "camera", text="Local Cam")
            
        subcol.use_property_split = False
        subcol.prop(view, "use_render_border")
        
class VIEW3D_PT_view3d_properties_edit(Panel):
    bl_space_type = 'VIEW_3D'
    bl_region_type = 'UI'
    bl_category = "View"
    bl_label = "Edit"
    bl_options = {'DEFAULT_CLOSED'}

    def draw(self, context):
        layout = self.layout
        
        tool_settings = context.tool_settings
        layout.prop(tool_settings, "lock_object_mode")


class VIEW3D_PT_view3d_camera_lock(Panel):
    bl_space_type = 'VIEW_3D'
    bl_region_type = 'UI'
    bl_category = "View"
    bl_label = "Camera Lock"
    bl_parent_id = "VIEW3D_PT_view3d_properties"

    def draw(self, context):
        layout = self.layout

        layout.use_property_split = True
        layout.use_property_decorate = False  # No animation.

        view = context.space_data

        col = layout.column(align=True)
        subcol = col.column()
        subcol.active = bool(view.region_3d.view_perspective != 'CAMERA' or view.region_quadviews)

        subcol.prop(view, "lock_object")
        lock_object = view.lock_object
        if lock_object:
            if lock_object.type == 'ARMATURE':
                subcol.prop_search(
                    view, "lock_bone", lock_object.data,
                    "edit_bones" if lock_object.mode == 'EDIT'
                    else "bones",
                    text=""
                )
        else:
            subcol.use_property_split = False
            subcol.prop(view, "lock_cursor", text="Lock to 3D Cursor")
        col.use_property_split = False
        col.prop(view, "lock_camera")


class VIEW3D_PT_view3d_cursor(Panel):
    bl_space_type = 'VIEW_3D'
    bl_region_type = 'UI'
    bl_category = "View"
    bl_label = "3D Cursor"
    bl_options = {'DEFAULT_CLOSED'}

    def draw(self, context):
        layout = self.layout

        cursor = context.scene.cursor

        layout.column().prop(cursor, "location", text="Location")
        rotation_mode = cursor.rotation_mode
        if rotation_mode == 'QUATERNION':
            layout.column().prop(cursor, "rotation_quaternion", text="Rotation")
        elif rotation_mode == 'AXIS_ANGLE':
            layout.column().prop(cursor, "rotation_axis_angle", text="Rotation")
        else:
            layout.column().prop(cursor, "rotation_euler", text="Rotation")
        layout.prop(cursor, "rotation_mode", text="")


class VIEW3D_PT_collections(Panel):
    bl_space_type = 'VIEW_3D'
    bl_region_type = 'UI'
    bl_category = "View"
    bl_label = "Collections"
    bl_options = {'DEFAULT_CLOSED'}

    def _draw_collection(self, layout, view_layer, collection, index):
        need_separator = index
        for child in collection.children:
            index += 1

            if child.exclude:
                continue

            if child.collection.hide_viewport:
                continue

            if need_separator:
                layout.separator()
                need_separator = False

            icon = 'BLANK1'
            #has_objects = True
            if child.has_selected_objects(view_layer):
                icon = 'LAYER_ACTIVE'
            elif child.has_objects():
                icon = 'LAYER_USED'
            else:
                #has_objects = False
                pass

            has_visible_objects = has_objects and child.has_visible_objects(view_layer)

            row = layout.row()
            sub = row.split(factor=0.98)
            subrow = sub.row()
            subrow.alignment = 'LEFT'
            subrow.active = has_visible_objects
            subrow.operator("object.hide_collection", text=child.name, icon=icon, emboss=False).collection_index = index

            sub = row.split()
            subrow = sub.row(align=True)
            subrow.alignment = 'RIGHT'
            icon = 'HIDE_OFF' if has_visible_objects else 'HIDE_ON'
            props = subrow.operator("object.hide_collection", text="", icon=icon, emboss=False)
            props.collection_index = index
            props.toggle = True
            subrow.prop(child.collection, "hide_select", text="", emboss=False)

        for child in collection.children:
            index = self._draw_collection(layout, view_layer, child, index)

        return index

    def draw(self, context):
        layout = self.layout
        layout.use_property_split = False

        view_layer = context.view_layer
        # We pass index 0 here beause the index is increased
        # so the first real index is 1
        # And we start with index as 1 because we skip the master collection
        self._draw_collection(layout, view_layer, view_layer.layer_collection, 0)


class VIEW3D_PT_object_type_visibility(Panel):
    bl_space_type = 'VIEW_3D'
    bl_region_type = 'HEADER'
    bl_label = "View Object Types"
    bl_ui_units_x = 6

    def draw(self, context):
        layout = self.layout
        layout.use_property_split = True

        view = context.space_data

        layout.label(text="Object Types Visibility")
        col = layout.column()

        attr_object_types = (
            # Geometry
            ("mesh", "Mesh"),
            ("curve", "Curve"),
            ("surf", "Surface"),
            ("meta", "Meta"),
            ("font", "Font"),
            ("grease_pencil", "Grease Pencil"),
            (None, None),
            # Other
            ("armature", "Armature"),
            ("lattice", "Lattice"),
            ("empty", "Empty"),
            ("light", "Light"),
            ("light_probe", "Light Probe"),
            ("camera", "Camera"),
            ("speaker", "Speaker"),
        )

        for attr, attr_name in attr_object_types:
            if attr is None:
                col.separator()
                continue

            attr_v = "show_object_viewport_" f"{attr:s}"
            attr_s = "show_object_select_" f"{attr:s}"

            icon_v = 'HIDE_OFF' if getattr(view, attr_v) else 'HIDE_ON'
            icon_s = 'RESTRICT_SELECT_OFF' if getattr(view, attr_s) else 'RESTRICT_SELECT_ON'

            row = col.row(align=True)
            row.alignment = 'RIGHT'

            row.label(text=attr_name)
            row.prop(view, attr_v, text="", icon=icon_v, emboss=False)
            rowsub = row.row(align=True)
            rowsub.active = getattr(view, attr_v)
            rowsub.prop(view, attr_s, text="", icon=icon_s, emboss=False)


class VIEW3D_PT_shading(Panel):
    bl_space_type = 'VIEW_3D'
    bl_region_type = 'HEADER'
    bl_label = "Shading"
    bl_ui_units_x = 12

    @classmethod
    def get_shading(cls, context):
        # Get settings from 3D viewport or OpenGL render engine
        view = context.space_data
        if view.type == 'VIEW_3D':
            return view.shading
        else:
            return context.scene.display.shading

    def draw(self, _context):
        layout = self.layout
        layout.label(text="Viewport Shading")


class VIEW3D_PT_shading_lighting(Panel):
    bl_space_type = 'VIEW_3D'
    bl_region_type = 'HEADER'
    bl_label = "Lighting"
    bl_parent_id = 'VIEW3D_PT_shading'

    @classmethod
    def poll(cls, context):
        shading = VIEW3D_PT_shading.get_shading(context)
        return shading.type in {'SOLID', 'MATERIAL'}

    def draw(self, context):
        layout = self.layout
        shading = VIEW3D_PT_shading.get_shading(context)

        col = layout.column()
        split = col.split(factor=0.9)

        if shading.type == 'SOLID':
            split.row().prop(shading, "light", expand=True)
            col = split.column()

            split = layout.split(factor=0.9)
            col = split.column()
            sub = col.row()

            if shading.light == 'STUDIO':
                prefs = context.preferences
                system = prefs.system

                if not system.use_studio_light_edit:
                    sub.scale_y = 0.6  # smaller studiolight preview
                    sub.template_icon_view(shading, "studio_light", scale_popup=3.0)
                else:
                    sub.prop(system, "use_studio_light_edit", text="Disable Studio Light Edit", icon='NONE', toggle=True)

                col = split.column()
                col.operator("preferences.studiolight_show", emboss=False, text="", icon='PREFERENCES')

                split = layout.split(factor=0.9)
                col = split.column()

                row = col.row()
                row.prop(shading, "use_world_space_lighting", text="", icon='WORLD', toggle=True)
                row = row.row()
                row.active = shading.use_world_space_lighting
                row.prop(shading, "studiolight_rotate_z", text="Rotation")
                col = split.column()  # to align properly with above

            elif shading.light == 'MATCAP':
                sub.scale_y = 0.6  # smaller matcap preview

                sub.template_icon_view(shading, "studio_light", scale_popup=3.0)

                col = split.column()
                col.operator("preferences.studiolight_show", emboss=False, text="", icon='PREFERENCES')
                col.operator("view3d.toggle_matcap_flip", emboss=False, text="", icon='ARROW_LEFTRIGHT')

        elif shading.type == 'MATERIAL':
            col.prop(shading, "use_scene_lights")
            col.prop(shading, "use_scene_world")

            if not shading.use_scene_world:
                col = layout.column()
                split = col.split(factor=0.9)

                col = split.column()
                sub = col.row()
                sub.scale_y = 0.6
                sub.template_icon_view(shading, "studio_light", scale_popup=3)

                col = split.column()
                col.operator("preferences.studiolight_show", emboss=False, text="", icon='PREFERENCES')

                if shading.selected_studio_light.type == 'WORLD':
                    split = layout.split(factor=0.9)
                    col = split.column()
                    col.prop(shading, "studiolight_rotate_z", text="Rotation")
                    col.prop(shading, "studiolight_background_alpha")
                    col = split.column()  # to align properly with above


class VIEW3D_PT_shading_color(Panel):
    bl_space_type = 'VIEW_3D'
    bl_region_type = 'HEADER'
    bl_label = "Color"
    bl_parent_id = 'VIEW3D_PT_shading'

    @classmethod
    def poll(cls, context):
        shading = VIEW3D_PT_shading.get_shading(context)
        return shading.type in {'WIREFRAME', 'SOLID'}

    def _draw_color_type(self, context):
        layout = self.layout
        shading = VIEW3D_PT_shading.get_shading(context)

        layout.grid_flow(columns=3, align=True).prop(shading, "color_type", expand=True)
        if shading.color_type == 'SINGLE':
            layout.row().prop(shading, "single_color", text="")

    def _draw_background_color(self, context):
        layout = self.layout
        shading = VIEW3D_PT_shading.get_shading(context)

        layout.row().label(text="Background")
        layout.row().prop(shading, "background_type", expand=True)
        if shading.background_type == 'VIEWPORT':
            layout.row().prop(shading, "background_color", text="")

    def draw(self, context):
        shading = VIEW3D_PT_shading.get_shading(context)
        if shading.type == 'WIREFRAME':
            self.layout.row().prop(shading, "wireframe_color_type", expand=True)
        else:
            self._draw_color_type(context)
            self.layout.separator()
        self._draw_background_color(context)


class VIEW3D_PT_shading_options(Panel):
    bl_space_type = 'VIEW_3D'
    bl_region_type = 'HEADER'
    bl_label = "Options"
    bl_parent_id = 'VIEW3D_PT_shading'

    @classmethod
    def poll(cls, context):
        shading = VIEW3D_PT_shading.get_shading(context)
        return shading.type in {'WIREFRAME', 'SOLID'}

    def draw(self, context):
        layout = self.layout

        shading = VIEW3D_PT_shading.get_shading(context)

        col = layout.column()

        if shading.type == 'SOLID':
            col.prop(shading, "show_backface_culling")

        row = col.row(align=True)

        if shading.type == 'WIREFRAME':
            row.prop(shading, "show_xray_wireframe")
            sub = row.row()
            sub.active = shading.show_xray_wireframe
            sub.prop(shading, "xray_alpha_wireframe", text="X-Ray")
        elif shading.type == 'SOLID':
            row.prop(shading, "show_xray", text="X-Ray")
            sub = row.row()
            sub.active = shading.show_xray
            sub.prop(shading, "xray_alpha", text="")

            row = col.row(align=True)
            row.prop(shading, "show_shadows")
            row.active = not shading.show_xray
            
            sub = row.row(align=True)
            sub.active = shading.show_shadows
            sub.prop(shading, "shadow_intensity", text="")
            sub.popover(panel="VIEW3D_PT_shading_options_shadow", icon='PREFERENCES', text="")

            col = layout.column()

            row = col.row()
            row.active = not shading.show_xray
            row.prop(shading, "show_cavity")

            if shading.show_cavity and not shading.show_xray:
                row.prop(shading, "cavity_type", text="Type")

                if shading.cavity_type in {'WORLD', 'BOTH'}:
                    col.label(text="World Space - Ridge / Valley")
                    sub = col.row(align=True)
                    sub.prop(shading, "cavity_ridge_factor", text="")
                    sub.prop(shading, "cavity_valley_factor", text="")
                    sub.popover(
                        panel="VIEW3D_PT_shading_options_ssao",
                        icon='PREFERENCES',
                        text=""
                    )

                if shading.cavity_type in {'SCREEN', 'BOTH'}:
                    col.label(text="Screen Space - Ridge / Valley")
                    sub = col.row(align=True)
                    sub.prop(shading, "curvature_ridge_factor", text="")
                    sub.prop(shading, "curvature_valley_factor", text="")

        if shading.type in {'WIREFRAME', 'SOLID'}:
            row = layout.split()
            row.prop(shading, "show_object_outline")
            sub = row.row()
            sub.active = shading.show_object_outline
            sub.prop(shading, "object_outline_color", text="")

            col = layout.column()
            if (shading.light == 'STUDIO') and (shading.type != 'WIREFRAME'):
                col.prop(shading, "show_specular_highlight", text="Specular Lighting")


class VIEW3D_PT_shading_options_shadow(Panel):
    bl_label = "Shadow Settings"
    bl_space_type = 'VIEW_3D'
    bl_region_type = 'HEADER'

    def draw(self, context):
        layout = self.layout
        layout.use_property_split = True
        scene = context.scene

        col = layout.column()
        col.prop(scene.display, "light_direction")
        col.prop(scene.display, "shadow_shift")
        col.prop(scene.display, "shadow_focus")


class VIEW3D_PT_shading_options_ssao(Panel):
    bl_label = "SSAO Settings"
    bl_space_type = 'VIEW_3D'
    bl_region_type = 'HEADER'

    def draw(self, context):
        layout = self.layout
        layout.use_property_split = True
        scene = context.scene

        col = layout.column(align=True)
        col.prop(scene.display, "matcap_ssao_samples")
        col.prop(scene.display, "matcap_ssao_distance")
        col.prop(scene.display, "matcap_ssao_attenuation")


class VIEW3D_PT_gizmo_display(Panel):
    bl_space_type = 'VIEW_3D'
    bl_region_type = 'HEADER'
    bl_label = "Gizmo"

    def draw(self, context):
        layout = self.layout

        scene = context.scene
        view = context.space_data

        col = layout.column()
        col.label(text="Viewport Gizmos")

        col.active = view.show_gizmo
        colsub = col.column()
        colsub.prop(view, "show_gizmo_navigate", text="Navigate")
        colsub.prop(view, "show_gizmo_tool", text="Active Tools")
        colsub.prop(view, "show_gizmo_context", text="Active Object")

        layout.separator()

        col = layout.column()
        col.active = view.show_gizmo_context
        col.label(text="Object Gizmos")
        col.prop(scene.transform_orientation_slots[1], "type", text="")
        col.prop(view, "show_gizmo_object_translate", text="Move")
        col.prop(view, "show_gizmo_object_rotate", text="Rotate")
        col.prop(view, "show_gizmo_object_scale", text="Scale")

        layout.separator()

        # Match order of object type visibility
        col = layout.column()
        col.label(text="Empty")
        col.prop(view, "show_gizmo_empty_image", text="Image")
        col.prop(view, "show_gizmo_empty_force_field", text="Force Field")
        col.label(text="Light")
        col.prop(view, "show_gizmo_light_size", text="Size")
        col.prop(view, "show_gizmo_light_look_at", text="Look At")
        col.label(text="Camera")
        col.prop(view, "show_gizmo_camera_lens", text="Lens")
        col.prop(view, "show_gizmo_camera_dof_distance", text="Focus Distance")


class VIEW3D_PT_overlay(Panel):
    bl_space_type = 'VIEW_3D'
    bl_region_type = 'HEADER'
    bl_label = "Overlays"
    bl_ui_units_x = 13

    def draw(self, _context):
        pass


class VIEW3D_PT_overlay_gizmo(Panel):
    bl_space_type = 'VIEW_3D'
    bl_region_type = 'HEADER'
    bl_parent_id = 'VIEW3D_PT_overlay'
    bl_label = "Gizmo"

    def draw_header(self, context):
        view = context.space_data
        self.layout.prop(view, "show_gizmo", text="")

    def draw(self, context):
        layout = self.layout

        view = context.space_data
        overlay = view.overlay
        display_all = overlay.show_overlays

        col = layout.column()
        col.active = display_all

        row = col.row(align=True)
        row.active = view.show_gizmo
        row.prop(view, "show_gizmo_navigate", text="Navigate", toggle=True)
        row.prop(view, "show_gizmo_context", text="Active Object", toggle=True)
        row.prop(view, "show_gizmo_tool", text="Active Tools", toggle=True)


class VIEW3D_PT_overlay_guides(Panel):
    bl_space_type = 'VIEW_3D'
    bl_region_type = 'HEADER'
    bl_parent_id = 'VIEW3D_PT_overlay'
    bl_label = "Guides"

    def draw(self, context):
        layout = self.layout

        view = context.space_data
        overlay = view.overlay
        shading = view.shading
        display_all = overlay.show_overlays

        col = layout.column()
        col.active = display_all

        split = col.split()
        sub = split.column()

        row = sub.row()
        row_el = row.column()
        row_el.prop(overlay, "show_ortho_grid", text="Grid")
        grid_active = view.region_quadviews or (view.region_3d.is_orthographic_side_view and not view.region_3d.is_perspective)
        row_el.active = grid_active
        row.prop(overlay, "show_floor", text="Floor")

        if overlay.show_floor or overlay.show_ortho_grid:
            sub = col.row(align=True)
            sub.active = (overlay.show_floor and not view.region_3d.is_orthographic_side_view) or (overlay.show_ortho_grid and grid_active)
            sub.prop(overlay, "grid_scale", text="Scale")
            sub.prop(overlay, "grid_subdivisions", text="Subdivisions")

        sub = split.column()
        row = sub.row()
        row.label(text="Axes")

        subrow = row.row(align=True)
        subrow.prop(overlay, "show_axis_x", text="X", toggle=True)
        subrow.prop(overlay, "show_axis_y", text="Y", toggle=True)
        subrow.prop(overlay, "show_axis_z", text="Z", toggle=True)

        split = col.split()
        sub = split.column()
        sub.prop(overlay, "show_text", text="Text Info")
        sub = split.column()
        sub.prop(overlay, "show_cursor", text="3D Cursor")

        if shading.type == 'MATERIAL':
            col.prop(overlay, "show_look_dev")

        col.prop(overlay, "show_annotation", text="Annotations")


class VIEW3D_PT_overlay_object(Panel):
    bl_space_type = 'VIEW_3D'
    bl_region_type = 'HEADER'
    bl_parent_id = 'VIEW3D_PT_overlay'
    bl_label = "Objects"

    def draw(self, context):
        layout = self.layout
        view = context.space_data
        overlay = view.overlay
        display_all = overlay.show_overlays

        col = layout.column(align=True)
        col.active = display_all

        split = col.split()

        sub = split.column(align=True)
        sub.prop(overlay, "show_extras", text="Extras")
        sub.prop(overlay, "show_relationship_lines")
        sub.prop(overlay, "show_outline_selected")

        sub = split.column(align=True)
        sub.prop(overlay, "show_bones", text="Bones")
        sub.prop(overlay, "show_motion_paths")
        sub.prop(overlay, "show_object_origins", text="Origins")
        subsub = sub.column()
        subsub.active = overlay.show_object_origins
        subsub.prop(overlay, "show_object_origins_all", text="Origins (All)")


class VIEW3D_PT_overlay_geometry(Panel):
    bl_space_type = 'VIEW_3D'
    bl_region_type = 'HEADER'
    bl_parent_id = 'VIEW3D_PT_overlay'
    bl_label = "Geometry"

    def draw(self, context):
        layout = self.layout
        view = context.space_data
        overlay = view.overlay
        display_all = overlay.show_overlays
        is_wireframes = view.shading.type == 'WIREFRAME'

        col = layout.column()
        col.active = display_all

        row = col.row(align=True)
        if not is_wireframes:
            row.prop(overlay, "show_wireframes", text="")
        sub = row.row()
        sub.active = overlay.show_wireframes or is_wireframes
        sub.prop(overlay, "wireframe_threshold", text="Wireframe")

        col = layout.column(align=True)
        col.active = display_all

        col.prop(overlay, "show_face_orientation")

        # sub.prop(overlay, "show_onion_skins")


class VIEW3D_PT_overlay_motion_tracking(Panel):
    bl_space_type = 'VIEW_3D'
    bl_region_type = 'HEADER'
    bl_parent_id = 'VIEW3D_PT_overlay'
    bl_label = "Motion Tracking"

    def draw_header(self, context):
        view = context.space_data
        self.layout.prop(view, "show_reconstruction", text="")

    def draw(self, context):
        layout = self.layout
        view = context.space_data
        overlay = view.overlay
        display_all = overlay.show_overlays

        col = layout.column()
        col.active = display_all

        if view.show_reconstruction:
            split = col.split()

            sub = split.column(align=True)
            sub.active = view.show_reconstruction
            sub.prop(view, "show_camera_path", text="Camera Path")

            sub = split.column()
            sub.prop(view, "show_bundle_names", text="Marker Names")

            col = layout.column()
            col.label(text="Tracks:")
            row = col.row(align=True)
            row.prop(view, "tracks_display_type", text="")
            row.prop(view, "tracks_display_size", text="Size")


class VIEW3D_PT_overlay_edit_mesh(Panel):
    bl_space_type = 'VIEW_3D'
    bl_region_type = 'HEADER'
    bl_parent_id = 'VIEW3D_PT_overlay'
    bl_label = "Mesh Edit Mode"

    @classmethod
    def poll(cls, context):
        return context.mode == 'EDIT_MESH'

    def draw(self, context):
        layout = self.layout

        view = context.space_data
        overlay = view.overlay
        display_all = overlay.show_overlays

        col = layout.column()
        col.active = display_all

        split = col.split()

        sub = split.column()
        sub.prop(overlay, "show_edges", text="Edges")
        sub = split.column()
        sub.prop(overlay, "show_faces", text="Faces")
        sub = split.column()
        sub.prop(overlay, "show_face_center", text="Center")

        row = col.row(align=True)
        row.prop(overlay, "show_edge_crease", text="Creases", toggle=True)
        row.prop(overlay, "show_edge_sharp", text="Sharp", text_ctxt=i18n_contexts.plural, toggle=True)
        row.prop(overlay, "show_edge_bevel_weight", text="Bevel", toggle=True)
        row.prop(overlay, "show_edge_seams", text="Seams", toggle=True)


class VIEW3D_PT_overlay_edit_mesh_shading(Panel):
    bl_space_type = 'VIEW_3D'
    bl_region_type = 'HEADER'
    bl_parent_id = 'VIEW3D_PT_overlay_edit_mesh'
    bl_label = "Shading"

    @classmethod
    def poll(cls, context):
        return context.mode == 'EDIT_MESH'

    def draw(self, context):
        layout = self.layout

        view = context.space_data
        overlay = view.overlay
        tool_settings = context.tool_settings
        display_all = overlay.show_overlays
        statvis = tool_settings.statvis

        col = layout.column()
        col.active = display_all

        col.prop(overlay, "show_occlude_wire")

        col.prop(overlay, "show_weight", text="Vertex Group Weights")
        if overlay.show_weight:
            row = col.split(factor=0.33)
            row.label(text="Zero Weights")
            sub = row.row()
            sub.prop(tool_settings, "vertex_group_user", expand=True)

        col.prop(overlay, "show_statvis", text="Mesh Analysis")
        if overlay.show_statvis:
            col = col.column()

            sub = col.split()
            sub.active = overlay.show_statvis
            sub.label(text="Type")
            sub.prop(statvis, "type", text="")

            statvis_type = statvis.type
            if statvis_type == 'OVERHANG':
                row = col.row(align=True)
                row.prop(statvis, "overhang_min", text="Minimum")
                row.prop(statvis, "overhang_max", text="Maximum")
                col.row().prop(statvis, "overhang_axis", expand=True)
            elif statvis_type == 'THICKNESS':
                row = col.row(align=True)
                row.prop(statvis, "thickness_min", text="Minimum")
                row.prop(statvis, "thickness_max", text="Maximum")
                col.prop(statvis, "thickness_samples")
            elif statvis_type == 'INTERSECT':
                pass
            elif statvis_type == 'DISTORT':
                row = col.row(align=True)
                row.prop(statvis, "distort_min", text="Minimum")
                row.prop(statvis, "distort_max", text="Maximum")
            elif statvis_type == 'SHARP':
                row = col.row(align=True)
                row.prop(statvis, "sharp_min", text="Minimum")
                row.prop(statvis, "sharp_max", text="Maximum")


class VIEW3D_PT_overlay_edit_mesh_measurement(Panel):
    bl_space_type = 'VIEW_3D'
    bl_region_type = 'HEADER'
    bl_parent_id = 'VIEW3D_PT_overlay_edit_mesh'
    bl_label = "Measurement"

    @classmethod
    def poll(cls, context):
        return context.mode == 'EDIT_MESH'

    def draw(self, context):
        layout = self.layout

        view = context.space_data
        overlay = view.overlay
        display_all = overlay.show_overlays

        col = layout.column()
        col.active = display_all

        split = col.split()

        sub = split.column()
        sub.prop(overlay, "show_extra_edge_length", text="Edge Length")
        sub.prop(overlay, "show_extra_edge_angle", text="Edge Angle")

        sub = split.column()
        sub.prop(overlay, "show_extra_face_area", text="Face Area")
        sub.prop(overlay, "show_extra_face_angle", text="Face Angle")


class VIEW3D_PT_overlay_edit_mesh_normals(Panel):
    bl_space_type = 'VIEW_3D'
    bl_region_type = 'HEADER'
    bl_parent_id = 'VIEW3D_PT_overlay_edit_mesh'
    bl_label = "Normals"

    @classmethod
    def poll(cls, context):
        return context.mode == 'EDIT_MESH'

    def draw(self, context):
        layout = self.layout

        view = context.space_data
        overlay = view.overlay
        display_all = overlay.show_overlays

        col = layout.column()
        col.active = display_all

        row = col.row(align=True)
        row.prop(overlay, "show_vertex_normals", text="", icon='NORMALS_VERTEX')
        row.prop(overlay, "show_split_normals", text="", icon='NORMALS_VERTEX_FACE')
        row.prop(overlay, "show_face_normals", text="", icon='NORMALS_FACE')

        sub = row.row(align=True)
        sub.active = overlay.show_vertex_normals or overlay.show_face_normals or overlay.show_split_normals
        sub.prop(overlay, "normals_length", text="Size")


class VIEW3D_PT_overlay_edit_mesh_freestyle(Panel):
    bl_space_type = 'VIEW_3D'
    bl_region_type = 'HEADER'
    bl_parent_id = 'VIEW3D_PT_overlay'
    bl_label = "Freestyle"

    @classmethod
    def poll(cls, context):
        return context.mode == 'EDIT_MESH' and bpy.app.build_options.freestyle

    def draw(self, context):
        layout = self.layout

        view = context.space_data
        overlay = view.overlay
        display_all = overlay.show_overlays

        col = layout.column()
        col.active = display_all

        row = col.row()
        row.prop(overlay, "show_freestyle_edge_marks", text="Edge Marks")
        row.prop(overlay, "show_freestyle_face_marks", text="Face Marks")


class VIEW3D_PT_overlay_edit_mesh_developer(Panel):
    bl_space_type = 'VIEW_3D'
    bl_region_type = 'HEADER'
    bl_parent_id = 'VIEW3D_PT_overlay_edit_mesh'
    bl_label = "Developer"

    @classmethod
    def poll(cls, context):
        return context.mode == 'EDIT_MESH' and context.preferences.view.show_developer_ui

    def draw(self, context):
        layout = self.layout

        view = context.space_data
        overlay = view.overlay
        display_all = overlay.show_overlays

        col = layout.column()
        col.active = display_all

        col.prop(overlay, "show_extra_indices", text="Indices")


class VIEW3D_PT_overlay_edit_curve(Panel):
    bl_space_type = 'VIEW_3D'
    bl_region_type = 'HEADER'
    bl_parent_id = 'VIEW3D_PT_overlay'
    bl_label = "Curve Edit Mode"

    @classmethod
    def poll(cls, context):
        return context.mode == 'EDIT_CURVE'

    def draw(self, context):
        layout = self.layout
        view = context.space_data
        overlay = view.overlay
        display_all = overlay.show_overlays

        col = layout.column()
        col.active = display_all

        row = col.row()
        row.prop(overlay, "show_curve_handles", text="Handles")

        row = col.row()
        row.prop(overlay, "show_curve_normals", text="")
        sub = row.row()
        sub.active = overlay.show_curve_normals
        sub.prop(overlay, "normals_length", text="Normals")


class VIEW3D_PT_overlay_sculpt(Panel):
    bl_space_type = 'VIEW_3D'
    bl_context = ".sculpt_mode"
    bl_region_type = 'HEADER'
    bl_parent_id = 'VIEW3D_PT_overlay'
    bl_label = "Sculpt"

    @classmethod
    def poll(cls, context):
        return (
            context.mode == 'SCULPT' and
            (context.sculpt_object and context.tool_settings.sculpt)
        )

    def draw(self, context):
        layout = self.layout
        tool_settings = context.tool_settings
        sculpt = tool_settings.sculpt

        view = context.space_data
        overlay = view.overlay

        layout.prop(sculpt, "show_diffuse_color")

        row = layout.row(align=True)
        row.prop(sculpt, "show_mask", text="")
        sub = row.row()
        sub.active = sculpt.show_mask
        sub.prop(overlay, "sculpt_mode_mask_opacity", text="Mask")


class VIEW3D_PT_overlay_pose(Panel):
    bl_space_type = 'VIEW_3D'
    bl_region_type = 'HEADER'
    bl_parent_id = 'VIEW3D_PT_overlay'
    bl_label = "Pose Mode"

    @classmethod
    def poll(cls, context):
        mode = context.mode
        return (
            (mode == 'POSE') or
            (mode == 'PAINT_WEIGHT' and context.pose_object)
        )

    def draw(self, context):
        layout = self.layout
        view = context.space_data
        mode = context.mode
        overlay = view.overlay
        display_all = overlay.show_overlays

        col = layout.column()
        col.active = display_all

        if mode == 'POSE':
            row = col.row()
            row.prop(overlay, "show_xray_bone", text="")
            sub = row.row()
            sub.active = display_all and overlay.show_xray_bone
            sub.prop(overlay, "xray_alpha_bone", text="Fade Geometry")
        else:
            row = col.row()
            row.prop(overlay, "show_xray_bone")


class VIEW3D_PT_overlay_paint(Panel):
    bl_space_type = 'VIEW_3D'
    bl_region_type = 'HEADER'
    bl_parent_id = 'VIEW3D_PT_overlay'
    bl_label = ""

    @classmethod
    def poll(cls, context):
        return context.mode in {'PAINT_WEIGHT', 'PAINT_VERTEX', 'PAINT_TEXTURE'}

    def draw_header(self, context):
        layout = self.layout
        layout.label(text={
            'PAINT_TEXTURE': "Texture Paint",
            'PAINT_VERTEX': "Vertex Paint",
            'PAINT_WEIGHT': "Weight Paint",
        }[context.mode])

    def draw(self, context):
        layout = self.layout
        view = context.space_data
        overlay = view.overlay
        display_all = overlay.show_overlays

        col = layout.column()
        col.active = display_all

        col.prop(overlay, {
            'PAINT_TEXTURE': "texture_paint_mode_opacity",
            'PAINT_VERTEX': "vertex_paint_mode_opacity",
            'PAINT_WEIGHT': "weight_paint_mode_opacity",
        }[context.mode], text="Opacity")

        if context.mode == 'PAINT_WEIGHT':
            row = col.split(factor=0.33)
            row.label(text="Zero Weights")
            sub = row.row()
            sub.prop(context.tool_settings, "vertex_group_user", expand=True)

            col.prop(overlay, "show_wpaint_contours")

        if context.mode in {'PAINT_WEIGHT', 'PAINT_VERTEX'}:
            col.prop(overlay, "show_paint_wire")


class VIEW3D_PT_pivot_point(Panel):
    bl_space_type = 'VIEW_3D'
    bl_region_type = 'HEADER'
    bl_label = "Pivot Point"
    bl_ui_units_x = 8

    def draw(self, context):
        tool_settings = context.tool_settings
        obj = context.active_object
        mode = context.mode

        layout = self.layout
        col = layout.column()
        col.label(text="Pivot Point")
        col.prop(tool_settings, "transform_pivot_point", expand=True)

        if (obj is None) or (mode in {'OBJECT', 'POSE', 'WEIGHT_PAINT'}):
            col.separator()

            col.prop(tool_settings, "use_transform_pivot_point_align", text="Only Origins")


class VIEW3D_PT_snapping(Panel):
    bl_space_type = 'VIEW_3D'
    bl_region_type = 'HEADER'
    bl_label = "Snapping"

    def draw(self, context):
        tool_settings = context.tool_settings
        snap_elements = tool_settings.snap_elements
        obj = context.active_object
        object_mode = 'OBJECT' if obj is None else obj.mode

        layout = self.layout
        col = layout.column()
        col.label(text="Snapping")
        col.prop(tool_settings, "snap_elements", expand=True)

        col.separator()
        if 'INCREMENT' in snap_elements:
            col.prop(tool_settings, "use_snap_grid_absolute")

        if snap_elements != {'INCREMENT'}:
            col.label(text="Target")
            row = col.row(align=True)
            row.prop(tool_settings, "snap_target", expand=True)

            if obj:
                if object_mode == 'EDIT':
                    col.prop(tool_settings, "use_snap_self")
                if object_mode in {'OBJECT', 'POSE', 'EDIT', 'WEIGHT_PAINT'}:
                    col.prop(tool_settings, "use_snap_align_rotation")

            if 'FACE' in snap_elements:
                col.prop(tool_settings, "use_snap_project")

            if 'VOLUME' in snap_elements:
                col.prop(tool_settings, "use_snap_peel_object")

        col.label(text="Affect")
        row = col.row(align=True)
        row.prop(tool_settings, "use_snap_translate", text="Move", toggle=True)
        row.prop(tool_settings, "use_snap_rotate", text="Rotate", toggle=True)
        row.prop(tool_settings, "use_snap_scale", text="Scale", toggle=True)


class VIEW3D_PT_proportional_edit(Panel):
    bl_space_type = 'VIEW_3D'
    bl_region_type = 'HEADER'
    bl_label = "Proportional Editing"
    bl_ui_units_x = 8

    def draw(self, context):
        layout = self.layout
        tool_settings = context.tool_settings
        col = layout.column()

        if context.mode != 'OBJECT':
            col.prop(tool_settings, "use_proportional_connected")
            sub = col.column()
            sub.active = not tool_settings.use_proportional_connected
            sub.prop(tool_settings, "use_proportional_projected")
            col.separator()

        col.prop(tool_settings, "proportional_edit_falloff", expand=True)


class VIEW3D_PT_transform_orientations(Panel):
    bl_space_type = 'VIEW_3D'
    bl_region_type = 'HEADER'
    bl_label = "Transform Orientations"
    bl_ui_units_x = 8

    def draw(self, context):
        layout = self.layout
        layout.label(text="Transform Orientations")

        scene = context.scene
        orient_slot = scene.transform_orientation_slots[0]
        orientation = orient_slot.custom_orientation

        row = layout.row()
        col = row.column()
        col.prop(orient_slot, "type", expand=True)
        row.operator("transform.create_orientation", text="", icon='ADD', emboss=False).use = True

        if orientation:
            row = layout.row(align=False)
            row.prop(orientation, "name", text="", icon='OBJECT_ORIGIN')
            row.operator("transform.delete_orientation", text="", icon='X', emboss=False)


class VIEW3D_PT_gpencil_origin(Panel):
    bl_space_type = 'VIEW_3D'
    bl_region_type = 'HEADER'
    bl_label = "Stroke Placement"

    def draw(self, context):
        layout = self.layout
        tool_settings = context.tool_settings
        gpd = context.gpencil_data

        layout.label(text="Stroke Placement")

        row = layout.row()
        col = row.column()
        col.prop(tool_settings, "gpencil_stroke_placement_view3d", expand=True)

        if tool_settings.gpencil_stroke_placement_view3d == 'SURFACE':
            row = layout.row()
            row.label(text="Offset")
            row = layout.row()
            row.prop(gpd, "zdepth_offset", text="")

        if tool_settings.gpencil_stroke_placement_view3d == 'STROKE':
            row = layout.row()
            row.label(text="Target")
            row = layout.row()
            row.prop(tool_settings, "gpencil_stroke_snap_mode", expand=True)


class VIEW3D_PT_gpencil_lock(Panel):
    bl_space_type = 'VIEW_3D'
    bl_region_type = 'HEADER'
    bl_label = "Drawing Plane"

    def draw(self, context):
        layout = self.layout
        layout.label(text="Drawing Plane")

        row = layout.row()
        col = row.column()
        col.prop(context.tool_settings.gpencil_sculpt, "lock_axis", expand=True)


class VIEW3D_PT_gpencil_guide(Panel):
    bl_space_type = 'VIEW_3D'
    bl_region_type = 'HEADER'
    bl_label = "Guides"

    def draw(self, context):
        settings = context.tool_settings.gpencil_sculpt.guide

        layout = self.layout
        layout.label(text="Guides")

        col = layout.column()
        col.active = settings.use_guide
        col.prop(settings, "type", expand=True)

        if settings.type in {'PARALLEL'}:
            col.prop(settings, "angle")
            row = col.row(align=True)

        col.prop(settings, "use_snapping")
        if settings.use_snapping:

            if settings.type in {'RADIAL'}:
                col.prop(settings, "angle_snap")
            else:
                col.prop(settings, "spacing")

        col.label(text="Reference Point")
        row = col.row(align=True)
        row.prop(settings, "reference_point", expand=True)
        if settings.reference_point in {'CUSTOM'}:
            col.prop(settings, "location", text="Custom Location")
        if settings.reference_point in {'OBJECT'}:
            col.prop(settings, "reference_object", text="Object Location")
            if not settings.reference_object:
                col.label(text="No object selected, using cursor")


class VIEW3D_PT_overlay_gpencil_options(Panel):
    bl_space_type = 'VIEW_3D'
    bl_region_type = 'HEADER'
    bl_parent_id = 'VIEW3D_PT_overlay'
    bl_label = ""

    @classmethod
    def poll(cls, context):
        return context.object and context.object.type == 'GPENCIL'

    def draw_header(self, context):
        layout = self.layout
        layout.label(text={
            'PAINT_GPENCIL': "Draw Grease Pencil",
            'EDIT_GPENCIL': "Edit Grease Pencil",
            'SCULPT_GPENCIL': "Sculpt Grease Pencil",
            'WEIGHT_GPENCIL': "Weight Grease Pencil",
            'OBJECT': "Grease Pencil",
        }[context.mode])

    def draw(self, context):
        layout = self.layout
        view = context.space_data
        overlay = view.overlay

        layout.prop(overlay, "use_gpencil_onion_skin", text="Onion Skin")

        col = layout.column()
        row = col.row()
        row.prop(overlay, "use_gpencil_grid", text="")
        sub = row.row()
        sub.active = overlay.use_gpencil_grid
        sub.prop(overlay, "gpencil_grid_opacity", text="Canvas", slider=True)

        row = col.row()
        row.prop(overlay, "use_gpencil_paper", text="")
        sub = row.row()
        sub.active = overlay.use_gpencil_paper
        sub.prop(overlay, "gpencil_paper_opacity", text="Fade 3D Objects", slider=True)

        if context.object.mode == 'PAINT_GPENCIL':
            row = col.row()
            row.prop(overlay, "use_gpencil_fade_layers", text="")
            sub = row.row()
            sub.active = overlay.use_gpencil_fade_layers
            sub.prop(overlay, "gpencil_fade_layer", text="Fade Layers", slider=True)

        if context.object.mode in {'EDIT_GPENCIL', 'SCULPT_GPENCIL', 'WEIGHT_GPENCIL'}:
            layout.prop(overlay, "use_gpencil_edit_lines", text="Edit Lines")
            layout.prop(overlay, "use_gpencil_multiedit_line_only", text="Show Edit Lines only in multiframe")
            layout.prop(overlay, "vertex_opacity", text="Vertex Opacity", slider=True)


class VIEW3D_PT_quad_view(Panel):
    bl_space_type = 'VIEW_3D'
    bl_region_type = 'UI'
    bl_category = "View"
    bl_label = "Quad View"
    bl_options = {'DEFAULT_CLOSED'}

    @classmethod
    def poll(cls, context):
        view = context.space_data
        return view.region_quadviews

    def draw(self, context):
        layout = self.layout

        view = context.space_data

        region = view.region_quadviews[2]
        col = layout.column()
        col.prop(region, "lock_rotation")
        row = col.row()
        row.enabled = region.lock_rotation
        row.prop(region, "show_sync_view")
        row = col.row()
        row.enabled = region.lock_rotation and region.show_sync_view
        row.prop(region, "use_box_clip")


# Annotation properties
class VIEW3D_PT_grease_pencil(AnnotationDataPanel, Panel):
    bl_space_type = 'VIEW_3D'
    bl_region_type = 'UI'
    bl_category = "View"

    # NOTE: this is just a wrapper around the generic GP Panel


class VIEW3D_PT_annotation_onion(AnnotationOnionSkin, Panel):
    bl_space_type = 'VIEW_3D'
    bl_region_type = 'UI'
    bl_category = "View"
    bl_parent_id = 'VIEW3D_PT_grease_pencil'

    # NOTE: this is just a wrapper around the generic GP Panel


class TOPBAR_PT_annotation_layers(Panel, AnnotationDataPanel):
    bl_space_type = 'VIEW_3D'
    bl_region_type = 'HEADER'
    bl_label = "Layers"
    bl_ui_units_x = 14


class VIEW3D_PT_view3d_stereo(Panel):
    bl_space_type = 'VIEW_3D'
    bl_region_type = 'UI'
    bl_category = "View"
    bl_label = "Stereoscopy"
    bl_options = {'DEFAULT_CLOSED'}

    @classmethod
    def poll(cls, context):
        scene = context.scene

        multiview = scene.render.use_multiview
        return multiview

    def draw(self, context):
        layout = self.layout
        view = context.space_data

        basic_stereo = context.scene.render.views_format == 'STEREO_3D'

        col = layout.column()
        col.row().prop(view, "stereo_3d_camera", expand=True)

        col.label(text="Display:")
        row = col.row()
        row.active = basic_stereo
        row.prop(view, "show_stereo_3d_cameras")
        row = col.row()
        row.active = basic_stereo
        split = row.split()
        split.prop(view, "show_stereo_3d_convergence_plane")
        split = row.split()
        split.prop(view, "stereo_3d_convergence_plane_alpha", text="Alpha")
        split.active = view.show_stereo_3d_convergence_plane
        row = col.row()
        split = row.split()
        split.prop(view, "show_stereo_3d_volume")
        split = row.split()
        split.prop(view, "stereo_3d_volume_alpha", text="Alpha")


class VIEW3D_PT_context_properties(Panel):
    bl_space_type = 'VIEW_3D'
    bl_region_type = 'UI'
    bl_category = "Item"
    bl_label = "Properties"
    bl_options = {'DEFAULT_CLOSED'}

    @staticmethod
    def _active_context_member(context):
        obj = context.object
        if obj:
            object_mode = obj.mode
            if object_mode == 'POSE':
                return "active_pose_bone"
            elif object_mode == 'EDIT' and obj.type == 'ARMATURE':
                return "active_bone"
            else:
                return "object"

        return ""

    @classmethod
    def poll(cls, context):
        import rna_prop_ui
        member = cls._active_context_member(context)

        if member:
            context_member, member = rna_prop_ui.rna_idprop_context_value(context, member, object)
            return context_member and rna_prop_ui.rna_idprop_has_properties(context_member)

        return False

    def draw(self, context):
        import rna_prop_ui
        member = VIEW3D_PT_context_properties._active_context_member(context)

        if member:
            # Draw with no edit button
            rna_prop_ui.draw(self.layout, context, member, object, False)


# Grease Pencil Object - Multiframe falloff tools
class VIEW3D_PT_gpencil_multi_frame(Panel):
    bl_space_type = 'VIEW_3D'
    bl_region_type = 'HEADER'
    bl_label = "Multi Frame"

    def draw(self, context):
        gpd = context.gpencil_data
        settings = context.tool_settings.gpencil_sculpt

        layout = self.layout
        col = layout.column(align=True)
        col.prop(settings, "use_multiframe_falloff")

        # Falloff curve
        if gpd.use_multiedit and settings.use_multiframe_falloff:
            layout.template_curve_mapping(settings, "multiframe_falloff_curve", brush=True)


class VIEW3D_MT_gpencil_edit_context_menu(Menu):
    bl_label = "Edit Context Menu"

    def draw(self, context):
        layout = self.layout
        is_3d_view = context.space_data.type == 'VIEW_3D'

        layout.operator_context = 'INVOKE_REGION_WIN'

        # Add
        layout.operator("gpencil.stroke_subdivide", text="Subdivide")

        layout.separator()

        # Transform
        layout.operator("transform.transform", text="Shrink/Fatten").mode = 'GPENCIL_SHRINKFATTEN'
        layout.operator("gpencil.stroke_smooth", text="Smooth")
        layout.operator("gpencil.stroke_trim", text="Trim")

        layout.separator()

        # Modify
        layout.menu("VIEW3D_MT_assign_material")
        layout.operator_menu_enum("gpencil.stroke_arrange", "direction", text="Arrange Strokes")
        layout.operator("gpencil.stroke_flip", text="Flip Direction")
        layout.operator_menu_enum("gpencil.stroke_caps_set", text="Toggle Caps", property="type")

        layout.separator()

        layout.operator("gpencil.duplicate_move", text="Duplicate")
        layout.operator("gpencil.copy", text="Copy", icon='COPYDOWN')
        layout.operator("gpencil.paste", text="Paste", icon='PASTEDOWN').type = 'COPY'
        layout.operator("gpencil.paste", text="Paste & Merge").type = 'MERGE'
        layout.menu("VIEW3D_MT_gpencil_copy_layer")
        layout.operator("gpencil.frame_duplicate", text="Duplicate Active Frame")
        layout.operator("gpencil.frame_duplicate", text="Duplicate Active Frame All Layers").mode = 'ALL'

        layout.separator()

        layout.operator("gpencil.stroke_join", text="Join").type = 'JOIN'
        layout.operator("gpencil.stroke_join", text="Join & Copy").type = 'JOINCOPY'
        layout.menu("GPENCIL_MT_separate", text="Separate")
        layout.operator("gpencil.stroke_split", text="Split")

        layout.separator()

        layout.menu("VIEW3D_MT_mirror")
        layout.menu("VIEW3D_MT_snap")

        layout.separator()

        # Remove
        if is_3d_view:
            layout.menu("GPENCIL_MT_cleanup")

        layout.operator("gpencil.stroke_simplify_fixed", text="Simplify")
        layout.operator("gpencil.stroke_simplify", text="Simplify Adaptive")
        layout.operator("gpencil.stroke_merge", text="Merge")
        layout.menu("VIEW3D_MT_edit_gpencil_delete")


class VIEW3D_PT_gpencil_draw_context_menu(Panel):
    bl_space_type = 'VIEW_3D'
    bl_region_type = 'WINDOW'
    bl_label = "Draw Context Menu"

    def draw(self, context):
        brush = context.tool_settings.gpencil_paint.brush
        gp_settings = brush.gpencil_settings

        layout = self.layout

        if brush.gpencil_tool not in {'FILL', 'CUTTER'}:
            layout.prop(brush, "size", slider=True)
        if brush.gpencil_tool not in {'ERASE', 'FILL', 'CUTTER'}:
            layout.prop(gp_settings, "pen_strength")

        layout.separator()

        # Frames
        layout.label(text="Frames:")

        layout.operator_context = 'INVOKE_REGION_WIN'

        layout.operator("gpencil.blank_frame_add", text="Insert Blank", icon='ADD')
        layout.operator("gpencil.frame_duplicate", text="Duplicate Active", icon='DUPLICATE')
        layout.operator("gpencil.frame_duplicate", text="Duplicate for All Layers", icon='DUPLICATE').mode = 'ALL'

        layout.separator()

        layout.operator("gpencil.delete", text="Delete Active", icon='REMOVE').type = 'FRAME'
        layout.operator("gpencil.active_frames_delete_all", text="Delete All Active Layers", icon='REMOVE')


class VIEW3D_PT_paint_vertex_context_menu(Panel):
    # Only for popover, these are dummy values.
    bl_space_type = 'VIEW_3D'
    bl_region_type = 'WINDOW'
    bl_label = "Vertex Paint Context Menu"

    def draw(self, context):
        layout = self.layout
        brush = context.tool_settings.vertex_paint.brush
        capabilities = brush.vertex_paint_capabilities

        if capabilities.has_color:
            split = layout.split(factor=0.1)
            UnifiedPaintPanel.prop_unified_color(split, context, brush, "color", text="")
            UnifiedPaintPanel.prop_unified_color_picker(split, context, brush, "color", value_slider=True)
            layout.prop(brush, "blend", text="")

        UnifiedPaintPanel.prop_unified_size(layout, context, brush, "size", slider=True)
        UnifiedPaintPanel.prop_unified_strength(layout, context, brush, "strength")


class VIEW3D_PT_paint_texture_context_menu(Panel):
    # Only for popover, these are dummy values.
    bl_space_type = 'VIEW_3D'
    bl_region_type = 'WINDOW'
    bl_label = "Texture Paint Context Menu"

    def draw(self, context):
        layout = self.layout
        brush = context.tool_settings.image_paint.brush
        capabilities = brush.image_paint_capabilities

        if capabilities.has_color:
            split = layout.split(factor=0.1)
            UnifiedPaintPanel.prop_unified_color(split, context, brush, "color", text="")
            UnifiedPaintPanel.prop_unified_color_picker(split, context, brush, "color", value_slider=True)
            layout.prop(brush, "blend", text="")

        if capabilities.has_radius:
            UnifiedPaintPanel.prop_unified_size(layout, context, brush, "size", slider=True)
        UnifiedPaintPanel.prop_unified_strength(layout, context, brush, "strength")


class VIEW3D_PT_paint_weight_context_menu(Panel):
    # Only for popover, these are dummy values.
    bl_space_type = 'VIEW_3D'
    bl_region_type = 'WINDOW'
    bl_label = "Weights Context Menu"

    def draw(self, context):
        layout = self.layout

        brush = context.tool_settings.weight_paint.brush
        UnifiedPaintPanel.prop_unified_weight(layout, context, brush, "weight", slider=True)
        UnifiedPaintPanel.prop_unified_size(layout, context, brush, "size", slider=True)
        UnifiedPaintPanel.prop_unified_strength(layout, context, brush, "strength")


class VIEW3D_PT_gpencil_sculpt_context_menu(Panel):
    bl_space_type = 'VIEW_3D'
    bl_region_type = 'WINDOW'
    bl_label = "Sculpt Context Menu"

    def draw(self, context):
        brush = context.tool_settings.gpencil_sculpt.brush

        layout = self.layout

        if context.mode == 'WEIGHT_GPENCIL':
            layout.prop(brush, "weight")
        layout.prop(brush, "size", slider=True)
        layout.prop(brush, "strength")

        layout.separator()

        # Frames
        layout.label(text="Frames:")

        layout.operator_context = 'INVOKE_REGION_WIN'

        layout.operator("gpencil.blank_frame_add", text="Insert Blank", icon='ADD')
        layout.operator("gpencil.frame_duplicate", text="Duplicate Active", icon='DUPLICATE')
        layout.operator("gpencil.frame_duplicate", text="Duplicate for All Layers", icon='DUPLICATE').mode = 'ALL'

        layout.separator()

        layout.operator("gpencil.delete", text="Delete Active", icon='REMOVE').type = 'FRAME'
        layout.operator("gpencil.active_frames_delete_all", text="Delete All Active Layers", icon='REMOVE')


class VIEW3D_MT_gpencil_sculpt(Menu):
    bl_label = "Sculpt"

    def draw(self, context):
        layout = self.layout

        layout.operator_context = 'INVOKE_REGION_WIN'
        layout.menu("VIEW3D_MT_assign_material")
        layout.separator()

        layout.operator("gpencil.frame_duplicate", text="Duplicate Active Frame", icon = "DUPLICATE")
        layout.operator("gpencil.frame_duplicate", text="Duplicate Active Frame All Layers", icon = "DUPLICATE").mode = 'ALL'

        layout.separator()

        layout.operator("gpencil.stroke_subdivide", text="Subdivide", icon = "SUBDIVIDE_EDGES")
        layout.operator("gpencil.stroke_simplify_fixed", text="Simplify", icon = "MOD_SIMPLIFY")
        layout.operator("gpencil.stroke_simplify", text="Simplify Adaptative", icon = "MOD_SIMPLIFY")

        if context.mode == 'WEIGHT_GPENCIL':
            layout.separator()
            layout.menu("VIEW3D_MT_gpencil_autoweights")

        layout.separator()

        #radial control button brush size
        myvar = layout.operator("wm.radial_control", text = "Brush Radius", icon = "BRUSHSIZE")
        myvar.data_path_primary = 'tool_settings.gpencil_sculpt.brush.size'

        #radial control button brush strength
        myvar = layout.operator("wm.radial_control", text = "Brush Strength", icon = "BRUSHSTRENGTH")
        myvar.data_path_primary = 'tool_settings.gpencil_sculpt.brush.strength'


class VIEW3D_PT_sculpt_context_menu(Panel):
    # Only for popover, these are dummy values.
    bl_space_type = 'VIEW_3D'
    bl_region_type = 'WINDOW'
    bl_label = "Sculpt Context Menu"

    def draw(self, context):
        layout = self.layout

        brush = context.tool_settings.sculpt.brush
        capabilities = brush.sculpt_capabilities

        UnifiedPaintPanel.prop_unified_size(layout, context, brush, "size", slider=True)
        UnifiedPaintPanel.prop_unified_strength(layout, context, brush, "strength")

        if capabilities.has_auto_smooth:
            layout.prop(brush, "auto_smooth_factor", slider=True)

        if capabilities.has_normal_weight:
            layout.prop(brush, "normal_weight", slider=True)

        if capabilities.has_pinch_factor:
            layout.prop(brush, "crease_pinch_factor", slider=True, text="Pinch")

        if capabilities.has_rake_factor:
            layout.prop(brush, "rake_factor", slider=True)

        if capabilities.has_plane_offset:
            layout.prop(brush, "plane_offset", slider=True)
            layout.prop(brush, "plane_trim", slider=True, text="Distance")

        if capabilities.has_height:
            layout.prop(brush, "height", slider=True, text="Height")


class TOPBAR_PT_gpencil_materials(GreasePencilMaterialsPanel, Panel):
    bl_space_type = 'VIEW_3D'
    bl_region_type = 'HEADER'
    bl_label = "Materials"
    bl_ui_units_x = 14


classes = (
    VIEW3D_HT_header,
    VIEW3D_HT_tool_header,
    ALL_MT_editormenu,
    VIEW3D_MT_editor_menus,
    VIEW3D_MT_transform,
    VIEW3D_MT_transform_base,
    VIEW3D_MT_transform_object,
    VIEW3D_MT_transform_armature,
    VIEW3D_MT_mirror,
    VIEW3D_MT_snap,
    VIEW3D_MT_uv_map_clear_seam,
    VIEW3D_MT_uv_map,
    VIEW3D_MT_view_view_selected_all_regions,
    VIEW3D_MT_view_all_all_regions,
    VIEW3D_MT_view_center_cursor_and_view_all,
    VIEW3D_MT_switchactivecamto,
    VIEW3D_MT_view,
    VIEW3D_MT_view_navigation,
    VIEW3D_MT_view_align,
    VIEW3D_MT_view_align_selected,
    VIEW3D_MT_select_object_inverse,
    VIEW3D_MT_select_object_none,
    VIEW3D_MT_select_object,
    VIEW3D_MT_select_by_type,
    VIEW3D_MT_select_grouped,
    VIEW3D_MT_select_linked,
    VIEW3D_MT_select_object_more_less,
    VIEW3D_MT_select_pose_inverse,
    VIEW3D_MT_select_pose_none,
    VIEW3D_MT_select_pose,
    VIEW3D_MT_select_particle_inverse,
    VIEW3D_MT_select_particle_none,
    VIEW3D_MT_select_particle,
    VIEW3D_MT_edit_mesh,
    VIEW3D_MT_edit_mesh_sort_elements,
    VIEW3D_MT_edit_mesh_select_similar,
    VIEW3D_MT_edit_mesh_select_more_less,
    VIEW3D_MT_select_edit_mesh_inverse,
    VIEW3D_MT_select_edit_mesh_none,
    VIEW3D_MT_select_edit_mesh,
    VIEW3D_MT_select_edit_curve_inverse,
    VIEW3D_MT_select_edit_curve_none,
    VIEW3D_MT_select_edit_curve,
    VIEW3D_MT_select_edit_curve_select_similar,
    VIEW3D_MT_select_edit_surface,
    VIEW3D_MT_edit_text_context_menu,
    VIEW3D_MT_select_edit_text,
    VIEW3D_MT_select_edit_metaball_inverse,
    VIEW3D_MT_select_edit_metaball_none,
    VIEW3D_MT_select_edit_metaball,
    VIEW3D_MT_edit_lattice_context_menu,
    VIEW3D_MT_select_edit_metaball_select_similar,
    VIEW3D_MT_select_edit_lattice_inverse,
    VIEW3D_MT_select_edit_lattice_none,
    VIEW3D_MT_select_edit_lattice,
    VIEW3D_MT_select_edit_armature_inverse,
    VIEW3D_MT_select_edit_armature_none,
    VIEW3D_MT_select_edit_armature,
    VIEW3D_MT_select_gpencil,
    VIEW3D_MT_select_gpencil_inverse,
    VIEW3D_MT_select_gpencil_none,
    VIEW3D_MT_select_gpencil_grouped,
    VIEW3D_MT_select_paint_mask_inverse,
    VIEW3D_MT_select_paint_mask_none,
    VIEW3D_MT_select_paint_mask,
    VIEW3D_MT_select_paint_mask_vertex_inverse,
    VIEW3D_MT_select_paint_mask_vertex_none,
    VIEW3D_MT_select_paint_mask_vertex,
    VIEW3D_MT_angle_control,
    VIEW3D_MT_mesh_add,
    VIEW3D_MT_curve_add,
    VIEW3D_MT_surface_add,
    VIEW3D_MT_edit_metaball_context_menu,
    VIEW3D_MT_metaball_add,
    TOPBAR_MT_edit_curve_add,
    TOPBAR_MT_edit_armature_add,
    VIEW3D_MT_armature_add,
    VIEW3D_MT_light_add,
    VIEW3D_MT_lightprobe_add,
    VIEW3D_MT_camera_add,
    VIEW3D_MT_add,
    VIEW3D_MT_image_add,
    VIEW3D_MT_origin_set,
    VIEW3D_MT_object_delete_global,
    VIEW3D_MT_object,
    VIEW3D_MT_object_convert,
    VIEW3D_MT_object_animation,
    VIEW3D_MT_object_rigid_body,
    VIEW3D_MT_object_clear,
    VIEW3D_MT_object_context_menu,
    VIEW3D_MT_object_shading,
    VIEW3D_MT_object_apply,
    VIEW3D_MT_object_relations,
    VIEW3D_MT_object_parent,
    VIEW3D_MT_object_track,
    VIEW3D_MT_object_collection,
    VIEW3D_MT_object_constraints,
    VIEW3D_MT_object_quick_effects,
    VIEW3D_hide_view_set_unselected,
    VIEW3D_MT_object_showhide,
    VIEW3D_MT_make_single_user,
    VIEW3D_MT_make_links,
    VIEW3D_MT_brush,
    VIEW3D_MT_brush_curve_presets,
    VIEW3D_MT_facemask_showhide,
    VIEW3D_MT_paint_vertex,
    VIEW3D_MT_paint_vertex_specials,
    VIEW3D_MT_paint_texture_specials,
    VIEW3D_MT_hook,
    VIEW3D_MT_vertex_group,
    VIEW3D_MT_paint_weight,
    VIEW3D_MT_paint_weight_specials,
    VIEW3D_MT_subdivision_set,
    VIEW3D_MT_sculpt_specials,
    VIEW3D_MT_sculpt,
    VIEW3D_MT_hide_mask,
    VIEW3D_MT_particle,
    VIEW3D_MT_particle_context_menu,
    VIEW3D_particle_hide_unselected,
    VIEW3D_MT_particle_show_hide,
    VIEW3D_MT_pose,
    VIEW3D_MT_pose_transform,
    VIEW3D_MT_pose_slide,
    VIEW3D_MT_pose_propagate,
    VIEW3D_MT_pose_library,
    VIEW3D_MT_pose_motion,
    VIEW3D_MT_pose_group,
    VIEW3D_MT_pose_ik,
    VIEW3D_MT_pose_constraints,
    VIEW3D_MT_pose_hide_unselected,
    VIEW3D_MT_pose_show_hide,
    VIEW3D_MT_pose_apply,
    VIEW3D_MT_pose_context_menu,
    VIEW3D_MT_bone_options_toggle,
    VIEW3D_MT_bone_options_enable,
    VIEW3D_MT_bone_options_disable,
    VIEW3D_MT_edit_mesh_context_menu,
    VIEW3D_MT_edit_mesh_select_mode,
    VIEW3D_MT_edit_mesh_extrude_dupli,
    VIEW3D_MT_edit_mesh_extrude_dupli_rotate,
    VIEW3D_MT_edit_mesh_extrude,
    VIEW3D_MT_edit_mesh_vertices,
    VIEW3D_MT_edit_mesh_edges,
    VIEW3D_MT_edit_mesh_edges_data,
    VIEW3D_MT_edit_mesh_faces,
    VIEW3D_MT_edit_mesh_faces_data,
    VIEW3D_normals_make_consistent_inside,
    VIEW3D_MT_edit_mesh_normals,
    VIEW3D_MT_edit_mesh_normals_select_strength,
    VIEW3D_MT_edit_mesh_normals_set_strength,
    VIEW3D_MT_edit_mesh_normals_average,
    VIEW3D_MT_edit_mesh_normals_advanced,
    VIEW3D_MT_edit_mesh_normals_vector,
    VIEW3D_MT_edit_mesh_normals_facestrength,
    VIEW3D_MT_edit_mesh_shading,
    VIEW3D_MT_edit_mesh_weights,
    VIEW3D_MT_edit_mesh_clean,
    VIEW3D_MT_edit_mesh_delete,
    VIEW3D_MT_edit_mesh_merge,
    VIEW3D_MT_edit_mesh_dissolve,
    VIEW3D_mesh_hide_unselected,
    VIEW3D_curve_hide_unselected,
    VIEW3D_MT_edit_mesh_show_hide,
    VIEW3D_MT_paint_gpencil,
    VIEW3D_MT_assign_material,
    VIEW3D_MT_edit_gpencil,
    VIEW3D_MT_edit_gpencil_hide,
    VIEW3D_MT_edit_gpencil_arrange_strokes,
    VIEW3D_MT_edit_gpencil_delete,
    VIEW3D_MT_weight_gpencil,
    VIEW3D_MT_gpencil_simplify,
    VIEW3D_MT_gpencil_copy_layer,
    VIEW3D_MT_edit_curve,
    VIEW3D_MT_edit_curve_ctrlpoints,
    VIEW3D_MT_edit_curve_handle_type_set,
    VIEW3D_MT_edit_curve_segments,
    VIEW3D_MT_edit_curve_context_menu,
    VIEW3D_MT_edit_curve_delete,
    VIEW3D_MT_edit_curve_show_hide,
    VIEW3D_MT_edit_surface,
    VIEW3D_MT_edit_font,
    VIEW3D_MT_edit_font_move_select,
    VIEW3D_MT_edit_text_chars,
    VIEW3D_MT_edit_meta,
    VIEW3D_MT_edit_meta_showhide_unselected,
    VIEW3D_MT_edit_meta_showhide,
    VIEW3D_MT_edit_lattice,
    VIEW3D_MT_edit_lattice_flip,
    VIEW3D_MT_edit_armature,
    VIEW3D_armature_hide_unselected,
    VIEW3D_MT_armature_show_hide,
    VIEW3D_MT_armature_context_menu,
    VIEW3D_MT_edit_armature_parent,
    VIEW3D_MT_edit_armature_roll,
    VIEW3D_MT_edit_armature_names,
    VIEW3D_MT_edit_armature_delete,
    VIEW3D_MT_gpencil_animation,
    VIEW3D_MT_edit_gpencil_transform,
    VIEW3D_MT_object_mode_pie,
    VIEW3D_MT_view_pie,
    VIEW3D_MT_transform_gizmo_pie,
    VIEW3D_MT_shading_pie,
    VIEW3D_MT_shading_ex_pie,
    VIEW3D_MT_pivot_pie,
    VIEW3D_MT_snap_pie,
    VIEW3D_MT_orientations_pie,
    VIEW3D_MT_proportional_editing_falloff_pie,
    VIEW3D_PT_active_tool,
    VIEW3D_PT_active_tool_duplicate,
    VIEW3D_PT_view3d_properties,
    VIEW3D_PT_view3d_properties_edit,
    VIEW3D_PT_view3d_camera_lock,
    VIEW3D_PT_view3d_cursor,
    VIEW3D_PT_collections,
    VIEW3D_PT_object_type_visibility,
    VIEW3D_PT_grease_pencil,
    VIEW3D_PT_annotation_onion,
    VIEW3D_PT_gpencil_multi_frame,
    VIEW3D_MT_gpencil_autoweights,
    VIEW3D_MT_gpencil_edit_context_menu,
    VIEW3D_MT_gpencil_sculpt,
    VIEW3D_PT_quad_view,
    VIEW3D_PT_view3d_stereo,
    VIEW3D_PT_shading,
    VIEW3D_PT_shading_lighting,
    VIEW3D_PT_shading_color,
    VIEW3D_PT_shading_options,
    VIEW3D_PT_shading_options_shadow,
    VIEW3D_PT_shading_options_ssao,
    VIEW3D_PT_gizmo_display,
    VIEW3D_PT_overlay,
    VIEW3D_PT_overlay_gizmo,
    VIEW3D_PT_overlay_guides,
    VIEW3D_PT_overlay_object,
    VIEW3D_PT_overlay_geometry,
    VIEW3D_PT_overlay_motion_tracking,
    VIEW3D_PT_overlay_edit_mesh,
    VIEW3D_PT_overlay_edit_mesh_shading,
    VIEW3D_PT_overlay_edit_mesh_measurement,
    VIEW3D_PT_overlay_edit_mesh_normals,
    VIEW3D_PT_overlay_edit_mesh_freestyle,
    VIEW3D_PT_overlay_edit_mesh_developer,
    VIEW3D_PT_overlay_edit_curve,
    VIEW3D_PT_overlay_paint,
    VIEW3D_PT_overlay_pose,
    VIEW3D_PT_overlay_sculpt,
    VIEW3D_PT_pivot_point,
    VIEW3D_PT_snapping,
    VIEW3D_PT_proportional_edit,
    VIEW3D_PT_gpencil_origin,
    VIEW3D_PT_gpencil_lock,
    VIEW3D_PT_gpencil_guide,
    VIEW3D_PT_transform_orientations,
    VIEW3D_PT_overlay_gpencil_options,
    VIEW3D_PT_context_properties,
    VIEW3D_PT_paint_vertex_context_menu,
    VIEW3D_PT_paint_texture_context_menu,
    VIEW3D_PT_paint_weight_context_menu,
    VIEW3D_PT_gpencil_sculpt_context_menu,
    VIEW3D_PT_gpencil_draw_context_menu,
    VIEW3D_PT_sculpt_context_menu,
    TOPBAR_PT_gpencil_materials,
    TOPBAR_PT_annotation_layers,
)


if __name__ == "__main__":  # only for live edit.
    from bpy.utils import register_class
    for cls in classes:
        register_class(cls)<|MERGE_RESOLUTION|>--- conflicted
+++ resolved
@@ -36,26 +36,6 @@
 )
 from bpy.app.translations import contexts as i18n_contexts
 
-<<<<<<< HEAD
-=======
-
-class VIEW3D_HT_tool_header(Header):
-    bl_space_type = 'VIEW_3D'
-    bl_region_type = "TOOL_HEADER"
-
-    def draw(self, context):
-        layout = self.layout
-
-        layout.row(align=True).template_header()
-
-        self.draw_tool_settings(context)
-
-        layout.separator_spacer()
-
-        VIEW3D_HT_header.draw_xform_template(layout, context)
-
-        layout.separator_spacer()
->>>>>>> cdf7caeb
 
 class VIEW3D_HT_header(Header):
     bl_space_type = 'VIEW_3D'
@@ -74,12 +54,341 @@
         # Mode & Transform Settings
         scene = context.scene
 
-<<<<<<< HEAD
         # Orientation
         if object_mode in {'OBJECT', 'EDIT', 'EDIT_GPENCIL'} or has_pose_mode:
             orient_slot = scene.transform_orientation_slots[0]
             row = layout.row(align=True)
-=======
+
+            sub = row.row()
+            sub.ui_units_x = 4
+            sub.prop_with_popover(
+                orient_slot,
+                "type",
+                text="",
+                panel="VIEW3D_PT_transform_orientations",
+            )
+
+        # Pivot
+        if object_mode in {'OBJECT', 'EDIT', 'EDIT_GPENCIL', 'SCULPT_GPENCIL'} or has_pose_mode:
+            layout.prop_with_popover(
+                tool_settings,
+                "transform_pivot_point",
+                text="",
+                icon_only=True,
+                panel="VIEW3D_PT_pivot_point",
+            )
+
+        # Snap
+        show_snap = False
+        if obj is None:
+            show_snap = True
+        else:
+            if (object_mode not in {
+                    'SCULPT', 'VERTEX_PAINT', 'WEIGHT_PAINT', 'TEXTURE_PAINT',
+                    'PAINT_GPENCIL', 'SCULPT_GPENCIL', 'WEIGHT_GPENCIL'
+            }) or has_pose_mode:
+                show_snap = True
+            else:
+
+                from .properties_paint_common import UnifiedPaintPanel
+                paint_settings = UnifiedPaintPanel.paint_settings(context)
+
+                if paint_settings:
+                    brush = paint_settings.brush
+                    if brush and brush.stroke_method == 'CURVE':
+                        show_snap = True
+        if show_snap:
+            snap_items = bpy.types.ToolSettings.bl_rna.properties["snap_elements"].enum_items
+            snap_elements = tool_settings.snap_elements
+            if len(snap_elements) == 1:
+                text = ""
+                for elem in snap_elements:
+                    icon = snap_items[elem].icon
+                    break
+            else:
+                text = "Mix"
+                icon = 'NONE'
+            del snap_items, snap_elements
+
+            row = layout.row(align=True)
+            row.prop(tool_settings, "use_snap", text="")
+
+            sub = row.row(align=True)
+            sub.popover(
+                panel="VIEW3D_PT_snapping",
+                icon=icon,
+                text=text,
+            )
+
+        # Proportional editing
+        if object_mode in {'EDIT', 'PARTICLE_EDIT', 'SCULPT_GPENCIL', 'EDIT_GPENCIL', 'OBJECT'}:
+            row = layout.row(align=True)
+            kw = {}
+            if object_mode == 'OBJECT':
+                attr = "use_proportional_edit_objects"
+            else:
+                attr = "use_proportional_edit"
+
+                if tool_settings.use_proportional_edit:
+                    if tool_settings.use_proportional_connected:
+                        kw["icon"] = 'PROP_CON'
+                    elif tool_settings.use_proportional_projected:
+                        kw["icon"] = 'PROP_PROJECTED'
+                    else:
+                        kw["icon"] = 'PROP_ON'
+                else:
+                    kw["icon"] = 'PROP_OFF'
+
+            row.prop(tool_settings, attr, icon_only=True, **kw)
+            sub = row.row(align=True)
+            sub.active = getattr(tool_settings, attr)
+            sub.prop_with_popover(
+                tool_settings,
+                "proportional_edit_falloff",
+                text="",
+                icon_only=True,
+                panel="VIEW3D_PT_proportional_edit",
+            )
+
+        # grease pencil
+        if object_mode == 'PAINT_GPENCIL':
+            layout.prop_with_popover(
+                tool_settings,
+                "gpencil_stroke_placement_view3d",
+                text="",
+                panel="VIEW3D_PT_gpencil_origin",
+            )
+
+        if object_mode in {'PAINT_GPENCIL', 'SCULPT_GPENCIL'}:
+            layout.prop_with_popover(
+                tool_settings.gpencil_sculpt,
+                "lock_axis",
+                text="",
+                panel="VIEW3D_PT_gpencil_lock",
+            )
+
+        if object_mode == 'PAINT_GPENCIL':
+            # FIXME: this is bad practice!
+            # Tool options are to be displayed in the topbar.
+            if context.workspace.tools.from_space_view3d_mode(object_mode).idname == "builtin_brush.Draw":
+                settings = tool_settings.gpencil_sculpt.guide
+                row = layout.row(align=True)
+                row.prop(settings, "use_guide", text="", icon='GRID')
+                sub = row.row(align=True)
+                sub.active = settings.use_guide
+                sub.popover(
+                    panel="VIEW3D_PT_gpencil_guide",
+                    text="Guides",
+                )
+
+    def draw(self, context):
+        layout = self.layout
+
+        view = context.space_data
+        shading = view.shading
+        # mode_string = context.mode
+        obj = context.active_object
+        overlay = view.overlay
+        tool_settings = context.tool_settings
+
+        ALL_MT_editormenu.draw_hidden(context, layout) # bfa - show hide the editormenu
+
+        object_mode = 'OBJECT' if obj is None else obj.mode
+        has_pose_mode = (
+            (object_mode == 'POSE') or
+            (object_mode == 'WEIGHT_PAINT' and context.pose_object is not None)
+        )
+
+        # Note: This is actually deadly in case enum_items have to be dynamically generated
+        #       (because internal RNA array iterator will free everything immediately...).
+        # XXX This is an RNA internal issue, not sure how to fix it.
+        # Note: Tried to add an accessor to get translated UI strings instead of manual call
+        #       to pgettext_iface below, but this fails because translated enumitems
+        #       are always dynamically allocated.
+        act_mode_item = bpy.types.Object.bl_rna.properties["mode"].enum_items[object_mode]
+        act_mode_i18n_context = bpy.types.Object.bl_rna.properties["mode"].translation_context
+
+        row = layout.row(align=True)
+        row.separator()
+
+        sub = row.row()
+        #sub.ui_units_x = 5.5 # width of mode edit box
+        sub.operator_menu_enum("object.mode_set", "mode", text=act_mode_item.name, icon=act_mode_item.icon)
+        del act_mode_item
+
+        layout.template_header_3D_mode()
+
+        # Contains buttons like Mode, Pivot, Layer, Mesh Select Mode
+        if obj:
+            # Particle edit
+            if object_mode == 'PARTICLE_EDIT':
+                row = layout.row()
+                row.prop(tool_settings.particle_edit, "select_mode", text="", expand=True)
+
+        # Grease Pencil
+        if obj and obj.type == 'GPENCIL' and context.gpencil_data:
+            gpd = context.gpencil_data
+
+            if gpd.is_stroke_paint_mode:
+                row = layout.row()
+                sub = row.row(align=True)
+                sub.prop(tool_settings, "use_gpencil_draw_onback", text="", icon='MOD_OPACITY')
+                sub.separator(factor=0.4)
+                sub.prop(tool_settings, "use_gpencil_weight_data_add", text="", icon='WPAINT_HLT')
+                sub.separator(factor=0.4)
+                sub.prop(tool_settings, "use_gpencil_draw_additive", text="", icon='FREEZE')
+
+            if gpd.use_stroke_edit_mode:
+                row = layout.row(align=True)
+                row.prop(tool_settings, "gpencil_selectmode", text="", expand=True)
+
+            if gpd.use_stroke_edit_mode or gpd.is_stroke_sculpt_mode or gpd.is_stroke_weight_mode:
+                row = layout.row(align=True)
+
+                if gpd.is_stroke_sculpt_mode:
+                    row.prop(tool_settings.gpencil_sculpt, "use_select_mask", text="")
+                    row.separator()
+
+                row.prop(gpd, "use_multiedit", text="", icon='GP_MULTIFRAME_EDITING')
+
+                sub = row.row(align=True)
+                sub.active = gpd.use_multiedit
+                sub.popover(
+                    panel="VIEW3D_PT_gpencil_multi_frame",
+                    text="Multiframe"
+                )
+
+            if gpd.use_stroke_edit_mode:
+                row = layout.row(align=True)
+                row.prop(tool_settings.gpencil_sculpt, "use_select_mask", text="")
+
+                row.popover(
+                    panel="VIEW3D_PT_tools_grease_pencil_interpolate",
+                    text="Interpolate"
+                )
+        VIEW3D_MT_editor_menus.draw_collapsible(context, layout)
+
+        layout.separator_spacer()
+
+        # Mode & Transform Settings
+        scene = context.scene
+
+
+        # grease pencil
+        if object_mode == 'PAINT_GPENCIL':
+            layout.prop_with_popover(
+                tool_settings,
+                "gpencil_stroke_placement_view3d",
+                text="",
+                panel="VIEW3D_PT_gpencil_origin",
+            )
+
+        if object_mode in {'PAINT_GPENCIL', 'SCULPT_GPENCIL'}:
+            layout.prop_with_popover(
+                tool_settings.gpencil_sculpt,
+                "lock_axis",
+                text="",
+                panel="VIEW3D_PT_gpencil_lock",
+            )
+
+        if object_mode == 'PAINT_GPENCIL':
+            # FIXME: this is bad practice!
+            # Tool options are to be displayed in the topbar.
+            if context.workspace.tools.from_space_view3d_mode(object_mode).idname == "builtin_brush.Draw":
+                settings = tool_settings.gpencil_sculpt.guide
+                row = layout.row(align=True)
+                row.prop(settings, "use_guide", text="", icon='GRID')
+                sub = row.row(align=True)
+                sub.active = settings.use_guide
+                sub.popover(
+                    panel="VIEW3D_PT_gpencil_guide",
+                    text="Guides"
+                )
+
+        #layout.separator_spacer()
+
+        # Collection Visibility
+        # layout.popover(panel="VIEW3D_PT_collections", icon='GROUP', text="")
+
+        # Viewport Settings
+        layout.popover(panel = "VIEW3D_PT_object_type_visibility", icon_value = view.icon_from_show_object_viewport, text="")
+
+
+        # Gizmo toggle & popover.
+        row = layout.row(align=True)
+        # FIXME: place-holder icon.
+        row.prop(view, "show_gizmo", text="", toggle=True, icon='GIZMO')
+        sub = row.row(align=True)
+        sub.active = view.show_gizmo
+        sub.popover(
+            panel="VIEW3D_PT_gizmo_display",
+            text="",
+        )
+
+        # Overlay toggle & popover.
+        row = layout.row(align=True)
+        row.prop(overlay, "show_overlays", icon='OVERLAY', text="")
+        sub = row.row(align=True)
+        sub.active = overlay.show_overlays
+        sub.popover(panel="VIEW3D_PT_overlay")
+
+        row = layout.row()
+        row.active = (shading.type in {'WIREFRAME', 'SOLID'}) or object_mode in {'EDIT'}
+
+        if shading.type == 'WIREFRAME':
+            row.prop(shading, "show_xray_wireframe", text="", icon='XRAY')
+        else:
+            row.prop(shading, "show_xray", text="", icon='XRAY')
+
+        row = layout.row(align=True)
+        row.prop(shading, "type", text="", expand=True)
+        sub = row.row(align=True)
+        # TODO, currently render shading type ignores mesh two-side, until it's supported
+        # show the shading popover which shows double-sided option.
+
+        # sub.enabled = shading.type != 'RENDERED'
+        sub.popover(panel="VIEW3D_PT_shading")
+
+class VIEW3D_HT_tool_header(Header):
+    bl_space_type = 'VIEW_3D'
+    bl_region_type = "TOOL_HEADER"
+
+    def draw(self, context):
+        layout = self.layout
+
+        # mode_string = context.mode
+        obj = context.active_object
+        tool_settings = context.tool_settings
+
+        self.draw_tool_settings(context)
+
+        layout.separator_spacer()
+
+        VIEW3D_HT_header.draw_xform_template(layout, context)
+
+    def draw_tool_settings(self, context):
+        layout = self.layout
+        tool_mode = context.mode
+
+        # Active Tool
+        # -----------
+        from .space_toolsystem_common import ToolSelectPanelHelper
+        tool = ToolSelectPanelHelper.draw_active_tool_header(
+            context, layout,
+            tool_key=('VIEW_3D', tool_mode),
+        )
+
+        # Object Mode Options
+        # -------------------
+
+        # Example of how tool_settings can be accessed as pop-overs.
+
+        # TODO(campbell): editing options should be after active tool options
+        # (obviously separated for from the users POV)
+        draw_fn = getattr(_draw_tool_settings_context_mode, tool_mode, None)
+        if draw_fn is not None:
+            draw_fn(context, layout, tool)
+
         # Note: general mode options should be added to 'draw_mode_settings'.
         if tool_mode == 'SCULPT':
             if (tool is not None) and tool.has_datablock:
@@ -113,39 +422,16 @@
             layout.popover_group(space_type='VIEW_3D', region_type='UI', context=".greasepencil_sculpt", category="Tool")
         elif tool_mode == 'WEIGHT_GPENCIL':
             layout.popover_group(space_type='VIEW_3D', region_type='UI', context=".greasepencil_weight", category="Tool")
->>>>>>> cdf7caeb
-
-            sub = row.row()
-            sub.ui_units_x = 4
-            sub.prop_with_popover(
-                orient_slot,
-                "type",
-                text="",
-                panel="VIEW3D_PT_transform_orientations",
-            )
-
-        # Pivot
-        if object_mode in {'OBJECT', 'EDIT', 'EDIT_GPENCIL', 'SCULPT_GPENCIL'} or has_pose_mode:
-            layout.prop_with_popover(
-                tool_settings,
-                "transform_pivot_point",
-                text="",
-                icon_only=True,
-                panel="VIEW3D_PT_pivot_point",
-            )
-
-<<<<<<< HEAD
-        # Snap
-        show_snap = False
-        if obj is None:
-            show_snap = True
-        else:
-            if (object_mode not in {
-                    'SCULPT', 'VERTEX_PAINT', 'WEIGHT_PAINT', 'TEXTURE_PAINT',
-                    'PAINT_GPENCIL', 'SCULPT_GPENCIL', 'WEIGHT_GPENCIL'
-            }) or has_pose_mode:
-                show_snap = True
-=======
+
+    def draw_mode_settings(self, context):
+        layout = self.layout
+
+        # Active Tool
+        # -----------
+        from .space_toolsystem_common import ToolSelectPanelHelper
+        tool = ToolSelectPanelHelper.tool_active_from_context(context)
+        tool_mode = context.mode if tool is None else tool.mode
+
         if tool_mode == 'SCULPT':
             layout.popover_group(space_type='VIEW_3D', region_type='UI', context=".sculpt_mode", category="Tool")
         elif tool_mode == 'PAINT_VERTEX':
@@ -180,385 +466,6 @@
                 maxw = 25
                 if len(text) > maxw:
                     text = text[:maxw - 5] + '..' + text[-3:]
->>>>>>> cdf7caeb
-            else:
-
-                from .properties_paint_common import UnifiedPaintPanel
-                paint_settings = UnifiedPaintPanel.paint_settings(context)
-
-                if paint_settings:
-                    brush = paint_settings.brush
-                    if brush and brush.stroke_method == 'CURVE':
-                        show_snap = True
-        if show_snap:
-            snap_items = bpy.types.ToolSettings.bl_rna.properties["snap_elements"].enum_items
-            snap_elements = tool_settings.snap_elements
-            if len(snap_elements) == 1:
-                text = ""
-                for elem in snap_elements:
-                    icon = snap_items[elem].icon
-                    break
-            else:
-                text = "Mix"
-                icon = 'NONE'
-            del snap_items, snap_elements
-
-            row = layout.row(align=True)
-            row.prop(tool_settings, "use_snap", text="")
-
-            sub = row.row(align=True)
-            sub.popover(
-                panel="VIEW3D_PT_snapping",
-                icon=icon,
-                text=text,
-            )
-
-        # Proportional editing
-        if object_mode in {'EDIT', 'PARTICLE_EDIT', 'SCULPT_GPENCIL', 'EDIT_GPENCIL', 'OBJECT'}:
-            row = layout.row(align=True)
-            kw = {}
-            if object_mode == 'OBJECT':
-                attr = "use_proportional_edit_objects"
-            else:
-                attr = "use_proportional_edit"
-
-                if tool_settings.use_proportional_edit:
-                    if tool_settings.use_proportional_connected:
-                        kw["icon"] = 'PROP_CON'
-                    elif tool_settings.use_proportional_projected:
-                        kw["icon"] = 'PROP_PROJECTED'
-                    else:
-                        kw["icon"] = 'PROP_ON'
-                else:
-                    kw["icon"] = 'PROP_OFF'
-
-            row.prop(tool_settings, attr, icon_only=True, **kw)
-            sub = row.row(align=True)
-            sub.active = getattr(tool_settings, attr)
-            sub.prop_with_popover(
-                tool_settings,
-                "proportional_edit_falloff",
-                text="",
-                icon_only=True,
-                panel="VIEW3D_PT_proportional_edit",
-            )
-
-        # grease pencil
-        if object_mode == 'PAINT_GPENCIL':
-            layout.prop_with_popover(
-                tool_settings,
-                "gpencil_stroke_placement_view3d",
-                text="",
-                panel="VIEW3D_PT_gpencil_origin",
-            )
-
-        if object_mode in {'PAINT_GPENCIL', 'SCULPT_GPENCIL'}:
-            layout.prop_with_popover(
-                tool_settings.gpencil_sculpt,
-                "lock_axis",
-                text="",
-                panel="VIEW3D_PT_gpencil_lock",
-            )
-
-        if object_mode == 'PAINT_GPENCIL':
-            # FIXME: this is bad practice!
-            # Tool options are to be displayed in the topbar.
-            if context.workspace.tools.from_space_view3d_mode(object_mode).idname == "builtin_brush.Draw":
-                settings = tool_settings.gpencil_sculpt.guide
-                row = layout.row(align=True)
-                row.prop(settings, "use_guide", text="", icon='GRID')
-                sub = row.row(align=True)
-                sub.active = settings.use_guide
-                sub.popover(
-                    panel="VIEW3D_PT_gpencil_guide",
-                    text="Guides",
-                )
-
-    def draw(self, context):
-        layout = self.layout
-
-        view = context.space_data
-        shading = view.shading
-        # mode_string = context.mode
-        obj = context.active_object
-        overlay = view.overlay
-        tool_settings = context.tool_settings
-
-        ALL_MT_editormenu.draw_hidden(context, layout) # bfa - show hide the editormenu
-
-        object_mode = 'OBJECT' if obj is None else obj.mode
-        has_pose_mode = (
-            (object_mode == 'POSE') or
-            (object_mode == 'WEIGHT_PAINT' and context.pose_object is not None)
-        )
-
-        # Note: This is actually deadly in case enum_items have to be dynamically generated
-        #       (because internal RNA array iterator will free everything immediately...).
-        # XXX This is an RNA internal issue, not sure how to fix it.
-        # Note: Tried to add an accessor to get translated UI strings instead of manual call
-        #       to pgettext_iface below, but this fails because translated enumitems
-        #       are always dynamically allocated.
-        act_mode_item = bpy.types.Object.bl_rna.properties["mode"].enum_items[object_mode]
-        act_mode_i18n_context = bpy.types.Object.bl_rna.properties["mode"].translation_context
-
-        row = layout.row(align=True)
-        row.separator()
-
-        sub = row.row()
-        #sub.ui_units_x = 5.5 # width of mode edit box
-        sub.operator_menu_enum("object.mode_set", "mode", text=act_mode_item.name, icon=act_mode_item.icon)
-        del act_mode_item
-
-        layout.template_header_3D_mode()
-
-        # Contains buttons like Mode, Pivot, Layer, Mesh Select Mode
-        if obj:
-            # Particle edit
-            if object_mode == 'PARTICLE_EDIT':
-                row = layout.row()
-                row.prop(tool_settings.particle_edit, "select_mode", text="", expand=True)
-
-        # Grease Pencil
-        if obj and obj.type == 'GPENCIL' and context.gpencil_data:
-            gpd = context.gpencil_data
-
-            if gpd.is_stroke_paint_mode:
-                row = layout.row()
-                sub = row.row(align=True)
-                sub.prop(tool_settings, "use_gpencil_draw_onback", text="", icon='MOD_OPACITY')
-                sub.separator(factor=0.4)
-                sub.prop(tool_settings, "use_gpencil_weight_data_add", text="", icon='WPAINT_HLT')
-                sub.separator(factor=0.4)
-                sub.prop(tool_settings, "use_gpencil_draw_additive", text="", icon='FREEZE')
-
-            if gpd.use_stroke_edit_mode:
-                row = layout.row(align=True)
-                row.prop(tool_settings, "gpencil_selectmode", text="", expand=True)
-
-            if gpd.use_stroke_edit_mode or gpd.is_stroke_sculpt_mode or gpd.is_stroke_weight_mode:
-                row = layout.row(align=True)
-
-                if gpd.is_stroke_sculpt_mode:
-                    row.prop(tool_settings.gpencil_sculpt, "use_select_mask", text="")
-                    row.separator()
-
-                row.prop(gpd, "use_multiedit", text="", icon='GP_MULTIFRAME_EDITING')
-
-                sub = row.row(align=True)
-                sub.active = gpd.use_multiedit
-                sub.popover(
-                    panel="VIEW3D_PT_gpencil_multi_frame",
-                    text="Multiframe"
-                )
-
-            if gpd.use_stroke_edit_mode:
-                row = layout.row(align=True)
-                row.prop(tool_settings.gpencil_sculpt, "use_select_mask", text="")
-
-                row.popover(
-                    panel="VIEW3D_PT_tools_grease_pencil_interpolate",
-                    text="Interpolate"
-                )
-        VIEW3D_MT_editor_menus.draw_collapsible(context, layout)
-
-        layout.separator_spacer()
-
-        # Mode & Transform Settings
-        scene = context.scene
-
-
-        # grease pencil
-        if object_mode == 'PAINT_GPENCIL':
-            layout.prop_with_popover(
-                tool_settings,
-                "gpencil_stroke_placement_view3d",
-                text="",
-                panel="VIEW3D_PT_gpencil_origin",
-            )
-
-        if object_mode in {'PAINT_GPENCIL', 'SCULPT_GPENCIL'}:
-            layout.prop_with_popover(
-                tool_settings.gpencil_sculpt,
-                "lock_axis",
-                text="",
-                panel="VIEW3D_PT_gpencil_lock",
-            )
-
-        if object_mode == 'PAINT_GPENCIL':
-            # FIXME: this is bad practice!
-            # Tool options are to be displayed in the topbar.
-            if context.workspace.tools.from_space_view3d_mode(object_mode).idname == "builtin_brush.Draw":
-                settings = tool_settings.gpencil_sculpt.guide
-                row = layout.row(align=True)
-                row.prop(settings, "use_guide", text="", icon='GRID')
-                sub = row.row(align=True)
-                sub.active = settings.use_guide
-                sub.popover(
-                    panel="VIEW3D_PT_gpencil_guide",
-                    text="Guides"
-                )
-
-        #layout.separator_spacer()
-
-        # Collection Visibility
-        # layout.popover(panel="VIEW3D_PT_collections", icon='GROUP', text="")
-
-        # Viewport Settings
-        layout.popover(panel = "VIEW3D_PT_object_type_visibility", icon_value = view.icon_from_show_object_viewport, text="")
-
-
-        # Gizmo toggle & popover.
-        row = layout.row(align=True)
-        # FIXME: place-holder icon.
-        row.prop(view, "show_gizmo", text="", toggle=True, icon='GIZMO')
-        sub = row.row(align=True)
-        sub.active = view.show_gizmo
-        sub.popover(
-            panel="VIEW3D_PT_gizmo_display",
-            text="",
-        )
-
-        # Overlay toggle & popover.
-        row = layout.row(align=True)
-        row.prop(overlay, "show_overlays", icon='OVERLAY', text="")
-        sub = row.row(align=True)
-        sub.active = overlay.show_overlays
-        sub.popover(panel="VIEW3D_PT_overlay")
-
-        row = layout.row()
-        row.active = (shading.type in {'WIREFRAME', 'SOLID'}) or object_mode in {'EDIT'}
-
-        if shading.type == 'WIREFRAME':
-            row.prop(shading, "show_xray_wireframe", text="", icon='XRAY')
-        else:
-            row.prop(shading, "show_xray", text="", icon='XRAY')
-
-        row = layout.row(align=True)
-        row.prop(shading, "type", text="", expand=True)
-        sub = row.row(align=True)
-        # TODO, currently render shading type ignores mesh two-side, until it's supported
-        # show the shading popover which shows double-sided option.
-
-        # sub.enabled = shading.type != 'RENDERED'
-        sub.popover(panel="VIEW3D_PT_shading")
-
-class VIEW3D_HT_tool_header(Header):
-    bl_space_type = 'VIEW_3D'
-    bl_region_type = "TOOL_HEADER"
-
-    def draw(self, context):
-        layout = self.layout
-
-        # mode_string = context.mode
-        obj = context.active_object
-        tool_settings = context.tool_settings
-
-        self.draw_tool_settings(context)
-
-        layout.separator_spacer()
-
-        VIEW3D_HT_header.draw_xform_template(layout, context)
-
-    def draw_tool_settings(self, context):
-        layout = self.layout
-        tool_mode = context.mode
-
-        # Active Tool
-        # -----------
-        from .space_toolsystem_common import ToolSelectPanelHelper
-        tool = ToolSelectPanelHelper.draw_active_tool_header(
-            context, layout,
-            tool_key=('VIEW_3D', tool_mode),
-        )
-
-        # Object Mode Options
-        # -------------------
-
-        # Example of how tool_settings can be accessed as pop-overs.
-
-        # TODO(campbell): editing options should be after active tool options
-        # (obviously separated for from the users POV)
-        draw_fn = getattr(_draw_tool_settings_context_mode, tool_mode, None)
-        if draw_fn is not None:
-            draw_fn(context, layout, tool)
-
-        # Note: general mode options should be added to 'draw_mode_settings'.
-        if tool_mode == 'SCULPT':
-            if (tool is not None) and tool.has_datablock:
-                layout.popover_group(space_type='PROPERTIES', region_type='WINDOW', context=".paint_common", category="")
-        elif tool_mode == 'PAINT_VERTEX':
-            if (tool is not None) and tool.has_datablock:
-                layout.popover_group(space_type='PROPERTIES', region_type='WINDOW', context=".paint_common", category="")
-        elif tool_mode == 'PAINT_WEIGHT':
-            if (tool is not None) and tool.has_datablock:
-                layout.popover_group(space_type='PROPERTIES', region_type='WINDOW', context=".paint_common", category="")
-        elif tool_mode == 'PAINT_TEXTURE':
-            if (tool is not None) and tool.has_datablock:
-                layout.popover_group(space_type='PROPERTIES', region_type='WINDOW', context=".paint_common", category="")
-        elif tool_mode == 'EDIT_ARMATURE':
-            pass
-        elif tool_mode == 'EDIT_CURVE':
-            pass
-        elif tool_mode == 'EDIT_MESH':
-            pass
-        elif tool_mode == 'POSE':
-            pass
-        elif tool_mode == 'PARTICLE':
-            # Disable, only shows "Brush" panel, which is already in the top-bar.
-            # if tool.has_datablock:
-            #     layout.popover_group(space_type='PROPERTIES', region_type='WINDOW', context=".paint_common", category="")
-            pass
-        elif tool_mode == 'PAINT_GPENCIL':
-            if (tool is not None) and tool.has_datablock:
-                layout.popover_group(space_type='PROPERTIES', region_type='WINDOW', context=".greasepencil_paint", category="")
-        elif tool_mode == 'SCULPT_GPENCIL':
-            layout.popover_group(space_type='PROPERTIES', region_type='WINDOW', context=".greasepencil_sculpt", category="")
-        elif tool_mode == 'WEIGHT_GPENCIL':
-            layout.popover_group(space_type='PROPERTIES', region_type='WINDOW', context=".greasepencil_weight", category="")
-
-    def draw_mode_settings(self, context):
-        layout = self.layout
-
-        # Active Tool
-        # -----------
-        from .space_toolsystem_common import ToolSelectPanelHelper
-        tool = ToolSelectPanelHelper.tool_active_from_context(context)
-        tool_mode = context.mode if tool is None else tool.mode
-
-        if tool_mode == 'SCULPT':
-            layout.popover_group(space_type='PROPERTIES', region_type='WINDOW', context=".sculpt_mode", category="")
-        elif tool_mode == 'PAINT_VERTEX':
-            layout.popover_group(space_type='PROPERTIES', region_type='WINDOW', context=".vertexpaint", category="")
-        elif tool_mode == 'PAINT_WEIGHT':
-            layout.popover_group(space_type='PROPERTIES', region_type='WINDOW', context=".weightpaint", category="")
-        elif tool_mode == 'PAINT_TEXTURE':
-            layout.popover_group(space_type='PROPERTIES', region_type='WINDOW', context=".imagepaint", category="")
-        elif tool_mode == 'EDIT_TEXT':
-            layout.popover_group(space_type='PROPERTIES', region_type='WINDOW', context=".text_edit", category="")
-        elif tool_mode == 'EDIT_ARMATURE':
-            layout.popover_group(space_type='PROPERTIES', region_type='WINDOW', context=".armature_edit", category="")
-        elif tool_mode == 'EDIT_METABALL':
-            layout.popover_group(space_type='PROPERTIES', region_type='WINDOW', context=".mball_edit", category="")
-        elif tool_mode == 'EDIT_LATTICE':
-            layout.popover_group(space_type='PROPERTIES', region_type='WINDOW', context=".lattice_edit", category="")
-        elif tool_mode == 'EDIT_CURVE':
-            layout.popover_group(space_type='PROPERTIES', region_type='WINDOW', context=".curve_edit", category="")
-        elif tool_mode == 'EDIT_MESH':
-            layout.popover_group(space_type='PROPERTIES', region_type='WINDOW', context=".mesh_edit", category="")
-        elif tool_mode == 'POSE':
-            layout.popover_group(space_type='PROPERTIES', region_type='WINDOW', context=".posemode", category="")
-        elif tool_mode == 'PARTICLE':
-            layout.popover_group(space_type='PROPERTIES', region_type='WINDOW', context=".particlemode", category="")
-        elif tool_mode == 'OBJECT':
-            layout.popover_group(space_type='PROPERTIES', region_type='WINDOW', context=".objectmode", category="")
-        elif tool_mode in {'PAINT_GPENCIL', 'EDIT_GPENCIL', 'SCULPT_GPENCIL', 'WEIGHT_GPENCIL'}:
-            # Grease pencil layer.
-            gpl = context.active_gpencil_layer
-            if gpl and gpl.info is not None:
-                text = gpl.info
-                maxw = 25
-                if len(text) > maxw:
-                    text = text[:maxw - 5] + '..' + text[-3:]
             else:
                 text = ""
 
@@ -3066,7 +2973,6 @@
                 props.data_path_iter = "selected_editable_objects"
                 props.data_path_item = "data.angle"
                 props.header_text = "Light Angle: %.3f"
-
 
             if light.type == 'SPOT':
                 layout.separator()
@@ -4185,14 +4091,9 @@
     def draw(self, _context):
         layout = self.layout
 
-<<<<<<< HEAD
         layout.operator("pose.armature_apply", icon = "MOD_ARMATURE")
+        layout.operator("pose.armature_apply", text="Apply Selected as Rest Pose").selected = True
         layout.operator("pose.visual_transform_apply", icon = "APPLYMOVE")
-=======
-        layout.operator("pose.armature_apply").selected = False
-        layout.operator("pose.armature_apply", text="Apply Selected as Rest Pose").selected = True
-        layout.operator("pose.visual_transform_apply")
->>>>>>> cdf7caeb
 
         layout.separator()
 
@@ -6114,12 +6015,7 @@
 
 # ********** Panel **********
 
-<<<<<<< HEAD
-class VIEW3D_PT_active_tool(Panel):
-=======
-
 class VIEW3D_PT_active_tool(Panel, ToolActivePanelHelper):
->>>>>>> cdf7caeb
     bl_space_type = 'VIEW_3D'
     bl_region_type = 'UI'
     bl_category = "Tool"
