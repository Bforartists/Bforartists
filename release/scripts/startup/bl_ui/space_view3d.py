--- conflicted
+++ resolved
@@ -2803,16 +2803,8 @@
 class VIEW3D_MT_object_convert(Menu):
     bl_label = "Convert To"
 
-<<<<<<< HEAD
-    def draw(self, context):
-        layout = self.layout
-=======
-        ob = context.active_object
-        if ob and ob.type == 'GPENCIL' and context.gpencil_data:
-            layout.operator_menu_enum("gpencil.convert", "type", text="Convert To")
-        else:
-            layout.operator_menu_enum("object.convert", "target")
->>>>>>> afd7b6ea
+    def draw(self, context):
+        layout = self.layout
 
         obj = context.object
 
@@ -2841,13 +2833,8 @@
 
         layout.separator()
 
-<<<<<<< HEAD
         layout.operator("nla.bake", text="Bake Action", icon= 'BAKE_ACTION')
-        layout.operator("gpencil.mesh_bake", text="Bake Mesh to Grease Pencil", icon= 'BAKE_ACTION')
-=======
-        layout.operator("nla.bake", text="Bake Action...")
-        layout.operator("gpencil.bake_mesh_animation", text="Bake Mesh to Grease Pencil...")
->>>>>>> afd7b6ea
+        layout.operator("gpencil.bake_mesh_animation", text="Bake Mesh to Grease Pencil", icon= 'BAKE_ACTION')
 
 
 class VIEW3D_MT_object_rigid_body(Menu):
@@ -3219,13 +3206,10 @@
     def draw(self, context):
         layout = self.layout
 
-<<<<<<< HEAD
         layout.operator("object.quick_fur", icon = "HAIR")
         layout.operator("object.quick_explode", icon = "MOD_EXPLODE")
         layout.operator("object.quick_smoke", icon = "MOD_SMOKE")
         layout.operator("object.quick_liquid", icon = "MOD_FLUIDSIM")
-        if context.preferences.experimental.use_new_particle_system:
-            layout.operator("object.quick_particles", icon = "PARTICLES")
 
 
 # Workaround to separate the tooltips for Show Hide
@@ -3238,12 +3222,6 @@
     def execute(self, context):        # execute() is called by blender when running the operator.
         bpy.ops.object.hide_view_set(unselected = True)
         return {'FINISHED'}
-=======
-        layout.operator("object.quick_fur")
-        layout.operator("object.quick_explode")
-        layout.operator("object.quick_smoke")
-        layout.operator("object.quick_liquid")
->>>>>>> afd7b6ea
 
 
 class VIEW3D_MT_object_showhide(Menu):
@@ -3888,16 +3866,11 @@
         props.mode = 'VALUE'
         props.value = 0
 
-<<<<<<< HEAD
-        props = layout.operator("view3d.select_box", text="Box Mask", icon = "BOX_MASK")
-        props = layout.operator("paint.mask_lasso_gesture", text="Lasso Mask", icon = "LASSO_MASK")
-=======
-        props = layout.operator("paint.mask_box_gesture", text="Box Mask")
+        props = layout.operator("paint.mask_box_gesture", text="Box Mask", icon = "BOX_MASK")
         props.mode = 'VALUE'
         props.value = 0
 
-        props = layout.operator("paint.mask_lasso_gesture", text="Lasso Mask")
->>>>>>> afd7b6ea
+        props = layout.operator("paint.mask_lasso_gesture", text="Lasso Mask", icon = "LASSO_MASK")
 
         layout.separator()
 
@@ -3927,22 +3900,14 @@
 
         layout.separator()
 
-<<<<<<< HEAD
-        props = layout.operator("sculpt.mask_expand", text="Expand Mask By Topology", icon = "MESH_DATA")
-=======
-        props = layout.operator("sculpt.mask_expand", text="Expand Mask by Topology")
->>>>>>> afd7b6ea
+        props = layout.operator("sculpt.mask_expand", text="Expand Mask by Topology", icon = "MESH_DATA")
         props.use_normals = False
         props.keep_previous_mask = False
         props.invert = True
         props.smooth_iterations = 2
         props.create_face_set = False
 
-<<<<<<< HEAD
-        props = layout.operator("sculpt.mask_expand", text="Expand Mask By Curvature", icon = "CURVE_DATA")
-=======
-        props = layout.operator("sculpt.mask_expand", text="Expand Mask by Curvature")
->>>>>>> afd7b6ea
+        props = layout.operator("sculpt.mask_expand", text="Expand Mask by Curvature", icon = "CURVE_DATA")
         props.use_normals = True
         props.keep_previous_mask = True
         props.invert = False
@@ -4408,16 +4373,9 @@
     def draw(self, _context):
         layout = self.layout
 
-<<<<<<< HEAD
-        layout.operator("pose.constraint_add_with_targets", text="Add (With Targets)", icon = "CONSTRAINT_DATA")
+        layout.operator("pose.constraint_add_with_targets", text="Add (with Targets)", icon = "CONSTRAINT_DATA")
         layout.operator("pose.constraints_copy", icon = "COPYDOWN")
         layout.operator("pose.constraints_clear", icon = "CLEAR_CONSTRAINT")
-=======
-        layout.operator("pose.constraint_add_with_targets", text="Add (with Targets)...")
-        layout.operator("pose.constraints_copy")
-        layout.operator("pose.constraints_clear")
-
->>>>>>> afd7b6ea
 
 class VIEW3D_MT_pose_names(Menu):
     bl_label = "Names"
@@ -4426,17 +4384,10 @@
         layout = self.layout
 
         layout.operator_context = 'EXEC_REGION_WIN'
-<<<<<<< HEAD
-        layout.operator("pose.autoside_names", text="AutoName Left/Right", icon = "STRING").axis = 'XAXIS'
-        layout.operator("pose.autoside_names", text="AutoName Front/Back", icon = "STRING").axis = 'YAXIS'
-        layout.operator("pose.autoside_names", text="AutoName Top/Bottom", icon = "STRING").axis = 'ZAXIS'
+        layout.operator("pose.autoside_names", text="Auto-Name Left/Right", icon = "STRING").axis = 'XAXIS'
+        layout.operator("pose.autoside_names", text="Auto-Name Front/Back", icon = "STRING").axis = 'YAXIS'
+        layout.operator("pose.autoside_names", text="Auto-Name Top/Bottom", icon = "STRING").axis = 'ZAXIS'
         layout.operator("pose.flip_names", icon = "FLIP")
-=======
-        layout.operator("pose.autoside_names", text="Auto-Name Left/Right").axis = 'XAXIS'
-        layout.operator("pose.autoside_names", text="Auto-Name Front/Back").axis = 'YAXIS'
-        layout.operator("pose.autoside_names", text="Auto-Name Top/Bottom").axis = 'ZAXIS'
-        layout.operator("pose.flip_names")
->>>>>>> afd7b6ea
 
 
 # Workaround to separate the tooltips for Show Hide for Armature in Pose mode
@@ -5918,27 +5869,10 @@
         layout = self.layout
 
         layout.operator_context = 'EXEC_REGION_WIN'
-<<<<<<< HEAD
-        layout.operator("armature.autoside_names", text="AutoName Left/Right", icon = "STRING").type = 'XAXIS'
-        layout.operator("armature.autoside_names", text="AutoName Front/Back", icon = "STRING").type = 'YAXIS'
-        layout.operator("armature.autoside_names", text="AutoName Top/Bottom", icon = "STRING").type = 'ZAXIS'
+        layout.operator("armature.autoside_names", text="Auto-Name Left/Right", icon = "STRING").type = 'XAXIS'
+        layout.operator("armature.autoside_names", text="Auto-Name Front/Back", icon = "STRING").type = 'YAXIS'
+        layout.operator("armature.autoside_names", text="Auto-Name Top/Bottom", icon = "STRING").type = 'ZAXIS'
         layout.operator("armature.flip_names", text="Flip Names", icon = "FLIP")
-=======
-        layout.operator("armature.autoside_names", text="Auto-Name Left/Right").type = 'XAXIS'
-        layout.operator("armature.autoside_names", text="Auto-Name Front/Back").type = 'YAXIS'
-        layout.operator("armature.autoside_names", text="Auto-Name Top/Bottom").type = 'ZAXIS'
-        layout.operator("armature.flip_names", text="Flip Names")
-
-
-class VIEW3D_MT_edit_armature_parent(Menu):
-    bl_label = "Parent"
-
-    def draw(self, _context):
-        layout = self.layout
-
-        layout.operator("armature.parent_set", text="Make")
-        layout.operator("armature.parent_clear", text="Clear")
->>>>>>> afd7b6ea
 
 
 class VIEW3D_MT_edit_armature_roll(Menu):
@@ -6037,7 +5971,7 @@
 
 
 class VIEW3D_MT_edit_gpencil_showhide(Menu):
-    bl_label = "Show/hide"
+    bl_label = "Show/Hide"
 
     def draw(self, _context):
         layout = self.layout
@@ -6304,47 +6238,10 @@
     def draw(self, _context):
         layout = self.layout
 
-<<<<<<< HEAD
         layout.operator("transform.bend", text="Bend", icon = "BEND")
         layout.operator("transform.shear", text="Shear", icon = "SHEAR")
         layout.operator("transform.tosphere", text="To Sphere", icon = "TOSPHERE")
         layout.operator("transform.transform", text="Shrink Fatten", icon = 'SHRINK_FATTEN').mode = 'GPENCIL_SHRINKFATTEN'
-=======
-        layout.operator("transform.translate")
-        layout.operator("transform.rotate")
-        layout.operator("transform.resize", text="Scale")
-
-        layout.separator()
-
-        layout.operator("transform.bend", text="Bend")
-        layout.operator("transform.shear", text="Shear")
-        layout.operator("transform.tosphere", text="To Sphere")
-        layout.operator("transform.transform", text="Shrink Fatten").mode = 'GPENCIL_SHRINKFATTEN'
-
-
-class VIEW3D_MT_edit_gpencil_showhide(Menu):
-    bl_label = "Show/Hide"
-
-    def draw(self, _context):
-        layout = self.layout
-
-        layout.operator("gpencil.reveal", text="Show All Layers")
-
-        layout.separator()
-
-        layout.operator("gpencil.hide", text="Hide Active Layer").unselected = False
-        layout.operator("gpencil.hide", text="Hide Inactive Layers").unselected = True
-
-
-class VIEW3D_MT_edit_gpencil_interpolate(Menu):
-    bl_label = "Interpolate"
-
-    def draw(self, _context):
-        layout = self.layout
-
-        layout.operator("gpencil.interpolate", text="Interpolate")
-        layout.operator("gpencil.interpolate_sequence", text="Sequence")
->>>>>>> afd7b6ea
 
 
 class VIEW3D_MT_object_mode_pie(Menu):
@@ -6825,7 +6722,9 @@
         view = context.space_data
 
         layout.label(text="Object Types Visibility")
-        layout.separator()
+
+        layout.separator()
+
         col = layout.column()
 
         attr_object_types = (
@@ -7212,13 +7111,8 @@
                     row.prop(shading, "curvature_valley_factor", text="Valley")
 
             row = col.row()
-<<<<<<< HEAD
             row.separator()
-            row.prop(shading, "use_dof", text="Depth Of Field")
-=======
-            row.active = not xray_active
             row.prop(shading, "use_dof", text="Depth of Field")
->>>>>>> afd7b6ea
 
         if shading.type in {'WIREFRAME', 'SOLID'}:
             split = layout.split()
@@ -7312,6 +7206,7 @@
 
         col = layout.column()
         col.label(text="Viewport Gizmos")
+
         col.separator()
 
         col.active = view.show_gizmo
