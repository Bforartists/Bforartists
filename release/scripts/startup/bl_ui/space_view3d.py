# ##### BEGIN GPL LICENSE BLOCK #####
#
#  This program is free software; you can redistribute it and/or
#  modify it under the terms of the GNU General Public License
#  as published by the Free Software Foundation; either version 2
#  of the License, or (at your option) any later version.
#
#  This program is distributed in the hope that it will be useful,
#  but WITHOUT ANY WARRANTY; without even the implied warranty of
#  MERCHANTABILITY or FITNESS FOR A PARTICULAR PURPOSE.  See
#  GNU General Public License for more details.
#
#  You should have received a copy of the GNU General Public License
#  along with this program; if not, write to the Free Software Foundation,
#  Inc., 51 Franklin Street, Fifth Floor, Boston, MA 02110-1301, USA.
#
# ##### END GPL LICENSE BLOCK #####

# <pep8 compliant>
import bpy
from bpy.types import (
    Header,
    Menu,
    Panel,
)
from bl_ui.properties_paint_common import (
    UnifiedPaintPanel,
    brush_basic_texpaint_settings,
)
from bl_ui.properties_grease_pencil_common import (
    AnnotationDataPanel,
    AnnotationOnionSkin,
    GreasePencilMaterialsPanel,
    GreasePencilVertexcolorPanel,
)
from bl_ui.space_toolsystem_common import (
    ToolActivePanelHelper,
)
from bpy.app.translations import contexts as i18n_contexts


class VIEW3D_HT_header(Header):
    bl_space_type = 'VIEW_3D'

    @staticmethod
    def draw_xform_template(layout, context):
        obj = context.active_object
        object_mode = 'OBJECT' if obj is None else obj.mode
        has_pose_mode = (
            (object_mode == 'POSE') or
            (object_mode == 'WEIGHT_PAINT' and context.pose_object is not None)
        )

        tool_settings = context.tool_settings

        # Mode & Transform Settings
        scene = context.scene

        # Orientation
        if object_mode in {'OBJECT', 'EDIT', 'EDIT_GPENCIL'} or has_pose_mode:
            orient_slot = scene.transform_orientation_slots[0]
            row = layout.row(align=True)

            row.prop_with_popover(orient_slot, "type", text="", panel="VIEW3D_PT_transform_orientations",)

        # Pivot
        if object_mode in {'OBJECT', 'EDIT', 'EDIT_GPENCIL', 'SCULPT_GPENCIL'} or has_pose_mode:
            layout.prop(tool_settings, "transform_pivot_point", text="", icon_only=True)

        # Snap
        show_snap = False
        if obj is None:
            show_snap = True
        else:
            if (object_mode not in {
                    'SCULPT', 'VERTEX_PAINT', 'WEIGHT_PAINT', 'TEXTURE_PAINT',
                    'PAINT_GPENCIL', 'SCULPT_GPENCIL', 'WEIGHT_GPENCIL', 'VERTEX_GPENCIL'
            }) or has_pose_mode:
                show_snap = True
            else:

                paint_settings = UnifiedPaintPanel.paint_settings(context)

                if paint_settings:
                    brush = paint_settings.brush
                    if brush and hasattr(brush, "stroke_method") and brush.stroke_method == 'CURVE':
                        show_snap = True
        if show_snap:
            snap_items = bpy.types.ToolSettings.bl_rna.properties["snap_elements"].enum_items
            snap_elements = tool_settings.snap_elements
            if len(snap_elements) == 1:
                text = ""
                for elem in snap_elements:
                    icon = snap_items[elem].icon
                    break
            else:
                text = "Mix"
                icon = 'NONE'
            del snap_items, snap_elements

            row = layout.row(align=True)
            row.prop(tool_settings, "use_snap", text="")

            sub = row.row(align=True)
            sub.popover(
                panel="VIEW3D_PT_snapping",
                icon=icon,
                text=text,
            )

        # Proportional editing
        if object_mode in {'EDIT', 'PARTICLE_EDIT', 'SCULPT_GPENCIL', 'EDIT_GPENCIL', 'OBJECT'}:
            row = layout.row(align=True)
            kw = {}
            if object_mode == 'OBJECT':
                attr = "use_proportional_edit_objects"
            else:
                attr = "use_proportional_edit"

                if tool_settings.use_proportional_edit:
                    if tool_settings.use_proportional_connected:
                        kw["icon"] = 'PROP_CON'
                    elif tool_settings.use_proportional_projected:
                        kw["icon"] = 'PROP_PROJECTED'
                    else:
                        kw["icon"] = 'PROP_ON'
                else:
                    kw["icon"] = 'PROP_OFF'

            row.prop(tool_settings, attr, icon_only=True, **kw) # proportional editing button

            # We can have the proportional editing on in the editing modes but off in object mode and vice versa.
            # So two separated lines to display the settings, just when it is on.

            # proportional editing settings, editing modes
            if object_mode != 'OBJECT' and tool_settings.use_proportional_edit is True:
                sub = row.row(align=True)
                sub.prop_with_popover(tool_settings,"proportional_edit_falloff",text="", icon_only=True, panel="VIEW3D_PT_proportional_edit")

            # proportional editing settings, just in object mode
            if object_mode == 'OBJECT' and tool_settings.use_proportional_edit_objects is True:
                sub = row.row(align=True)
                sub.prop_with_popover(tool_settings,"proportional_edit_falloff",text="", icon_only=True, panel="VIEW3D_PT_proportional_edit")


    def draw(self, context):
        layout = self.layout

        view = context.space_data
        shading = view.shading
        overlay = view.overlay
        tool_settings = context.tool_settings

        ALL_MT_editormenu.draw_hidden(context, layout) # bfa - show hide the editormenu

        show_region_tool_header = view.show_region_tool_header

        obj = context.active_object
        # mode_string = context.mode
        object_mode = 'OBJECT' if obj is None else obj.mode
        has_pose_mode = (
            (object_mode == 'POSE') or
            (object_mode == 'WEIGHT_PAINT' and context.pose_object is not None)
        )

        # Note: This is actually deadly in case enum_items have to be dynamically generated
        #       (because internal RNA array iterator will free everything immediately...).
        # XXX This is an RNA internal issue, not sure how to fix it.
        # Note: Tried to add an accessor to get translated UI strings instead of manual call
        #       to pgettext_iface below, but this fails because translated enumitems
        #       are always dynamically allocated.
        act_mode_item = bpy.types.Object.bl_rna.properties["mode"].enum_items[object_mode]
        act_mode_i18n_context = bpy.types.Object.bl_rna.properties["mode"].translation_context

        row = layout.row(align=True)
        row.separator()

        sub = row.row()
        #sub.ui_units_x = 5.5 # width of mode edit box
        sub.operator_menu_enum("object.mode_set", "mode", text=act_mode_item.name, icon=act_mode_item.icon)
        del act_mode_item

        layout.template_header_3D_mode()

        # Contains buttons like Mode, Pivot, Layer, Mesh Select Mode
        if obj:
            # Particle edit
            if object_mode == 'PARTICLE_EDIT':
                row = layout.row()
                row.prop(tool_settings.particle_edit, "select_mode", text="", expand=True)

        # Grease Pencil
        if obj and obj.type == 'GPENCIL' and context.gpencil_data:
            gpd = context.gpencil_data

            # Select mode for Editing
            if gpd.use_stroke_edit_mode:
                row = layout.row(align=True)
                row.prop_enum(tool_settings, "gpencil_selectmode_edit", text="", value='POINT')
                row.prop_enum(tool_settings, "gpencil_selectmode_edit", text="", value='STROKE')

                subrow = row.row(align=True)
                subrow.enabled = not gpd.use_curve_edit
                subrow.prop_enum(tool_settings, "gpencil_selectmode_edit", text="", value='SEGMENT')

                # Curve edit submode
                row = layout.row(align=True)
                row.prop(gpd, "use_curve_edit", text="",
                         icon='IPO_BEZIER')
                sub = row.row(align=True)
                if gpd.use_curve_edit:
                    sub.popover(panel="VIEW3D_PT_gpencil_curve_edit", text="",)

            # Select mode for Sculpt
            if gpd.is_stroke_sculpt_mode:
                row = layout.row(align=True)
                row.prop(tool_settings, "use_gpencil_select_mask_point", text="")
                row.prop(tool_settings, "use_gpencil_select_mask_stroke", text="")
                row.prop(tool_settings, "use_gpencil_select_mask_segment", text="")

            # Select mode for Vertex Paint
            if gpd.is_stroke_vertex_mode:
                row = layout.row(align=True)
                row.prop(tool_settings, "use_gpencil_vertex_select_mask_point", text="")
                row.prop(tool_settings, "use_gpencil_vertex_select_mask_stroke", text="")
                row.prop(tool_settings, "use_gpencil_vertex_select_mask_segment", text="")

            if gpd.is_stroke_paint_mode:
                row = layout.row(align=True)
                row.prop(gpd, "use_multiedit", text="", icon='GP_MULTIFRAME_EDITING')

            if (
                    gpd.use_stroke_edit_mode or
                    gpd.is_stroke_sculpt_mode or
                    gpd.is_stroke_weight_mode or
                    gpd.is_stroke_vertex_mode
            ):
                row = layout.row(align=True)

                row.prop(gpd, "use_multiedit", text="", icon='GP_MULTIFRAME_EDITING')

                if gpd.use_multiedit:
                    sub = row.row(align=True)
                    sub.popover(panel="VIEW3D_PT_gpencil_multi_frame", text="")

        VIEW3D_MT_editor_menus.draw_collapsible(context, layout)

        layout.separator_spacer()

        if object_mode in {'PAINT_GPENCIL', 'SCULPT_GPENCIL'}:
            # Grease pencil
            if object_mode == 'PAINT_GPENCIL':
                layout.prop_with_popover(
                    tool_settings,
                    "gpencil_stroke_placement_view3d",
                    text="",
                    panel="VIEW3D_PT_gpencil_origin",
                )

            if object_mode in {'PAINT_GPENCIL', 'SCULPT_GPENCIL'}:
                layout.prop_with_popover(
                    tool_settings.gpencil_sculpt,
                    "lock_axis",
                    text="",
                    panel="VIEW3D_PT_gpencil_lock",
                )

            if object_mode == 'PAINT_GPENCIL':
                # FIXME: this is bad practice!
                # Tool options are to be displayed in the topbar.
                if context.workspace.tools.from_space_view3d_mode(object_mode).idname == "builtin_brush.Draw":
                    settings = tool_settings.gpencil_sculpt.guide
                    row = layout.row(align=True)
                    row.prop(settings, "use_guide", text="", icon='GRID')
                    sub = row.row(align=True)
                    if settings.use_guide:
                        sub.popover(panel="VIEW3D_PT_gpencil_guide", text="Guides")

              # Grease Pencil
                if obj and obj.type == 'GPENCIL' and context.gpencil_data:
                    gpd = context.gpencil_data

                    if gpd.is_stroke_paint_mode:
                        row = layout.row()
                        sub = row.row(align=True)
                        sub.prop(tool_settings, "use_gpencil_draw_onback", text="", icon='MOD_OPACITY')
                        sub.separator(factor=0.4)
                        sub.prop(tool_settings, "use_gpencil_automerge_strokes", text="")
                        sub.separator(factor=0.4)
                        sub.prop(tool_settings, "use_gpencil_weight_data_add", text="", icon='WPAINT_HLT')
                        sub.separator(factor=0.4)
                        sub.prop(tool_settings, "use_gpencil_draw_additive", text="", icon='FREEZE')

        elif not show_region_tool_header:
            # Transform settings depending on tool header visibility
            VIEW3D_HT_header.draw_xform_template(layout, context)

        # Mode & Transform Settings
        scene = context.scene

        # Collection Visibility
        # layout.popover(panel="VIEW3D_PT_collections", icon='GROUP', text="")

        # Viewport Settings
        layout.popover(panel = "VIEW3D_PT_object_type_visibility", icon_value = view.icon_from_show_object_viewport, text="")


        # Gizmo toggle & popover.
        row = layout.row(align=True)
        # FIXME: place-holder icon.
        row.prop(view, "show_gizmo", text="", toggle=True, icon='GIZMO')
        sub = row.row(align=True)
        sub.active = view.show_gizmo
        sub.popover(
            panel="VIEW3D_PT_gizmo_display",
            text="",
        )

        # Overlay toggle & popover.
        row = layout.row(align=True)
        row.prop(overlay, "show_overlays", icon='OVERLAY', text="")
        sub = row.row(align=True)
        sub.active = overlay.show_overlays
        sub.popover(panel="VIEW3D_PT_overlay", text="")

        row = layout.row()
        row.active = (object_mode == 'EDIT') or (shading.type in {'WIREFRAME', 'SOLID'})

        # While exposing 'shading.show_xray(_wireframe)' is correct.
        # this hides the key shortcut from users: T70433.
        if has_pose_mode:
            draw_depressed = overlay.show_xray_bone
        elif shading.type == 'WIREFRAME':
            draw_depressed = shading.show_xray_wireframe
        else:
            draw_depressed = shading.show_xray
        row.operator(
            "view3d.toggle_xray",
            text="",
            icon='XRAY',
            depress=draw_depressed,
        )

        row = layout.row(align=True)
        row.prop(shading, "type", text="", expand=True)
        sub = row.row(align=True)
        # TODO, currently render shading type ignores mesh two-side, until it's supported
        # show the shading popover which shows double-sided option.

        # sub.enabled = shading.type != 'RENDERED'
        sub.popover(panel="VIEW3D_PT_shading", text="")

class VIEW3D_HT_tool_header(Header):
    bl_space_type = 'VIEW_3D'
    bl_region_type = 'TOOL_HEADER'

    def draw(self, context):
        layout = self.layout

        # mode_string = context.mode
        obj = context.active_object
        tool_settings = context.tool_settings

        self.draw_tool_settings(context)

        layout.separator_spacer()

        VIEW3D_HT_header.draw_xform_template(layout, context)

        self.draw_mode_settings(context)

    def draw_tool_settings(self, context):
        layout = self.layout
        tool_mode = context.mode

        # Active Tool
        # -----------
        from bl_ui.space_toolsystem_common import ToolSelectPanelHelper
        tool = ToolSelectPanelHelper.draw_active_tool_header(
            context, layout,
            tool_key=('VIEW_3D', tool_mode),
        )

        # Object Mode Options
        # -------------------

        # Example of how tool_settings can be accessed as pop-overs.

        # TODO(campbell): editing options should be after active tool options
        # (obviously separated for from the users POV)
        draw_fn = getattr(_draw_tool_settings_context_mode, tool_mode, None)
        if draw_fn is not None:
            is_valid_context = draw_fn(context, layout, tool)

        def draw_3d_brush_settings(layout, tool_mode):
            layout.popover("VIEW3D_PT_tools_brush_settings_advanced", text="Brush")
            if tool_mode != 'PAINT_WEIGHT':
                layout.popover("VIEW3D_PT_tools_brush_texture")
            if tool_mode == 'PAINT_TEXTURE':
                layout.popover("VIEW3D_PT_tools_mask_texture")
            layout.popover("VIEW3D_PT_tools_brush_stroke")
            layout.popover("VIEW3D_PT_tools_brush_falloff")
            layout.popover("VIEW3D_PT_tools_brush_display")

        # Note: general mode options should be added to 'draw_mode_settings'.
        if tool_mode == 'SCULPT':
            if is_valid_context:
                draw_3d_brush_settings(layout, tool_mode)
        elif tool_mode == 'PAINT_VERTEX':
            if is_valid_context:
                draw_3d_brush_settings(layout, tool_mode)
        elif tool_mode == 'PAINT_WEIGHT':
            if is_valid_context:
                draw_3d_brush_settings(layout, tool_mode)
        elif tool_mode == 'PAINT_TEXTURE':
            if is_valid_context:
                draw_3d_brush_settings(layout, tool_mode)
        elif tool_mode == 'EDIT_ARMATURE':
            pass
        elif tool_mode == 'EDIT_CURVE':
            pass
        elif tool_mode == 'EDIT_MESH':
            pass
        elif tool_mode == 'POSE':
            pass
        elif tool_mode == 'PARTICLE':
            # Disable, only shows "Brush" panel, which is already in the top-bar.
            # if tool.has_datablock:
            #     layout.popover_group(context=".paint_common", **popover_kw)
            pass
        elif tool_mode == 'PAINT_GPENCIL':
            if is_valid_context:
                brush = context.tool_settings.gpencil_paint.brush
                if brush.gpencil_tool != 'ERASE':
                    if brush.gpencil_tool != 'TINT':
                        layout.popover("VIEW3D_PT_tools_grease_pencil_brush_advanced")

                    if brush.gpencil_tool not in {'FILL', 'TINT'}:
                        layout.popover("VIEW3D_PT_tools_grease_pencil_brush_stroke")

                    layout.popover("VIEW3D_PT_tools_grease_pencil_paint_appearance")
        elif tool_mode == 'SCULPT_GPENCIL':
            if is_valid_context:
                brush = context.tool_settings.gpencil_sculpt_paint.brush
                tool = brush.gpencil_tool
                if tool in {'SMOOTH', 'RANDOMIZE'}:
                    layout.popover("VIEW3D_PT_tools_grease_pencil_sculpt_options")
                layout.popover("VIEW3D_PT_tools_grease_pencil_sculpt_appearance")
        elif tool_mode == 'WEIGHT_GPENCIL':
            if is_valid_context:
                layout.popover("VIEW3D_PT_tools_grease_pencil_weight_appearance")
        elif tool_mode == 'VERTEX_GPENCIL':
            if is_valid_context:
                layout.popover("VIEW3D_PT_tools_grease_pencil_vertex_appearance")

    def draw_mode_settings(self, context):
        layout = self.layout
        mode_string = context.mode

        def row_for_mirror():
            row = layout.row(align=True)
            sub = row.row(align=True)
            return row, sub

        if mode_string == 'EDIT_ARMATURE':
            _row, sub = row_for_mirror()
            sub.prop(context.object.data, "use_mirror_x", icon='MIRROR_X', toggle=True, icon_only = True)
        elif mode_string == 'POSE':
            _row, sub = row_for_mirror()
            sub.prop(context.object.pose, "use_mirror_x", icon='MIRROR_X', toggle=True, icon_only = True)
        elif mode_string in {'EDIT_MESH', 'PAINT_WEIGHT', 'SCULPT', 'PAINT_VERTEX', 'PAINT_TEXTURE'}:
            # Mesh Modes, Use Mesh Symmetry
            row, sub = row_for_mirror()
            sub.prop(context.object, "use_mesh_mirror_x", icon='MIRROR_X', toggle=True, icon_only = True)
            sub.prop(context.object, "use_mesh_mirror_y", icon='MIRROR_Y', toggle=True, icon_only = True)
            sub.prop(context.object, "use_mesh_mirror_z", icon='MIRROR_Z', toggle=True, icon_only = True)
            if mode_string == 'EDIT_MESH':
                tool_settings = context.tool_settings
                layout.prop(tool_settings, "use_mesh_automerge", text="")
            elif mode_string == 'PAINT_WEIGHT':
                row.popover(panel="VIEW3D_PT_tools_weightpaint_symmetry_for_topbar", text="")
            elif mode_string == 'SCULPT':
                row.popover(panel="VIEW3D_PT_sculpt_symmetry_for_topbar", text="")
            elif mode_string == 'PAINT_VERTEX':
                row.popover(panel="VIEW3D_PT_tools_vertexpaint_symmetry_for_topbar", text="")

        # Expand panels from the side-bar as popovers.
        popover_kw = {"space_type": 'VIEW_3D', "region_type": 'UI', "category": "Tool"}

        if mode_string == 'SCULPT':
            layout.popover_group(context=".sculpt_mode", **popover_kw)
        elif mode_string == 'PAINT_VERTEX':
            layout.popover_group(context=".vertexpaint", **popover_kw)
        elif mode_string == 'PAINT_WEIGHT':
            layout.popover_group(context=".weightpaint", **popover_kw)
        elif mode_string == 'PAINT_TEXTURE':
            layout.popover_group(context=".imagepaint", **popover_kw)
        elif mode_string == 'EDIT_TEXT':
            layout.popover_group(context=".text_edit", **popover_kw)
        elif mode_string == 'EDIT_ARMATURE':
            layout.popover_group(context=".armature_edit", **popover_kw)
        elif mode_string == 'EDIT_METABALL':
            layout.popover_group(context=".mball_edit", **popover_kw)
        elif mode_string == 'EDIT_LATTICE':
            layout.popover_group(context=".lattice_edit", **popover_kw)
        elif mode_string == 'EDIT_CURVE':
            layout.popover_group(context=".curve_edit", **popover_kw)
        elif mode_string == 'EDIT_MESH':
            layout.popover_group(context=".mesh_edit", **popover_kw)
        elif mode_string == 'POSE':
            layout.popover_group(context=".posemode", **popover_kw)
        elif mode_string == 'PARTICLE':
            layout.popover_group(context=".particlemode", **popover_kw)
        elif mode_string == 'OBJECT':
            layout.popover_group(context=".objectmode", **popover_kw)
        elif mode_string in {'PAINT_GPENCIL', 'EDIT_GPENCIL', 'SCULPT_GPENCIL', 'WEIGHT_GPENCIL'}:
            # Grease pencil layer.
            gpl = context.active_gpencil_layer
            if gpl and gpl.info is not None:
                text = gpl.info
                maxw = 25
                if len(text) > maxw:
                    text = text[:maxw - 5] + '..' + text[-3:]
            else:
                text = ""

            sub = layout.row()
            sub.ui_units_x = 8
            sub.popover(
                panel="TOPBAR_PT_gpencil_layers",
                text = "Layer: " + text,
            )
            if mode_string == 'EDIT_GPENCIL':
                sub.popover(panel = "VIEW3D_PT_gpencil_edit_options", text = "Options")


class _draw_tool_settings_context_mode:
    @staticmethod
    def SCULPT(context, layout, tool):
        if (tool is None) or (not tool.has_datablock):
            return False

        paint = context.tool_settings.sculpt
        layout.template_ID_preview(paint, "brush", rows=3, cols=8, hide_buttons=True)

        brush = paint.brush
        if brush is None:
            return False

        tool_settings = context.tool_settings
        capabilities = brush.sculpt_capabilities

        ups = tool_settings.unified_paint_settings

        size = "size"
        size_owner = ups if ups.use_unified_size else brush
        if size_owner.use_locked_size == 'SCENE':
            size = "unprojected_radius"

        UnifiedPaintPanel.prop_unified(
            layout,
            context,
            brush,
            size,
            pressure_name="use_pressure_size",
            unified_name="use_unified_size",
            text="Radius",
            slider=True,
            header=True
        )

        # strength, use_strength_pressure
        pressure_name = "use_pressure_strength" if capabilities.has_strength_pressure else None
        UnifiedPaintPanel.prop_unified(
            layout,
            context,
            brush,
            "strength",
            pressure_name=pressure_name,
            unified_name="use_unified_strength",
            text="Strength",
            header=True
        )

        # direction
        if not capabilities.has_direction:
            layout.row().prop(brush, "direction", expand=True, text="")

        if capabilities.has_color:
            UnifiedPaintPanel.prop_unified_color(layout, context, brush, "color", text = "")
            layout.prop(brush, "blend", text="", expand = False)

        return True

    @staticmethod
    def PAINT_TEXTURE(context, layout, tool):
        if (tool is None) or (not tool.has_datablock):
            return False

        paint = context.tool_settings.image_paint
        layout.template_ID_preview(paint, "brush", rows=3, cols=8, hide_buttons=True)

        brush = paint.brush
        if brush is None:
            return False

        brush_basic_texpaint_settings(layout, context, brush, compact=True)

        return True

    @staticmethod
    def PAINT_VERTEX(context, layout, tool):
        if (tool is None) or (not tool.has_datablock):
            return False

        paint = context.tool_settings.vertex_paint
        layout.template_ID_preview(paint, "brush", rows=3, cols=8, hide_buttons=True)

        brush = paint.brush
        if brush is None:
            return False

        brush_basic_texpaint_settings(layout, context, brush, compact=True)

        return True

    @staticmethod
    def PAINT_WEIGHT(context, layout, tool):
        if (tool is None) or (not tool.has_datablock):
            return False

        paint = context.tool_settings.weight_paint
        layout.template_ID_preview(paint, "brush", rows=3, cols=8, hide_buttons=True)
        brush = paint.brush
        if brush is None:
            return False

        capabilities = brush.weight_paint_capabilities
        if capabilities.has_weight:
            UnifiedPaintPanel.prop_unified(
                layout,
                context,
                brush,
                "weight",
                unified_name="use_unified_weight",
                slider=True,
                header=True
            )

        UnifiedPaintPanel.prop_unified(
            layout,
            context,
            brush,
            "size",
            pressure_name="use_pressure_size",
            unified_name="use_unified_size",
            slider=True,
            text="Radius",
            header=True
        )
        UnifiedPaintPanel.prop_unified(
            layout,
            context,
            brush,
            "strength",
            pressure_name="use_pressure_strength",
            unified_name="use_unified_strength",
            header=True
        )

        return True

    @staticmethod
    def PAINT_GPENCIL(context, layout, tool):
        if tool is None:
            return False

        if tool.idname == "builtin.cutter":
            row = layout.row(align=True)
            row.prop(context.tool_settings.gpencil_sculpt, "intersection_threshold")
            return False
        elif not tool.has_datablock:
            return False

        paint = context.tool_settings.gpencil_paint
        brush = paint.brush
        if brush is None:
            return False

        gp_settings = brush.gpencil_settings

        row = layout.row(align=True)
        tool_settings = context.scene.tool_settings
        settings = tool_settings.gpencil_paint
        row.template_ID_preview(settings, "brush", rows=3, cols=8, hide_buttons=True)

        if context.object and brush.gpencil_tool in {'FILL', 'DRAW'}:
            from bl_ui.properties_paint_common import (
                brush_basic__draw_color_selector,
            )
            brush_basic__draw_color_selector(context, layout, brush, gp_settings, None)

        if context.object and brush.gpencil_tool == 'TINT':
            row.separator(factor=0.4)
            row.prop_with_popover(brush, "color", text="", panel="TOPBAR_PT_gpencil_vertexcolor")

        from bl_ui.properties_paint_common import (
            brush_basic_gpencil_paint_settings,
        )
        brush_basic_gpencil_paint_settings(layout, context, brush, compact=True)

        return True

    @staticmethod
    def SCULPT_GPENCIL(context, layout, tool):
        if (tool is None) or (not tool.has_datablock):
            return False
        paint = context.tool_settings.gpencil_sculpt_paint
        brush = paint.brush

        from bl_ui.properties_paint_common import (
            brush_basic_gpencil_sculpt_settings,
        )
        brush_basic_gpencil_sculpt_settings(layout, context, brush, compact=True)

        return True

    @staticmethod
    def WEIGHT_GPENCIL(context, layout, tool):
        if (tool is None) or (not tool.has_datablock):
            return False
        paint = context.tool_settings.gpencil_weight_paint
        brush = paint.brush

        from bl_ui.properties_paint_common import (
            brush_basic_gpencil_weight_settings,
        )
        brush_basic_gpencil_weight_settings(layout, context, brush, compact=True)

        return True

    @staticmethod
    def VERTEX_GPENCIL(context, layout, tool):
        if (tool is None) or (not tool.has_datablock):
            return False

        paint = context.tool_settings.gpencil_vertex_paint
        brush = paint.brush

        row = layout.row(align=True)
        tool_settings = context.scene.tool_settings
        settings = tool_settings.gpencil_vertex_paint
        row.template_ID_preview(settings, "brush", rows=3, cols=8, hide_buttons=True)

        if brush.gpencil_vertex_tool not in {'BLUR', 'AVERAGE', 'SMEAR'}:
            row.separator(factor=0.4)
            sub = row.row(align = True)
            sub.scale_x = 0.33
            sub.prop_with_popover(brush, "color", text="", panel="TOPBAR_PT_gpencil_vertexcolor")
            sub.prop(brush, "secondary_color", text="")
            row.operator("gpencil.tint_flip", icon='FILE_REFRESH', text="")

        from bl_ui.properties_paint_common import (
            brush_basic_gpencil_vertex_settings,
        )

        brush_basic_gpencil_vertex_settings(layout, context, brush, compact=True)

        return True

    @staticmethod
    def PARTICLE(context, layout, tool):
        if (tool is None) or (not tool.has_datablock):
            return False

        # See: 'VIEW3D_PT_tools_brush', basically a duplicate
        settings = context.tool_settings.particle_edit
        brush = settings.brush
        tool = settings.tool
        if tool == 'NONE':
            return False

        layout.prop(brush, "size", slider=True)
        if tool == 'ADD':
            layout.prop(brush, "count")

            layout.prop(settings, "use_default_interpolate")
            layout.prop(brush, "steps", slider=True)
            layout.prop(settings, "default_key_count", slider=True)
        else:
            layout.prop(brush, "strength", slider=True)

            if tool == 'LENGTH':
                layout.row().prop(brush, "length_mode", expand=True)
            elif tool == 'PUFF':
                layout.row().prop(brush, "puff_mode", expand=True)
                layout.prop(brush, "use_puff_volume")
            elif tool == 'COMB':
                row = layout.row()
                row.active = settings.is_editable
                row.prop(settings, "use_emitter_deflect", text="Deflect Emitter")
                sub = row.row(align=True)
                sub.active = settings.use_emitter_deflect
                sub.prop(settings, "emitter_distance", text="Distance")

        return True


# bfa - show hide the editormenu
class ALL_MT_editormenu(Menu):
    bl_label = ""

    def draw(self, context):
        self.draw_menus(self.layout, context)

    @staticmethod
    def draw_menus(layout, context):

        row = layout.row(align=True)
        row.template_header() # editor type menus


class VIEW3D_MT_editor_menus(Menu):
    bl_label = ""

    def draw(self, context):
        layout = self.layout
        obj = context.active_object
        mode_string = context.mode
        edit_object = context.edit_object
        gp_edit = obj and obj.mode in {'EDIT_GPENCIL', 'PAINT_GPENCIL', 'SCULPT_GPENCIL',
                                       'WEIGHT_GPENCIL', 'VERTEX_GPENCIL'}
        ts = context.scene.tool_settings

        layout.menu("SCREEN_MT_user_menu", text = "Quick") # Quick favourites menu
        layout.menu("VIEW3D_MT_view")
        layout.menu("VIEW3D_MT_view_navigation")

        # Select Menu
        if gp_edit:
            if mode_string not in {'PAINT_GPENCIL', 'WEIGHT_GPENCIL'}:
                if (
                        mode_string == 'SCULPT_GPENCIL' and
                        (ts.use_gpencil_select_mask_point or
                         ts.use_gpencil_select_mask_stroke or
                         ts.use_gpencil_select_mask_segment)
                ):
                    layout.menu("VIEW3D_MT_select_gpencil")
                    layout.menu("VIEW3D_MT_sculpt_gpencil_copy")
                elif mode_string == 'EDIT_GPENCIL':
                    layout.menu("VIEW3D_MT_select_gpencil")
                elif mode_string == 'VERTEX_GPENCIL':
                    layout.menu("VIEW3D_MT_select_gpencil")
                    layout.menu("VIEW3D_MT_gpencil_animation")
                    layout.menu("GPENCIL_MT_layer_active", text = "Active Layer")

        elif mode_string in {'PAINT_WEIGHT', 'PAINT_VERTEX', 'PAINT_TEXTURE'}:
            mesh = obj.data
            if mesh.use_paint_mask:
                layout.menu("VIEW3D_MT_select_paint_mask")
            elif mesh.use_paint_mask_vertex and mode_string in {'PAINT_WEIGHT', 'PAINT_VERTEX'}:
                layout.menu("VIEW3D_MT_select_paint_mask_vertex")
        elif mode_string != 'SCULPT':
            layout.menu("VIEW3D_MT_select_%s" % mode_string.lower())

        if gp_edit:
            pass
        elif mode_string == 'OBJECT':
            layout.menu("VIEW3D_MT_add", text="Add", text_ctxt=i18n_contexts.operator_default)
        elif mode_string == 'EDIT_MESH':
            layout.menu("VIEW3D_MT_mesh_add", text="Add", text_ctxt=i18n_contexts.operator_default)
        elif mode_string == 'EDIT_CURVE':
            layout.menu("VIEW3D_MT_curve_add", text="Add", text_ctxt=i18n_contexts.operator_default)
        elif mode_string == 'EDIT_SURFACE':
            layout.menu("VIEW3D_MT_surface_add", text="Add", text_ctxt=i18n_contexts.operator_default)
        elif mode_string == 'EDIT_METABALL':
            layout.menu("VIEW3D_MT_metaball_add", text="Add", text_ctxt=i18n_contexts.operator_default)
        elif mode_string == 'EDIT_ARMATURE':
            layout.menu("TOPBAR_MT_edit_armature_add", text="Add", text_ctxt=i18n_contexts.operator_default)

        if gp_edit:
            if obj and obj.mode == 'PAINT_GPENCIL':
                layout.menu("VIEW3D_MT_draw_gpencil")
            elif obj and obj.mode == 'EDIT_GPENCIL':
                layout.menu("VIEW3D_MT_edit_gpencil")
                layout.menu("VIEW3D_MT_edit_gpencil_stroke")
                layout.menu("VIEW3D_MT_edit_gpencil_point")
            elif obj and obj.mode == 'WEIGHT_GPENCIL':
                layout.menu("VIEW3D_MT_weight_gpencil")
            if obj and obj.mode == 'VERTEX_GPENCIL':
                layout.menu("VIEW3D_MT_paint_gpencil")

        elif edit_object:
            layout.menu("VIEW3D_MT_edit_%s" % edit_object.type.lower())

            if mode_string == 'EDIT_MESH':
                layout.menu("VIEW3D_MT_edit_mesh_vertices")
                layout.menu("VIEW3D_MT_edit_mesh_edges")
                layout.menu("VIEW3D_MT_edit_mesh_faces")
                layout.menu("VIEW3D_MT_uv_map", text="UV")
            elif mode_string in {'EDIT_CURVE', 'EDIT_SURFACE'}:
                layout.menu("VIEW3D_MT_edit_curve_ctrlpoints")
                layout.menu("VIEW3D_MT_edit_curve_segments")

        elif obj:
            if mode_string != 'PAINT_TEXTURE':
                layout.menu("VIEW3D_MT_%s" % mode_string.lower())
            if mode_string in {'SCULPT', 'PAINT_VERTEX', 'PAINT_TEXTURE'}:
                layout.menu("VIEW3D_MT_brush")
            if mode_string == 'SCULPT':
                layout.menu("VIEW3D_MT_mask")
                layout.menu("VIEW3D_MT_face_sets")

        else:
            layout.menu("VIEW3D_MT_object")


# ********** Menu **********


# ********** Utilities **********


class ShowHideMenu:
    bl_label = "Show/Hide"
    _operator_name = ""

    def draw(self, _context):
        layout = self.layout

        layout.operator("%s.reveal" % self._operator_name, text="Show Hidden", icon = "HIDE_OFF")
        layout.operator("%s.hide" % self._operator_name, text="Hide Selected", icon = "HIDE_ON").unselected = False
        layout.operator("%s.hide" % self._operator_name, text="Hide Unselected", icon = "HIDE_UNSELECTED").unselected = True


# Standard transforms which apply to all cases (mix-in class, not used directly).
class VIEW3D_MT_transform_base:
    bl_label = "Transform"
    bl_category = "View"

    # TODO: get rid of the custom text strings?
    def draw(self, context):
        layout = self.layout

        obj = context.object

        layout.operator("transform.tosphere", text="To Sphere", icon = "TOSPHERE")
        layout.operator("transform.shear", text="Shear", icon = "SHEAR")
        layout.operator("transform.bend", text="Bend", icon = "BEND")
        layout.operator("transform.push_pull", text="Push/Pull", icon = 'PUSH_PULL')

        if context.mode != 'OBJECT':
            layout.operator("transform.vertex_warp", text="Warp", icon = "MOD_WARP")
            layout.operator_context = 'EXEC_REGION_WIN'
            layout.operator("transform.vertex_random", text="Randomize", icon = 'RANDOMIZE').offset = 0.1
            layout.operator_context = 'INVOKE_REGION_WIN'


# Generic transform menu - geometry types
class VIEW3D_MT_transform(VIEW3D_MT_transform_base, Menu):
    def draw(self, context):
        # base menu
        VIEW3D_MT_transform_base.draw(self, context)

        obj = context.object

        # generic
        layout = self.layout

        if obj.type == 'MESH':
            layout.operator("transform.shrink_fatten", text="Shrink Fatten", icon = 'SHRINK_FATTEN')
            layout.operator("transform.skin_resize", icon = "MOD_SKIN")

        elif obj.type == 'CURVE':
            layout.operator("transform.transform", text="Radius", icon = 'SHRINK_FATTEN').mode = 'CURVE_SHRINKFATTEN'

        layout.separator()

        layout.operator("transform.translate", text="Move Texture Space", icon = "MOVE_TEXTURESPACE").texture_space = True
        layout.operator("transform.resize", text="Scale Texture Space", icon = "SCALE_TEXTURESPACE").texture_space = True


# Object-specific extensions to Transform menu
class VIEW3D_MT_transform_object(VIEW3D_MT_transform_base, Menu):
    def draw(self, context):
        layout = self.layout

        # base menu
        VIEW3D_MT_transform_base.draw(self, context)

        # object-specific option follow
        layout.separator()

        layout.operator("transform.translate", text="Move Texture Space", icon = "MOVE_TEXTURESPACE").texture_space = True
        layout.operator("transform.resize", text="Scale Texture Space", icon = "SCALE_TEXTURESPACE").texture_space = True

        layout.separator()

        layout.operator_context = 'EXEC_REGION_WIN'
        # XXX see alignmenu() in edit.c of b2.4x to get this working
        layout.operator("transform.transform", text="Align to Transform Orientation", icon = "ALIGN_TRANSFORM").mode = 'ALIGN'

        layout.separator()

        layout.operator("object.randomize_transform", icon = "RANDOMIZE_TRANSFORM")
        layout.operator("object.align", icon = "ALIGN")

        # TODO: there is a strange context bug here.
        """
        layout.operator_context = 'INVOKE_REGION_WIN'
        layout.operator("object.transform_axis_target")
        """


# Armature EditMode extensions to Transform menu
class VIEW3D_MT_transform_armature(VIEW3D_MT_transform_base, Menu):
    def draw(self, context):
        layout = self.layout

        # base menu
        VIEW3D_MT_transform_base.draw(self, context)

        # armature specific extensions follow
        obj = context.object
        if obj.type == 'ARMATURE' and obj.mode in {'EDIT', 'POSE'}:
            if obj.data.display_type == 'BBONE':
                layout.separator()

                layout.operator("transform.transform", text="Scale BBone", icon='TRANSFORM_SCALE').mode = 'BONE_SIZE'
            elif obj.data.display_type == 'ENVELOPE':
                layout.separator()

                layout.operator("transform.transform", text="Scale Envelope Distance", icon='TRANSFORM_SCALE').mode = 'BONE_SIZE'
                layout.operator("transform.transform", text="Scale Radius", icon='TRANSFORM_SCALE').mode = 'BONE_ENVELOPE'

        if context.edit_object and context.edit_object.type == 'ARMATURE':
            layout.separator()

            layout.operator("armature.align", icon = "ALIGN")


class VIEW3D_MT_mirror(Menu):
    bl_label = "Mirror"

    def draw(self, _context):
        layout = self.layout

        layout.operator("transform.mirror", text="Interactive Mirror", icon='TRANSFORM_MIRROR')

        layout.separator()

        layout.operator_context = 'EXEC_REGION_WIN'

        props = layout.operator("transform.mirror", text="X Global", icon = "MIRROR_X")
        props.constraint_axis = (True, False, False)
        props.orient_type = 'GLOBAL'
        props = layout.operator("transform.mirror", text="Y Global", icon = "MIRROR_Y")
        props.constraint_axis = (False, True, False)
        props.orient_type = 'GLOBAL'
        props = layout.operator("transform.mirror", text="Z Global", icon = "MIRROR_Z")
        props.constraint_axis = (False, False, True)
        props.orient_type = 'GLOBAL'

        layout.separator()

        props = layout.operator("transform.mirror", text="X Local", icon = "MIRROR_X")
        props.constraint_axis = (True, False, False)
        props.orient_type = 'LOCAL'
        props = layout.operator("transform.mirror", text="Y Local", icon = "MIRROR_Y")
        props.constraint_axis = (False, True, False)
        props.orient_type = 'LOCAL'
        props = layout.operator("transform.mirror", text="Z Local", icon = "MIRROR_Z")
        props.constraint_axis = (False, False, True)
        props.orient_type = 'LOCAL'

        if _context.edit_object and _context.edit_object.type in {'MESH', 'SURFACE'}:

            layout.separator()

            layout.operator("object.vertex_group_mirror", icon = "MIRROR_VERTEXGROUP")


class VIEW3D_MT_snap(Menu):
    bl_label = "Snap"

    def draw(self, _context):
        layout = self.layout


        layout.operator("view3d.snap_selected_to_cursor", text="Selection to Cursor", icon = "SELECTIONTOCURSOR").use_offset = False
        layout.operator("view3d.snap_selected_to_cursor", text="Selection to Cursor (Keep Offset)", icon = "SELECTIONTOCURSOROFFSET").use_offset = True
        layout.operator("view3d.snap_selected_to_active", text="Selection to Active", icon = "SELECTIONTOACTIVE")
        layout.operator("view3d.snap_selected_to_grid", text="Selection to Grid", icon = "SELECTIONTOGRID")

        layout.separator()

        layout.operator("view3d.snap_cursor_to_selected", text="Cursor to Selected", icon = "CURSORTOSELECTION")
        layout.operator("view3d.snap_cursor_to_center", text="Cursor to World Origin", icon = "CURSORTOCENTER")
        layout.operator("view3d.snap_cursor_to_active", text="Cursor to Active", icon = "CURSORTOACTIVE")
        layout.operator("view3d.snap_cursor_to_grid", text="Cursor to Grid", icon = "CURSORTOGRID")


# Tooltip and operator for Clear Seam.
class VIEW3D_MT_uv_map_clear_seam(bpy.types.Operator):
    """Clears the UV Seam for selected edges"""      # blender will use this as a tooltip for menu items and buttons.
    bl_idname = "mesh.clear_seam"        # unique identifier for buttons and menu items to reference.
    bl_label = "Clear seam"         # display name in the interface.
    bl_options = {'REGISTER', 'UNDO'}  # enable undo for the operator.

    def execute(self, context):        # execute() is called by blender when running the operator.
        bpy.ops.mesh.mark_seam(clear=True)
        return {'FINISHED'}


class VIEW3D_MT_uv_map(Menu):
    bl_label = "UV Mapping"

    def draw(self, _context):
        layout = self.layout

        layout.operator("uv.unwrap", text = "Unwrap ABF", icon='UNWRAP_ABF').method = 'ANGLE_BASED'
        layout.operator("uv.unwrap", text = "Unwrap Conformal", icon='UNWRAP_LSCM').method = 'CONFORMAL'

        layout.separator()

        layout.operator_context = 'INVOKE_DEFAULT'
        layout.operator("uv.smart_project", icon = "MOD_UVPROJECT")
        layout.operator("uv.lightmap_pack", icon = "LIGHTMAPPACK")
        layout.operator("uv.follow_active_quads", icon = "FOLLOWQUADS")

        layout.separator()

        layout.operator_context = 'EXEC_REGION_WIN'
        layout.operator("uv.cube_project", icon = "CUBEPROJECT")
        layout.operator("uv.cylinder_project", icon = "CYLINDERPROJECT")
        layout.operator("uv.sphere_project", icon = "SPHEREPROJECT")

        layout.separator()

        layout.operator_context = 'INVOKE_REGION_WIN'
        layout.operator("uv.project_from_view", icon = "PROJECTFROMVIEW").scale_to_bounds = False
        layout.operator("uv.project_from_view", text="Project from View (Bounds)", icon = "PROJECTFROMVIEW").scale_to_bounds = True

        layout.separator()

        layout.operator("mesh.mark_seam", icon = "MARK_SEAM").clear = False
        layout.operator("mesh.clear_seam", text="Clear Seam", icon = 'CLEAR_SEAM')

        layout.separator()

        layout.operator("uv.reset", icon = "RESET")


# ********** View menus **********

# bfa - set active camera does not exist in blender
class VIEW3D_MT_switchactivecamto(bpy.types.Operator):
    """Sets the current selected camera as the active camera to render from\nYou need to have a camera object selected"""
    bl_idname = "view3d.switchactivecamto"
    bl_label = "Set active Camera"
    bl_options = {'REGISTER', 'UNDO'}

    def execute(self, context):

        context = bpy.context
        scene = context.scene
        if context.active_object is not None:
            currentCameraObj = bpy.data.objects[bpy.context.active_object.name]
            scene.camera = currentCameraObj
        return {'FINISHED'}


class VIEW3D_MT_view(Menu):
    bl_label = "View"

    def draw(self, context):
        layout = self.layout
        view = context.space_data

        layout.prop(view, "show_region_toolbar")
        layout.prop(view, "show_region_ui")
        layout.prop(view, "show_region_tool_header")
        layout.prop(view, "show_region_hud")

        layout.separator()

        layout.operator("render.opengl", text="OpenGL Render Image", icon='RENDER_STILL')
        layout.operator("render.opengl", text="OpenGL Render Animation", icon='RENDER_ANIMATION').animation = True
        props = layout.operator("render.opengl", text="Viewport Render Keyframes", icon='RENDER_ANIMATION')
        props.animation = True
        props.render_keyed_only = True

        layout.separator()

        layout.operator_context = 'INVOKE_REGION_WIN'
        layout.operator("view3d.clip_border", text="Clipping Border", icon = "CLIPPINGBORDER")
        layout.operator("view3d.render_border", icon = "RENDERBORDER")
        layout.operator("view3d.clear_render_border", icon = "RENDERBORDER_CLEAR")

        layout.separator()

        layout.operator("view3d.object_as_camera", icon = 'VIEW_SWITCHACTIVECAM')
        layout.operator("view3d.switchactivecamto", text="Set Active Camera", icon ="VIEW_SWITCHACTIVECAM")
        layout.operator("view3d.view_camera", text="Active Camera", icon = 'VIEW_SWITCHTOCAM')
        layout.operator("view3d.view_center_camera", icon = "VIEWCAMERACENTER")

        layout.separator()

        layout.menu("VIEW3D_MT_view_align")
        layout.menu("VIEW3D_MT_view_align_selected")

        layout.separator()

        layout.operator("view3d.localview", text="Toggle Local View", icon = "VIEW_GLOBAL_LOCAL")
        layout.operator("view3d.localview_remove_from", icon = "VIEW_REMOVE_LOCAL")

        layout.separator()

        layout.operator("view3d.view_selected", text="Frame Selected", icon = "VIEW_SELECTED").use_all_regions = False
        if view.region_quadviews:
            layout.operator("view3d.view_selected", text="Frame Selected (Quad View)", icon = "ALIGNCAMERA_ACTIVE").use_all_regions = True
        layout.operator("view3d.view_all", text="Frame All", icon = "VIEWALL").center = False
        if view.region_quadviews:
            layout.operator("view3d.view_all", text="Frame All (Quad View)", icon = "VIEWALL").use_all_regions = True
        layout.operator("view3d.view_all", text="Center Cursor and Frame All", icon = "VIEWALL_RESETCURSOR").center = True

        layout.separator()

        layout.operator("screen.region_quadview", icon = "QUADVIEW")

        layout.separator()

        layout.menu("INFO_MT_area")
        layout.menu("VIEW3D_MT_view_pie_menus")


class VIEW3D_MT_view_pie_menus(Menu):
    bl_label = "Pie menus"

    def draw(self, _context):
        layout = self.layout

        layout.operator("wm.call_menu_pie", text = "Object Mode", icon = "MENU_PANEL").name = 'VIEW3D_MT_object_mode_pie'
        layout.operator("wm.call_menu_pie", text = "View", icon = "MENU_PANEL").name = 'VIEW3D_MT_view_pie'
        layout.operator("wm.call_menu_pie", text = "Transform", icon = "MENU_PANEL").name = 'VIEW3D_MT_transform_gizmo_pie'
        layout.operator("wm.call_menu_pie", text = "Shading", icon = "MENU_PANEL").name = 'VIEW3D_MT_shading_pie'
        layout.operator("wm.call_menu_pie", text = "Pivot", icon = "MENU_PANEL").name = 'VIEW3D_MT_pivot_pie'
        layout.operator("wm.call_menu_pie", text = "Snap", icon = "MENU_PANEL").name = 'VIEW3D_MT_snap_pie'
        layout.operator("wm.call_menu_pie", text = "Orientations", icon = "MENU_PANEL").name = 'VIEW3D_MT_orientations_pie'
        layout.operator("wm.call_menu_pie", text = "Proportional Editing Falloff", icon = "MENU_PANEL").name = 'VIEW3D_MT_proportional_editing_falloff_pie'
        layout.operator("wm.call_menu_pie", text = "Sculpt Mask Edit", icon = "MENU_PANEL").name = 'VIEW3D_MT_sculpt_mask_edit_pie'
        layout.operator("wm.call_menu_pie", text = "Sculpt Faces Sets Edit", icon = "MENU_PANEL").name = 'VIEW3D_MT_sculpt_face_sets_edit_pie'
        layout.operator("wm.call_menu_pie", text = "Automasking", icon = "MENU_PANEL").name = 'VIEW3D_MT_sculpt_automasking_pie'
        layout.operator("wm.call_menu_pie", text = "Weightpaint Vertexgroup Lock", icon = "MENU_PANEL").name = 'VIEW3D_MT_wpaint_vgroup_lock_pie'

        layout.separator()

        layout.operator("wm.call_menu_pie", text = "Greasepencil Snap", icon = "MENU_PANEL").name = 'GPENCIL_MT_snap_pie'

        layout.separator()

        layout.operator("wm.toolbar_fallback_pie", text = "Fallback Tool", icon = "MENU_PANEL")
        layout.operator("view3d.object_mode_pie_or_toggle", text = "Modes", icon = "MENU_PANEL")


class VIEW3D_MT_view_navigation(Menu):
    bl_label = "Navi"

    def draw(self, _context):
        from math import pi
        layout = self.layout

        layout.operator("view3d.view_orbit", text= "Orbit Down", icon = "ORBIT_DOWN").type='ORBITDOWN'
        layout.operator("view3d.view_orbit", text= "Orbit Up", icon = "ORBIT_UP").type='ORBITUP'
        layout.operator("view3d.view_orbit", text= "Orbit Right", icon = "ORBIT_RIGHT").type='ORBITRIGHT'
        layout.operator("view3d.view_orbit", text= "Orbit Left", icon = "ORBIT_LEFT").type='ORBITLEFT'
        props = layout.operator("view3d.view_orbit", text = "Orbit Opposite", icon = "ORBIT_OPPOSITE")
        props.type = 'ORBITRIGHT'
        props.angle = pi

        layout.separator()

        layout.operator("view3d.view_roll", text="Roll Left", icon = "ROLL_LEFT").angle = pi / -12.0
        layout.operator("view3d.view_roll", text="Roll Right", icon = "ROLL_RIGHT").angle = pi / 12.0

        layout.separator()

        layout.operator("view3d.view_pan", text= "Pan Down", icon = "PAN_DOWN").type = 'PANDOWN'
        layout.operator("view3d.view_pan", text= "Pan Up", icon = "PAN_UP").type = 'PANUP'
        layout.operator("view3d.view_pan", text= "Pan Right", icon = "PAN_RIGHT").type = 'PANRIGHT'
        layout.operator("view3d.view_pan", text= "Pan Left", icon = "PAN_LEFT").type = 'PANLEFT'

        layout.separator()

        layout.operator("view3d.zoom_border", text="Zoom Border", icon = "ZOOM_BORDER")
        layout.operator("view3d.zoom", text="Zoom In", icon = "ZOOM_IN").delta = 1
        layout.operator("view3d.zoom", text="Zoom Out", icon = "ZOOM_OUT").delta = -1
        layout.operator("view3d.zoom_camera_1_to_1", text="Zoom Camera 1:1", icon = "ZOOM_CAMERA")
        layout.operator("view3d.dolly", text="Dolly View", icon = "DOLLY")
        layout.operator("view3d.view_center_pick", icon = "CENTERTOMOUSE")

        layout.separator()

        layout.operator("view3d.fly", icon = "FLY_NAVIGATION")
        layout.operator("view3d.walk", icon = "WALK_NAVIGATION")
        layout.operator("view3d.navigate", icon = "VIEW_NAVIGATION")

        layout.separator()

        layout.operator("screen.animation_play", text="Playback Animation", icon = "TRIA_RIGHT")


class VIEW3D_MT_view_align(Menu):
    bl_label = "Align View"

    def draw(self, _context):
        layout = self.layout

        layout.operator("view3d.camera_to_view", text="Align Active Camera to View", icon = "ALIGNCAMERA_VIEW")
        layout.operator("view3d.camera_to_view_selected", text="Align Active Camera to Selected", icon = "ALIGNCAMERA_ACTIVE")
        layout.operator("view3d.view_center_cursor", icon = "CENTERTOCURSOR")

        layout.separator()

        layout.operator("view3d.view_lock_to_active", icon = "LOCKTOACTIVE")
        layout.operator("view3d.view_center_lock", icon = "LOCKTOCENTER")
        layout.operator("view3d.view_lock_clear", icon = "LOCK_CLEAR")

        layout.separator()

        layout.operator("view3d.view_persportho", text="Perspective/Orthographic", icon = "PERSP_ORTHO")

        layout.separator()

        layout.operator("view3d.view_axis", text="Top", icon ="VIEW_TOP").type = 'TOP'
        layout.operator("view3d.view_axis", text="Bottom", icon ="VIEW_BOTTOM").type = 'BOTTOM'
        layout.operator("view3d.view_axis", text="Front", icon ="VIEW_FRONT").type = 'FRONT'
        layout.operator("view3d.view_axis", text="Back", icon ="VIEW_BACK").type = 'BACK'
        layout.operator("view3d.view_axis", text="Right", icon ="VIEW_RIGHT").type = 'RIGHT'
        layout.operator("view3d.view_axis", text="Left", icon ="VIEW_LEFT").type = 'LEFT'


class VIEW3D_MT_view_align_selected(Menu):
    bl_label = "Align View to Active"

    def draw(self, _context):
        layout = self.layout

        props = layout.operator("view3d.view_axis", text="Top", icon = "VIEW_ACTIVE_TOP")
        props.align_active = True
        props.type = 'TOP'

        props = layout.operator("view3d.view_axis", text="Bottom", icon ="VIEW_ACTIVE_BOTTOM")
        props.align_active = True
        props.type = 'BOTTOM'

        props = layout.operator("view3d.view_axis", text="Front", icon ="VIEW_ACTIVE_FRONT")
        props.align_active = True
        props.type = 'FRONT'

        props = layout.operator("view3d.view_axis", text="Back", icon ="VIEW_ACTIVE_BACK")
        props.align_active = True
        props.type = 'BACK'

        props = layout.operator("view3d.view_axis", text="Right" , icon ="VIEW_ACTIVE_RIGHT")
        props.align_active = True
        props.type = 'RIGHT'

        props = layout.operator("view3d.view_axis", text="Left", icon ="VIEW_ACTIVE_LEFT")
        props.align_active = True
        props.type = 'LEFT'


# ********** Select menus, suffix from context.mode **********

class VIEW3D_MT_select_object_more_less(Menu):
    bl_label = "More/Less"

    def draw(self, _context):
        layout = self.layout

        layout = self.layout

        layout.operator("object.select_more", text="More", icon = "SELECTMORE")
        layout.operator("object.select_less", text="Less", icon = "SELECTLESS")

        layout.separator()

        props = layout.operator("object.select_hierarchy", text="Parent", icon = "PARENT")
        props.extend = False
        props.direction = 'PARENT'

        props = layout.operator("object.select_hierarchy", text="Child", icon = "CHILD")
        props.extend = False
        props.direction = 'CHILD'

        layout.separator()

        props = layout.operator("object.select_hierarchy", text="Extend Parent", icon = "PARENT")
        props.extend = True
        props.direction = 'PARENT'

        props = layout.operator("object.select_hierarchy", text="Extend Child", icon = "CHILD")
        props.extend = True
        props.direction = 'CHILD'


class VIEW3D_MT_select_object(Menu):
    bl_label = "Select"

    def draw(self, _context):
        layout = self.layout

        layout.menu ("VIEW3D_MT_select_object_legacy")

        layout.operator("object.select_all", text="All", icon='SELECT_ALL').action = 'SELECT'
        layout.operator("object.select_all", text="None", icon='SELECT_NONE').action = 'DESELECT'
        layout.operator("object.select_all", text="Invert", icon='INVERSE').action = 'INVERT'

        layout.separator()

<<<<<<< HEAD
        layout.menu ("VIEW3D_MT_select_grouped")
        layout.menu ("VIEW3D_MT_select_linked")
        layout.menu ("VIEW3D_MT_select_by_type")
=======
        layout.operator_menu_enum("object.select_by_type", "type", text="Select All by Type")
        layout.operator("object.select_camera", text="Select Active Camera")
        layout.operator("object.select_mirror")
        layout.operator("object.select_random", text="Select Random")
>>>>>>> 77ad7b24

        layout.separator()
        layout.operator("object.select_random", text="Random", icon = "RANDOMIZE")
        layout.operator("object.select_mirror", text="Mirror Selection", icon = "TRANSFORM_MIRROR")

        layout.operator("object.select_pattern", text="By Pattern", icon = "PATTERN")
        layout.operator("object.select_camera", text="Active Camera", icon = "CAMERA_DATA")

        layout.separator()

        layout.menu("VIEW3D_MT_select_object_more_less")


class VIEW3D_MT_select_object_legacy(Menu):
    bl_label = "Legacy"

    def draw(self, _context):
        layout = self.layout

        layout.operator("view3d.select_box", icon = "BOX_MASK")
        layout.operator("view3d.select_circle", icon = "CIRCLE_SELECT")


class VIEW3D_MT_select_by_type(Menu):
    bl_label = "All by Type"

    def draw(self, context):
        layout = self.layout

        layout.operator("object.select_by_type", text= "Mesh", icon = "OUTLINER_OB_MESH").type = 'MESH'
        layout.operator("object.select_by_type", text= "Curve", icon = "OUTLINER_OB_CURVE").type = 'CURVE'
        layout.operator("object.select_by_type", text= "Surface", icon = "OUTLINER_OB_SURFACE").type = 'SURFACE'
        layout.operator("object.select_by_type", text= "Meta", icon = "OUTLINER_OB_META").type = 'META'
        layout.operator("object.select_by_type", text= "Font", icon = "OUTLINER_OB_FONT").type = 'FONT'

        layout.separator()

        layout.operator("object.select_by_type", text= "Armature", icon = "OUTLINER_OB_ARMATURE").type = 'ARMATURE'
        layout.operator("object.select_by_type", text= "Lattice", icon = "OUTLINER_OB_LATTICE").type = 'LATTICE'
        layout.operator("object.select_by_type", text= "Empty", icon = "OUTLINER_OB_EMPTY").type = 'EMPTY'
        layout.operator("object.select_by_type", text= "GPencil", icon = "GREASEPENCIL").type = 'GPENCIL'

        layout.separator()

        layout.operator("object.select_by_type", text= "Camera", icon = "OUTLINER_OB_CAMERA").type = 'CAMERA'
        layout.operator("object.select_by_type", text= "Light", icon = "OUTLINER_OB_LIGHT").type = 'LIGHT'
        layout.operator("object.select_by_type", text= "Speaker", icon = "OUTLINER_OB_SPEAKER").type = 'SPEAKER'
        layout.operator("object.select_by_type", text= "Probe", icon = "OUTLINER_OB_LIGHTPROBE").type = 'LIGHT_PROBE'

class VIEW3D_MT_select_grouped(Menu):
    bl_label = "Grouped"

    def draw(self, context):
        layout = self.layout

        layout.operator("object.select_grouped", text= "Siblings", icon = "SIBLINGS").type = 'SIBLINGS'
        layout.operator("object.select_grouped", text= "Parent", icon = "PARENT").type = 'PARENT'
        layout.operator("object.select_grouped", text= "Children", icon = "CHILD_RECURSIVE").type = 'CHILDREN_RECURSIVE'
        layout.operator("object.select_grouped", text= "Immediate Children", icon = "CHILD").type = 'CHILDREN'

        layout.separator()

<<<<<<< HEAD
        layout.operator("object.select_grouped", text= "Type", icon = "TYPE").type = 'TYPE'
        layout.operator("object.select_grouped", text= "Collection", icon = "GROUP").type = 'COLLECTION'
        layout.operator("object.select_grouped", text= "Hook", icon = "HOOK").type = 'HOOK'
=======
        layout.operator("pose.select_mirror")
>>>>>>> 77ad7b24

        layout.separator()

        layout.operator("object.select_grouped", text= "Pass", icon = "PASS").type = 'PASS'
        layout.operator("object.select_grouped", text= "Color", icon = "COLOR").type = 'COLOR'
        layout.operator("object.select_grouped", text= "Keying Set", icon = "KEYINGSET").type = 'KEYINGSET'
        layout.operator("object.select_grouped", text= "Light Type", icon = "LIGHT").type = 'LIGHT_TYPE'


class VIEW3D_MT_select_linked(Menu):
    bl_label = "Linked"

    def draw(self, context):
        layout = self.layout

        layout.operator("object.select_linked", text= "Object Data", icon = "OBJECT_DATA").type = 'OBDATA'
        layout.operator("object.select_linked", text= "Material", icon = "MATERIAL_DATA").type = 'MATERIAL'
        layout.operator("object.select_linked", text= "Instanced Collection", icon = "GROUP").type = 'DUPGROUP'
        layout.operator("object.select_linked", text= "Particle System", icon = "PARTICLES").type = 'PARTICLE'
        layout.operator("object.select_linked", text= "Library", icon = "LIBRARY").type = 'LIBRARY'
        layout.operator("object.select_linked", text= "Library (Object Data)", icon = "LIBRARY_OBJECT").type = 'LIBRARY_OBDATA'


class VIEW3D_MT_select_pose(Menu):
    bl_label = "Select"

    def draw(self, _context):
        layout = self.layout

        layout.menu ("VIEW3D_MT_select_object_legacy")

        layout.operator("pose.select_all", text="All", icon='SELECT_ALL').action = 'SELECT'
        layout.operator("pose.select_all", text="None", icon='SELECT_NONE').action = 'DESELECT'
        layout.operator("pose.select_all", text="Invert", icon='INVERSE').action = 'INVERT'

        layout.separator()

        layout.operator_menu_enum("pose.select_grouped", "type", text="Grouped")
        layout.operator("pose.select_linked", text="Linked", icon = "LINKED")
        layout.operator("pose.select_constraint_target", text="Constraint Target", icon = "CONSTRAINT_BONE")

        layout.separator()

        layout.operator("object.select_pattern", text="By Pattern", icon = "PATTERN")

        layout.separator()

        layout.operator("pose.select_mirror", text="Flip Active", icon = "FLIP")

        layout.separator()

        props = layout.operator("pose.select_hierarchy", text="Parent", icon = "PARENT")
        props.extend = False
        props.direction = 'PARENT'

        props = layout.operator("pose.select_hierarchy", text="Child", icon = "CHILD")
        props.extend = False
        props.direction = 'CHILD'

        layout.separator()

        props = layout.operator("pose.select_hierarchy", text="Extend Parent", icon = "PARENT")
        props.extend = True
        props.direction = 'PARENT'

        props = layout.operator("pose.select_hierarchy", text="Extend Child", icon = "CHILD")
        props.extend = True
        props.direction = 'CHILD'


class VIEW3D_MT_select_particle(Menu):
    bl_label = "Select"

    def draw(self, _context):
        layout = self.layout

        layout.menu ("VIEW3D_MT_select_object_legacy")

        layout.operator("particle.select_all", text="All", icon='SELECT_ALL').action = 'SELECT'
        layout.operator("particle.select_all", text="None", icon='SELECT_NONE').action = 'DESELECT'
        layout.operator("particle.select_all", text="Invert", icon='INVERSE').action = 'INVERT'

        layout.separator()

        layout.operator("particle.select_more", text = "More", icon = "SELECTMORE")
        layout.operator("particle.select_less", text = "Less", icon = "SELECTLESS")

        layout.separator()

        layout.operator("particle.select_linked", text="Linked", icon = "LINKED")

        layout.separator()


        layout.operator("particle.select_random", text = "Random", icon = "RANDOMIZE")

        layout.separator()

        layout.operator("particle.select_roots", text="Roots", icon = "SELECT_ROOT")
        layout.operator("particle.select_tips", text="Tips", icon = "SELECT_TIP")


class VIEW3D_MT_edit_mesh_select_similar(Menu):
    bl_label = "Similar"

    def draw(self, _context):
        layout = self.layout

        select_mode = _context.tool_settings.mesh_select_mode

        # Vertices select mode
        if tuple(select_mode) == (True, False, False):

            layout.operator("mesh.select_similar", text= "Normal", icon = "RECALC_NORMALS").type='NORMAL'
            layout.operator("mesh.select_similar", text= "Amount of Adjacent Faces", icon = "FACESEL").type='FACE'
            layout.operator("mesh.select_similar", text= "Vertex Groups", icon = "GROUP_VERTEX").type='VGROUP'
            layout.operator("mesh.select_similar", text= "Amount of connecting Edges", icon = "EDGESEL").type='EDGE'

        # Edges select mode
        if tuple(select_mode) == (False, True, False):

            layout.operator("mesh.select_similar", text= "Length", icon = "RULER").type='LENGTH'
            layout.operator("mesh.select_similar", text= "Direction", icon = "SWITCH_DIRECTION").type='DIR'
            layout.operator("mesh.select_similar", text= "Amount of Faces around an edge", icon = "FACESEL").type='FACE'
            layout.operator("mesh.select_similar", text= "Face Angles", icon = "ANGLE").type='FACE_ANGLE'
            layout.operator("mesh.select_similar", text= "Crease", icon = "CREASE").type='CREASE'
            layout.operator("mesh.select_similar", text= "Bevel", icon = "BEVEL").type='BEVEL'
            layout.operator("mesh.select_similar", text= "Seam", icon = "MARK_SEAM").type='SEAM'
            layout.operator("mesh.select_similar", text= "Sharpness", icon = "SELECT_SHARPEDGES").type='SHARP'
            layout.operator("mesh.select_similar", text= "Freestyle Edge Marks", icon = "MARK_FS_EDGE").type='FREESTYLE_EDGE'

        # Faces select mode
        if tuple(select_mode) == (False, False, True ):

            layout.operator("mesh.select_similar", text= "Material", icon = "MATERIAL").type='MATERIAL'
            layout.operator("mesh.select_similar", text= "Area", icon = "AREA").type='AREA'
            layout.operator("mesh.select_similar", text= "Polygon Sides", icon = "POLYGONSIDES").type='SIDES'
            layout.operator("mesh.select_similar", text= "Perimeter", icon = "PERIMETER").type='PERIMETER'
            layout.operator("mesh.select_similar", text= "Normal", icon = "RECALC_NORMALS").type='NORMAL'
            layout.operator("mesh.select_similar", text= "Co-Planar", icon = "MAKE_PLANAR").type='COPLANAR'
            layout.operator("mesh.select_similar", text= "Flat / Smooth", icon = "SHADING_SMOOTH").type='SMOOTH'
            layout.operator("mesh.select_similar", text= "Face Map", icon = "TEXTURE").type='FACE_MAP'
            layout.operator("mesh.select_similar", text= "Freestyle Face Marks", icon = "MARKFSFACE").type='FREESTYLE_FACE'

        layout.separator()

        layout.operator("mesh.select_similar_region", text="Face Regions", icon = "FACEREGIONS")


class VIEW3D_MT_edit_mesh_select_more_less(Menu):
    bl_label = "More/Less"

    def draw(self, _context):
        layout = self.layout

        layout.operator("mesh.select_more", text="More", icon = "SELECTMORE")
        layout.operator("mesh.select_less", text="Less", icon = "SELECTLESS")

        layout.separator()

        layout.operator("mesh.select_next_item", text="Next Active", icon = "NEXTACTIVE")
        layout.operator("mesh.select_prev_item", text="Previous Active", icon = "PREVIOUSACTIVE")


class VIEW3D_MT_select_edit_mesh(Menu):
    bl_label = "Select"

    def draw(self, _context):
        layout = self.layout

        layout.menu ("VIEW3D_MT_select_object_legacy")

        # primitive
        layout.operator("mesh.select_all", text="All", icon='SELECT_ALL').action = 'SELECT'
        layout.operator("mesh.select_all", text="None", icon='SELECT_NONE').action = 'DESELECT'
        layout.operator("mesh.select_all", text="Invert", icon='INVERSE').action = 'INVERT'

        layout.separator()

        layout.operator("mesh.select_linked", text="Linked", icon = "LINKED")
        layout.operator("mesh.faces_select_linked_flat", text="Linked Flat Faces", icon = "LINKED")
        layout.operator("mesh.select_linked_pick", text="Linked Pick Select", icon = "LINKED").deselect = False
        layout.operator("mesh.select_linked_pick", text="Linked Pick Deselect", icon = "LINKED").deselect = True

        layout.separator()

        # other
        layout.menu("VIEW3D_MT_edit_mesh_select_similar")

        layout.separator()

        # numeric
        layout.operator("mesh.select_random", text="Random", icon = "RANDOMIZE")
        layout.operator("mesh.select_nth", icon = "CHECKER_DESELECT")

        layout.separator()

        layout.operator("mesh.select_mirror", text="Mirror Selection", icon = "TRANSFORM_MIRROR")
        layout.operator("mesh.select_axis", text="Side of Active", icon = "SELECT_SIDEOFACTIVE")
        layout.operator("mesh.shortest_path_select", text="Shortest Path", icon = "SELECT_SHORTESTPATH")

        layout.separator()

        # geometric
        layout.operator("mesh.edges_select_sharp", text="Sharp Edges", icon = "SELECT_SHARPEDGES")

        layout.separator()

        # topology
        tool_settings = _context.tool_settings
        if tool_settings.mesh_select_mode[2] is False:
            layout.operator("mesh.select_non_manifold", text="Non Manifold", icon = "SELECT_NONMANIFOLD")
        layout.operator("mesh.select_loose", text="Loose Geometry", icon = "SELECT_LOOSE")
        layout.operator("mesh.select_interior_faces", text="Interior Faces", icon = "SELECT_INTERIOR")
        layout.operator("mesh.select_face_by_sides", text="Faces by Sides", icon = "SELECT_FACES_BY_SIDE")

        layout.separator()

        # loops
        layout.operator("mesh.loop_multi_select", text="Edge Loops", icon = "SELECT_EDGELOOP").ring = False
        layout.operator("mesh.loop_multi_select", text="Edge Rings", icon = "SELECT_EDGERING").ring = True
        layout.operator("mesh.loop_to_region", text = "Loop Inner Region", icon = "SELECT_LOOPINNER")
        layout.operator("mesh.region_to_loop", text = "Boundary Loop", icon = "SELECT_BOUNDARY")

        layout.separator()

        layout.operator("mesh.select_ungrouped", text="Ungrouped Vertices", icon = "SELECT_UNGROUPED_VERTS")

        layout.separator()

<<<<<<< HEAD
        layout.menu("VIEW3D_MT_edit_mesh_select_more_less")
=======
        layout.operator("mesh.select_axis", text="Side of Active")
        layout.operator("mesh.select_mirror")
>>>>>>> 77ad7b24


class VIEW3D_MT_select_edit_curve(Menu):
    bl_label = "Select"

    def draw(self, _context):
        layout = self.layout

        layout.menu ("VIEW3D_MT_select_object_legacy")

        layout.operator("curve.select_all", text="All", icon='SELECT_ALL').action = 'SELECT'
        layout.operator("curve.select_all", text="None", icon='SELECT_NONE').action = 'DESELECT'
        layout.operator("curve.select_all", text="Invert", icon='INVERSE').action = 'INVERT'

        layout.separator()


        layout.operator("curve.select_linked", text="Linked", icon = "LINKED")
        layout.operator("curve.select_linked_pick", text="Linked Pick Select", icon = "LINKED").deselect = False
        layout.operator("curve.select_linked_pick", text="Linked Pick Deselect", icon = "LINKED").deselect = True

        layout.separator()

        layout.menu("VIEW3D_MT_select_edit_curve_select_similar")

        layout.separator()

        layout.operator("curve.select_random", text= "Random", icon = "RANDOMIZE")
        layout.operator("curve.select_nth", icon = "CHECKER_DESELECT")

        layout.separator()

        layout.operator("curve.de_select_first", icon = "SELECT_FIRST")
        layout.operator("curve.de_select_last", icon = "SELECT_LAST")
        layout.operator("curve.select_next", text = "Next", icon = "NEXTACTIVE")
        layout.operator("curve.select_previous", text = "Previous", icon = "PREVIOUSACTIVE")

        layout.separator()

        layout.operator("curve.select_more", text= "More", icon = "SELECTMORE")
        layout.operator("curve.select_less", text= "Less", icon = "SELECTLESS")

class VIEW3D_MT_select_edit_curve_select_similar(Menu):
    bl_label = "Similar"

    def draw(self, context):
        layout = self.layout

        layout.operator("curve.select_similar", text="Type", icon = "TYPE").type = 'TYPE'
        layout.operator("curve.select_similar", text="Radius", icon = "RADIUS").type = 'RADIUS'
        layout.operator("curve.select_similar", text="Weight", icon = "MOD_VERTEX_WEIGHT").type = 'WEIGHT'
        layout.operator("curve.select_similar", text="Direction", icon = "SWITCH_DIRECTION").type = 'DIRECTION'


class VIEW3D_MT_select_edit_surface(Menu):
    bl_label = "Select"

    def draw(self, _context):
        layout = self.layout

        layout.menu ("VIEW3D_MT_select_object_legacy")

        layout.operator("curve.select_all", text="All", icon='SELECT_ALL').action = 'SELECT'
        layout.operator("curve.select_all_none", text="None", icon='SELECT_NONE') # bfa - separated tooltip
        layout.operator("curve.select_all_inverse", text="Inverse", icon='INVERSE') # bfa - separated tooltip

        layout.separator()

        layout.operator("curve.select_linked", text="Linked", icon = "LINKED")
        layout.menu("VIEW3D_MT_select_edit_curve_select_similar")

        layout.separator()

        layout.operator("curve.select_random", text= "Random", icon = "RANDOMIZE")
        layout.operator("curve.select_nth", icon = "CHECKER_DESELECT")


        layout.separator()

        layout.operator("curve.select_row", text = "Control Point row", icon = "CONTROLPOINTROW")

        layout.separator()

        layout.operator("curve.select_more", text= "More", icon = "SELECTMORE")
        layout.operator("curve.select_less", text= "Less", icon = "SELECTLESS")


class VIEW3D_MT_select_edit_text(Menu):
    bl_label = "Select"

    def draw(self, _context):
        layout = self.layout

        layout.operator("font.select_all", text="All", icon = "SELECT_ALL")

        layout.separator()

        layout.operator("font.move_select", text = "Line End", icon = "HAND").type = 'LINE_END'
        layout.operator("font.move_select", text = "Line Begin", icon = "HAND").type = 'LINE_BEGIN'

        layout.separator()

        layout.operator("font.move_select", text = "Previous Character", icon = "HAND").type = 'PREVIOUS_CHARACTER'
        layout.operator("font.move_select", text = "Next Character", icon = "HAND").type = 'NEXT_CHARACTER'

        layout.separator()

        layout.operator("font.move_select", text = "Previous Word", icon = "HAND").type = 'PREVIOUS_WORD'
        layout.operator("font.move_select", text = "Next Word", icon = "HAND").type = 'NEXT_WORD'

        layout.separator()

        layout.operator("font.move_select", text = "Previous Line", icon = "HAND").type = 'PREVIOUS_LINE'
        layout.operator("font.move_select", text = "Next Line", icon = "HAND").type = 'NEXT_LINE'


class VIEW3D_MT_select_edit_metaball(Menu):
    bl_label = "Select"

    def draw(self, _context):
        layout = self.layout

        layout.menu ("VIEW3D_MT_select_object_legacy")

        layout.operator("mball.select_all", text="All", icon='SELECT_ALL').action = 'SELECT'
        layout.operator("mball.select_all", text="None", icon='SELECT_NONE').action = 'DESELECT'
        layout.operator("mball.select_all", text="Invert", icon='INVERSE').action = 'INVERT'

        layout.separator()

        layout.menu("VIEW3D_MT_select_edit_metaball_select_similar")

        layout.separator()

        layout.operator("mball.select_random_metaelems", text = "Random", icon = "RANDOMIZE")


class VIEW3D_MT_select_edit_metaball_select_similar(Menu):
    bl_label = "Similar"

    def draw(self, context):
        layout = self.layout

        layout.operator("mball.select_similar", text="Type", icon = "TYPE").type = 'TYPE'
        layout.operator("mball.select_similar", text="Radius", icon = "RADIUS").type = 'RADIUS'
        layout.operator("mball.select_similar", text="Stiffness", icon = "BEND").type = 'STIFFNESS'
        layout.operator("mball.select_similar", text="Rotation", icon = "ROTATE").type = 'ROTATION'


class VIEW3D_MT_edit_lattice_context_menu(Menu):
    bl_label = "Lattice Context Menu"

    def draw(self, context):
        layout = self.layout

        layout = self.layout

        layout.menu("VIEW3D_MT_mirror")
        layout.menu("VIEW3D_MT_edit_lattice_flip")
        layout.menu("VIEW3D_MT_snap")

        layout.separator()

        layout.operator("lattice.make_regular", icon = 'MAKE_REGULAR')


class VIEW3D_MT_select_edit_lattice(Menu):
    bl_label = "Select"

    def draw(self, _context):
        layout = self.layout

        layout.menu ("VIEW3D_MT_select_object_legacy")

        layout.operator("lattice.select_all", text="All", icon='SELECT_ALL').action = 'SELECT'
        layout.operator("lattice.select_all", text="None", icon='SELECT_NONE').action = 'DESELECT'
        layout.operator("lattice.select_all", text="Invert", icon='INVERSE').action = 'INVERT'

        layout.separator()

        layout.operator("lattice.select_mirror", text = "Mirror", icon = "TRANSFORM_MIRROR")
        layout.operator("lattice.select_random", text = "Random", icon = "RANDOMIZE")

        layout.separator()

        layout.operator("lattice.select_ungrouped", text="Ungrouped Vertices", icon = "SELECT_UNGROUPED_VERTS")

        layout.separator()

        layout.operator("lattice.select_more", text = "More", icon = "SELECTMORE")
        layout.operator("lattice.select_less", text = "Less", icon = "SELECTLESS")


class VIEW3D_MT_select_edit_armature(Menu):
    bl_label = "Select"

    def draw(self, _context):
        layout = self.layout

        layout.menu ("VIEW3D_MT_select_object_legacy")

        layout.operator("armature.select_all", text="All", icon='SELECT_ALL').action = 'SELECT'
        layout.operator("armature.select_all", text="None", icon='SELECT_NONE').action = 'DESELECT'
        layout.operator("armature.select_all", text="Invert", icon='INVERSE').action = 'INVERT'

        layout.separator()

<<<<<<< HEAD
        layout.operator_menu_enum("armature.select_similar", "type", text="Similar")
=======
        layout.operator("armature.select_mirror")
>>>>>>> 77ad7b24

        layout.separator()

        layout.operator("armature.select_mirror", text="Mirror Selection", icon = "TRANSFORM_MIRROR").extend = False
        layout.operator("object.select_pattern", text="By Pattern", icon = "PATTERN")

        layout.separator()

        layout.operator("armature.select_linked", text="Linked", icon = "LINKED")

        layout.separator()

        props = layout.operator("armature.select_hierarchy", text="Parent", icon = "PARENT")
        props.extend = False
        props.direction = 'PARENT'

        props = layout.operator("armature.select_hierarchy", text="Child", icon = "CHILD")
        props.extend = False
        props.direction = 'CHILD'

        layout.separator()

        props = layout.operator("armature.select_hierarchy", text="Extend Parent", icon = "PARENT")
        props.extend = True
        props.direction = 'PARENT'

        props = layout.operator("armature.select_hierarchy", text="Extend Child", icon = "CHILD")
        props.extend = True
        props.direction = 'CHILD'

        layout.separator()

        layout.operator("armature.select_more", text="More", icon = "SELECTMORE")
        layout.operator("armature.select_less", text="Less", icon = "SELECTLESS")


class VIEW3D_MT_paint_gpencil(Menu):
    bl_label = "Paint"

    def draw(self, _context):
        layout = self.layout

        layout.operator("gpencil.vertex_color_set", text="Set Vertex Colors", icon = "NODE_VERTEX_COLOR")
        layout.operator("gpencil.stroke_reset_vertex_color", icon = "RESET")
        layout.separator()
        layout.operator("gpencil.vertex_color_invert", text="Invert", icon = "NODE_INVERT")
        layout.operator("gpencil.vertex_color_levels", text="Levels", icon = "LEVELS")
        layout.operator("gpencil.vertex_color_hsv", text="Hue Saturation Value", icon = "HUESATVAL")
        layout.operator("gpencil.vertex_color_brightness_contrast", text="Bright/Contrast", icon = "BRIGHTNESS_CONTRAST")


class VIEW3D_MT_select_gpencil(Menu):
    bl_label = "Select"

    def draw(self, context):
        layout = self.layout

        layout.menu ("VIEW3D_MT_select_gpencil_legacy")

        layout.operator("gpencil.select_all", text="All", icon='SELECT_ALL').action = 'SELECT'
        layout.operator("gpencil.select_all", text="None", icon='SELECT_NONE').action = 'DESELECT'
        layout.operator("gpencil.select_all", text="Invert", icon='INVERSE').action = 'INVERT'

        layout.separator()

        layout.operator("gpencil.select_linked", text="Linked", icon = "LINKED")
        layout.operator("gpencil.select_alternate", icon = "ALTERNATED")
        layout.menu("VIEW3D_MT_select_gpencil_grouped", text="Grouped")

        if context.mode == 'VERTEX_GPENCIL':
            layout.operator("gpencil.select_vertex_color", text="Vertex Color")

        layout.separator()

        layout.operator("gpencil.select_first", text = "First", icon = "SELECT_FIRST")
        layout.operator("gpencil.select_last", text = "Last", icon = "SELECT_LAST")

        layout.separator()

        layout.operator("gpencil.select_more", text = "More", icon = "SELECTMORE")
        layout.operator("gpencil.select_less", text = "Less", icon = "SELECTLESS")


class VIEW3D_MT_select_gpencil_legacy(Menu):
    bl_label = "Legacy"

    def draw(self, _context):
        layout = self.layout

        layout.operator("gpencil.select_box", icon = "BORDER_RECT")
        layout.operator("gpencil.select_circle", icon = "CIRCLE_SELECT")


class VIEW3D_MT_select_gpencil_grouped(Menu):
    bl_label = "Grouped"

    def draw(self, context):
        layout = self.layout

        layout.operator("gpencil.select_grouped", text="Layer", icon = "LAYER").type = 'LAYER'
        layout.operator("gpencil.select_grouped", text="Color", icon = "COLOR").type = 'MATERIAL'


class VIEW3D_MT_select_paint_mask(Menu):
    bl_label = "Select"

    def draw(self, _context):
        layout = self.layout

        layout.menu ("VIEW3D_MT_select_object_legacy")

        layout.operator("paint.face_select_all", text="All", icon = 'SELECT_ALL').action = 'SELECT'
        layout.operator("paint.face_select_all", text="None", icon='SELECT_NONE').action = 'DESELECT'
        layout.operator("paint.face_select_all", text="Invert", icon='INVERSE').action = 'INVERT'

        layout.separator()

        layout.operator("paint.face_select_linked", text="Linked", icon = "LINKED")
        layout.operator("paint.face_select_linked_pick", text="Linked Pick Select", icon = "LINKED").deselect = False
        layout.operator("paint.face_select_linked_pick", text="Linked Pick Deselect", icon = "LINKED").deselect = True


class VIEW3D_MT_select_paint_mask_vertex(Menu):
    bl_label = "Select"

    def draw(self, _context):
        layout = self.layout

        layout.menu ("VIEW3D_MT_select_object_legacy")

        layout.operator("paint.vert_select_all", text="All", icon='SELECT_ALL').action = 'SELECT'
        layout.operator("paint.vert_select_all", text="None", icon='SELECT_NONE').action = 'DESELECT'
        layout.operator("paint.vert_select_all", text="Invert", icon='INVERSE').action = 'INVERT'

        layout.separator()

        layout.operator("paint.vert_select_ungrouped", text="Ungrouped Vertices", icon = "SELECT_UNGROUPED_VERTS")


class VIEW3D_MT_angle_control(Menu):
    bl_label = "Angle Control"

    @classmethod
    def poll(cls, context):
        settings = UnifiedPaintPanel.paint_settings(context)
        if not settings:
            return False

        brush = settings.brush
        tex_slot = brush.texture_slot

        return tex_slot.has_texture_angle and tex_slot.has_texture_angle_source

    def draw(self, context):
        layout = self.layout

        settings = UnifiedPaintPanel.paint_settings(context)
        brush = settings.brush

        sculpt = (context.sculpt_object is not None)

        tex_slot = brush.texture_slot

        layout.prop(tex_slot, "use_rake", text="Rake")

        if brush.brush_capabilities.has_random_texture_angle and tex_slot.has_random_texture_angle:
            if sculpt:
                if brush.sculpt_capabilities.has_random_texture_angle:
                    layout.prop(tex_slot, "use_random", text="Random")
            else:
                layout.prop(tex_slot, "use_random", text="Random")


class VIEW3D_MT_mesh_add(Menu):
    bl_idname = "VIEW3D_MT_mesh_add"
    bl_label = "Mesh"

    def draw(self, _context):
        layout = self.layout

        layout.operator_context = 'INVOKE_REGION_WIN'

        layout.operator("mesh.primitive_plane_add", text="Plane", icon='MESH_PLANE')
        layout.operator("mesh.primitive_cube_add", text="Cube", icon='MESH_CUBE')
        layout.operator("mesh.primitive_circle_add", text="Circle", icon='MESH_CIRCLE')
        layout.operator("mesh.primitive_uv_sphere_add", text="UV Sphere", icon='MESH_UVSPHERE')
        layout.operator("mesh.primitive_ico_sphere_add", text="Ico Sphere", icon='MESH_ICOSPHERE')
        layout.operator("mesh.primitive_cylinder_add", text="Cylinder", icon='MESH_CYLINDER')
        layout.operator("mesh.primitive_cone_add", text="Cone", icon='MESH_CONE')
        layout.operator("mesh.primitive_torus_add", text="Torus", icon='MESH_TORUS')

        layout.separator()

        layout.operator("mesh.primitive_grid_add", text="Grid", icon='MESH_GRID')
        layout.operator("mesh.primitive_monkey_add", text="Monkey", icon='MESH_MONKEY')


class VIEW3D_MT_curve_add(Menu):
    bl_idname = "VIEW3D_MT_curve_add"
    bl_label = "Curve"

    def draw(self, _context):
        layout = self.layout

        layout.operator_context = 'INVOKE_REGION_WIN'

        layout.operator("curve.primitive_bezier_curve_add", text="Bezier", icon='CURVE_BEZCURVE')
        layout.operator("curve.primitive_bezier_circle_add", text="Circle", icon='CURVE_BEZCIRCLE')

        layout.separator()

        layout.operator("curve.primitive_nurbs_curve_add", text="Nurbs Curve", icon='CURVE_NCURVE')
        layout.operator("curve.primitive_nurbs_circle_add", text="Nurbs Circle", icon='CURVE_NCIRCLE')
        layout.operator("curve.primitive_nurbs_path_add", text="Path", icon='CURVE_PATH')


class VIEW3D_MT_surface_add(Menu):
    bl_idname = "VIEW3D_MT_surface_add"
    bl_label = "Surface"

    def draw(self, _context):
        layout = self.layout

        layout.operator_context = 'INVOKE_REGION_WIN'

        layout.operator("surface.primitive_nurbs_surface_curve_add", text="Surface Curve", icon='SURFACE_NCURVE')
        layout.operator("surface.primitive_nurbs_surface_circle_add", text="Surface Circle", icon='SURFACE_NCIRCLE')
        layout.operator("surface.primitive_nurbs_surface_surface_add", text="Surface Patch", icon='SURFACE_NSURFACE')
        layout.operator("surface.primitive_nurbs_surface_cylinder_add", text="Surface Cylinder", icon='SURFACE_NCYLINDER')
        layout.operator("surface.primitive_nurbs_surface_sphere_add", text="Surface Sphere", icon='SURFACE_NSPHERE')
        layout.operator("surface.primitive_nurbs_surface_torus_add", text="Surface Torus", icon='SURFACE_NTORUS')


class VIEW3D_MT_edit_metaball_context_menu(Menu):
    bl_label = "Metaball Context Menu"

    def draw(self, _context):
        layout = self.layout

        layout.operator_context = 'INVOKE_REGION_WIN'

        # Add
        layout.operator("mball.duplicate_move", icon = "DUPLICATE")

        layout.separator()

        # Modify
        layout.menu("VIEW3D_MT_mirror")
        layout.menu("VIEW3D_MT_snap")

        layout.separator()

        # Remove
        layout.operator_context = 'EXEC_REGION_WIN'
        layout.operator("mball.delete_metaelems", text="Delete", icon = "DELETE")


class VIEW3D_MT_metaball_add(Menu):
    bl_idname = "VIEW3D_MT_metaball_add"
    bl_label = "Metaball"

    def draw(self, _context):
        layout = self.layout

        layout.operator_context = 'INVOKE_REGION_WIN'
        layout.operator_enum("object.metaball_add", "type")


class TOPBAR_MT_edit_curve_add(Menu):
    bl_idname = "TOPBAR_MT_edit_curve_add"
    bl_label = "Add"
    bl_translation_context = i18n_contexts.operator_default

    def draw(self, context):
        is_surf = context.active_object.type == 'SURFACE'

        layout = self.layout
        layout.operator_context = 'EXEC_REGION_WIN'

        if is_surf:
            VIEW3D_MT_surface_add.draw(self, context)
        else:
            VIEW3D_MT_curve_add.draw(self, context)


class TOPBAR_MT_edit_armature_add(Menu):
    bl_idname = "TOPBAR_MT_edit_armature_add"
    bl_label = "Armature"

    def draw(self, _context):
        layout = self.layout

        layout.operator_context = 'EXEC_REGION_WIN'
        layout.operator("armature.bone_primitive_add", text="Single Bone", icon='BONE_DATA')


class VIEW3D_MT_armature_add(Menu):
    bl_idname = "VIEW3D_MT_armature_add"
    bl_label = "Armature"

    def draw(self, _context):
        layout = self.layout

        layout.operator_context = 'EXEC_REGION_WIN'
        layout.operator("object.armature_add", text="Single Bone", icon='BONE_DATA')


class VIEW3D_MT_light_add(Menu):
    bl_idname = "VIEW3D_MT_light_add"
    bl_label = "Light"

    def draw(self, _context):
        layout = self.layout

        layout.operator_context = 'INVOKE_REGION_WIN'
        layout.operator_enum("object.light_add", "type")


class VIEW3D_MT_lightprobe_add(Menu):
    bl_idname = "VIEW3D_MT_lightprobe_add"
    bl_label = "Light Probe"

    def draw(self, _context):
        layout = self.layout

        layout.operator_context = 'INVOKE_REGION_WIN'
        layout.operator_enum("object.lightprobe_add", "type")


class VIEW3D_MT_camera_add(Menu):
    bl_idname = "VIEW3D_MT_camera_add"
    bl_label = "Camera"

    def draw(self, _context):
        layout = self.layout
        layout.operator_context = 'EXEC_REGION_WIN'
        layout.operator("object.camera_add", text="Camera", icon='OUTLINER_OB_CAMERA')


class VIEW3D_MT_volume_add(Menu):
    bl_idname = "VIEW3D_MT_volume_add"
    bl_label = "Volume"

    def draw(self, _context):
        layout = self.layout
        layout.operator("object.volume_import", text="Import OpenVDB", icon='FILE_VOLUME')
        layout.operator("object.volume_add", text="Empty", icon='OUTLINER_OB_VOLUME')


class VIEW3D_MT_add(Menu):
    bl_label = "Add"
    bl_translation_context = i18n_contexts.operator_default

    def draw(self, context):
        layout = self.layout

        # note, don't use 'EXEC_SCREEN' or operators won't get the 'v3d' context.

        # Note: was EXEC_AREA, but this context does not have the 'rv3d', which prevents
        #       "align_view" to work on first call (see T32719).
        layout.operator_context = 'EXEC_REGION_WIN'

        # layout.operator_menu_enum("object.mesh_add", "type", text="Mesh", icon='OUTLINER_OB_MESH')
        layout.menu("VIEW3D_MT_mesh_add", icon='OUTLINER_OB_MESH')

        # layout.operator_menu_enum("object.curve_add", "type", text="Curve", icon='OUTLINER_OB_CURVE')
        layout.menu("VIEW3D_MT_curve_add", icon='OUTLINER_OB_CURVE')
        # layout.operator_menu_enum("object.surface_add", "type", text="Surface", icon='OUTLINER_OB_SURFACE')
        layout.menu("VIEW3D_MT_surface_add", icon='OUTLINER_OB_SURFACE')
        layout.menu("VIEW3D_MT_metaball_add", text="Metaball", icon='OUTLINER_OB_META')
        layout.operator("object.text_add", text="Text", icon='OUTLINER_OB_FONT')
        if context.preferences.experimental.use_new_hair_type:
            layout.operator("object.hair_add", text="Hair", icon='OUTLINER_OB_HAIR')
        if context.preferences.experimental.use_new_point_cloud_type:
            layout.operator("object.pointcloud_add", text="Point Cloud", icon='OUTLINER_OB_POINTCLOUD')
        layout.menu("VIEW3D_MT_volume_add", text="Volume", icon='OUTLINER_OB_VOLUME')
        layout.operator_menu_enum("object.gpencil_add", "type", text="Grease Pencil", icon='OUTLINER_OB_GREASEPENCIL')
        layout.separator()

        if VIEW3D_MT_armature_add.is_extended():
            layout.menu("VIEW3D_MT_armature_add", icon='OUTLINER_OB_ARMATURE')
        else:
            layout.operator("object.armature_add", text="Armature", icon='OUTLINER_OB_ARMATURE')

        layout.operator("object.add", text="Lattice", icon='OUTLINER_OB_LATTICE').type = 'LATTICE'
        layout.operator_menu_enum("object.empty_add", "type", text="Empty", icon='OUTLINER_OB_EMPTY')
        layout.menu("VIEW3D_MT_image_add", text="Image", icon='OUTLINER_OB_IMAGE')

        layout.separator()

        layout.operator("object.speaker_add", text="Speaker", icon='OUTLINER_OB_SPEAKER')
        layout.separator()

        if VIEW3D_MT_camera_add.is_extended():
            layout.menu("VIEW3D_MT_camera_add", icon='OUTLINER_OB_CAMERA')
        else:
            VIEW3D_MT_camera_add.draw(self, context)

        layout.menu("VIEW3D_MT_light_add", icon='OUTLINER_OB_LIGHT')

        layout.separator()

        layout.menu("VIEW3D_MT_lightprobe_add", icon='OUTLINER_OB_LIGHTPROBE')

        layout.separator()

        layout.operator_menu_enum("object.effector_add", "type", text="Force Field", icon='OUTLINER_OB_FORCE_FIELD')

        layout.separator()

        has_collections = bool(bpy.data.collections)
        col = layout.column()
        col.enabled = has_collections

        if not has_collections or len(bpy.data.collections) > 10:
            col.operator_context = 'INVOKE_REGION_WIN'
            col.operator(
                "object.collection_instance_add",
                text="Collection Instance" if has_collections else "No Collections to Instance",
                icon='OUTLINER_OB_GROUP_INSTANCE',
            )
        else:
            col.operator_menu_enum(
                "object.collection_instance_add",
                "collection",
                text="Collection Instance",
                icon='OUTLINER_OB_GROUP_INSTANCE',
            )


class VIEW3D_MT_image_add(Menu):
    bl_label = "Add Image"

    def draw(self, _context):
        layout = self.layout
        layout.operator("object.load_reference_image", text="Reference", icon='IMAGE_REFERENCE')
        layout.operator("object.load_background_image", text="Background", icon='IMAGE_BACKGROUND')


class VIEW3D_MT_object_relations(Menu):
    bl_label = "Relations"

    def draw(self, _context):
        layout = self.layout

        layout.operator("object.proxy_make", text="Make Proxy", icon='MAKE_PROXY')

        layout.operator("object.make_override_library", text="Make Library Override", icon = "LIBRARY_DATA_OVERRIDE")

        layout.operator("object.convert_proxy_to_override", icon='PROXY_OVERRIDE')

        layout.operator("object.make_dupli_face", icon = "MAKEDUPLIFACE")

        layout.separator()

        layout.operator_menu_enum("object.make_local", "type", text="Make Local")
        layout.menu("VIEW3D_MT_make_single_user")


class VIEW3D_MT_origin_set(Menu):
    bl_label = "Set Origin"

    def draw(self, context):
        layout = self.layout

        layout.operator("object.origin_set", icon ='GEOMETRY_TO_ORIGIN', text = "Geometry to Origin").type='GEOMETRY_ORIGIN'
        layout.operator("object.origin_set", icon ='ORIGIN_TO_GEOMETRY', text = "Origin to Geometry").type='ORIGIN_GEOMETRY'
        layout.operator("object.origin_set", icon ='ORIGIN_TO_CURSOR', text = "Origin to 3D Cursor").type='ORIGIN_CURSOR'
        layout.operator("object.origin_set", icon ='ORIGIN_TO_CENTEROFMASS', text = "Origin to Center of Mass (Surface)").type='ORIGIN_CENTER_OF_MASS'
        layout.operator("object.origin_set", icon ='ORIGIN_TO_VOLUME', text = "Origin to Center of Mass (Volume)").type='ORIGIN_CENTER_OF_VOLUME'


# ********** Object menu **********

class VIEW3D_MT_object(Menu):
    bl_context = "objectmode"
    bl_label = "Object"

    def draw(self, _context):
        layout = self.layout

        obj = _context.object
        is_eevee = _context.scene.render.engine == 'BLENDER_EEVEE'
        view = _context.space_data

        layout.menu("VIEW3D_MT_transform_object")
        layout.menu("VIEW3D_MT_origin_set")
        layout.menu("VIEW3D_MT_mirror")
        layout.menu("VIEW3D_MT_object_clear")
        layout.menu("VIEW3D_MT_object_apply")
        layout.menu("VIEW3D_MT_snap")

        layout.separator()

        layout.operator("object.duplicate_move", icon = "DUPLICATE")
        layout.operator("object.duplicate_move_linked", icon = "DUPLICATE")
        layout.operator("object.join", icon ='JOIN')

        layout.separator()

        layout.operator_context = 'EXEC_REGION_WIN'
        myvar = layout.operator("object.delete", text="Delete", icon = "DELETE")
        myvar.use_global = False
        myvar.confirm = False
        myvar = layout.operator("object.delete", text="Delete Global", icon = "DELETE")
        myvar.use_global = True
        myvar.confirm = False

        layout.separator()

        layout.operator("view3d.copybuffer", text="Copy Objects", icon='COPYDOWN')
        layout.operator("view3d.pastebuffer", text="Paste Objects", icon='PASTEDOWN')

        layout.separator()

        layout.menu("VIEW3D_MT_object_parent")
        #layout.menu("VIEW3D_MT_object_collection") # bfa, turned off
        layout.menu("VIEW3D_MT_object_relations")
        layout.menu("VIEW3D_MT_object_constraints")
        layout.menu("VIEW3D_MT_object_track")
        layout.menu("VIEW3D_MT_make_links")

        # shading just for mesh objects
        if obj is None:
            pass

        elif obj.type == 'MESH':

            layout.separator()

            layout.operator("object.shade_smooth", icon ='SHADING_SMOOTH')
            layout.operator("object.shade_flat", icon ='SHADING_FLAT')

        layout.separator()

        layout.menu("VIEW3D_MT_object_animation")
        layout.menu("VIEW3D_MT_object_rigid_body")

        layout.separator()

        layout.menu("VIEW3D_MT_object_quick_effects")
        layout.menu("VIEW3D_MT_subdivision_set")

        layout.separator()

        layout.menu("VIEW3D_MT_object_convert")

        layout.separator()

        layout.menu("VIEW3D_MT_object_showhide")
        layout.menu("VIEW3D_MT_object_cleanup")

        if obj is None:
            pass

        elif obj.type == 'CAMERA':
            layout.operator_context = 'INVOKE_REGION_WIN'

            layout.separator()

            if obj.data.type == 'PERSP':
                props = layout.operator("wm.context_modal_mouse", text="Adjust Focal Length", icon = "LENS_ANGLE")
                props.data_path_iter = "selected_editable_objects"
                props.data_path_item = "data.lens"
                props.input_scale = 0.1
                if obj.data.lens_unit == 'MILLIMETERS':
                    props.header_text = "Camera Focal Length: %.1fmm"
                else:
                    props.header_text = "Camera Focal Length: %.1f\u00B0"

            else:
                props = layout.operator("wm.context_modal_mouse", text="Camera Lens Scale", icon = "LENS_SCALE")
                props.data_path_iter = "selected_editable_objects"
                props.data_path_item = "data.ortho_scale"
                props.input_scale = 0.01
                props.header_text = "Camera Lens Scale: %.3f"

            if not obj.data.dof.focus_object:
                if view and view.camera == obj and view.region_3d.view_perspective == 'CAMERA':
                    props = layout.operator("ui.eyedropper_depth", text="DOF Distance (Pick)", icon = "DOF")
                else:
                    props = layout.operator("wm.context_modal_mouse", text="Adjust Focus Distance", icon = "DOF")
                    props.data_path_iter = "selected_editable_objects"
                    props.data_path_item = "data.dof.focus_distance"
                    props.input_scale = 0.02
                    props.header_text = "Focus Distance: %.3f"

        elif obj.type in {'CURVE', 'FONT'}:
            layout.operator_context = 'INVOKE_REGION_WIN'

            layout.separator()

            props = layout.operator("wm.context_modal_mouse", text="Adjust Extrusion", icon = "EXTRUDESIZE")
            props.data_path_iter = "selected_editable_objects"
            props.data_path_item = "data.extrude"
            props.input_scale = 0.01
            props.header_text = "Extrude: %.3f"

            props = layout.operator("wm.context_modal_mouse", text="Adjust Offset", icon = "WIDTH_SIZE")
            props.data_path_iter = "selected_editable_objects"
            props.data_path_item = "data.offset"
            props.input_scale = 0.01
            props.header_text = "Offset %.3f"


        elif obj.type == 'EMPTY':
            layout.operator_context = 'INVOKE_REGION_WIN'

            layout.separator()

            props = layout.operator("wm.context_modal_mouse", text="Adjust Empty Display Size", icon = "DRAWSIZE")
            props.data_path_iter = "selected_editable_objects"
            props.data_path_item = "empty_display_size"
            props.input_scale = 0.01
            props.header_text = "Empty Diosplay Size: %.3f"

        elif obj.type == 'LIGHT':
            light = obj.data

            layout.operator_context = 'INVOKE_REGION_WIN'

            layout.separator()

            props = layout.operator("wm.context_modal_mouse", text="Adjust Light Power", icon = "LIGHT_STRENGTH")
            props.data_path_iter = "selected_editable_objects"
            props.data_path_item = "data.energy"
            props.input_scale = 1.0
            props.header_text = "Light Power: %.3f"

            if light.type == 'AREA':
                if light.shape in {'RECTANGLE', 'ELLIPSE'}:
                    props = layout.operator("wm.context_modal_mouse", text="Adjust Area Light X Size", icon = "LIGHT_SIZE")
                    props.data_path_iter = "selected_editable_objects"
                    props.data_path_item = "data.size"
                    props.header_text = "Light Size X: %.3f"

                    props = layout.operator("wm.context_modal_mouse", text="Adjust Area Light Y Size", icon = "LIGHT_SIZE")
                    props.data_path_iter = "selected_editable_objects"
                    props.data_path_item = "data.size_y"
                    props.header_text = "Light Size Y: %.3f"
                else:
                    props = layout.operator("wm.context_modal_mouse", text="Adjust Area Light Size", icon = "LIGHT_SIZE")
                    props.data_path_iter = "selected_editable_objects"
                    props.data_path_item = "data.size"
                    props.header_text = "Light Size: %.3f"

            elif light.type in {'SPOT', 'POINT'}:
                props = layout.operator("wm.context_modal_mouse", text="Adjust Light Radius", icon = "RADIUS")
                props.data_path_iter = "selected_editable_objects"
                props.data_path_item = "data.shadow_soft_size"
                props.header_text = "Light Radius: %.3f"

            elif light.type == 'SUN':
                props = layout.operator("wm.context_modal_mouse", text="Adjust Sun Light Angle", icon = "ANGLE")
                props.data_path_iter = "selected_editable_objects"
                props.data_path_item = "data.angle"
                props.header_text = "Light Angle: %.3f"

            if light.type == 'SPOT':
                layout.separator()

                props = layout.operator("wm.context_modal_mouse", text="Adjust Spot Light Size", icon = "LIGHT_SIZE")
                props.data_path_iter = "selected_editable_objects"
                props.data_path_item = "data.spot_size"
                props.input_scale = 0.01
                props.header_text = "Spot Size: %.2f"

                props = layout.operator("wm.context_modal_mouse", text="Adjust Spot Light Blend", icon = "SPOT_BLEND")
                props.data_path_iter = "selected_editable_objects"
                props.data_path_item = "data.spot_blend"
                props.input_scale = -0.01
                props.header_text = "Spot Blend: %.2f"

            if light.type in ['SPOT', 'SUN', 'AREA']:
                props = layout.operator("object.transform_axis_target", text="Interactive Light Track", icon = "NODE_LIGHTPATH")


class VIEW3D_MT_object_animation(Menu):
    bl_label = "Animation"

    def draw(self, _context):
        layout = self.layout

        layout.operator("anim.keyframe_insert_menu", text="Insert Keyframe", icon= 'KEYFRAMES_INSERT')
        layout.operator("anim.keyframe_delete_v3d", text="Delete Keyframes", icon= 'KEYFRAMES_REMOVE')
        layout.operator("anim.keyframe_clear_v3d", text="Clear Keyframes", icon= 'KEYFRAMES_CLEAR')
        layout.operator("anim.keying_set_active_set", text="Change Keying Set", icon='TRIA_RIGHT')

        layout.separator()

        layout.operator("nla.bake", text="Bake Action", icon= 'BAKE_ACTION')
        layout.operator("gpencil.bake_mesh_animation", text="Bake Mesh to Grease Pencil", icon= 'BAKE_ACTION')


class VIEW3D_MT_object_rigid_body(Menu):
    bl_label = "Rigid Body"

    def draw(self, _context):
        layout = self.layout

        layout.operator("rigidbody.objects_add", text="Add Active", icon='RIGID_ADD_ACTIVE').type = 'ACTIVE'
        layout.operator("rigidbody.objects_add", text="Add Passive", icon='RIGID_ADD_PASSIVE').type = 'PASSIVE'

        layout.separator()

        layout.operator("rigidbody.objects_remove", text="Remove", icon='RIGID_REMOVE')

        layout.separator()

        layout.operator("rigidbody.shape_change", text="Change Shape", icon='RIGID_CHANGE_SHAPE')
        layout.operator("rigidbody.mass_calculate", text="Calculate Mass", icon='RIGID_CALCULATE_MASS')
        layout.operator("rigidbody.object_settings_copy", text="Copy from Active", icon='RIGID_COPY_FROM_ACTIVE')
        layout.operator("object.visual_transform_apply", text="Apply Transformation", icon='RIGID_APPLY_TRANS')
        layout.operator("rigidbody.bake_to_keyframes", text="Bake To Keyframes", icon='RIGID_BAKE_TO_KEYFRAME')

        layout.separator()

        layout.operator("rigidbody.connect", text="Connect", icon='RIGID_CONSTRAINTS_CONNECT')


class VIEW3D_MT_object_clear(Menu):
    bl_label = "Clear"

    def draw(self, _context):
        layout = self.layout

        layout.operator("object.location_clear", text="Location", icon = "CLEARMOVE").clear_delta = False
        layout.operator("object.rotation_clear", text="Rotation", icon = "CLEARROTATE").clear_delta = False
        layout.operator("object.scale_clear", text="Scale", icon = "CLEARSCALE").clear_delta = False

        layout.separator()

        layout.operator("object.origin_clear", text="Origin", icon = "CLEARORIGIN")


class VIEW3D_MT_object_context_menu(Menu):
    bl_label = "Object Context Menu"

    def draw(self, context):

        layout = self.layout
        view = context.space_data

        obj = context.object

        selected_objects_len = len(context.selected_objects)

        # If nothing is selected
        # (disabled for now until it can be made more useful).
        '''
        if selected_objects_len == 0:

            layout.menu("VIEW3D_MT_add", text="Add", text_ctxt=i18n_contexts.operator_default)
            layout.operator("view3d.pastebuffer", text="Paste Objects", icon='PASTEDOWN')

            return
        '''

        # If something is selected

        # Individual object types.
        if obj is None:
            pass

        elif obj.type == 'CAMERA':
            layout.operator_context = 'INVOKE_REGION_WIN'

            layout.operator("view3d.object_as_camera", text="Set Active Camera", icon ="VIEW_SWITCHACTIVECAM")

            if obj.data.type == 'PERSP':
                props = layout.operator("wm.context_modal_mouse", text="Adjust Focal Length", icon = "LENS_ANGLE")
                props.data_path_iter = "selected_editable_objects"
                props.data_path_item = "data.lens"
                props.input_scale = 0.1
                if obj.data.lens_unit == 'MILLIMETERS':
                    props.header_text = "Camera Focal Length: %.1fmm"
                else:
                    props.header_text = "Camera Focal Length: %.1f\u00B0"

            else:
                props = layout.operator("wm.context_modal_mouse", text="Camera Lens Scale", icon = "LENS_SCALE")
                props.data_path_iter = "selected_editable_objects"
                props.data_path_item = "data.ortho_scale"
                props.input_scale = 0.01
                props.header_text = "Camera Lens Scale: %.3f"

            if not obj.data.dof.focus_object:
                if view and view.camera == obj and view.region_3d.view_perspective == 'CAMERA':
                    props = layout.operator("ui.eyedropper_depth", text="DOF Distance (Pick)", icon = "DOF")
                else:
                    props = layout.operator("wm.context_modal_mouse", text="Adjust Focus Distance", icon = "DOF")
                    props.data_path_iter = "selected_editable_objects"
                    props.data_path_item = "data.dof.focus_distance"
                    props.input_scale = 0.02
                    props.header_text = "Focus Distance: %.3f"

            layout.separator()

        elif obj.type in {'CURVE', 'FONT'}:
            layout.operator_context = 'INVOKE_REGION_WIN'

            props = layout.operator("wm.context_modal_mouse", text="Adjust Extrusion", icon = "EXTRUDESIZE")
            props.data_path_iter = "selected_editable_objects"
            props.data_path_item = "data.extrude"
            props.input_scale = 0.01
            props.header_text = "Extrude: %.3f"

            props = layout.operator("wm.context_modal_mouse", text="Adjust Offset", icon = "WIDTH_SIZE")
            props.data_path_iter = "selected_editable_objects"
            props.data_path_item = "data.offset"
            props.input_scale = 0.01
            props.header_text = "Offset: %.3f"

            layout.separator()

        elif obj.type == 'EMPTY':
            layout.operator_context = 'INVOKE_REGION_WIN'

            props = layout.operator("wm.context_modal_mouse", text="Adjust Empty Display Size", icon = "DRAWSIZE")
            props.data_path_iter = "selected_editable_objects"
            props.data_path_item = "empty_display_size"
            props.input_scale = 0.01
            props.header_text = "Empty Display Size: %.3f"

            layout.separator()

            if obj.empty_display_type == 'IMAGE':
                layout.operator("gpencil.trace_image", icon = "FILE_IMAGE")

                layout.separator()

        elif obj.type == 'LIGHT':
            light = obj.data

            layout.operator_context = 'INVOKE_REGION_WIN'

            props = layout.operator("wm.context_modal_mouse", text="Adjust Light Power", icon = "LIGHT_STRENGTH")
            props.data_path_iter = "selected_editable_objects"
            props.data_path_item = "data.energy"
            props.input_scale = 1.0
            props.header_text = "Light Power: %.3f"

            if light.type == 'AREA':
                if light.shape in {'RECTANGLE', 'ELLIPSE'}:
                    props = layout.operator("wm.context_modal_mouse", text="Adjust Area Light X Size", icon = "LIGHT_SIZE")
                    props.data_path_iter = "selected_editable_objects"
                    props.data_path_item = "data.size"
                    props.header_text = "Light Size X: %.3f"

                    props = layout.operator("wm.context_modal_mouse", text="Adjust Area Light Y Size", icon = "LIGHT_SIZE")
                    props.data_path_iter = "selected_editable_objects"
                    props.data_path_item = "data.size_y"
                    props.header_text = "Light Size Y: %.3f"
                else:
                    props = layout.operator("wm.context_modal_mouse", text="Adjust Area Light Size", icon = "LIGHT_SIZE")
                    props.data_path_iter = "selected_editable_objects"
                    props.data_path_item = "data.size"
                    props.header_text = "Light Size: %.3f"

            elif light.type in {'SPOT', 'POINT'}:
                props = layout.operator("wm.context_modal_mouse", text="Adjust Light Radius", icon = "RADIUS")
                props.data_path_iter = "selected_editable_objects"
                props.data_path_item = "data.shadow_soft_size"
                props.header_text = "Light Radius: %.3f"

            elif light.type == 'SUN':
                props = layout.operator("wm.context_modal_mouse", text="Adjust Sun Light Angle", icon = "ANGLE")
                props.data_path_iter = "selected_editable_objects"
                props.data_path_item = "data.angle"
                props.header_text = "Light Angle: %.3f"

            if light.type == 'SPOT':
                layout.separator()

                props = layout.operator("wm.context_modal_mouse", text="Adjust Spot Light Size", icon = "LIGHT_SIZE")
                props.data_path_iter = "selected_editable_objects"
                props.data_path_item = "data.spot_size"
                props.input_scale = 0.01
                props.header_text = "Spot Size: %.2f"

                props = layout.operator("wm.context_modal_mouse", text="Adjust Spot Light Blend", icon = "SPOT_BLEND")
                props.data_path_iter = "selected_editable_objects"
                props.data_path_item = "data.spot_blend"
                props.input_scale = -0.01
                props.header_text = "Spot Blend: %.2f"

            layout.separator()

        # Shared among some object types.
        if obj is not None:
            if obj.type in {'MESH', 'CURVE', 'SURFACE'}:
                layout.operator("object.shade_smooth", text="Shade Smooth", icon = "SHADING_SMOOTH")
                layout.operator("object.shade_flat", text="Shade Flat", icon = "SHADING_FLAT")

                layout.separator()

            if obj.type in {'MESH', 'CURVE', 'SURFACE', 'ARMATURE', 'GPENCIL'}:
                if selected_objects_len > 1:
                    layout.operator("object.join")

            if obj.type in {'MESH', 'CURVE', 'SURFACE', 'POINTCLOUD', 'META', 'FONT'}:
                layout.operator_menu_enum("object.convert", "target")

            if obj.type == 'GPENCIL':
                layout.operator_menu_enum("gpencil.convert", "type", text="Convert To")

            if (
                    obj.type in {'MESH', 'CURVE', 'SURFACE', 'GPENCIL', 'LATTICE', 'ARMATURE', 'META'} or
                    (obj.type == 'EMPTY' and obj.instance_collection is not None)
            ):
                layout.operator_context = 'INVOKE_REGION_WIN'
                layout.operator_menu_enum("object.origin_set", text="Set Origin", property="type")
                layout.operator_context = 'INVOKE_DEFAULT'

                layout.separator()

        # Shared among all object types
        layout.operator("view3d.copybuffer", text="Copy Objects", icon='COPYDOWN')
        layout.operator("view3d.pastebuffer", text="Paste Objects", icon='PASTEDOWN')

        layout.separator()

        layout.operator("object.duplicate_move", icon='DUPLICATE')
        layout.operator("object.duplicate_move_linked", icon = "DUPLICATE")

        layout.separator()

        props = layout.operator("wm.call_panel", text="Rename Active Object", icon='RENAME')
        props.name = "TOPBAR_PT_name"
        props.keep_open = False

        layout.separator()

        layout.menu("VIEW3D_MT_mirror")
        layout.menu("VIEW3D_MT_snap")
        layout.menu("VIEW3D_MT_object_parent")
        layout.operator_context = 'INVOKE_REGION_WIN'

        if view and view.local_view:
            layout.operator("view3d.localview_remove_from", icon= 'VIEW_REMOVE_LOCAL')
        else:
            layout.operator("object.move_to_collection", icon= 'GROUP')

        layout.separator()

        layout.operator("anim.keyframe_insert_menu", text="Insert Keyframe", icon= 'KEYFRAMES_INSERT')

        layout.separator()

        layout.operator_context = 'EXEC_REGION_WIN'
        layout.operator("object.delete", text="Delete", icon = "DELETE").use_global = False


class VIEW3D_MT_object_shading(Menu):
    # XXX, this menu is a place to store shading operator in object mode
    bl_label = "Shading"

    def draw(self, _context):
        layout = self.layout
        layout.operator("object.shade_smooth", text="Smooth", icon = "SHADING_SMOOTH")
        layout.operator("object.shade_flat", text="Flat", icon = "SHADING_FLAT")


class VIEW3D_MT_object_apply(Menu):
    bl_label = "Apply"

    def draw(self, _context):
        layout = self.layout

        props = layout.operator("object.transform_apply", text="Location", text_ctxt=i18n_contexts.default, icon = "APPLYMOVE")
        props.location, props.rotation, props.scale = True, False, False

        props = layout.operator("object.transform_apply", text="Rotation", text_ctxt=i18n_contexts.default, icon = "APPLYROTATE")
        props.location, props.rotation, props.scale = False, True, False

        props = layout.operator("object.transform_apply", text="Scale", text_ctxt=i18n_contexts.default, icon = "APPLYSCALE")
        props.location, props.rotation, props.scale = False, False, True

        props = layout.operator("object.transform_apply", text="All Transforms", text_ctxt=i18n_contexts.default, icon = "APPLYALL")
        props.location, props.rotation, props.scale = True, True, True

        props = layout.operator("object.transform_apply", text="Rotation & Scale", text_ctxt=i18n_contexts.default, icon = "APPLY_ROTSCALE")
        props.location, props.rotation, props.scale = False, True, True

        layout.separator()

        layout.operator("object.transforms_to_deltas", text="Location to Deltas", text_ctxt=i18n_contexts.default, icon = "APPLYMOVEDELTA").mode = 'LOC'
        layout.operator("object.transforms_to_deltas", text="Rotation to Deltas", text_ctxt=i18n_contexts.default, icon = "APPLYROTATEDELTA").mode = 'ROT'
        layout.operator("object.transforms_to_deltas", text="Scale to Deltas", text_ctxt=i18n_contexts.default, icon = "APPLYSCALEDELTA").mode = 'SCALE'
        layout.operator("object.transforms_to_deltas", text="All Transforms to Deltas", text_ctxt=i18n_contexts.default, icon = "APPLYALLDELTA").mode = 'ALL'
        layout.operator("object.anim_transforms_to_deltas", icon = "APPLYANIDELTA")

        layout.separator()

        layout.operator("object.visual_transform_apply", text="Visual Transform", text_ctxt=i18n_contexts.default, icon = "VISUALTRANSFORM")
        layout.operator("object.duplicates_make_real", icon = "MAKEDUPLIREAL")


class VIEW3D_MT_object_parent(Menu):
    bl_label = "Parent"

    def draw(self, _context):
        layout = self.layout
        operator_context_default = layout.operator_context

        layout.operator_enum("object.parent_set", "type")

        layout.separator()

        layout.operator_context = 'EXEC_REGION_WIN'
        layout.operator("object.parent_no_inverse_set", icon = "PARENT")
        layout.operator_context = operator_context_default

        layout.separator()

        layout.operator_enum("object.parent_clear", "type")


class VIEW3D_MT_object_track(Menu):
    bl_label = "Track"

    def draw(self, _context):
        layout = self.layout

        layout.operator("object.track_set", text = "Damped Track Constraint", icon = "CONSTRAINT_DATA").type = "DAMPTRACK"
        layout.operator("object.track_set", text = "Track to Constraint", icon = "CONSTRAINT_DATA").type = "TRACKTO"
        layout.operator("object.track_set", text = "Lock Track Constraint", icon = "CONSTRAINT_DATA").type = "LOCKTRACK"

        layout.separator()

        layout.operator("object.track_clear", text= "Clear Track", icon = "CLEAR_TRACK").type = 'CLEAR'
        layout.operator("object.track_clear", text= "Clear Track - Keep Transformation", icon = "CLEAR_TRACK").type = 'CLEAR_KEEP_TRANSFORM'


class VIEW3D_MT_object_collection(Menu):
    bl_label = "Collection"

    def draw(self, _context):
        layout = self.layout

        layout.operator("object.move_to_collection", icon='GROUP')
        layout.operator("object.link_to_collection", icon='GROUP')

        layout.separator()

        layout.operator("collection.create", icon='COLLECTION_NEW')
        # layout.operator_menu_enum("collection.objects_remove", "collection")  # BUGGY
        layout.operator("collection.objects_remove", icon = "DELETE")
        layout.operator("collection.objects_remove_all", icon = "DELETE")

        layout.separator()

        layout.operator("collection.objects_add_active", icon='GROUP')
        layout.operator("collection.objects_remove_active", icon = "DELETE")


class VIEW3D_MT_object_constraints(Menu):
    bl_label = "Constraints"

    def draw(self, _context):
        layout = self.layout

        layout.operator("object.constraint_add_with_targets", icon = "CONSTRAINT_DATA")
        layout.operator("object.constraints_copy", icon = "COPYDOWN")

        layout.separator()

        layout.operator("object.constraints_clear", icon = "CLEAR_CONSTRAINT")


class VIEW3D_MT_object_quick_effects(Menu):
    bl_label = "Quick Effects"

    def draw(self, _context):
        layout = self.layout

        layout.operator("object.quick_fur", icon = "HAIR")
        layout.operator("object.quick_explode", icon = "MOD_EXPLODE")
        layout.operator("object.quick_smoke", icon = "MOD_SMOKE")
        layout.operator("object.quick_liquid", icon = "MOD_FLUIDSIM")


class VIEW3D_MT_object_showhide(Menu):
    bl_label = "Show/Hide"

    def draw(self, _context):
        layout = self.layout

        layout.operator("object.hide_view_clear", text="Show Hidden", icon = "HIDE_OFF")

        layout.separator()

        layout.operator("object.hide_view_set", text="Hide Selected", icon = "HIDE_ON").unselected = False
        layout.operator("object.hide_view_set", text="Hide Unselected", icon = "HIDE_UNSELECTED").unselected = True


class VIEW3D_MT_object_cleanup(Menu):
    bl_label = "Clean Up"

    def draw(self, _context):
        layout = self.layout

        layout.operator("object.vertex_group_clean", text="Clean Vertex Group Weights", icon = 'CLEAN_CHANNELS').group_select_mode = 'ALL'
        layout.operator("object.vertex_group_limit_total", text="Limit Total Vertex Groups", icon = 'WEIGHT_LIMIT_TOTAL').group_select_mode = 'ALL'

        layout.separator()

        layout.operator("object.material_slot_remove_unused", text="Remove Unused Material Slots", icon = 'DELETE')


class VIEW3D_MT_make_single_user(Menu):
    bl_label = "Make Single User"

    def draw(self, _context):
        layout = self.layout
        layout.operator_context = 'EXEC_REGION_WIN'

        props = layout.operator("object.make_single_user", text="Object", icon='MAKE_SINGLE_USER')
        props.object = True
        props.obdata = props.material = props.animation = False

        props = layout.operator("object.make_single_user", text="Object & Data", icon='MAKE_SINGLE_USER')
        props.object = props.obdata = True
        props.material = props.animation = False

        props = layout.operator("object.make_single_user", text="Object & Data & Materials", icon='MAKE_SINGLE_USER')
        props.object = props.obdata = props.material = True
        props.animation = False

        props = layout.operator("object.make_single_user", text="Materials", icon='MAKE_SINGLE_USER')
        props.material = True
        props.object = props.obdata = props.animation = False

        props = layout.operator("object.make_single_user", text="Object Animation", icon='MAKE_SINGLE_USER')
        props.animation = True
        props.object = props.obdata = props.material = False


class VIEW3D_MT_object_convert(Menu):
    bl_label = "Convert"

    def draw(self, context):
        layout = self.layout
        ob = context.active_object

        if ob and ob.type == 'GPENCIL' and context.gpencil_data:
            layout.operator_enum("gpencil.convert", "type")
        else:
            layout.operator_enum("object.convert", "target")

        # Potrace lib dependency.
        if bpy.app.build_options.potrace:
            layout.operator("gpencil.trace_image", icon='OUTLINER_OB_GREASEPENCIL')


class VIEW3D_MT_make_links(Menu):
    bl_label = "Link/Transfer Data"

    def draw(self, _context):
        layout = self.layout
        operator_context_default = layout.operator_context

        if len(bpy.data.scenes) > 10:
            layout.operator_context = 'INVOKE_REGION_WIN'
            layout.operator("object.make_links_scene", text="Link Objects to Scene", icon='OUTLINER_OB_EMPTY')
        else:
            layout.operator_context = 'EXEC_REGION_WIN'
            layout.operator_menu_enum("object.make_links_scene", "scene", text="Link Objects to Scene")

        layout.separator()

        layout.operator_context = operator_context_default

        layout.operator_enum("object.make_links_data", "type")  # inline

        layout.separator()

        layout.operator("object.join_uvs", text="Copy UV Maps", icon = "TRANSFER_UV")

        layout.separator()

        layout.operator("object.data_transfer", icon ='TRANSFER_DATA')
        layout.operator("object.datalayout_transfer", icon ='TRANSFER_DATA_LAYOUT')


class VIEW3D_MT_brush(Menu):
    bl_label = "Brush"

    def draw(self, context):
        layout = self.layout

        settings = UnifiedPaintPanel.paint_settings(context)
        brush = getattr(settings, "brush", None)
        obj = context.active_object
        mesh = context.object.data # face selection masking for painting

        # skip if no active brush
        if not brush:
            layout.label(text="No Brush selected. Please select a brush first", icon='INFO')
            return

        tex_slot = brush.texture_slot
        mask_tex_slot = brush.mask_texture_slot

        # brush tool
        if context.sculpt_object:
            layout.operator("brush.reset", icon = "BRUSH_RESET")

        if tex_slot.map_mode == 'STENCIL':

            layout.separator()

            layout.operator("brush.stencil_control", text = 'Move Stencil Texture', icon ='TRANSFORM_MOVE').mode = 'TRANSLATION'
            layout.operator("brush.stencil_control", text = 'Rotate Stencil Texture', icon ='TRANSFORM_ROTATE').mode = 'ROTATION'
            layout.operator("brush.stencil_control", text = 'Scale Stencil Texture', icon ='TRANSFORM_SCALE').mode = 'SCALE'
            layout.operator("brush.stencil_reset_transform", text = "Reset Stencil Texture position", icon = "RESET")

        if mask_tex_slot.map_mode == 'STENCIL':

            layout.separator()

            myvar = layout.operator("brush.stencil_control", text = "Move Stencil Mask Texture", icon ='TRANSFORM_MOVE')
            myvar.mode = 'TRANSLATION'
            myvar.texmode = 'SECONDARY'
            myvar = layout.operator("brush.stencil_control", text = "Rotate Stencil Mask Texture", icon ='TRANSFORM_ROTATE')
            myvar.mode = 'ROTATION'
            myvar.texmode = 'SECONDARY'
            myvar = layout.operator("brush.stencil_control", text = "Scale Stencil Mask Texture", icon ='TRANSFORM_SCALE')
            myvar.mode = 'SCALE'
            myvar.texmode = 'SECONDARY'
            layout.operator("brush.stencil_reset_transform", text = "Reset Stencil Mask Texture position", icon = "RESET").mask = True


        # If face selection masking for painting is active
        if mesh.use_paint_mask:

            layout.separator()

            layout.menu("VIEW3D_MT_facemask_showhide") ### show hide for face mask tool

        # Color picker just in vertex and texture paint
        if obj.mode in {'VERTEX_PAINT', 'TEXTURE_PAINT'}:

            layout.separator()

            layout.operator("paint.sample_color", text = "Color Picker", icon='EYEDROPPER')


class VIEW3D_MT_brush_curve_presets(Menu):
    bl_label = "Curve Preset"

    def draw(self, context):
        layout = self.layout

        toolsettings = context.tool_settings.image_paint
        brush = toolsettings.brush

        layout.operator("brush.curve_preset", icon='SHARPCURVE', text="Sharp").shape = 'SHARP'
        layout.operator("brush.curve_preset", icon='SMOOTHCURVE', text="Smooth").shape = 'SMOOTH'
        layout.operator("brush.curve_preset", icon='NOCURVE', text="Max").shape = 'MAX'
        layout.operator("brush.curve_preset", icon='LINCURVE', text="Line").shape = 'LINE'
        layout.operator("brush.curve_preset", icon='ROOTCURVE', text="Root").shape = 'ROOT'
        layout.operator("brush.curve_preset", icon='SPHERECURVE', text="Round").shape = 'ROUND'

# Show hide menu for face selection masking
class VIEW3D_MT_facemask_showhide(Menu):
    bl_label = "Show/Hide"

    def draw(self, context):
        layout = self.layout

        layout.operator("paint.face_select_reveal", text="Show Hidden", icon = "HIDE_OFF")
        layout.operator("paint.face_select_hide", text="Hide Selected", icon = "HIDE_ON").unselected = False
        layout.operator("paint.face_select_hide", text="Hide Unselected", icon = "HIDE_UNSELECTED").unselected = True


class VIEW3D_MT_paint_vertex(Menu):
    bl_label = "Paint"

    def draw(self, _context):
        layout = self.layout

        layout.operator("paint.vertex_color_set", icon = "COLOR")
        layout.operator("paint.vertex_color_smooth", icon = "PARTICLEBRUSH_SMOOTH")
        layout.operator("paint.vertex_color_dirt", icon = "DIRTY_VERTEX")
        layout.operator("paint.vertex_color_from_weight", icon = "VERTCOLFROMWEIGHT")

        layout.separator()

        layout.operator("paint.vertex_color_invert", text="Invert", icon = "REVERSE_COLORS")
        layout.operator("paint.vertex_color_levels", text="Levels", icon = "LEVELS")
        layout.operator("paint.vertex_color_hsv", text="Hue Saturation Value", icon = "HUESATVAL")
        layout.operator("paint.vertex_color_brightness_contrast", text="Bright/Contrast", icon = "BRIGHTNESS_CONTRAST")


class VIEW3D_MT_paint_vertex_specials(Menu):
    bl_label = "Vertex Paint Context Menu"

    def draw(self, context):
        layout = self.layout
        # TODO: populate with useful items.
        layout.operator("paint.vertex_color_set", icon = "COLOR")
        layout.separator()
        layout.operator("paint.vertex_color_smooth", icon = "PARTICLEBRUSH_SMOOTH")


class VIEW3D_MT_paint_texture_specials(Menu):
    bl_label = "Texture Paint Context Menu"

    def draw(self, context):
        layout = self.layout
        # TODO: populate with useful items.
        layout.operator("image.save_dirty", icon = "FILE_TICK")


class VIEW3D_MT_hook(Menu):
    bl_label = "Hooks"

    def draw(self, context):
        layout = self.layout
        layout.operator_context = 'EXEC_AREA'
        layout.operator("object.hook_add_newob", icon = "HOOK_NEW")
        layout.operator("object.hook_add_selob", icon = "HOOK_SELECTED").use_bone = False
        layout.operator("object.hook_add_selob", text="Hook to Selected Object Bone", icon = "HOOK_BONE").use_bone = True

        if any([mod.type == 'HOOK' for mod in context.active_object.modifiers]):
            layout.separator()

            layout.operator_menu_enum("object.hook_assign", "modifier", icon = "HOOK_ASSIGN")
            layout.operator_menu_enum("object.hook_remove", "modifier", icon = "HOOK_REMOVE")

            layout.separator()

            layout.operator_menu_enum("object.hook_select", "modifier", icon = "HOOK_SELECT")
            layout.operator_menu_enum("object.hook_reset", "modifier", icon = "HOOK_RESET")
            layout.operator_menu_enum("object.hook_recenter", "modifier", icon = "HOOK_RECENTER")


class VIEW3D_MT_vertex_group(Menu):
    bl_label = "Vertex Groups"

    def draw(self, context):
        layout = self.layout

        layout.operator_context = 'EXEC_AREA'
        layout.operator("object.vertex_group_assign_new", icon = "GROUP_VERTEX")

        ob = context.active_object
        if ob.mode == 'EDIT' or (ob.mode == 'WEIGHT_PAINT' and ob.type == 'MESH' and ob.data.use_paint_mask_vertex):
            if ob.vertex_groups.active:
                layout.separator()

                layout.operator("object.vertex_group_assign", text="Assign to Active Group", icon = "ADD_TO_ACTIVE")
                layout.operator("object.vertex_group_remove_from", text="Remove from Active Group", icon = "REMOVE_SELECTED_FROM_ACTIVE_GROUP").use_all_groups = False
                layout.operator("object.vertex_group_remove_from", text="Remove from All", icon = "REMOVE_FROM_ALL_GROUPS").use_all_groups = True

        if ob.vertex_groups.active:
            layout.separator()

            layout.operator_menu_enum("object.vertex_group_set_active", "group", text="Set Active Group")
            layout.operator("object.vertex_group_remove", text="Remove Active Group", icon = "REMOVE_ACTIVE_GROUP").all = False
            layout.operator("object.vertex_group_remove", text="Remove All Groups", icon = "REMOVE_ALL_GROUPS").all = True


class VIEW3D_MT_gpencil_vertex_group(Menu):
    bl_label = "Vertex Groups"

    def draw(self, context):
        layout = self.layout

        layout.operator_context = 'EXEC_AREA'
        ob = context.active_object

        layout.operator("object.vertex_group_add", text="Add New Group", icon = "GROUP_VERTEX")
        ob = context.active_object
        if ob.vertex_groups.active:
            layout.separator()

            layout.operator("gpencil.vertex_group_assign", text="Assign", icon = "ADD_TO_ACTIVE")
            layout.operator("gpencil.vertex_group_remove_from", text="Remove", icon = "REMOVE_SELECTED_FROM_ACTIVE_GROUP")

            layout.operator("gpencil.vertex_group_select", text="Select", icon = "SELECT_ALL" )
            layout.operator("gpencil.vertex_group_deselect", text="Deselect", icon = "SELECT_NONE" )

class VIEW3D_MT_paint_weight_lock(Menu):
    bl_label = "Vertex Group Locks"

    def draw(self, _context):
        layout = self.layout

        op = layout.operator("object.vertex_group_lock", text="Lock All", icon='LOCKED')
        op.action, op.mask = 'LOCK', 'ALL'
        op = layout.operator("object.vertex_group_lock", text="Unlock All", icon='UNLOCKED')
        op.action, op.mask = 'UNLOCK', 'ALL'
        op = layout.operator("object.vertex_group_lock", text="Lock Selected", icon='LOCKED')
        op.action, op.mask = 'LOCK', 'SELECTED'
        op = layout.operator("object.vertex_group_lock", text="Unlock Selected", icon='UNLOCKED')
        op.action, op.mask = 'UNLOCK', 'SELECTED'
        op = layout.operator("object.vertex_group_lock", text="Lock Unselected", icon='LOCKED')
        op.action, op.mask = 'LOCK', 'UNSELECTED'
        op = layout.operator("object.vertex_group_lock",  text="Unlock Unselected", icon='UNLOCKED')
        op.action, op.mask = 'UNLOCK', 'UNSELECTED'
        op = layout.operator("object.vertex_group_lock", text="Lock Only Selected", icon='RESTRICT_SELECT_OFF')
        op.action, op.mask = 'LOCK', 'INVERT_UNSELECTED'
        op = layout.operator("object.vertex_group_lock", text="Lock Only Unselected", icon='RESTRICT_SELECT_ON')
        op.action, op.mask = 'UNLOCK', 'INVERT_UNSELECTED'
        op = layout.operator("object.vertex_group_lock", text="Invert Locks", icon='INVERSE')
        op.action, op.mask = 'INVERT', 'ALL'


class VIEW3D_MT_paint_weight(Menu):
    bl_label = "Weights"

    @staticmethod
    def draw_generic(layout, is_editmode=False):

        if not is_editmode:

            layout.operator("paint.weight_from_bones", text = "Assign Automatic from Bones", icon = "BONE_DATA").type = 'AUTOMATIC'
            layout.operator("paint.weight_from_bones", text = "Assign from Bone Envelopes", icon = "ENVELOPE_MODIFIER").type = 'ENVELOPES'

            layout.separator()

        layout.operator("object.vertex_group_normalize_all", text = "Normalize All", icon='WEIGHT_NORMALIZE_ALL')
        layout.operator("object.vertex_group_normalize", text = "Normalize", icon='WEIGHT_NORMALIZE')

        layout.separator()

        layout.operator("object.vertex_group_mirror", text="Mirror", icon='WEIGHT_MIRROR')
        layout.operator("object.vertex_group_invert", text="Invert", icon='WEIGHT_INVERT')
        layout.operator("object.vertex_group_clean", text="Clean", icon='WEIGHT_CLEAN')

        layout.separator()

        layout.operator("object.vertex_group_quantize", text = "Quantize", icon = "WEIGHT_QUANTIZE")
        layout.operator("object.vertex_group_levels", text = "Levels", icon = 'WEIGHT_LEVELS')
        layout.operator("object.vertex_group_smooth", text = "Smooth", icon='WEIGHT_SMOOTH')

        if not is_editmode:
            props = layout.operator("object.data_transfer", text="Transfer Weights", icon = 'WEIGHT_TRANSFER_WEIGHTS')
            props.use_reverse_transfer = True
            props.data_type = 'VGROUP_WEIGHTS'

        layout.operator("object.vertex_group_limit_total", text="Limit Total", icon='WEIGHT_LIMIT_TOTAL')
        layout.operator("object.vertex_group_fix", text="Fix Deforms", icon='WEIGHT_FIX_DEFORMS')

        if not is_editmode:
            layout.separator()

            layout.operator("paint.weight_set", icon = "MOD_VERTEX_WEIGHT")

        layout.menu("VIEW3D_MT_paint_weight_lock", text="Locks")

    def draw(self, _context):
        self.draw_generic(self.layout, is_editmode=False)


class VIEW3D_MT_subdivision_set(Menu):
    bl_label = "Subdivide"

    def draw(self, context):
        layout = self.layout

        myvar = layout.operator("object.subdivision_set", text = "Level 0", icon = "SUBDIVIDE_EDGES")
        myvar.relative = False
        myvar.level = 0
        myvar = layout.operator("object.subdivision_set", text = "Level 1", icon = "SUBDIVIDE_EDGES")
        myvar.relative = False
        myvar.level = 1
        myvar = layout.operator("object.subdivision_set", text = "Level 2", icon = "SUBDIVIDE_EDGES")
        myvar.relative = False
        myvar.level = 2
        myvar = layout.operator("object.subdivision_set", text = "Level 3", icon = "SUBDIVIDE_EDGES")
        myvar.relative = False
        myvar.level = 3
        myvar = layout.operator("object.subdivision_set", text = "Level 4", icon = "SUBDIVIDE_EDGES")
        myvar.relative = False
        myvar.level = 4
        myvar = layout.operator("object.subdivision_set", text = "Level 5", icon = "SUBDIVIDE_EDGES")
        myvar.relative = False
        myvar.level = 5


class VIEW3D_MT_paint_weight_specials(Menu):
    bl_label = "Weights Context Menu"

    def draw(self, context):
        layout = self.layout
        # TODO: populate with useful items.
        layout.operator("paint.weight_set")
        layout.separator()
        layout.operator("object.vertex_group_normalize", text="Normalize", icon='WEIGHT_NORMALIZE')
        layout.operator("object.vertex_group_clean", text="Clean", icon='WEIGHT_CLEAN')
        layout.operator("object.vertex_group_smooth", text="Smooth", icon='WEIGHT_SMOOTH')


class VIEW3D_MT_sculpt(Menu):
    bl_label = "Sculpt"

    def draw(self, _context):
        layout = self.layout

        props = layout.operator("paint.hide_show", text="Show All", icon = "HIDE_OFF")
        props.action = 'SHOW'
        props.area = 'ALL'

        props = layout.operator("paint.hide_show", text="Show Bounding Box", icon = "HIDE_OFF")
        props.action = 'SHOW'
        props.area = 'INSIDE'

        props = layout.operator("paint.hide_show", text="Hide Bounding Box", icon = "HIDE_ON")
        props.action = 'HIDE'
        props.area = 'INSIDE'

        props = layout.operator("paint.hide_show", text="Hide Masked", icon = "HIDE_ON")
        props.action = 'HIDE'
        props.area = 'MASKED'

        layout.separator()

        layout.menu("VIEW3D_MT_sculpt_set_pivot", text="Set Pivot")

        layout.separator()

        layout.operator("sculpt.optimize", icon = "FILE_REFRESH")

        layout.separator()

        props = layout.operator("object.transfer_mode", text="Transfer Sculpt Mode")
        props.use_eyedropper = True


class VIEW3D_MT_mask(Menu):
    bl_label = "Mask"

    def draw(self, _context):
        layout = self.layout

        layout.menu("VIEW3D_MT_mask_legacy")

        props = layout.operator("paint.mask_flood_fill", text="Invert Mask", icon = "INVERT_MASK")
        props.mode = 'INVERT'

        props = layout.operator("paint.mask_flood_fill", text="Fill Mask", icon = "FILL_MASK")
        props.mode = 'VALUE'
        props.value = 1

        props = layout.operator("paint.mask_flood_fill", text="Clear Mask", icon = "CLEAR_MASK")
        props.mode = 'VALUE'
        props.value = 0

        layout.separator()

        props = layout.operator("sculpt.mask_filter", text='Smooth Mask', icon = "PARTICLEBRUSH_SMOOTH")
        props.filter_type = 'SMOOTH'
        props.auto_iteration_count = True

        props = layout.operator("sculpt.mask_filter", text='Sharpen Mask', icon = "SHARPEN")
        props.filter_type = 'SHARPEN'
        props.auto_iteration_count = True

        props = layout.operator("sculpt.mask_filter", text='Grow Mask', icon = "SELECTMORE")
        props.filter_type = 'GROW'
        props.auto_iteration_count = True

        props = layout.operator("sculpt.mask_filter", text='Shrink Mask', icon = "SELECTLESS")
        props.filter_type = 'SHRINK'
        props.auto_iteration_count = True

        props = layout.operator("sculpt.mask_filter", text='Increase Contrast', icon = "INC_CONTRAST")
        props.filter_type = 'CONTRAST_INCREASE'
        props.auto_iteration_count = False

        props = layout.operator("sculpt.mask_filter", text='Decrease Contrast', icon = "DEC_CONTRAST")
        props.filter_type = 'CONTRAST_DECREASE'
        props.auto_iteration_count = False

        layout.separator()

<<<<<<< HEAD
        props = layout.operator("sculpt.mask_expand", text="Expand Mask by Topology", icon = "MESH_DATA")
        props.use_normals = False
        props.keep_previous_mask = False
=======
        props = layout.operator("sculpt.expand", text="Expand Mask by Topology")
        props.target = 'MASK'
        props.falloff_type = 'GEODESIC'
>>>>>>> 77ad7b24
        props.invert = True

<<<<<<< HEAD
        props = layout.operator("sculpt.mask_expand", text="Expand Mask by Curvature", icon = "CURVE_DATA")
        props.use_normals = True
        props.keep_previous_mask = True
=======
        props = layout.operator("sculpt.expand", text="Expand Mask by Normals")
        props.target = 'MASK'
        props.falloff_type = 'NORMALS'
>>>>>>> 77ad7b24
        props.invert = False

        layout.separator()

        props = layout.operator("mesh.paint_mask_extract", text="Mask Extract", icon = "PACKAGE")

        layout.separator()

        props = layout.operator("mesh.paint_mask_slice", text="Mask Slice", icon = "MASK_SLICE")
        props.fill_holes = False
        props.new_object = False
        props = layout.operator("mesh.paint_mask_slice", text="Mask Slice and Fill Holes", icon = "MASK_SLICE")
        props.new_object = False
        props = layout.operator("mesh.paint_mask_slice", text="Mask Slice to New Object", icon = "MASK_SLICE")

        layout.separator()

        props = layout.operator("sculpt.dirty_mask", text='Dirty Mask', icon = "DIRTY_VERTEX")

        layout.separator()

        layout.menu("VIEW3D_MT_random_mask", text="Random Mask")


class VIEW3D_MT_mask_legacy(Menu):
    bl_label = "Legacy"

    def draw(self, _context):
        layout = self.layout

        props = layout.operator("paint.mask_box_gesture", text="Box Mask", icon = "BOX_MASK")
        props.mode = 'VALUE'
        props.value = 0

        props = layout.operator("paint.mask_lasso_gesture", text="Lasso Mask", icon = "LASSO_MASK")


class VIEW3D_MT_face_sets(Menu):
    bl_label = "Face Sets"

    def draw(self, _context):
        layout = self.layout

        op = layout.operator("sculpt.face_sets_create", text='Face Set from Masked', icon = "MOD_MASK")
        op.mode = 'MASKED'

        op = layout.operator("sculpt.face_sets_create", text='Face Set from Visible', icon = "FILL_MASK")
        op.mode = 'VISIBLE'

        op = layout.operator("sculpt.face_sets_create", text='Face Set from Edit Mode Selection', icon = "EDITMODE_HLT")
        op.mode = 'SELECTION'

        layout.separator()

        layout.menu("VIEW3D_MT_face_sets_init", text="Initialize Face Sets")

        layout.separator()

        op = layout.operator("sculpt.face_set_edit", text='Grow Face Set', icon = 'SELECTMORE')
        op.mode = 'GROW'

        op = layout.operator("sculpt.face_set_edit", text='Shrink Face Set', icon = 'SELECTLESS')
        op.mode = 'SHRINK'

        layout.separator()

<<<<<<< HEAD
        op = layout.operator("mesh.face_set_extract", text='Extract Face Set', icon = "SEPARATE")
=======
        props = layout.operator("sculpt.expand", text="Expand Face Set by Topology")
        props.target = 'FACE_SETS'
        props.falloff_type = 'GEODESIC'
        props.invert = False
        props.use_modify_active = False

        props = layout.operator("sculpt.expand", text="Expand Active Face Set")
        props.target = 'FACE_SETS'
        props.falloff_type = 'BOUNDARY_FACE_SET'
        props.invert = False
        props.use_modify_active = True

        layout.separator()

        op = layout.operator("mesh.face_set_extract", text='Extract Face Set')
>>>>>>> 77ad7b24

        layout.separator()

        op = layout.operator("sculpt.face_set_change_visibility", text='Invert Visible Face Sets', icon = "INVERT_MASK")
        op.mode = 'INVERT'

        op = layout.operator("sculpt.face_set_change_visibility", text='Show All Face Sets', icon = "HIDE_OFF")
        op.mode = 'SHOW_ALL'
        op = layout.operator("sculpt.face_set_change_visibility", text='Toggle Visibility', icon = "HIDE_UNSELECTED")
        op.mode = 'TOGGLE'
        op = layout.operator("sculpt.face_set_change_visibility", text='Hide Active Face Sets', icon = "HIDE_ON")
        op.mode = 'HIDE_ACTIVE'

        layout.separator()

        op = layout.operator("sculpt.face_sets_randomize_colors", text='Randomize Colors', icon = "COLOR")


class VIEW3D_MT_sculpt_set_pivot(Menu):
    bl_label = "Sculpt Set Pivot"

    def draw(self, _context):
        layout = self.layout

        props = layout.operator("sculpt.set_pivot_position", text="Pivot to Origin", icon = "PIVOT_TO_ORIGIN")
        props.mode = 'ORIGIN'

        props = layout.operator("sculpt.set_pivot_position", text="Pivot to Unmasked", icon = "PIVOT_TO_UNMASKED")
        props.mode = 'UNMASKED'

        props = layout.operator("sculpt.set_pivot_position", text="Pivot to Mask Border", icon = "PIVOT_TO_MASKBORDER")
        props.mode = 'BORDER'

        props = layout.operator("sculpt.set_pivot_position", text="Pivot to Active Vertex", icon = "PIVOT_TO_ACTIVE_VERT")
        props.mode = 'ACTIVE'

        props = layout.operator("sculpt.set_pivot_position", text="Pivot to Surface Under Cursor", icon = "PIVOT_TO_SURFACE")
        props.mode = 'SURFACE'


class VIEW3D_MT_sculpt_specials(Menu):
    bl_label = "Sculpt Context Menu"

    def draw(self, context):
        layout = self.layout
        # TODO: populate with useful items.
        layout.operator("object.shade_smooth", icon = 'SHADING_SMOOTH')
        layout.operator("object.shade_flat", icon = 'SHADING_FLAT')


class VIEW3D_MT_hide_mask(Menu):
    bl_label = "Hide/Mask"

    def draw(self, _context):
        layout = self.layout

        props = layout.operator("paint.hide_show", text="Show All", icon = "HIDE_OFF")
        props.action = 'SHOW'
        props.area = 'ALL'

        props = layout.operator("paint.hide_show", text="Hide Bounding Box", icon = "HIDE_ON")
        props.action = 'HIDE'
        props.area = 'INSIDE'

        props = layout.operator("paint.hide_show", text="Show Bounding Box", icon = "HIDE_OFF")
        props.action = 'SHOW'
        props.area = 'INSIDE'

        props = layout.operator("paint.hide_show", text="Hide Masked", icon = "HIDE_ON")
        props.area = 'MASKED'
        props.action = 'HIDE'

        layout.separator()

        props = layout.operator("paint.mask_flood_fill", text="Invert Mask", icon = "INVERT_MASK")
        props.mode = 'INVERT'

        props = layout.operator("paint.mask_flood_fill", text="Fill Mask", icon = "FILL_MASK")
        props.mode = 'VALUE'
        props.value = 1

        props = layout.operator("paint.mask_flood_fill", text="Clear Mask", icon = "CLEAR_MASK")
        props.mode = 'VALUE'
        props.value = 0

        props = layout.operator("view3d.select_box", text="Box Mask", icon = "BOX_MASK")
        props = layout.operator("paint.mask_lasso_gesture", text="Lasso Mask", icon = "LASSO_MASK")


class VIEW3D_MT_face_sets_init(Menu):
    bl_label = "Face Sets Init"

    def draw(self, _context):
        layout = self.layout

        op = layout.operator("sculpt.face_sets_init", text='By Loose Parts', icon = "SELECT_LOOSE")
        op.mode = 'LOOSE_PARTS'

        op = layout.operator("sculpt.face_sets_init", text='By Face Set Boundaries', icon = "SELECT_BOUNDARY")
        op.mode = 'FACE_SET_BOUNDARIES'

        op = layout.operator("sculpt.face_sets_init", text='By Materials', icon = "MATERIAL_DATA")
        op.mode = 'MATERIALS'

        op = layout.operator("sculpt.face_sets_init", text='By Normals', icon = "RECALC_NORMALS")
        op.mode = 'NORMALS'

        op = layout.operator("sculpt.face_sets_init", text='By UV Seams', icon = "MARK_SEAM")
        op.mode = 'UV_SEAMS'

        op = layout.operator("sculpt.face_sets_init", text='By Edge Creases', icon = "CREASE")
        op.mode = 'CREASES'

        op = layout.operator("sculpt.face_sets_init", text='By Edge Bevel Weight', icon = "BEVEL")
        op.mode = 'BEVEL_WEIGHT'

        op = layout.operator("sculpt.face_sets_init", text='By Sharp Edges', icon = "SELECT_SHARPEDGES")
        op.mode = 'SHARP_EDGES'

        op = layout.operator("sculpt.face_sets_init", text='By Face Maps', icon = "FACE_MAPS")
        op.mode = 'FACE_MAPS'


class VIEW3D_MT_random_mask(Menu):
    bl_label = "Random Mask"

    def draw(self, _context):
        layout = self.layout

        op = layout.operator("sculpt.mask_init", text='Per Vertex', icon = "SELECT_UNGROUPED_VERTS")
        op.mode = 'RANDOM_PER_VERTEX'

        op = layout.operator("sculpt.mask_init", text='Per Face Set', icon = "FACESEL")
        op.mode = 'RANDOM_PER_FACE_SET'

        op = layout.operator("sculpt.mask_init", text='Per Loose Part', icon = "SELECT_LOOSE")
        op.mode = 'RANDOM_PER_LOOSE_PART'


class VIEW3D_MT_particle(Menu):
    bl_label = "Particle"

    def draw(self, context):
        layout = self.layout
        tool_settings = context.tool_settings

        particle_edit = tool_settings.particle_edit

        layout.operator("particle.mirror", icon = "TRANSFORM_MIRROR")

        layout.operator("particle.remove_doubles", icon='REMOVE_DOUBLES')

        layout.separator()

        if particle_edit.select_mode == 'POINT':
            layout.operator("particle.subdivide", icon = "SUBDIVIDE_EDGES")

        layout.operator("particle.unify_length", icon = "RULER")
        layout.operator("particle.rekey", icon = "KEY_HLT")
        layout.operator("particle.weight_set", icon = "MOD_VERTEX_WEIGHT")

        layout.separator()

        layout.menu("VIEW3D_MT_particle_show_hide")

        layout.separator()

        layout.operator("particle.delete", icon = "DELETE")


class VIEW3D_MT_particle_context_menu(Menu):
    bl_label = "Particle Context Menu"

    def draw(self, context):
        layout = self.layout
        tool_settings = context.tool_settings

        particle_edit = tool_settings.particle_edit

        layout.operator("particle.rekey", icon = "KEY_HLT")

        layout.separator()

        layout.operator("particle.delete", icon = "DELETE")

        layout.separator()

        layout.operator("particle.remove_doubles", icon='REMOVE_DOUBLES')
        layout.operator("particle.unify_length", icon = "RULER")

        if particle_edit.select_mode == 'POINT':
            layout.operator("particle.subdivide", icon = "SUBDIVIDE_EDGES")

        layout.operator("particle.weight_set", icon = "MOD_VERTEX_WEIGHT")

        layout.separator()

        layout.operator("particle.mirror")

        if particle_edit.select_mode == 'POINT':
            layout.separator()

            layout.operator("particle.select_all", text="All", icon='SELECT_ALL').action = 'SELECT'
            layout.operator("particle.select_all", text="None", icon = 'SELECT_NONE').action = 'DESELECT'
            layout.operator("particle.select_all", text="Invert", icon='INVERSE').action = 'INVERT'

            layout.separator()

            layout.operator("particle.select_roots", icon = "SELECT_ROOT")
            layout.operator("particle.select_tips", icon = "SELECT_TIP")

            layout.separator()

            layout.operator("particle.select_random", icon = "RANDOMIZE")

            layout.separator()

            layout.operator("particle.select_more", icon = "SELECTMORE")
            layout.operator("particle.select_less", icon = "SELECTLESS")

            layout.operator("particle.select_linked", text="Select Linked", icon = "LINKED")


class VIEW3D_MT_particle_show_hide(Menu):
    bl_label = "Show/Hide"

    def draw(self, context):
        layout = self.layout

        layout.operator("particle.reveal", text="Show Hidden", icon = "HIDE_OFF")
        layout.operator("particle.hide", text="Hide Selected", icon = "HIDE_ON").unselected = False
        layout.operator("particle.hide", text="Hide Unselected", icon = "HIDE_UNSELECTED").unselected = True


class VIEW3D_MT_pose(Menu):
    bl_label = "Pose"

    def draw(self, _context):
        layout = self.layout

        layout.menu("VIEW3D_MT_pose_transform")
        layout.menu("VIEW3D_MT_pose_apply")

        layout.menu("VIEW3D_MT_snap")

        layout.separator()

        layout.menu("VIEW3D_MT_object_animation")

        layout.separator()

        layout.menu("VIEW3D_MT_pose_slide")
        layout.menu("VIEW3D_MT_pose_propagate")

        layout.separator()

        layout.operator("pose.copy", icon='COPYDOWN')
        layout.operator("pose.paste", icon='PASTEDOWN').flipped = False
        layout.operator("pose.paste", icon='PASTEFLIPDOWN', text="Paste Pose Flipped").flipped = True

        layout.separator()

        layout.menu("VIEW3D_MT_pose_library")
        layout.menu("VIEW3D_MT_pose_motion")
        layout.menu("VIEW3D_MT_pose_group")

        layout.separator()

        layout.menu("VIEW3D_MT_object_parent")
        layout.menu("VIEW3D_MT_pose_ik")
        layout.menu("VIEW3D_MT_pose_constraints")

        layout.separator()

        layout.menu("VIEW3D_MT_pose_names")
        layout.operator("pose.quaternions_flip", icon = "FLIP")

        layout.separator()

        layout.operator_context = 'INVOKE_AREA'
        layout.operator("armature.armature_layers", text="Change Armature Layers", icon = "LAYER")
        layout.operator("pose.bone_layers", text="Change Bone Layers", icon = "LAYER")

        layout.separator()

        layout.menu("VIEW3D_MT_pose_show_hide")
        layout.menu("VIEW3D_MT_bone_options_toggle", text="Bone Settings")


class VIEW3D_MT_pose_transform(Menu):
    bl_label = "Clear Transform"

    def draw(self, _context):
        layout = self.layout

        layout.operator("pose.transforms_clear", text="All", icon = "CLEAR")
        layout.operator("pose.user_transforms_clear", icon = "CLEAR")

        layout.separator()

        layout.operator("pose.loc_clear", text="Location", icon = "CLEARMOVE")
        layout.operator("pose.rot_clear", text="Rotation", icon = "CLEARROTATE")
        layout.operator("pose.scale_clear", text="Scale", icon = "CLEARSCALE")

        layout.separator()

        layout.operator("pose.user_transforms_clear", text="Reset Unkeyed", icon = "RESET")


class VIEW3D_MT_pose_slide(Menu):
    bl_label = "In-Betweens"

    def draw(self, _context):
        layout = self.layout

        layout.operator("pose.push_rest", icon = 'PUSH_POSE')
        layout.operator("pose.relax_rest", icon = 'RELAX_POSE')
        layout.operator("pose.push", icon = 'PUSH_POSE')
        layout.operator("pose.relax", icon = 'RELAX_POSE')
        layout.operator("pose.breakdown", icon = 'BREAKDOWNER_POSE')


class VIEW3D_MT_pose_propagate(Menu):
    bl_label = "Propagate"

    def draw(self, _context):
        layout = self.layout

        layout.operator("pose.propagate", icon = "PROPAGATE").mode = 'WHILE_HELD'

        layout.separator()

        layout.operator("pose.propagate", text="To Next Keyframe", icon = "PROPAGATE").mode = 'NEXT_KEY'
        layout.operator("pose.propagate", text="To Last Keyframe (Make Cyclic)", icon = "PROPAGATE").mode = 'LAST_KEY'

        layout.separator()

        layout.operator("pose.propagate", text="On Selected Keyframes", icon = "PROPAGATE").mode = 'SELECTED_KEYS'

        layout.separator()

        layout.operator("pose.propagate", text="On Selected Markers", icon = "PROPAGATE").mode = 'SELECTED_MARKERS'


class VIEW3D_MT_pose_library(Menu):
    bl_label = "Pose Library"

    def draw(self, _context):
        layout = self.layout

        layout.operator("poselib.browse_interactive", text="Browse Poses", icon = "FILEBROWSER")

        layout.separator()

        layout.operator("poselib.pose_add", text="Add Pose", icon = "LIBRARY")
        layout.operator("poselib.pose_rename", text="Rename Pose", icon='RENAME')
        layout.operator("poselib.pose_remove", text="Remove Pose", icon = "DELETE")


class VIEW3D_MT_pose_motion(Menu):
    bl_label = "Motion Paths"

    def draw(self, _context):
        layout = self.layout

        layout.operator("pose.paths_calculate", text="Calculate", icon ='MOTIONPATHS_CALCULATE')
        layout.operator("pose.paths_clear", text="Clear", icon ='MOTIONPATHS_CLEAR')


class VIEW3D_MT_pose_group(Menu):
    bl_label = "Bone Groups"

    def draw(self, context):
        layout = self.layout

        pose = context.active_object.pose

        layout.operator_context = 'EXEC_AREA'
        layout.operator("pose.group_assign", text="Assign to New Group", icon = "NEW_GROUP").type = 0

        if pose.bone_groups:
            active_group = pose.bone_groups.active_index + 1
            layout.operator("pose.group_assign", text="Assign to Group", icon = "ADD_TO_ACTIVE").type = active_group

            layout.separator()

            # layout.operator_context = 'INVOKE_AREA'
            layout.operator("pose.group_unassign", icon = "REMOVE_SELECTED_FROM_ACTIVE_GROUP")
            layout.operator("pose.group_remove", icon = "REMOVE_FROM_ALL_GROUPS")


class VIEW3D_MT_pose_ik(Menu):
    bl_label = "Inverse Kinematics"

    def draw(self, _context):
        layout = self.layout

        layout.operator("pose.ik_add", icon= "ADD_IK")
        layout.operator("pose.ik_clear", icon = "CLEAR_IK")


class VIEW3D_MT_pose_constraints(Menu):
    bl_label = "Constraints"

    def draw(self, _context):
        layout = self.layout

        layout.operator("pose.constraint_add_with_targets", text="Add (with Targets)", icon = "CONSTRAINT_DATA")
        layout.operator("pose.constraints_copy", icon = "COPYDOWN")
        layout.operator("pose.constraints_clear", icon = "CLEAR_CONSTRAINT")

class VIEW3D_MT_pose_names(Menu):
    bl_label = "Names"

    def draw(self, _context):
        layout = self.layout

        layout.operator_context = 'EXEC_REGION_WIN'
        layout.operator("pose.autoside_names", text="Auto-Name Left/Right", icon = "STRING").axis = 'XAXIS'
        layout.operator("pose.autoside_names", text="Auto-Name Front/Back", icon = "STRING").axis = 'YAXIS'
        layout.operator("pose.autoside_names", text="Auto-Name Top/Bottom", icon = "STRING").axis = 'ZAXIS'
        layout.operator("pose.flip_names", icon = "FLIP")


class VIEW3D_MT_pose_show_hide(Menu):
    bl_label = "Show/Hide"

    def draw(self, context):
        layout = self.layout

        layout.operator("pose.reveal", text="Show Hidden", icon = "HIDE_OFF")
        layout.operator("pose.hide", text="Hide Selected", icon = "HIDE_ON").unselected = False
        layout.operator("pose.hide", text="Hide Unselected", icon = "HIDE_UNSELECTED").unselected = True


class VIEW3D_MT_pose_apply(Menu):
    bl_label = "Apply"

    def draw(self, _context):
        layout = self.layout

        layout.operator("pose.armature_apply", icon = "MOD_ARMATURE")
        layout.operator("pose.armature_apply", text="Apply Selected as Rest Pose", icon = "MOD_ARMATURE").selected = True
        layout.operator("pose.visual_transform_apply", icon = "APPLYMOVE")

        layout.separator()

        props = layout.operator("object.assign_property_defaults", icon = "ASSIGN")
        props.process_bones = True


class VIEW3D_MT_pose_context_menu(Menu):
    bl_label = "Pose Context Menu"

    def draw(self, _context):
        layout = self.layout

        layout.operator_context = 'INVOKE_REGION_WIN'

        layout.operator("anim.keyframe_insert_menu", text="Insert Keyframe", icon= 'KEYFRAMES_INSERT')

        layout.separator()

        layout.operator("pose.copy", icon='COPYDOWN')
        layout.operator("pose.paste", icon='PASTEDOWN').flipped = False
        layout.operator("pose.paste", icon='PASTEFLIPDOWN', text="Paste X-Flipped Pose").flipped = True

        layout.separator()

        props = layout.operator("wm.call_panel", text="Rename Active Bone...", icon='RENAME')
        props.name = "TOPBAR_PT_name"
        props.keep_open = False

        layout.separator()

        layout.operator("pose.push", icon = 'PUSH_POSE')
        layout.operator("pose.relax", icon = 'RELAX_POSE')
        layout.operator("pose.breakdown", icon = 'BREAKDOWNER_POSE')

        layout.separator()

        layout.operator("pose.paths_calculate", text="Calculate Motion Paths", icon ='MOTIONPATHS_CALCULATE')
        layout.operator("pose.paths_clear", text="Clear Motion Paths", icon ='MOTIONPATHS_CLEAR')

        layout.separator()

        layout.operator("pose.hide", icon = "HIDE_ON").unselected = False
        layout.operator("pose.reveal", icon = "HIDE_OFF")

        layout.separator()

        layout.operator("pose.user_transforms_clear", icon = "CLEAR")


class BoneOptions:
    def draw(self, context):
        layout = self.layout

        options = [
            "show_wire",
            "use_deform",
            "use_envelope_multiply",
            "use_inherit_rotation",
        ]

        if context.mode == 'EDIT_ARMATURE':
            bone_props = bpy.types.EditBone.bl_rna.properties
            data_path_iter = "selected_bones"
            opt_suffix = ""
            options.append("lock")
        else:  # pose-mode
            bone_props = bpy.types.Bone.bl_rna.properties
            data_path_iter = "selected_pose_bones"
            opt_suffix = "bone."

        for opt in options:
            props = layout.operator("wm.context_collection_boolean_set", text=bone_props[opt].name,
                                    text_ctxt=i18n_contexts.default)
            props.data_path_iter = data_path_iter
            props.data_path_item = opt_suffix + opt
            props.type = self.type


class VIEW3D_MT_bone_options_toggle(Menu, BoneOptions):
    bl_label = "Toggle Bone Options"
    type = 'TOGGLE'


class VIEW3D_MT_bone_options_enable(Menu, BoneOptions):
    bl_label = "Enable Bone Options"
    type = 'ENABLE'


class VIEW3D_MT_bone_options_disable(Menu, BoneOptions):
    bl_label = "Disable Bone Options"
    type = 'DISABLE'


# ********** Edit Menus, suffix from ob.type **********


class VIEW3D_MT_edit_mesh(Menu):
    bl_label = "Mesh"

    def draw(self, _context):
        layout = self.layout

        with_bullet = bpy.app.build_options.bullet

        layout.menu("VIEW3D_MT_transform")
        layout.menu("VIEW3D_MT_mirror")
        layout.menu("VIEW3D_MT_snap")

        layout.separator()

        layout.operator("mesh.duplicate_move", text="Duplicate", icon = "DUPLICATE")
        layout.menu("VIEW3D_MT_edit_mesh_extrude")

        layout.separator()

        layout.menu("VIEW3D_MT_edit_mesh_merge", text="Merge")
        layout.menu("VIEW3D_MT_edit_mesh_split", text="Split")
        layout.operator_menu_enum("mesh.separate", "type")

        layout.separator()

        layout.operator("mesh.knife_project", icon='KNIFE_PROJECT')

        if with_bullet:
            layout.operator("mesh.convex_hull", icon = "CONVEXHULL")

        layout.separator()

        layout.operator("mesh.symmetrize", icon = "SYMMETRIZE", text = "Symmetrize")
        layout.operator("mesh.symmetry_snap", icon = "SNAP_SYMMETRY")

        layout.separator()

        layout.menu("VIEW3D_MT_edit_mesh_normals")
        layout.menu("VIEW3D_MT_edit_mesh_shading")
        layout.menu("VIEW3D_MT_edit_mesh_weights")
        layout.menu("VIEW3D_MT_edit_mesh_sort_elements")
        layout.menu("VIEW3D_MT_subdivision_set")

        layout.separator()

        layout.menu("VIEW3D_MT_edit_mesh_show_hide")
        layout.menu("VIEW3D_MT_edit_mesh_clean")

        layout.separator()

        layout.menu("VIEW3D_MT_edit_mesh_delete")
        layout.menu("VIEW3D_MT_edit_mesh_dissolve")
        layout.menu("VIEW3D_MT_edit_mesh_select_mode")

class VIEW3D_MT_edit_mesh_sort_elements(Menu):
    bl_label = "Sort Elements"

    def draw(self, context):
        layout = self.layout

        layout.operator("mesh.sort_elements", text="View Z Axis", icon = "Z_ICON").type = 'VIEW_ZAXIS'
        layout.operator("mesh.sort_elements", text="View X Axis", icon = "X_ICON").type = 'VIEW_XAXIS'
        layout.operator("mesh.sort_elements", text="Cursor Distance", icon = "CURSOR").type = 'CURSOR_DISTANCE'
        layout.operator("mesh.sort_elements", text="Material", icon = "MATERIAL").type = 'MATERIAL'
        layout.operator("mesh.sort_elements", text="Selected", icon = "RESTRICT_SELECT_OFF").type = 'SELECTED'
        layout.operator("mesh.sort_elements", text="Randomize", icon = "RANDOMIZE").type = 'RANDOMIZE'
        layout.operator("mesh.sort_elements", text="Reverse", icon = "SWITCH_DIRECTION").type = 'REVERSE'


class VIEW3D_MT_edit_mesh_context_menu(Menu):
    bl_label = ""

    def draw(self, context):

        def count_selected_items_for_objects_in_mode():
            selected_verts_len = 0
            selected_edges_len = 0
            selected_faces_len = 0
            for ob in context.objects_in_mode_unique_data:
                v, e, f = ob.data.count_selected_items()
                selected_verts_len += v
                selected_edges_len += e
                selected_faces_len += f
            return (selected_verts_len, selected_edges_len, selected_faces_len)

        is_vert_mode, is_edge_mode, is_face_mode = context.tool_settings.mesh_select_mode
        selected_verts_len, selected_edges_len, selected_faces_len = count_selected_items_for_objects_in_mode()

        del count_selected_items_for_objects_in_mode

        layout = self.layout

        layout.operator_context = 'INVOKE_REGION_WIN'

        # If nothing is selected
        # (disabled for now until it can be made more useful).
        '''
        # If nothing is selected
        if not (selected_verts_len or selected_edges_len or selected_faces_len):
            layout.menu("VIEW3D_MT_mesh_add", text="Add", text_ctxt=i18n_contexts.operator_default)

            return
        '''

        # Else something is selected

        row = layout.row()

        if is_vert_mode:
            col = row.column(align=True)

            col.label(text="Vertex Context Menu", icon='VERTEXSEL')
            col.separator()

            # Additive Operators
            col.operator("mesh.subdivide", text="Subdivide", icon = "SUBDIVIDE_EDGES")

            col.separator()

            col.operator("mesh.extrude_vertices_move", text="Extrude Vertices", icon='EXTRUDE_REGION')
            col.operator("mesh.bevel", text="Bevel Vertices", icon='BEVEL').affect = 'VERTICES'

            if selected_verts_len > 1:
                col.separator()
                col.operator("mesh.edge_face_add", text="Make Edge/Face", icon='MAKE_EDGEFACE')
                col.operator("mesh.vert_connect_path", text="Connect Vertex Path", icon = "VERTEXCONNECTPATH")
                col.operator("mesh.vert_connect", text="Connect Vertex Pairs", icon = "VERTEXCONNECT")

            col.separator()

            # Deform Operators
            col.operator("transform.push_pull", text="Push/Pull", icon = 'PUSH_PULL')
            col.operator("transform.shrink_fatten", text="Shrink Fatten", icon = 'SHRINK_FATTEN')
            col.operator("transform.shear", text="Shear", icon = "SHEAR")
            col.operator_context = 'EXEC_REGION_WIN'
            col.operator("transform.vertex_random", text="Randomize Vertices", icon = 'RANDOMIZE')
            col.operator_context = 'INVOKE_REGION_WIN'
            col.operator("mesh.vertices_smooth_laplacian", text="Smooth Laplacian", icon = "SMOOTH_LAPLACIAN")

            col.separator()

            col.menu("VIEW3D_MT_snap", text="Snap Vertices")
            col.operator("transform.mirror", text="Mirror Vertices", icon='TRANSFORM_MIRROR')

            col.separator()

            # Removal Operators
            if selected_verts_len > 1:
                col.menu("VIEW3D_MT_edit_mesh_merge", text="Merge Vertices")
            col.operator("mesh.split", icon = "SPLIT")
            col.operator_menu_enum("mesh.separate", "type")
            col.operator("mesh.dissolve_verts", icon='DISSOLVE_VERTS')
            col.operator("mesh.delete", text="Delete Vertices", icon = "DELETE").type = 'VERT'

        if is_edge_mode:

            col = row.column(align=True)
            col.label(text="Edge Context Menu", icon='EDGESEL')
            col.separator()

            # Additive Operators
            col.operator("mesh.subdivide", text="Subdivide", icon = "SUBDIVIDE_EDGES")

            col.separator()

            col.operator("mesh.extrude_edges_move", text="Extrude Edges", icon='EXTRUDE_REGION')
            col.operator("mesh.bevel", text="Bevel Edges", icon = "BEVEL").affect = 'EDGES'
            if selected_edges_len >= 2:
                col.operator("mesh.bridge_edge_loops", icon = "BRIDGE_EDGELOOPS")
            if selected_edges_len >= 1:
                col.operator("mesh.edge_face_add", text="Make Edge/Face", icon='MAKE_EDGEFACE')
            if selected_edges_len >= 2:
                col.operator("mesh.fill", icon = "FILL")

            col.separator()

            col.operator("mesh.loopcut_slide", icon = "LOOP_CUT_AND_SLIDE")
            col.operator("mesh.offset_edge_loops_slide", icon = "SLIDE_EDGE")

            col.separator()

            col.operator("mesh.knife_tool", icon = 'KNIFE')

            col.separator()

            # Deform Operators
            col.operator("mesh.edge_rotate", text="Rotate Edge CW", icon = "ROTATECW").use_ccw = False
            col.operator("mesh.edge_split", icon = "SPLITEDGE")

            col.separator()

            # Edge Flags
            col.operator("transform.edge_crease", icon = "CREASE")
            col.operator("transform.edge_bevelweight", icon = "BEVEL")

            col.separator()

            col.operator("mesh.mark_sharp", icon = "MARKSHARPEDGES")
            col.operator("mesh.mark_sharp", text="Clear Sharp", icon = "CLEARSHARPEDGES").clear = True

            col.separator()

            col.operator("mesh.mark_freestyle_edge", icon = "MARK_FS_EDGE").clear = False
            col.operator("mesh.mark_freestyle_edge", text="Clear Freestyle Edge", icon = "CLEAR_FS_EDGE").clear = True

            col.separator()

            # Removal Operators
            col.operator("mesh.unsubdivide", icon = "UNSUBDIVIDE")
            col.operator("mesh.split", icon = "SPLIT")
            col.operator_menu_enum("mesh.separate", "type")
            col.operator("mesh.dissolve_edges", icon='DISSOLVE_EDGES')
            col.operator("mesh.delete", text="Delete Edges", icon = "DELETE").type = 'EDGE'

        if is_face_mode:
            col = row.column(align=True)

            col.label(text="Face Context Menu", icon='FACESEL')
            col.separator()

            # Additive Operators
            col.operator("mesh.subdivide", text="Subdivide", icon = "SUBDIVIDE_EDGES")

            col.separator()

            col.operator("view3d.edit_mesh_extrude_move_normal", text="Extrude Faces", icon = 'EXTRUDE_REGION')
            col.operator("view3d.edit_mesh_extrude_move_shrink_fatten", text="Extrude Faces Along Normals", icon = 'EXTRUDE_REGION')
            col.operator("mesh.extrude_faces_move", text="Extrude Individual Faces", icon = 'EXTRUDE_REGION')

            col.operator("mesh.poke", icon = "POKEFACES")

            if selected_faces_len >= 2:
                col.operator("mesh.bridge_edge_loops", text="Bridge Faces", icon = "BRIDGE_EDGELOOPS")

            col.separator()

            # Modify Operators
            col.menu("VIEW3D_MT_uv_map", text="UV Unwrap Faces")

            col.separator()

            props = col.operator("mesh.quads_convert_to_tris", icon = "TRIANGULATE")
            props.quad_method = props.ngon_method = 'BEAUTY'
            col.operator("mesh.tris_convert_to_quads", icon = "TRISTOQUADS")

            col.separator()

            col.operator("mesh.faces_shade_smooth", icon = 'SHADING_SMOOTH')
            col.operator("mesh.faces_shade_flat", icon = 'SHADING_FLAT')

            col.separator()

            # Removal Operators
            col.operator("mesh.unsubdivide", icon = "UNSUBDIVIDE")
            col.operator("mesh.split", icon = "SPLIT")
            col.operator_menu_enum("mesh.separate", "type")
            col.operator("mesh.dissolve_faces", icon='DISSOLVE_FACES')
            col.operator("mesh.delete", text="Delete Faces", icon = "DELETE").type = 'FACE'


class VIEW3D_MT_edit_mesh_select_mode(Menu):
    bl_label = "Mesh Select Mode"

    def draw(self, context):
        layout = self.layout

        layout.operator_context = 'INVOKE_REGION_WIN'
        layout.operator("mesh.select_mode", text="Vertex", icon='VERTEXSEL').type = 'VERT'
        layout.operator("mesh.select_mode", text="Edge", icon='EDGESEL').type = 'EDGE'
        layout.operator("mesh.select_mode", text="Face", icon='FACESEL').type = 'FACE'


class VIEW3D_MT_edit_mesh_extrude_dupli(bpy.types.Operator):
    """Duplicate or Extrude to Cursor\nCreates a slightly rotated copy of the current mesh selection\nThe tool can also extrude the selected geometry, dependant of the selection\nHotkey tool! """      # blender will use this as a tooltip for menu items and buttons.
    bl_idname = "mesh.dupli_extrude_cursor_norotate"        # unique identifier for buttons and menu items to reference.
    bl_label = "Duplicate or Extrude to Cursor"         # display name in the interface.
    bl_options = {'REGISTER', 'UNDO'}  # enable undo for the operator.

    def execute(self, context):        # execute() is called by blender when running the operator.
        bpy.ops.mesh.dupli_extrude_cursor('INVOKE_DEFAULT',rotate_source = False)
        return {'FINISHED'}

class VIEW3D_MT_edit_mesh_extrude_dupli_rotate(bpy.types.Operator):
    """Duplicate or Extrude to Cursor Rotated\nCreates a slightly rotated copy of the current mesh selection, and rotates the source slightly\nThe tool can also extrude the selected geometry, dependant of the selection\nHotkey tool!"""      # blender will use this as a tooltip for menu items and buttons.
    bl_idname = "mesh.dupli_extrude_cursor_rotate"        # unique identifier for buttons and menu items to reference.
    bl_label = "Duplicate or Extrude to Cursor Rotated"         # display name in the interface.
    bl_options = {'REGISTER', 'UNDO'}  # enable undo for the operator.

    def execute(self, context):        # execute() is called by blender when running the operator.
        bpy.ops.mesh.dupli_extrude_cursor('INVOKE_DEFAULT', rotate_source = True)
        return {'FINISHED'}



class VIEW3D_MT_edit_mesh_extrude(Menu):
    bl_label = "Extrude"

    _extrude_funcs = {
        'VERT': lambda layout:
        layout.operator("mesh.extrude_vertices_move", text="Extrude Vertices", icon='EXTRUDE_REGION'),
        'EDGE': lambda layout:
        layout.operator("mesh.extrude_edges_move", text="Extrude Edges", icon='EXTRUDE_REGION'),
        'REGION': lambda layout:
        layout.operator("view3d.edit_mesh_extrude_move_normal", text="Extrude Faces (Legacy)", icon='EXTRUDE_REGION'),
        'REGION_VERT_NORMAL': lambda layout:
        layout.operator("view3d.edit_mesh_extrude_move_shrink_fatten", text="Extrude Faces Along Normals (Legacy)", icon='EXTRUDE_REGION'),
        'FACE': lambda layout:
        layout.operator("mesh.extrude_faces_move", text="Extrude Individual Faces (Legacy)", icon='EXTRUDE_REGION'),
        'MANIFOLD': lambda layout:
        layout.operator("view3d.edit_mesh_extrude_manifold_normal", text="Extrude Manifold (Legacy)", icon='EXTRUDE_REGION'),
        'DUPLI_EXTRUDE': lambda layout:
            layout.operator("mesh.dupli_extrude_cursor_norotate", text="Dupli Extrude", icon='DUPLI_EXTRUDE'),
        'DUPLI_EX_ROTATE': lambda layout:
            layout.operator("mesh.dupli_extrude_cursor_rotate", text="Dupli Extrude Rotate", icon='DUPLI_EXTRUDE_ROTATE'),
    }

    @staticmethod
    def extrude_options(context):
        tool_settings = context.tool_settings
        select_mode = tool_settings.mesh_select_mode
        mesh = context.object.data

        menu = []
        if mesh.total_face_sel:
            menu += ['REGION', 'REGION_VERT_NORMAL', 'FACE', 'MANIFOLD']
        if mesh.total_edge_sel and (select_mode[0] or select_mode[1]):
            menu += ['EDGE']
        if mesh.total_vert_sel and select_mode[0]:
            menu += ['VERT']
        menu += ['DUPLI_EXTRUDE', 'DUPLI_EX_ROTATE']

        # should never get here
        return menu

    def draw(self, context):
        from math import pi

        layout = self.layout
        layout.operator_context = 'INVOKE_REGION_WIN'

        for menu_id in self.extrude_options(context):
            self._extrude_funcs[menu_id](layout)

        layout.separator()

        layout.operator("mesh.extrude_repeat", icon = "REPEAT")
        layout.operator("mesh.spin", icon = "SPIN").angle = pi * 2


class VIEW3D_MT_edit_mesh_vertices(Menu):
    bl_label = "Vertex"

    def draw(self, _context):
        layout = self.layout
        layout.operator_context = 'INVOKE_REGION_WIN'

        layout.menu ("VIEW3D_MT_edit_mesh_vertices_legacy")

        layout.operator("mesh.edge_face_add", text="Make Edge/Face", icon='MAKE_EDGEFACE')
        layout.operator("mesh.vert_connect_path", text = "Connect Vertex Path", icon = "VERTEXCONNECTPATH")
        layout.operator("mesh.vert_connect", text = "Connect Vertex Pairs", icon = "VERTEXCONNECT")

        layout.separator()

        layout.operator_context = 'EXEC_REGION_WIN'
        layout.operator("mesh.vertices_smooth_laplacian", text="Smooth Laplacian", icon = "SMOOTH_LAPLACIAN")
        layout.operator_context = 'INVOKE_REGION_WIN'

        layout.separator()

        layout.operator("mesh.blend_from_shape", icon = "BLENDFROMSHAPE")
        layout.operator("mesh.shape_propagate_to_all", text="Propagate to Shapes", icon = "SHAPEPROPAGATE")

        layout.separator()

        layout.menu("VIEW3D_MT_vertex_group")
        layout.menu("VIEW3D_MT_hook")

        layout.separator()

        layout.operator("object.vertex_parent_set", icon = "VERTEX_PARENT")


class VIEW3D_MT_edit_mesh_vertices_legacy(Menu):
    bl_label = "Legacy"

    def draw(self, _context):
        layout = self.layout
        layout.operator_context = 'INVOKE_REGION_WIN'

        layout.operator("mesh.bevel", text="Bevel Vertices", icon = "BEVEL").affect = 'VERTICES'

        layout.separator()

        props = layout.operator("mesh.rip_move", text="Rip Vertices", icon = "RIP")
        props.MESH_OT_rip.use_fill = False
        props = layout.operator("mesh.rip_move", text="Rip Vertices and Fill", icon = "RIP_FILL")
        props.MESH_OT_rip.use_fill = True
        layout.operator("mesh.rip_edge_move", text="Rip Vertices and Extend", icon = "EXTEND_VERTICES")

        layout.separator()

        layout.operator("transform.vert_slide", text="Slide Vertices", icon = "SLIDE_VERTEX")
        layout.operator_context = 'EXEC_REGION_WIN'
        layout.operator("mesh.vertices_smooth", text="Smooth Vertices", icon = "SMOOTH_VERTEX").factor = 0.5
        layout.operator_context = 'INVOKE_REGION_WIN'


class VIEW3D_MT_edit_mesh_edges_data(Menu):
    bl_label = "Edge Data"

    def draw(self, context):
        layout = self.layout

        layout.operator_context = 'INVOKE_REGION_WIN'

        layout.menu ("VIEW3D_MT_edit_mesh_edges")

        layout.operator("transform.edge_crease", icon = "CREASE")
        layout.operator("transform.edge_bevelweight", icon = "BEVEL")

        layout.separator()

        layout.operator("mesh.mark_seam", icon = 'MARK_SEAM').clear = False
        layout.operator("mesh.mark_seam", text="Clear Seam", icon = 'CLEAR_SEAM').clear = True

        layout.separator()

        layout.operator("mesh.mark_sharp", icon = "MARKSHARPEDGES")
        layout.operator("mesh.mark_sharp", text="Clear Sharp", icon = "CLEARSHARPEDGES").clear = True

        layout.operator("mesh.mark_sharp", text="Mark Sharp from Vertices").use_verts = True
        props = layout.operator("mesh.mark_sharp", text="Clear Sharp from Vertices", icon = "CLEARSHARPEDGES")
        props.use_verts = True
        props.clear = True

        layout.separator()

        layout.operator("mesh.mark_freestyle_edge", icon = "MARK_FS_EDGE").clear = False
        layout.operator("mesh.mark_freestyle_edge", text="Clear Freestyle Edge", icon = "CLEAR_FS_EDGE").clear = True


class VIEW3D_MT_edit_mesh_edges(Menu):
    bl_label = "Edge"

    def draw(self, context):
        layout = self.layout

        with_freestyle = bpy.app.build_options.freestyle

        layout.operator_context = 'INVOKE_REGION_WIN'

        layout.menu ("VIEW3D_MT_edit_mesh_edges_legacy")

        layout.operator("mesh.bridge_edge_loops", icon = "BRIDGE_EDGELOOPS")
        layout.operator("mesh.screw", icon = "MOD_SCREW")

        layout.separator()

        layout.operator("mesh.subdivide", icon='SUBDIVIDE_EDGES')
        layout.operator("mesh.subdivide_edgering", icon = "SUBDIV_EDGERING")
        layout.operator("mesh.unsubdivide", icon = "UNSUBDIVIDE")

        layout.separator()

        layout.operator("mesh.edge_rotate", text="Rotate Edge CW", icon = "ROTATECW").use_ccw = False
        layout.operator("mesh.edge_rotate", text="Rotate Edge CCW", icon = "ROTATECW").use_ccw = True

        layout.separator()

        layout.operator("transform.edge_crease", icon = "CREASE")
        layout.operator("transform.edge_bevelweight", icon = "BEVEL")

        layout.separator()

        layout.operator("mesh.mark_sharp", icon = "MARKSHARPEDGES")
        layout.operator("mesh.mark_sharp", text="Clear Sharp", icon = "CLEARSHARPEDGES").clear = True

        layout.operator("mesh.mark_sharp", text="Mark Sharp from Vertices", icon = "MARKSHARPEDGES").use_verts = True
        props = layout.operator("mesh.mark_sharp", text="Clear Sharp from Vertices", icon = "CLEARSHARPEDGES")
        props.use_verts = True
        props.clear = True

        if with_freestyle:
            layout.separator()

            layout.operator("mesh.mark_freestyle_edge", icon = "MARK_FS_EDGE").clear = False
            layout.operator("mesh.mark_freestyle_edge", text="Clear Freestyle Edge", icon = "CLEAR_FS_EDGE").clear = True


class VIEW3D_MT_edit_mesh_edges_legacy(Menu):
    bl_label = "Legacy"

    def draw(self, _context):
        layout = self.layout

        layout.operator("mesh.bevel", text="Bevel Edges", icon = "BEVEL").affect = 'EDGES'

        layout.separator()

        layout.operator("transform.edge_slide", icon = "SLIDE_EDGE")
        props = layout.operator("mesh.loopcut_slide", icon = "LOOP_CUT_AND_SLIDE")
        props.TRANSFORM_OT_edge_slide.release_confirm = False
        layout.operator("mesh.offset_edge_loops_slide", icon = "OFFSET_EDGE_SLIDE")


class VIEW3D_MT_edit_mesh_faces_data(Menu):
    bl_label = "Face Data"

    def draw(self, _context):
        layout = self.layout

        with_freestyle = bpy.app.build_options.freestyle

        layout.operator_context = 'INVOKE_REGION_WIN'

        layout.operator("mesh.colors_rotate", icon = "ROTATE_COLORS")
        layout.operator("mesh.colors_reverse", icon = "REVERSE_COLORS")

        layout.separator()

        layout.operator("mesh.uvs_rotate", icon = "ROTATE_UVS")
        layout.operator("mesh.uvs_reverse", icon = "REVERSE_UVS")

        layout.separator()

        if with_freestyle:
            layout.operator("mesh.mark_freestyle_face", icon = "MARKFSFACE").clear = False
            layout.operator("mesh.mark_freestyle_face", text="Clear Freestyle Face", icon = "CLEARFSFACE").clear = True


class VIEW3D_MT_edit_mesh_faces(Menu):
    bl_label = "Face"
    bl_idname = "VIEW3D_MT_edit_mesh_faces"

    def draw(self, _context):
        layout = self.layout

        layout.operator_context = 'INVOKE_REGION_WIN'

        layout.menu ("VIEW3D_MT_edit_mesh_faces_legacy")

        layout.operator("mesh.poke", icon = "POKEFACES")

        layout.separator()

        props = layout.operator("mesh.quads_convert_to_tris", icon = "TRIANGULATE")
        props.quad_method = props.ngon_method = 'BEAUTY'
        layout.operator("mesh.tris_convert_to_quads", icon = "TRISTOQUADS")
        layout.operator("mesh.solidify", text="Solidify Faces", icon = "SOLIDIFY")
        layout.operator("mesh.wireframe", icon = "WIREFRAME")

        layout.separator()

        layout.operator("mesh.fill", icon = "FILL")
        layout.operator("mesh.fill_grid", icon = "GRIDFILL")
        layout.operator("mesh.beautify_fill", icon = "BEAUTIFY")

        layout.separator()

        layout.operator("mesh.intersect", icon = "INTERSECT")
        layout.operator("mesh.intersect_boolean", icon = "BOOLEAN_INTERSECT")

        layout.separator()

        layout.operator("mesh.face_split_by_edges", icon = "SPLITBYEDGES")

        layout.separator()

        layout.menu("VIEW3D_MT_edit_mesh_faces_data")


class VIEW3D_MT_edit_mesh_faces_legacy(Menu):
    bl_label = "Legacy"

    def draw(self, _context):
        layout = self.layout

        layout.operator("mesh.inset", icon = "INSET_FACES")


class VIEW3D_MT_edit_mesh_normals_select_strength(Menu):
    bl_label = "Select by Face Strength"

    def draw(self, _context):
        layout = self.layout

        op = layout.operator("mesh.mod_weighted_strength", text="Weak", icon='FACESEL')
        op.set = False
        op.face_strength = 'WEAK'

        op = layout.operator("mesh.mod_weighted_strength", text="Medium", icon='FACESEL')
        op.set = False
        op.face_strength = 'MEDIUM'

        op = layout.operator("mesh.mod_weighted_strength", text="Strong", icon='FACESEL')
        op.set = False
        op.face_strength = 'STRONG'


class VIEW3D_MT_edit_mesh_normals_set_strength(Menu):
    bl_label = "Set Face Strength"

    def draw(self, _context):
        layout = self.layout

        op = layout.operator("mesh.mod_weighted_strength", text="Weak", icon='NORMAL_SETSTRENGTH')
        op.set = True
        op.face_strength = 'WEAK'

        op = layout.operator("mesh.mod_weighted_strength", text="Medium", icon='NORMAL_SETSTRENGTH')
        op.set = True
        op.face_strength = 'MEDIUM'

        op = layout.operator("mesh.mod_weighted_strength", text="Strong", icon='NORMAL_SETSTRENGTH')
        op.set = True
        op.face_strength = 'STRONG'


class VIEW3D_MT_edit_mesh_normals_average(Menu):
    bl_label = "Average"

    def draw(self, _context):
        layout = self.layout

        layout.operator("mesh.average_normals", text="Custom Normal", icon = "NORMAL_AVERAGE").average_type = 'CUSTOM_NORMAL'
        layout.operator("mesh.average_normals", text="Face Area", icon = "NORMAL_AVERAGE").average_type = 'FACE_AREA'
        layout.operator("mesh.average_normals", text="Corner Angle", icon = "NORMAL_AVERAGE").average_type = 'CORNER_ANGLE'


class VIEW3D_MT_edit_mesh_normals(Menu):
    bl_label = "Normals"

    def draw(self, _context):
        layout = self.layout

        layout.operator("mesh.normals_make_consistent", text="Recalculate Outside", icon = 'RECALC_NORMALS').inside = False
        layout.operator("mesh.normals_make_consistent", text="Recalculate Inside", icon = 'RECALC_NORMALS_INSIDE').inside = True
        layout.operator("mesh.flip_normals", text = "Flip", icon = 'FLIP_NORMALS')

        layout.separator()

        layout.operator("mesh.set_normals_from_faces", text="Set from Faces", icon = 'SET_FROM_FACES')

        layout.operator_context = 'INVOKE_REGION_WIN'
        layout.operator("transform.rotate_normal", text="Rotate", icon = "NORMAL_ROTATE")
        layout.operator("mesh.point_normals", text="Point normals to target", icon = "NORMAL_TARGET")

        layout.operator_context = 'EXEC_REGION_WIN'
        layout.operator("mesh.merge_normals", text="Merge", icon = "MERGE")
        layout.operator("mesh.split_normals", text="Split", icon = "SPLIT")
        layout.menu("VIEW3D_MT_edit_mesh_normals_average", text="Average")

        layout.separator()

        layout.operator("mesh.normals_tools", text="Copy Vectors", icon = "COPYDOWN").mode = 'COPY'
        layout.operator("mesh.normals_tools", text="Paste Vectors", icon = "PASTEDOWN").mode = 'PASTE'
        layout.operator("mesh.smooth_normals", text="Smooth Vectors", icon = "NORMAL_SMOOTH")
        layout.operator("mesh.normals_tools", text="Reset Vectors", icon = "RESET").mode = 'RESET'

        layout.separator()

        layout.menu("VIEW3D_MT_edit_mesh_normals_select_strength", icon="HAND")
        layout.menu("VIEW3D_MT_edit_mesh_normals_set_strength", icon="MESH_PLANE")


class VIEW3D_MT_edit_mesh_shading(Menu):
    bl_label = "Shading"

    def draw(self, _context):
        layout = self.layout

        layout.operator("mesh.faces_shade_smooth", icon = 'SHADING_SMOOTH')
        layout.operator("mesh.faces_shade_flat", icon = 'SHADING_FLAT')

        layout.separator()

        layout.operator("mesh.mark_sharp", text="Smooth Edges", icon = 'SHADING_SMOOTH').clear = True
        layout.operator("mesh.mark_sharp", text="Sharp Edges", icon = 'SHADING_FLAT')

        layout.separator()

        props = layout.operator("mesh.mark_sharp", text="Smooth Vertices", icon = 'SHADING_SMOOTH')
        props.use_verts = True
        props.clear = True

        layout.operator("mesh.mark_sharp", text="Sharp Vertices", icon = 'SHADING_FLAT').use_verts = True


class VIEW3D_MT_edit_mesh_weights(Menu):
    bl_label = "Weights"

    def draw(self, _context):
        VIEW3D_MT_paint_weight.draw_generic(self.layout, is_editmode=True)


class VIEW3D_MT_edit_mesh_clean(Menu):
    bl_label = "Clean Up"

    def draw(self, _context):
        layout = self.layout

        layout.operator("mesh.delete_loose", icon = "DELETE")

        layout.separator()

        layout.operator("mesh.decimate", icon = "DECIMATE")
        layout.operator("mesh.dissolve_degenerate", icon = "DEGENERATE_DISSOLVE")
        layout.operator("mesh.dissolve_limited", icon='DISSOLVE_LIMITED')
        layout.operator("mesh.face_make_planar", icon = "MAKE_PLANAR")

        layout.separator()

        layout.operator("mesh.vert_connect_nonplanar", icon = "SPLIT_NONPLANAR")
        layout.operator("mesh.vert_connect_concave", icon = "SPLIT_CONCAVE")
        layout.operator("mesh.fill_holes", icon = "FILL_HOLE")


class VIEW3D_MT_edit_mesh_delete(Menu):
    bl_label = "Delete"

    def draw(self, _context):
        layout = self.layout

        layout.operator_enum("mesh.delete", "type")

        layout.separator()

        layout.operator("mesh.delete_edgeloop", text="Edge Loops", icon = "DELETE")


class VIEW3D_MT_edit_mesh_dissolve(Menu):
    bl_label = "Dissolve"

    def draw(self, context):
        layout = self.layout

        layout.operator("mesh.dissolve_verts", icon='DISSOLVE_VERTS')
        layout.operator("mesh.dissolve_edges", icon='DISSOLVE_EDGES')
        layout.operator("mesh.dissolve_faces", icon='DISSOLVE_FACES')

        layout.separator()

        layout.operator("mesh.dissolve_limited", icon='DISSOLVE_LIMITED')
        layout.operator("mesh.dissolve_mode", icon='DISSOLVE_SELECTION')

        layout.separator()

        layout.operator("mesh.edge_collapse", icon='EDGE_COLLAPSE')


class VIEW3D_MT_edit_mesh_merge(Menu):
    bl_label = "Merge"

    def draw(self, _context):
        layout = self.layout

        layout.operator_enum("mesh.merge", "type")

        layout.separator()

        layout.operator("mesh.remove_doubles", text="By Distance", icon = "REMOVE_DOUBLES")


class VIEW3D_MT_edit_mesh_split(Menu):
    bl_label = "Split"

    def draw(self, _context):
        layout = self.layout

        layout.operator("mesh.split", text="Selection", icon = "SPLIT")

        layout.separator()

        layout.operator_enum("mesh.edge_split", "type")


class VIEW3D_MT_edit_mesh_show_hide(Menu):
    bl_label = "Show/Hide"

    def draw(self, context):
        layout = self.layout

        layout.operator("mesh.reveal", text="Show Hidden", icon = "HIDE_OFF")
        layout.operator("mesh.hide", text="Hide Selected", icon = "HIDE_ON").unselected = False
        layout.operator("mesh.hide", text="Hide Unselected", icon = "HIDE_UNSELECTED").unselected = True

class VIEW3D_MT_edit_gpencil_delete(Menu):
    bl_label = "Delete"

    def draw(self, _context):
        layout = self.layout

        layout.operator_enum("gpencil.delete", "type")

        layout.separator()

        layout.operator("gpencil.delete", text="Delete Active Keyframe (Active Layer)", icon = 'DELETE').type = 'FRAME'
        layout.operator("gpencil.active_frames_delete_all", text="Delete Active Keyframes (All Layers)", icon = 'DELETE')


class VIEW3D_MT_sculpt_gpencil_copy(Menu):
    bl_label = "Copy"

    def draw(self, _context):
        layout = self.layout

        layout.operator("gpencil.copy", text="Copy", icon='COPYDOWN')


# Edit Curve
# draw_curve is used by VIEW3D_MT_edit_curve and VIEW3D_MT_edit_surface


def draw_curve(self, _context):
    layout = self.layout

    edit_object = _context.edit_object

    layout.menu("VIEW3D_MT_transform")
    layout.menu("VIEW3D_MT_mirror")
    layout.menu("VIEW3D_MT_snap")

    layout.separator()

    if edit_object.type == 'SURFACE':
        layout.operator("curve.spin", icon = 'SPIN')
    layout.operator("curve.duplicate_move", text = "Duplicate", icon = "DUPLICATE")

    layout.separator()

    layout.operator("curve.split", icon = "SPLIT")
    layout.operator("curve.separate", icon = "SEPARATE")

    layout.separator()

    layout.operator("curve.cyclic_toggle", icon = 'TOGGLE_CYCLIC')
    if edit_object.type == 'CURVE':
        layout.operator("curve.decimate", icon = "DECIMATE")
        layout.operator_menu_enum("curve.spline_type_set", "type")

    layout.separator()

    if edit_object.type == 'CURVE':
        layout.operator("transform.tilt", icon = "TILT")
        layout.operator("curve.tilt_clear", icon = "CLEAR_TILT")

    layout.separator()

    if edit_object.type == 'CURVE':
        layout.menu("VIEW3D_MT_edit_curve_handle_type_set")
        layout.operator("curve.normals_make_consistent", icon = 'RECALC_NORMALS')

    layout.separator()

    layout.menu("VIEW3D_MT_edit_curve_show_hide")

    layout.separator()

    layout.menu("VIEW3D_MT_edit_curve_delete")
    if edit_object.type == 'CURVE':
        layout.operator("curve.dissolve_verts", icon='DISSOLVE_VERTS')


class VIEW3D_MT_edit_curve(Menu):
    bl_label = "Curve"

    draw = draw_curve


class VIEW3D_MT_edit_curve_ctrlpoints(Menu):
    bl_label = "Control Points"

    def draw(self, context):
        layout = self.layout

        edit_object = context.edit_object

        if edit_object.type in {'CURVE', 'SURFACE'}:
            layout.operator("curve.extrude_move", text = "Extrude Curve", icon = 'EXTRUDE_REGION')

            layout.separator()

            layout.operator("curve.make_segment", icon = "MAKE_CURVESEGMENT")

            layout.separator()

            if edit_object.type == 'CURVE':
                layout.operator("transform.tilt", icon = 'TILT')
                layout.operator("curve.tilt_clear",icon = "CLEAR_TILT")

                layout.separator()

                layout.menu("VIEW3D_MT_edit_curve_handle_type_set")
                layout.operator("curve.normals_make_consistent", icon = 'RECALC_NORMALS')

                layout.separator()

            layout.operator("curve.smooth", icon = 'SHADING_SMOOTH')
            if edit_object.type == 'CURVE':
                layout.operator("curve.smooth_weight", icon = "SMOOTH_WEIGHT")
                layout.operator("curve.smooth_radius", icon = "SMOOTH_RADIUS")
                layout.operator("curve.smooth_tilt", icon = "SMOOTH_TILT")

            layout.separator()

        layout.menu("VIEW3D_MT_hook")

        layout.separator()

        layout.operator("object.vertex_parent_set", icon = "VERTEX_PARENT")


class VIEW3D_MT_edit_curve_handle_type_set(Menu):
    bl_label = "Set Handle Type"

    def draw(self, context):
        layout = self.layout

        layout.operator("curve.handle_type_set", icon = 'HANDLE_AUTO', text="Automatic").type = 'AUTOMATIC'
        layout.operator("curve.handle_type_set", icon = 'HANDLE_VECTOR', text="Vector").type = 'VECTOR'
        layout.operator("curve.handle_type_set", icon = 'HANDLE_ALIGNED',text="Aligned").type = 'ALIGNED'
        layout.operator("curve.handle_type_set", icon = 'HANDLE_FREE', text="Free").type = 'FREE_ALIGN'

        layout.separator()

        layout.operator("curve.handle_type_set", icon = 'HANDLE_FREE', text="Toggle Free / Aligned").type = 'TOGGLE_FREE_ALIGN'


class VIEW3D_MT_edit_curve_segments(Menu):
    bl_label = "Segments"

    def draw(self, _context):
        layout = self.layout

        layout.operator("curve.subdivide", icon = 'SUBDIVIDE_EDGES')
        layout.operator("curve.switch_direction", icon = 'SWITCH_DIRECTION')


class VIEW3D_MT_edit_curve_context_menu(Menu):
    bl_label = "Curve Context Menu"

    def draw(self, _context):
        # TODO(campbell): match mesh vertex menu.

        layout = self.layout

        layout.operator_context = 'INVOKE_DEFAULT'

        # Add
        layout.operator("curve.subdivide", icon = 'SUBDIVIDE_EDGES')
        layout.operator("curve.extrude_move", text = "Extrude Curve", icon = 'EXTRUDE_REGION')
        layout.operator("curve.make_segment", icon = "MAKE_CURVESEGMENT")
        layout.operator("curve.duplicate_move", text = "Duplicate", icon = "DUPLICATE")

        layout.separator()

        # Transform
        layout.operator("transform.transform", text = "Radius", icon = 'SHRINK_FATTEN').mode = 'CURVE_SHRINKFATTEN'
        layout.operator("transform.tilt", icon = 'TILT')
        layout.operator("curve.tilt_clear", icon = "CLEAR_TILT")
        layout.operator("curve.smooth", icon = 'SHADING_SMOOTH')
        layout.operator("curve.smooth_tilt", icon = "SMOOTH_TILT")
        layout.operator("curve.smooth_radius", icon = "SMOOTH_RADIUS")

        layout.separator()

        layout.menu("VIEW3D_MT_mirror")
        layout.menu("VIEW3D_MT_snap")

        layout.separator()

        # Modify
        layout.operator_menu_enum("curve.spline_type_set", "type")
        layout.operator_menu_enum("curve.handle_type_set", "type")
        layout.operator("curve.cyclic_toggle", icon = 'TOGGLE_CYCLIC')
        layout.operator("curve.switch_direction", icon = 'SWITCH_DIRECTION')

        layout.separator()

        layout.operator("curve.normals_make_consistent", icon = 'RECALC_NORMALS')
        layout.operator("curve.spline_weight_set", icon = "MOD_VERTEX_WEIGHT")
        layout.operator("curve.radius_set", icon = "RADIUS")

        layout.separator()

        # Remove
        layout.operator("curve.split", icon = "SPLIT")
        layout.operator("curve.decimate", icon = "DECIMATE")
        layout.operator("curve.separate", icon = "SEPARATE")
        layout.operator("curve.dissolve_verts", icon='DISSOLVE_VERTS')
        layout.operator("curve.delete", text="Delete Segment", icon = "DELETE").type = 'SEGMENT'
        layout.operator("curve.delete", text="Delete Point", icon = "DELETE").type = 'VERT'


class VIEW3D_MT_edit_curve_delete(Menu):
    bl_label = "Delete"

    def draw(self, _context):
        layout = self.layout

        layout.operator("curve.delete", text="Vertices", icon = "DELETE").type = 'VERT'
        layout.operator("curve.delete", text="Segment", icon = "DELETE").type = 'SEGMENT'


class VIEW3D_MT_edit_curve_show_hide(Menu):
    bl_label = "Show/Hide"

    def draw(self, context):
        layout = self.layout

        layout.operator("curve.reveal", text="Show Hidden", icon = "HIDE_OFF")
        layout.operator("curve.hide", text="Hide Selected", icon = "HIDE_ON").unselected = False
        layout.operator("curve.hide", text="Hide Unselected", icon = "HIDE_UNSELECTED").unselected = True


class VIEW3D_MT_edit_surface(Menu):
    bl_label = "Surface"

    draw = draw_curve


class VIEW3D_MT_edit_font_chars(Menu):
    bl_label = "Special Characters"

    def draw(self, _context):
        layout = self.layout

        layout.operator("font.text_insert", text="Copyright", icon = "COPYRIGHT").text = "\u00A9"
        layout.operator("font.text_insert", text="Registered Trademark", icon = "TRADEMARK").text = "\u00AE"

        layout.separator()

        layout.operator("font.text_insert", text="Degree Sign", icon = "DEGREE").text = "\u00B0"
        layout.operator("font.text_insert", text="Multiplication Sign", icon = "MULTIPLICATION").text = "\u00D7"
        layout.operator("font.text_insert", text="Circle", icon = "CIRCLE").text = "\u008A"

        layout.separator()

        layout.operator("font.text_insert", text="Superscript 1", icon = "SUPER_ONE").text = "\u00B9"
        layout.operator("font.text_insert", text="Superscript 2", icon = "SUPER_TWO").text = "\u00B2"
        layout.operator("font.text_insert", text="Superscript 3", icon = "SUPER_THREE").text = "\u00B3"

        layout.separator()

        layout.operator("font.text_insert", text="Double >>", icon = "DOUBLE_RIGHT").text = "\u00BB"
        layout.operator("font.text_insert", text="Double <<", icon = "DOUBLE_LEFT").text = "\u00AB"
        layout.operator("font.text_insert", text="Promillage", icon = "PROMILLE").text = "\u2030"

        layout.separator()

        layout.operator("font.text_insert", text="Dutch Florin", icon = "DUTCH_FLORIN").text = "\u00A4"
        layout.operator("font.text_insert", text="British Pound", icon = "POUND").text = "\u00A3"
        layout.operator("font.text_insert", text="Japanese Yen", icon = "YEN").text = "\u00A5"

        layout.separator()

        layout.operator("font.text_insert", text="German S", icon = "GERMAN_S").text = "\u00DF"
        layout.operator("font.text_insert", text="Spanish Question Mark", icon = "SPANISH_QUESTION").text = "\u00BF"
        layout.operator("font.text_insert", text="Spanish Exclamation Mark", icon = "SPANISH_EXCLAMATION").text = "\u00A1"


class VIEW3D_MT_edit_font_kerning(Menu):
    bl_label = "Kerning"

    def draw(self, context):
        layout = self.layout

        ob = context.active_object
        text = ob.data
        kerning = text.edit_format.kerning

        layout.operator("font.change_spacing", text="Decrease Kerning", icon = "DECREASE_KERNING").delta = -1
        layout.operator("font.change_spacing", text="Increase Kerning", icon = "INCREASE_KERNING").delta = 1
        layout.operator("font.change_spacing", text="Reset Kerning", icon = "RESET").delta = -kerning


class VIEW3D_MT_edit_font_move(Menu):
    bl_label = "Move Cursor"

    def draw(self, _context):
        layout = self.layout

        layout.operator_enum("font.move", "type")


class VIEW3D_MT_edit_font_delete(Menu):
    bl_label = "Delete"

    def draw(self, _context):
        layout = self.layout

        layout.operator("font.delete", text="Previous Character", icon = "DELETE").type = 'PREVIOUS_CHARACTER'
        layout.operator("font.delete", text="Next Character", icon = "DELETE").type = 'NEXT_CHARACTER'
        layout.operator("font.delete", text="Previous Word", icon = "DELETE").type = 'PREVIOUS_WORD'
        layout.operator("font.delete", text="Next Word", icon = "DELETE").type = 'NEXT_WORD'


class VIEW3D_MT_edit_font(Menu):
    bl_label = "Text"

    def draw(self, _context):
        layout = self.layout

        layout.operator("font.text_cut", text="Cut", icon = "CUT")
        layout.operator("font.text_copy", text="Copy", icon='COPYDOWN')
        layout.operator("font.text_paste", text="Paste", icon='PASTEDOWN')

        layout.separator()

        layout.operator("font.text_paste_from_file", icon='PASTEDOWN')

        layout.separator()

        layout.operator("font.case_set", text="To Uppercase", icon = "SET_UPPERCASE").case = 'UPPER'
        layout.operator("font.case_set", text="To Lowercase", icon = "SET_LOWERCASE").case = 'LOWER'

        layout.separator()

        layout.menu("VIEW3D_MT_edit_font_chars")
        layout.menu("VIEW3D_MT_edit_font_move")

        layout.separator()

        layout.operator("font.style_toggle", text="Toggle Bold", icon='BOLD').style = 'BOLD'
        layout.operator("font.style_toggle", text="Toggle Italic", icon='ITALIC').style = 'ITALIC'
        layout.operator("font.style_toggle", text="Toggle Underline", icon='UNDERLINE').style = 'UNDERLINE'
        layout.operator("font.style_toggle", text="Toggle Small Caps", icon='SMALL_CAPS').style = 'SMALL_CAPS'

        layout.menu("VIEW3D_MT_edit_font_kerning")

        layout.separator()

        layout.menu("VIEW3D_MT_edit_font_delete")


class VIEW3D_MT_edit_font_context_menu(Menu):
    bl_label = "Text Context Menu"

    def draw(self, _context):
        layout = self.layout

        layout.operator_context = 'INVOKE_DEFAULT'

        layout.operator("font.text_cut", text="Cut", icon = "CUT")
        layout.operator("font.text_copy", text="Copy", icon='COPYDOWN')
        layout.operator("font.text_paste", text="Paste", icon='PASTEDOWN')

        layout.separator()

        layout.operator("font.select_all", icon = "SELECT_ALL")

        layout.separator()

        layout.menu("VIEW3D_MT_edit_font")


class VIEW3D_MT_edit_meta(Menu):
    bl_label = "Metaball"

    def draw(self, _context):
        layout = self.layout

        layout.menu("VIEW3D_MT_transform")
        layout.menu("VIEW3D_MT_mirror")
        layout.menu("VIEW3D_MT_snap")

        layout.separator()

        layout.operator("mball.duplicate_metaelems", text = "Duplicate", icon = "DUPLICATE")

        layout.separator()

        layout.menu("VIEW3D_MT_edit_meta_showhide")

        layout.operator_context = 'EXEC_REGION_WIN'
        layout.operator("mball.delete_metaelems", text="Delete", icon = "DELETE")


class VIEW3D_MT_edit_meta_showhide(Menu):
    bl_label = "Show/Hide"

    def draw(self, _context):
        layout = self.layout

        layout.operator("mball.reveal_metaelems", text="Show Hidden", icon = "HIDE_OFF")
        layout.operator("mball.hide_metaelems", text="Hide Selected", icon = "HIDE_ON").unselected = False
        layout.operator("mball.hide_metaelems", text="Hide Unselected", icon = "HIDE_UNSELECTED").unselected = True


class VIEW3D_MT_edit_lattice(Menu):
    bl_label = "Lattice"

    def draw(self, _context):
        layout = self.layout

        layout.menu("VIEW3D_MT_transform")
        layout.menu("VIEW3D_MT_mirror")
        layout.menu("VIEW3D_MT_snap")
        layout.menu("VIEW3D_MT_edit_lattice_flip")

        layout.separator()

        layout.operator("lattice.make_regular", icon = 'MAKE_REGULAR')

        layout.menu("VIEW3D_MT_hook")

        layout.separator()

        layout.operator("object.vertex_parent_set", icon = "VERTEX_PARENT")

class VIEW3D_MT_edit_lattice_flip(Menu):
    bl_label = "Flip"

    def draw(self, context):
        layout = self.layout

        layout.operator("lattice.flip", text = " U (X) axis", icon = "FLIP_X").axis = 'U'
        layout.operator("lattice.flip", text = " V (Y) axis", icon = "FLIP_Y").axis = 'V'
        layout.operator("lattice.flip", text = " W (Z) axis", icon = "FLIP_Z").axis = 'W'


class VIEW3D_MT_edit_armature(Menu):
    bl_label = "Armature"

    def draw(self, context):
        layout = self.layout

        edit_object = context.edit_object
        arm = edit_object.data

        layout.menu("VIEW3D_MT_transform_armature")
        layout.menu("VIEW3D_MT_mirror")
        layout.menu("VIEW3D_MT_snap")

        layout.separator()

        layout.menu("VIEW3D_MT_edit_armature_roll")

        layout.operator("transform.transform", text="Set Bone Roll", icon = "SET_ROLL").mode = 'BONE_ROLL'
        layout.operator("armature.roll_clear", text="Clear Bone Roll", icon = "CLEAR_ROLL")

        layout.separator()

        layout.operator("armature.extrude_move", icon = 'EXTRUDE_REGION')

        if arm.use_mirror_x:
            layout.operator("armature.extrude_forked", icon = "EXTRUDE_REGION")

        layout.operator("armature.duplicate_move", icon = "DUPLICATE")
        layout.operator("armature.fill", icon = "FILLBETWEEN")

        layout.separator()

        layout.operator("armature.split", icon = "SPLIT")
        layout.operator("armature.separate", icon = "SEPARATE")
        layout.operator("armature.symmetrize", icon = "SYMMETRIZE")

        layout.separator()

        layout.operator("armature.subdivide", text="Subdivide", icon = 'SUBDIVIDE_EDGES')
        layout.operator("armature.switch_direction", text="Switch Direction", icon = "SWITCH_DIRECTION")

        layout.separator()

        layout.menu("VIEW3D_MT_edit_armature_names")

        layout.separator()

        layout.operator_context = 'INVOKE_REGION_WIN'
        layout.operator("armature.armature_layers", icon = "LAYER")
        layout.operator("armature.bone_layers", icon = "LAYER")

        layout.separator()

        layout.operator_context = 'EXEC_REGION_WIN'
        layout.operator("armature.parent_set", text="Make Parent", icon='PARENT_SET')
        layout.operator("armature.parent_clear", text="Clear Parent", icon='PARENT_CLEAR')

        layout.separator()

        layout.menu("VIEW3D_MT_bone_options_toggle", text="Bone Settings")
        layout.menu("VIEW3D_MT_armature_show_hide") # bfa - the new show hide menu with split tooltip

        layout.separator()

        layout.operator("armature.delete", icon = "DELETE")
        layout.operator("armature.dissolve", icon = "DELETE")


class VIEW3D_MT_armature_show_hide(Menu):
    bl_label = "Show/Hide"

    def draw(self, context):
        layout = self.layout

        layout.operator("armature.reveal", text="Show Hidden", icon = "HIDE_OFF")
        layout.operator("armature.hide", text="Hide Selected", icon = "HIDE_ON").unselected = False
        layout.operator("armature.hide", text="Hide Unselected", icon = "HIDE_UNSELECTED").unselected = True


class VIEW3D_MT_armature_context_menu(Menu):
    bl_label = "Armature Context Menu"

    def draw(self, context):
        layout = self.layout

        edit_object = context.edit_object
        arm = edit_object.data

        layout.operator_context = 'INVOKE_REGION_WIN'

        # Add
        layout.operator("armature.subdivide", text="Subdivide", icon = "SUBDIVIDE_EDGES")
        layout.operator("armature.duplicate_move", text="Duplicate", icon = "DUPLICATE")
        layout.operator("armature.extrude_move", icon='EXTRUDE_REGION')
        if arm.use_mirror_x:
            layout.operator("armature.extrude_forked", icon='EXTRUDE_REGION')

        layout.separator()

        layout.operator("armature.fill", icon = "FILLBETWEEN")

        layout.separator()

        # Modify
        layout.menu("VIEW3D_MT_mirror")
        layout.menu("VIEW3D_MT_snap")
        layout.operator("armature.switch_direction", text="Switch Direction", icon = "SWITCH_DIRECTION")
        layout.operator("armature.symmetrize", icon = "SYMMETRIZE")
        layout.menu("VIEW3D_MT_edit_armature_names")

        layout.separator()

        layout.operator("armature.parent_set", text="Make Parent", icon='PARENT_SET')
        layout.operator("armature.parent_clear", text="Clear Parent", icon='PARENT_CLEAR')

        layout.separator()

        # Remove
        layout.operator("armature.split", icon = "SPLIT")
        layout.operator("armature.separate", icon = "SEPARATE")
        layout.operator("armature.dissolve", icon = "DELETE")
        layout.operator("armature.delete", icon = "DELETE")


class VIEW3D_MT_edit_armature_names(Menu):
    bl_label = "Names"

    def draw(self, _context):
        layout = self.layout

        layout.operator_context = 'EXEC_REGION_WIN'
        layout.operator("armature.autoside_names", text="Auto-Name Left/Right", icon = "STRING").type = 'XAXIS'
        layout.operator("armature.autoside_names", text="Auto-Name Front/Back", icon = "STRING").type = 'YAXIS'
        layout.operator("armature.autoside_names", text="Auto-Name Top/Bottom", icon = "STRING").type = 'ZAXIS'
        layout.operator("armature.flip_names", text="Flip Names", icon = "FLIP")


class VIEW3D_MT_edit_armature_roll(Menu):
    bl_label = "Recalculate Bone Roll"
    def draw(self, _context):
        layout = self.layout

        layout.label(text="- Positive: -")
        layout.operator("armature.calculate_roll", text= "Local + X Tangent", icon = "ROLL_X_TANG_POS").type = 'POS_X'
        layout.operator("armature.calculate_roll", text= "Local + Z Tangent", icon = "ROLL_Z_TANG_POS").type = 'POS_Z'
        layout.operator("armature.calculate_roll", text= "Global + X Axis", icon = "ROLL_X_POS").type = 'GLOBAL_POS_X'
        layout.operator("armature.calculate_roll", text= "Global + Y Axis", icon = "ROLL_Y_POS").type = 'GLOBAL_POS_Y'
        layout.operator("armature.calculate_roll", text= "Global + Z Axis", icon = "ROLL_Z_POS").type = 'GLOBAL_POS_Z'
        layout.label(text="- Negative: -")
        layout.operator("armature.calculate_roll", text= "Local - X Tangent", icon = "ROLL_X_TANG_NEG").type = 'NEG_X'
        layout.operator("armature.calculate_roll", text= "Local - Z Tangent", icon = "ROLL_Z_TANG_NEG").type = 'NEG_Z'
        layout.operator("armature.calculate_roll", text= "Global - X Axis", icon = "ROLL_X_NEG").type = 'GLOBAL_NEG_X'
        layout.operator("armature.calculate_roll", text= "Global - Y Axis", icon = "ROLL_Y_NEG").type = 'GLOBAL_NEG_Y'
        layout.operator("armature.calculate_roll", text= "Global - Z Axis", icon = "ROLL_Z_NEG").type = 'GLOBAL_NEG_Z'
        layout.label(text="- Other: -")
        layout.operator("armature.calculate_roll", text= "Active Bone", icon = "BONE_DATA").type = 'ACTIVE'
        layout.operator("armature.calculate_roll", text= "View Axis", icon = "MANIPUL").type = 'VIEW'
        layout.operator("armature.calculate_roll", text= "Cursor", icon = "CURSOR").type = 'CURSOR'

# bfa - not functional in the BFA keymap. But menu class remains for the Blender keymap. DO NOT DELETE!
class VIEW3D_MT_edit_armature_delete(Menu):
    bl_label = "Delete"

    def draw(self, _context):
        layout = self.layout
        layout.operator_context = 'EXEC_AREA'

        layout.operator("armature.delete", text="Bones", icon = "DELETE")

        layout.separator()

        layout.operator("armature.dissolve", text="Dissolve Bones", icon = "DELETE")


# ********** Grease Pencil menus **********
class VIEW3D_MT_gpencil_autoweights(Menu):
    bl_label = "Generate Weights"

    def draw(self, _context):
        layout = self.layout
        layout.operator("gpencil.generate_weights", text="With Empty Groups", icon = "PARTICLEBRUSH_WEIGHT").mode = 'NAME'
        layout.operator("gpencil.generate_weights", text="With Automatic Weights", icon = "PARTICLEBRUSH_WEIGHT").mode = 'AUTO'


class VIEW3D_MT_gpencil_simplify(Menu):
    bl_label = "Simplify"

    def draw(self, _context):
        layout = self.layout
        layout.operator("gpencil.stroke_simplify_fixed", text="Fixed", icon = "MOD_SIMPLIFY")
        layout.operator("gpencil.stroke_simplify", text="Adaptative", icon = "MOD_SIMPLIFY")
        layout.operator("gpencil.stroke_sample", text="Sample", icon = "MOD_SIMPLIFY")


class VIEW3D_MT_draw_gpencil(Menu):
    bl_label = "Draw"

    def draw(self, _context):

        layout = self.layout

        layout.menu("GPENCIL_MT_layer_active", text="Active Layer")

        layout.separator()

        layout.operator("gpencil.interpolate", text="Interpolate", icon = "INTERPOLATE")
        layout.operator("gpencil.interpolate_sequence", text="Interpolate Sequence", icon = "SEQUENCE")

        layout.separator()

        layout.menu("VIEW3D_MT_gpencil_animation")

        layout.separator()

        layout.menu("VIEW3D_MT_edit_gpencil_showhide")
        layout.menu("GPENCIL_MT_cleanup")


class VIEW3D_MT_edit_gpencil_showhide(Menu):
    bl_label = "Show/Hide"

    def draw(self, _context):
        layout = self.layout

        layout.operator("gpencil.reveal", text="Show All Layers", icon = "HIDE_OFF")

        layout.separator()

        layout.operator("gpencil.hide", text="Hide Active Layer", icon = "HIDE_ON").unselected = False
        layout.operator("gpencil.hide", text="Hide Inactive Layers", icon = "HIDE_UNSELECTED").unselected = True


class VIEW3D_MT_assign_material(Menu):
    bl_label = "Assign Material"

    def draw(self, context):
        layout = self.layout
        ob = context.active_object
        mat_active = ob.active_material

        for slot in ob.material_slots:
            mat = slot.material
            if mat:
                layout.operator("gpencil.stroke_change_color", text=mat.name,
                                icon='LAYER_ACTIVE' if mat == mat_active else 'BLANK1').material = mat.name


class VIEW3D_MT_gpencil_copy_layer(Menu):
    bl_label = "Copy Layer to Object"

    def draw(self, context):
        layout = self.layout
        view_layer = context.view_layer
        obact = context.active_object
        gpl = context.active_gpencil_layer

        done = False
        if gpl is not None:
            for ob in view_layer.objects:
                if ob.type == 'GPENCIL' and ob != obact:
                    layout.operator("gpencil.layer_duplicate_object", text=ob.name, icon = "DUPLICATE").object = ob.name
                    done = True

            if done is False:
                layout.label(text="No destination object", icon='ERROR')
        else:
            layout.label(text="No layer to copy", icon='ERROR')


class VIEW3D_MT_edit_gpencil(Menu):
    bl_label = "Grease Pencil"

    def draw(self, _context):
        layout = self.layout

        layout.menu("VIEW3D_MT_edit_gpencil_transform")
        layout.menu("VIEW3D_MT_mirror")
        layout.menu("GPENCIL_MT_snap")

        layout.separator()

        layout.menu("GPENCIL_MT_layer_active", text="Active Layer")

        layout.separator()

        layout.menu("VIEW3D_MT_gpencil_animation")
        layout.operator("gpencil.interpolate_sequence", text="Interpolate Sequence", icon = "SEQUENCE")

        layout.separator()

        layout.operator("gpencil.duplicate_move", text="Duplicate", icon = "DUPLICATE")
        layout.operator("gpencil.frame_duplicate", text="Duplicate Active Frame", icon = "DUPLICATE")
        layout.operator("gpencil.frame_duplicate", text="Duplicate Active Frame All Layers", icon = "DUPLICATE").mode = 'ALL'

        layout.separator()

        layout.operator("gpencil.stroke_split", text="Split", icon = "SPLIT")

        layout.separator()

        layout.operator("gpencil.copy", text="Copy", icon='COPYDOWN')
        layout.operator("gpencil.paste", text="Paste", icon='PASTEDOWN').type = 'ACTIVE'
        layout.operator("gpencil.paste", text="Paste by Layer", icon='PASTEDOWN').type = 'LAYER'

        layout.separator()

        layout.menu("VIEW3D_MT_edit_gpencil_delete")
        layout.operator_menu_enum("gpencil.dissolve", "type")

        layout.separator()

        layout.menu("GPENCIL_MT_cleanup")
        layout.menu("VIEW3D_MT_edit_gpencil_hide", text = "Show/Hide")

        layout.separator()

        layout.operator_menu_enum("gpencil.stroke_separate", "mode", text="Separate")


class VIEW3D_MT_edit_gpencil_hide(Menu):
    bl_label = "Hide"

    def draw(self, context):
        layout = self.layout

        layout.operator("gpencil.reveal", text="Show Hidden Layer", icon = "HIDE_OFF")
        layout.operator("gpencil.hide", text="Hide selected Layer", icon = "HIDE_ON").unselected = False
        layout.operator("gpencil.hide", text="Hide unselected Layer", icon = "HIDE_UNSELECTED").unselected = True

        layout.separator()

        layout.operator("gpencil.selection_opacity_toggle", text="Toggle Opacity", icon = "HIDE_OFF")


class VIEW3D_MT_edit_gpencil_arrange_strokes(Menu):
    bl_label = "Arrange Strokes"

    def draw(self, context):
        layout = self.layout

        layout.operator("gpencil.stroke_arrange", text="Bring Forward", icon='MOVE_UP').direction = 'UP'
        layout.operator("gpencil.stroke_arrange", text="Send Backward", icon='MOVE_DOWN').direction = 'DOWN'
        layout.operator("gpencil.stroke_arrange", text="Bring to Front", icon='MOVE_TO_TOP').direction = 'TOP'
        layout.operator("gpencil.stroke_arrange", text="Send to Back", icon='MOVE_TO_BOTTOM').direction = 'BOTTOM'


class VIEW3D_MT_edit_gpencil_stroke(Menu):
    bl_label = "Stroke"

    def draw(self, context):
        layout = self.layout
        settings = context.tool_settings.gpencil_sculpt

        layout.operator("gpencil.stroke_subdivide", text="Subdivide", icon = "SUBDIVIDE_EDGES").only_selected = False
        layout.menu("VIEW3D_MT_gpencil_simplify")
        layout.operator("gpencil.stroke_trim", text="Trim", icon = "CUT")

        layout.separator()

        layout.operator("gpencil.stroke_join", text="Join", icon = "JOIN").type = 'JOIN'
        layout.operator("gpencil.stroke_join", text="Join and Copy", icon = "JOIN").type = 'JOINCOPY'

        layout.separator()

        layout.menu("GPENCIL_MT_move_to_layer")
        layout.menu("VIEW3D_MT_assign_material")
        layout.operator("gpencil.set_active_material", text="Set as Active Material", icon = "MATERIAL")
        layout.menu("VIEW3D_MT_edit_gpencil_arrange_strokes")

        layout.separator()

        # Convert
        op = layout.operator("gpencil.stroke_cyclical_set", text="Close", icon = 'TOGGLE_CYCLIC')
        op.type = 'CLOSE'
        op.geometry = True
        layout.operator("gpencil.stroke_cyclical_set", text="Toggle Cyclic", icon = 'TOGGLE_CYCLIC').type = 'TOGGLE'
        layout.operator_menu_enum("gpencil.stroke_caps_set", text="Toggle Caps", property="type")
        layout.operator("gpencil.stroke_flip", text="Switch Direction", icon = "FLIP")

        layout.separator()

        layout.operator_menu_enum("gpencil.reproject", property="type", text="Reproject Strokes")

        layout.separator()
        layout.operator("gpencil.reset_transform_fill", text="Reset Fill Transform", icon = "RESET")


class VIEW3D_MT_edit_gpencil_point(Menu):
    bl_label = "Point"

    def draw(self, _context):
        layout = self.layout

        layout.operator("gpencil.extrude_move", text="Extrude", icon = "EXTRUDE_REGION")

        layout.separator()

        layout.operator("gpencil.stroke_smooth", text="Smooth", icon = "PARTICLEBRUSH_SMOOTH").only_selected = True

        layout.separator()

        layout.operator("gpencil.stroke_merge", text="Merge", icon = "MERGE")

        # TODO: add new RIP operator

        layout.separator()

        layout.menu("VIEW3D_MT_gpencil_vertex_group")


class VIEW3D_MT_weight_gpencil(Menu):
    bl_label = "Weights"

    def draw(self, context):
        layout = self.layout

        #layout.operator_context = 'INVOKE_REGION_WIN'

        layout.operator("gpencil.vertex_group_normalize_all", text="Normalize All", icon = "WEIGHT_NORMALIZE_ALL")
        layout.operator("gpencil.vertex_group_normalize", text="Normalize", icon = "WEIGHT_NORMALIZE")

        layout.separator()

        layout.operator("gpencil.vertex_group_invert", text="Invert", icon='WEIGHT_INVERT')
        layout.operator("gpencil.vertex_group_smooth", text="Smooth", icon='WEIGHT_SMOOTH')

        layout.menu("VIEW3D_MT_gpencil_autoweights")


class VIEW3D_MT_gpencil_animation(Menu):
    bl_label = "Animation"

    @classmethod
    def poll(cls, context):
        ob = context.active_object
        return ob and ob.type == 'GPENCIL' and ob.mode != 'OBJECT'

    def draw(self, _context):
        layout = self.layout

        layout.operator("gpencil.blank_frame_add", text="Insert Blank Keyframe (Active Layer)", icon = "ADD")
        layout.operator("gpencil.blank_frame_add", text="Insert Blank Keyframe (All Layers)", icon = "ADD").all_layers = True

        layout.separator()

        layout.operator("gpencil.frame_duplicate", text="Duplicate Active Keyframe (Active Layer)", icon = "DUPLICATE")
        layout.operator("gpencil.frame_duplicate", text="Duplicate Active Keyframe (All Layers)", icon = "DUPLICATE").mode = 'ALL'

        layout.separator()

        layout.operator("gpencil.delete", text="Delete Active Keyframe (Active Layer)", icon = "DELETE").type = 'FRAME'
        layout.operator("gpencil.active_frames_delete_all", text="Delete Active Keyframes (All Layers)", icon = "DELETE")


class VIEW3D_MT_edit_gpencil_transform(Menu):
    bl_label = "Transform"

    def draw(self, _context):
        layout = self.layout

        layout.operator("transform.bend", text="Bend", icon = "BEND")
        layout.operator("transform.shear", text="Shear", icon = "SHEAR")
        layout.operator("transform.tosphere", text="To Sphere", icon = "TOSPHERE")
        layout.operator("transform.transform", text="Shrink Fatten", icon = 'SHRINK_FATTEN').mode = 'GPENCIL_SHRINKFATTEN'


class VIEW3D_MT_object_mode_pie(Menu):
    bl_label = "Mode"

    def draw(self, _context):
        layout = self.layout

        pie = layout.menu_pie()
        pie.operator_enum("object.mode_set", "mode")


class VIEW3D_MT_view_pie(Menu):
    bl_label = "View"
    bl_idname = "VIEW3D_MT_view_pie"

    def draw(self, _context):
        layout = self.layout

        pie = layout.menu_pie()
        pie.operator_enum("view3d.view_axis", "type")
        pie.operator("view3d.view_camera", text="View Camera", icon='CAMERA_DATA')
        pie.operator("view3d.view_selected", text="View Selected", icon='VIEW_SELECTED')


class VIEW3D_MT_transform_gizmo_pie(Menu):
    bl_label = "View"

    def draw(self, context):
        layout = self.layout

        pie = layout.menu_pie()
        # 1: Left
        pie.operator("view3d.transform_gizmo_set", text="Move").type = {'TRANSLATE'}
        # 2: Right
        pie.operator("view3d.transform_gizmo_set", text="Rotate").type = {'ROTATE'}
        # 3: Down
        pie.operator("view3d.transform_gizmo_set", text="Scale").type = {'SCALE'}
        # 4: Up
        pie.prop(context.space_data, "show_gizmo", text="Show Gizmos", icon='GIZMO')
        # 5: Up/Left
        pie.operator("view3d.transform_gizmo_set", text="All").type = {'TRANSLATE', 'ROTATE', 'SCALE'}


class VIEW3D_MT_shading_pie(Menu):
    bl_label = "Shading"

    def draw(self, context):
        layout = self.layout
        pie = layout.menu_pie()

        view = context.space_data

        pie.prop(view.shading, "type", expand=True)


class VIEW3D_MT_shading_ex_pie(Menu):
    bl_label = "Shading"

    def draw(self, context):
        layout = self.layout
        pie = layout.menu_pie()

        view = context.space_data

        pie.prop_enum(view.shading, "type", value='WIREFRAME')
        pie.prop_enum(view.shading, "type", value='SOLID')

        # Note this duplicates "view3d.toggle_xray" logic, so we can see the active item: T58661.
        if context.pose_object:
            pie.prop(view.overlay, "show_xray_bone", icon='XRAY')
        else:
            xray_active = (
                (context.mode == 'EDIT_MESH') or
                (view.shading.type in {'SOLID', 'WIREFRAME'})
            )
            if xray_active:
                sub = pie
            else:
                sub = pie.row()
                sub.active = False
            sub.prop(
                view.shading,
                "show_xray_wireframe" if (view.shading.type == 'WIREFRAME') else "show_xray",
                text="Toggle X-Ray",
                icon='XRAY',
            )

        pie.prop(view.overlay, "show_overlays", text="Toggle Overlays", icon='OVERLAY')

        pie.prop_enum(view.shading, "type", value='MATERIAL')
        pie.prop_enum(view.shading, "type", value='RENDERED')


class VIEW3D_MT_pivot_pie(Menu):
    bl_label = "Pivot Point"

    def draw(self, context):
        layout = self.layout
        pie = layout.menu_pie()
        obj = context.active_object
        mode = context.mode

        pie.prop_enum(context.scene.tool_settings, "transform_pivot_point", value='BOUNDING_BOX_CENTER')
        pie.prop_enum(context.scene.tool_settings, "transform_pivot_point", value='CURSOR')
        pie.prop_enum(context.scene.tool_settings, "transform_pivot_point", value='INDIVIDUAL_ORIGINS')
        pie.prop_enum(context.scene.tool_settings, "transform_pivot_point", value='MEDIAN_POINT')
        pie.prop_enum(context.scene.tool_settings, "transform_pivot_point", value='ACTIVE_ELEMENT')
        if (obj is None) or (mode in {'OBJECT', 'POSE', 'WEIGHT_PAINT'}):
            pie.prop(context.scene.tool_settings, "use_transform_pivot_point_align", text="Only Origins")


class VIEW3D_MT_orientations_pie(Menu):
    bl_label = "Orientation"

    def draw(self, context):
        layout = self.layout
        pie = layout.menu_pie()
        scene = context.scene

        pie.prop(scene.transform_orientation_slots[0], "type", expand=True)


class VIEW3D_MT_snap_pie(Menu):
    bl_label = "Snap"

    def draw(self, _context):
        layout = self.layout
        pie = layout.menu_pie()

        pie.operator("view3d.snap_cursor_to_grid", text="Cursor to Grid", icon='CURSOR')
        pie.operator("view3d.snap_selected_to_grid", text="Selection to Grid", icon='RESTRICT_SELECT_OFF')
        pie.operator("view3d.snap_cursor_to_selected", text="Cursor to Selected", icon='CURSOR')
        pie.operator("view3d.snap_selected_to_cursor", text="Selection to Cursor", icon='RESTRICT_SELECT_OFF').use_offset = False
        pie.operator("view3d.snap_selected_to_cursor", text="Selection to Cursor (Keep Offset)", icon='RESTRICT_SELECT_OFF').use_offset = True
        pie.operator("view3d.snap_selected_to_active", text="Selection to Active", icon='RESTRICT_SELECT_OFF')
        pie.operator("view3d.snap_cursor_to_center", text="Cursor to World Origin", icon='CURSOR')
        pie.operator("view3d.snap_cursor_to_active", text="Cursor to Active", icon='CURSOR')


class VIEW3D_MT_proportional_editing_falloff_pie(Menu):
    bl_label = "Proportional Editing Falloff"

    def draw(self, context):
        layout = self.layout
        pie = layout.menu_pie()
        tool_settings = context.scene.tool_settings

        pie.prop(tool_settings, "proportional_edit_falloff", expand=True)


class VIEW3D_MT_sculpt_mask_edit_pie(Menu):
    bl_label = "Mask Edit"

    def draw(self, _context):
        layout = self.layout
        pie = layout.menu_pie()

        op = pie.operator("paint.mask_flood_fill", text='Invert Mask')
        op.mode = 'INVERT'
        op = pie.operator("paint.mask_flood_fill", text='Clear Mask')
        op.mode = 'VALUE'
        op.value = 0.0
        op = pie.operator("sculpt.mask_filter", text='Smooth Mask')
        op.filter_type = 'SMOOTH'
        op.auto_iteration_count = True
        op = pie.operator("sculpt.mask_filter", text='Sharpen Mask')
        op.filter_type = 'SHARPEN'
        op.auto_iteration_count = True
        op = pie.operator("sculpt.mask_filter", text='Grow Mask')
        op.filter_type = 'GROW'
        op.auto_iteration_count = True
        op = pie.operator("sculpt.mask_filter", text='Shrink Mask')
        op.filter_type = 'SHRINK'
        op.auto_iteration_count = True
        op = pie.operator("sculpt.mask_filter", text='Increase Contrast')
        op.filter_type = 'CONTRAST_INCREASE'
        op.auto_iteration_count = False
        op = pie.operator("sculpt.mask_filter", text='Decrease Contrast')
        op.filter_type = 'CONTRAST_DECREASE'
        op.auto_iteration_count = False


class VIEW3D_MT_sculpt_automasking_pie(Menu):
    bl_label = "Automasking"

    def draw(self, context):
        layout = self.layout
        pie = layout.menu_pie()

        tool_settings = context.tool_settings
        sculpt = tool_settings.sculpt

        pie.prop(sculpt, "use_automasking_topology", text="Topology")
        pie.prop(sculpt, "use_automasking_face_sets", text="Face Sets")
        pie.prop(sculpt, "use_automasking_boundary_edges", text="Mesh Boundary")
        pie.prop(sculpt, "use_automasking_boundary_face_sets", text="Face Sets Boundary")


class VIEW3D_MT_sculpt_face_sets_edit_pie(Menu):
    bl_label = "Face Sets Edit"

    def draw(self, _context):
        layout = self.layout
        pie = layout.menu_pie()

        op = pie.operator("sculpt.face_sets_create", text='Face Set from Masked')
        op.mode = 'MASKED'

        op = pie.operator("sculpt.face_sets_create", text='Face Set from Visible')
        op.mode = 'VISIBLE'

        op = pie.operator("sculpt.face_set_change_visibility", text='Invert Visible')
        op.mode = 'INVERT'

        op = pie.operator("sculpt.face_set_change_visibility", text='Show All')
        op.mode = 'SHOW_ALL'


class VIEW3D_MT_wpaint_vgroup_lock_pie(Menu):
    bl_label = "Vertex Group Locks"

    def draw(self, _context):
        layout = self.layout
        pie = layout.menu_pie()

        # 1: Left
        op = pie.operator("object.vertex_group_lock", icon='LOCKED', text="Lock All")
        op.action, op.mask = 'LOCK', 'ALL'
        # 2: Right
        op = pie.operator("object.vertex_group_lock", icon='UNLOCKED', text="Unlock All")
        op.action, op.mask = 'UNLOCK', 'ALL'
        # 3: Down
        op = pie.operator("object.vertex_group_lock", icon='UNLOCKED', text="Unlock Selected")
        op.action, op.mask = 'UNLOCK', 'SELECTED'
        # 4: Up
        op = pie.operator("object.vertex_group_lock", icon='LOCKED', text="Lock Selected")
        op.action, op.mask = 'LOCK', 'SELECTED'
        # 5: Up/Left
        op = pie.operator("object.vertex_group_lock", icon='LOCKED', text="Lock Unselected")
        op.action, op.mask = 'LOCK', 'UNSELECTED'
        # 6: Up/Right
        op = pie.operator("object.vertex_group_lock", text="Lock Only Selected")
        op.action, op.mask = 'LOCK', 'INVERT_UNSELECTED'
        # 7: Down/Left
        op = pie.operator("object.vertex_group_lock", text="Lock Only Unselected")
        op.action, op.mask = 'UNLOCK', 'INVERT_UNSELECTED'
        # 8: Down/Right
        op = pie.operator("object.vertex_group_lock", text="Invert Locks")
        op.action, op.mask = 'INVERT', 'ALL'


# ********** Panel **********

class VIEW3D_PT_active_tool(Panel, ToolActivePanelHelper):
    bl_space_type = 'VIEW_3D'
    bl_region_type = 'UI'
    bl_category = "Tool"
    # See comment below.
    # bl_options = {'HIDE_HEADER'}

    # Don't show in properties editor.
    @classmethod
    def poll(cls, context):
        return context.area.type == 'VIEW_3D'


# FIXME(campbell): remove this second panel once 'HIDE_HEADER' works with category tabs,
# Currently pinning allows ordering headerless panels below panels with headers.
class VIEW3D_PT_active_tool_duplicate(Panel, ToolActivePanelHelper):
    bl_space_type = 'VIEW_3D'
    bl_region_type = 'UI'
    bl_category = "Tool"
    bl_options = {'HIDE_HEADER'}

    # Only show in properties editor.
    @classmethod
    def poll(cls, context):
        return context.area.type != 'VIEW_3D'


class VIEW3D_PT_view3d_properties(Panel):
    bl_space_type = 'VIEW_3D'
    bl_region_type = 'UI'
    bl_category = "View"
    bl_label = "View"
    bl_options = {'DEFAULT_CLOSED'}

    def draw(self, context):
        layout = self.layout

        view = context.space_data

        layout.use_property_split = True
        layout.use_property_decorate = False  # No animation.

        col = layout.column()

        subcol = col.column()
        subcol.active = bool(view.region_3d.view_perspective != 'CAMERA' or view.region_quadviews)
        subcol.prop(view, "lens", text="Focal Length")

        subcol = col.column(align=True)
        subcol.prop(view, "clip_start", text="Clip Near")
        subcol.prop(view, "clip_end", text="Clip Far")

        subcol.separator()

        col = layout.column()

        subcol = col.column()
        subcol.use_property_split = False
        row = subcol.row()
        split = row.split(factor = 0.65)
        split.prop(view, "use_local_camera")
        if view.use_local_camera:
            split.label(icon='DISCLOSURE_TRI_DOWN')
        else:
            split.label(icon='DISCLOSURE_TRI_RIGHT')

        if view.use_local_camera:
            subcol = col.column()
            row = subcol.row()
            row.separator()
            row.use_property_split = True
            row.prop(view, "camera", text="")

        subcol.use_property_split = False
        subcol.prop(view, "use_render_border")


class VIEW3D_PT_view3d_properties_edit(Panel):
    bl_space_type = 'VIEW_3D'
    bl_region_type = 'UI'
    bl_category = "View"
    bl_label = "Edit"
    bl_options = {'DEFAULT_CLOSED'}

    def draw(self, context):
        layout = self.layout

        tool_settings = context.tool_settings
        layout.prop(tool_settings, "lock_object_mode")


class VIEW3D_PT_view3d_camera_lock(Panel):
    bl_space_type = 'VIEW_3D'
    bl_region_type = 'UI'
    bl_category = "View"
    bl_label = "Camera Lock"
    bl_parent_id = "VIEW3D_PT_view3d_properties"

    def draw(self, context):
        layout = self.layout

        layout.use_property_split = True
        layout.use_property_decorate = False  # No animation.

        view = context.space_data

        col = layout.column(align=True)
        sub = col.column()
        sub.active = bool(view.region_3d.view_perspective != 'CAMERA' or view.region_quadviews)

        sub.prop(view, "lock_object")
        lock_object = view.lock_object
        if lock_object:
            if lock_object.type == 'ARMATURE':
                sub.prop_search(
                    view, "lock_bone", lock_object.data,
                    "edit_bones" if lock_object.mode == 'EDIT'
                    else "bones",
                    text="Bone",
                )
        else:
            col = layout.column(align=True)
            col.use_property_split = False
            col.prop(view, "lock_cursor", text="Lock To 3D Cursor")

        col.use_property_split = False
        col.prop(view, "lock_camera", text="Camera to View")
        col.prop(context.space_data.region_3d, 'lock_rotation', text='Lock View Rotation')


class VIEW3D_PT_view3d_cursor(Panel):
    bl_space_type = 'VIEW_3D'
    bl_region_type = 'UI'
    bl_category = "View"
    bl_label = "3D Cursor"
    bl_options = {'DEFAULT_CLOSED'}

    def draw(self, context):
        layout = self.layout

        cursor = context.scene.cursor

        layout.use_property_split = True
        layout.use_property_decorate = False

        layout.column().prop(cursor, "location", text="Location")
        rotation_mode = cursor.rotation_mode
        if rotation_mode == 'QUATERNION':
            layout.column().prop(cursor, "rotation_quaternion", text="Rotation")
        elif rotation_mode == 'AXIS_ANGLE':
            layout.column().prop(cursor, "rotation_axis_angle", text="Rotation")
        else:
            layout.column().prop(cursor, "rotation_euler", text="Rotation")
        layout.prop(cursor, "rotation_mode", text="")


class VIEW3D_PT_collections(Panel):
    bl_space_type = 'VIEW_3D'
    bl_region_type = 'UI'
    bl_category = "View"
    bl_label = "Collections"
    bl_options = {'DEFAULT_CLOSED'}

    def _draw_collection(self, layout, view_layer, use_local_collections, collection, index):
        need_separator = index
        for child in collection.children:
            index += 1

            if child.exclude:
                continue

            if child.collection.hide_viewport:
                continue

            if need_separator:
                layout.separator()
                need_separator = False

            icon = 'BLANK1'
            # has_objects = True
            if child.has_selected_objects(view_layer):
                icon = 'LAYER_ACTIVE'
            elif child.has_objects():
                icon = 'LAYER_USED'
            else:
                # has_objects = False
                pass

            row = layout.row()
            row.use_property_decorate = False
            sub = row.split(factor=0.98)
            subrow = sub.row()
            subrow.alignment = 'LEFT'
            subrow.operator(
                "object.hide_collection", text=child.name, icon=icon, emboss=False,
            ).collection_index = index

            sub = row.split()
            subrow = sub.row(align=True)
            subrow.alignment = 'RIGHT'
            if not use_local_collections:
                subrow.active = collection.is_visible  # Parent collection runtime visibility
                subrow.prop(child, "hide_viewport", text="", emboss=False)
            else:
                subrow.active = collection.visible_get()  # Parent collection runtime visibility
                icon = 'HIDE_OFF' if child.visible_get() else 'HIDE_ON'
                props = subrow.operator("object.hide_collection", text="", icon=icon, emboss=False)
                props.collection_index = index
                props.toggle = True

        for child in collection.children:
            index = self._draw_collection(layout, view_layer, use_local_collections, child, index)

        return index

    def draw(self, context):
        layout = self.layout
        layout.use_property_split = False

        view = context.space_data
        view_layer = context.view_layer

        layout.use_property_split = False
        layout.prop(view, "use_local_collections")
        layout.separator()

        # We pass index 0 here because the index is increased
        # so the first real index is 1
        # And we start with index as 1 because we skip the master collection
        self._draw_collection(layout, view_layer, view.use_local_collections, view_layer.layer_collection, 0)


class VIEW3D_PT_object_type_visibility(Panel):
    bl_space_type = 'VIEW_3D'
    bl_region_type = 'HEADER'
    bl_label = "View Object Types"
    bl_ui_units_x = 7

    def draw(self, context):
        layout = self.layout
        layout.use_property_split = True
        layout.use_property_decorate = False

        view = context.space_data

        layout.label(text="Object Types Visibility")

        layout.separator()

        col = layout.column()

        attr_object_types = (
            # Geometry
            ("mesh", "Mesh"),
            ("curve", "Curve"),
            ("surf", "Surface"),
            ("meta", "Meta"),
            ("font", "Text"),
            ("hair", "Hair"),
            ("pointcloud", "Point Cloud"),
            ("volume", "Volume"),
            ("grease_pencil", "Grease Pencil"),
            (None, None),
            # Other
            ("armature", "Armature"),
            ("lattice", "Lattice"),
            ("empty", "Empty"),
            ("light", "Light"),
            ("light_probe", "Light Probe"),
            ("camera", "Camera"),
            ("speaker", "Speaker"),
        )

        for attr, attr_name in attr_object_types:
            if attr is None:
                col.separator()
                continue

            if attr == "hair" and not hasattr(bpy.data, "hairs"):
                continue
            elif attr == "pointcloud" and not hasattr(bpy.data, "pointclouds"):
                continue

            attr_v = "show_object_viewport_" + attr
            attr_s = "show_object_select_" + attr

            icon_v = 'HIDE_OFF' if getattr(view, attr_v) else 'HIDE_ON'
            icon_s = 'RESTRICT_SELECT_OFF' if getattr(view, attr_s) else 'RESTRICT_SELECT_ON'

            split = layout.split(factor = 0.7)
            row = split.row(align=True)
            row.alignment = 'LEFT'
            row.label(text=attr_name)

            row = split.row(align=True)
            row.alignment = 'RIGHT'
            rowsub = row.row(align=True)
            row.prop(view, attr_v, text="", icon=icon_v, emboss=False)
            rowsub.active = getattr(view, attr_v)
            rowsub.prop(view, attr_s, text="", icon=icon_s, emboss=False)


class VIEW3D_PT_shading(Panel):
    bl_space_type = 'VIEW_3D'
    bl_region_type = 'HEADER'
    bl_label = "Shading"
    bl_ui_units_x = 12

    @classmethod
    def get_shading(cls, context):
        # Get settings from 3D viewport or OpenGL render engine
        view = context.space_data
        if view.type == 'VIEW_3D':
            return view.shading
        else:
            return context.scene.display.shading

    def draw(self, _context):
        layout = self.layout
        layout.label(text="Viewport Shading")


class VIEW3D_PT_shading_lighting(Panel):
    bl_space_type = 'VIEW_3D'
    bl_region_type = 'HEADER'
    bl_label = "Lighting"
    bl_parent_id = 'VIEW3D_PT_shading'

    @classmethod
    def poll(cls, context):
        shading = VIEW3D_PT_shading.get_shading(context)
        engine = context.scene.render.engine
        return shading.type in {'SOLID', 'MATERIAL'} or engine == 'BLENDER_EEVEE' and shading.type == 'RENDERED'

    def draw(self, context):
        layout = self.layout
        shading = VIEW3D_PT_shading.get_shading(context)

        col = layout.column()
        split = col.split(factor=0.9)

        if shading.type == 'SOLID':
            row = split.row()
            row.separator()
            row.prop(shading, "light", expand=True)
            col = split.column()

            split = layout.split(factor=0.9)
            col = split.column()
            sub = col.row()

            if shading.light == 'STUDIO':
                prefs = context.preferences
                system = prefs.system

                if not system.use_studio_light_edit:
                    sub.scale_y = 0.6  # smaller studiolight preview
                    row = sub.row()
                    row.separator()
                    row.template_icon_view(shading, "studio_light", scale_popup=3.0)
                else:
                    row = sub.row()
                    row.separator()
                    row.prop(system, "use_studio_light_edit", text="Disable Studio Light Edit", icon='NONE', toggle=True)

                col = split.column()
                col.operator("preferences.studiolight_show", emboss=False, text="", icon='PREFERENCES')

                split = layout.split(factor=0.9)
                col = split.column()

                row = col.row()
                row.separator()
                row.prop(shading, "use_world_space_lighting", text="", icon='WORLD', toggle=True)
                row = row.row()
                if shading.use_world_space_lighting:
                    row.prop(shading, "studiolight_rotate_z", text="Rotation")
                    col = split.column()  # to align properly with above

            elif shading.light == 'MATCAP':
                sub.scale_y = 0.6  # smaller matcap preview
                row = sub.row()
                row.separator()
                row.template_icon_view(shading, "studio_light", scale_popup=3.0)

                col = split.column()
                col.operator("preferences.studiolight_show", emboss=False, text="", icon='PREFERENCES')
                col.operator("view3d.toggle_matcap_flip", emboss=False, text="", icon='ARROW_LEFTRIGHT')

        elif shading.type == 'MATERIAL':
            row =col.row()
            row.separator()
            row.prop(shading, "use_scene_lights")
            row =col.row()
            row.separator()
            row.prop(shading, "use_scene_world")
            col = layout.column()
            split = col.split(factor=0.9)

            if not shading.use_scene_world:
                col = split.column()
                sub = col.row()
                sub.scale_y = 0.6
                row = sub.row()
                row.separator()
                row.template_icon_view(shading, "studio_light", scale_popup=3)

                col = split.column()
                col.operator("preferences.studiolight_show", emboss=False, text="", icon='PREFERENCES')

                split = layout.split(factor=0.9)
                col = split.column()

                row = col.row()
                row.separator()
                row.prop(shading, "use_studiolight_view_rotation", text="", icon='WORLD', toggle=True)
                row = row.row()
                row.prop(shading, "studiolight_rotate_z", text="Rotation")

                row = col.row()
                row.separator()
                row.prop(shading, "studiolight_intensity")
                row = col.row()
                row.separator()
                row.prop(shading, "studiolight_background_alpha")
                row = col.row()
                row.separator()
                row.prop(shading, "studiolight_background_blur")
                col = split.column()  # to align properly with above

        elif shading.type == 'RENDERED':
            row =col.row()
            row.separator()
            row.prop(shading, "use_scene_lights_render")
            row =col.row()
            row.separator()
            row.prop(shading, "use_scene_world_render")

            if not shading.use_scene_world_render:
                col = layout.column()
                split = col.split(factor=0.9)

                col = split.column()
                sub = col.row()
                sub.scale_y = 0.6
                row = sub.row()
                row.separator()
                row.template_icon_view(shading, "studio_light", scale_popup=3)

                col = split.column()
                col.operator("preferences.studiolight_show", emboss=False, text="", icon='PREFERENCES')

                split = layout.split(factor=0.9)
                col = split.column()
                row = col.row()
                row.separator()
                row.prop(shading, "studiolight_rotate_z", text="Rotation")
                row = col.row()
                row.separator()
                row.prop(shading, "studiolight_intensity")
                row = col.row()
                row.separator()
                row.prop(shading, "studiolight_background_alpha")
                row = col.row()
                row.separator()
                row.prop(shading, "studiolight_background_blur")
                col = split.column()  # to align properly with above
            else:
                row = col.row()
                row.separator()
                row.label(icon='DISCLOSURE_TRI_RIGHT')


class VIEW3D_PT_shading_color(Panel):
    bl_space_type = 'VIEW_3D'
    bl_region_type = 'HEADER'
    bl_label = "Color"
    bl_parent_id = 'VIEW3D_PT_shading'

    @classmethod
    def poll(cls, context):
        shading = VIEW3D_PT_shading.get_shading(context)
        return shading.type in {'WIREFRAME', 'SOLID'}

    def _draw_color_type(self, context):
        layout = self.layout
        shading = VIEW3D_PT_shading.get_shading(context)

        layout.grid_flow(columns=3, align=True).prop(shading, "color_type", expand=True)

        if shading.color_type == 'SINGLE':
            layout.row().prop(shading, "single_color", text="")

    def _draw_background_color(self, context):
        layout = self.layout
        shading = VIEW3D_PT_shading.get_shading(context)

        layout.row().label(text="Background")
        layout.row().prop(shading, "background_type", expand=True)
        if shading.background_type == 'VIEWPORT':
            layout.row().prop(shading, "background_color", text="")

    def draw(self, context):
        shading = VIEW3D_PT_shading.get_shading(context)
        if shading.type == 'WIREFRAME':
            self.layout.row().prop(shading, "wireframe_color_type", expand=True)
        else:
            self._draw_color_type(context)
            self.layout.separator()
        self._draw_background_color(context)


class VIEW3D_PT_shading_options(Panel):
    bl_space_type = 'VIEW_3D'
    bl_region_type = 'HEADER'
    bl_label = "Options"
    bl_parent_id = 'VIEW3D_PT_shading'

    @classmethod
    def poll(cls, context):
        shading = VIEW3D_PT_shading.get_shading(context)
        return shading.type in {'WIREFRAME', 'SOLID'}

    def draw(self, context):
        layout = self.layout

        shading = VIEW3D_PT_shading.get_shading(context)

        col = layout.column()

        if shading.type == 'SOLID':
            row = col.row()
            row.separator()
            row.prop(shading, "show_backface_culling")

        row = col.row()

        if shading.type == 'WIREFRAME':
            split = layout.split()
            col = split.column()
            row = col.row()
            row.separator()
            row.prop(shading, "show_xray_wireframe")
            col = split.column()
            if shading.show_xray_wireframe:
                col.prop(shading, "xray_alpha_wireframe", text="")
            else:
                col.label(icon='DISCLOSURE_TRI_RIGHT')

        elif shading.type == 'SOLID':

            xray_active = shading.show_xray and shading.xray_alpha != 1

            split = layout.split()
            col = split.column()
            col.use_property_split = False
            row = col.row()
            row.separator()
            row.prop(shading, "show_xray")
            col = split.column()
            if shading.show_xray:
                col.use_property_split = False
                col.prop(shading, "xray_alpha", text = "")
            else:
                col.label(icon='DISCLOSURE_TRI_RIGHT')

            split = layout.split()
            split.active = not xray_active
            col = split.column()
            col.use_property_split = False
            row = col.row()
            row.separator()
            row.prop(shading, "show_shadows")
            col = split.column()
            if shading.show_shadows:
                col.use_property_split = False
                row = col.row(align = True)
                row.prop(shading, "shadow_intensity", text = "")
                row.popover(panel="VIEW3D_PT_shading_options_shadow", icon='PREFERENCES', text="")
            else:
                col.label(icon='DISCLOSURE_TRI_RIGHT')

            split = layout.split()
            col = split.column()
            col.use_property_split = False
            row = col.row()
            row.separator()
            row.prop(shading, "show_cavity")
            col = split.column()
            if shading.show_cavity:
                col.prop(shading, "cavity_type", text="Type")
            else:
                col.label(icon='DISCLOSURE_TRI_RIGHT')

            col = layout.column()

            if shading.show_cavity:

                #row.prop(shading, "cavity_type", text="Type")

                if shading.cavity_type in {'WORLD', 'BOTH'}:
                    row = col.row()
                    row.separator()
                    row.separator()
                    row.label(text="World Space")
                    row = col.row()
                    row.separator()
                    row.separator()
                    row.separator()
                    row.use_property_split = True
                    row.prop(shading, "cavity_ridge_factor", text="Ridge")
                    row = col.row()
                    row.separator()
                    row.separator()
                    row.separator()
                    row.use_property_split = True
                    row.prop(shading, "cavity_valley_factor", text="Valley")
                    row.popover(panel="VIEW3D_PT_shading_options_ssao", icon='PREFERENCES', text="",)

                if shading.cavity_type in {'SCREEN', 'BOTH'}:
                    row = col.row()
                    row.separator()
                    row.separator()
                    row.label(text="Screen Space")
                    row = col.row()
                    row.separator()
                    row.separator()
                    row.separator()
                    row.use_property_split = True
                    row.prop(shading, "curvature_ridge_factor", text="Ridge")
                    row = col.row()
                    row.separator()
                    row.separator()
                    row.separator()
                    row.use_property_split = True
                    row.prop(shading, "curvature_valley_factor", text="Valley")

            row = col.row()
            row.separator()
            row.prop(shading, "use_dof", text="Depth of Field")

        if shading.type in {'WIREFRAME', 'SOLID'}:
            split = layout.split()
            col = split.column()
            col.use_property_split = False
            row = col.row()
            row.separator()
            row.prop(shading, "show_object_outline")
            col = split.column()
            if shading.show_object_outline:
                col.use_property_split = False
                col.prop(shading, "object_outline_color", text="")
            else:
                col.label(icon='DISCLOSURE_TRI_RIGHT')

        if shading.type == 'SOLID':
            col = layout.column()
            if shading.light in {'STUDIO', 'MATCAP'}:
                if shading.selected_studio_light.has_specular_highlight_pass:
                    row = col.row()
                    row.separator()
                    row.prop(shading, "show_specular_highlight", text="Specular Lighting")


class VIEW3D_PT_shading_options_shadow(Panel):
    bl_label = "Shadow Settings"
    bl_space_type = 'VIEW_3D'
    bl_region_type = 'HEADER'

    def draw(self, context):
        layout = self.layout
        layout.use_property_split = True
        scene = context.scene

        col = layout.column()
        col.prop(scene.display, "light_direction")
        col.prop(scene.display, "shadow_shift")
        col.prop(scene.display, "shadow_focus")


class VIEW3D_PT_shading_options_ssao(Panel):
    bl_label = "SSAO Settings"
    bl_space_type = 'VIEW_3D'
    bl_region_type = 'HEADER'

    def draw(self, context):
        layout = self.layout
        layout.use_property_split = True
        scene = context.scene

        col = layout.column(align=True)
        col.prop(scene.display, "matcap_ssao_samples")
        col.prop(scene.display, "matcap_ssao_distance")
        col.prop(scene.display, "matcap_ssao_attenuation")


class VIEW3D_PT_shading_render_pass(Panel):
    bl_space_type = 'VIEW_3D'
    bl_region_type = 'HEADER'
    bl_label = "Render Pass"
    bl_parent_id = 'VIEW3D_PT_shading'
    COMPAT_ENGINES = {'BLENDER_EEVEE'}

    @classmethod
    def poll(cls, context):
        return (
            (context.space_data.shading.type == 'MATERIAL') or
            (context.engine in cls.COMPAT_ENGINES and context.space_data.shading.type == 'RENDERED')
        )

    def draw(self, context):
        shading = context.space_data.shading

        layout = self.layout
        row = layout.row()
        row.separator()
        row.prop(shading, "render_pass", text="")


class VIEW3D_PT_gizmo_display(Panel):
    bl_space_type = 'VIEW_3D'
    bl_region_type = 'HEADER'
    bl_label = "Gizmo"
    bl_ui_units_x = 8

    def draw(self, context):
        layout = self.layout

        scene = context.scene
        view = context.space_data

        prefs = context.preferences
        prefsview = prefs.view

        col = layout.column()
        col.label(text="Viewport Gizmos")

        col.separator()
        col.active = view.show_gizmo
        colsub = col.column(align = True)

        row = colsub.row()
        row.separator()
        row.prop(view, "show_gizmo_navigate", text="Navigate")

        if view.show_gizmo_navigate:
            row = colsub.row()
            row.separator()
            row.separator()
            row.prop(prefsview, "show_navigate_ui") # bfa - moved from the preferences
            row = colsub.row()
            row.separator()
            row.separator()
            row.prop(prefsview, "mini_axis_type", text="")

        row = colsub.row()
        row.separator()
        row.prop(view, "show_gizmo_tool", text="Active Tools")
        row = colsub.row()
        row.separator()
        row.prop(view, "show_gizmo_context", text="Active Object")

        col = layout.column( align = True)
        if view.show_gizmo and view.show_gizmo_context:
            col.label(text="Object Gizmos")
            row = col.row()
            row.separator()
            row.prop(scene.transform_orientation_slots[1], "type", text="")
            row = col.row()
            row.separator()
            row.prop(view, "show_gizmo_object_translate", text="Move")
            row = col.row()
            row.separator()
            row.prop(view, "show_gizmo_object_rotate", text="Rotate")
            row = col.row()
            row.separator()
            row.prop(view, "show_gizmo_object_scale", text="Scale")

        # Match order of object type visibility
        col = layout.column(align = True)
        col.active = view.show_gizmo
        col.label(text="Empty")
        row = col.row()
        row.separator()
        row.prop(view, "show_gizmo_empty_image", text="Image")
        row = col.row()
        row.separator()
        row.prop(view, "show_gizmo_empty_force_field", text="Force Field")

        col.label(text="Light")
        row = col.row()
        row.separator()
        row.prop(view, "show_gizmo_light_size", text="Size")
        row = col.row()
        row.separator()
        row.prop(view, "show_gizmo_light_look_at", text="Look At")

        col.label(text="Camera")
        row = col.row()
        row.separator()
        row.prop(view, "show_gizmo_camera_lens", text="Lens")
        row = col.row()
        row.separator()
        row.prop(view, "show_gizmo_camera_dof_distance", text="Focus Distance")


class VIEW3D_PT_overlay(Panel):
    bl_space_type = 'VIEW_3D'
    bl_region_type = 'HEADER'
    bl_label = "Overlays"
    bl_ui_units_x = 13

    def draw(self, _context):
        layout = self.layout
        layout.label(text="Viewport Overlays")


class VIEW3D_PT_overlay_guides(Panel):
    bl_space_type = 'VIEW_3D'
    bl_region_type = 'HEADER'
    bl_parent_id = 'VIEW3D_PT_overlay'
    bl_label = "Guides"

    def draw(self, context):
        layout = self.layout

        view = context.space_data
        scene = context.scene

        overlay = view.overlay
        shading = view.shading
        display_all = overlay.show_overlays
        region = context.area.spaces.active.region_3d

        col = layout.column()
        col.active = display_all

        split = col.split()
        sub = split.column()

        split = col.split()
        col = split.column()
        col.use_property_split = False
        col.prop(overlay, "show_ortho_grid")
        col = split.column()
        if overlay.show_ortho_grid:
            col.prop(overlay, "show_floor", text="Floor")
        else:
            col.label(icon='DISCLOSURE_TRI_RIGHT')

        if overlay.show_ortho_grid:

            split = layout.split()
            row = split.row()
            row.active = display_all
            row.separator()
            row.label(text="Axes")

            #subrow = row.row(align=True)
            row = split.row(align=True)
            row.active = display_all
            subrow = row.row(align=True)
            subrow.active = region.view_perspective != 'ORTHO'
            subrow.prop(overlay, "show_axis_x", text="X", toggle=True)
            subrow.prop(overlay, "show_axis_y", text="Y", toggle=True)
            subrow.prop(overlay, "show_axis_z", text="Z", toggle=True)

            if overlay.show_floor or overlay.show_ortho_grid:
                col = layout.column()
                col.active = display_all
                col.use_property_split = True
                if (overlay.show_floor) or (overlay.show_ortho_grid):
                    row = col.row()
                    row.separator()
                    row.prop(overlay, "grid_scale", text="Grid Scale")

                    if scene.unit_settings.system == 'NONE':
                        col = layout.column()
                        col.use_property_split = True
                        row = col.row()
                        row.separator()
                        row.prop(overlay, "grid_subdivisions", text="Subdivisions")

        layout.separator()

        layout.label(text = "Options")

        split = layout.split()
        split.active = display_all
        sub = split.column()
        row = sub.row()
        row.separator()
        row.prop(overlay, "show_text", text="Text Info")
        row = sub.row()
        row.separator()
        row.prop(overlay, "show_stats", text="Statistics")

        sub = split.column()
        sub.prop(overlay, "show_cursor", text="3D Cursor")
        sub.prop(overlay, "show_annotation", text="Annotations")

        if shading.type == 'MATERIAL':
            row = col.row()
            row.active = shading.render_pass == 'COMBINED'
            row.separator()
            row.prop(overlay, "show_look_dev")


class VIEW3D_PT_overlay_object(Panel):
    bl_space_type = 'VIEW_3D'
    bl_region_type = 'HEADER'
    bl_parent_id = 'VIEW3D_PT_overlay'
    bl_label = "Objects"

    def draw(self, context):
        layout = self.layout
        view = context.space_data
        overlay = view.overlay
        display_all = overlay.show_overlays

        col = layout.column(align=True)
        col.active = display_all

        split = col.split()

        sub = split.column(align=True)
        row = sub.row()
        row.separator()
        row.prop(overlay, "show_extras", text="Extras")
        row = sub.row()
        row.separator()
        row.prop(overlay, "show_relationship_lines")
        row = sub.row()
        row.separator()
        row.prop(overlay, "show_outline_selected")

        sub = split.column(align=True)
        sub.prop(overlay, "show_bones", text="Bones")
        sub.prop(overlay, "show_motion_paths")

        split = col.split()
        col = split.column()
        col.use_property_split = False
        row = col.row()
        row.separator()
        row.prop(overlay, "show_object_origins", text="Origins")
        col = split.column()
        if overlay.show_object_origins:
            col.prop(overlay, "show_object_origins_all", text="Origins (All)")
        else:
            col.label(icon='DISCLOSURE_TRI_RIGHT')


class VIEW3D_PT_overlay_geometry(Panel):
    bl_space_type = 'VIEW_3D'
    bl_region_type = 'HEADER'
    bl_parent_id = 'VIEW3D_PT_overlay'
    bl_label = "Geometry"

    def draw(self, context):
        layout = self.layout
        view = context.space_data
        overlay = view.overlay
        display_all = overlay.show_overlays
        is_wireframes = view.shading.type == 'WIREFRAME'

        col = layout.column(align = True)
        col.active = display_all
        split = col.split()
        row = split.row()
        row.separator()
        row.prop(overlay, "show_wireframes")

        row = split.row(align=True)
        if overlay.show_wireframes or is_wireframes:
            row.prop(overlay, "wireframe_threshold", text="")
            row.prop(overlay, "wireframe_opacity", text="Opacity")
        else:
            row.label(icon='DISCLOSURE_TRI_RIGHT')

        row = col.row()
        row.separator()
        row.prop(overlay, "show_face_orientation")

        if context.mode not in {
                'EDIT_ARMATURE', 'POSE', 'OBJECT',
                'PAINT_GPENCIL', 'VERTEX_GPENCIL', 'WEIGHT_GPENCIL', 'SCULPT_GPENCIL', 'EDIT_GPENCIL',
        }:
            col = layout.column(align = True)
            col.active = display_all
            split = col.split()
            row = split.row()
            row.separator()
            row.prop(overlay, "show_fade_inactive")

            row = split.row(align=True)
            if overlay.show_fade_inactive:
                row.prop(overlay, "fade_inactive_alpha", text="")
            else:
                row.label(icon='DISCLOSURE_TRI_RIGHT')

        # sub.prop(overlay, "show_onion_skins")


class VIEW3D_PT_overlay_motion_tracking(Panel):
    bl_space_type = 'VIEW_3D'
    bl_region_type = 'HEADER'
    bl_parent_id = 'VIEW3D_PT_overlay'
    bl_label = "Motion Tracking"

    def draw_header(self, context):
        layout = self.layout
        view = context.space_data
        overlay = view.overlay
        display_all = overlay.show_overlays
        layout.active = display_all

        row = layout.row()
        split = row.split()
        split.prop(view, "show_reconstruction", text=self.bl_label)
        if view.show_reconstruction:
            split.label(icon='DISCLOSURE_TRI_DOWN')
        else:
            split.label(icon='DISCLOSURE_TRI_RIGHT')

    def draw(self, context):
        layout = self.layout
        view = context.space_data
        overlay = view.overlay
        display_all = overlay.show_overlays

        col = layout.column()
        col.active = display_all

        if view.show_reconstruction:
            split = col.split()

            sub = split.column(align=True)
            row = sub.row()
            row.separator()
            row.prop(view, "show_camera_path", text="Camera Path")

            sub = split.column()
            sub.prop(view, "show_bundle_names", text="Marker Names")

            col = layout.column()
            col.active = display_all
            col.label(text="Tracks")
            row = col.row(align=True)
            row.separator()
            row.prop(view, "tracks_display_type", text="")
            row.prop(view, "tracks_display_size", text="Size")


class VIEW3D_PT_overlay_edit_mesh(Panel):
    bl_space_type = 'VIEW_3D'
    bl_region_type = 'HEADER'
    bl_parent_id = 'VIEW3D_PT_overlay'
    bl_label = "Mesh Edit Mode"

    @classmethod
    def poll(cls, context):
        return context.mode == 'EDIT_MESH'

    def draw(self, context):
        layout = self.layout

        view = context.space_data
        shading = view.shading
        overlay = view.overlay
        display_all = overlay.show_overlays

        is_any_solid_shading = not (shading.show_xray or (shading.type == 'WIREFRAME'))

        col = layout.column()
        col.active = display_all

        split = col.split()

        sub = split.column()
        sub.active = is_any_solid_shading
        row = sub.row()
        row.separator()
        row.prop(overlay, "show_edges", text="Edges")
        sub = split.column()
        sub.prop(overlay, "show_faces", text="Faces")
        sub = split.column()
        sub.active = is_any_solid_shading
        sub.prop(overlay, "show_face_center", text="Center")

        row = col.row(align=True)
        row.separator()
        row.prop(overlay, "show_edge_crease", text="Creases", toggle=True)
        row.prop(overlay, "show_edge_sharp", text="Sharp", text_ctxt=i18n_contexts.plural, toggle=True)
        row.prop(overlay, "show_edge_bevel_weight", text="Bevel", toggle=True)
        row.prop(overlay, "show_edge_seams", text="Seams", toggle=True)

        if context.preferences.view.show_developer_ui:
            col.label(text="Developer")
            row = col.row()
            row.separator()
            row.prop(overlay, "show_extra_indices", text="Indices")


class VIEW3D_PT_overlay_edit_mesh_shading(Panel):
    bl_space_type = 'VIEW_3D'
    bl_region_type = 'HEADER'
    bl_parent_id = 'VIEW3D_PT_overlay_edit_mesh'
    bl_label = "Shading"

    @classmethod
    def poll(cls, context):
        return context.mode == 'EDIT_MESH'

    def draw(self, context):
        layout = self.layout

        view = context.space_data
        shading = view.shading
        overlay = view.overlay
        tool_settings = context.tool_settings
        display_all = overlay.show_overlays
        statvis = tool_settings.statvis

        col = layout.column()
        col.active = display_all
        row = col.row()
        row.separator()
        row.prop(overlay, "show_occlude_wire")

        row = col.row()
        row.separator()
        split = row.split(factor = 0.55)
        split.prop(overlay, "show_weight", text="Vertex Group Weights")
        if overlay.show_weight:
            split.label(icon='DISCLOSURE_TRI_DOWN')
        else:
            split.label(icon='DISCLOSURE_TRI_RIGHT')

        if overlay.show_weight:
            row = col.row()
            row.separator()
            row.separator()
            row.use_property_split = True
            row.prop(tool_settings, "vertex_group_user", text = "Zero Weights", expand=True)

        if shading.type == 'WIREFRAME':
            xray = shading.show_xray_wireframe and shading.xray_alpha_wireframe < 1.0
        elif shading.type == 'SOLID':
            xray = shading.show_xray and shading.xray_alpha < 1.0
        else:
            xray = False

        statvis_active = not xray
        row = col.row()
        row.active = statvis_active
        row.separator()
        split = row.split(factor = 0.55)
        split.prop(overlay, "show_statvis", text="Mesh Analysis")
        if overlay.show_statvis:
            split.label(icon='DISCLOSURE_TRI_DOWN')
        else:
            split.label(icon='DISCLOSURE_TRI_RIGHT')

        if overlay.show_statvis:
            col = col.column()
            col.active = statvis_active

            sub = col.split()
            row = sub.row()
            row.separator()
            row.separator()
            row.use_property_split = True
            row.prop(statvis, "type", text="Type")

            statvis_type = statvis.type
            if statvis_type == 'OVERHANG':
                row = col.row(align=True)
                row.separator()
                row.prop(statvis, "overhang_min", text="Minimum")
                row.prop(statvis, "overhang_max", text="Maximum")
                row = col.row(align=True)
                row.separator()
                row.row().prop(statvis, "overhang_axis", expand=True)
            elif statvis_type == 'THICKNESS':
                row = col.row(align=True)
                row.separator()
                row.prop(statvis, "thickness_min", text="Minimum")
                row.prop(statvis, "thickness_max", text="Maximum")
                col.prop(statvis, "thickness_samples")
            elif statvis_type == 'INTERSECT':
                pass
            elif statvis_type == 'DISTORT':
                row = col.row(align=True)
                row.separator()
                row.prop(statvis, "distort_min", text="Minimum")
                row.prop(statvis, "distort_max", text="Maximum")
            elif statvis_type == 'SHARP':
                row = col.row(align=True)
                row.separator()
                row.prop(statvis, "sharp_min", text="Minimum")
                row.prop(statvis, "sharp_max", text="Maximum")


class VIEW3D_PT_overlay_edit_mesh_measurement(Panel):
    bl_space_type = 'VIEW_3D'
    bl_region_type = 'HEADER'
    bl_parent_id = 'VIEW3D_PT_overlay_edit_mesh'
    bl_label = "Measurement"

    @classmethod
    def poll(cls, context):
        return context.mode == 'EDIT_MESH'

    def draw(self, context):
        layout = self.layout

        view = context.space_data
        overlay = view.overlay
        display_all = overlay.show_overlays

        col = layout.column()
        col.active = display_all

        split = col.split()

        sub = split.column()
        row = sub.row()
        row.separator()
        row.prop(overlay, "show_extra_edge_length", text="Edge Length")
        row = sub.row()
        row.separator()
        row.prop(overlay, "show_extra_edge_angle", text="Edge Angle")

        sub = split.column()
        sub.prop(overlay, "show_extra_face_area", text="Face Area")
        sub.prop(overlay, "show_extra_face_angle", text="Face Angle")


class VIEW3D_PT_overlay_edit_mesh_normals(Panel):
    bl_space_type = 'VIEW_3D'
    bl_region_type = 'HEADER'
    bl_parent_id = 'VIEW3D_PT_overlay_edit_mesh'
    bl_label = "Normals"

    @classmethod
    def poll(cls, context):
        return context.mode == 'EDIT_MESH'

    def draw(self, context):
        layout = self.layout

        view = context.space_data
        overlay = view.overlay
        display_all = overlay.show_overlays

        col = layout.column()
        col.active = display_all
        split = col.split()

        row = split.row(align=True)
        row.separator()
        row.separator()
        row.prop(overlay, "show_vertex_normals", text="", icon='NORMALS_VERTEX')
        row.prop(overlay, "show_split_normals", text="", icon='NORMALS_VERTEX_FACE')
        row.prop(overlay, "show_face_normals", text="", icon='NORMALS_FACE')

        sub = split.row(align=True)
        if overlay.show_vertex_normals or overlay.show_face_normals or overlay.show_split_normals:
            sub.use_property_split = True
            sub.prop(overlay, "normals_length", text="")
        else:
            sub.label(icon='DISCLOSURE_TRI_RIGHT')


class VIEW3D_PT_overlay_edit_mesh_freestyle(Panel):
    bl_space_type = 'VIEW_3D'
    bl_region_type = 'HEADER'
    bl_parent_id = 'VIEW3D_PT_overlay'
    bl_label = "Freestyle"

    @classmethod
    def poll(cls, context):
        return context.mode == 'EDIT_MESH' and bpy.app.build_options.freestyle

    def draw(self, context):
        layout = self.layout

        view = context.space_data
        overlay = view.overlay
        display_all = overlay.show_overlays

        col = layout.column()
        col.active = display_all

        row = col.row()
        row.separator()
        row.prop(overlay, "show_freestyle_edge_marks", text="Edge Marks")
        row.prop(overlay, "show_freestyle_face_marks", text="Face Marks")


class VIEW3D_PT_overlay_edit_curve(Panel):
    bl_space_type = 'VIEW_3D'
    bl_region_type = 'HEADER'
    bl_parent_id = 'VIEW3D_PT_overlay'
    bl_label = "Curve Edit Mode"

    @classmethod
    def poll(cls, context):
        return context.mode == 'EDIT_CURVE'

    def draw(self, context):
        layout = self.layout
        view = context.space_data
        overlay = view.overlay
        display_all = overlay.show_overlays

        col = layout.column()
        col.active = display_all

        row = col.row()
        row.prop(overlay, "display_handle", text="Handles")

        col = layout.column(align = True)
        col.active = display_all
        split = col.split()
        row = split.row(align=True)
        #row.separator()
        #row.separator()
        row.prop(overlay, "show_curve_normals")

        row = split.row(align=True)
        if overlay.show_curve_normals:
            row.prop(overlay, "normals_length", text="")
        else:
            row.label(icon='DISCLOSURE_TRI_RIGHT')


class VIEW3D_PT_overlay_sculpt(Panel):
    bl_space_type = 'VIEW_3D'
    bl_context = ".sculpt_mode"
    bl_region_type = 'HEADER'
    bl_parent_id = 'VIEW3D_PT_overlay'
    bl_label = "Sculpt"

    @classmethod
    def poll(cls, context):
        return (
            context.mode == 'SCULPT' and
            (context.sculpt_object and context.tool_settings.sculpt)
        )

    def draw(self, context):
        layout = self.layout
        tool_settings = context.tool_settings
        sculpt = tool_settings.sculpt

        view = context.space_data
        overlay = view.overlay
        display_all = overlay.show_overlays

        col = layout.column(align = True)
        col.active = display_all
        split = col.split()
        row = split.row()
        row.separator()
        row.prop(sculpt, "show_mask")

        row = split.row(align=True)
        if sculpt.show_mask:
            row.prop(overlay, "sculpt_mode_mask_opacity", text = "")
        else:
            row.label(icon='DISCLOSURE_TRI_RIGHT')

        col = layout.column(align = True)
        col.active = display_all
        split = col.split()
        row = split.row()
        row.separator()
        row.prop(sculpt, "show_face_sets")

        row = split.row(align=True)
        if sculpt.show_face_sets:
            row.prop(overlay, "sculpt_mode_face_sets_opacity", text="")
        else:
            row.label(icon='DISCLOSURE_TRI_RIGHT')


class VIEW3D_PT_overlay_pose(Panel):
    bl_space_type = 'VIEW_3D'
    bl_region_type = 'HEADER'
    bl_parent_id = 'VIEW3D_PT_overlay'
    bl_label = "Pose Mode"

    @classmethod
    def poll(cls, context):
        mode = context.mode
        return (
            (mode == 'POSE') or
            (mode == 'PAINT_WEIGHT' and context.pose_object)
        )

    def draw(self, context):
        layout = self.layout
        view = context.space_data
        mode = context.mode
        overlay = view.overlay
        display_all = overlay.show_overlays

        col = layout.column()
        col.active = display_all

        if mode == 'POSE':

            col = layout.column(align = True)
            col.active = display_all
            split = col.split()
            row = split.row(align=True)
            #row.separator()
            #row.separator()
            row.prop(overlay, "show_xray_bone")

            row = split.row(align=True)
            if overlay.show_xray_bone:
                row.prop(overlay, "xray_alpha_bone", text="")
            else:
                row.label(icon='DISCLOSURE_TRI_RIGHT')

        else:
            row = col.row()
            row.prop(overlay, "show_xray_bone")


class VIEW3D_PT_overlay_texture_paint(Panel):
    bl_space_type = 'VIEW_3D'
    bl_region_type = 'HEADER'
    bl_parent_id = 'VIEW3D_PT_overlay'
    bl_label = "Texture Paint"

    @classmethod
    def poll(cls, context):
        return context.mode == 'PAINT_TEXTURE'

    def draw(self, context):
        layout = self.layout
        view = context.space_data
        overlay = view.overlay
        display_all = overlay.show_overlays

        col = layout.column()
        col.active = display_all
        row = col.row()
        row.separator()
        row.label(text = "Stencil Mask Opacity")
        row.prop(overlay, "texture_paint_mode_opacity", text = "")


class VIEW3D_PT_overlay_vertex_paint(Panel):
    bl_space_type = 'VIEW_3D'
    bl_region_type = 'HEADER'
    bl_parent_id = 'VIEW3D_PT_overlay'
    bl_label = "Vertex Paint"

    @classmethod
    def poll(cls, context):
        return context.mode == 'PAINT_VERTEX'

    def draw(self, context):
        layout = self.layout
        view = context.space_data
        overlay = view.overlay
        display_all = overlay.show_overlays

        col = layout.column()
        col.active = display_all
        row = col.row()
        row.separator()
        row.label( text = "Stencil Mask Opacity")
        row.prop(overlay, "vertex_paint_mode_opacity", text = "")
        row = col.row()
        row.separator()
        row.prop(overlay, "show_paint_wire")


class VIEW3D_PT_overlay_weight_paint(Panel):
    bl_space_type = 'VIEW_3D'
    bl_region_type = 'HEADER'
    bl_parent_id = 'VIEW3D_PT_overlay'
    bl_label = "Weight Paint"

    @classmethod
    def poll(cls, context):
        return context.mode == 'PAINT_WEIGHT'

    def draw(self, context):
        layout = self.layout
        view = context.space_data
        overlay = view.overlay
        display_all = overlay.show_overlays

        col = layout.column()
        col.active = display_all

        row = col.row()
        row.separator()
        row.label(text = "Opacity")
        row.prop(overlay, "weight_paint_mode_opacity", text="")
        row = col.split(factor = 0.36)
        row.label(text="     Zero Weights")
        sub = row.row()
        sub.prop(context.tool_settings, "vertex_group_user", expand=True)

        row = col.row()
        row.separator()
        row.prop(overlay, "show_wpaint_contours")
        row = col.row()
        row.separator()
        row.prop(overlay, "show_paint_wire")


class VIEW3D_PT_snapping(Panel):
    bl_space_type = 'VIEW_3D'
    bl_region_type = 'HEADER'
    bl_label = "Snapping"

    def draw(self, context):
        tool_settings = context.tool_settings
        snap_elements = tool_settings.snap_elements
        obj = context.active_object
        object_mode = 'OBJECT' if obj is None else obj.mode

        layout = self.layout
        col = layout.column()
        col.label(text="Snap To")
        col.prop(tool_settings, "snap_elements", expand=True)

        col.separator()
        if 'INCREMENT' in snap_elements:
            col.prop(tool_settings, "use_snap_grid_absolute")

        if snap_elements != {'INCREMENT'}:
            col.label(text="Snap With")
            row = col.row(align=True)
            row.prop(tool_settings, "snap_target", expand=True)

            col.prop(tool_settings, "use_snap_backface_culling")

            if obj:
                if object_mode == 'EDIT':
                    col.prop(tool_settings, "use_snap_self")
                if object_mode in {'OBJECT', 'POSE', 'EDIT', 'WEIGHT_PAINT'}:
                    col.prop(tool_settings, "use_snap_align_rotation")

            if 'FACE' in snap_elements:
                col.prop(tool_settings, "use_snap_project")

            if 'VOLUME' in snap_elements:
                col.prop(tool_settings, "use_snap_peel_object")

        col.label(text="Affect")
        row = col.row(align=True)
        row.prop(tool_settings, "use_snap_translate", text="Move", toggle=True)
        row.prop(tool_settings, "use_snap_rotate", text="Rotate", toggle=True)
        row.prop(tool_settings, "use_snap_scale", text="Scale", toggle=True)


class VIEW3D_PT_proportional_edit(Panel):
    bl_space_type = 'VIEW_3D'
    bl_region_type = 'HEADER'
    bl_label = "Proportional Editing"
    bl_ui_units_x = 8

    def draw(self, context):
        layout = self.layout
        tool_settings = context.tool_settings
        col = layout.column()
        col.active = (tool_settings.use_proportional_edit_objects if context.mode == 'OBJECT' else tool_settings.use_proportional_edit)

        if context.mode != 'OBJECT':
            col.prop(tool_settings, "use_proportional_connected")
            sub = col.column()
            sub.active = not tool_settings.use_proportional_connected
            sub.prop(tool_settings, "use_proportional_projected")
            col.separator()

        col.prop(tool_settings, "proportional_edit_falloff", expand=True)


class VIEW3D_PT_transform_orientations(Panel):
    bl_space_type = 'VIEW_3D'
    bl_region_type = 'HEADER'
    bl_label = "Transform Orientations"
    bl_ui_units_x = 8

    def draw(self, context):
        layout = self.layout
        layout.label(text="Transform Orientations")

        scene = context.scene
        orient_slot = scene.transform_orientation_slots[0]
        orientation = orient_slot.custom_orientation

        row = layout.row()
        col = row.column()
        col.prop(orient_slot, "type", expand=True)
        row.operator("transform.create_orientation", text="", icon='ADD', emboss=False).use = True

        if orientation:
            row = layout.row(align=False)
            row.prop(orientation, "name", text="", icon='OBJECT_ORIGIN')
            row.operator("transform.delete_orientation", text="", icon='X', emboss=False)


class VIEW3D_PT_gpencil_origin(Panel):
    bl_space_type = 'VIEW_3D'
    bl_region_type = 'HEADER'
    bl_label = "Stroke Placement"

    def draw(self, context):
        layout = self.layout
        tool_settings = context.tool_settings
        gpd = context.gpencil_data

        layout.label(text="Stroke Placement")

        row = layout.row()
        col = row.column()
        col.prop(tool_settings, "gpencil_stroke_placement_view3d", expand=True)

        if tool_settings.gpencil_stroke_placement_view3d == 'SURFACE':
            row = layout.row()
            row.label(text="Offset")
            row = layout.row()
            row.prop(gpd, "zdepth_offset", text="")

        if tool_settings.gpencil_stroke_placement_view3d == 'STROKE':
            row = layout.row()
            row.label(text="Target")
            row = layout.row()
            row.prop(tool_settings, "gpencil_stroke_snap_mode", expand=True)


class VIEW3D_PT_gpencil_lock(Panel):
    bl_space_type = 'VIEW_3D'
    bl_region_type = 'HEADER'
    bl_label = "Drawing Plane"

    def draw(self, context):
        layout = self.layout
        layout.label(text="Drawing Plane")

        row = layout.row()
        col = row.column()
        col.prop(context.tool_settings.gpencil_sculpt, "lock_axis", expand=True)


class VIEW3D_PT_gpencil_guide(Panel):
    bl_space_type = 'VIEW_3D'
    bl_region_type = 'HEADER'
    bl_label = "Guides"

    def draw(self, context):
        settings = context.tool_settings.gpencil_sculpt.guide

        layout = self.layout
        layout.label(text="Guides")

        col = layout.column()
        col.active = settings.use_guide
        col.prop(settings, "type", expand=True)

        if settings.type in {'ISO', 'PARALLEL', 'RADIAL'}:
            col.prop(settings, "angle")
            row = col.row(align=True)

        col.prop(settings, "use_snapping")
        if settings.use_snapping:

            if settings.type == 'RADIAL':
                col.prop(settings, "angle_snap")
            else:
                col.prop(settings, "spacing")

        if settings.type in {'CIRCULAR', 'RADIAL'} or settings.use_snapping:
            col.label(text="Reference Point")
            row = col.row(align=True)
            row.prop(settings, "reference_point", expand=True)
            if settings.reference_point == 'CUSTOM':
                col.prop(settings, "location", text="Custom Location")
            elif settings.reference_point == 'OBJECT':
                col.prop(settings, "reference_object", text="Object Location")
                if not settings.reference_object:
                    col.label(text="No object selected, using cursor")


class VIEW3D_PT_overlay_gpencil_options(Panel):
    bl_space_type = 'VIEW_3D'
    bl_region_type = 'HEADER'
    bl_parent_id = 'VIEW3D_PT_overlay'
    bl_label = ""

    @classmethod
    def poll(cls, context):
        return context.object and context.object.type == 'GPENCIL'

    def draw_header(self, context):
        layout = self.layout
        layout.label(text={
            'PAINT_GPENCIL': "Draw Grease Pencil",
            'EDIT_GPENCIL': "Edit Grease Pencil",
            'SCULPT_GPENCIL': "Sculpt Grease Pencil",
            'WEIGHT_GPENCIL': "Weight Grease Pencil",
            'VERTEX_GPENCIL': "Vertex Grease Pencil",
            'OBJECT': "Grease Pencil",
        }[context.mode])

    def draw(self, context):
        layout = self.layout
        view = context.space_data
        overlay = view.overlay
        display_all = overlay.show_overlays

        row = layout.row()
        row.separator()
        row.prop(overlay, "use_gpencil_onion_skin", text="Onion Skin")

        col = layout.column(align = True)
        col.active = display_all
        split = col.split()
        row = split.row()
        row.separator()
        row.prop(overlay, "use_gpencil_grid")

        row = split.row(align=True)
        if overlay.use_gpencil_grid:
            row.prop(overlay, "gpencil_grid_opacity", text="", slider=True)
            row.prop(overlay, "use_gpencil_canvas_xray", text="", icon='XRAY')
        else:
            row.label(icon='DISCLOSURE_TRI_RIGHT')

        col = layout.column(align = True)
        col.active = display_all
        split = col.split()
        row = split.row()
        row.separator()
        row.prop(overlay, "use_gpencil_fade_layers")

        row = split.row(align=True)
        if overlay.use_gpencil_fade_layers:
            row.separator
            row.prop(overlay, "gpencil_fade_layer", text="", slider=True)
        else:
            row.label(icon='DISCLOSURE_TRI_RIGHT')

        col = layout.column(align = True)
        col.active = display_all
        split = col.split()
        row = split.row()
        row.separator()
        row.prop(overlay, "use_gpencil_fade_objects")

        row = split.row(align=True)
        if overlay.use_gpencil_fade_objects:
            row.prop(overlay, "gpencil_fade_objects", text="", slider=True)
            row.prop(overlay, "use_gpencil_fade_gp_objects", text="", icon='OUTLINER_OB_GREASEPENCIL')
        else:
            row.label(icon='DISCLOSURE_TRI_RIGHT')

        if context.object.mode in {'EDIT_GPENCIL', 'SCULPT_GPENCIL', 'WEIGHT_GPENCIL', 'VERTEX_GPENCIL'}:
            split = layout.split()
            col = split.column()
            row = col.row()
            row.separator()
            row.prop(overlay, "use_gpencil_edit_lines", text="Edit Lines")
            col = split.column()
            if overlay.use_gpencil_edit_lines:
                col.prop(overlay, "use_gpencil_multiedit_line_only", text="Only in Multiframe")
            else:
                col.label(icon='DISCLOSURE_TRI_RIGHT')

            if context.object.mode == 'EDIT_GPENCIL':
                split = layout.split()
                col = split.column()
                row = col.row()
                row.separator()
                row.prop(overlay, "use_gpencil_show_directions")
                col = split.column()
                col.prop(overlay, "use_gpencil_show_material_name", text="Material Name")

            layout.use_property_split = True
            layout.separator()
            row = layout.row()
            row.separator()
            row.prop(overlay, "vertex_opacity", text="Vertex Opacity", slider=True)

            # Handles for Curve Edit
            if context.object.mode == 'EDIT_GPENCIL':
                gpd = context.object.data
                if gpd.use_curve_edit:
                    layout.prop(overlay, "display_handle", text="Handles")

        if context.object.mode in {'PAINT_GPENCIL', 'VERTEX_GPENCIL'}:
            layout.label(text="Vertex Paint")
            row = layout.row()
            shading = VIEW3D_PT_shading.get_shading(context)
            row.enabled = shading.type not in {'WIREFRAME', 'RENDERED'}
            row.separator()
            row.use_property_split = True
            row.prop(overlay, "gpencil_vertex_paint_opacity", text="Opacity", slider=True)


class VIEW3D_PT_quad_view(Panel):
    bl_space_type = 'VIEW_3D'
    bl_region_type = 'UI'
    bl_category = "View"
    bl_label = "Quad View"
    bl_options = {'DEFAULT_CLOSED'}

    @classmethod
    def poll(cls, context):
        view = context.space_data
        return view.region_quadviews

    def draw(self, context):
        layout = self.layout

        view = context.space_data

        region = view.region_quadviews[2]
        col = layout.column()
        col.prop(region, "lock_rotation")
        row = col.row()
        row.enabled = region.lock_rotation
        row.prop(region, "show_sync_view")
        row = col.row()
        row.enabled = region.lock_rotation and region.show_sync_view
        row.prop(region, "use_box_clip")


# Annotation properties
class VIEW3D_PT_grease_pencil(AnnotationDataPanel, Panel):
    bl_space_type = 'VIEW_3D'
    bl_region_type = 'UI'
    bl_category = "View"

    # NOTE: this is just a wrapper around the generic GP Panel


class VIEW3D_PT_annotation_onion(AnnotationOnionSkin, Panel):
    bl_space_type = 'VIEW_3D'
    bl_region_type = 'UI'
    bl_category = "View"
    bl_parent_id = 'VIEW3D_PT_grease_pencil'

    # NOTE: this is just a wrapper around the generic GP Panel


class TOPBAR_PT_annotation_layers(Panel, AnnotationDataPanel):
    bl_space_type = 'VIEW_3D'
    bl_region_type = 'HEADER'
    bl_label = "Layers"
    bl_ui_units_x = 14


class VIEW3D_PT_view3d_stereo(Panel):
    bl_space_type = 'VIEW_3D'
    bl_region_type = 'UI'
    bl_category = "View"
    bl_label = "Stereoscopy"
    bl_options = {'DEFAULT_CLOSED'}

    @classmethod
    def poll(cls, context):
        scene = context.scene
        wm = bpy.ops.wm

        multiview = scene.render.use_multiview
        return multiview

    def draw(self, context):
        layout = self.layout
        view = context.space_data

        basic_stereo = context.scene.render.views_format == 'STEREO_3D'

        col = layout.column()
        col.row().prop(view, "stereo_3d_camera", expand=True)

        col.label(text="Display")
        row = col.row()
        row.active = basic_stereo
        row.prop(view, "show_stereo_3d_cameras")
        row = col.row()
        row.active = basic_stereo
        split = row.split()
        split.prop(view, "show_stereo_3d_convergence_plane")
        split = row.split()
        split.prop(view, "stereo_3d_convergence_plane_alpha", text="Alpha")
        split.active = view.show_stereo_3d_convergence_plane
        row = col.row()
        split = row.split()
        split.prop(view, "show_stereo_3d_volume")
        split = row.split()
        split.prop(view, "stereo_3d_volume_alpha", text="Alpha")

        if context.scene.render.use_multiview:
            layout.separator()
            layout.operator("wm.set_stereo_3d", icon='CAMERA_STEREO')


class VIEW3D_PT_context_properties(Panel):
    bl_space_type = 'VIEW_3D'
    bl_region_type = 'UI'
    bl_category = "Item"
    bl_label = "Properties"
    bl_options = {'DEFAULT_CLOSED'}

    @staticmethod
    def _active_context_member(context):
        obj = context.object
        if obj:
            object_mode = obj.mode
            if object_mode == 'POSE':
                return "active_pose_bone"
            elif object_mode == 'EDIT' and obj.type == 'ARMATURE':
                return "active_bone"
            else:
                return "object"

        return ""

    @classmethod
    def poll(cls, context):
        import rna_prop_ui
        member = cls._active_context_member(context)

        if member:
            context_member, member = rna_prop_ui.rna_idprop_context_value(context, member, object)
            return context_member and rna_prop_ui.rna_idprop_has_properties(context_member)

        return False

    def draw(self, context):
        import rna_prop_ui
        member = VIEW3D_PT_context_properties._active_context_member(context)

        if member:
            # Draw with no edit button
            rna_prop_ui.draw(self.layout, context, member, object, False)


# Grease Pencil Object - Multiframe falloff tools
class VIEW3D_PT_gpencil_multi_frame(Panel):
    bl_space_type = 'VIEW_3D'
    bl_region_type = 'HEADER'
    bl_label = "Multi Frame"

    def draw(self, context):
        gpd = context.gpencil_data
        settings = context.tool_settings.gpencil_sculpt

        layout = self.layout
        col = layout.column(align=True)
        col.prop(settings, "use_multiframe_falloff")

        # Falloff curve
        if gpd.use_multiedit and settings.use_multiframe_falloff:
            layout.template_curve_mapping(settings, "multiframe_falloff_curve", brush=True)


# Grease Pencil Object - Curve Editing tools
class VIEW3D_PT_gpencil_curve_edit(Panel):
    bl_space_type = 'VIEW_3D'
    bl_region_type = 'HEADER'
    bl_label = "Curve Editing"

    def draw(self, context):
        layout = self.layout

        gpd = context.gpencil_data
        col = layout.column()

        col.label(text = "Curve Editing:")

        split = layout.split()
        col = split.column(align = True)
        row = col.row()
        row.separator()
        row.label(text = "Resolution")
        row = col.row()
        row.separator()
        row.label(text = "Threshold")
        row = col.row()
        row.separator()
        row.label(text =  "Corner Angle")

        col = split.column(align = True)
        col.prop(gpd, "edit_curve_resolution", text = "")
        col.prop(gpd, "curve_edit_threshold", text = "")
        col.prop(gpd, "curve_edit_corner_angle", text = "")

        col = layout.column()
        row = col.row()
        row.separator()
        row.prop(gpd, "use_adaptive_curve_resolution")


class VIEW3D_MT_gpencil_edit_context_menu(Menu):
    bl_label = ""

    def draw(self, context):

        is_point_mode = context.tool_settings.gpencil_selectmode_edit == 'POINT'
        is_stroke_mode = context.tool_settings.gpencil_selectmode_edit == 'STROKE'
        is_segment_mode = context.tool_settings.gpencil_selectmode_edit == 'SEGMENT'

        layout = self.layout

        layout.operator_context = 'INVOKE_REGION_WIN'

        row = layout.row()

        if is_point_mode or is_segment_mode:
            col = row.column(align=True)

            col.label(text="Point Context Menu", icon='GP_SELECT_POINTS')
            col.separator()

            # Additive Operators
            col.operator("gpencil.stroke_subdivide", text="Subdivide", icon = "SUBDIVIDE_EDGES").only_selected = True

            col.separator()

            col.operator("gpencil.extrude_move", text="Extrude", icon = 'EXTRUDE_REGION')

            col.separator()

            # Deform Operators
            col.operator("gpencil.stroke_smooth", text="Smooth", icon = "PARTICLEBRUSH_SMOOTH").only_selected = True
            col.operator("transform.bend", text="Bend", icon = "BEND")
            col.operator("transform.shear", text="Shear", icon = "SHEAR")
            col.operator("transform.tosphere", text="To Sphere", icon = "TOSPHERE")
            col.operator("transform.transform", text="Shrink Fatten", icon = 'SHRINK_FATTEN').mode = 'GPENCIL_SHRINKFATTEN'

            col.separator()

            col.menu("VIEW3D_MT_mirror", text="Mirror")
            col.menu("GPENCIL_MT_snap", text="Snap")

            col.separator()

            # Duplicate operators
            col.operator("gpencil.duplicate_move", text="Duplicate", icon='DUPLICATE')
            col.operator("gpencil.copy", text="Copy", icon='COPYDOWN')
            col.operator("gpencil.paste", text="Paste", icon='PASTEDOWN').type = 'ACTIVE'
            col.operator("gpencil.paste", text="Paste by Layer", icon='PASTEDOWN').type = 'LAYER'

            col.separator()

            # Removal Operators
            col.operator("gpencil.stroke_merge", text="Merge", icon = "MERGE")
            col.operator("gpencil.stroke_merge_by_distance", icon = "MERGE").use_unselected = False
            col.operator("gpencil.stroke_split", text="Split", icon = "SPLIT")
            col.operator("gpencil.stroke_separate", text="Separate", icon = "SEPARATE").mode = 'POINT'

            col.separator()

            col.operator("gpencil.delete", text="Delete Points", icon = "DELETE").type = 'POINTS'
            col.operator("gpencil.dissolve", text="Dissolve", icon = "DISSOLVE_VERTS").type = 'POINTS'
            col.operator("gpencil.dissolve", text="Dissolve Between", icon = "DISSOLVE_BETWEEN").type = 'BETWEEN'
            col.operator("gpencil.dissolve", text="Dissolve Unselected", icon = "DISSOLVE_UNSELECTED").type = 'UNSELECT'

        if is_stroke_mode:

            col = row.column(align = True)
            col.label(text="Stroke Context Menu", icon='GP_SELECT_STROKES')
            col.separator()

            # Main Strokes Operators
            col.operator("gpencil.stroke_subdivide", text="Subdivide", icon = "SUBDIVIDE_EDGES").only_selected = False
            col.menu("VIEW3D_MT_gpencil_simplify")
            col.operator("gpencil.stroke_trim", text="Trim", icon = "CUT")

            col.separator()

            col.operator("gpencil.stroke_smooth", text="Smooth Stroke", icon = "PARTICLEBRUSH_SMOOTH").only_selected = False
            col.operator("transform.transform", text="Shrink Fatten", icon = 'SHRINK_FATTEN').mode = 'GPENCIL_SHRINKFATTEN'

            col.separator()

            # Layer and Materials operators
            col.menu("GPENCIL_MT_move_to_layer")
            col.menu("VIEW3D_MT_assign_material")
            col.operator("gpencil.set_active_material", text="Set as Active Material", icon = "MATERIAL_DATA")
            col.operator_menu_enum("gpencil.stroke_arrange", "direction", text="Arrange")

            col.separator()

            col.menu("VIEW3D_MT_mirror", text="Mirror")
            col.menu("VIEW3D_MT_snap", text="Snap")

            col.separator()

            # Duplicate operators
            col.operator("gpencil.duplicate_move", text="Duplicate", icon='DUPLICATE')
            col.operator("gpencil.copy", text="Copy", icon='COPYDOWN')
            col.operator("gpencil.paste", text="Paste", icon='PASTEDOWN').type = 'ACTIVE'
            col.operator("gpencil.paste", text="Paste by Layer", icon='PASTEDOWN').type = 'LAYER'

            col.separator()

            # Removal Operators
            col.operator("gpencil.stroke_merge_by_distance", icon = "MERGE").use_unselected = True
            col.operator_menu_enum("gpencil.stroke_join", "type", text="Join", icon ='JOIN')
            col.operator("gpencil.stroke_split", text="Split", icon = "SPLIT")
            col.operator("gpencil.stroke_separate", text="Separate", icon = "SEPARATE").mode = 'STROKE'

            col.separator()

            col.operator("gpencil.delete", text="Delete", icon = "DELETE").type = 'STROKES'

            col.separator()

            col.operator("gpencil.reproject", text="Reproject", icon = "REPROJECT")


class VIEW3D_PT_gpencil_draw_context_menu(Panel):
    bl_space_type = 'VIEW_3D'
    bl_region_type = 'WINDOW'
    bl_label = "Draw Context Menu"
    bl_ui_units_x = 12

    def draw(self, context):
        ts = context.tool_settings
        settings = ts.gpencil_paint
        brush = settings.brush
        gp_settings = brush.gpencil_settings

        layout = self.layout
        is_pin_vertex = gp_settings.brush_draw_mode == 'VERTEXCOLOR'
        is_vertex = settings.color_mode == 'VERTEXCOLOR' or brush.gpencil_tool == 'TINT' or is_pin_vertex

        if brush.gpencil_tool not in {'ERASE', 'CUTTER', 'EYEDROPPER'} and is_vertex:
            split = layout.split(factor=0.1)
            split.prop(brush, "color", text="")
            split.template_color_picker(brush, "color", value_slider=True)

            col = layout.column()
            col.separator()
            col.prop_menu_enum(gp_settings, "vertex_mode", text="Mode")
            col.separator()

        if brush.gpencil_tool not in {'FILL', 'CUTTER'}:
            layout.prop(brush, "size", slider=True)
        if brush.gpencil_tool not in {'ERASE', 'FILL', 'CUTTER'}:
            layout.prop(gp_settings, "pen_strength")

        # Layers
        draw_gpencil_layer_active(context, layout)
        # Material
        if not is_vertex:
            draw_gpencil_material_active(context, layout)


class VIEW3D_PT_gpencil_vertex_context_menu(Panel):
    bl_space_type = 'VIEW_3D'
    bl_region_type = 'WINDOW'
    bl_label = "Vertex Paint Context Menu"
    bl_ui_units_x = 12

    def draw(self, context):
        layout = self.layout
        ts = context.tool_settings
        settings = ts.gpencil_vertex_paint
        brush = settings.brush
        gp_settings = brush.gpencil_settings

        col = layout.column()

        if brush.gpencil_vertex_tool in {'DRAW', 'REPLACE'}:
            split = layout.split(factor=0.1)
            split.prop(brush, "color", text="")
            split.template_color_picker(brush, "color", value_slider=True)

            col = layout.column()
            col.separator()
            col.prop_menu_enum(gp_settings, "vertex_mode", text="Mode")
            col.separator()

        row = col.row(align=True)
        row.prop(brush, "size", text="Radius")
        row.prop(gp_settings, "use_pressure", text="", icon='STYLUS_PRESSURE')

        if brush.gpencil_vertex_tool in {'DRAW', 'BLUR', 'SMEAR'}:
            row = layout.row(align=True)
            row.prop(gp_settings, "pen_strength", slider=True)
            row.prop(gp_settings, "use_strength_pressure", text="", icon='STYLUS_PRESSURE')

        # Layers
        draw_gpencil_layer_active(context, layout)


class VIEW3D_PT_paint_vertex_context_menu(Panel):
    # Only for popover, these are dummy values.
    bl_space_type = 'VIEW_3D'
    bl_region_type = 'WINDOW'
    bl_label = "Vertex Paint Context Menu"

    def draw(self, context):
        layout = self.layout

        brush = context.tool_settings.vertex_paint.brush
        capabilities = brush.vertex_paint_capabilities

        if capabilities.has_color:
            split = layout.split(factor=0.1)
            UnifiedPaintPanel.prop_unified_color(split, context, brush, "color", text="")
            UnifiedPaintPanel.prop_unified_color_picker(split, context, brush, "color", value_slider=True)
            layout.prop(brush, "blend", text="")

        UnifiedPaintPanel.prop_unified(
            layout,
            context,
            brush,
            "size",
            unified_name="use_unified_size",
            pressure_name="use_pressure_size",
            slider=True,
        )
        UnifiedPaintPanel.prop_unified(
            layout,
            context,
            brush,
            "strength",
            unified_name="use_unified_strength",
            pressure_name="use_pressure_strength",
            slider=True,
        )


class VIEW3D_PT_paint_texture_context_menu(Panel):
    # Only for popover, these are dummy values.
    bl_space_type = 'VIEW_3D'
    bl_region_type = 'WINDOW'
    bl_label = "Texture Paint Context Menu"

    def draw(self, context):
        layout = self.layout

        brush = context.tool_settings.image_paint.brush
        capabilities = brush.image_paint_capabilities

        if capabilities.has_color:
            split = layout.split(factor=0.1)
            UnifiedPaintPanel.prop_unified_color(split, context, brush, "color", text="")
            UnifiedPaintPanel.prop_unified_color_picker(split, context, brush, "color", value_slider=True)
            layout.prop(brush, "blend", text="")

        if capabilities.has_radius:
            UnifiedPaintPanel.prop_unified(layout, context, brush, "size", unified_name="use_unified_size", pressure_name="use_pressure_size", slider=True,)
            UnifiedPaintPanel.prop_unified(layout, context, brush, "strength", unified_name="use_unified_strength", pressure_name="use_pressure_strength", slider=True,)


class VIEW3D_PT_paint_weight_context_menu(Panel):
    # Only for popover, these are dummy values.
    bl_space_type = 'VIEW_3D'
    bl_region_type = 'WINDOW'
    bl_label = "Weights Context Menu"

    def draw(self, context):
        layout = self.layout

        brush = context.tool_settings.weight_paint.brush
        UnifiedPaintPanel.prop_unified(layout, context, brush, "weight", unified_name="use_unified_weight", slider=True,)
        UnifiedPaintPanel.prop_unified(layout, context, brush, "size", unified_name="use_unified_size", pressure_name="use_pressure_size", slider=True,)
        UnifiedPaintPanel.prop_unified(layout, context, brush, "strength", unified_name="use_unified_strength", pressure_name="use_pressure_strength", slider=True)


def draw_gpencil_layer_active(context, layout):
    gpl = context.active_gpencil_layer
    if gpl:
        layout.label(text="Active Layer")
        row = layout.row(align=True)
        row.operator_context = 'EXEC_REGION_WIN'
        row.operator_menu_enum("gpencil.layer_change", "layer", text="", icon='GREASEPENCIL')
        row.prop(gpl, "info", text="")
        row.operator("gpencil.layer_remove", text="", icon='X')


def draw_gpencil_material_active(context, layout):
    ob = context.active_object
    if ob and len(ob.material_slots) > 0 and ob.active_material_index >= 0:
        ma = ob.material_slots[ob.active_material_index].material
        if ma:
            layout.label(text="Active Material")
            row = layout.row(align=True)
            row.operator_context = 'EXEC_REGION_WIN'
            row.operator_menu_enum("gpencil.material_set", "slot", text="", icon='MATERIAL')
            row.prop(ma, "name", text="")

class VIEW3D_PT_gpencil_sculpt_context_menu(Panel):
    bl_space_type = 'VIEW_3D'
    bl_region_type = 'WINDOW'
    bl_label = "Sculpt Context Menu"
    bl_ui_units_x = 12

    def draw(self, context):
        ts = context.tool_settings
        settings = ts.gpencil_sculpt_paint
        brush = settings.brush

        layout = self.layout

        layout.prop(brush, "size", slider=True)
        layout.prop(brush, "strength")

        # Layers
        draw_gpencil_layer_active(context, layout)


class VIEW3D_PT_gpencil_weight_context_menu(Panel):
    bl_space_type = 'VIEW_3D'
    bl_region_type = 'WINDOW'
    bl_label = "Weight Paint Context Menu"
    bl_ui_units_x = 12

    def draw(self, context):
        ts = context.tool_settings
        settings = ts.gpencil_weight_paint
        brush = settings.brush

        layout = self.layout

        layout.prop(brush, "size", slider=True)
        layout.prop(brush, "strength")
        layout.prop(brush, "weight")

        # Layers
        draw_gpencil_layer_active(context, layout)


class VIEW3D_MT_gpencil_sculpt(Menu):
    bl_label = "Sculpt"

    def draw(self, context):
        layout = self.layout

        layout.operator_context = 'INVOKE_REGION_WIN'
        layout.menu("VIEW3D_MT_assign_material")
        layout.separator()

        layout.operator("gpencil.frame_duplicate", text="Duplicate Active Frame", icon = "DUPLICATE")
        layout.operator("gpencil.frame_duplicate", text="Duplicate Active Frame All Layers", icon = "DUPLICATE").mode = 'ALL'

        layout.separator()

        layout.operator("gpencil.stroke_subdivide", text="Subdivide", icon = "SUBDIVIDE_EDGES")
        layout.operator("gpencil.stroke_simplify_fixed", text="Simplify", icon = "MOD_SIMPLIFY")
        layout.operator("gpencil.stroke_simplify", text="Simplify Adaptative", icon = "MOD_SIMPLIFY")

        if context.mode == 'WEIGHT_GPENCIL':
            layout.separator()
            layout.menu("VIEW3D_MT_gpencil_autoweights")

        layout.separator()

        #radial control button brush size
        myvar = layout.operator("wm.radial_control", text = "Brush Radius", icon = "BRUSHSIZE")
        myvar.data_path_primary = 'tool_settings.gpencil_sculpt.brush.size'

        #radial control button brush strength
        myvar = layout.operator("wm.radial_control", text = "Brush Strength", icon = "BRUSHSTRENGTH")
        myvar.data_path_primary = 'tool_settings.gpencil_sculpt.brush.strength'

        layout.separator()

        # line edit toggles from the keympap
        props = layout.operator("wm.context_toggle", text="Toggle Edit Lines", icon='STROKE')
        props.data_path = "space_data.overlay.use_gpencil_edit_lines"

        props = layout.operator("wm.context_toggle", text="Toggle Multiline Edit Only", icon='STROKE')
        props.data_path = "space_data.overlay.use_gpencil_multiedit_line_only"


class VIEW3D_PT_gpencil_edit_options(Panel):
    bl_space_type = 'VIEW_3D'
    bl_region_type = 'HEADER'
    bl_label = "Options"

    def draw(self, context):
        layout = self.layout
        settings = context.tool_settings.gpencil_sculpt

        layout.prop(settings, "use_scale_thickness", text="Scale Thickness")


class VIEW3D_PT_sculpt_context_menu(Panel):
    # Only for popover, these are dummy values.
    bl_space_type = 'VIEW_3D'
    bl_region_type = 'WINDOW'
    bl_label = "Sculpt Context Menu"

    def draw(self, context):
        layout = self.layout

        brush = context.tool_settings.sculpt.brush
        capabilities = brush.sculpt_capabilities

        if capabilities.has_color:
            split = layout.split(factor=0.1)
            UnifiedPaintPanel.prop_unified_color(split, context, brush, "color", text="")
            UnifiedPaintPanel.prop_unified_color_picker(split, context, brush, "color", value_slider=True)

            layout.prop(brush, "blend", text="")

        UnifiedPaintPanel.prop_unified(layout, context, brush, "size", unified_name="use_unified_size", pressure_name="use_pressure_size", slider=True,)
        UnifiedPaintPanel.prop_unified(layout, context, brush, "strength", unified_name="use_unified_strength", pressure_name="use_pressure_strength", slider=True,)

        if capabilities.has_auto_smooth:
            layout.prop(brush, "auto_smooth_factor", slider=True)

        if capabilities.has_normal_weight:
            layout.prop(brush, "normal_weight", slider=True)

        if capabilities.has_pinch_factor:
            text = "Pinch"
            if brush.sculpt_tool in {'BLOB', 'SNAKE_HOOK'}:
                text = "Magnify"
            layout.prop(brush, "crease_pinch_factor", slider=True, text=text)

        if capabilities.has_rake_factor:
            layout.prop(brush, "rake_factor", slider=True)

        if capabilities.has_plane_offset:
            layout.prop(brush, "plane_offset", slider=True)
            layout.prop(brush, "plane_trim", slider=True, text="Distance")

        if capabilities.has_height:
            layout.prop(brush, "height", slider=True, text="Height")


class TOPBAR_PT_gpencil_materials(GreasePencilMaterialsPanel, Panel):
    bl_space_type = 'VIEW_3D'
    bl_region_type = 'HEADER'
    bl_label = "Materials"
    bl_ui_units_x = 14

    @classmethod
    def poll(cls, context):
        ob = context.object
        return ob and ob.type == 'GPENCIL'


class TOPBAR_PT_gpencil_vertexcolor(GreasePencilVertexcolorPanel, Panel):
    bl_space_type = 'VIEW_3D'
    bl_region_type = 'HEADER'
    bl_label = "Vertex Color"
    bl_ui_units_x = 10

    @classmethod
    def poll(cls, context):
        ob = context.object
        return ob and ob.type == 'GPENCIL'


classes = (
    VIEW3D_HT_header,
    VIEW3D_HT_tool_header,
    ALL_MT_editormenu,
    VIEW3D_MT_editor_menus,
    VIEW3D_MT_transform,
    VIEW3D_MT_transform_object,
    VIEW3D_MT_transform_armature,
    VIEW3D_MT_mirror,
    VIEW3D_MT_snap,
    VIEW3D_MT_uv_map_clear_seam,
    VIEW3D_MT_uv_map,
    VIEW3D_MT_switchactivecamto,
    VIEW3D_MT_view,
    VIEW3D_MT_view_pie_menus,
    VIEW3D_MT_view_navigation,
    VIEW3D_MT_view_align,
    VIEW3D_MT_view_align_selected,
    VIEW3D_MT_select_object,
    VIEW3D_MT_select_object_legacy,
    VIEW3D_MT_select_by_type,
    VIEW3D_MT_select_grouped,
    VIEW3D_MT_select_linked,
    VIEW3D_MT_select_object_more_less,
    VIEW3D_MT_select_pose,
    VIEW3D_MT_select_particle,
    VIEW3D_MT_edit_mesh,
    VIEW3D_MT_edit_mesh_sort_elements,
    VIEW3D_MT_edit_mesh_select_similar,
    VIEW3D_MT_edit_mesh_select_more_less,
    VIEW3D_MT_select_edit_mesh,
    VIEW3D_MT_select_edit_curve,
    VIEW3D_MT_select_edit_curve_select_similar,
    VIEW3D_MT_select_edit_surface,
    VIEW3D_MT_select_edit_text,
    VIEW3D_MT_select_edit_metaball,
    VIEW3D_MT_edit_lattice_context_menu,
    VIEW3D_MT_select_edit_metaball_select_similar,
    VIEW3D_MT_select_edit_lattice,
    VIEW3D_MT_select_edit_armature,
    VIEW3D_MT_select_gpencil,
    VIEW3D_MT_select_gpencil_legacy,
    VIEW3D_MT_select_gpencil_grouped,
    VIEW3D_MT_select_paint_mask,
    VIEW3D_MT_select_paint_mask_vertex,
    VIEW3D_MT_angle_control,
    VIEW3D_MT_mesh_add,
    VIEW3D_MT_curve_add,
    VIEW3D_MT_surface_add,
    VIEW3D_MT_edit_metaball_context_menu,
    VIEW3D_MT_metaball_add,
    TOPBAR_MT_edit_curve_add,
    TOPBAR_MT_edit_armature_add,
    VIEW3D_MT_armature_add,
    VIEW3D_MT_light_add,
    VIEW3D_MT_lightprobe_add,
    VIEW3D_MT_camera_add,
    VIEW3D_MT_volume_add,
    VIEW3D_MT_add,
    VIEW3D_MT_image_add,
    VIEW3D_MT_origin_set,
    VIEW3D_MT_object,
    VIEW3D_MT_object_convert,
    VIEW3D_MT_object_animation,
    VIEW3D_MT_object_rigid_body,
    VIEW3D_MT_object_clear,
    VIEW3D_MT_object_context_menu,
    VIEW3D_MT_object_shading,
    VIEW3D_MT_object_apply,
    VIEW3D_MT_object_relations,
    VIEW3D_MT_object_parent,
    VIEW3D_MT_object_track,
    VIEW3D_MT_object_collection,
    VIEW3D_MT_object_constraints,
    VIEW3D_MT_object_quick_effects,
    VIEW3D_MT_object_showhide,
    VIEW3D_MT_object_cleanup,
    VIEW3D_MT_make_single_user,
    VIEW3D_MT_make_links,
    VIEW3D_MT_brush,
    VIEW3D_MT_brush_curve_presets,
    VIEW3D_MT_facemask_showhide,
    VIEW3D_MT_paint_vertex,
    VIEW3D_MT_paint_vertex_specials,
    VIEW3D_MT_paint_texture_specials,
    VIEW3D_MT_hook,
    VIEW3D_MT_vertex_group,
    VIEW3D_MT_gpencil_vertex_group,
    VIEW3D_MT_paint_weight,
    VIEW3D_MT_paint_weight_lock,
    VIEW3D_MT_paint_weight_specials,
    VIEW3D_MT_subdivision_set,
    VIEW3D_MT_sculpt_specials,
    VIEW3D_MT_sculpt,
    VIEW3D_MT_sculpt_set_pivot,
    VIEW3D_MT_mask,
    VIEW3D_MT_mask_legacy,
    VIEW3D_MT_face_sets,
    VIEW3D_MT_face_sets_init,
    VIEW3D_MT_random_mask,
    VIEW3D_MT_hide_mask,
    VIEW3D_MT_particle,
    VIEW3D_MT_particle_context_menu,
    VIEW3D_MT_particle_show_hide,
    VIEW3D_MT_pose,
    VIEW3D_MT_pose_transform,
    VIEW3D_MT_pose_slide,
    VIEW3D_MT_pose_propagate,
    VIEW3D_MT_pose_library,
    VIEW3D_MT_pose_motion,
    VIEW3D_MT_pose_group,
    VIEW3D_MT_pose_ik,
    VIEW3D_MT_pose_constraints,
    VIEW3D_MT_pose_names,
    VIEW3D_MT_pose_show_hide,
    VIEW3D_MT_pose_apply,
    VIEW3D_MT_pose_context_menu,
    VIEW3D_MT_bone_options_toggle,
    VIEW3D_MT_bone_options_enable,
    VIEW3D_MT_bone_options_disable,
    VIEW3D_MT_edit_mesh_context_menu,
    VIEW3D_MT_edit_mesh_select_mode,
    VIEW3D_MT_edit_mesh_extrude_dupli,
    VIEW3D_MT_edit_mesh_extrude_dupli_rotate,
    VIEW3D_MT_edit_mesh_extrude,
    VIEW3D_MT_edit_mesh_vertices,
    VIEW3D_MT_edit_mesh_vertices_legacy,
    VIEW3D_MT_edit_mesh_edges,
    VIEW3D_MT_edit_mesh_edges_legacy,
    VIEW3D_MT_edit_mesh_edges_data,
    VIEW3D_MT_edit_mesh_faces,
    VIEW3D_MT_edit_mesh_faces_legacy,
    VIEW3D_MT_edit_mesh_faces_data,
    VIEW3D_MT_edit_mesh_normals,
    VIEW3D_MT_edit_mesh_normals_select_strength,
    VIEW3D_MT_edit_mesh_normals_set_strength,
    VIEW3D_MT_edit_mesh_normals_average,
    VIEW3D_MT_edit_mesh_shading,
    VIEW3D_MT_edit_mesh_weights,
    VIEW3D_MT_edit_mesh_clean,
    VIEW3D_MT_edit_mesh_delete,
    VIEW3D_MT_edit_mesh_merge,
    VIEW3D_MT_edit_mesh_split,
    VIEW3D_MT_edit_mesh_dissolve,
    VIEW3D_MT_edit_mesh_show_hide,
    VIEW3D_MT_paint_gpencil,
    VIEW3D_MT_draw_gpencil,
    VIEW3D_MT_edit_gpencil_showhide,
    VIEW3D_MT_assign_material,
    VIEW3D_MT_edit_gpencil,
    VIEW3D_MT_edit_gpencil_stroke,
    VIEW3D_MT_edit_gpencil_point,
    VIEW3D_MT_edit_gpencil_hide,
    VIEW3D_MT_edit_gpencil_arrange_strokes,
    VIEW3D_MT_edit_gpencil_delete,
    VIEW3D_MT_sculpt_gpencil_copy,
    VIEW3D_MT_weight_gpencil,
    VIEW3D_MT_gpencil_simplify,
    VIEW3D_MT_gpencil_copy_layer,
    VIEW3D_MT_edit_curve,
    VIEW3D_MT_edit_curve_ctrlpoints,
    VIEW3D_MT_edit_curve_handle_type_set,
    VIEW3D_MT_edit_curve_segments,
    VIEW3D_MT_edit_curve_context_menu,
    VIEW3D_MT_edit_curve_delete,
    VIEW3D_MT_edit_curve_show_hide,
    VIEW3D_MT_edit_surface,
    VIEW3D_MT_edit_font,
    VIEW3D_MT_edit_font_chars,
    VIEW3D_MT_edit_font_kerning,
    VIEW3D_MT_edit_font_move,
    VIEW3D_MT_edit_font_delete,
    VIEW3D_MT_edit_font_context_menu,
    VIEW3D_MT_edit_meta,
    VIEW3D_MT_edit_meta_showhide,
    VIEW3D_MT_edit_lattice,
    VIEW3D_MT_edit_lattice_flip,
    VIEW3D_MT_edit_armature,
    VIEW3D_MT_armature_show_hide,
    VIEW3D_MT_armature_context_menu,
    VIEW3D_MT_edit_armature_roll,
    VIEW3D_MT_edit_armature_names,
    VIEW3D_MT_edit_armature_delete,
    VIEW3D_MT_gpencil_animation,
    VIEW3D_MT_edit_gpencil_transform,
    VIEW3D_MT_object_mode_pie,
    VIEW3D_MT_view_pie,
    VIEW3D_MT_transform_gizmo_pie,
    VIEW3D_MT_shading_pie,
    VIEW3D_MT_shading_ex_pie,
    VIEW3D_MT_pivot_pie,
    VIEW3D_MT_snap_pie,
    VIEW3D_MT_orientations_pie,
    VIEW3D_MT_proportional_editing_falloff_pie,
    VIEW3D_MT_sculpt_mask_edit_pie,
    VIEW3D_MT_sculpt_automasking_pie,
    VIEW3D_MT_wpaint_vgroup_lock_pie,
    VIEW3D_MT_sculpt_face_sets_edit_pie,
    VIEW3D_PT_active_tool,
    VIEW3D_PT_active_tool_duplicate,
    VIEW3D_PT_view3d_properties,
    VIEW3D_PT_view3d_properties_edit,
    VIEW3D_PT_view3d_camera_lock,
    VIEW3D_PT_view3d_cursor,
    VIEW3D_PT_collections,
    VIEW3D_PT_object_type_visibility,
    VIEW3D_PT_grease_pencil,
    VIEW3D_PT_annotation_onion,
    VIEW3D_PT_gpencil_multi_frame,
    VIEW3D_PT_gpencil_curve_edit,
    VIEW3D_MT_gpencil_autoweights,
    VIEW3D_MT_gpencil_edit_context_menu,
    VIEW3D_MT_gpencil_sculpt,
    VIEW3D_PT_quad_view,
    VIEW3D_PT_view3d_stereo,
    VIEW3D_PT_shading,
    VIEW3D_PT_shading_lighting,
    VIEW3D_PT_shading_color,
    VIEW3D_PT_shading_options,
    VIEW3D_PT_shading_options_shadow,
    VIEW3D_PT_shading_options_ssao,
    VIEW3D_PT_shading_render_pass,
    VIEW3D_PT_gizmo_display,
    VIEW3D_PT_overlay,
    VIEW3D_PT_overlay_guides,
    VIEW3D_PT_overlay_object,
    VIEW3D_PT_overlay_geometry,
    VIEW3D_PT_overlay_motion_tracking,
    VIEW3D_PT_overlay_edit_mesh,
    VIEW3D_PT_overlay_edit_mesh_shading,
    VIEW3D_PT_overlay_edit_mesh_measurement,
    VIEW3D_PT_overlay_edit_mesh_normals,
    VIEW3D_PT_overlay_edit_mesh_freestyle,
    VIEW3D_PT_overlay_edit_curve,
    VIEW3D_PT_overlay_texture_paint,
    VIEW3D_PT_overlay_vertex_paint,
    VIEW3D_PT_overlay_weight_paint,
    VIEW3D_PT_overlay_pose,
    VIEW3D_PT_overlay_sculpt,
    VIEW3D_PT_snapping,
    VIEW3D_PT_proportional_edit,
    VIEW3D_PT_gpencil_origin,
    VIEW3D_PT_gpencil_lock,
    VIEW3D_PT_gpencil_guide,
    VIEW3D_PT_transform_orientations,
    VIEW3D_PT_overlay_gpencil_options,
    VIEW3D_PT_context_properties,
    VIEW3D_PT_paint_vertex_context_menu,
    VIEW3D_PT_paint_texture_context_menu,
    VIEW3D_PT_paint_weight_context_menu,
    VIEW3D_PT_gpencil_vertex_context_menu,
    VIEW3D_PT_gpencil_sculpt_context_menu,
    VIEW3D_PT_gpencil_weight_context_menu,
    VIEW3D_PT_gpencil_draw_context_menu,
    VIEW3D_PT_gpencil_edit_options,
    VIEW3D_PT_sculpt_context_menu,
    TOPBAR_PT_gpencil_materials,
    TOPBAR_PT_gpencil_vertexcolor,
    TOPBAR_PT_annotation_layers,
)


if __name__ == "__main__":  # only for live edit.
    from bpy.utils import register_class
    for cls in classes:
        register_class(cls)<|MERGE_RESOLUTION|>--- conflicted
+++ resolved
@@ -1419,16 +1419,9 @@
 
         layout.separator()
 
-<<<<<<< HEAD
         layout.menu ("VIEW3D_MT_select_grouped")
         layout.menu ("VIEW3D_MT_select_linked")
         layout.menu ("VIEW3D_MT_select_by_type")
-=======
-        layout.operator_menu_enum("object.select_by_type", "type", text="Select All by Type")
-        layout.operator("object.select_camera", text="Select Active Camera")
-        layout.operator("object.select_mirror")
-        layout.operator("object.select_random", text="Select Random")
->>>>>>> 77ad7b24
 
         layout.separator()
         layout.operator("object.select_random", text="Random", icon = "RANDOMIZE")
@@ -1491,13 +1484,9 @@
 
         layout.separator()
 
-<<<<<<< HEAD
         layout.operator("object.select_grouped", text= "Type", icon = "TYPE").type = 'TYPE'
         layout.operator("object.select_grouped", text= "Collection", icon = "GROUP").type = 'COLLECTION'
         layout.operator("object.select_grouped", text= "Hook", icon = "HOOK").type = 'HOOK'
-=======
-        layout.operator("pose.select_mirror")
->>>>>>> 77ad7b24
 
         layout.separator()
 
@@ -1728,12 +1717,7 @@
 
         layout.separator()
 
-<<<<<<< HEAD
         layout.menu("VIEW3D_MT_edit_mesh_select_more_less")
-=======
-        layout.operator("mesh.select_axis", text="Side of Active")
-        layout.operator("mesh.select_mirror")
->>>>>>> 77ad7b24
 
 
 class VIEW3D_MT_select_edit_curve(Menu):
@@ -1941,11 +1925,7 @@
 
         layout.separator()
 
-<<<<<<< HEAD
         layout.operator_menu_enum("armature.select_similar", "type", text="Similar")
-=======
-        layout.operator("armature.select_mirror")
->>>>>>> 77ad7b24
 
         layout.separator()
 
@@ -3525,26 +3505,14 @@
 
         layout.separator()
 
-<<<<<<< HEAD
-        props = layout.operator("sculpt.mask_expand", text="Expand Mask by Topology", icon = "MESH_DATA")
-        props.use_normals = False
-        props.keep_previous_mask = False
-=======
-        props = layout.operator("sculpt.expand", text="Expand Mask by Topology")
+        props = layout.operator("sculpt.expand", text="Expand Mask by Topology", icon = "MESH_DATA")
         props.target = 'MASK'
         props.falloff_type = 'GEODESIC'
->>>>>>> 77ad7b24
         props.invert = True
 
-<<<<<<< HEAD
-        props = layout.operator("sculpt.mask_expand", text="Expand Mask by Curvature", icon = "CURVE_DATA")
-        props.use_normals = True
-        props.keep_previous_mask = True
-=======
-        props = layout.operator("sculpt.expand", text="Expand Mask by Normals")
+        props = layout.operator("sculpt.expand", text="Expand Mask by Curvature", icon = "CURVE_DATA")
         props.target = 'MASK'
         props.falloff_type = 'NORMALS'
->>>>>>> 77ad7b24
         props.invert = False
 
         layout.separator()
@@ -3611,25 +3579,7 @@
 
         layout.separator()
 
-<<<<<<< HEAD
         op = layout.operator("mesh.face_set_extract", text='Extract Face Set', icon = "SEPARATE")
-=======
-        props = layout.operator("sculpt.expand", text="Expand Face Set by Topology")
-        props.target = 'FACE_SETS'
-        props.falloff_type = 'GEODESIC'
-        props.invert = False
-        props.use_modify_active = False
-
-        props = layout.operator("sculpt.expand", text="Expand Active Face Set")
-        props.target = 'FACE_SETS'
-        props.falloff_type = 'BOUNDARY_FACE_SET'
-        props.invert = False
-        props.use_modify_active = True
-
-        layout.separator()
-
-        op = layout.operator("mesh.face_set_extract", text='Extract Face Set')
->>>>>>> 77ad7b24
 
         layout.separator()
 
