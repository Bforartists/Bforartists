# SPDX-License-Identifier: GPL-2.0-or-later
import bpy
from bpy.types import (
    Header,
    Menu,
    Panel,
)
from bl_ui.properties_paint_common import (
    UnifiedPaintPanel,
    brush_basic_texpaint_settings,
)
from bl_ui.properties_grease_pencil_common import (
    AnnotationDataPanel,
    AnnotationOnionSkin,
    GreasePencilMaterialsPanel,
    GreasePencilVertexcolorPanel,
)
from bl_ui.space_toolsystem_common import (
    ToolActivePanelHelper,
)
from bpy.app.translations import (
    pgettext_iface as iface_,
    pgettext_tip as tip_,
    contexts as i18n_contexts,
)


class VIEW3D_HT_header(Header):
    bl_space_type = 'VIEW_3D'

    @staticmethod
    def draw_xform_template(layout, context):
        obj = context.active_object
        object_mode = 'OBJECT' if obj is None else obj.mode
        has_pose_mode = (
            (object_mode == 'POSE') or
            (object_mode == 'WEIGHT_PAINT' and context.pose_object is not None)
        )
        gpd = context.gpencil_data

        tool_settings = context.tool_settings

        # Mode & Transform Settings
        scene = context.scene

        # Orientation
        if object_mode in {'OBJECT', 'EDIT', 'EDIT_GPENCIL'} or has_pose_mode:
            orient_slot = scene.transform_orientation_slots[0]

            if gpd is not None and gpd.use_curve_edit:
                row = layout.row(align=True)
                row.operator_menu_enum("gpencil.stroke_editcurve_set_handle_type", "type", text="", icon="HANDLE_AUTO")

            row = layout.row(align=True)
            row.prop_with_popover(orient_slot, "type", text="", panel="VIEW3D_PT_transform_orientations",)

        # Pivot
        if object_mode in {'OBJECT', 'EDIT', 'EDIT_GPENCIL', 'SCULPT_GPENCIL'} or has_pose_mode:
            layout.prop(tool_settings, "transform_pivot_point", text="", icon_only=True)

        # Snap
        show_snap = False
        if obj is None:
            show_snap = True
        else:
            if (object_mode not in {
                    'SCULPT', 'VERTEX_PAINT', 'WEIGHT_PAINT', 'TEXTURE_PAINT',
                    'PAINT_GPENCIL', 'SCULPT_GPENCIL', 'WEIGHT_GPENCIL', 'VERTEX_GPENCIL'
            }) or has_pose_mode:
                show_snap = True
            else:

                paint_settings = UnifiedPaintPanel.paint_settings(context)

                if paint_settings:
                    brush = paint_settings.brush
                    if brush and hasattr(brush, "stroke_method") and brush.stroke_method == 'CURVE':
                        show_snap = True
        if show_snap:
            snap_items = bpy.types.ToolSettings.bl_rna.properties["snap_elements"].enum_items
            snap_elements = tool_settings.snap_elements
            if len(snap_elements) == 1:
                text = ""
                for elem in snap_elements:
                    icon = snap_items[elem].icon
                    break
            else:
                text = "Mix"
                icon = 'NONE'
            del snap_items, snap_elements

            row = layout.row(align=True)
            row.prop(tool_settings, "use_snap", text="")

            sub = row.row(align=True)
            sub.popover(
                panel="VIEW3D_PT_snapping",
                icon=icon,
                text=text,
            )

        # Proportional editing
        if object_mode in {'EDIT', 'PARTICLE_EDIT', 'SCULPT_GPENCIL', 'EDIT_GPENCIL', 'OBJECT'}:
            row = layout.row(align=True)
            kw = {}
            if object_mode == 'OBJECT':
                attr = "use_proportional_edit_objects"
            else:
                attr = "use_proportional_edit"

                if tool_settings.use_proportional_edit:
                    if tool_settings.use_proportional_connected:
                        kw["icon"] = 'PROP_CON'
                    elif tool_settings.use_proportional_projected:
                        kw["icon"] = 'PROP_PROJECTED'
                    else:
                        kw["icon"] = 'PROP_ON'
                else:
                    kw["icon"] = 'PROP_OFF'

            row.prop(tool_settings, attr, icon_only=True, **kw)  # proportional editing button

            # We can have the proportional editing on in the editing modes but off in object mode and vice versa.
            # So two separated lines to display the settings, just when it is on.

            # proportional editing settings, editing modes
            if object_mode != 'OBJECT' and tool_settings.use_proportional_edit is True:
                sub = row.row(align=True)
                sub.prop_with_popover(tool_settings, "proportional_edit_falloff", text="",
                                      icon_only=True, panel="VIEW3D_PT_proportional_edit")

            # proportional editing settings, just in object mode
            if object_mode == 'OBJECT' and tool_settings.use_proportional_edit_objects is True:
                sub = row.row(align=True)
                sub.prop_with_popover(tool_settings, "proportional_edit_falloff", text="",
                                      icon_only=True, panel="VIEW3D_PT_proportional_edit")

    def draw(self, context):
        layout = self.layout

        view = context.space_data
        shading = view.shading
        overlay = view.overlay
        tool_settings = context.tool_settings

        ALL_MT_editormenu.draw_hidden(context, layout)  # bfa - show hide the editormenu

        obj = context.active_object
        # mode_string = context.mode
        object_mode = 'OBJECT' if obj is None else obj.mode
        has_pose_mode = (
            (object_mode == 'POSE') or
            (object_mode == 'WEIGHT_PAINT' and context.pose_object is not None)
        )

        # Note: This is actually deadly in case enum_items have to be dynamically generated
        #       (because internal RNA array iterator will free everything immediately...).
        # XXX This is an RNA internal issue, not sure how to fix it.
        # Note: Tried to add an accessor to get translated UI strings instead of manual call
        #       to pgettext_iface below, but this fails because translated enumitems
        #       are always dynamically allocated.
        act_mode_item = bpy.types.Object.bl_rna.properties["mode"].enum_items[object_mode]
        act_mode_i18n_context = bpy.types.Object.bl_rna.properties["mode"].translation_context

        row = layout.row(align=True)
        row.separator()

        sub = row.row()
        # sub.ui_units_x = 5.5 # width of mode edit box
        sub.operator_menu_enum("object.mode_set", "mode", text=act_mode_item.name, icon=act_mode_item.icon)
        del act_mode_item

        layout.template_header_3D_mode()

        # Contains buttons like Mode, Pivot, Layer, Mesh Select Mode...
        if obj:
            # Particle edit
            if object_mode == 'PARTICLE_EDIT':
                row = layout.row()
                row.prop(tool_settings.particle_edit, "select_mode", text="", expand=True)
            elif object_mode == 'SCULPT_CURVES' and obj.type == 'CURVES':
                curves = obj.data

                row = layout.row(align=True)

                # Combine the "use selection" toggle with the "set domain" operators
                # to allow turning selection off directly.
                domain = curves.selection_domain
                if domain == 'POINT':
                    row.prop(curves, "use_sculpt_selection", text="", icon='CURVE_BEZCIRCLE')
                else:
                    row.operator("curves.set_selection_domain", text="", icon='CURVE_BEZCIRCLE').domain = 'POINT'
                if domain == 'CURVE':
                    row.prop(curves, "use_sculpt_selection", text="", icon='CURVE_PATH')
                else:
                    row.operator("curves.set_selection_domain", text="", icon='CURVE_PATH').domain = 'CURVE'

        # Grease Pencil
        if obj and obj.type == 'GPENCIL' and context.gpencil_data:
            gpd = context.gpencil_data

            # Select mode for Editing
            if gpd.use_stroke_edit_mode:
                row = layout.row(align=True)
                row.prop_enum(tool_settings, "gpencil_selectmode_edit", text="", value='POINT')
                row.prop_enum(tool_settings, "gpencil_selectmode_edit", text="", value='STROKE')

                subrow = row.row(align=True)
                subrow.enabled = not gpd.use_curve_edit
                subrow.prop_enum(tool_settings, "gpencil_selectmode_edit", text="", value='SEGMENT')

                # Curve edit submode
                row = layout.row(align=True)
                row.prop(gpd, "use_curve_edit", text="",
                         icon='IPO_BEZIER')
                sub = row.row(align=True)
                if gpd.use_curve_edit:
                    sub.popover(panel="VIEW3D_PT_gpencil_curve_edit", text="",)

            # Select mode for Sculpt
            if gpd.is_stroke_sculpt_mode:
                row = layout.row(align=True)
                row.prop(tool_settings, "use_gpencil_select_mask_point", text="")
                row.prop(tool_settings, "use_gpencil_select_mask_stroke", text="")
                row.prop(tool_settings, "use_gpencil_select_mask_segment", text="")

            # Select mode for Vertex Paint
            if gpd.is_stroke_vertex_mode:
                row = layout.row(align=True)
                row.prop(tool_settings, "use_gpencil_vertex_select_mask_point", text="")
                row.prop(tool_settings, "use_gpencil_vertex_select_mask_stroke", text="")
                row.prop(tool_settings, "use_gpencil_vertex_select_mask_segment", text="")

            if gpd.is_stroke_paint_mode:
                row = layout.row(align=True)
                row.prop(gpd, "use_multiedit", text="", icon='GP_MULTIFRAME_EDITING')

            if (
                    gpd.use_stroke_edit_mode or
                    gpd.is_stroke_sculpt_mode or
                    gpd.is_stroke_weight_mode or
                    gpd.is_stroke_vertex_mode
            ):
                row = layout.row(align=True)

                row.prop(gpd, "use_multiedit", text="", icon='GP_MULTIFRAME_EDITING')

                if gpd.use_multiedit:
                    sub = row.row(align=True)
                    sub.popover(panel="VIEW3D_PT_gpencil_multi_frame", text="")

        VIEW3D_MT_editor_menus.draw_collapsible(context, layout)

        layout.separator_spacer()

        if object_mode in {'PAINT_GPENCIL', 'SCULPT_GPENCIL'}:
            # Grease pencil
            if object_mode == 'PAINT_GPENCIL':
                layout.prop_with_popover(
                    tool_settings,
                    "gpencil_stroke_placement_view3d",
                    text="",
                    panel="VIEW3D_PT_gpencil_origin",
                )

            if object_mode in {'PAINT_GPENCIL', 'SCULPT_GPENCIL'}:
                layout.prop_with_popover(
                    tool_settings.gpencil_sculpt,
                    "lock_axis",
                    text="",
                    panel="VIEW3D_PT_gpencil_lock",
                )

            if object_mode == 'PAINT_GPENCIL':
                # FIXME: this is bad practice!
                # Tool options are to be displayed in the topbar.
                if context.workspace.tools.from_space_view3d_mode(object_mode).idname == "builtin_brush.Draw":
                    settings = tool_settings.gpencil_sculpt.guide
                    row = layout.row(align=True)
                    row.prop(settings, "use_guide", text="", icon='GRID')
                    sub = row.row(align=True)
                    if settings.use_guide:
                        sub.popover(panel="VIEW3D_PT_gpencil_guide", text="Guides")

              # Grease Pencil
                if obj and obj.type == 'GPENCIL' and context.gpencil_data:
                    gpd = context.gpencil_data

                    if gpd.is_stroke_paint_mode:
                        row = layout.row()
                        sub = row.row(align=True)
                        sub.prop(tool_settings, "use_gpencil_draw_onback", text="", icon='MOD_OPACITY')
                        sub.separator(factor=0.4)
                        sub.prop(tool_settings, "use_gpencil_automerge_strokes", text="")
                        sub.separator(factor=0.4)
                        sub.prop(tool_settings, "use_gpencil_weight_data_add", text="", icon='WPAINT_HLT')
                        sub.separator(factor=0.4)
                        sub.prop(tool_settings, "use_gpencil_draw_additive", text="", icon='FREEZE')

            if object_mode == 'SCULPT_GPENCIL':
                layout.popover(panel="VIEW3D_PT_gpencil_sculpt_automasking", text="", icon="MOD_MASK")

        elif object_mode == 'SCULPT':
            layout.popover(panel="VIEW3D_PT_sculpt_automasking", text="", icon="MOD_MASK")

        else:
            # Transform settings depending on tool header visibility
            VIEW3D_HT_header.draw_xform_template(layout, context)

        # Mode & Transform Settings
        scene = context.scene

        # Collection Visibility
        # layout.popover(panel="VIEW3D_PT_collections", icon='GROUP', text="")

        # Viewport Settings
        layout.popover(
            panel="VIEW3D_PT_object_type_visibility",
            icon_value=view.icon_from_show_object_viewport,
            text="")

        # Gizmo toggle & popover.
        row = layout.row(align=True)
        # FIXME: place-holder icon.
        row.prop(view, "show_gizmo", text="", toggle=True, icon='GIZMO')
        sub = row.row(align=True)
        sub.active = view.show_gizmo
        sub.popover(
            panel="VIEW3D_PT_gizmo_display",
            text="",
        )

        # Overlay toggle & popover.
        row = layout.row(align=True)
        row.prop(overlay, "show_overlays", icon='OVERLAY', text="")
        sub = row.row(align=True)
        sub.active = overlay.show_overlays
        sub.popover(panel="VIEW3D_PT_overlay", text="")

        row = layout.row()
        row.active = (object_mode == 'EDIT') or (shading.type in {'WIREFRAME', 'SOLID'})

        # While exposing 'shading.show_xray(_wireframe)' is correct.
        # this hides the key shortcut from users: T70433.
        if has_pose_mode:
            draw_depressed = overlay.show_xray_bone
        elif shading.type == 'WIREFRAME':
            draw_depressed = shading.show_xray_wireframe
        else:
            draw_depressed = shading.show_xray
        row.operator(
            "view3d.toggle_xray",
            text="",
            icon='XRAY',
            depress=draw_depressed,
        )

        row = layout.row(align=True)
        row.prop(shading, "type", text="", expand=True)
        sub = row.row(align=True)
        # TODO, currently render shading type ignores mesh two-side, until it's supported
        # show the shading popover which shows double-sided option.

        # sub.enabled = shading.type != 'RENDERED'
        sub.popover(panel="VIEW3D_PT_shading", text="")


class VIEW3D_HT_tool_header(Header):
    bl_space_type = 'VIEW_3D'
    bl_region_type = 'TOOL_HEADER'

    def draw(self, context):
        layout = self.layout

        # mode_string = context.mode
        obj = context.active_object
        tool_settings = context.tool_settings

        self.draw_tool_settings(context)

        layout.separator_spacer()

        self.draw_mode_settings(context)

    def draw_tool_settings(self, context):
        layout = self.layout
        tool_mode = context.mode

        # Active Tool
        # -----------
        from bl_ui.space_toolsystem_common import ToolSelectPanelHelper
        tool = ToolSelectPanelHelper.draw_active_tool_header(
            context, layout,
            tool_key=('VIEW_3D', tool_mode),
        )

        # Object Mode Options
        # -------------------

        # Example of how tool_settings can be accessed as pop-overs.

        # TODO(campbell): editing options should be after active tool options
        # (obviously separated for from the users POV)
        draw_fn = getattr(_draw_tool_settings_context_mode, tool_mode, None)
        if draw_fn is not None:
            is_valid_context = draw_fn(context, layout, tool)

        def draw_3d_brush_settings(layout, tool_mode):
            layout.popover("VIEW3D_PT_tools_brush_settings_advanced", text="Brush")
            if tool_mode != 'PAINT_WEIGHT':
                layout.popover("VIEW3D_PT_tools_brush_texture")
            if tool_mode == 'PAINT_TEXTURE':
                layout.popover("VIEW3D_PT_tools_mask_texture")
            layout.popover("VIEW3D_PT_tools_brush_stroke")
            layout.popover("VIEW3D_PT_tools_brush_falloff")
            layout.popover("VIEW3D_PT_tools_brush_display")

        # Note: general mode options should be added to 'draw_mode_settings'.
        if tool_mode == 'SCULPT':
            if is_valid_context:
                draw_3d_brush_settings(layout, tool_mode)
        elif tool_mode == 'PAINT_VERTEX':
            if is_valid_context:
                draw_3d_brush_settings(layout, tool_mode)
        elif tool_mode == 'PAINT_WEIGHT':
            if is_valid_context:
                draw_3d_brush_settings(layout, tool_mode)
        elif tool_mode == 'PAINT_TEXTURE':
            if is_valid_context:
                draw_3d_brush_settings(layout, tool_mode)
        elif tool_mode == 'EDIT_ARMATURE':
            pass
        elif tool_mode == 'EDIT_CURVE':
            pass
        elif tool_mode == 'EDIT_MESH':
            pass
        elif tool_mode == 'POSE':
            pass
        elif tool_mode == 'PARTICLE':
            # Disable, only shows "Brush" panel, which is already in the top-bar.
            # if tool.has_datablock:
            #     layout.popover_group(context=".paint_common", **popover_kw)
            pass
        elif tool_mode == 'PAINT_GPENCIL':
            if is_valid_context:
                brush = context.tool_settings.gpencil_paint.brush
                if brush and brush.gpencil_tool != 'ERASE':
                    if brush.gpencil_tool != 'TINT':
                        layout.popover("VIEW3D_PT_tools_grease_pencil_brush_advanced")

                    if brush.gpencil_tool not in {'FILL', 'TINT'}:
                        layout.popover("VIEW3D_PT_tools_grease_pencil_brush_stroke")

                    layout.popover("VIEW3D_PT_tools_grease_pencil_paint_appearance")
        elif tool_mode == 'SCULPT_GPENCIL':
            if is_valid_context:
                brush = context.tool_settings.gpencil_sculpt_paint.brush
                if brush:
                    tool = brush.gpencil_sculpt_tool
                    if tool in {'SMOOTH', 'RANDOMIZE'}:
                        layout.popover("VIEW3D_PT_tools_grease_pencil_sculpt_brush_popover")
                    layout.popover("VIEW3D_PT_tools_grease_pencil_sculpt_appearance")
        elif tool_mode == 'WEIGHT_GPENCIL':
            if is_valid_context:
                layout.popover("VIEW3D_PT_tools_grease_pencil_weight_appearance")
        elif tool_mode == 'VERTEX_GPENCIL':
            if is_valid_context:
                layout.popover("VIEW3D_PT_tools_grease_pencil_vertex_appearance")

    def draw_mode_settings(self, context):
        layout = self.layout
        mode_string = context.mode

        def row_for_mirror():
            row = layout.row(align=True)
            sub = row.row(align=True)
            return row, sub

        if mode_string == 'EDIT_ARMATURE':
            _row, sub = row_for_mirror()
            sub.prop(context.object.data, "use_mirror_x", icon='MIRROR_X', toggle=True, icon_only=True)
        elif mode_string == 'POSE':
            _row, sub = row_for_mirror()
            sub.prop(context.object.pose, "use_mirror_x", icon='MIRROR_X', toggle=True, icon_only=True)
        elif mode_string in {'EDIT_MESH', 'PAINT_WEIGHT', 'SCULPT', 'PAINT_VERTEX', 'PAINT_TEXTURE'}:
            # Mesh Modes, Use Mesh Symmetry
            row, sub = row_for_mirror()
            sub.prop(context.object, "use_mesh_mirror_x", icon='MIRROR_X', toggle=True, icon_only=True)
            sub.prop(context.object, "use_mesh_mirror_y", icon='MIRROR_Y', toggle=True, icon_only=True)
            sub.prop(context.object, "use_mesh_mirror_z", icon='MIRROR_Z', toggle=True, icon_only=True)
            if mode_string == 'EDIT_MESH':
                tool_settings = context.tool_settings
                layout.prop(tool_settings, "use_mesh_automerge", text="")
            elif mode_string == 'PAINT_WEIGHT':
                row.popover(panel="VIEW3D_PT_tools_weightpaint_symmetry_for_topbar", text="")
            elif mode_string == 'SCULPT':
                row.popover(panel="VIEW3D_PT_sculpt_symmetry_for_topbar", text="")
            elif mode_string == 'PAINT_VERTEX':
                row.popover(panel="VIEW3D_PT_tools_vertexpaint_symmetry_for_topbar", text="")
        elif mode_string == 'SCULPT_CURVES':
            _row, sub = row_for_mirror()
            sub.prop(context.object.data, "use_mirror_x", text="X", toggle=True)
            sub.prop(context.object.data, "use_mirror_y", text="Y", toggle=True)
            sub.prop(context.object.data, "use_mirror_z", text="Z", toggle=True)

        # Expand panels from the side-bar as popovers.
        popover_kw = {"space_type": 'VIEW_3D', "region_type": 'UI', "category": "Tool"}

        if mode_string == 'SCULPT':
            layout.popover_group(context=".sculpt_mode", **popover_kw)
        elif mode_string == 'PAINT_VERTEX':
            layout.popover_group(context=".vertexpaint", **popover_kw)
        elif mode_string == 'PAINT_WEIGHT':
            layout.popover_group(context=".weightpaint", **popover_kw)
        elif mode_string == 'PAINT_TEXTURE':
            layout.popover_group(context=".imagepaint", **popover_kw)
        elif mode_string == 'EDIT_TEXT':
            layout.popover_group(context=".text_edit", **popover_kw)
        elif mode_string == 'EDIT_ARMATURE':
            layout.popover_group(context=".armature_edit", **popover_kw)
        elif mode_string == 'EDIT_METABALL':
            layout.popover_group(context=".mball_edit", **popover_kw)
        elif mode_string == 'EDIT_LATTICE':
            layout.popover_group(context=".lattice_edit", **popover_kw)
        elif mode_string == 'EDIT_CURVE':
            layout.popover_group(context=".curve_edit", **popover_kw)
        elif mode_string == 'EDIT_MESH':
            layout.popover_group(context=".mesh_edit", **popover_kw)
        elif mode_string == 'POSE':
            layout.popover_group(context=".posemode", **popover_kw)
        elif mode_string == 'PARTICLE':
            layout.popover_group(context=".particlemode", **popover_kw)
        elif mode_string == 'OBJECT':
            layout.popover_group(context=".objectmode", **popover_kw)
        elif mode_string in {'PAINT_GPENCIL', 'EDIT_GPENCIL', 'SCULPT_GPENCIL', 'WEIGHT_GPENCIL'}:
            # Grease pencil layer.
            gpl = context.active_gpencil_layer
            if gpl and gpl.info is not None:
                text = gpl.info
                maxw = 25
                if len(text) > maxw:
                    text = text[:maxw - 5] + '..' + text[-3:]
            else:
                text = ""

            sub = layout.row()
            sub.ui_units_x = 8
            sub.popover(
                panel="TOPBAR_PT_gpencil_layers",
                text="Layer: " + text,
            )
            if mode_string == 'EDIT_GPENCIL':
                sub.popover(panel="VIEW3D_PT_gpencil_edit_options", text="Options")


class _draw_tool_settings_context_mode:
    @staticmethod
    def SCULPT(context, layout, tool):
        if (tool is None) or (not tool.has_datablock):
            return False

        paint = context.tool_settings.sculpt
        layout.template_ID_preview(paint, "brush", rows=3, cols=8, hide_buttons=True)

        brush = paint.brush
        if brush is None:
            return False

        tool_settings = context.tool_settings
        capabilities = brush.sculpt_capabilities

        ups = tool_settings.unified_paint_settings

        if capabilities.has_color:
            row = layout.row(align=True)
            row.ui_units_x = 4
            UnifiedPaintPanel.prop_unified_color(row, context, brush, "color", text="")
            UnifiedPaintPanel.prop_unified_color(row, context, brush, "secondary_color", text="")
            row.separator()
            layout.prop(brush, "blend", text="", expand=False)

        size = "size"
        size_owner = ups if ups.use_unified_size else brush
        if size_owner.use_locked_size == 'SCENE':
            size = "unprojected_radius"

        UnifiedPaintPanel.prop_unified(
            layout,
            context,
            brush,
            size,
            pressure_name="use_pressure_size",
            unified_name="use_unified_size",
            text="Radius",
            slider=True,
            header=True,
        )

        # strength, use_strength_pressure
        pressure_name = "use_pressure_strength" if capabilities.has_strength_pressure else None
        UnifiedPaintPanel.prop_unified(
            layout,
            context,
            brush,
            "strength",
            pressure_name=pressure_name,
            unified_name="use_unified_strength",
            text="Strength",
            header=True,
        )

        # direction
        if not capabilities.has_direction:
            layout.row().prop(brush, "direction", expand=True, text="")

        return True

    @staticmethod
    def PAINT_TEXTURE(context, layout, tool):
        if (tool is None) or (not tool.has_datablock):
            return False

        paint = context.tool_settings.image_paint
        layout.template_ID_preview(paint, "brush", rows=3, cols=8, hide_buttons=True)

        brush = paint.brush
        if brush is None:
            return False

        brush_basic_texpaint_settings(layout, context, brush, compact=True)

        return True

    @staticmethod
    def PAINT_VERTEX(context, layout, tool):
        if (tool is None) or (not tool.has_datablock):
            return False

        paint = context.tool_settings.vertex_paint
        layout.template_ID_preview(paint, "brush", rows=3, cols=8, hide_buttons=True)

        brush = paint.brush
        if brush is None:
            return False

        brush_basic_texpaint_settings(layout, context, brush, compact=True)

        return True

    @staticmethod
    def PAINT_WEIGHT(context, layout, tool):
        if (tool is None) or (not tool.has_datablock):
            return False

        paint = context.tool_settings.weight_paint
        layout.template_ID_preview(paint, "brush", rows=3, cols=8, hide_buttons=True)
        brush = paint.brush
        if brush is None:
            return False

        capabilities = brush.weight_paint_capabilities
        if capabilities.has_weight:
            UnifiedPaintPanel.prop_unified(
                layout,
                context,
                brush,
                "weight",
                unified_name="use_unified_weight",
                slider=True,
                header=True,
            )

        UnifiedPaintPanel.prop_unified(
            layout,
            context,
            brush,
            "size",
            pressure_name="use_pressure_size",
            unified_name="use_unified_size",
            slider=True,
            text="Radius",
            header=True,
        )
        UnifiedPaintPanel.prop_unified(
            layout,
            context,
            brush,
            "strength",
            pressure_name="use_pressure_strength",
            unified_name="use_unified_strength",
            header=True,
        )

        return True

    @staticmethod
    def PAINT_GPENCIL(context, layout, tool):
        if tool is None:
            return False

        if tool.idname == "builtin.cutter":
            row = layout.row(align=True)
            row.prop(context.tool_settings.gpencil_sculpt, "intersection_threshold")
            return False
        elif not tool.has_datablock:
            return False

        paint = context.tool_settings.gpencil_paint
        brush = paint.brush
        if brush is None:
            return False

        gp_settings = brush.gpencil_settings

        row = layout.row(align=True)
        tool_settings = context.scene.tool_settings
        settings = tool_settings.gpencil_paint
        row.template_ID_preview(settings, "brush", rows=3, cols=8, hide_buttons=True)

        if context.object and brush.gpencil_tool in {'FILL', 'DRAW'}:
            from bl_ui.properties_paint_common import (
                brush_basic__draw_color_selector,
            )
            brush_basic__draw_color_selector(context, layout, brush, gp_settings, None)

        if context.object and brush.gpencil_tool == 'TINT':
            row.separator(factor=0.4)
            row.prop_with_popover(brush, "color", text="", panel="TOPBAR_PT_gpencil_vertexcolor")

        from bl_ui.properties_paint_common import (
            brush_basic_gpencil_paint_settings,
        )
        brush_basic_gpencil_paint_settings(layout, context, brush, compact=True)

        return True

    @staticmethod
    def SCULPT_GPENCIL(context, layout, tool):
        if (tool is None) or (not tool.has_datablock):
            return False
        paint = context.tool_settings.gpencil_sculpt_paint
        brush = paint.brush

        from bl_ui.properties_paint_common import (
            brush_basic_gpencil_sculpt_settings,
        )
        brush_basic_gpencil_sculpt_settings(layout, context, brush, compact=True)

        return True

<<<<<<< HEAD
    @staticmethod
    def WEIGHT_GPENCIL(context, layout, tool):
        if (tool is None) or (not tool.has_datablock):
            return False
        paint = context.tool_settings.gpencil_weight_paint
        brush = paint.brush
=======
        sub = row.row(align=True)
        sub.ui_units_x = 5.5
        sub.operator_menu_enum(
            "object.mode_set", "mode",
            text=iface_(act_mode_item.name, act_mode_i18n_context),
            icon=act_mode_item.icon,
        )
        del act_mode_item
>>>>>>> 025023a1

        from bl_ui.properties_paint_common import (
            brush_basic_gpencil_weight_settings,
        )
        brush_basic_gpencil_weight_settings(layout, context, brush, compact=True)

        return True

    @staticmethod
    def VERTEX_GPENCIL(context, layout, tool):
        if (tool is None) or (not tool.has_datablock):
            return False

        paint = context.tool_settings.gpencil_vertex_paint
        brush = paint.brush

        row = layout.row(align=True)
        tool_settings = context.scene.tool_settings
        settings = tool_settings.gpencil_vertex_paint
        row.template_ID_preview(settings, "brush", rows=3, cols=8, hide_buttons=True)

        if brush.gpencil_vertex_tool not in {'BLUR', 'AVERAGE', 'SMEAR'}:
            row.separator(factor=0.4)
            sub = row.row(align=True)
            sub.scale_x = 0.33
            sub.prop_with_popover(brush, "color", text="", panel="TOPBAR_PT_gpencil_vertexcolor")
            sub.prop(brush, "secondary_color", text="")
            row.operator("gpencil.tint_flip", icon='FILE_REFRESH', text="")

        from bl_ui.properties_paint_common import (
            brush_basic_gpencil_vertex_settings,
        )

        brush_basic_gpencil_vertex_settings(layout, context, brush, compact=True)

        return True

    @staticmethod
    def PARTICLE(context, layout, tool):
        if (tool is None) or (not tool.has_datablock):
            return False

        # See: 'VIEW3D_PT_tools_brush', basically a duplicate
        settings = context.tool_settings.particle_edit
        brush = settings.brush
        tool = settings.tool
        if tool == 'NONE':
            return False

        layout.prop(brush, "size", slider=True)
        if tool == 'ADD':
            layout.prop(brush, "count")

            layout.prop(settings, "use_default_interpolate")
            layout.prop(brush, "steps", slider=True)
            layout.prop(settings, "default_key_count", slider=True)
        else:
            layout.prop(brush, "strength", slider=True)

            if tool == 'LENGTH':
                layout.row().prop(brush, "length_mode", expand=True)
            elif tool == 'PUFF':
                layout.row().prop(brush, "puff_mode", expand=True)
                layout.prop(brush, "use_puff_volume")
            elif tool == 'COMB':
                row = layout.row()
                row.active = settings.is_editable
                row.prop(settings, "use_emitter_deflect", text="Deflect Emitter")
                sub = row.row(align=True)
                sub.active = settings.use_emitter_deflect
                sub.prop(settings, "emitter_distance", text="Distance")

        return True

    @staticmethod
    def SCULPT_CURVES(context, layout, tool):
        if (tool is None) or (not tool.has_datablock):
            return False

        tool_settings = context.tool_settings
        paint = tool_settings.curves_sculpt

        brush = paint.brush
        if brush is None:
            return False

        UnifiedPaintPanel.prop_unified(
            layout,
            context,
            brush,
            "size",
            unified_name="use_unified_size",
            pressure_name="use_pressure_size",
            text="Radius",
            slider=True,
            header=True,
        )

        if brush.curves_sculpt_tool not in {'ADD', 'DELETE'}:
            UnifiedPaintPanel.prop_unified(
                layout,
                context,
                brush,
                "strength",
                unified_name="use_unified_strength",
                pressure_name="use_pressure_strength",
                header=True,
            )

        curves_tool = brush.curves_sculpt_tool

        if curves_tool == 'COMB':
            layout.prop(brush, "falloff_shape", expand=True)
            layout.popover("VIEW3D_PT_tools_brush_falloff")
        elif curves_tool == 'ADD':
            layout.prop(brush, "falloff_shape", expand=True)
            layout.prop(brush.curves_sculpt_settings, "add_amount")
            layout.popover("VIEW3D_PT_curves_sculpt_add_shape", text="Curve Shape")
            layout.prop(brush, "use_frontface", text="Front Faces Only")
        elif curves_tool == 'GROW_SHRINK':
            layout.prop(brush, "direction", expand=True, text="")
            layout.prop(brush, "falloff_shape", expand=True)
            layout.popover("VIEW3D_PT_curves_sculpt_grow_shrink_scaling", text="Scaling")
            layout.popover("VIEW3D_PT_tools_brush_falloff")
        elif curves_tool == 'SNAKE_HOOK':
            layout.prop(brush, "falloff_shape", expand=True)
            layout.popover("VIEW3D_PT_tools_brush_falloff")
        elif curves_tool == 'DELETE':
            layout.prop(brush, "falloff_shape", expand=True)
        elif curves_tool == 'SELECTION_PAINT':
            layout.prop(brush, "direction", expand=True, text="")
            layout.prop(brush, "falloff_shape", expand=True)
            layout.popover("VIEW3D_PT_tools_brush_falloff")
        elif curves_tool == 'PINCH':
            layout.prop(brush, "direction", expand=True, text="")
            layout.prop(brush, "falloff_shape", expand=True)
            layout.popover("VIEW3D_PT_tools_brush_falloff")
        elif curves_tool == 'SMOOTH':
            layout.prop(brush, "falloff_shape", expand=True)
            layout.popover("VIEW3D_PT_tools_brush_falloff")
        elif curves_tool == 'PUFF':
            layout.prop(brush, "falloff_shape", expand=True)
            layout.popover("VIEW3D_PT_tools_brush_falloff")
        elif curves_tool == 'DENSITY':
            layout.prop(brush, "falloff_shape", expand=True)
            row = layout.row(align=True)
            row.prop(brush.curves_sculpt_settings, "density_mode", text="", expand=True)
            row = layout.row(align=True)
            row.prop(brush.curves_sculpt_settings, "minimum_distance", text="Distance Min")
            row.operator_context = 'INVOKE_REGION_WIN'
            row.operator("sculpt_curves.min_distance_edit", text="", icon='DRIVER_DISTANCE')
            row = layout.row(align=True)
            row.enabled = brush.curves_sculpt_settings.density_mode != 'REMOVE'
            row.prop(brush.curves_sculpt_settings, "density_add_attempts", text="Count Max")
            layout.popover("VIEW3D_PT_tools_brush_falloff")
            layout.popover("VIEW3D_PT_curves_sculpt_add_shape", text="Curve Shape")
        elif curves_tool == "SLIDE":
            layout.popover("VIEW3D_PT_tools_brush_falloff")


# bfa - show hide the editormenu
class ALL_MT_editormenu(Menu):
    bl_label = ""

    def draw(self, context):
        self.draw_menus(self.layout, context)

    @staticmethod
    def draw_menus(layout, context):

        row = layout.row(align=True)
        row.template_header()  # editor type menus


class VIEW3D_MT_editor_menus(Menu):
    bl_label = ""

    def draw(self, context):
        layout = self.layout
        obj = context.active_object
        mode_string = context.mode
        edit_object = context.edit_object
        gp_edit = obj and obj.mode in {'EDIT_GPENCIL', 'PAINT_GPENCIL', 'SCULPT_GPENCIL',
                                       'WEIGHT_GPENCIL', 'VERTEX_GPENCIL'}
        ts = context.scene.tool_settings

        layout.menu("SCREEN_MT_user_menu", text="Quick")  # Quick favourites menu
        layout.menu("VIEW3D_MT_view")
        layout.menu("VIEW3D_MT_view_navigation")

        # Select Menu
        if gp_edit:
            if mode_string not in {'PAINT_GPENCIL', 'WEIGHT_GPENCIL'}:
                if (
                        mode_string == 'SCULPT_GPENCIL' and
                        (ts.use_gpencil_select_mask_point or
                         ts.use_gpencil_select_mask_stroke or
                         ts.use_gpencil_select_mask_segment)
                ):
                    layout.menu("VIEW3D_MT_select_gpencil")
                    layout.menu("VIEW3D_MT_sculpt_gpencil_copy")
                elif mode_string == 'EDIT_GPENCIL':
                    layout.menu("VIEW3D_MT_select_gpencil")
                elif mode_string == 'VERTEX_GPENCIL':
                    layout.menu("VIEW3D_MT_select_gpencil")
                    layout.menu("VIEW3D_MT_gpencil_animation")
                    layout.menu("GPENCIL_MT_layer_active", text="Active Layer")

        elif mode_string in {'PAINT_WEIGHT', 'PAINT_VERTEX', 'PAINT_TEXTURE'}:
            mesh = obj.data
            if mesh.use_paint_mask:
                layout.menu("VIEW3D_MT_select_paint_mask")
            elif mesh.use_paint_mask_vertex and mode_string in {'PAINT_WEIGHT', 'PAINT_VERTEX'}:
                layout.menu("VIEW3D_MT_select_paint_mask_vertex")
        elif mode_string not in {'SCULPT', 'SCULPT_CURVES'}:
            layout.menu("VIEW3D_MT_select_%s" % mode_string.lower())

        if gp_edit:
            pass
        elif mode_string == 'OBJECT':
            layout.menu("VIEW3D_MT_add", text="Add", text_ctxt=i18n_contexts.operator_default)
        elif mode_string == 'EDIT_MESH':
            layout.menu("VIEW3D_MT_mesh_add", text="Add", text_ctxt=i18n_contexts.operator_default)
        elif mode_string == 'EDIT_CURVE':
            layout.menu("VIEW3D_MT_curve_add", text="Add", text_ctxt=i18n_contexts.operator_default)
        elif mode_string == 'EDIT_SURFACE':
            layout.menu("VIEW3D_MT_surface_add", text="Add", text_ctxt=i18n_contexts.operator_default)
        elif mode_string == 'EDIT_METABALL':
            layout.menu("VIEW3D_MT_metaball_add", text="Add", text_ctxt=i18n_contexts.operator_default)
        elif mode_string == 'EDIT_ARMATURE':
            layout.menu("TOPBAR_MT_edit_armature_add", text="Add", text_ctxt=i18n_contexts.operator_default)

        if gp_edit:
            if obj and obj.mode == 'PAINT_GPENCIL':
                layout.menu("VIEW3D_MT_draw_gpencil")
            elif obj and obj.mode == 'EDIT_GPENCIL':
                layout.menu("VIEW3D_MT_edit_gpencil")
                layout.menu("VIEW3D_MT_edit_gpencil_stroke")
                layout.menu("VIEW3D_MT_edit_gpencil_point")
            elif obj and obj.mode == 'WEIGHT_GPENCIL':
                layout.menu("VIEW3D_MT_weight_gpencil")
            if obj and obj.mode == 'VERTEX_GPENCIL':
                layout.menu("VIEW3D_MT_paint_gpencil")

        elif edit_object:
            layout.menu("VIEW3D_MT_edit_%s" % edit_object.type.lower())

            if mode_string == 'EDIT_MESH':
                layout.menu("VIEW3D_MT_edit_mesh_vertices")
                layout.menu("VIEW3D_MT_edit_mesh_edges")
                layout.menu("VIEW3D_MT_edit_mesh_faces")
                layout.menu("VIEW3D_MT_uv_map", text="UV")
            elif mode_string in {'EDIT_CURVE', 'EDIT_SURFACE'}:
                layout.menu("VIEW3D_MT_edit_curve_ctrlpoints")
                layout.menu("VIEW3D_MT_edit_curve_segments")

        elif obj:
            if mode_string not in {'PAINT_TEXTURE', 'SCULPT_CURVES'}:
                layout.menu("VIEW3D_MT_%s" % mode_string.lower())
            if mode_string in {'SCULPT', 'PAINT_VERTEX', 'PAINT_TEXTURE'}:
                layout.menu("VIEW3D_MT_brush")
            if mode_string == 'SCULPT':
                layout.menu("VIEW3D_MT_mask")
                layout.menu("VIEW3D_MT_face_sets")
            if mode_string == 'SCULPT_CURVES':
                layout.menu("VIEW3D_MT_select_sculpt_curves")
                layout.menu("VIEW3D_MT_sculpt_curves")

        else:
            layout.menu("VIEW3D_MT_object")


# ********** Menu **********


# ********** Utilities **********


class ShowHideMenu:
    bl_label = "Show/Hide"
    _operator_name = ""

    def draw(self, _context):
        layout = self.layout

        layout.operator("%s.reveal" % self._operator_name, text="Show Hidden", icon="HIDE_OFF")
        layout.operator("%s.hide" % self._operator_name, text="Hide Selected", icon="HIDE_ON").unselected = False
        layout.operator(
            "%s.hide" %
            self._operator_name,
            text="Hide Unselected",
            icon="HIDE_UNSELECTED").unselected = True


# Standard transforms which apply to all cases (mix-in class, not used directly).
class VIEW3D_MT_transform_base:
    bl_label = "Transform"
    bl_category = "View"

    # TODO: get rid of the custom text strings?
    def draw(self, context):
        layout = self.layout

        obj = context.object

        layout.operator("transform.tosphere", text="To Sphere", icon="TOSPHERE")
        layout.operator("transform.shear", text="Shear", icon="SHEAR")
        layout.operator("transform.bend", text="Bend", icon="BEND")
        layout.operator("transform.push_pull", text="Push/Pull", icon='PUSH_PULL')

        if context.mode in {'EDIT_MESH', 'EDIT_ARMATURE', 'EDIT_SURFACE', 'EDIT_CURVE',
                            'EDIT_LATTICE', 'EDIT_METABALL'}:
            layout.operator("transform.vertex_warp", text="Warp", icon="MOD_WARP")
            layout.operator_context = 'EXEC_REGION_WIN'
            layout.operator("transform.vertex_random", text="Randomize", icon='RANDOMIZE').offset = 0.1
            layout.operator_context = 'INVOKE_REGION_WIN'


# Generic transform menu - geometry types
class VIEW3D_MT_transform(VIEW3D_MT_transform_base, Menu):
    def draw(self, context):
        # base menu
        VIEW3D_MT_transform_base.draw(self, context)

        obj = context.object

        # generic
        layout = self.layout

        if obj.type == 'MESH':
            layout.operator("transform.shrink_fatten", text="Shrink Fatten", icon='SHRINK_FATTEN')
            layout.operator("transform.skin_resize", icon="MOD_SKIN")

        elif obj.type == 'CURVE':
            layout.operator("transform.transform", text="Radius", icon='SHRINK_FATTEN').mode = 'CURVE_SHRINKFATTEN'

        layout.separator()

        layout.operator("transform.translate", text="Move Texture Space", icon="MOVE_TEXTURESPACE").texture_space = True
        layout.operator("transform.resize", text="Scale Texture Space", icon="SCALE_TEXTURESPACE").texture_space = True


# Object-specific extensions to Transform menu
class VIEW3D_MT_transform_object(VIEW3D_MT_transform_base, Menu):
    def draw(self, context):
        layout = self.layout

        # base menu
        VIEW3D_MT_transform_base.draw(self, context)

        # object-specific option follow
        layout.separator()

        layout.operator("transform.translate", text="Move Texture Space", icon="MOVE_TEXTURESPACE").texture_space = True
        layout.operator("transform.resize", text="Scale Texture Space", icon="SCALE_TEXTURESPACE").texture_space = True

        layout.separator()

        layout.operator_context = 'EXEC_REGION_WIN'
        # XXX see alignmenu() in edit.c of b2.4x to get this working
        layout.operator(
            "transform.transform",
            text="Align to Transform Orientation",
            icon="ALIGN_TRANSFORM").mode = 'ALIGN'

        layout.separator()

        layout.operator("object.randomize_transform", icon="RANDOMIZE_TRANSFORM")
        layout.operator("object.align", icon="ALIGN")

        # TODO: there is a strange context bug here.
        """
        layout.operator_context = 'INVOKE_REGION_WIN'
        layout.operator("object.transform_axis_target")
        """


# Armature EditMode extensions to Transform menu
class VIEW3D_MT_transform_armature(VIEW3D_MT_transform_base, Menu):
    def draw(self, context):
        layout = self.layout

        # base menu
        VIEW3D_MT_transform_base.draw(self, context)

        # armature specific extensions follow
        obj = context.object
        if obj.type == 'ARMATURE' and obj.mode in {'EDIT', 'POSE'}:
            if obj.data.display_type == 'BBONE':
                layout.separator()

                layout.operator("transform.transform", text="Scale BBone", icon='TRANSFORM_SCALE').mode = 'BONE_SIZE'
            elif obj.data.display_type == 'ENVELOPE':
                layout.separator()

                layout.operator(
                    "transform.transform",
                    text="Scale Envelope Distance",
                    icon='TRANSFORM_SCALE').mode = 'BONE_SIZE'
                layout.operator("transform.transform", text="Scale Radius",
                                icon='TRANSFORM_SCALE').mode = 'BONE_ENVELOPE'

        if context.edit_object and context.edit_object.type == 'ARMATURE':
            layout.separator()

            layout.operator("armature.align", icon="ALIGN")


class VIEW3D_MT_mirror(Menu):
    bl_label = "Mirror"

    def draw(self, _context):
        layout = self.layout

        layout.operator("transform.mirror", text="Interactive Mirror", icon='TRANSFORM_MIRROR')

        layout.separator()

        layout.operator_context = 'EXEC_REGION_WIN'

<<<<<<< HEAD
        props = layout.operator("transform.mirror", text="X Global", icon="MIRROR_X")
        props.constraint_axis = (True, False, False)
        props.orient_type = 'GLOBAL'
        props = layout.operator("transform.mirror", text="Y Global", icon="MIRROR_Y")
        props.constraint_axis = (False, True, False)
        props.orient_type = 'GLOBAL'
        props = layout.operator("transform.mirror", text="Z Global", icon="MIRROR_Z")
        props.constraint_axis = (False, False, True)
        props.orient_type = 'GLOBAL'
=======
        for (space_name, space_id) in (("Global", 'GLOBAL'), ("Local", 'LOCAL')):
            for axis_index, axis_name in enumerate("XYZ"):
                props = layout.operator("transform.mirror",
                                        text="%s %s" % (axis_name, iface_(space_name)),
                                        translate=False)
                props.constraint_axis[axis_index] = True
                props.orient_type = space_id
>>>>>>> 025023a1

        layout.separator()

        props = layout.operator("transform.mirror", text="X Local", icon="MIRROR_X")
        props.constraint_axis = (True, False, False)
        props.orient_type = 'LOCAL'
        props = layout.operator("transform.mirror", text="Y Local", icon="MIRROR_Y")
        props.constraint_axis = (False, True, False)
        props.orient_type = 'LOCAL'
        props = layout.operator("transform.mirror", text="Z Local", icon="MIRROR_Z")
        props.constraint_axis = (False, False, True)
        props.orient_type = 'LOCAL'

        if _context.edit_object and _context.edit_object.type in {'MESH', 'SURFACE'}:

            layout.separator()

            layout.operator("object.vertex_group_mirror", icon="MIRROR_VERTEXGROUP")


class VIEW3D_MT_snap(Menu):
    bl_label = "Snap"

    def draw(self, _context):
        layout = self.layout

        layout.operator(
            "view3d.snap_selected_to_cursor",
            text="Selection to Cursor",
            icon="SELECTIONTOCURSOR").use_offset = False
        layout.operator(
            "view3d.snap_selected_to_cursor",
            text="Selection to Cursor (Keep Offset)",
            icon="SELECTIONTOCURSOROFFSET").use_offset = True
        layout.operator("view3d.snap_selected_to_active", text="Selection to Active", icon="SELECTIONTOACTIVE")
        layout.operator("view3d.snap_selected_to_grid", text="Selection to Grid", icon="SELECTIONTOGRID")

        layout.separator()

        layout.operator("view3d.snap_cursor_to_selected", text="Cursor to Selected", icon="CURSORTOSELECTION")
        layout.operator("view3d.snap_cursor_to_center", text="Cursor to World Origin", icon="CURSORTOCENTER")
        layout.operator("view3d.snap_cursor_to_active", text="Cursor to Active", icon="CURSORTOACTIVE")
        layout.operator("view3d.snap_cursor_to_grid", text="Cursor to Grid", icon="CURSORTOGRID")


# Tooltip and operator for Clear Seam.
class VIEW3D_MT_uv_map_clear_seam(bpy.types.Operator):
    """Clears the UV Seam for selected edges"""      # blender will use this as a tooltip for menu items and buttons.
    bl_idname = "mesh.clear_seam"        # unique identifier for buttons and menu items to reference.
    bl_label = "Clear seam"         # display name in the interface.
    bl_options = {'REGISTER', 'UNDO'}  # enable undo for the operator.

    def execute(self, context):        # execute() is called by blender when running the operator.
        bpy.ops.mesh.mark_seam(clear=True)
        return {'FINISHED'}


class VIEW3D_MT_uv_map(Menu):
    bl_label = "UV Mapping"

    def draw(self, _context):
        layout = self.layout

        layout.operator("uv.unwrap", text="Unwrap ABF", icon='UNWRAP_ABF').method = 'ANGLE_BASED'
        layout.operator("uv.unwrap", text="Unwrap Conformal", icon='UNWRAP_LSCM').method = 'CONFORMAL'

        layout.separator()

        layout.operator_context = 'INVOKE_DEFAULT'
        layout.operator("uv.smart_project", icon="MOD_UVPROJECT")
        layout.operator("uv.lightmap_pack", icon="LIGHTMAPPACK")
        layout.operator("uv.follow_active_quads", icon="FOLLOWQUADS")

        layout.separator()

        layout.operator_context = 'EXEC_REGION_WIN'
        layout.operator("uv.cube_project", icon="CUBEPROJECT")
        layout.operator("uv.cylinder_project", icon="CYLINDERPROJECT")
        layout.operator("uv.sphere_project", icon="SPHEREPROJECT")

        layout.separator()

        layout.operator_context = 'INVOKE_REGION_WIN'
        layout.operator("uv.project_from_view", icon="PROJECTFROMVIEW").scale_to_bounds = False
        layout.operator("uv.project_from_view", text="Project from View (Bounds)",
                        icon="PROJECTFROMVIEW_BOUNDS").scale_to_bounds = True

        layout.separator()

        layout.operator("mesh.mark_seam", icon="MARK_SEAM").clear = False
        layout.operator("mesh.clear_seam", text="Clear Seam", icon='CLEAR_SEAM')

        layout.separator()

        layout.operator("uv.reset", icon="RESET")


# ********** View menus **********

# bfa - set active camera does not exist in blender
class VIEW3D_MT_switchactivecamto(bpy.types.Operator):
    """Sets the current selected camera as the active camera to render from\nYou need to have a camera object selected"""
    bl_idname = "view3d.switchactivecamto"
    bl_label = "Set active Camera"
    bl_options = {'REGISTER', 'UNDO'}

    def execute(self, context):

        context = bpy.context
        scene = context.scene
        if context.active_object is not None:
            currentCameraObj = bpy.data.objects[bpy.context.active_object.name]
            scene.camera = currentCameraObj
        return {'FINISHED'}


class VIEW3D_MT_view_legacy(Menu):
    bl_label = "Legacy"

    def draw(self, context):
        layout = self.layout

        layout.operator("view3d.cursor3d", text="Set 3D Cursor", icon='CURSOR')


class VIEW3D_MT_view(Menu):
    bl_label = "View"

    def draw(self, context):
        layout = self.layout
        view = context.space_data
        overlay = view.overlay
        engine = context.engine

        layout.prop(view, "show_region_toolbar")
        layout.prop(view, "show_region_ui")
        layout.prop(view, "show_region_tool_header")
        layout.prop(view, "show_region_hud")
        layout.prop(overlay, "show_toolshelf_tabs", text="Tool Shelf Tabs")  # bfa - the toolshelf tabs.

        layout.separator()

        layout.menu("VIEW3D_MT_view_legacy")

        layout.separator()

        layout.operator("render.opengl", text="OpenGL Render Image", icon='RENDER_STILL')
        layout.operator("render.opengl", text="OpenGL Render Animation", icon='RENDER_ANIMATION').animation = True
        props = layout.operator("render.opengl", text="Viewport Render Keyframes", icon='RENDER_ANIMATION')
        props.animation = True
        props.render_keyed_only = True

        layout.separator()

        layout.operator_context = 'INVOKE_REGION_WIN'
        layout.operator("view3d.clip_border", text="Clipping Border", icon="CLIPPINGBORDER")

        if engine == 'CYCLES':
            layout.operator("view3d.render_border", icon="RENDERBORDER")
            layout.operator("view3d.clear_render_border", icon="RENDERBORDER_CLEAR")

        layout.prop(view, "show_viewer", text="Viewer Node")

        layout.separator()

        layout.menu("VIEW3D_MT_view_cameras", text="Cameras")

        layout.separator()

        layout.menu("VIEW3D_MT_view_align")
        layout.menu("VIEW3D_MT_view_align_selected")

        layout.separator()

        layout.operator("view3d.localview", text="Toggle Local View", icon="VIEW_GLOBAL_LOCAL")
        layout.operator("view3d.localview_remove_from", icon="VIEW_REMOVE_LOCAL")

        layout.separator()

        layout.operator("view3d.view_selected", text="Frame Selected", icon="VIEW_SELECTED").use_all_regions = False
        if view.region_quadviews:
            layout.operator(
                "view3d.view_selected",
                text="Frame Selected (Quad View)",
                icon="ALIGNCAMERA_ACTIVE").use_all_regions = True
        layout.operator("view3d.view_all", text="Frame All", icon="VIEWALL").center = False
        if view.region_quadviews:
            layout.operator("view3d.view_all", text="Frame All (Quad View)", icon="VIEWALL").use_all_regions = True
        layout.operator("view3d.view_all", text="Center Cursor and Frame All", icon="VIEWALL_RESETCURSOR").center = True

        layout.separator()

        layout.operator("screen.region_quadview", icon="QUADVIEW")

        layout.separator()

        layout.menu("INFO_MT_area")
        layout.menu("VIEW3D_MT_view_pie_menus")


class VIEW3D_MT_view_pie_menus(Menu):
    bl_label = "Pie menus"

    def draw(self, _context):
        layout = self.layout

        layout.operator("wm.call_menu_pie", text="Object Mode", icon="MENU_PANEL").name = 'VIEW3D_MT_object_mode_pie'
        layout.operator("wm.call_menu_pie", text="View", icon="MENU_PANEL").name = 'VIEW3D_MT_view_pie'
        layout.operator("wm.call_menu_pie", text="Transform", icon="MENU_PANEL").name = 'VIEW3D_MT_transform_gizmo_pie'
        layout.operator("wm.call_menu_pie", text="Shading", icon="MENU_PANEL").name = 'VIEW3D_MT_shading_pie'
        layout.operator("wm.call_menu_pie", text="Pivot", icon="MENU_PANEL").name = 'VIEW3D_MT_pivot_pie'
        layout.operator("wm.call_menu_pie", text="Snap", icon="MENU_PANEL").name = 'VIEW3D_MT_snap_pie'
        layout.operator("wm.call_menu_pie", text="Orientations", icon="MENU_PANEL").name = 'VIEW3D_MT_orientations_pie'
        layout.operator("wm.call_menu_pie", text="Proportional Editing Falloff",
                        icon="MENU_PANEL").name = 'VIEW3D_MT_proportional_editing_falloff_pie'
        layout.operator("wm.call_menu_pie", text="Sculpt Mask Edit",
                        icon="MENU_PANEL").name = 'VIEW3D_MT_sculpt_mask_edit_pie'
        layout.operator("wm.call_menu_pie", text="Sculpt Faces Sets Edit",
                        icon="MENU_PANEL").name = 'VIEW3D_MT_sculpt_face_sets_edit_pie'
        layout.operator(
            "wm.call_menu_pie",
            text="Automasking",
            icon="MENU_PANEL").name = 'VIEW3D_MT_sculpt_automasking_pie'
        layout.operator("wm.call_menu_pie", text="Weightpaint Vertexgroup Lock",
                        icon="MENU_PANEL").name = 'VIEW3D_MT_wpaint_vgroup_lock_pie'

        layout.separator()

        layout.operator("wm.call_menu_pie", text="Greasepencil Snap", icon="MENU_PANEL").name = 'GPENCIL_MT_snap_pie'
        layout.operator("wm.call_menu_pie", text="Automasking", icon="MENU_PANEL").name = 'VIEW3D_MT_sculpt_gpencil_automasking_pie'

        layout.separator()

        layout.operator("wm.toolbar_fallback_pie", text="Fallback Tool", icon="MENU_PANEL")
        layout.operator("view3d.object_mode_pie_or_toggle", text="Modes", icon="MENU_PANEL")


class VIEW3D_MT_view_cameras(Menu):
    bl_label = "Cameras"

    def draw(self, _context):
        layout = self.layout

        layout.operator("view3d.object_as_camera", icon='VIEW_SWITCHACTIVECAM')
        layout.operator("view3d.switchactivecamto", text="Set Active Camera", icon="VIEW_SWITCHACTIVECAM")
        layout.operator("view3d.view_camera", text="Active Camera", icon='VIEW_SWITCHTOCAM')
        layout.operator("view3d.view_center_camera", icon="VIEWCAMERACENTER")


class VIEW3D_MT_view_navigation_legacy(Menu):
    bl_label = "Legacy"

    def draw(self, _context):
        layout = self.layout

        layout.operator_context = 'EXEC_REGION_WIN'

        layout.operator("transform.translate", text="Move", icon="TRANSFORM_MOVE")
        layout.operator("transform.rotate", text="Rotate", icon="TRANSFORM_ROTATE")
        layout.operator("transform.resize", text="Scale", icon="TRANSFORM_SCALE")


class VIEW3D_MT_view_navigation(Menu):
    bl_label = "Navi"

    def draw(self, _context):
        from math import pi
        layout = self.layout

        layout.menu('VIEW3D_MT_view_navigation_legacy')

        layout.operator("view3d.view_orbit", text="Orbit Down", icon="ORBIT_DOWN").type = 'ORBITDOWN'
        layout.operator("view3d.view_orbit", text="Orbit Up", icon="ORBIT_UP").type = 'ORBITUP'
        layout.operator("view3d.view_orbit", text="Orbit Right", icon="ORBIT_RIGHT").type = 'ORBITRIGHT'
        layout.operator("view3d.view_orbit", text="Orbit Left", icon="ORBIT_LEFT").type = 'ORBITLEFT'
        props = layout.operator("view3d.view_orbit", text="Orbit Opposite", icon="ORBIT_OPPOSITE")
        props.type = 'ORBITRIGHT'
        props.angle = pi

        layout.separator()

        layout.operator("view3d.view_roll", text="Roll Left", icon="ROLL_LEFT").angle = pi / -12.0
        layout.operator("view3d.view_roll", text="Roll Right", icon="ROLL_RIGHT").angle = pi / 12.0

        layout.separator()

        layout.operator("view3d.view_pan", text="Pan Down", icon="PAN_DOWN").type = 'PANDOWN'
        layout.operator("view3d.view_pan", text="Pan Up", icon="PAN_UP").type = 'PANUP'
        layout.operator("view3d.view_pan", text="Pan Right", icon="PAN_RIGHT").type = 'PANRIGHT'
        layout.operator("view3d.view_pan", text="Pan Left", icon="PAN_LEFT").type = 'PANLEFT'

        layout.separator()

        layout.operator("view3d.zoom_border", text="Zoom Border", icon="ZOOM_BORDER")
        layout.operator("view3d.zoom", text="Zoom In", icon="ZOOM_IN").delta = 1
        layout.operator("view3d.zoom", text="Zoom Out", icon="ZOOM_OUT").delta = -1
        layout.operator("view3d.zoom_camera_1_to_1", text="Zoom Camera 1:1", icon="ZOOM_CAMERA")
        layout.operator("view3d.dolly", text="Dolly View", icon="DOLLY")
        layout.operator("view3d.view_center_pick", icon="CENTERTOMOUSE")

        layout.separator()

        layout.operator("view3d.fly", icon="FLY_NAVIGATION")
        layout.operator("view3d.walk", icon="WALK_NAVIGATION")
        layout.operator("view3d.navigate", icon="VIEW_NAVIGATION")

        layout.separator()

        layout.operator("screen.animation_play", text="Playback Animation", icon="TRIA_RIGHT")


class VIEW3D_MT_view_align(Menu):
    bl_label = "Align View"

    def draw(self, _context):
        layout = self.layout
        i18n_text_ctxt = bpy.app.translations.contexts_C_to_py['BLT_I18NCONTEXT_EDITOR_VIEW3D']

        layout.operator("view3d.camera_to_view", text="Align Active Camera to View", icon="ALIGNCAMERA_VIEW")
        layout.operator(
            "view3d.camera_to_view_selected",
            text="Align Active Camera to Selected",
            icon="ALIGNCAMERA_ACTIVE")
        layout.operator("view3d.view_center_cursor", icon="CENTERTOCURSOR")

        layout.separator()

        layout.operator("view3d.view_lock_to_active", icon="LOCKTOACTIVE")
        layout.operator("view3d.view_center_lock", icon="LOCKTOCENTER")
        layout.operator("view3d.view_lock_clear", icon="LOCK_CLEAR")

        layout.separator()

        layout.operator("view3d.view_persportho", text="Perspective/Orthographic", icon="PERSP_ORTHO")

        layout.separator()

        layout.operator("view3d.view_axis", text="Top", icon="VIEW_TOP", text_ctxt=i18n_text_ctxt).type = 'TOP'
        layout.operator("view3d.view_axis", text="Bottom", icon="VIEW_BOTTOM", text_ctxt=i18n_text_ctxt).type = 'BOTTOM'
        layout.operator("view3d.view_axis", text="Front", icon="VIEW_FRONT", text_ctxt=i18n_text_ctxt).type = 'FRONT'
        layout.operator("view3d.view_axis", text="Back", icon="VIEW_BACK", text_ctxt=i18n_text_ctxt).type = 'BACK'
        layout.operator("view3d.view_axis", text="Right", icon="VIEW_RIGHT", text_ctxt=i18n_text_ctxt).type = 'RIGHT'
        layout.operator("view3d.view_axis", text="Left", icon="VIEW_LEFT", text_ctxt=i18n_text_ctxt).type = 'LEFT'


class VIEW3D_MT_view_align_selected(Menu):
    bl_label = "Align View to Active"

    def draw(self, _context):
        layout = self.layout
        i18n_text_ctxt = bpy.app.translations.contexts_C_to_py['BLT_I18NCONTEXT_EDITOR_VIEW3D']
        props = layout.operator("view3d.view_axis", text="Top", icon="VIEW_ACTIVE_TOP", text_ctxt=i18n_text_ctxt)
        props.align_active = True
        props.type = 'TOP'

        props = layout.operator("view3d.view_axis", text="Bottom", icon="VIEW_ACTIVE_BOTTOM", text_ctxt=i18n_text_ctxt)
        props.align_active = True
        props.type = 'BOTTOM'

        props = layout.operator("view3d.view_axis", text="Front", icon="VIEW_ACTIVE_FRONT", text_ctxt=i18n_text_ctxt)
        props.align_active = True
        props.type = 'FRONT'

        props = layout.operator("view3d.view_axis", text="Back", icon="VIEW_ACTIVE_BACK", text_ctxt=i18n_text_ctxt)
        props.align_active = True
        props.type = 'BACK'

        props = layout.operator("view3d.view_axis", text="Right", icon="VIEW_ACTIVE_RIGHT", text_ctxt=i18n_text_ctxt)
        props.align_active = True
        props.type = 'RIGHT'

        props = layout.operator("view3d.view_axis", text="Left", icon="VIEW_ACTIVE_LEFT", text_ctxt=i18n_text_ctxt)
        props.align_active = True
        props.type = 'LEFT'


# ********** Select menus, suffix from context.mode **********

class VIEW3D_MT_select_object_more_less(Menu):
    bl_label = "More/Less"

    def draw(self, _context):
        layout = self.layout

        layout = self.layout

        layout.operator("object.select_more", text="More", icon="SELECTMORE")
        layout.operator("object.select_less", text="Less", icon="SELECTLESS")

        layout.separator()

        props = layout.operator("object.select_hierarchy", text="Parent", icon="PARENT")
        props.extend = False
        props.direction = 'PARENT'

        props = layout.operator("object.select_hierarchy", text="Child", icon="CHILD")
        props.extend = False
        props.direction = 'CHILD'

        layout.separator()

        props = layout.operator("object.select_hierarchy", text="Extend Parent", icon="PARENT")
        props.extend = True
        props.direction = 'PARENT'

        props = layout.operator("object.select_hierarchy", text="Extend Child", icon="CHILD")
        props.extend = True
        props.direction = 'CHILD'


class VIEW3D_MT_select_object(Menu):
    bl_label = "Select"

    def draw(self, _context):
        layout = self.layout

        layout.menu("VIEW3D_MT_select_object_legacy")
        layout.operator_menu_enum("view3d.select_lasso", "mode")

        layout.separator()

        layout.operator("object.select_all", text="All", icon='SELECT_ALL').action = 'SELECT'
        layout.operator("object.select_all", text="None", icon='SELECT_NONE').action = 'DESELECT'
        layout.operator("object.select_all", text="Invert", icon='INVERSE').action = 'INVERT'

        layout.separator()

        layout.menu("VIEW3D_MT_select_grouped")
        layout.menu("VIEW3D_MT_select_linked")
        layout.menu("VIEW3D_MT_select_by_type")

        layout.separator()
        layout.operator("object.select_random", text="Random", icon="RANDOMIZE")
        layout.operator("object.select_mirror", text="Mirror Selection", icon="TRANSFORM_MIRROR")

        layout.operator("object.select_pattern", text="By Pattern", icon="PATTERN")
        layout.operator("object.select_camera", text="Active Camera", icon="CAMERA_DATA")

        layout.separator()

        layout.menu("VIEW3D_MT_select_object_more_less")


class VIEW3D_MT_select_object_legacy(Menu):
    bl_label = "Legacy"

    def draw(self, _context):
        layout = self.layout

        layout.operator("view3d.select_box", icon="BOX_MASK")
        layout.operator("view3d.select_circle", icon="CIRCLE_SELECT")


class VIEW3D_MT_select_by_type(Menu):
    bl_label = "All by Type"

    def draw(self, context):
        layout = self.layout

        layout.operator("object.select_by_type", text="Mesh", icon="OUTLINER_OB_MESH").type = 'MESH'
        layout.operator("object.select_by_type", text="Curve", icon="OUTLINER_OB_CURVE").type = 'CURVE'
        layout.operator("object.select_by_type", text="Surface", icon="OUTLINER_OB_SURFACE").type = 'SURFACE'
        layout.operator("object.select_by_type", text="Meta", icon="OUTLINER_OB_META").type = 'META'
        layout.operator("object.select_by_type", text="Font", icon="OUTLINER_OB_FONT").type = 'FONT'

        layout.separator()

        layout.operator("object.select_by_type", text="Armature", icon="OUTLINER_OB_ARMATURE").type = 'ARMATURE'
        layout.operator("object.select_by_type", text="Lattice", icon="OUTLINER_OB_LATTICE").type = 'LATTICE'
        layout.operator("object.select_by_type", text="Empty", icon="OUTLINER_OB_EMPTY").type = 'EMPTY'
        layout.operator("object.select_by_type", text="GPencil", icon="GREASEPENCIL").type = 'GPENCIL'

        layout.separator()

        layout.operator("object.select_by_type", text="Camera", icon="OUTLINER_OB_CAMERA").type = 'CAMERA'
        layout.operator("object.select_by_type", text="Light", icon="OUTLINER_OB_LIGHT").type = 'LIGHT'
        layout.operator("object.select_by_type", text="Speaker", icon="OUTLINER_OB_SPEAKER").type = 'SPEAKER'
        layout.operator("object.select_by_type", text="Probe", icon="OUTLINER_OB_LIGHTPROBE").type = 'LIGHT_PROBE'


class VIEW3D_MT_select_grouped(Menu):
    bl_label = "Grouped"

    def draw(self, context):
        layout = self.layout

        layout.operator("object.select_grouped", text="Siblings", icon="SIBLINGS").type = 'SIBLINGS'
        layout.operator("object.select_grouped", text="Parent", icon="PARENT").type = 'PARENT'
        layout.operator("object.select_grouped", text="Children", icon="CHILD_RECURSIVE").type = 'CHILDREN_RECURSIVE'
        layout.operator("object.select_grouped", text="Immediate Children", icon="CHILD").type = 'CHILDREN'

        layout.separator()

        layout.operator("object.select_grouped", text="Type", icon="TYPE").type = 'TYPE'
        layout.operator("object.select_grouped", text="Collection", icon="GROUP").type = 'COLLECTION'
        layout.operator("object.select_grouped", text="Hook", icon="HOOK").type = 'HOOK'

        layout.separator()

        layout.operator("object.select_grouped", text="Pass", icon="PASS").type = 'PASS'
        layout.operator("object.select_grouped", text="Color", icon="COLOR").type = 'COLOR'
        layout.operator("object.select_grouped", text="Keying Set", icon="KEYINGSET").type = 'KEYINGSET'
        layout.operator("object.select_grouped", text="Light Type", icon="LIGHT").type = 'LIGHT_TYPE'


class VIEW3D_MT_select_linked(Menu):
    bl_label = "Linked"

    def draw(self, context):
        layout = self.layout

        layout.operator("object.select_linked", text="Object Data", icon="OBJECT_DATA").type = 'OBDATA'
        layout.operator("object.select_linked", text="Material", icon="MATERIAL_DATA").type = 'MATERIAL'
        layout.operator("object.select_linked", text="Instanced Collection", icon="GROUP").type = 'DUPGROUP'
        layout.operator("object.select_linked", text="Particle System", icon="PARTICLES").type = 'PARTICLE'
        layout.operator("object.select_linked", text="Library", icon="LIBRARY").type = 'LIBRARY'
        layout.operator(
            "object.select_linked",
            text="Library (Object Data)",
            icon="LIBRARY_OBJECT").type = 'LIBRARY_OBDATA'


class VIEW3D_MT_select_pose(Menu):
    bl_label = "Select"

    def draw(self, _context):
        layout = self.layout

        layout.menu("VIEW3D_MT_select_object_legacy")
        layout.operator_menu_enum("view3d.select_lasso", "mode")

        layout.separator()

        layout.operator("pose.select_all", text="All", icon='SELECT_ALL').action = 'SELECT'
        layout.operator("pose.select_all", text="None", icon='SELECT_NONE').action = 'DESELECT'
        layout.operator("pose.select_all", text="Invert", icon='INVERSE').action = 'INVERT'

        layout.separator()

        layout.operator_menu_enum("pose.select_grouped", "type", text="Grouped")
        layout.operator("pose.select_linked", text="Linked", icon="LINKED")
        layout.operator("pose.select_constraint_target", text="Constraint Target", icon="CONSTRAINT_BONE")

        layout.separator()

        layout.operator("object.select_pattern", text="By Pattern", icon="PATTERN")

        layout.separator()

        layout.operator("pose.select_mirror", text="Flip Active", icon="FLIP")

        layout.separator()

        props = layout.operator("pose.select_hierarchy", text="Parent", icon="PARENT")
        props.extend = False
        props.direction = 'PARENT'

        props = layout.operator("pose.select_hierarchy", text="Child", icon="CHILD")
        props.extend = False
        props.direction = 'CHILD'

        layout.separator()

        props = layout.operator("pose.select_hierarchy", text="Extend Parent", icon="PARENT")
        props.extend = True
        props.direction = 'PARENT'

        props = layout.operator("pose.select_hierarchy", text="Extend Child", icon="CHILD")
        props.extend = True
        props.direction = 'CHILD'


class VIEW3D_MT_select_particle(Menu):
    bl_label = "Select"

    def draw(self, _context):
        layout = self.layout

        layout.menu("VIEW3D_MT_select_object_legacy")
        layout.operator_menu_enum("view3d.select_lasso", "mode")

        layout.separator()

        layout.operator("particle.select_all", text="All", icon='SELECT_ALL').action = 'SELECT'
        layout.operator("particle.select_all", text="None", icon='SELECT_NONE').action = 'DESELECT'
        layout.operator("particle.select_all", text="Invert", icon='INVERSE').action = 'INVERT'

        layout.separator()

        layout.operator("particle.select_more", text="More", icon="SELECTMORE")
        layout.operator("particle.select_less", text="Less", icon="SELECTLESS")

        layout.separator()

        layout.operator("particle.select_linked", text="Linked", icon="LINKED")

        layout.separator()

        layout.operator("particle.select_random", text="Random", icon="RANDOMIZE")

        layout.separator()

        layout.operator("particle.select_roots", text="Roots", icon="SELECT_ROOT")
        layout.operator("particle.select_tips", text="Tips", icon="SELECT_TIP")


class VIEW3D_MT_edit_mesh_select_similar(Menu):
    bl_label = "Select Similar"

    def draw(self, _context):
        layout = self.layout

        layout.operator_enum("mesh.select_similar", "type")

        layout.separator()

        layout.operator("mesh.select_similar_region", text="Face Regions", icon="FACEREGIONS")


class VIEW3D_MT_edit_mesh_select_by_trait(Menu):
    bl_label = "Select All by Trait"

    def draw(self, context):
        layout = self.layout
        tool_settings = context.tool_settings
        if tool_settings.mesh_select_mode[2] is False:
            layout.operator("mesh.select_non_manifold", text="Non Manifold", icon="SELECT_NONMANIFOLD")
        layout.operator("mesh.select_loose", text="Loose Geometry", icon="SELECT_LOOSE")
        layout.operator("mesh.select_interior_faces", text="Interior Faces", icon="SELECT_INTERIOR")
        layout.operator("mesh.select_face_by_sides", text="Faces by Sides", icon="SELECT_FACES_BY_SIDE")

        layout.separator()

        layout.operator("mesh.select_ungrouped", text="Ungrouped Vertices", icon="SELECT_UNGROUPED_VERTS")


class VIEW3D_MT_edit_mesh_select_more_less(Menu):
    bl_label = "More/Less"

    def draw(self, _context):
        layout = self.layout

        layout.operator("mesh.select_more", text="More", icon="SELECTMORE")
        layout.operator("mesh.select_less", text="Less", icon="SELECTLESS")

        layout.separator()

        layout.operator("mesh.select_next_item", text="Next Active", icon="NEXTACTIVE")
        layout.operator("mesh.select_prev_item", text="Previous Active", icon="PREVIOUSACTIVE")


class VIEW3D_MT_select_edit_mesh(Menu):
    bl_label = "Select"

    def draw(self, _context):
        layout = self.layout

        layout.menu("VIEW3D_MT_select_object_legacy")

        layout.operator_menu_enum("view3d.select_lasso", "mode")

        layout.separator()

        # primitive
        layout.operator("mesh.select_all", text="All", icon='SELECT_ALL').action = 'SELECT'
        layout.operator("mesh.select_all", text="None", icon='SELECT_NONE').action = 'DESELECT'
        layout.operator("mesh.select_all", text="Invert", icon='INVERSE').action = 'INVERT'

        layout.separator()

        layout.operator("mesh.select_linked", text="Linked", icon="LINKED")
        layout.operator("mesh.faces_select_linked_flat", text="Linked Flat Faces", icon="LINKED")
        layout.operator("mesh.select_linked_pick", text="Linked Pick Select", icon="LINKED").deselect = False
        layout.operator("mesh.select_linked_pick", text="Linked Pick Deselect", icon="LINKED").deselect = True

        layout.separator()

        # other
        layout.menu("VIEW3D_MT_edit_mesh_select_similar")

        layout.separator()

        # numeric
        layout.operator("mesh.select_random", text="Random", icon="RANDOMIZE")
        layout.operator("mesh.select_nth", icon="CHECKER_DESELECT")

        layout.separator()

        layout.operator("mesh.select_mirror", text="Mirror Selection", icon="TRANSFORM_MIRROR")
        layout.operator("mesh.select_axis", text="Side of Active", icon="SELECT_SIDEOFACTIVE")
        layout.operator("mesh.shortest_path_select", text="Shortest Path", icon="SELECT_SHORTESTPATH")

        layout.separator()

        # geometric
        layout.operator("mesh.edges_select_sharp", text="Sharp Edges", icon="SELECT_SHARPEDGES")

        layout.separator()

        # loops
        layout.operator("mesh.loop_multi_select", text="Edge Loops", icon="SELECT_EDGELOOP").ring = False
        layout.operator("mesh.loop_multi_select", text="Edge Rings", icon="SELECT_EDGERING").ring = True
        layout.operator("mesh.loop_to_region", text="Loop Inner Region", icon="SELECT_LOOPINNER")
        layout.operator("mesh.region_to_loop", text="Boundary Loop", icon="SELECT_BOUNDARY")

        layout.separator()

        layout.menu("VIEW3D_MT_edit_mesh_select_by_trait")

        layout.separator()

        layout.menu("VIEW3D_MT_edit_mesh_select_more_less")


class VIEW3D_MT_select_edit_curve(Menu):
    bl_label = "Select"

    def draw(self, _context):
        layout = self.layout

        layout.menu("VIEW3D_MT_select_object_legacy")

        layout.operator_menu_enum("view3d.select_lasso", "mode")

        layout.separator()

        layout.operator("curve.select_all", text="All", icon='SELECT_ALL').action = 'SELECT'
        layout.operator("curve.select_all", text="None", icon='SELECT_NONE').action = 'DESELECT'
        layout.operator("curve.select_all", text="Invert", icon='INVERSE').action = 'INVERT'

        layout.separator()

        layout.operator("curve.select_linked", text="Linked", icon="LINKED")
        layout.operator("curve.select_linked_pick", text="Linked Pick Select", icon="LINKED").deselect = False
        layout.operator("curve.select_linked_pick", text="Linked Pick Deselect", icon="LINKED").deselect = True

        layout.separator()

        layout.menu("VIEW3D_MT_select_edit_curve_select_similar")

        layout.separator()

        layout.operator("curve.select_random", text="Random", icon="RANDOMIZE")
        layout.operator("curve.select_nth", icon="CHECKER_DESELECT")

        layout.separator()

        layout.operator("curve.de_select_first", icon="SELECT_FIRST")
        layout.operator("curve.de_select_last", icon="SELECT_LAST")
        layout.operator("curve.select_next", text="Next", icon="NEXTACTIVE")
        layout.operator("curve.select_previous", text="Previous", icon="PREVIOUSACTIVE")

        layout.separator()

        layout.operator("curve.select_more", text="More", icon="SELECTMORE")
        layout.operator("curve.select_less", text="Less", icon="SELECTLESS")


class VIEW3D_MT_select_edit_curve_select_similar(Menu):
    bl_label = "Similar"

    def draw(self, context):
        layout = self.layout

        layout.operator("curve.select_similar", text="Type", icon="TYPE").type = 'TYPE'
        layout.operator("curve.select_similar", text="Radius", icon="RADIUS").type = 'RADIUS'
        layout.operator("curve.select_similar", text="Weight", icon="MOD_VERTEX_WEIGHT").type = 'WEIGHT'
        layout.operator("curve.select_similar", text="Direction", icon="SWITCH_DIRECTION").type = 'DIRECTION'


class VIEW3D_MT_select_edit_surface(Menu):
    bl_label = "Select"

    def draw(self, _context):
        layout = self.layout

        layout.menu("VIEW3D_MT_select_object_legacy")
        layout.operator_menu_enum("view3d.select_lasso", "mode")

        layout.separator()

        layout.operator("curve.select_all", text="All", icon='SELECT_ALL').action = 'SELECT'
        layout.operator("curve.select_all", text="None", icon='SELECT_NONE').action = 'DESELECT'
        layout.operator("curve.select_all", text="Invert", icon='INVERSE').action = 'INVERT'

        layout.separator()

        layout.operator("curve.select_linked", text="Linked", icon="LINKED")
        layout.menu("VIEW3D_MT_select_edit_curve_select_similar")

        layout.separator()

        layout.operator("curve.select_random", text="Random", icon="RANDOMIZE")
        layout.operator("curve.select_nth", icon="CHECKER_DESELECT")

        layout.separator()

        layout.operator("curve.select_row", text="Control Point row", icon="CONTROLPOINTROW")

        layout.separator()

        layout.operator("curve.select_more", text="More", icon="SELECTMORE")
        layout.operator("curve.select_less", text="Less", icon="SELECTLESS")


class VIEW3D_MT_select_edit_text(Menu):
    bl_label = "Select"

    def draw(self, _context):
        layout = self.layout

        layout.operator("font.select_all", text="All", icon="SELECT_ALL")

        layout.separator()

        layout.operator("font.move_select", text="Line End", icon="HAND").type = 'LINE_END'
        layout.operator("font.move_select", text="Line Begin", icon="HAND").type = 'LINE_BEGIN'

        layout.separator()

        layout.operator("font.move_select", text="Previous Character", icon="HAND").type = 'PREVIOUS_CHARACTER'
        layout.operator("font.move_select", text="Next Character", icon="HAND").type = 'NEXT_CHARACTER'

        layout.separator()

        layout.operator("font.move_select", text="Previous Word", icon="HAND").type = 'PREVIOUS_WORD'
        layout.operator("font.move_select", text="Next Word", icon="HAND").type = 'NEXT_WORD'

        layout.separator()

        layout.operator("font.move_select", text="Previous Line", icon="HAND").type = 'PREVIOUS_LINE'
        layout.operator("font.move_select", text="Next Line", icon="HAND").type = 'NEXT_LINE'


class VIEW3D_MT_select_edit_metaball(Menu):
    bl_label = "Select"

    def draw(self, _context):
        layout = self.layout

        layout.menu("VIEW3D_MT_select_object_legacy")
        layout.operator_menu_enum("view3d.select_lasso", "mode")

        layout.separator()

        layout.operator("mball.select_all", text="All", icon='SELECT_ALL').action = 'SELECT'
        layout.operator("mball.select_all", text="None", icon='SELECT_NONE').action = 'DESELECT'
        layout.operator("mball.select_all", text="Invert", icon='INVERSE').action = 'INVERT'

        layout.separator()

        layout.menu("VIEW3D_MT_select_edit_metaball_select_similar")

        layout.separator()

        layout.operator("mball.select_random_metaelems", text="Random", icon="RANDOMIZE")


class VIEW3D_MT_select_edit_metaball_select_similar(Menu):
    bl_label = "Similar"

    def draw(self, context):
        layout = self.layout

        layout.operator("mball.select_similar", text="Type", icon="TYPE").type = 'TYPE'
        layout.operator("mball.select_similar", text="Radius", icon="RADIUS").type = 'RADIUS'
        layout.operator("mball.select_similar", text="Stiffness", icon="BEND").type = 'STIFFNESS'
        layout.operator("mball.select_similar", text="Rotation", icon="ROTATE").type = 'ROTATION'


class VIEW3D_MT_edit_lattice_context_menu(Menu):
    bl_label = "Lattice Context Menu"

    def draw(self, context):
        layout = self.layout

        layout = self.layout

        layout.menu("VIEW3D_MT_mirror")
        layout.menu("VIEW3D_MT_edit_lattice_flip")
        layout.menu("VIEW3D_MT_snap")

        layout.separator()

        layout.operator("lattice.make_regular", icon='MAKE_REGULAR')


class VIEW3D_MT_select_edit_lattice(Menu):
    bl_label = "Select"

    def draw(self, _context):
        layout = self.layout

        layout.menu("VIEW3D_MT_select_object_legacy")
        layout.operator_menu_enum("view3d.select_lasso", "mode")

        layout.separator()

        layout.operator("lattice.select_all", text="All", icon='SELECT_ALL').action = 'SELECT'
        layout.operator("lattice.select_all", text="None", icon='SELECT_NONE').action = 'DESELECT'
        layout.operator("lattice.select_all", text="Invert", icon='INVERSE').action = 'INVERT'

        layout.separator()

        layout.operator("lattice.select_mirror", text="Mirror", icon="TRANSFORM_MIRROR")
        layout.operator("lattice.select_random", text="Random", icon="RANDOMIZE")

        layout.separator()

        layout.operator("lattice.select_ungrouped", text="Ungrouped Vertices", icon="SELECT_UNGROUPED_VERTS")

        layout.separator()

        layout.operator("lattice.select_more", text="More", icon="SELECTMORE")
        layout.operator("lattice.select_less", text="Less", icon="SELECTLESS")


class VIEW3D_MT_select_edit_armature(Menu):
    bl_label = "Select"

    def draw(self, _context):
        layout = self.layout

        layout.menu("VIEW3D_MT_select_object_legacy")
        layout.operator_menu_enum("view3d.select_lasso", "mode")

        layout.separator()

        layout.operator("armature.select_all", text="All", icon='SELECT_ALL').action = 'SELECT'
        layout.operator("armature.select_all", text="None", icon='SELECT_NONE').action = 'DESELECT'
        layout.operator("armature.select_all", text="Invert", icon='INVERSE').action = 'INVERT'

        layout.separator()

        layout.operator_menu_enum("armature.select_similar", "type", text="Similar")

        layout.separator()

        layout.operator("armature.select_mirror", text="Mirror Selection", icon="TRANSFORM_MIRROR").extend = False
        layout.operator("object.select_pattern", text="By Pattern", icon="PATTERN")

        layout.separator()

        layout.operator("armature.select_linked", text="Linked", icon="LINKED")

        layout.separator()

        props = layout.operator("armature.select_hierarchy", text="Parent", icon="PARENT")
        props.extend = False
        props.direction = 'PARENT'

        props = layout.operator("armature.select_hierarchy", text="Child", icon="CHILD")
        props.extend = False
        props.direction = 'CHILD'

        layout.separator()

        props = layout.operator("armature.select_hierarchy", text="Extend Parent", icon="PARENT")
        props.extend = True
        props.direction = 'PARENT'

        props = layout.operator("armature.select_hierarchy", text="Extend Child", icon="CHILD")
        props.extend = True
        props.direction = 'CHILD'

        layout.separator()

        layout.operator("armature.select_more", text="More", icon="SELECTMORE")
        layout.operator("armature.select_less", text="Less", icon="SELECTLESS")


class VIEW3D_MT_paint_gpencil(Menu):
    bl_label = "Paint"

    def draw(self, _context):
        layout = self.layout

        layout.operator("gpencil.vertex_color_set", text="Set Color Attribute", icon="NODE_VERTEX_COLOR")
        layout.operator("gpencil.stroke_reset_vertex_color", icon="RESET")
        layout.separator()
        layout.operator("gpencil.vertex_color_invert", text="Invert", icon="NODE_INVERT")
        layout.operator("gpencil.vertex_color_levels", text="Levels", icon="LEVELS")
        layout.operator("gpencil.vertex_color_hsv", text="Hue Saturation Value", icon="HUESATVAL")
        layout.operator("gpencil.vertex_color_brightness_contrast", text="Bright/Contrast", icon="BRIGHTNESS_CONTRAST")


class VIEW3D_MT_select_gpencil(Menu):
    bl_label = "Select"

    def draw(self, context):
        layout = self.layout

        layout.menu("VIEW3D_MT_select_gpencil_legacy")
        layout.operator_menu_enum("gpencil.select_lasso", "mode")

        layout.separator()

        layout.operator("gpencil.select_all", text="All", icon='SELECT_ALL').action = 'SELECT'
        layout.operator("gpencil.select_all", text="None", icon='SELECT_NONE').action = 'DESELECT'
        layout.operator("gpencil.select_all", text="Invert", icon='INVERSE').action = 'INVERT'

        layout.separator()

        layout.operator("gpencil.select_linked", text="Linked", icon="LINKED")
        layout.operator("gpencil.select_alternate", icon="ALTERNATED")
        layout.operator("gpencil.select_random", icon="RANDOMIZE")
        layout.menu("VIEW3D_MT_select_gpencil_grouped", text="Grouped")

        if context.mode == 'VERTEX_GPENCIL':
            layout.operator("gpencil.select_vertex_color", text="Color Attribute")

        layout.separator()

        layout.operator("gpencil.select_first", text="First", icon="SELECT_FIRST")
        layout.operator("gpencil.select_last", text="Last", icon="SELECT_LAST")

        layout.separator()

        layout.operator("gpencil.select_more", text="More", icon="SELECTMORE")
        layout.operator("gpencil.select_less", text="Less", icon="SELECTLESS")


class VIEW3D_MT_select_gpencil_legacy(Menu):
    bl_label = "Legacy"

    def draw(self, _context):
        layout = self.layout

        layout.operator("gpencil.select_box", icon="BORDER_RECT")
        layout.operator("gpencil.select_circle", icon="CIRCLE_SELECT")


class VIEW3D_MT_select_gpencil_grouped(Menu):
    bl_label = "Grouped"

    def draw(self, context):
        layout = self.layout

        layout.operator("gpencil.select_grouped", text="Layer", icon="LAYER").type = 'LAYER'
        layout.operator("gpencil.select_grouped", text="Color", icon="COLOR").type = 'MATERIAL'


class VIEW3D_MT_select_paint_mask(Menu):
    bl_label = "Select"

    def draw(self, _context):
        layout = self.layout

        layout.menu("VIEW3D_MT_select_object_legacy")
        layout.operator_menu_enum("view3d.select_lasso", "mode")

        layout.separator()

        layout.operator("paint.face_select_all", text="All", icon='SELECT_ALL').action = 'SELECT'
        layout.operator("paint.face_select_all", text="None", icon='SELECT_NONE').action = 'DESELECT'
        layout.operator("paint.face_select_all", text="Invert", icon='INVERSE').action = 'INVERT'

        layout.separator()

        layout.operator("paint.face_select_linked", text="Linked", icon="LINKED")
        layout.operator("paint.face_select_linked_pick", text="Linked Pick Select", icon="LINKED").deselect = False
        layout.operator("paint.face_select_linked_pick", text="Linked Pick Deselect", icon="LINKED").deselect = True


class VIEW3D_MT_select_paint_mask_vertex(Menu):
    bl_label = "Select"

    def draw(self, _context):
        layout = self.layout

        layout.menu("VIEW3D_MT_select_object_legacy")
        layout.operator_menu_enum("view3d.select_lasso", "mode")

        layout.separator()

        layout.operator("paint.vert_select_all", text="All", icon='SELECT_ALL').action = 'SELECT'
        layout.operator("paint.vert_select_all", text="None", icon='SELECT_NONE').action = 'DESELECT'
        layout.operator("paint.vert_select_all", text="Invert", icon='INVERSE').action = 'INVERT'

        layout.separator()

        layout.operator("paint.vert_select_ungrouped", text="Ungrouped Vertices", icon="SELECT_UNGROUPED_VERTS")


class VIEW3D_MT_select_edit_curves(Menu):
    bl_label = "Select"

    def draw(self, _context):
        pass


class VIEW3D_MT_select_sculpt_curves(Menu):
    bl_label = "Select"

    def draw(self, _context):
        layout = self.layout

        layout.operator("sculpt_curves.select_all", text="All", icon='SELECT_ALL').action = 'SELECT'
        layout.operator("sculpt_curves.select_all", text="None", icon='SELECT_NONE').action = 'DESELECT'
        layout.operator("sculpt_curves.select_all", text="Invert", icon='INVERSE').action = 'INVERT'
        layout.operator("sculpt_curves.select_random", text="Random", icon = "RANDOMIZE")
        layout.operator("sculpt_curves.select_end", text="Endpoints", icon = "SELECT_TIP")
        layout.operator("sculpt_curves.select_grow", text="Grow", icon = "SELECTMORE")


class VIEW3D_MT_angle_control(Menu):
    bl_label = "Angle Control"

    @classmethod
    def poll(cls, context):
        settings = UnifiedPaintPanel.paint_settings(context)
        if not settings:
            return False

        brush = settings.brush
        tex_slot = brush.texture_slot

        return tex_slot.has_texture_angle and tex_slot.has_texture_angle_source

    def draw(self, context):
        layout = self.layout

        settings = UnifiedPaintPanel.paint_settings(context)
        brush = settings.brush

        sculpt = (context.sculpt_object is not None)

        tex_slot = brush.texture_slot

        layout.prop(tex_slot, "use_rake", text="Rake")

        if brush.brush_capabilities.has_random_texture_angle and tex_slot.has_random_texture_angle:
            if sculpt:
                if brush.sculpt_capabilities.has_random_texture_angle:
                    layout.prop(tex_slot, "use_random", text="Random")
            else:
                layout.prop(tex_slot, "use_random", text="Random")


class VIEW3D_MT_mesh_add(Menu):
    bl_idname = "VIEW3D_MT_mesh_add"
    bl_label = "Mesh"

    def draw(self, _context):
        layout = self.layout

        layout.operator_context = 'INVOKE_REGION_WIN'

        layout.operator("mesh.primitive_plane_add", text="Plane", icon='MESH_PLANE')
        layout.operator("mesh.primitive_cube_add", text="Cube", icon='MESH_CUBE')
        layout.operator("mesh.primitive_circle_add", text="Circle", icon='MESH_CIRCLE')
        layout.operator("mesh.primitive_uv_sphere_add", text="UV Sphere", icon='MESH_UVSPHERE')
        layout.operator("mesh.primitive_ico_sphere_add", text="Ico Sphere", icon='MESH_ICOSPHERE')
        layout.operator("mesh.primitive_cylinder_add", text="Cylinder", icon='MESH_CYLINDER')
        layout.operator("mesh.primitive_cone_add", text="Cone", icon='MESH_CONE')
        layout.operator("mesh.primitive_torus_add", text="Torus", icon='MESH_TORUS')

        layout.separator()

        layout.operator("mesh.primitive_grid_add", text="Grid", icon='MESH_GRID')
        layout.operator("mesh.primitive_monkey_add", text="Monkey", icon='MESH_MONKEY')


class VIEW3D_MT_curve_add(Menu):
    bl_idname = "VIEW3D_MT_curve_add"
    bl_label = "Curve"

    def draw(self, context):
        layout = self.layout

        layout.operator_context = 'INVOKE_REGION_WIN'

        layout.operator("curve.primitive_bezier_curve_add", text="Bezier", icon='CURVE_BEZCURVE')
        layout.operator("curve.primitive_bezier_circle_add", text="Circle", icon='CURVE_BEZCIRCLE')

        layout.separator()

        layout.operator("curve.primitive_nurbs_curve_add", text="Nurbs Curve", icon='CURVE_NCURVE')
        layout.operator("curve.primitive_nurbs_circle_add", text="Nurbs Circle", icon='CURVE_NCIRCLE')
        layout.operator("curve.primitive_nurbs_path_add", text="Path", icon='CURVE_PATH')

        layout.separator()

        layout.operator("object.curves_empty_hair_add", text="Empty Hair", icon='OUTLINER_OB_CURVES')

        experimental = context.preferences.experimental
        if experimental.use_new_curves_tools:
            layout.operator("object.curves_random_add", text="Random", icon='OUTLINER_OB_CURVES')


class VIEW3D_MT_surface_add(Menu):
    bl_idname = "VIEW3D_MT_surface_add"
    bl_label = "Surface"

    def draw(self, _context):
        layout = self.layout

        layout.operator_context = 'INVOKE_REGION_WIN'

        layout.operator("surface.primitive_nurbs_surface_curve_add", text="Surface Curve", icon='SURFACE_NCURVE')
        layout.operator("surface.primitive_nurbs_surface_circle_add", text="Surface Circle", icon='SURFACE_NCIRCLE')
        layout.operator("surface.primitive_nurbs_surface_surface_add", text="Surface Patch", icon='SURFACE_NSURFACE')
        layout.operator(
            "surface.primitive_nurbs_surface_cylinder_add",
            text="Surface Cylinder",
            icon='SURFACE_NCYLINDER')
        layout.operator("surface.primitive_nurbs_surface_sphere_add", text="Surface Sphere", icon='SURFACE_NSPHERE')
        layout.operator("surface.primitive_nurbs_surface_torus_add", text="Surface Torus", icon='SURFACE_NTORUS')


class VIEW3D_MT_edit_metaball_context_menu(Menu):
    bl_label = "Metaball Context Menu"

    def draw(self, _context):
        layout = self.layout

        layout.operator_context = 'INVOKE_REGION_WIN'

        # Add
        layout.operator("mball.duplicate_move", icon="DUPLICATE")

        layout.separator()

        # Modify
        layout.menu("VIEW3D_MT_mirror")
        layout.menu("VIEW3D_MT_snap")

        layout.separator()

        # Remove
        layout.operator_context = 'EXEC_REGION_WIN'
        layout.operator("mball.delete_metaelems", text="Delete", icon="DELETE")


class VIEW3D_MT_metaball_add(Menu):
    bl_idname = "VIEW3D_MT_metaball_add"
    bl_label = "Metaball"

    def draw(self, _context):
        layout = self.layout

        layout.operator_context = 'INVOKE_REGION_WIN'
        layout.operator_enum("object.metaball_add", "type")


class TOPBAR_MT_edit_curve_add(Menu):
    bl_idname = "TOPBAR_MT_edit_curve_add"
    bl_label = "Add"
    bl_translation_context = i18n_contexts.operator_default

    def draw(self, context):
        is_surf = context.active_object.type == 'SURFACE'

        layout = self.layout
        layout.operator_context = 'EXEC_REGION_WIN'

        if is_surf:
            VIEW3D_MT_surface_add.draw(self, context)
        else:
            VIEW3D_MT_curve_add.draw(self, context)


class TOPBAR_MT_edit_armature_add(Menu):
    bl_idname = "TOPBAR_MT_edit_armature_add"
    bl_label = "Armature"

    def draw(self, _context):
        layout = self.layout

        layout.operator_context = 'EXEC_REGION_WIN'
        layout.operator("armature.bone_primitive_add", text="Single Bone", icon='BONE_DATA')


class VIEW3D_MT_armature_add(Menu):
    bl_idname = "VIEW3D_MT_armature_add"
    bl_label = "Armature"

    def draw(self, _context):
        layout = self.layout

        layout.operator_context = 'EXEC_REGION_WIN'
        layout.operator("object.armature_add", text="Single Bone", icon='BONE_DATA')


class VIEW3D_MT_light_add(Menu):
    bl_idname = "VIEW3D_MT_light_add"
    bl_context = i18n_contexts.id_light
    bl_label = "Light"

    def draw(self, _context):
        layout = self.layout

        layout.operator_context = 'INVOKE_REGION_WIN'
        layout.operator_enum("object.light_add", "type")


class VIEW3D_MT_lightprobe_add(Menu):
    bl_idname = "VIEW3D_MT_lightprobe_add"
    bl_label = "Light Probe"

    def draw(self, _context):
        layout = self.layout

        layout.operator_context = 'INVOKE_REGION_WIN'
        layout.operator_enum("object.lightprobe_add", "type")


class VIEW3D_MT_camera_add(Menu):
    bl_idname = "VIEW3D_MT_camera_add"
    bl_label = "Camera"

    def draw(self, _context):
        layout = self.layout
        layout.operator_context = 'EXEC_REGION_WIN'
        layout.operator("object.camera_add", text="Camera", icon='OUTLINER_OB_CAMERA')


class VIEW3D_MT_volume_add(Menu):
    bl_idname = "VIEW3D_MT_volume_add"
    bl_label = "Volume"

    def draw(self, _context):
        layout = self.layout
        layout.operator("object.volume_import", text="Import OpenVDB", icon='FILE_VOLUME')
        layout.operator("object.volume_add", text="Empty",
                        text_ctxt=i18n_contexts.id_volume, icon='OUTLINER_OB_VOLUME')


class VIEW3D_MT_add(Menu):
    bl_label = "Add"
    bl_translation_context = i18n_contexts.operator_default

    def draw(self, context):
        layout = self.layout

        # note, don't use 'EXEC_SCREEN' or operators won't get the 'v3d' context.

        # Note: was EXEC_AREA, but this context does not have the 'rv3d', which prevents
        #       "align_view" to work on first call (see T32719).
        layout.operator_context = 'EXEC_REGION_WIN'

        # layout.operator_menu_enum("object.mesh_add", "type", text="Mesh", icon='OUTLINER_OB_MESH')
        layout.menu("VIEW3D_MT_mesh_add", icon='OUTLINER_OB_MESH')

        # layout.operator_menu_enum("object.curve_add", "type", text="Curve", icon='OUTLINER_OB_CURVE')
        layout.menu("VIEW3D_MT_curve_add", icon='OUTLINER_OB_CURVE')
        # layout.operator_menu_enum("object.surface_add", "type", text="Surface", icon='OUTLINER_OB_SURFACE')
        layout.menu("VIEW3D_MT_surface_add", icon='OUTLINER_OB_SURFACE')
        layout.menu("VIEW3D_MT_metaball_add", text="Metaball", icon='OUTLINER_OB_META')
        layout.operator("object.text_add", text="Text", icon='OUTLINER_OB_FONT')
        if context.preferences.experimental.use_new_point_cloud_type:
            layout.operator("object.pointcloud_add", text="Point Cloud", icon='OUTLINER_OB_POINTCLOUD')
        layout.menu("VIEW3D_MT_volume_add", text="Volume", icon='OUTLINER_OB_VOLUME')
        layout.operator_menu_enum("object.gpencil_add", "type", text="Grease Pencil", icon='OUTLINER_OB_GREASEPENCIL')
        layout.separator()

        if VIEW3D_MT_armature_add.is_extended():
            layout.menu("VIEW3D_MT_armature_add", icon='OUTLINER_OB_ARMATURE')
        else:
            layout.operator("object.armature_add", text="Armature", icon='OUTLINER_OB_ARMATURE')

        layout.operator("object.add", text="Lattice", icon='OUTLINER_OB_LATTICE').type = 'LATTICE'
        layout.operator_menu_enum("object.empty_add", "type", text="Empty",
                                  text_ctxt=i18n_contexts.id_id, icon='OUTLINER_OB_EMPTY')
        layout.menu("VIEW3D_MT_image_add", text="Image", icon='OUTLINER_OB_IMAGE')

        layout.separator()

        layout.operator("object.speaker_add", text="Speaker", icon='OUTLINER_OB_SPEAKER')
        layout.separator()

        if VIEW3D_MT_camera_add.is_extended():
            layout.menu("VIEW3D_MT_camera_add", icon='OUTLINER_OB_CAMERA')
        else:
            VIEW3D_MT_camera_add.draw(self, context)

        layout.menu("VIEW3D_MT_light_add", icon='OUTLINER_OB_LIGHT')

        layout.separator()

        layout.menu("VIEW3D_MT_lightprobe_add", icon='OUTLINER_OB_LIGHTPROBE')

        layout.separator()

        layout.operator_menu_enum("object.effector_add", "type", text="Force Field", icon='OUTLINER_OB_FORCE_FIELD')

        layout.separator()

        has_collections = bool(bpy.data.collections)
        col = layout.column()
        col.enabled = has_collections

        if not has_collections or len(bpy.data.collections) > 10:
            col.operator_context = 'INVOKE_REGION_WIN'
            col.operator(
                "object.collection_instance_add",
                text="Collection Instance" if has_collections else "No Collections to Instance",
                icon='OUTLINER_OB_GROUP_INSTANCE',
            )
        else:
            col.operator_menu_enum(
                "object.collection_instance_add",
                "collection",
                text="Collection Instance",
                icon='OUTLINER_OB_GROUP_INSTANCE',
            )


class VIEW3D_MT_image_add(Menu):
    bl_label = "Add Image"

    def draw(self, _context):
        layout = self.layout
        layout.operator("object.load_reference_image", text="Reference", icon='IMAGE_REFERENCE')
        layout.operator("object.load_background_image", text="Background", icon='IMAGE_BACKGROUND')


class VIEW3D_MT_object_relations(Menu):
    bl_label = "Relations"

    def draw(self, _context):
        layout = self.layout

        ## BFA - removed because it is now redundant
        #layout.operator("object.make_override_library", text="Make Library Override", icon="LIBRARY_DATA_OVERRIDE")
        layout.operator("object.make_dupli_face", icon="MAKEDUPLIFACE")

        layout.separator()

        layout.operator_menu_enum("object.make_local", "type", text="Make Local")
        layout.menu("VIEW3D_MT_make_single_user")


class VIEW3D_MT_origin_set(Menu):
    bl_label = "Set Origin"

    def draw(self, context):
        layout = self.layout

        layout.operator("object.origin_set", icon='GEOMETRY_TO_ORIGIN',
                        text="Geometry to Origin").type = 'GEOMETRY_ORIGIN'
        layout.operator("object.origin_set", icon='ORIGIN_TO_GEOMETRY',
                        text="Origin to Geometry").type = 'ORIGIN_GEOMETRY'
        layout.operator("object.origin_set", icon='ORIGIN_TO_CURSOR', text="Origin to 3D Cursor").type = 'ORIGIN_CURSOR'
        layout.operator("object.origin_set", icon='ORIGIN_TO_CENTEROFMASS',
                        text="Origin to Center of Mass (Surface)").type = 'ORIGIN_CENTER_OF_MASS'
        layout.operator(
            "object.origin_set",
            icon='ORIGIN_TO_VOLUME',
            text="Origin to Center of Mass (Volume)").type = 'ORIGIN_CENTER_OF_VOLUME'


# ********** Object menu **********

class VIEW3D_MT_object_liboverride(Menu):
    bl_label = "Library Override"

    def draw(self, _context):
        layout = self.layout

        layout.operator("object.make_override_library", text="Make", icon = "LIBRARY")
        layout.operator("object.reset_override_library", text="Reset", icon = "RESET")
        layout.operator("object.clear_override_library", text="Clear", icon = "CLEAR")


class VIEW3D_MT_object_liboverride(Menu):
    bl_label = "Library Override"

    def draw(self, _context):
        layout = self.layout

        layout.operator("object.make_override_library", text="Make")
        layout.operator("object.reset_override_library", text="Reset")
        layout.operator("object.clear_override_library", text="Clear")


class VIEW3D_MT_object(Menu):
    bl_context = "objectmode"
    bl_label = "Object"

    def draw(self, _context):
        layout = self.layout

        obj = _context.object
        is_eevee = _context.scene.render.engine == 'BLENDER_EEVEE'
        view = _context.space_data

        layout.menu("VIEW3D_MT_transform_object")
        layout.menu("VIEW3D_MT_origin_set")
        layout.menu("VIEW3D_MT_mirror")
        layout.menu("VIEW3D_MT_object_clear")
        layout.menu("VIEW3D_MT_object_apply")
        layout.menu("VIEW3D_MT_snap")

        layout.separator()

        layout.operator("object.duplicate_move", icon="DUPLICATE")
        layout.operator("object.duplicate_move_linked", icon="DUPLICATE")
        layout.operator("object.join", icon='JOIN')

        layout.separator()

        layout.operator_context = 'EXEC_REGION_WIN'
        myvar = layout.operator("object.delete", text="Delete", icon="DELETE")
        myvar.use_global = False
        myvar.confirm = False
        myvar = layout.operator("object.delete", text="Delete Global", icon="DELETE")
        myvar.use_global = True
        myvar.confirm = False

        layout.separator()

        layout.operator("view3d.copybuffer", text="Copy Objects", icon='COPYDOWN')
        layout.operator("view3d.pastebuffer", text="Paste Objects", icon='PASTEDOWN')

        layout.separator()

        layout.menu("VIEW3D_MT_object_asset")
        layout.menu("VIEW3D_MT_object_parent")
        # layout.menu("VIEW3D_MT_object_collection") # bfa, turned off
        layout.menu("VIEW3D_MT_object_relations")
        layout.menu("VIEW3D_MT_object_liboverride")
        layout.menu("VIEW3D_MT_object_constraints")
        layout.menu("VIEW3D_MT_object_track")
        layout.menu("VIEW3D_MT_make_links")

        # shading just for mesh and curve objects
        if obj is None:
            pass

        elif obj.type in {'MESH', 'CURVE', 'SURFACE'}:

            layout.separator()

            layout.operator("object.shade_smooth", icon='SHADING_SMOOTH')
            layout.operator(
                "object.shade_smooth",
                text="Shade Auto Smooth",
                icon='NORMAL_SMOOTH').use_auto_smooth = True
            layout.operator("object.shade_flat", icon='SHADING_FLAT')

        layout.separator()

        layout.menu("VIEW3D_MT_object_animation")
        layout.menu("VIEW3D_MT_object_rigid_body")

        layout.separator()

        layout.menu("VIEW3D_MT_object_quick_effects")
        layout.menu("VIEW3D_MT_subdivision_set")

        layout.separator()

        layout.menu("VIEW3D_MT_object_convert")

        layout.separator()

        layout.menu("VIEW3D_MT_object_showhide")
        layout.menu("VIEW3D_MT_object_cleanup")

        if obj is None:
            pass

        elif obj.type == 'CAMERA':
            layout.operator_context = 'INVOKE_REGION_WIN'

            layout.separator()

            if obj.data.type == 'PERSP':
                props = layout.operator("wm.context_modal_mouse", text="Adjust Focal Length", icon="LENS_ANGLE")
                props.data_path_iter = "selected_editable_objects"
                props.data_path_item = "data.lens"
                props.input_scale = 0.1
                if obj.data.lens_unit == 'MILLIMETERS':
                    props.header_text = "Camera Focal Length: %.1fmm"
                else:
                    props.header_text = "Camera Focal Length: %.1f\u00B0"

            else:
                props = layout.operator("wm.context_modal_mouse", text="Camera Lens Scale", icon="LENS_SCALE")
                props.data_path_iter = "selected_editable_objects"
                props.data_path_item = "data.ortho_scale"
                props.input_scale = 0.01
                props.header_text = "Camera Lens Scale: %.3f"

            if not obj.data.dof.focus_object:
                if view and view.camera == obj and view.region_3d.view_perspective == 'CAMERA':
                    props = layout.operator("ui.eyedropper_depth", text="DOF Distance (Pick)", icon="DOF")
                else:
                    props = layout.operator("wm.context_modal_mouse", text="Adjust Focus Distance", icon="DOF")
                    props.data_path_iter = "selected_editable_objects"
                    props.data_path_item = "data.dof.focus_distance"
                    props.input_scale = 0.02
                    props.header_text = "Focus Distance: %.3f"

        elif obj.type in {'CURVE', 'FONT'}:
            layout.operator_context = 'INVOKE_REGION_WIN'

            layout.separator()

            props = layout.operator("wm.context_modal_mouse", text="Adjust Extrusion", icon="EXTRUDESIZE")
            props.data_path_iter = "selected_editable_objects"
            props.data_path_item = "data.extrude"
            props.input_scale = 0.01
            props.header_text = "Extrude: %.3f"

            props = layout.operator("wm.context_modal_mouse", text="Adjust Offset", icon="WIDTH_SIZE")
            props.data_path_iter = "selected_editable_objects"
            props.data_path_item = "data.offset"
            props.input_scale = 0.01
            props.header_text = "Offset %.3f"

        elif obj.type == 'EMPTY':
            layout.operator_context = 'INVOKE_REGION_WIN'

            layout.separator()

            props = layout.operator("wm.context_modal_mouse", text="Adjust Empty Display Size", icon="DRAWSIZE")
            props.data_path_iter = "selected_editable_objects"
            props.data_path_item = "empty_display_size"
            props.input_scale = 0.01
            props.header_text = "Empty Diosplay Size: %.3f"

        elif obj.type == 'LIGHT':
            light = obj.data

            layout.operator_context = 'INVOKE_REGION_WIN'

            layout.separator()

            props = layout.operator("wm.context_modal_mouse", text="Adjust Light Power", icon="LIGHT_STRENGTH")
            props.data_path_iter = "selected_editable_objects"
            props.data_path_item = "data.energy"
            props.input_scale = 1.0
            props.header_text = "Light Power: %.3f"

            if light.type == 'AREA':
                if light.shape in {'RECTANGLE', 'ELLIPSE'}:
                    props = layout.operator(
                        "wm.context_modal_mouse",
                        text="Adjust Area Light X Size",
                        icon="LIGHT_SIZE")
                    props.data_path_iter = "selected_editable_objects"
                    props.data_path_item = "data.size"
                    props.header_text = "Light Size X: %.3f"

                    props = layout.operator(
                        "wm.context_modal_mouse",
                        text="Adjust Area Light Y Size",
                        icon="LIGHT_SIZE")
                    props.data_path_iter = "selected_editable_objects"
                    props.data_path_item = "data.size_y"
                    props.header_text = "Light Size Y: %.3f"
                else:
                    props = layout.operator("wm.context_modal_mouse", text="Adjust Area Light Size", icon="LIGHT_SIZE")
                    props.data_path_iter = "selected_editable_objects"
                    props.data_path_item = "data.size"
                    props.header_text = "Light Size: %.3f"

            elif light.type in {'SPOT', 'POINT'}:
                props = layout.operator("wm.context_modal_mouse", text="Adjust Light Radius", icon="RADIUS")
                props.data_path_iter = "selected_editable_objects"
                props.data_path_item = "data.shadow_soft_size"
                props.header_text = "Light Radius: %.3f"

            elif light.type == 'SUN':
                props = layout.operator("wm.context_modal_mouse", text="Adjust Sun Light Angle", icon="ANGLE")
                props.data_path_iter = "selected_editable_objects"
                props.data_path_item = "data.angle"
                props.header_text = "Light Angle: %.3f"

            if light.type == 'SPOT':
                layout.separator()

                props = layout.operator("wm.context_modal_mouse", text="Adjust Spot Light Size", icon="LIGHT_SIZE")
                props.data_path_iter = "selected_editable_objects"
                props.data_path_item = "data.spot_size"
                props.input_scale = 0.01
                props.header_text = "Spot Size: %.2f"

                props = layout.operator("wm.context_modal_mouse", text="Adjust Spot Light Blend", icon="SPOT_BLEND")
                props.data_path_iter = "selected_editable_objects"
                props.data_path_item = "data.spot_blend"
                props.input_scale = -0.01
                props.header_text = "Spot Blend: %.2f"

            if light.type in ['SPOT', 'SUN', 'AREA']:
                props = layout.operator(
                    "object.transform_axis_target",
                    text="Interactive Light Track",
                    icon="NODE_LIGHTPATH")


class VIEW3D_MT_object_animation(Menu):
    bl_label = "Animation"

    def draw(self, _context):
        layout = self.layout

        layout.operator("anim.keyframe_insert_menu", text="Insert Keyframe", icon='KEYFRAMES_INSERT')
        layout.operator("anim.keyframe_delete_v3d", text="Delete Keyframes", icon='KEYFRAMES_REMOVE')
        layout.operator("anim.keyframe_clear_v3d", text="Clear Keyframes", icon='KEYFRAMES_CLEAR')
        layout.operator("anim.keying_set_active_set", text="Change Keying Set", icon='KEYINGSET')

        layout.separator()

        layout.operator("nla.bake", text="Bake Action", icon='BAKE_ACTION')
        layout.operator("gpencil.bake_mesh_animation", text="Bake Mesh to Grease Pencil", icon='BAKE_ACTION')
        layout.operator(
            "gpencil.bake_grease_pencil_animation",
            text="Bake Object Transform to Grease Pencil",
            icon='BAKE_ACTION')


class VIEW3D_MT_object_rigid_body(Menu):
    bl_label = "Rigid Body"

    def draw(self, _context):
        layout = self.layout

        layout.operator("rigidbody.objects_add", text="Add Active", icon='RIGID_ADD_ACTIVE').type = 'ACTIVE'
        layout.operator("rigidbody.objects_add", text="Add Passive", icon='RIGID_ADD_PASSIVE').type = 'PASSIVE'

        layout.separator()

        layout.operator("rigidbody.objects_remove", text="Remove", icon='RIGID_REMOVE')

        layout.separator()

        layout.operator("rigidbody.shape_change", text="Change Shape", icon='RIGID_CHANGE_SHAPE')
        layout.operator("rigidbody.mass_calculate", text="Calculate Mass", icon='RIGID_CALCULATE_MASS')
        layout.operator("rigidbody.object_settings_copy", text="Copy from Active", icon='RIGID_COPY_FROM_ACTIVE')
        layout.operator("object.visual_transform_apply", text="Apply Transformation", icon='RIGID_APPLY_TRANS')
        layout.operator("rigidbody.bake_to_keyframes", text="Bake To Keyframes", icon='RIGID_BAKE_TO_KEYFRAME')

        layout.separator()

        layout.operator("rigidbody.connect", text="Connect", icon='RIGID_CONSTRAINTS_CONNECT')


class VIEW3D_MT_object_clear(Menu):
    bl_label = "Clear"

    def draw(self, _context):
        layout = self.layout

        layout.operator("object.location_clear", text="Location", icon="CLEARMOVE").clear_delta = False
        layout.operator("object.rotation_clear", text="Rotation", icon="CLEARROTATE").clear_delta = False
        layout.operator("object.scale_clear", text="Scale", icon="CLEARSCALE").clear_delta = False

        layout.separator()

        layout.operator("object.origin_clear", text="Origin", icon="CLEARORIGIN")


class VIEW3D_MT_object_context_menu(Menu):
    bl_label = "Object Context Menu"

    def draw(self, context):

        layout = self.layout
        view = context.space_data

        obj = context.object

        selected_objects_len = len(context.selected_objects)

        # If nothing is selected
        # (disabled for now until it can be made more useful).
        '''
        if selected_objects_len == 0:

            layout.menu("VIEW3D_MT_add", text="Add", text_ctxt=i18n_contexts.operator_default)
            layout.operator("view3d.pastebuffer", text="Paste Objects", icon='PASTEDOWN')

            return
        '''

        # If something is selected

        # Individual object types.
        if obj is None:
            pass

        elif obj.type == 'CAMERA':
            layout.operator_context = 'INVOKE_REGION_WIN'

            layout.operator("view3d.object_as_camera", text="Set Active Camera", icon="VIEW_SWITCHACTIVECAM")

            if obj.data.type == 'PERSP':
                props = layout.operator("wm.context_modal_mouse", text="Adjust Focal Length", icon="LENS_ANGLE")
                props.data_path_iter = "selected_editable_objects"
                props.data_path_item = "data.lens"
                props.input_scale = 0.1
                if obj.data.lens_unit == 'MILLIMETERS':
                    props.header_text = tip_("Camera Focal Length: %.1fmm")
                else:
                    props.header_text = tip_("Camera Focal Length: %.1f\u00B0")

            else:
                props = layout.operator("wm.context_modal_mouse", text="Camera Lens Scale", icon="LENS_SCALE")
                props.data_path_iter = "selected_editable_objects"
                props.data_path_item = "data.ortho_scale"
                props.input_scale = 0.01
                props.header_text = tip_("Camera Lens Scale: %.3f")

            if not obj.data.dof.focus_object:
                if view and view.camera == obj and view.region_3d.view_perspective == 'CAMERA':
                    props = layout.operator("ui.eyedropper_depth", text="DOF Distance (Pick)", icon="DOF")
                else:
                    props = layout.operator("wm.context_modal_mouse", text="Adjust Focus Distance", icon="DOF")
                    props.data_path_iter = "selected_editable_objects"
                    props.data_path_item = "data.dof.focus_distance"
                    props.input_scale = 0.02
                    props.header_text = tip_("Focus Distance: %.3f")

            layout.separator()

        elif obj.type in {'CURVE', 'FONT'}:
            layout.operator_context = 'INVOKE_REGION_WIN'

            props = layout.operator("wm.context_modal_mouse", text="Adjust Extrusion", icon="EXTRUDESIZE")
            props.data_path_iter = "selected_editable_objects"
            props.data_path_item = "data.extrude"
            props.input_scale = 0.01
            props.header_text = tip_("Extrude: %.3f")

            props = layout.operator("wm.context_modal_mouse", text="Adjust Offset", icon="WIDTH_SIZE")
            props.data_path_iter = "selected_editable_objects"
            props.data_path_item = "data.offset"
            props.input_scale = 0.01
            props.header_text = tip_("Offset: %.3f")

            layout.separator()

        elif obj.type == 'EMPTY':
            layout.operator_context = 'INVOKE_REGION_WIN'

            props = layout.operator("wm.context_modal_mouse", text="Adjust Empty Display Size", icon="DRAWSIZE")
            props.data_path_iter = "selected_editable_objects"
            props.data_path_item = "empty_display_size"
            props.input_scale = 0.01
            props.header_text = tip_("Empty Display Size: %.3f")

            layout.separator()

            if obj.empty_display_type == 'IMAGE':
                layout.operator("gpencil.trace_image", icon="FILE_IMAGE")

                layout.separator()

        elif obj.type == 'LIGHT':
            light = obj.data

            layout.operator_context = 'INVOKE_REGION_WIN'

            props = layout.operator("wm.context_modal_mouse", text="Adjust Light Power", icon="LIGHT_STRENGTH")
            props.data_path_iter = "selected_editable_objects"
            props.data_path_item = "data.energy"
            props.input_scale = 1.0
            props.header_text = tip_("Light Power: %.3f")

            if light.type == 'AREA':
                if light.shape in {'RECTANGLE', 'ELLIPSE'}:
                    props = layout.operator(
                        "wm.context_modal_mouse",
                        text="Adjust Area Light X Size",
                        icon="LIGHT_SIZE")
                    props.data_path_iter = "selected_editable_objects"
                    props.data_path_item = "data.size"
                    props.header_text = tip_("Light Size X: %.3f")

                    props = layout.operator(
                        "wm.context_modal_mouse",
                        text="Adjust Area Light Y Size",
                        icon="LIGHT_SIZE")
                    props.data_path_iter = "selected_editable_objects"
                    props.data_path_item = "data.size_y"
                    props.header_text = tip_("Light Size Y: %.3f")
                else:
                    props = layout.operator("wm.context_modal_mouse", text="Adjust Area Light Size", icon="LIGHT_SIZE")
                    props.data_path_iter = "selected_editable_objects"
                    props.data_path_item = "data.size"
                    props.header_text = tip_("Light Size: %.3f")

            elif light.type in {'SPOT', 'POINT'}:
                props = layout.operator("wm.context_modal_mouse", text="Adjust Light Radius", icon="RADIUS")
                props.data_path_iter = "selected_editable_objects"
                props.data_path_item = "data.shadow_soft_size"
                props.header_text = tip_("Light Radius: %.3f")

            elif light.type == 'SUN':
                props = layout.operator("wm.context_modal_mouse", text="Adjust Sun Light Angle", icon="ANGLE")
                props.data_path_iter = "selected_editable_objects"
                props.data_path_item = "data.angle"
                props.header_text = tip_("Light Angle: %.3f")

            if light.type == 'SPOT':
                layout.separator()

                props = layout.operator("wm.context_modal_mouse", text="Adjust Spot Light Size", icon="LIGHT_SIZE")
                props.data_path_iter = "selected_editable_objects"
                props.data_path_item = "data.spot_size"
                props.input_scale = 0.01
                props.header_text = tip_("Spot Size: %.2f")

                props = layout.operator("wm.context_modal_mouse", text="Adjust Spot Light Blend", icon="SPOT_BLEND")
                props.data_path_iter = "selected_editable_objects"
                props.data_path_item = "data.spot_blend"
                props.input_scale = -0.01
                props.header_text = tip_("Spot Blend: %.2f")

            layout.separator()

        # Shared among some object types.
        if obj is not None:
            if obj.type in {'MESH', 'CURVE', 'SURFACE'}:
                layout.operator("object.shade_smooth", text="Shade Smooth", icon="SHADING_SMOOTH")
                layout.operator(
                    "object.shade_smooth",
                    text="Shade Auto Smooth",
                    icon="NORMAL_SMOOTH").use_auto_smooth = True
                layout.operator("object.shade_flat", text="Shade Flat", icon="SHADING_FLAT")
                layout.separator()

            if obj.type in {'MESH', 'CURVE', 'SURFACE', 'ARMATURE', 'GPENCIL'}:
                if selected_objects_len > 1:
                    layout.operator("object.join")

            if obj.type in {'MESH', 'CURVE', 'SURFACE', 'POINTCLOUD', 'META', 'FONT'}:
                layout.operator_menu_enum("object.convert", "target")

            if obj.type == 'GPENCIL':
                layout.operator_menu_enum("gpencil.convert", "type", text="Convert To")

            if (
                    obj.type in {'MESH', 'CURVE', 'SURFACE', 'GPENCIL', 'LATTICE', 'ARMATURE', 'META', 'FONT'} or
                    (obj.type == 'EMPTY' and obj.instance_collection is not None)
            ):
                layout.operator_context = 'INVOKE_REGION_WIN'
                layout.operator_menu_enum("object.origin_set", text="Set Origin", property="type")
                layout.operator_context = 'INVOKE_DEFAULT'

                layout.separator()

        # Shared among all object types
        layout.operator("view3d.copybuffer", text="Copy Objects", icon='COPYDOWN')
        layout.operator("view3d.pastebuffer", text="Paste Objects", icon='PASTEDOWN')

        layout.separator()

        layout.operator("object.duplicate_move", icon='DUPLICATE')
        layout.operator("object.duplicate_move_linked", icon="DUPLICATE")

        layout.separator()

        props = layout.operator("wm.call_panel", text="Rename Active Object", icon='RENAME')
        props.name = "TOPBAR_PT_name"
        props.keep_open = False

        layout.separator()

        layout.menu("VIEW3D_MT_mirror")
        layout.menu("VIEW3D_MT_snap")
        layout.menu("VIEW3D_MT_object_parent")

        layout.operator_context = 'INVOKE_REGION_WIN'

        if view and view.local_view:
            layout.operator("view3d.localview_remove_from", icon='VIEW_REMOVE_LOCAL')
        else:
            layout.operator("object.move_to_collection", icon='GROUP')

        layout.separator()

        layout.operator("anim.keyframe_insert_menu", text="Insert Keyframe", icon='KEYFRAMES_INSERT')

        layout.separator()

        layout.operator_context = 'EXEC_REGION_WIN'
        layout.operator("object.delete", text="Delete", icon="DELETE").use_global = False


class VIEW3D_MT_object_shading(Menu):
    # XXX, this menu is a place to store shading operator in object mode
    bl_label = "Shading"

    def draw(self, _context):
        layout = self.layout
        layout.operator("object.shade_smooth", text="Smooth", icon="SHADING_SMOOTH")
        layout.operator("object.shade_flat", text="Flat", icon="SHADING_FLAT")


class VIEW3D_MT_object_apply(Menu):
    bl_label = "Apply"

    def draw(self, _context):
        layout = self.layout
        # Need invoke for the popup confirming the multi-user data operation
        layout.operator_context = 'INVOKE_DEFAULT'

        props = layout.operator(
            "object.transform_apply",
            text="Location",
            text_ctxt=i18n_contexts.default,
            icon="APPLYMOVE")
        props.location, props.rotation, props.scale = True, False, False

        props = layout.operator(
            "object.transform_apply",
            text="Rotation",
            text_ctxt=i18n_contexts.default,
            icon="APPLYROTATE")
        props.location, props.rotation, props.scale = False, True, False

        props = layout.operator(
            "object.transform_apply",
            text="Scale",
            text_ctxt=i18n_contexts.default,
            icon="APPLYSCALE")
        props.location, props.rotation, props.scale = False, False, True

        props = layout.operator(
            "object.transform_apply",
            text="All Transforms",
            text_ctxt=i18n_contexts.default,
            icon="APPLYALL")
        props.location, props.rotation, props.scale = True, True, True

        props = layout.operator(
            "object.transform_apply",
            text="Rotation & Scale",
            text_ctxt=i18n_contexts.default,
            icon="APPLY_ROTSCALE")
        props.location, props.rotation, props.scale = False, True, True

        layout.separator()

        layout.operator(
            "object.transforms_to_deltas",
            text="Location to Deltas",
            text_ctxt=i18n_contexts.default,
            icon="APPLYMOVEDELTA").mode = 'LOC'
        layout.operator(
            "object.transforms_to_deltas",
            text="Rotation to Deltas",
            text_ctxt=i18n_contexts.default,
            icon="APPLYROTATEDELTA").mode = 'ROT'
        layout.operator(
            "object.transforms_to_deltas",
            text="Scale to Deltas",
            text_ctxt=i18n_contexts.default,
            icon="APPLYSCALEDELTA").mode = 'SCALE'
        layout.operator(
            "object.transforms_to_deltas",
            text="All Transforms to Deltas",
            text_ctxt=i18n_contexts.default,
            icon="APPLYALLDELTA").mode = 'ALL'
        layout.operator("object.anim_transforms_to_deltas", icon="APPLYANIDELTA")

        layout.separator()

        layout.operator(
            "object.visual_transform_apply",
            text="Visual Transform",
            text_ctxt=i18n_contexts.default,
            icon="VISUALTRANSFORM")
        layout.operator("object.duplicates_make_real", icon="MAKEDUPLIREAL")
        layout.operator(
            "object.parent_inverse_apply",
            text="Parent Inverse",
            text_ctxt=i18n_contexts.default,
            icon="APPLY_PARENT_INVERSE")


class VIEW3D_MT_object_parent(Menu):
    bl_label = "Parent"

    def draw(self, _context):
        layout = self.layout
        operator_context_default = layout.operator_context

        layout.operator_enum("object.parent_set", "type")

        layout.separator()

        layout.operator_context = 'EXEC_REGION_WIN'
        layout.operator("object.parent_no_inverse_set", icon="PARENT")
        layout.operator_context = operator_context_default

        layout.separator()

        layout.operator_enum("object.parent_clear", "type")


class VIEW3D_MT_object_track(Menu):
    bl_label = "Track"

    def draw(self, _context):
        layout = self.layout

        layout.operator("object.track_set", text="Damped Track Constraint", icon="CONSTRAINT_DATA").type = "DAMPTRACK"
        layout.operator("object.track_set", text="Track to Constraint", icon="CONSTRAINT_DATA").type = "TRACKTO"
        layout.operator("object.track_set", text="Lock Track Constraint", icon="CONSTRAINT_DATA").type = "LOCKTRACK"

        layout.separator()

        layout.operator("object.track_clear", text="Clear Track", icon="CLEAR_TRACK").type = 'CLEAR'
        layout.operator(
            "object.track_clear",
            text="Clear Track - Keep Transformation",
            icon="CLEAR_TRACK").type = 'CLEAR_KEEP_TRANSFORM'


class VIEW3D_MT_object_collection(Menu):
    bl_label = "Collection"

    def draw(self, _context):
        layout = self.layout

        layout.operator("object.move_to_collection", icon='GROUP')
        layout.operator("object.link_to_collection", icon='GROUP')

        layout.separator()

        layout.operator("collection.create", icon='COLLECTION_NEW')
        # layout.operator_menu_enum("collection.objects_remove", "collection")  # BUGGY
        layout.operator("collection.objects_remove", icon="DELETE")
        layout.operator("collection.objects_remove_all", icon="DELETE")

        layout.separator()

        layout.operator("collection.objects_add_active", icon='GROUP')
        layout.operator("collection.objects_remove_active", icon="DELETE")


class VIEW3D_MT_object_constraints(Menu):
    bl_label = "Constraints"

    def draw(self, _context):
        layout = self.layout

        layout.operator("object.constraint_add_with_targets", icon="CONSTRAINT_DATA")
        layout.operator("object.constraints_copy", icon="COPYDOWN")

        layout.separator()

        layout.operator("object.constraints_clear", icon="CLEAR_CONSTRAINT")


class VIEW3D_MT_object_quick_effects(Menu):
    bl_label = "Quick Effects"

    def draw(self, _context):
        layout = self.layout

        layout.operator("object.quick_fur", icon="HAIR")
        layout.operator("object.quick_explode", icon="MOD_EXPLODE")
        layout.operator("object.quick_smoke", icon="MOD_SMOKE")
        layout.operator("object.quick_liquid", icon="MOD_FLUIDSIM")


class VIEW3D_MT_object_showhide(Menu):
    bl_label = "Show/Hide"

    def draw(self, _context):
        layout = self.layout

        layout.operator("object.hide_view_clear", text="Show Hidden", icon="HIDE_OFF")

        layout.separator()

        layout.operator("object.hide_view_set", text="Hide Selected", icon="HIDE_ON").unselected = False
        layout.operator("object.hide_view_set", text="Hide Unselected", icon="HIDE_UNSELECTED").unselected = True


class VIEW3D_MT_object_cleanup(Menu):
    bl_label = "Clean Up"

    def draw(self, _context):
        layout = self.layout

        layout.operator(
            "object.vertex_group_clean",
            text="Clean Vertex Group Weights",
            icon='CLEAN_CHANNELS').group_select_mode = 'ALL'
        layout.operator(
            "object.vertex_group_limit_total",
            text="Limit Total Vertex Groups",
            icon='WEIGHT_LIMIT_TOTAL').group_select_mode = 'ALL'

        layout.separator()

        layout.operator("object.material_slot_remove_unused", text="Remove Unused Material Slots", icon='DELETE')


class VIEW3D_MT_object_asset(Menu):
    bl_label = "Asset"

    def draw(self, _context):
        layout = self.layout

        layout.operator("asset.mark", icon='ASSIGN')
        layout.operator("asset.clear", text="Clear Asset", icon='CLEAR').set_fake_user = False
        layout.operator("asset.clear", text="Clear Asset (Set Fake User)", icon='CLEAR').set_fake_user = True


class VIEW3D_MT_make_single_user(Menu):
    bl_label = "Make Single User"

    def draw(self, _context):
        layout = self.layout
        layout.operator_context = 'EXEC_REGION_WIN'

        props = layout.operator("object.make_single_user", text="Object", icon='MAKE_SINGLE_USER')
        props.object = True
        props.obdata = props.material = props.animation = props.obdata_animation = False

        props = layout.operator("object.make_single_user", text="Object & Data", icon='MAKE_SINGLE_USER')
        props.object = props.obdata = True
        props.material = props.animation = props.obdata_animation = False

        props = layout.operator("object.make_single_user", text="Object & Data & Materials", icon='MAKE_SINGLE_USER')
        props.object = props.obdata = props.material = True
        props.animation = props.obdata_animation = False

        props = layout.operator("object.make_single_user", text="Materials", icon='MAKE_SINGLE_USER')
        props.material = True
        props.object = props.obdata = props.animation = props.obdata_animation = False

        props = layout.operator("object.make_single_user", text="Object Animation", icon='MAKE_SINGLE_USER')
        props.animation = True
        props.object = props.obdata = props.material = props.obdata_animation = False

        props = layout.operator("object.make_single_user", text="Object Data Animation", icon='MAKE_SINGLE_USER')
        props.obdata_animation = props.obdata = True
        props.object = props.material = props.animation = False


class VIEW3D_MT_object_convert(Menu):
    bl_label = "Convert"

    def draw(self, context):
        layout = self.layout
        ob = context.active_object

        if ob and ob.type == 'GPENCIL' and context.gpencil_data:
            layout.operator_enum("gpencil.convert", "type")
        else:
            layout.operator_enum("object.convert", "target")

        # Potrace lib dependency.
        if bpy.app.build_options.potrace:
            layout.operator("gpencil.trace_image", icon='OUTLINER_OB_GREASEPENCIL')

        if ob and ob.type == 'CURVES':
            layout.operator("curves.convert_to_particle_system", text="Particle System")


class VIEW3D_MT_make_links(Menu):
    bl_label = "Link/Transfer Data"

    def draw(self, _context):
        layout = self.layout
        operator_context_default = layout.operator_context

        if len(bpy.data.scenes) > 10:
            layout.operator_context = 'INVOKE_REGION_WIN'
            layout.operator("object.make_links_scene", text="Link Objects to Scene", icon='OUTLINER_OB_EMPTY')
        else:
            layout.operator_context = 'EXEC_REGION_WIN'
            layout.operator_menu_enum("object.make_links_scene", "scene", text="Link Objects to Scene")

        layout.separator()

        layout.operator_context = operator_context_default

        layout.operator_enum("object.make_links_data", "type")  # inline

        layout.separator()

        layout.operator("object.join_uvs", text="Copy UV Maps", icon="TRANSFER_UV")

        layout.separator()

        layout.operator("object.data_transfer", icon='TRANSFER_DATA')
        layout.operator("object.datalayout_transfer", icon='TRANSFER_DATA_LAYOUT')


class VIEW3D_MT_brush(Menu):
    bl_label = "Brush"

    def draw(self, context):
        layout = self.layout

        settings = UnifiedPaintPanel.paint_settings(context)
        brush = getattr(settings, "brush", None)
        obj = context.active_object
        mesh = context.object.data  # face selection masking for painting

        # skip if no active brush
        if not brush:
            layout.label(text="No Brush selected. Please select a brush first", icon='INFO')
            return

        tex_slot = brush.texture_slot
        mask_tex_slot = brush.mask_texture_slot

        # brush tool
        if context.sculpt_object:
            layout.operator("brush.reset", icon="BRUSH_RESET")

        if tex_slot.map_mode == 'STENCIL':

            layout.separator()

            layout.operator(
                "brush.stencil_control",
                text='Move Stencil Texture',
                icon='TRANSFORM_MOVE').mode = 'TRANSLATION'
            layout.operator(
                "brush.stencil_control",
                text='Rotate Stencil Texture',
                icon='TRANSFORM_ROTATE').mode = 'ROTATION'
            layout.operator(
                "brush.stencil_control",
                text='Scale Stencil Texture',
                icon='TRANSFORM_SCALE').mode = 'SCALE'
            layout.operator("brush.stencil_reset_transform", text="Reset Stencil Texture position", icon="RESET")

        if mask_tex_slot.map_mode == 'STENCIL':

            layout.separator()

            myvar = layout.operator("brush.stencil_control", text="Move Stencil Mask Texture", icon='TRANSFORM_MOVE')
            myvar.mode = 'TRANSLATION'
            myvar.texmode = 'SECONDARY'
            myvar = layout.operator(
                "brush.stencil_control",
                text="Rotate Stencil Mask Texture",
                icon='TRANSFORM_ROTATE')
            myvar.mode = 'ROTATION'
            myvar.texmode = 'SECONDARY'
            myvar = layout.operator("brush.stencil_control", text="Scale Stencil Mask Texture", icon='TRANSFORM_SCALE')
            myvar.mode = 'SCALE'
            myvar.texmode = 'SECONDARY'
            layout.operator(
                "brush.stencil_reset_transform",
                text="Reset Stencil Mask Texture position",
                icon="RESET").mask = True

        # If face selection masking for painting is active
        if mesh.use_paint_mask:

            layout.separator()

            layout.menu("VIEW3D_MT_facemask_showhide")  # show hide for face mask tool

        # Color picker just in vertex and texture paint
        if obj.mode in {'VERTEX_PAINT', 'TEXTURE_PAINT'}:

            layout.separator()

            layout.operator("paint.sample_color", text="Color Picker", icon='EYEDROPPER')


class VIEW3D_MT_brush_curve_presets(Menu):
    bl_label = "Curve Preset"

    def draw(self, context):
        layout = self.layout

        toolsettings = context.tool_settings.image_paint
        brush = toolsettings.brush

        layout.operator("brush.curve_preset", icon='SHARPCURVE', text="Sharp").shape = 'SHARP'
        layout.operator("brush.curve_preset", icon='SMOOTHCURVE', text="Smooth").shape = 'SMOOTH'
        layout.operator("brush.curve_preset", icon='NOCURVE', text="Max").shape = 'MAX'
        layout.operator("brush.curve_preset", icon='LINCURVE', text="Line").shape = 'LINE'
        layout.operator("brush.curve_preset", icon='ROOTCURVE', text="Root").shape = 'ROOT'
        layout.operator("brush.curve_preset", icon='SPHERECURVE', text="Round").shape = 'ROUND'

# Show hide menu for face selection masking


class VIEW3D_MT_facemask_showhide(Menu):
    bl_label = "Show/Hide"

    def draw(self, context):
        layout = self.layout

        layout.operator("paint.face_select_reveal", text="Show Hidden", icon="HIDE_OFF")
        layout.operator("paint.face_select_hide", text="Hide Selected", icon="HIDE_ON").unselected = False
        layout.operator("paint.face_select_hide", text="Hide Unselected", icon="HIDE_UNSELECTED").unselected = True


class VIEW3D_MT_paint_vertex(Menu):
    bl_label = "Paint"

    def draw(self, _context):
        layout = self.layout

        layout.operator("paint.vertex_color_set", icon="COLOR")
        layout.operator("paint.vertex_color_smooth", icon="PARTICLEBRUSH_SMOOTH")
        layout.operator("paint.vertex_color_dirt", icon="DIRTY_VERTEX")
        layout.operator("paint.vertex_color_from_weight", icon="VERTCOLFROMWEIGHT")

        layout.separator()

        layout.operator("paint.vertex_color_invert", text="Invert", icon="REVERSE_COLORS")
        layout.operator("paint.vertex_color_levels", text="Levels", icon="LEVELS")
        layout.operator("paint.vertex_color_hsv", text="Hue Saturation Value", icon="HUESATVAL")
        layout.operator("paint.vertex_color_brightness_contrast", text="Bright/Contrast", icon="BRIGHTNESS_CONTRAST")


class VIEW3D_MT_paint_vertex_specials(Menu):
    bl_label = "Vertex Paint Context Menu"

    def draw(self, context):
        layout = self.layout
        # TODO: populate with useful items.
        layout.operator("paint.vertex_color_set", icon="COLOR")
        layout.separator()
        layout.operator("paint.vertex_color_smooth", icon="PARTICLEBRUSH_SMOOTH")


class VIEW3D_MT_paint_texture_specials(Menu):
    bl_label = "Texture Paint Context Menu"

    def draw(self, context):
        layout = self.layout
        # TODO: populate with useful items.
        layout.operator("image.save_dirty", icon="FILE_TICK")


class VIEW3D_MT_hook(Menu):
    bl_label = "Hooks"

    def draw(self, context):
        layout = self.layout
        layout.operator_context = 'EXEC_AREA'
        layout.operator("object.hook_add_newob", icon="HOOK_NEW")
        layout.operator("object.hook_add_selob", icon="HOOK_SELECTED").use_bone = False
        layout.operator("object.hook_add_selob", text="Hook to Selected Object Bone", icon="HOOK_BONE").use_bone = True

        if any([mod.type == 'HOOK' for mod in context.active_object.modifiers]):
            layout.separator()

            layout.operator_menu_enum("object.hook_assign", "modifier", icon="HOOK_ASSIGN")
            layout.operator_menu_enum("object.hook_remove", "modifier", icon="HOOK_REMOVE")

            layout.separator()

            layout.operator_menu_enum("object.hook_select", "modifier", icon="HOOK_SELECT")
            layout.operator_menu_enum("object.hook_reset", "modifier", icon="HOOK_RESET")
            layout.operator_menu_enum("object.hook_recenter", "modifier", icon="HOOK_RECENTER")


class VIEW3D_MT_vertex_group(Menu):
    bl_label = "Vertex Groups"

    def draw(self, context):
        layout = self.layout

        layout.operator_context = 'EXEC_AREA'
        layout.operator("object.vertex_group_assign_new", icon="GROUP_VERTEX")

        ob = context.active_object
        if ob.mode == 'EDIT' or (ob.mode == 'WEIGHT_PAINT' and ob.type == 'MESH' and ob.data.use_paint_mask_vertex):
            if ob.vertex_groups.active:
                layout.separator()

                layout.operator("object.vertex_group_assign", text="Assign to Active Group", icon="ADD_TO_ACTIVE")
                layout.operator("object.vertex_group_remove_from", text="Remove from Active Group",
                                icon="REMOVE_SELECTED_FROM_ACTIVE_GROUP").use_all_groups = False
                layout.operator(
                    "object.vertex_group_remove_from",
                    text="Remove from All",
                    icon="REMOVE_FROM_ALL_GROUPS").use_all_groups = True

        if ob.vertex_groups.active:
            layout.separator()

            layout.operator_menu_enum("object.vertex_group_set_active", "group", text="Set Active Group")
            layout.operator(
                "object.vertex_group_remove",
                text="Remove Active Group",
                icon="REMOVE_ACTIVE_GROUP").all = False
            layout.operator("object.vertex_group_remove", text="Remove All Groups", icon="REMOVE_ALL_GROUPS").all = True


class VIEW3D_MT_gpencil_vertex_group(Menu):
    bl_label = "Vertex Groups"

    def draw(self, context):
        layout = self.layout

        layout.operator_context = 'EXEC_AREA'
        ob = context.active_object

        layout.operator("object.vertex_group_add", text="Add New Group", icon="GROUP_VERTEX")
        ob = context.active_object
        if ob.vertex_groups.active:
            layout.separator()

            layout.operator("gpencil.vertex_group_assign", text="Assign", icon="ADD_TO_ACTIVE")
            layout.operator("gpencil.vertex_group_remove_from", text="Remove", icon="REMOVE_SELECTED_FROM_ACTIVE_GROUP")

            layout.operator("gpencil.vertex_group_select", text="Select", icon="SELECT_ALL")
            layout.operator("gpencil.vertex_group_deselect", text="Deselect", icon="SELECT_NONE")


class VIEW3D_MT_paint_weight_lock(Menu):
    bl_label = "Vertex Group Locks"

    def draw(self, _context):
        layout = self.layout

        op = layout.operator("object.vertex_group_lock", text="Lock All", icon='LOCKED')
        op.action, op.mask = 'LOCK', 'ALL'
        op = layout.operator("object.vertex_group_lock", text="Lock Selected", icon='LOCKED')
        op.action, op.mask = 'LOCK', 'SELECTED'
        op = layout.operator("object.vertex_group_lock", text="Lock Unselected", icon='LOCKED')
        op.action, op.mask = 'LOCK', 'UNSELECTED'
        op = layout.operator("object.vertex_group_lock", text="Lock Only Selected", icon='RESTRICT_SELECT_OFF')
        op.action, op.mask = 'LOCK', 'INVERT_UNSELECTED'

        layout.separator()

        op = layout.operator("object.vertex_group_lock", text="Unlock All", icon='UNLOCKED')
        op.action, op.mask = 'UNLOCK', 'ALL'
        op = layout.operator("object.vertex_group_lock", text="Unlock Selected", icon='UNLOCKED')
        op.action, op.mask = 'UNLOCK', 'SELECTED'
        op = layout.operator("object.vertex_group_lock", text="Unlock Unselected", icon='UNLOCKED')
        op.action, op.mask = 'UNLOCK', 'UNSELECTED'
        op = layout.operator("object.vertex_group_lock", text="Lock Only Unselected", icon='RESTRICT_SELECT_ON')
        op.action, op.mask = 'UNLOCK', 'INVERT_UNSELECTED'

        layout.separator()

        op = layout.operator("object.vertex_group_lock", text="Invert Locks", icon='INVERSE')
        op.action, op.mask = 'INVERT', 'ALL'


class VIEW3D_MT_paint_weight(Menu):
    bl_label = "Weights"

    @staticmethod
    def draw_generic(layout, is_editmode=False):

        if not is_editmode:

            layout.operator(
                "paint.weight_from_bones",
                text="Assign Automatic from Bones",
                icon="BONE_DATA").type = 'AUTOMATIC'
            layout.operator(
                "paint.weight_from_bones",
                text="Assign from Bone Envelopes",
                icon="ENVELOPE_MODIFIER").type = 'ENVELOPES'

            layout.separator()

        layout.operator("object.vertex_group_normalize_all", text="Normalize All", icon='WEIGHT_NORMALIZE_ALL')
        layout.operator("object.vertex_group_normalize", text="Normalize", icon='WEIGHT_NORMALIZE')

        layout.separator()

        layout.operator("object.vertex_group_mirror", text="Mirror", icon='WEIGHT_MIRROR')
        layout.operator("object.vertex_group_invert", text="Invert", icon='WEIGHT_INVERT')
        layout.operator("object.vertex_group_clean", text="Clean", icon='WEIGHT_CLEAN')

        layout.separator()

        layout.operator("object.vertex_group_quantize", text="Quantize", icon="WEIGHT_QUANTIZE")
        layout.operator("object.vertex_group_levels", text="Levels", icon='WEIGHT_LEVELS')
        layout.operator("object.vertex_group_smooth", text="Smooth", icon='WEIGHT_SMOOTH')

        if not is_editmode:
            props = layout.operator("object.data_transfer", text="Transfer Weights", icon='WEIGHT_TRANSFER_WEIGHTS')
            props.use_reverse_transfer = True
            props.data_type = 'VGROUP_WEIGHTS'

        layout.operator("object.vertex_group_limit_total", text="Limit Total", icon='WEIGHT_LIMIT_TOTAL')
        layout.operator("object.vertex_group_fix", text="Fix Deforms", icon='WEIGHT_FIX_DEFORMS')

        if not is_editmode:
            layout.separator()

            layout.operator("paint.weight_set", icon="MOD_VERTEX_WEIGHT")

        layout.menu("VIEW3D_MT_paint_weight_lock", text="Locks")

    def draw(self, _context):
        self.draw_generic(self.layout, is_editmode=False)


class VIEW3D_MT_subdivision_set(Menu):
    bl_label = "Subdivide"

    def draw(self, context):
        layout = self.layout

        myvar = layout.operator("object.subdivision_set", text="Level 0", icon="SUBDIVIDE_EDGES")
        myvar.relative = False
        myvar.level = 0
        myvar = layout.operator("object.subdivision_set", text="Level 1", icon="SUBDIVIDE_EDGES")
        myvar.relative = False
        myvar.level = 1
        myvar = layout.operator("object.subdivision_set", text="Level 2", icon="SUBDIVIDE_EDGES")
        myvar.relative = False
        myvar.level = 2
        myvar = layout.operator("object.subdivision_set", text="Level 3", icon="SUBDIVIDE_EDGES")
        myvar.relative = False
        myvar.level = 3
        myvar = layout.operator("object.subdivision_set", text="Level 4", icon="SUBDIVIDE_EDGES")
        myvar.relative = False
        myvar.level = 4
        myvar = layout.operator("object.subdivision_set", text="Level 5", icon="SUBDIVIDE_EDGES")
        myvar.relative = False
        myvar.level = 5


class VIEW3D_MT_paint_weight_specials(Menu):
    bl_label = "Weights Context Menu"

    def draw(self, context):
        layout = self.layout
        # TODO: populate with useful items.
        layout.operator("paint.weight_set")
        layout.separator()
        layout.operator("object.vertex_group_normalize", text="Normalize", icon='WEIGHT_NORMALIZE')
        layout.operator("object.vertex_group_clean", text="Clean", icon='WEIGHT_CLEAN')
        layout.operator("object.vertex_group_smooth", text="Smooth", icon='WEIGHT_SMOOTH')


class VIEW3D_MT_sculpt(Menu):
    bl_label = "Sculpt"

    def draw(self, _context):
        layout = self.layout

        props = layout.operator("paint.hide_show", text="Show All", icon="HIDE_OFF")
        props.action = 'SHOW'
        props.area = 'ALL'

        props = layout.operator("paint.hide_show", text="Show Bounding Box", icon="HIDE_OFF")
        props.action = 'SHOW'
        props.area = 'INSIDE'

        props = layout.operator("paint.hide_show", text="Hide Bounding Box", icon="HIDE_ON")
        props.action = 'HIDE'
        props.area = 'INSIDE'

        props = layout.operator("paint.hide_show", text="Hide Masked", icon="HIDE_ON")
        props.action = 'HIDE'
        props.area = 'MASKED'

        layout.separator()

        layout.menu("VIEW3D_MT_subdivision_set")

        layout.separator()

        layout.menu("VIEW3D_MT_sculpt_set_pivot", text="Set Pivot")

        layout.separator()

        layout.operator("sculpt.optimize", icon="FILE_REFRESH")

        layout.separator()

        layout.operator("object.transfer_mode", text="Transfer Sculpt Mode", icon="TRANSFER_SCULPT")


class VIEW3D_MT_sculpt_curves(Menu):
    bl_label = "Curves"

    def draw(self, _context):
        layout = self.layout

        layout.operator("curves.snap_curves_to_surface", text="Snap to Deformed Surface", icon = "SNAP_SURFACE").attach_mode = 'DEFORM'
        layout.operator("curves.snap_curves_to_surface", text="Snap to Nearest Surface", icon = "SNAP_TO_ADJACENT").attach_mode = 'NEAREST'
        layout.separator()
        layout.operator("curves.convert_to_particle_system", text="Convert to Particle System", icon = "PARTICLES")


class VIEW3D_MT_mask(Menu):
    bl_label = "Mask"

    def draw(self, _context):
        layout = self.layout

        layout.menu("VIEW3D_MT_mask_legacy")

        props = layout.operator("paint.mask_flood_fill", text="Invert Mask", icon="INVERT_MASK")
        props.mode = 'INVERT'

        props = layout.operator("paint.mask_flood_fill", text="Fill Mask", icon="FILL_MASK")
        props.mode = 'VALUE'
        props.value = 1

        props = layout.operator("paint.mask_flood_fill", text="Clear Mask", icon="CLEAR_MASK")
        props.mode = 'VALUE'
        props.value = 0

        layout.separator()

        props = layout.operator("sculpt.mask_filter", text='Smooth Mask', icon="PARTICLEBRUSH_SMOOTH")
        props.filter_type = 'SMOOTH'

        props = layout.operator("sculpt.mask_filter", text='Sharpen Mask', icon="SHARPEN")
        props.filter_type = 'SHARPEN'

        props = layout.operator("sculpt.mask_filter", text='Grow Mask', icon="SELECTMORE")
        props.filter_type = 'GROW'

        props = layout.operator("sculpt.mask_filter", text='Shrink Mask', icon="SELECTLESS")
        props.filter_type = 'SHRINK'

        props = layout.operator("sculpt.mask_filter", text='Increase Contrast', icon="INC_CONTRAST")
        props.filter_type = 'CONTRAST_INCREASE'
        props.auto_iteration_count = False

        props = layout.operator("sculpt.mask_filter", text='Decrease Contrast', icon="DEC_CONTRAST")
        props.filter_type = 'CONTRAST_DECREASE'
        props.auto_iteration_count = False

        layout.separator()

        props = layout.operator("sculpt.expand", text="Expand Mask by Topology", icon="MESH_DATA")
        props.target = 'MASK'
        props.falloff_type = 'GEODESIC'
        props.invert = True

        props = layout.operator("sculpt.expand", text="Expand Mask by Curvature", icon="CURVE_DATA")
        props.target = 'MASK'
        props.falloff_type = 'NORMALS'
        props.invert = False

        layout.separator()

        props = layout.operator("mesh.paint_mask_extract", text="Mask Extract", icon="PACKAGE")

        layout.separator()

        props = layout.operator("mesh.paint_mask_slice", text="Mask Slice", icon="MASK_SLICE")
        props.fill_holes = False
        props.new_object = False
        props = layout.operator("mesh.paint_mask_slice", text="Mask Slice and Fill Holes", icon="MASK_SLICE_FILL")
        props.new_object = False
        props = layout.operator("mesh.paint_mask_slice", text="Mask Slice to New Object", icon="MASK_SLICE_NEW")

        layout.separator()

        props = layout.operator("sculpt.dirty_mask", text='Dirty Mask', icon="DIRTY_VERTEX")
        props = layout.operator("sculpt.mask_from_cavity", text="Mask From Cavity")
        props.settings_source = "OPERATOR"

        layout.separator()

        layout.menu("VIEW3D_MT_random_mask", text="Random Mask")


class VIEW3D_MT_mask_legacy(Menu):
    bl_label = "Legacy"

    def draw(self, _context):
        layout = self.layout

        props = layout.operator("paint.mask_box_gesture", text="Box Mask", icon="BOX_MASK")
        props.mode = 'VALUE'
        props.value = 0

        props = layout.operator("paint.mask_lasso_gesture", text="Lasso Mask", icon="LASSO_MASK")


class VIEW3D_MT_face_sets(Menu):
    bl_label = "Face Sets"

    def draw(self, _context):
        layout = self.layout

        layout.operator("sculpt.face_sets_create", text='Face Set from Masked', icon="MOD_MASK").mode = 'MASKED'
        layout.operator("sculpt.face_sets_create", text='Face Set from Visible', icon="FILL_MASK").mode = 'VISIBLE'
        layout.operator(
            "sculpt.face_sets_create",
            text='Face Set from Edit Mode Selection',
            icon="EDITMODE_HLT").mode = 'SELECTION'

        layout.separator()

        layout.menu("VIEW3D_MT_face_sets_init", text="Initialize Face Sets")

        layout.separator()

        layout.operator("sculpt.face_set_edit", text='Grow Face Set', icon='SELECTMORE').mode = 'GROW'
        layout.operator("sculpt.face_set_edit", text='Shrink Face Set', icon='SELECTLESS').mode = 'SHRINK'

        layout.separator()

        layout.operator("mesh.face_set_extract", text='Extract Face Set', icon="SEPARATE")

        layout.separator()

        layout.operator("sculpt.face_set_change_visibility", text='Invert Visible Face Sets', icon="INVERT_MASK").mode = 'INVERT'
        layout.operator("sculpt.reveal_all", text = 'Show All Face Sets', icon = "HIDE_OFF")

        op = layout.operator("sculpt.reveal_all", text='Show All Face Sets')

        layout.separator()

        layout.operator("sculpt.face_sets_randomize_colors", text = 'Randomize Colors', icon = "COLOR")


class VIEW3D_MT_sculpt_set_pivot(Menu):
    bl_label = "Sculpt Set Pivot"

    def draw(self, _context):
        layout = self.layout

        props = layout.operator("sculpt.set_pivot_position", text="Pivot to Origin", icon="PIVOT_TO_ORIGIN")
        props.mode = 'ORIGIN'

        props = layout.operator("sculpt.set_pivot_position", text="Pivot to Unmasked", icon="PIVOT_TO_UNMASKED")
        props.mode = 'UNMASKED'

        props = layout.operator("sculpt.set_pivot_position", text="Pivot to Mask Border", icon="PIVOT_TO_MASKBORDER")
        props.mode = 'BORDER'

        props = layout.operator("sculpt.set_pivot_position", text="Pivot to Active Vertex", icon="PIVOT_TO_ACTIVE_VERT")
        props.mode = 'ACTIVE'

        props = layout.operator(
            "sculpt.set_pivot_position",
            text="Pivot to Surface Under Cursor",
            icon="PIVOT_TO_SURFACE")
        props.mode = 'SURFACE'


class VIEW3D_MT_sculpt_specials(Menu):
    bl_label = "Sculpt Context Menu"

    def draw(self, context):
        layout = self.layout
        # TODO: populate with useful items.
        layout.operator("object.shade_smooth", icon='SHADING_SMOOTH')
        layout.operator("object.shade_flat", icon='SHADING_FLAT')


class VIEW3D_MT_hide_mask(Menu):
    bl_label = "Hide/Mask"

    def draw(self, _context):
        layout = self.layout

        props = layout.operator("paint.hide_show", text="Show All", icon="HIDE_OFF")
        props.action = 'SHOW'
        props.area = 'ALL'

        props = layout.operator("paint.hide_show", text="Hide Bounding Box", icon="HIDE_ON")
        props.action = 'HIDE'
        props.area = 'INSIDE'

        props = layout.operator("paint.hide_show", text="Show Bounding Box", icon="HIDE_OFF")
        props.action = 'SHOW'
        props.area = 'INSIDE'

        props = layout.operator("paint.hide_show", text="Hide Masked", icon="HIDE_ON")
        props.area = 'MASKED'
        props.action = 'HIDE'

        layout.separator()

        props = layout.operator("paint.mask_flood_fill", text="Invert Mask", icon="INVERT_MASK")
        props.mode = 'INVERT'

        props = layout.operator("paint.mask_flood_fill", text="Fill Mask", icon="FILL_MASK")
        props.mode = 'VALUE'
        props.value = 1

        props = layout.operator("paint.mask_flood_fill", text="Clear Mask", icon="CLEAR_MASK")
        props.mode = 'VALUE'
        props.value = 0

        props = layout.operator("view3d.select_box", text="Box Mask", icon="BOX_MASK")
        props = layout.operator("paint.mask_lasso_gesture", text="Lasso Mask", icon="LASSO_MASK")


class VIEW3D_MT_face_sets_init(Menu):
    bl_label = "Face Sets Init"

    def draw(self, _context):
        layout = self.layout

        layout.operator("sculpt.face_sets_init", text='By Loose Parts', icon="SELECT_LOOSE").mode = 'LOOSE_PARTS'
        layout.operator("sculpt.face_sets_init", text='By Face Set Boundaries',
                        icon="SELECT_BOUNDARY").mode = 'FACE_SET_BOUNDARIES'
        layout.operator("sculpt.face_sets_init", text='By Materials', icon="MATERIAL_DATA").mode = 'MATERIALS'
        layout.operator("sculpt.face_sets_init", text='By Normals', icon="RECALC_NORMALS").mode = 'NORMALS'
        layout.operator("sculpt.face_sets_init", text='By UV Seams', icon="MARK_SEAM").mode = 'UV_SEAMS'
        layout.operator("sculpt.face_sets_init", text='By Edge Creases', icon="CREASE").mode = 'CREASES'
        layout.operator("sculpt.face_sets_init", text='By Edge Bevel Weight', icon="BEVEL").mode = 'BEVEL_WEIGHT'
        layout.operator("sculpt.face_sets_init", text='By Sharp Edges', icon="SELECT_SHARPEDGES").mode = 'SHARP_EDGES'
        layout.operator("sculpt.face_sets_init", text='By Face Maps', icon="FACE_MAPS").mode = 'FACE_MAPS'


class VIEW3D_MT_random_mask(Menu):
    bl_label = "Random Mask"

    def draw(self, _context):
        layout = self.layout

        layout.operator("sculpt.mask_init", text='Per Vertex', icon="SELECT_UNGROUPED_VERTS").mode = 'RANDOM_PER_VERTEX'
        layout.operator("sculpt.mask_init", text='Per Face Set', icon="FACESEL").mode = 'RANDOM_PER_FACE_SET'
        layout.operator("sculpt.mask_init", text='Per Loose Part', icon="SELECT_LOOSE").mode = 'RANDOM_PER_LOOSE_PART'


class VIEW3D_MT_particle(Menu):
    bl_label = "Particle"

    def draw(self, context):
        layout = self.layout
        tool_settings = context.tool_settings

        particle_edit = tool_settings.particle_edit

        layout.operator("particle.mirror", icon="TRANSFORM_MIRROR")

        layout.operator("particle.remove_doubles", icon='REMOVE_DOUBLES')

        layout.separator()

        if particle_edit.select_mode == 'POINT':
            layout.operator("particle.subdivide", icon="SUBDIVIDE_EDGES")

        layout.operator("particle.unify_length", icon="RULER")
        layout.operator("particle.rekey", icon="KEY_HLT")
        layout.operator("particle.weight_set", icon="MOD_VERTEX_WEIGHT")

        layout.separator()

        layout.menu("VIEW3D_MT_particle_showhide")

        layout.separator()

        layout.operator("particle.delete", icon="DELETE")


class VIEW3D_MT_particle_context_menu(Menu):
    bl_label = "Particle Context Menu"

    def draw(self, context):
        layout = self.layout
        tool_settings = context.tool_settings

        particle_edit = tool_settings.particle_edit

        layout.operator("particle.rekey", icon="KEY_HLT")

        layout.separator()

        layout.operator("particle.delete", icon="DELETE")

        layout.separator()

        layout.operator("particle.remove_doubles", icon='REMOVE_DOUBLES')
        layout.operator("particle.unify_length", icon="RULER")

        if particle_edit.select_mode == 'POINT':
            layout.operator("particle.subdivide", icon="SUBDIVIDE_EDGES")

        layout.operator("particle.weight_set", icon="MOD_VERTEX_WEIGHT")

        layout.separator()

        layout.operator("particle.mirror")

        if particle_edit.select_mode == 'POINT':
            layout.separator()

            layout.operator("particle.select_all", text="All", icon='SELECT_ALL').action = 'SELECT'
            layout.operator("particle.select_all", text="None", icon='SELECT_NONE').action = 'DESELECT'
            layout.operator("particle.select_all", text="Invert", icon='INVERSE').action = 'INVERT'

            layout.separator()

            layout.operator("particle.select_roots", icon="SELECT_ROOT")
            layout.operator("particle.select_tips", icon="SELECT_TIP")

            layout.separator()

            layout.operator("particle.select_random", icon="RANDOMIZE")

            layout.separator()

            layout.operator("particle.select_more", icon="SELECTMORE")
            layout.operator("particle.select_less", icon="SELECTLESS")

            layout.operator("particle.select_linked", text="Select Linked", icon="LINKED")


class VIEW3D_MT_particle_showhide(Menu):
    bl_label = "Show/Hide"

    def draw(self, context):
        layout = self.layout

        layout.operator("particle.reveal", text="Show Hidden", icon="HIDE_OFF")
        layout.operator("particle.hide", text="Hide Selected", icon="HIDE_ON").unselected = False
        layout.operator("particle.hide", text="Hide Unselected", icon="HIDE_UNSELECTED").unselected = True


class VIEW3D_MT_pose(Menu):
    bl_label = "Pose"

    def draw(self, _context):
        layout = self.layout

        layout.menu("VIEW3D_MT_transform_armature")

        layout.menu("VIEW3D_MT_pose_transform")
        layout.menu("VIEW3D_MT_pose_apply")

        layout.menu("VIEW3D_MT_snap")

        layout.separator()

        layout.menu("VIEW3D_MT_object_animation")

        layout.separator()

        layout.menu("VIEW3D_MT_pose_slide")
        layout.menu("VIEW3D_MT_pose_propagate")

        layout.separator()

        layout.operator("pose.copy", icon='COPYDOWN')
        layout.operator("pose.paste", icon='PASTEDOWN').flipped = False
        layout.operator("pose.paste", icon='PASTEFLIPDOWN', text="Paste Pose Flipped").flipped = True

        layout.separator()

        layout.menu("VIEW3D_MT_pose_motion")
        layout.menu("VIEW3D_MT_pose_group")

        layout.separator()

        layout.menu("VIEW3D_MT_object_parent")
        layout.menu("VIEW3D_MT_pose_ik")
        layout.menu("VIEW3D_MT_pose_constraints")

        layout.separator()

        layout.menu("VIEW3D_MT_pose_names")
        layout.operator("pose.quaternions_flip", icon="FLIP")

        layout.separator()

        layout.operator_context = 'INVOKE_AREA'
        layout.operator("armature.armature_layers", text="Change Armature Layers", icon="LAYER")
        layout.operator("pose.bone_layers", text="Change Bone Layers", icon="BONE_LAYER")

        layout.separator()

        layout.menu("VIEW3D_MT_pose_showhide")
        layout.menu("VIEW3D_MT_bone_options_toggle", text="Bone Settings")


class VIEW3D_MT_pose_transform(Menu):
    bl_label = "Clear Transform"

    def draw(self, _context):
        layout = self.layout

        layout.operator("pose.transforms_clear", text="All", icon="CLEAR")
        layout.operator("pose.user_transforms_clear", icon="NODE_TRANSFORM_CLEAR")

        layout.separator()

        layout.operator("pose.loc_clear", text="Location", icon="CLEARMOVE")
        layout.operator("pose.rot_clear", text="Rotation", icon="CLEARROTATE")
        layout.operator("pose.scale_clear", text="Scale", icon="CLEARSCALE")

        layout.separator()

        layout.operator("pose.user_transforms_clear", text="Reset Unkeyed", icon="RESET")


class VIEW3D_MT_pose_slide(Menu):
    bl_label = "In-Betweens"

    def draw(self, _context):
        layout = self.layout

        layout.operator("pose.push_rest", icon='PUSH_POSE')
        layout.operator("pose.relax_rest", icon='RELAX_POSE')
        layout.operator("pose.push", icon='POSE_FROM_BREAKDOWN')
        layout.operator("pose.relax", icon='POSE_RELAX_TO_BREAKDOWN')
        layout.operator("pose.breakdown", icon='BREAKDOWNER_POSE')
        layout.operator("pose.blend_to_neighbor", icon='BLEND_TO_NEIGHBOUR')


class VIEW3D_MT_pose_propagate(Menu):
    bl_label = "Propagate"

    def draw(self, _context):
        layout = self.layout

        layout.operator("pose.propagate", icon="PROPAGATE").mode = 'WHILE_HELD'

        layout.separator()

        layout.operator("pose.propagate", text="To Next Keyframe", icon="PROPAGATE_NEXT").mode = 'NEXT_KEY'
        layout.operator(
            "pose.propagate",
            text="To Last Keyframe (Make Cyclic)",
            icon="PROPAGATE_PREVIOUS").mode = 'LAST_KEY'

        layout.separator()

        layout.operator("pose.propagate", text="On Selected Keyframes",
                        icon="PROPAGATE_SELECTED").mode = 'SELECTED_KEYS'

        layout.separator()

        layout.operator("pose.propagate", text="On Selected Markers", icon="PROPAGATE_MARKER").mode = 'SELECTED_MARKERS'


class VIEW3D_MT_pose_motion(Menu):
    bl_label = "Motion Paths"

    def draw(self, _context):
        layout = self.layout

        layout.operator("pose.paths_calculate", text="Calculate", icon='MOTIONPATHS_CALCULATE')
        layout.operator("pose.paths_clear", text="Clear", icon='MOTIONPATHS_CLEAR')
        layout.operator("pose.paths_update", text="Update Armature Motion Paths", icon="MOTIONPATHS_UPDATE")
        layout.operator("object.paths_update_visible", text="Update All Motion Paths", icon="MOTIONPATHS_UPDATE_ALL")


class VIEW3D_MT_pose_group(Menu):
    bl_label = "Bone Groups"

    def draw(self, context):
        layout = self.layout

        pose = context.active_object.pose

        layout.operator_context = 'EXEC_AREA'
        layout.operator("pose.group_assign", text="Assign to New Group", icon="NEW_GROUP").type = 0

        if pose.bone_groups:
            active_group = pose.bone_groups.active_index + 1
            layout.operator("pose.group_assign", text="Assign to Group", icon="ADD_TO_ACTIVE").type = active_group

            layout.separator()

            # layout.operator_context = 'INVOKE_AREA'
            layout.operator("pose.group_unassign", icon="REMOVE_SELECTED_FROM_ACTIVE_GROUP")
            layout.operator("pose.group_remove", icon="REMOVE_FROM_ALL_GROUPS")


class VIEW3D_MT_pose_ik(Menu):
    bl_label = "Inverse Kinematics"

    def draw(self, _context):
        layout = self.layout

        layout.operator("pose.ik_add", icon="ADD_IK")
        layout.operator("pose.ik_clear", icon="CLEAR_IK")


class VIEW3D_MT_pose_constraints(Menu):
    bl_label = "Constraints"

    def draw(self, _context):
        layout = self.layout

        layout.operator("pose.constraint_add_with_targets", text="Add (with Targets)", icon="CONSTRAINT_DATA")
        layout.operator("pose.constraints_copy", icon="COPYDOWN")
        layout.operator("pose.constraints_clear", icon="CLEAR_CONSTRAINT")


class VIEW3D_MT_pose_names(Menu):
    bl_label = "Names"

    def draw(self, _context):
        layout = self.layout

        layout.operator_context = 'EXEC_REGION_WIN'
        layout.operator("pose.autoside_names", text="Auto-Name Left/Right", icon="RENAME_X").axis = 'XAXIS'
        layout.operator("pose.autoside_names", text="Auto-Name Front/Back", icon="RENAME_Y").axis = 'YAXIS'
        layout.operator("pose.autoside_names", text="Auto-Name Top/Bottom", icon="RENAME_Z").axis = 'ZAXIS'
        layout.operator("pose.flip_names", icon="FLIP")


class VIEW3D_MT_pose_showhide(Menu):
    bl_label = "Show/Hide"

    def draw(self, context):
        layout = self.layout

        layout.operator("pose.reveal", text="Show Hidden", icon="HIDE_OFF")
        layout.operator("pose.hide", text="Hide Selected", icon="HIDE_ON").unselected = False
        layout.operator("pose.hide", text="Hide Unselected", icon="HIDE_UNSELECTED").unselected = True


class VIEW3D_MT_pose_apply(Menu):
    bl_label = "Apply"

    def draw(self, _context):
        layout = self.layout

        layout.operator("pose.armature_apply", icon="MOD_ARMATURE")
        layout.operator(
            "pose.armature_apply",
            text="Apply Selected as Rest Pose",
            icon="MOD_ARMATURE_SELECTED").selected = True
        layout.operator("pose.visual_transform_apply", icon="APPLYMOVE")

        layout.separator()

        props = layout.operator("object.assign_property_defaults", icon="ASSIGN")
        props.process_bones = True


class VIEW3D_MT_pose_context_menu(Menu):
    bl_label = "Pose Context Menu"

    def draw(self, _context):
        layout = self.layout

        layout.operator_context = 'INVOKE_REGION_WIN'

        layout.operator("anim.keyframe_insert_menu", text="Insert Keyframe", icon='KEYFRAMES_INSERT')

        layout.separator()

        layout.operator("pose.copy", icon='COPYDOWN')
        layout.operator("pose.paste", icon='PASTEDOWN').flipped = False
        layout.operator("pose.paste", icon='PASTEFLIPDOWN', text="Paste X-Flipped Pose").flipped = True

        layout.separator()

        props = layout.operator("wm.call_panel", text="Rename Active Bone...", icon='RENAME')
        props.name = "TOPBAR_PT_name"
        props.keep_open = False

        layout.separator()

        layout.operator("pose.push", icon='PUSH_POSE')
        layout.operator("pose.relax", icon='RELAX_POSE')
        layout.operator("pose.breakdown", icon='BREAKDOWNER_POSE')
        layout.operator("pose.blend_to_neighbor", icon="BLEND_TO_NEIGHBOUR")

        layout.separator()

        layout.operator("pose.paths_calculate", text="Calculate Motion Paths", icon='MOTIONPATHS_CALCULATE')
        layout.operator("pose.paths_clear", text="Clear all", icon='MOTIONPATHS_CLEAR')
        layout.operator("pose.paths_update", text="Update Armature Motion Paths", icon="MOTIONPATHS_UPDATE")
        layout.operator("pose.paths_update_visible", text="Update All Motion Paths", icon="MOTIONPATHS_UPDATE")

        layout.separator()

        layout.operator("pose.hide", icon="HIDE_ON").unselected = False
        layout.operator("pose.reveal", icon="HIDE_OFF")

        layout.separator()

        layout.operator("pose.user_transforms_clear", icon="NODE_TRANSFORM_CLEAR")


class BoneOptions:
    def draw(self, context):
        layout = self.layout

        options = [
            "show_wire",
            "use_deform",
            "use_envelope_multiply",
            "use_inherit_rotation",
        ]

        if context.mode == 'EDIT_ARMATURE':
            bone_props = bpy.types.EditBone.bl_rna.properties
            data_path_iter = "selected_bones"
            opt_suffix = ""
            options.append("lock")
        else:  # pose-mode
            bone_props = bpy.types.Bone.bl_rna.properties
            data_path_iter = "selected_pose_bones"
            opt_suffix = "bone."

        for opt in options:
            props = layout.operator("wm.context_collection_boolean_set", text=bone_props[opt].name,
                                    text_ctxt=i18n_contexts.default)
            props.data_path_iter = data_path_iter
            props.data_path_item = opt_suffix + opt
            props.type = self.type


class VIEW3D_MT_bone_options_toggle(Menu, BoneOptions):
    bl_label = "Toggle Bone Options"
    type = 'TOGGLE'


class VIEW3D_MT_bone_options_enable(Menu, BoneOptions):
    bl_label = "Enable Bone Options"
    type = 'ENABLE'


class VIEW3D_MT_bone_options_disable(Menu, BoneOptions):
    bl_label = "Disable Bone Options"
    type = 'DISABLE'


# ********** Edit Menus, suffix from ob.type **********


class VIEW3D_MT_edit_mesh(Menu):
    bl_label = "Mesh"

    def draw(self, _context):
        layout = self.layout

        with_bullet = bpy.app.build_options.bullet

        layout.menu("VIEW3D_MT_edit_mesh_legacy")

        layout.menu("VIEW3D_MT_transform")
        layout.menu("VIEW3D_MT_mirror")
        layout.menu("VIEW3D_MT_snap")

        layout.separator()

        layout.operator("mesh.duplicate_move", text="Duplicate", icon="DUPLICATE")
        layout.menu("VIEW3D_MT_edit_mesh_extrude")

        layout.separator()

        layout.menu("VIEW3D_MT_edit_mesh_merge", text="Merge")
        layout.menu("VIEW3D_MT_edit_mesh_split", text="Split")
        layout.operator_menu_enum("mesh.separate", "type")

        layout.separator()

        layout.operator("mesh.knife_project", icon='KNIFE_PROJECT')

        if with_bullet:
            layout.operator("mesh.convex_hull", icon="CONVEXHULL")

        layout.separator()

        layout.operator("mesh.symmetrize", icon="SYMMETRIZE", text="Symmetrize")
        layout.operator("mesh.symmetry_snap", icon="SNAP_SYMMETRY")

        layout.separator()

        layout.menu("VIEW3D_MT_edit_mesh_normals")
        layout.menu("VIEW3D_MT_edit_mesh_shading")
        layout.menu("VIEW3D_MT_edit_mesh_weights")
        layout.menu("VIEW3D_MT_edit_mesh_sort_elements")
        layout.menu("VIEW3D_MT_subdivision_set")

        layout.separator()

        layout.menu("VIEW3D_MT_edit_mesh_showhide")
        layout.menu("VIEW3D_MT_edit_mesh_clean")

        layout.separator()

        layout.menu("VIEW3D_MT_edit_mesh_delete")
        layout.menu("VIEW3D_MT_edit_mesh_dissolve")
        layout.menu("VIEW3D_MT_edit_mesh_select_mode")


class VIEW3D_MT_edit_mesh_legacy(Menu):
    bl_label = "Legacy"

    def draw(self, context):
        layout = self.layout

        layout.operator("mesh.bisect", text = "Bisect", icon = 'BISECT')
        layout.operator("mesh.knife_tool", text = "Knife", icon = 'KNIFE')


class VIEW3D_MT_edit_mesh_sort_elements(Menu):
    bl_label = "Sort Elements"

    def draw(self, context):
        layout = self.layout

        layout.operator("mesh.sort_elements", text="View Z Axis", icon="Z_ICON").type = 'VIEW_ZAXIS'
        layout.operator("mesh.sort_elements", text="View X Axis", icon="X_ICON").type = 'VIEW_XAXIS'
        layout.operator("mesh.sort_elements", text="Cursor Distance", icon="CURSOR").type = 'CURSOR_DISTANCE'
        layout.operator("mesh.sort_elements", text="Material", icon="MATERIAL").type = 'MATERIAL'
        layout.operator("mesh.sort_elements", text="Selected", icon="RESTRICT_SELECT_OFF").type = 'SELECTED'
        layout.operator("mesh.sort_elements", text="Randomize", icon="RANDOMIZE").type = 'RANDOMIZE'
        layout.operator("mesh.sort_elements", text="Reverse", icon="SWITCH_DIRECTION").type = 'REVERSE'


class VIEW3D_MT_edit_mesh_context_menu(Menu):
    bl_label = ""

    def draw(self, context):

        def count_selected_items_for_objects_in_mode():
            selected_verts_len = 0
            selected_edges_len = 0
            selected_faces_len = 0
            for ob in context.objects_in_mode_unique_data:
                v, e, f = ob.data.count_selected_items()
                selected_verts_len += v
                selected_edges_len += e
                selected_faces_len += f
            return (selected_verts_len, selected_edges_len, selected_faces_len)

        is_vert_mode, is_edge_mode, is_face_mode = context.tool_settings.mesh_select_mode
        selected_verts_len, selected_edges_len, selected_faces_len = count_selected_items_for_objects_in_mode()

        del count_selected_items_for_objects_in_mode

        layout = self.layout

        with_freestyle = bpy.app.build_options.freestyle

        layout.operator_context = 'INVOKE_REGION_WIN'

        # If nothing is selected
        # (disabled for now until it can be made more useful).
        '''
        # If nothing is selected
        if not (selected_verts_len or selected_edges_len or selected_faces_len):
            layout.menu("VIEW3D_MT_mesh_add", text="Add", text_ctxt=i18n_contexts.operator_default)

            return
        '''

        # Else something is selected

        row = layout.row()

        if is_vert_mode:
            col = row.column(align=True)

            col.label(text="Vertex Context Menu", icon='VERTEXSEL')
            col.separator()

            # Additive Operators
            col.operator("mesh.subdivide", text="Subdivide", icon="SUBDIVIDE_EDGES")

            col.separator()

            col.operator("mesh.extrude_vertices_move", text="Extrude Vertices", icon='EXTRUDE_REGION')

            col.separator()  # BFA-Draise - Seperated Legacy operator to be in own group like in the Legacy Menu, also consistent order

            col.operator("mesh.bevel", text="Bevel Vertices", icon='BEVEL').affect = 'VERTICES'

            col.separator()  # BFA-Draise - Seperated Legacy operator to be in own group like in the Legacy Menu, also consistent order

            if selected_verts_len > 1:
                col.separator()
                col.operator("mesh.edge_face_add", text="Make Edge/Face", icon='MAKE_EDGEFACE')
                col.operator("mesh.vert_connect_path", text="Connect Vertex Path", icon="VERTEXCONNECTPATH")
                col.operator("mesh.vert_connect", text="Connect Vertex Pairs", icon="VERTEXCONNECT")

            col.separator()

            # Deform Operators
            col.operator("transform.push_pull", text="Push/Pull", icon='PUSH_PULL')
            col.operator("transform.shrink_fatten", text="Shrink Fatten", icon='SHRINK_FATTEN')
            col.operator("transform.shear", text="Shear", icon="SHEAR")
            col.operator_context = 'EXEC_REGION_WIN'
            col.operator("transform.vertex_random", text="Randomize Vertices", icon='RANDOMIZE')
            col.operator_context = 'INVOKE_REGION_WIN'
            col.operator("mesh.vertices_smooth_laplacian", text="Smooth Laplacian", icon="SMOOTH_LAPLACIAN")

            col.separator()

            col.menu("VIEW3D_MT_snap", text="Snap Vertices")
            col.operator("transform.mirror", text="Mirror Vertices", icon='TRANSFORM_MIRROR')

            col.separator()

            # Removal Operators
            if selected_verts_len > 1:
                col.menu("VIEW3D_MT_edit_mesh_merge", text="Merge Vertices")
            col.operator("mesh.split", icon="SPLIT")
            col.operator_menu_enum("mesh.separate", "type")
            col.operator("mesh.dissolve_verts", icon='DISSOLVE_VERTS')
            col.operator("mesh.delete", text="Delete Vertices", icon="DELETE").type = 'VERT'

        if is_edge_mode:

            col = row.column(align=True)
            col.label(text="Edge Context Menu", icon='EDGESEL')
            col.separator()

            # Additive Operators
            col.operator("mesh.subdivide", text="Subdivide", icon="SUBDIVIDE_EDGES")

            col.separator()

            col.operator("mesh.extrude_edges_move", text="Extrude Edges", icon='EXTRUDE_REGION')

            col.separator()  # BFA-Draise - Seperated Legacy operator to be in own group like in the Legacy Menu, also consistent order

            col.operator("mesh.bevel", text="Bevel Edges", icon="BEVEL").affect = 'EDGES'

            col.separator()  # BFA-Draise - Seperated Legacy operator to be in own group like in the Legacy Menu, also consistent order

            if selected_edges_len >= 1:  # BFA-Draise - Changed order of Make Edge before Bridge Edge Loop for consistency with Vertex Context
                col.operator("mesh.edge_face_add", text="Make Edge/Face", icon='MAKE_EDGEFACE')
            if selected_edges_len >= 2:
                col.operator("mesh.bridge_edge_loops", icon="BRIDGE_EDGELOOPS")
            if selected_edges_len >= 2:
                col.operator("mesh.fill", icon="FILL")

            col.separator()

            col.operator("mesh.loopcut_slide", icon="LOOP_CUT_AND_SLIDE")
            col.operator("mesh.offset_edge_loops_slide", icon="SLIDE_EDGE")

            col.separator()

            col.operator("mesh.knife_tool", icon='KNIFE')

            col.separator()

            # Deform Operators
            col.operator("mesh.edge_rotate", text="Rotate Edge CW", icon="ROTATECW").use_ccw = False
            col.operator("mesh.edge_split", icon="SPLITEDGE")

            col.separator()

            # Edge Flags
            col.operator("transform.edge_crease", icon="CREASE")
            col.operator("transform.edge_bevelweight", icon="BEVEL")

            col.separator()

            col.operator("mesh.mark_sharp", icon="MARKSHARPEDGES")
            col.operator("mesh.mark_sharp", text="Clear Sharp", icon="CLEARSHARPEDGES").clear = True

            if with_freestyle:
                col.separator()

                col.operator("mesh.mark_freestyle_edge", icon="MARK_FS_EDGE").clear = False
                col.operator("mesh.mark_freestyle_edge", text="Clear Freestyle Edge", icon="CLEAR_FS_EDGE").clear = True

            col.separator()

            # Removal Operators
            col.operator("mesh.unsubdivide", icon="UNSUBDIVIDE")
            col.operator("mesh.split", icon="SPLIT")
            col.operator_menu_enum("mesh.separate", "type")
            col.operator("mesh.dissolve_edges", icon='DISSOLVE_EDGES')
            col.operator("mesh.delete", text="Delete Edges", icon="DELETE").type = 'EDGE'

        if is_face_mode:
            col = row.column(align=True)

            col.label(text="Face Context Menu", icon='FACESEL')
            col.separator()

            # Additive Operators
            col.operator("mesh.subdivide", text="Subdivide", icon="SUBDIVIDE_EDGES")

            col.separator()

            col.operator("view3d.edit_mesh_extrude_move_normal", text="Extrude Faces", icon='EXTRUDE_REGION')
            col.operator(
                "view3d.edit_mesh_extrude_move_shrink_fatten",
                text="Extrude Faces Along Normals",
                icon='EXTRUDE_REGION')
            col.operator("mesh.extrude_faces_move", text="Extrude Individual Faces", icon='EXTRUDE_REGION')

            col.separator()  # BFA-Draise - Legacy Operator Group

            # BFA-Draise - Legacy Operator Added to own group with consistent order
            col.operator("mesh.inset", icon="INSET_FACES")

            col.separator()

            col.separator()  # BFA-Draise - Seperated extrude operators to be in own group for consistency

            if selected_faces_len >= 2:
                col.operator("mesh.bridge_edge_loops", text="Bridge Faces", icon="BRIDGE_EDGELOOPS")

            # BFA-Draise - changed order after "Poke" for consistency to other menus
            col.operator("mesh.poke", icon="POKEFACES")

            # Modify Operators
            col.menu("VIEW3D_MT_uv_map", text="UV Unwrap Faces")

            col.separator()

            props = col.operator("mesh.quads_convert_to_tris", icon="TRIANGULATE")
            props.quad_method = props.ngon_method = 'BEAUTY'
            col.operator("mesh.tris_convert_to_quads", icon="TRISTOQUADS")

            col.separator()

            col.operator("mesh.faces_shade_smooth", icon='SHADING_SMOOTH')
            col.operator("mesh.faces_shade_flat", icon='SHADING_FLAT')

            col.separator()

            # Removal Operators
            col.operator("mesh.unsubdivide", icon="UNSUBDIVIDE")
            col.operator("mesh.split", icon="SPLIT")
            col.operator_menu_enum("mesh.separate", "type")
            col.operator("mesh.dissolve_faces", icon='DISSOLVE_FACES')
            col.operator("mesh.delete", text="Delete Faces", icon="DELETE").type = 'FACE'


class VIEW3D_MT_edit_mesh_select_mode(Menu):
    bl_label = "Mesh Select Mode"

    def draw(self, context):
        layout = self.layout

        layout.operator_context = 'INVOKE_REGION_WIN'
        layout.operator("mesh.select_mode", text="Vertex", icon='VERTEXSEL').type = 'VERT'
        layout.operator("mesh.select_mode", text="Edge", icon='EDGESEL').type = 'EDGE'
        layout.operator("mesh.select_mode", text="Face", icon='FACESEL').type = 'FACE'


class VIEW3D_MT_edit_mesh_extrude_dupli(bpy.types.Operator):
    """Duplicate or Extrude to Cursor\nCreates a slightly rotated copy of the current mesh selection\nThe tool can also extrude the selected geometry, dependant of the selection\nHotkey tool! """      # blender will use this as a tooltip for menu items and buttons.
    bl_idname = "mesh.dupli_extrude_cursor_norotate"        # unique identifier for buttons and menu items to reference.
    bl_label = "Duplicate or Extrude to Cursor"         # display name in the interface.
    bl_options = {'REGISTER', 'UNDO'}  # enable undo for the operator.

    def execute(self, context):        # execute() is called by blender when running the operator.
        bpy.ops.mesh.dupli_extrude_cursor('INVOKE_DEFAULT', rotate_source=False)
        return {'FINISHED'}


class VIEW3D_MT_edit_mesh_extrude_dupli_rotate(bpy.types.Operator):
    """Duplicate or Extrude to Cursor Rotated\nCreates a slightly rotated copy of the current mesh selection, and rotates the source slightly\nThe tool can also extrude the selected geometry, dependant of the selection\nHotkey tool!"""      # blender will use this as a tooltip for menu items and buttons.
    bl_idname = "mesh.dupli_extrude_cursor_rotate"        # unique identifier for buttons and menu items to reference.
    bl_label = "Duplicate or Extrude to Cursor Rotated"         # display name in the interface.
    bl_options = {'REGISTER', 'UNDO'}  # enable undo for the operator.

    def execute(self, context):        # execute() is called by blender when running the operator.
        bpy.ops.mesh.dupli_extrude_cursor('INVOKE_DEFAULT', rotate_source=True)
        return {'FINISHED'}


class VIEW3D_MT_edit_mesh_extrude(Menu):
    bl_label = "Extrude"

    _extrude_funcs = {
        'VERT': lambda layout: layout.operator(
            "mesh.extrude_vertices_move",
            text="Extrude Vertices",
            icon='EXTRUDE_REGION'),
        'EDGE': lambda layout: layout.operator(
            "mesh.extrude_edges_move",
            text="Extrude Edges",
            icon='EXTRUDE_REGION'),
        'REGION': lambda layout: layout.operator(
            "view3d.edit_mesh_extrude_move_normal",
            text="Extrude Faces (Legacy)",
            icon='EXTRUDE_REGION'),
        'REGION_VERT_NORMAL': lambda layout: layout.operator(
            "view3d.edit_mesh_extrude_move_shrink_fatten",
            text="Extrude Faces Along Normals (Legacy)",
            icon='EXTRUDE_REGION'),
        'FACE': lambda layout: layout.operator(
            "mesh.extrude_faces_move",
            text="Extrude Individual Faces (Legacy)",
            icon='EXTRUDE_REGION'),
        'MANIFOLD': lambda layout: layout.operator(
            "view3d.edit_mesh_extrude_manifold_normal",
            text="Extrude Manifold (Legacy)",
            icon='EXTRUDE_REGION'),
        'DUPLI_EXTRUDE': lambda layout: layout.operator(
            "mesh.dupli_extrude_cursor_norotate",
            text="Dupli Extrude",
            icon='DUPLI_EXTRUDE'),
        'DUPLI_EX_ROTATE': lambda layout: layout.operator(
            "mesh.dupli_extrude_cursor_rotate",
            text="Dupli Extrude Rotate",
            icon='DUPLI_EXTRUDE_ROTATE'),
    }

    @staticmethod
    def extrude_options(context):
        tool_settings = context.tool_settings
        select_mode = tool_settings.mesh_select_mode
        mesh = context.object.data

        menu = []
        if mesh.total_face_sel:
            menu += ['REGION', 'REGION_VERT_NORMAL', 'FACE', 'MANIFOLD']
        if mesh.total_edge_sel and (select_mode[0] or select_mode[1]):
            menu += ['EDGE']
        if mesh.total_vert_sel and select_mode[0]:
            menu += ['VERT']
        menu += ['DUPLI_EXTRUDE', 'DUPLI_EX_ROTATE']

        # should never get here
        return menu

    def draw(self, context):
        from math import pi

        layout = self.layout
        layout.operator_context = 'INVOKE_REGION_WIN'

        for menu_id in self.extrude_options(context):
            self._extrude_funcs[menu_id](layout)

        layout.separator()

        layout.operator("mesh.extrude_repeat", icon="REPEAT")
        layout.operator("mesh.spin", icon="SPIN").angle = pi * 2


class VIEW3D_MT_edit_mesh_vertices(Menu):
    bl_label = "Vertex"

    def draw(self, _context):
        layout = self.layout
        layout.operator_context = 'INVOKE_REGION_WIN'

        layout.menu("VIEW3D_MT_edit_mesh_vertices_legacy")
        layout.operator("mesh.dupli_extrude_cursor", icon="EXTRUDE_REGION").rotate_source = True

        layout.separator()

        layout.operator("mesh.edge_face_add", text="Make Edge/Face", icon='MAKE_EDGEFACE')
        layout.operator("mesh.vert_connect_path", text="Connect Vertex Path", icon="VERTEXCONNECTPATH")
        layout.operator("mesh.vert_connect", text="Connect Vertex Pairs", icon="VERTEXCONNECT")

        layout.separator()

        layout.operator_context = 'EXEC_REGION_WIN'
        layout.operator("mesh.vertices_smooth_laplacian", text="Smooth Laplacian", icon="SMOOTH_LAPLACIAN")
        layout.operator_context = 'INVOKE_REGION_WIN'

        layout.separator()

        layout.operator("transform.vert_crease", icon = "VERTEX_CREASE")

        layout.separator()

        layout.operator("mesh.blend_from_shape", icon="BLENDFROMSHAPE")
        layout.operator("mesh.shape_propagate_to_all", text="Propagate to Shapes", icon="SHAPEPROPAGATE")

        layout.separator()

        layout.menu("VIEW3D_MT_vertex_group")
        layout.menu("VIEW3D_MT_hook")

        layout.separator()

        layout.operator("object.vertex_parent_set", icon="VERTEX_PARENT")


class VIEW3D_MT_edit_mesh_vertices_legacy(Menu):
    bl_label = "Legacy"

    def draw(self, _context):
        layout = self.layout
        layout.operator_context = 'INVOKE_REGION_WIN'

        layout.operator("mesh.bevel", text="Bevel Vertices", icon="BEVEL").affect = 'VERTICES'

        layout.separator()

        props = layout.operator("mesh.rip_move", text="Rip Vertices", icon="RIP")
        props.MESH_OT_rip.use_fill = False
        props = layout.operator("mesh.rip_move", text="Rip Vertices and Fill", icon="RIP_FILL")
        props.MESH_OT_rip.use_fill = True
        layout.operator("mesh.rip_edge_move", text="Rip Vertices and Extend", icon="EXTEND_VERTICES")

        layout.separator()

        layout.operator("transform.vert_slide", text="Slide Vertices", icon="SLIDE_VERTEX")
        layout.operator_context = 'EXEC_REGION_WIN'
        layout.operator("mesh.vertices_smooth", text="Smooth Vertices", icon="SMOOTH_VERTEX").factor = 0.5
        layout.operator_context = 'INVOKE_REGION_WIN'


class VIEW3D_MT_edit_mesh_edges(Menu):
    bl_label = "Edge"

    def draw(self, context):
        layout = self.layout

        with_freestyle = bpy.app.build_options.freestyle

        layout.operator_context = 'INVOKE_REGION_WIN'

        layout.menu("VIEW3D_MT_edit_mesh_edges_legacy")

        layout.operator("mesh.bridge_edge_loops", icon="BRIDGE_EDGELOOPS")
        layout.operator("mesh.screw", icon="MOD_SCREW")

        layout.separator()

        layout.operator("mesh.subdivide", icon='SUBDIVIDE_EDGES')
        layout.operator("mesh.subdivide_edgering", icon="SUBDIV_EDGERING")
        layout.operator("mesh.unsubdivide", icon="UNSUBDIVIDE")

        layout.separator()

        layout.operator("mesh.edge_rotate", text="Rotate Edge CW", icon="ROTATECW").use_ccw = False
        layout.operator("mesh.edge_rotate", text="Rotate Edge CCW", icon="ROTATECCW").use_ccw = True

        layout.separator()

        layout.operator("transform.edge_crease", icon="CREASE")
        layout.operator("transform.edge_bevelweight", icon="BEVEL")

        layout.separator()

        layout.operator("mesh.mark_sharp", icon="MARKSHARPEDGES")
        layout.operator("mesh.mark_sharp", text="Clear Sharp", icon="CLEARSHARPEDGES").clear = True

        layout.operator("mesh.mark_sharp", text="Mark Sharp from Vertices", icon="MARKSHARPVERTS").use_verts = True
        props = layout.operator("mesh.mark_sharp", text="Clear Sharp from Vertices", icon="CLEARSHARPVERTS")
        props.use_verts = True
        props.clear = True

        if with_freestyle:
            layout.separator()

            layout.operator("mesh.mark_freestyle_edge", icon="MARK_FS_EDGE").clear = False
            layout.operator("mesh.mark_freestyle_edge", text="Clear Freestyle Edge", icon="CLEAR_FS_EDGE").clear = True


class VIEW3D_MT_edit_mesh_edges_legacy(Menu):
    bl_label = "Legacy"

    def draw(self, _context):
        layout = self.layout

        layout.operator("mesh.bevel", text="Bevel Edges", icon="BEVEL").affect = 'EDGES'

        layout.separator()

        layout.operator("transform.edge_slide", icon="SLIDE_EDGE")
        props = layout.operator("mesh.loopcut_slide", icon="LOOP_CUT_AND_SLIDE")
        props.TRANSFORM_OT_edge_slide.release_confirm = False
        layout.operator("mesh.offset_edge_loops_slide", icon="OFFSET_EDGE_SLIDE")


class VIEW3D_MT_edit_mesh_faces_data(Menu):
    bl_label = "Face Data"

    def draw(self, _context):
        layout = self.layout

        with_freestyle = bpy.app.build_options.freestyle

        layout.operator_context = 'INVOKE_REGION_WIN'

        layout.operator("mesh.colors_rotate", icon="ROTATE_COLORS")
        layout.operator("mesh.colors_reverse", icon="REVERSE_COLORS")

        layout.separator()

        layout.operator("mesh.uvs_rotate", icon="ROTATE_UVS")
        layout.operator("mesh.uvs_reverse", icon="REVERSE_UVS")

        layout.separator()

        if with_freestyle:
            layout.operator("mesh.mark_freestyle_face", icon="MARKFSFACE").clear = False
            layout.operator("mesh.mark_freestyle_face", text="Clear Freestyle Face", icon="CLEARFSFACE").clear = True


class VIEW3D_MT_edit_mesh_faces(Menu):
    bl_label = "Face"
    bl_idname = "VIEW3D_MT_edit_mesh_faces"

    def draw(self, _context):
        layout = self.layout

        layout.operator_context = 'INVOKE_REGION_WIN'

        layout.menu("VIEW3D_MT_edit_mesh_faces_legacy")

        layout.operator("mesh.poke", icon="POKEFACES")

        layout.separator()

        props = layout.operator("mesh.quads_convert_to_tris", icon="TRIANGULATE")
        props.quad_method = props.ngon_method = 'BEAUTY'
        layout.operator("mesh.tris_convert_to_quads", icon="TRISTOQUADS")
        layout.operator("mesh.solidify", text="Solidify Faces", icon="SOLIDIFY")
        layout.operator("mesh.wireframe", icon="WIREFRAME")

        layout.separator()

        layout.operator("mesh.fill", icon="FILL")
        layout.operator("mesh.fill_grid", icon="GRIDFILL")
        layout.operator("mesh.beautify_fill", icon="BEAUTIFY")

        layout.separator()

        layout.operator("mesh.intersect", icon="INTERSECT")
        layout.operator("mesh.intersect_boolean", icon="BOOLEAN_INTERSECT")

        layout.separator()

        layout.operator("mesh.face_split_by_edges", icon="SPLITBYEDGES")

        layout.separator()

        layout.menu("VIEW3D_MT_edit_mesh_faces_data")


class VIEW3D_MT_edit_mesh_faces_legacy(Menu):
    bl_label = "Legacy"

    def draw(self, context):

        # bfa - checking if in edit mode and in wich select mode we are.
        # We need to check for all three select modes, or the menu remains empty.
        # See also the specials menu
        def count_selected_items_for_objects_in_mode():
            selected_verts_len = 0
            selected_edges_len = 0
            selected_faces_len = 0
            for ob in context.objects_in_mode_unique_data:
                v, e, f = ob.data.count_selected_items()
                selected_verts_len += v
                selected_edges_len += e
                selected_faces_len += f
            return (selected_verts_len, selected_edges_len, selected_faces_len)

        is_vert_mode, is_edge_mode, is_face_mode = context.tool_settings.mesh_select_mode
        selected_verts_len, selected_edges_len, selected_faces_len = count_selected_items_for_objects_in_mode()

        del count_selected_items_for_objects_in_mode

        layout = self.layout

        layout.operator("mesh.inset", icon="INSET_FACES")

        # bfa - we need the check, or BFA will crash at this operator
        if selected_faces_len >= 2:
            layout.operator("mesh.bridge_edge_loops", text="Bridge Faces", icon="BRIDGE_EDGELOOPS")


class VIEW3D_MT_edit_mesh_normals_select_strength(Menu):
    bl_label = "Select by Face Strength"

    def draw(self, _context):
        layout = self.layout

        op = layout.operator("mesh.mod_weighted_strength", text="Weak", icon='FACESEL')
        op.set = False
        op.face_strength = 'WEAK'

        op = layout.operator("mesh.mod_weighted_strength", text="Medium", icon='FACESEL')
        op.set = False
        op.face_strength = 'MEDIUM'

        op = layout.operator("mesh.mod_weighted_strength", text="Strong", icon='FACESEL')
        op.set = False
        op.face_strength = 'STRONG'


class VIEW3D_MT_edit_mesh_normals_set_strength(Menu):
    bl_label = "Set Face Strength"

    def draw(self, _context):
        layout = self.layout

        op = layout.operator("mesh.mod_weighted_strength", text="Weak", icon='NORMAL_SETSTRENGTH')
        op.set = True
        op.face_strength = 'WEAK'

        op = layout.operator("mesh.mod_weighted_strength", text="Medium", icon='NORMAL_SETSTRENGTH')
        op.set = True
        op.face_strength = 'MEDIUM'

        op = layout.operator("mesh.mod_weighted_strength", text="Strong", icon='NORMAL_SETSTRENGTH')
        op.set = True
        op.face_strength = 'STRONG'


class VIEW3D_MT_edit_mesh_normals_average(Menu):
    bl_label = "Average"

    def draw(self, _context):
        layout = self.layout

        layout.operator("mesh.average_normals", text="Custom Normal",
                        icon="NORMAL_AVERAGE").average_type = 'CUSTOM_NORMAL'
        layout.operator("mesh.average_normals", text="Face Area", icon="NORMAL_AVERAGE").average_type = 'FACE_AREA'
        layout.operator("mesh.average_normals", text="Corner Angle",
                        icon="NORMAL_AVERAGE").average_type = 'CORNER_ANGLE'


class VIEW3D_MT_edit_mesh_normals(Menu):
    bl_label = "Normals"

    def draw(self, _context):
        layout = self.layout

        layout.operator(
            "mesh.normals_make_consistent",
            text="Recalculate Outside",
            icon='RECALC_NORMALS').inside = False
        layout.operator(
            "mesh.normals_make_consistent",
            text="Recalculate Inside",
            icon='RECALC_NORMALS_INSIDE').inside = True
        layout.operator("mesh.flip_normals", text="Flip", icon='FLIP_NORMALS')

        layout.separator()

        layout.operator("mesh.set_normals_from_faces", text="Set from Faces", icon='SET_FROM_FACES')

        layout.operator_context = 'INVOKE_REGION_WIN'
        layout.operator("transform.rotate_normal", text="Rotate", icon="NORMAL_ROTATE")
        layout.operator("mesh.point_normals", text="Point normals to target", icon="NORMAL_TARGET")

        layout.operator_context = 'EXEC_REGION_WIN'
        layout.operator("mesh.merge_normals", text="Merge", icon="MERGE")
        layout.operator("mesh.split_normals", text="Split", icon="SPLIT")
        layout.menu("VIEW3D_MT_edit_mesh_normals_average", text="Average")

        layout.separator()

        layout.operator("mesh.normals_tools", text="Copy Vectors", icon="COPYDOWN").mode = 'COPY'
        layout.operator("mesh.normals_tools", text="Paste Vectors", icon="PASTEDOWN").mode = 'PASTE'
        layout.operator("mesh.smooth_normals", text="Smooth Vectors", icon="NORMAL_SMOOTH")
        layout.operator("mesh.normals_tools", text="Reset Vectors", icon="RESET").mode = 'RESET'

        layout.separator()

        layout.menu("VIEW3D_MT_edit_mesh_normals_select_strength", icon="HAND")
        layout.menu("VIEW3D_MT_edit_mesh_normals_set_strength", icon="MESH_PLANE")


class VIEW3D_MT_edit_mesh_shading(Menu):
    bl_label = "Shading"

    def draw(self, _context):
        layout = self.layout

        layout.operator("mesh.faces_shade_smooth", icon='SHADING_SMOOTH')
        layout.operator("mesh.faces_shade_flat", icon='SHADING_FLAT')

        layout.separator()

        layout.operator("mesh.mark_sharp", text="Smooth Edges", icon='SHADING_EDGE_SMOOTH').clear = True
        layout.operator("mesh.mark_sharp", text="Sharp Edges", icon='SHADING_EDGE_SHARP')

        layout.separator()

        props = layout.operator("mesh.mark_sharp", text="Smooth Vertices", icon='SHADING_VERT_SMOOTH')
        props.use_verts = True
        props.clear = True

        layout.operator("mesh.mark_sharp", text="Sharp Vertices", icon='SHADING_VERT_SHARP').use_verts = True


class VIEW3D_MT_edit_mesh_weights(Menu):
    bl_label = "Weights"

    def draw(self, _context):
        VIEW3D_MT_paint_weight.draw_generic(self.layout, is_editmode=True)


class VIEW3D_MT_edit_mesh_clean(Menu):
    bl_label = "Clean Up"

    def draw(self, _context):
        layout = self.layout

        layout.operator("mesh.delete_loose", icon="DELETE")

        layout.separator()

        layout.operator("mesh.decimate", icon="DECIMATE")
        layout.operator("mesh.dissolve_degenerate", icon="DEGENERATE_DISSOLVE")
        layout.operator("mesh.dissolve_limited", icon='DISSOLVE_LIMITED')
        layout.operator("mesh.face_make_planar", icon="MAKE_PLANAR")

        layout.separator()

        layout.operator("mesh.vert_connect_nonplanar", icon="SPLIT_NONPLANAR")
        layout.operator("mesh.vert_connect_concave", icon="SPLIT_CONCAVE")
        layout.operator("mesh.fill_holes", icon="FILL_HOLE")


class VIEW3D_MT_edit_mesh_delete(Menu):
    bl_label = "Delete"

    def draw(self, _context):
        layout = self.layout

        layout.operator_enum("mesh.delete", "type")

        layout.separator()

        layout.operator("mesh.delete_edgeloop", text="Edge Loops", icon="DELETE")


class VIEW3D_MT_edit_mesh_dissolve(Menu):
    bl_label = "Dissolve"

    def draw(self, context):
        layout = self.layout

        layout.operator("mesh.dissolve_verts", icon='DISSOLVE_VERTS')
        layout.operator("mesh.dissolve_edges", icon='DISSOLVE_EDGES')
        layout.operator("mesh.dissolve_faces", icon='DISSOLVE_FACES')

        layout.separator()

        layout.operator("mesh.dissolve_limited", icon='DISSOLVE_LIMITED')
        layout.operator("mesh.dissolve_mode", icon='DISSOLVE_SELECTION')

        layout.separator()

        layout.operator("mesh.edge_collapse", icon='EDGE_COLLAPSE')


class VIEW3D_MT_edit_mesh_merge(Menu):
    bl_label = "Merge"

    def draw(self, _context):
        layout = self.layout

        layout.operator_enum("mesh.merge", "type")

        layout.separator()

        layout.operator("mesh.remove_doubles", text="By Distance", icon="REMOVE_DOUBLES")


class VIEW3D_MT_edit_mesh_split(Menu):
    bl_label = "Split"

    def draw(self, _context):
        layout = self.layout

        layout.operator("mesh.split", text="Selection", icon="SPLIT")

        layout.separator()

        layout.operator_enum("mesh.edge_split", "type")


class VIEW3D_MT_edit_mesh_showhide(Menu):
    bl_label = "Show/Hide"

    def draw(self, context):
        layout = self.layout

        layout.operator("mesh.reveal", text="Show Hidden", icon="HIDE_OFF")
        layout.operator("mesh.hide", text="Hide Selected", icon="HIDE_ON").unselected = False
        layout.operator("mesh.hide", text="Hide Unselected", icon="HIDE_UNSELECTED").unselected = True


class VIEW3D_MT_edit_gpencil_delete(Menu):
    bl_label = "Delete"

    def draw(self, _context):
        layout = self.layout

        layout.operator_enum("gpencil.delete", "type")

        layout.separator()

        layout.operator("gpencil.delete", text="Delete Active Keyframe (Active Layer)", icon='DELETE').type = 'FRAME'
        layout.operator("gpencil.active_frames_delete_all", text="Delete Active Keyframes (All Layers)", icon='DELETE')


class VIEW3D_MT_sculpt_gpencil_copy(Menu):
    bl_label = "Copy"

    def draw(self, _context):
        layout = self.layout

        layout.operator("gpencil.copy", text="Copy", icon='COPYDOWN')


# Edit Curve
# draw_curve is used by VIEW3D_MT_edit_curve and VIEW3D_MT_edit_surface


def draw_curve(self, _context):
    layout = self.layout

    edit_object = _context.edit_object

    layout.menu("VIEW3D_MT_transform")
    layout.menu("VIEW3D_MT_mirror")
    layout.menu("VIEW3D_MT_snap")

    layout.separator()

    if edit_object.type == 'SURFACE':
        layout.operator("curve.spin", icon='SPIN')
    layout.operator("curve.duplicate_move", text="Duplicate", icon="DUPLICATE")

    layout.separator()

    layout.operator("curve.split", icon="SPLIT")
    layout.operator("curve.separate", icon="SEPARATE")

    layout.separator()

    layout.operator("curve.cyclic_toggle", icon='TOGGLE_CYCLIC')
    if edit_object.type == 'CURVE':
        layout.operator("curve.decimate", icon="DECIMATE")
        layout.operator_menu_enum("curve.spline_type_set", "type")

    layout.separator()

    if edit_object.type == 'CURVE':
        layout.operator("transform.tilt", icon="TILT")
        layout.operator("curve.tilt_clear", icon="CLEAR_TILT")

    layout.separator()

    if edit_object.type == 'CURVE':
        layout.menu("VIEW3D_MT_edit_curve_handle_type_set")
        layout.operator("curve.normals_make_consistent", icon='RECALC_NORMALS')

    layout.separator()

    layout.menu("VIEW3D_MT_edit_curve_showhide")

    layout.separator()

    layout.menu("VIEW3D_MT_edit_curve_delete")
    if edit_object.type == 'CURVE':
        layout.operator("curve.dissolve_verts", icon='DISSOLVE_VERTS')


class VIEW3D_MT_edit_curve(Menu):
    bl_label = "Curve"

    draw = draw_curve


class VIEW3D_MT_edit_curve_ctrlpoints(Menu):
    bl_label = "Control Points"

    def draw(self, context):
        layout = self.layout

        edit_object = context.edit_object

        if edit_object.type in {'CURVE', 'SURFACE'}:
            layout.operator("curve.extrude_move", text="Extrude Curve", icon='EXTRUDE_REGION')
            layout.operator("curve.vertex_add", icon='EXTRUDE_REGION')

            layout.separator()

            layout.operator("curve.make_segment", icon="MAKE_CURVESEGMENT")

            layout.separator()

            if edit_object.type == 'CURVE':
                layout.operator("transform.tilt", icon='TILT')
                layout.operator("curve.tilt_clear", icon="CLEAR_TILT")

                layout.separator()

                layout.menu("VIEW3D_MT_edit_curve_handle_type_set")
                layout.operator("curve.normals_make_consistent", icon='RECALC_NORMALS')

                layout.separator()

            layout.operator("curve.smooth", icon='PARTICLEBRUSH_SMOOTH')
            if edit_object.type == 'CURVE':
                layout.operator("curve.smooth_weight", icon="SMOOTH_WEIGHT")
                layout.operator("curve.smooth_radius", icon="SMOOTH_RADIUS")
                layout.operator("curve.smooth_tilt", icon="SMOOTH_TILT")

            layout.separator()

        layout.menu("VIEW3D_MT_hook")

        layout.separator()

        layout.operator("object.vertex_parent_set", icon="VERTEX_PARENT")


class VIEW3D_MT_edit_curve_handle_type_set(Menu):
    bl_label = "Set Handle Type"

    def draw(self, context):
        layout = self.layout

        layout.operator("curve.handle_type_set", icon='HANDLE_AUTO', text="Automatic").type = 'AUTOMATIC'
        layout.operator("curve.handle_type_set", icon='HANDLE_VECTOR', text="Vector").type = 'VECTOR'
        layout.operator("curve.handle_type_set", icon='HANDLE_ALIGNED', text="Aligned").type = 'ALIGNED'
        layout.operator("curve.handle_type_set", icon='HANDLE_FREE', text="Free").type = 'FREE_ALIGN'

        layout.separator()

        layout.operator("curve.handle_type_set", icon='HANDLE_FREE',
                        text="Toggle Free / Aligned").type = 'TOGGLE_FREE_ALIGN'


class VIEW3D_MT_edit_curve_segments(Menu):
    bl_label = "Segments"

    def draw(self, _context):
        layout = self.layout

        layout.operator("curve.subdivide", icon='SUBDIVIDE_EDGES')
        layout.operator("curve.switch_direction", icon='SWITCH_DIRECTION')


class VIEW3D_MT_edit_curve_context_menu(Menu):
    bl_label = "Curve Context Menu"

    def draw(self, _context):
        # TODO(campbell): match mesh vertex menu.

        layout = self.layout

        layout.operator_context = 'INVOKE_DEFAULT'

        # Add
        layout.operator("curve.subdivide", icon='SUBDIVIDE_EDGES')
        layout.operator("curve.extrude_move", text="Extrude Curve", icon='EXTRUDE_REGION')
        layout.operator("curve.make_segment", icon="MAKE_CURVESEGMENT")
        layout.operator("curve.duplicate_move", text="Duplicate", icon="DUPLICATE")

        layout.separator()

        # Transform
        layout.operator("transform.transform", text="Radius", icon='SHRINK_FATTEN').mode = 'CURVE_SHRINKFATTEN'
        layout.operator("transform.tilt", icon='TILT')
        layout.operator("curve.tilt_clear", icon="CLEAR_TILT")
        layout.operator("curve.smooth", icon='PARTICLEBRUSH_SMOOTH')
        layout.operator("curve.smooth_tilt", icon="SMOOTH_TILT")
        layout.operator("curve.smooth_radius", icon="SMOOTH_RADIUS")

        layout.separator()

        layout.menu("VIEW3D_MT_mirror")
        layout.menu("VIEW3D_MT_snap")

        layout.separator()

        # Modify
        layout.operator_menu_enum("curve.spline_type_set", "type")
        layout.operator_menu_enum("curve.handle_type_set", "type")
        layout.operator("curve.cyclic_toggle", icon='TOGGLE_CYCLIC')
        layout.operator("curve.switch_direction", icon='SWITCH_DIRECTION')

        layout.separator()

        layout.operator("curve.normals_make_consistent", icon='RECALC_NORMALS')
        layout.operator("curve.spline_weight_set", icon="MOD_VERTEX_WEIGHT")
        layout.operator("curve.radius_set", icon="RADIUS")

        layout.separator()

        # Remove
        layout.operator("curve.split", icon="SPLIT")
        layout.operator("curve.decimate", icon="DECIMATE")
        layout.operator("curve.separate", icon="SEPARATE")
        layout.operator("curve.dissolve_verts", icon='DISSOLVE_VERTS')
        layout.operator("curve.delete", text="Delete Segment", icon="DELETE").type = 'SEGMENT'
        layout.operator("curve.delete", text="Delete Point", icon="DELETE").type = 'VERT'


class VIEW3D_MT_edit_curve_delete(Menu):
    bl_label = "Delete"

    def draw(self, _context):
        layout = self.layout

        layout.operator("curve.delete", text="Vertices", icon="DELETE").type = 'VERT'
        layout.operator("curve.delete", text="Segment", icon="DELETE").type = 'SEGMENT'


class VIEW3D_MT_edit_curve_showhide(Menu):
    bl_label = "Show/Hide"

    def draw(self, context):
        layout = self.layout

        layout.operator("curve.reveal", text="Show Hidden", icon="HIDE_OFF")
        layout.operator("curve.hide", text="Hide Selected", icon="HIDE_ON").unselected = False
        layout.operator("curve.hide", text="Hide Unselected", icon="HIDE_UNSELECTED").unselected = True


class VIEW3D_MT_edit_surface(Menu):
    bl_label = "Surface"

    draw = draw_curve


class VIEW3D_MT_edit_font_chars(Menu):
    bl_label = "Special Characters"

    def draw(self, _context):
        layout = self.layout

        layout.operator("font.text_insert", text="Copyright", icon="COPYRIGHT").text = "\u00A9"
        layout.operator("font.text_insert", text="Registered Trademark", icon="TRADEMARK").text = "\u00AE"

        layout.separator()

        layout.operator("font.text_insert", text="Degree Sign", icon="DEGREE").text = "\u00B0"
        layout.operator("font.text_insert", text="Multiplication Sign", icon="MULTIPLICATION").text = "\u00D7"
        layout.operator("font.text_insert", text="Circle", icon="CIRCLE").text = "\u008A"

        layout.separator()

        layout.operator("font.text_insert", text="Superscript 1", icon="SUPER_ONE").text = "\u00B9"
        layout.operator("font.text_insert", text="Superscript 2", icon="SUPER_TWO").text = "\u00B2"
        layout.operator("font.text_insert", text="Superscript 3", icon="SUPER_THREE").text = "\u00B3"

        layout.separator()

        layout.operator("font.text_insert", text="Double >>", icon="DOUBLE_RIGHT").text = "\u00BB"
        layout.operator("font.text_insert", text="Double <<", icon="DOUBLE_LEFT").text = "\u00AB"
        layout.operator("font.text_insert", text="Promillage", icon="PROMILLE").text = "\u2030"

        layout.separator()

        layout.operator("font.text_insert", text="Dutch Florin", icon="DUTCH_FLORIN").text = "\u00A4"
        layout.operator("font.text_insert", text="British Pound", icon="POUND").text = "\u00A3"
        layout.operator("font.text_insert", text="Japanese Yen", icon="YEN").text = "\u00A5"

        layout.separator()

        layout.operator("font.text_insert", text="German S", icon="GERMAN_S").text = "\u00DF"
        layout.operator("font.text_insert", text="Spanish Question Mark", icon="SPANISH_QUESTION").text = "\u00BF"
        layout.operator("font.text_insert", text="Spanish Exclamation Mark", icon="SPANISH_EXCLAMATION").text = "\u00A1"


class VIEW3D_MT_edit_font_kerning(Menu):
    bl_label = "Kerning"

    def draw(self, context):
        layout = self.layout

        ob = context.active_object
        text = ob.data
        kerning = text.edit_format.kerning

        layout.operator("font.change_spacing", text="Decrease Kerning", icon="DECREASE_KERNING").delta = -1
        layout.operator("font.change_spacing", text="Increase Kerning", icon="INCREASE_KERNING").delta = 1
        layout.operator("font.change_spacing", text="Reset Kerning", icon="RESET").delta = -kerning


class VIEW3D_MT_edit_font_move(Menu):
    bl_label = "Move Cursor"

    def draw(self, _context):
        layout = self.layout

        layout.operator_enum("font.move", "type")


class VIEW3D_MT_edit_font_delete(Menu):
    bl_label = "Delete"

    def draw(self, _context):
        layout = self.layout

        layout.operator("font.delete", text="Previous Character", icon="DELETE").type = 'PREVIOUS_CHARACTER'
        layout.operator("font.delete", text="Next Character", icon="DELETE").type = 'NEXT_CHARACTER'
        layout.operator("font.delete", text="Previous Word", icon="DELETE").type = 'PREVIOUS_WORD'
        layout.operator("font.delete", text="Next Word", icon="DELETE").type = 'NEXT_WORD'


class VIEW3D_MT_edit_font(Menu):
    bl_label = "Text"

    def draw(self, _context):
        layout = self.layout

        layout.operator("font.text_cut", text="Cut", icon="CUT")
        layout.operator("font.text_copy", text="Copy", icon='COPYDOWN')
        layout.operator("font.text_paste", text="Paste", icon='PASTEDOWN')

        layout.separator()

        layout.operator("font.text_paste_from_file", icon='PASTEDOWN')

        layout.separator()

        layout.operator("font.case_set", text="To Uppercase", icon="SET_UPPERCASE").case = 'UPPER'
        layout.operator("font.case_set", text="To Lowercase", icon="SET_LOWERCASE").case = 'LOWER'

        layout.separator()

        layout.menu("VIEW3D_MT_edit_font_chars")
        layout.menu("VIEW3D_MT_edit_font_move")

        layout.separator()

        layout.operator("font.style_toggle", text="Toggle Bold", icon='BOLD').style = 'BOLD'
        layout.operator("font.style_toggle", text="Toggle Italic", icon='ITALIC').style = 'ITALIC'
        layout.operator("font.style_toggle", text="Toggle Underline", icon='UNDERLINE').style = 'UNDERLINE'
        layout.operator("font.style_toggle", text="Toggle Small Caps", icon='SMALL_CAPS').style = 'SMALL_CAPS'

        layout.menu("VIEW3D_MT_edit_font_kerning")

        layout.separator()

        layout.menu("VIEW3D_MT_edit_font_delete")


class VIEW3D_MT_edit_font_context_menu(Menu):
    bl_label = "Text Context Menu"

    def draw(self, _context):
        layout = self.layout

        layout.operator_context = 'INVOKE_DEFAULT'

        layout.operator("font.text_cut", text="Cut", icon="CUT")
        layout.operator("font.text_copy", text="Copy", icon='COPYDOWN')
        layout.operator("font.text_paste", text="Paste", icon='PASTEDOWN')

        layout.separator()

        layout.operator("font.select_all", icon="SELECT_ALL")

        layout.separator()

        layout.menu("VIEW3D_MT_edit_font")


class VIEW3D_MT_edit_meta(Menu):
    bl_label = "Metaball"

    def draw(self, _context):
        layout = self.layout

        layout.menu("VIEW3D_MT_transform")
        layout.menu("VIEW3D_MT_mirror")
        layout.menu("VIEW3D_MT_snap")

        layout.separator()

        layout.operator("mball.duplicate_metaelems", text="Duplicate", icon="DUPLICATE")

        layout.separator()

        layout.menu("VIEW3D_MT_edit_meta_showhide")

        layout.operator_context = 'EXEC_REGION_WIN'
        layout.operator("mball.delete_metaelems", text="Delete", icon="DELETE")


class VIEW3D_MT_edit_meta_showhide(Menu):
    bl_label = "Show/Hide"

    def draw(self, _context):
        layout = self.layout

        layout.operator("mball.reveal_metaelems", text="Show Hidden", icon="HIDE_OFF")
        layout.operator("mball.hide_metaelems", text="Hide Selected", icon="HIDE_ON").unselected = False
        layout.operator("mball.hide_metaelems", text="Hide Unselected", icon="HIDE_UNSELECTED").unselected = True


class VIEW3D_MT_edit_lattice(Menu):
    bl_label = "Lattice"

    def draw(self, _context):
        layout = self.layout

        layout.menu("VIEW3D_MT_transform")
        layout.menu("VIEW3D_MT_mirror")
        layout.menu("VIEW3D_MT_snap")
        layout.menu("VIEW3D_MT_edit_lattice_flip")

        layout.separator()

        layout.operator("lattice.make_regular", icon='MAKE_REGULAR')

        layout.menu("VIEW3D_MT_hook")

        layout.separator()

        layout.operator("object.vertex_parent_set", icon="VERTEX_PARENT")


class VIEW3D_MT_edit_lattice_flip(Menu):
    bl_label = "Flip"

    def draw(self, context):
        layout = self.layout

        layout.operator("lattice.flip", text=" U (X) axis", icon="FLIP_X").axis = 'U'
        layout.operator("lattice.flip", text=" V (Y) axis", icon="FLIP_Y").axis = 'V'
        layout.operator("lattice.flip", text=" W (Z) axis", icon="FLIP_Z").axis = 'W'


class VIEW3D_MT_edit_armature(Menu):
    bl_label = "Armature"

    def draw(self, context):
        layout = self.layout

        edit_object = context.edit_object
        arm = edit_object.data

        layout.menu("VIEW3D_MT_transform_armature")
        layout.menu("VIEW3D_MT_mirror")
        layout.menu("VIEW3D_MT_snap")

        layout.separator()

        layout.menu("VIEW3D_MT_edit_armature_roll")

        layout.operator("transform.transform", text="Set Bone Roll", icon="SET_ROLL").mode = 'BONE_ROLL'
        layout.operator("armature.roll_clear", text="Clear Bone Roll", icon="CLEAR_ROLL")

        layout.separator()

        layout.operator("armature.extrude_move", icon='EXTRUDE_REGION')
        layout.operator("armature.click_extrude", icon='EXTRUDE_REGION')

        if arm.use_mirror_x:
            layout.operator("armature.extrude_forked", icon="EXTRUDE_REGION")

        layout.operator("armature.duplicate_move", icon="DUPLICATE")
        layout.operator("armature.fill", icon="FILLBETWEEN")

        layout.separator()

        layout.operator("armature.split", icon="SPLIT")
        layout.operator("armature.separate", icon="SEPARATE")
        layout.operator("armature.symmetrize", icon="SYMMETRIZE")

        layout.separator()

        layout.operator("armature.subdivide", text="Subdivide", icon='SUBDIVIDE_EDGES')
        layout.operator("armature.switch_direction", text="Switch Direction", icon="SWITCH_DIRECTION")

        layout.separator()

        layout.menu("VIEW3D_MT_edit_armature_names")

        layout.separator()

        layout.operator_context = 'INVOKE_REGION_WIN'
        layout.operator("armature.armature_layers", icon="LAYER")
        layout.operator("armature.bone_layers", icon="BONE_LAYER")

        layout.separator()

        layout.operator_context = 'EXEC_REGION_WIN'
        layout.operator("armature.parent_set", text="Make Parent", icon='PARENT_SET')
        layout.operator("armature.parent_clear", text="Clear Parent", icon='PARENT_CLEAR')

        layout.separator()

        layout.menu("VIEW3D_MT_bone_options_toggle", text="Bone Settings")
        layout.menu("VIEW3D_MT_armature_showhide")  # bfa - the new show hide menu with split tooltip

        layout.separator()

        layout.operator("armature.delete", icon="DELETE")
        layout.operator("armature.dissolve", icon="DELETE")


class VIEW3D_MT_armature_showhide(Menu):
    bl_label = "Show/Hide"

    def draw(self, context):
        layout = self.layout

        layout.operator("armature.reveal", text="Show Hidden", icon="HIDE_OFF")
        layout.operator("armature.hide", text="Hide Selected", icon="HIDE_ON").unselected = False
        layout.operator("armature.hide", text="Hide Unselected", icon="HIDE_UNSELECTED").unselected = True


class VIEW3D_MT_armature_context_menu(Menu):
    bl_label = "Armature Context Menu"

    def draw(self, context):
        layout = self.layout

        edit_object = context.edit_object
        arm = edit_object.data

        layout.operator_context = 'INVOKE_REGION_WIN'

        # Add
        layout.operator("armature.subdivide", text="Subdivide", icon="SUBDIVIDE_EDGES")
        layout.operator("armature.duplicate_move", text="Duplicate", icon="DUPLICATE")
        layout.operator("armature.extrude_move", icon='EXTRUDE_REGION')
        if arm.use_mirror_x:
            layout.operator("armature.extrude_forked", icon='EXTRUDE_REGION')

        layout.separator()

        layout.operator("armature.fill", icon="FILLBETWEEN")

        layout.separator()

        # Modify
        layout.menu("VIEW3D_MT_mirror")
        layout.menu("VIEW3D_MT_snap")
        layout.operator("armature.switch_direction", text="Switch Direction", icon="SWITCH_DIRECTION")
        layout.operator("armature.symmetrize", icon="SYMMETRIZE")
        layout.menu("VIEW3D_MT_edit_armature_names")

        layout.separator()

        layout.operator("armature.parent_set", text="Make Parent", icon='PARENT_SET')
        layout.operator("armature.parent_clear", text="Clear Parent", icon='PARENT_CLEAR')

        layout.separator()

        # Remove
        layout.operator("armature.split", icon="SPLIT")
        layout.operator("armature.separate", icon="SEPARATE")
        layout.operator("armature.dissolve", icon="DELETE")
        layout.operator("armature.delete", icon="DELETE")


class VIEW3D_MT_edit_armature_names(Menu):
    bl_label = "Names"

    def draw(self, _context):
        layout = self.layout

        layout.operator_context = 'EXEC_REGION_WIN'
        layout.operator("armature.autoside_names", text="Auto-Name Left/Right", icon="RENAME_X").type = 'XAXIS'
        layout.operator("armature.autoside_names", text="Auto-Name Front/Back", icon="RENAME_Y").type = 'YAXIS'
        layout.operator("armature.autoside_names", text="Auto-Name Top/Bottom", icon="RENAME_Z").type = 'ZAXIS'
        layout.operator("armature.flip_names", text="Flip Names", icon="FLIP")


class VIEW3D_MT_edit_armature_roll(Menu):
    bl_label = "Recalculate Bone Roll"

    def draw(self, _context):
        layout = self.layout

        layout.label(text="- Positive: -")
        layout.operator("armature.calculate_roll", text="Local + X Tangent", icon="ROLL_X_TANG_POS").type = 'POS_X'
        layout.operator("armature.calculate_roll", text="Local + Z Tangent", icon="ROLL_Z_TANG_POS").type = 'POS_Z'
        layout.operator("armature.calculate_roll", text="Global + X Axis", icon="ROLL_X_POS").type = 'GLOBAL_POS_X'
        layout.operator("armature.calculate_roll", text="Global + Y Axis", icon="ROLL_Y_POS").type = 'GLOBAL_POS_Y'
        layout.operator("armature.calculate_roll", text="Global + Z Axis", icon="ROLL_Z_POS").type = 'GLOBAL_POS_Z'
        layout.label(text="- Negative: -")
        layout.operator("armature.calculate_roll", text="Local - X Tangent", icon="ROLL_X_TANG_NEG").type = 'NEG_X'
        layout.operator("armature.calculate_roll", text="Local - Z Tangent", icon="ROLL_Z_TANG_NEG").type = 'NEG_Z'
        layout.operator("armature.calculate_roll", text="Global - X Axis", icon="ROLL_X_NEG").type = 'GLOBAL_NEG_X'
        layout.operator("armature.calculate_roll", text="Global - Y Axis", icon="ROLL_Y_NEG").type = 'GLOBAL_NEG_Y'
        layout.operator("armature.calculate_roll", text="Global - Z Axis", icon="ROLL_Z_NEG").type = 'GLOBAL_NEG_Z'
        layout.label(text="- Other: -")
        layout.operator("armature.calculate_roll", text="Active Bone", icon="BONE_DATA").type = 'ACTIVE'
        layout.operator("armature.calculate_roll", text="View Axis", icon="MANIPUL").type = 'VIEW'
        layout.operator("armature.calculate_roll", text="Cursor", icon="CURSOR").type = 'CURSOR'

# bfa - not functional in the BFA keymap. But menu class remains for the Blender keymap. DO NOT DELETE!


class VIEW3D_MT_edit_armature_delete(Menu):
    bl_label = "Delete"

    def draw(self, _context):
        layout = self.layout
        layout.operator_context = 'EXEC_AREA'

        layout.operator("armature.delete", text="Bones", icon="DELETE")

        layout.separator()

        layout.operator("armature.dissolve", text="Dissolve Bones", icon="DELETE")


# ********** Grease Pencil menus **********
class VIEW3D_MT_gpencil_autoweights(Menu):
    bl_label = "Generate Weights"

    def draw(self, _context):
        layout = self.layout
        layout.operator("gpencil.generate_weights", text="With Empty Groups", icon="PARTICLEBRUSH_WEIGHT").mode = 'NAME'
        layout.operator(
            "gpencil.generate_weights",
            text="With Automatic Weights",
            icon="PARTICLEBRUSH_WEIGHT").mode = 'AUTO'


class VIEW3D_MT_gpencil_simplify(Menu):
    bl_label = "Simplify"

    def draw(self, _context):
        layout = self.layout
        layout.operator("gpencil.stroke_simplify_fixed", text="Fixed", icon="MOD_SIMPLIFY")
        layout.operator("gpencil.stroke_simplify", text="Adaptative", icon="SIMPLIFY_ADAPTIVE")
        layout.operator("gpencil.stroke_sample", text="Sample", icon="SIMPLIFY_SAMPLE")


class VIEW3D_MT_draw_gpencil(Menu):
    bl_label = "Draw"

    def draw(self, _context):

        layout = self.layout

        layout.menu("GPENCIL_MT_layer_active", text="Active Layer")

        layout.separator()

        layout.operator("gpencil.interpolate", text="Interpolate", icon="INTERPOLATE")
        layout.operator("gpencil.interpolate_sequence", text="Interpolate Sequence", icon="SEQUENCE")

        layout.separator()

        layout.menu("VIEW3D_MT_gpencil_animation")

        layout.separator()

        layout.menu("VIEW3D_MT_edit_gpencil_showhide")
        layout.menu("GPENCIL_MT_cleanup")


class VIEW3D_MT_edit_gpencil_showhide(Menu):
    bl_label = "Show/Hide"

    def draw(self, _context):
        layout = self.layout

        layout.operator("gpencil.reveal", text="Show All Layers", icon="HIDE_OFF")

        layout.separator()

        layout.operator("gpencil.hide", text="Hide Active Layer", icon="HIDE_ON").unselected = False
        layout.operator("gpencil.hide", text="Hide Inactive Layers", icon="HIDE_UNSELECTED").unselected = True


class VIEW3D_MT_assign_material(Menu):
    bl_label = "Assign Material"

    def draw(self, context):
        layout = self.layout
        ob = context.active_object
        mat_active = ob.active_material

        for slot in ob.material_slots:
            mat = slot.material
            if mat:
                layout.operator("gpencil.stroke_change_color", text=mat.name,
                                icon='LAYER_ACTIVE' if mat == mat_active else 'BLANK1').material = mat.name


class VIEW3D_MT_edit_gpencil(Menu):
    bl_label = "Grease Pencil"

    def draw(self, _context):
        layout = self.layout

        layout.menu("VIEW3D_MT_edit_gpencil_transform")
        layout.menu("VIEW3D_MT_mirror")
        layout.menu("GPENCIL_MT_snap")

        layout.separator()

        layout.menu("GPENCIL_MT_layer_active", text="Active Layer")

        layout.separator()

        layout.menu("VIEW3D_MT_gpencil_animation")
        layout.operator("gpencil.interpolate_sequence", text="Interpolate Sequence", icon="SEQUENCE")

        layout.separator()

        layout.operator("gpencil.duplicate_move", text="Duplicate", icon="DUPLICATE")
        layout.operator("gpencil.frame_duplicate", text="Duplicate Active Frame", icon="DUPLICATE")
        layout.operator(
            "gpencil.frame_duplicate",
            text="Duplicate Active Frame All Layers",
            icon="DUPLICATE").mode = 'ALL'

        layout.separator()

        layout.operator("gpencil.stroke_split", text="Split", icon="SPLIT")

        layout.separator()

        layout.operator("gpencil.copy", text="Copy", icon='COPYDOWN')
        layout.operator("gpencil.paste", text="Paste", icon='PASTEDOWN').type = 'ACTIVE'
        layout.operator("gpencil.paste", text="Paste by Layer", icon='PASTEDOWN').type = 'LAYER'

        layout.separator()

        layout.menu("VIEW3D_MT_edit_gpencil_delete")
        layout.operator_menu_enum("gpencil.dissolve", "type")

        layout.separator()

        layout.menu("GPENCIL_MT_cleanup")
        layout.menu("VIEW3D_MT_edit_gpencil_hide", text="Show/Hide")

        layout.separator()

        layout.operator_menu_enum("gpencil.stroke_separate", "mode", text="Separate")


class VIEW3D_MT_edit_gpencil_hide(Menu):
    bl_label = "Hide"

    def draw(self, context):
        layout = self.layout

        layout.operator("gpencil.reveal", text="Show Hidden Layer", icon="HIDE_OFF")
        layout.operator("gpencil.hide", text="Hide selected Layer", icon="HIDE_ON").unselected = False
        layout.operator("gpencil.hide", text="Hide unselected Layer", icon="HIDE_UNSELECTED").unselected = True

        layout.separator()

        layout.operator("gpencil.selection_opacity_toggle", text="Toggle Opacity", icon="HIDE_OFF")


class VIEW3D_MT_edit_gpencil_arrange_strokes(Menu):
    bl_label = "Arrange Strokes"

    def draw(self, context):
        layout = self.layout

        layout.operator("gpencil.stroke_arrange", text="Bring Forward", icon='MOVE_UP').direction = 'UP'
        layout.operator("gpencil.stroke_arrange", text="Send Backward", icon='MOVE_DOWN').direction = 'DOWN'
        layout.operator("gpencil.stroke_arrange", text="Bring to Front", icon='MOVE_TO_TOP').direction = 'TOP'
        layout.operator("gpencil.stroke_arrange", text="Send to Back", icon='MOVE_TO_BOTTOM').direction = 'BOTTOM'


class VIEW3D_MT_edit_gpencil_stroke(Menu):
    bl_label = "Stroke"

    def draw(self, context):
        layout = self.layout
        settings = context.tool_settings.gpencil_sculpt

        layout.operator("gpencil.stroke_subdivide", text="Subdivide", icon="SUBDIVIDE_EDGES").only_selected = False
        layout.menu("VIEW3D_MT_gpencil_simplify")
        layout.operator("gpencil.stroke_trim", text="Trim", icon="CUT")

        layout.separator()

        layout.operator("gpencil.stroke_join", text="Join", icon="JOIN").type = 'JOIN'
        layout.operator("gpencil.stroke_join", text="Join and Copy", icon="JOINCOPY").type = 'JOINCOPY'

        layout.separator()

        layout.menu("GPENCIL_MT_move_to_layer")
        layout.menu("VIEW3D_MT_assign_material")
        layout.operator("gpencil.set_active_material", text="Set as Active Material", icon="MATERIAL")
        layout.menu("VIEW3D_MT_edit_gpencil_arrange_strokes")

        layout.separator()

        # Convert
        op = layout.operator("gpencil.stroke_cyclical_set", text="Close", icon='TOGGLE_CLOSE')
        op.type = 'CLOSE'
        op.geometry = True
        layout.operator("gpencil.stroke_cyclical_set", text="Toggle Cyclic", icon='TOGGLE_CYCLIC').type = 'TOGGLE'
        layout.operator_menu_enum("gpencil.stroke_caps_set", text="Toggle Caps", property="type")
        layout.operator("gpencil.stroke_flip", text="Switch Direction", icon="FLIP")
        layout.operator("gpencil.stroke_start_set", text="Set Start Point", icon = "STARTPOINT")

        layout.separator()

        layout.operator_menu_enum("gpencil.reproject", property="type", text="Reproject Strokes")

        layout.operator("gpencil.stroke_normalize", text="Normalize Thickness", icon="MOD_THICKNESS").mode = 'THICKNESS'
        layout.operator("gpencil.stroke_normalize", text="Normalize Opacity", icon="MOD_OPACITY").mode = 'OPACITY'

        layout.separator()

        layout.separator()
        layout.operator("gpencil.reset_transform_fill", text="Reset Fill Transform", icon="RESET")

        layout.separator()
        layout.operator("gpencil.stroke_outline", text="Outline", icon="OUTLINE")


class VIEW3D_MT_edit_gpencil_point(Menu):
    bl_label = "Point"

    def draw(self, _context):
        layout = self.layout

        layout.operator("gpencil.extrude_move", text="Extrude", icon="EXTRUDE_REGION")

        layout.separator()

        layout.operator("gpencil.stroke_smooth", text="Smooth", icon="PARTICLEBRUSH_SMOOTH").only_selected = True

        layout.separator()

        layout.operator("gpencil.stroke_merge", text="Merge", icon="MERGE")

        # TODO: add new RIP operator

        layout.separator()

        layout.menu("VIEW3D_MT_gpencil_vertex_group")


class VIEW3D_MT_weight_gpencil(Menu):
    bl_label = "Weights"

    def draw(self, context):
        layout = self.layout

        #layout.operator_context = 'INVOKE_REGION_WIN'

        layout.operator("gpencil.vertex_group_normalize_all", text="Normalize All", icon="WEIGHT_NORMALIZE_ALL")
        layout.operator("gpencil.vertex_group_normalize", text="Normalize", icon="WEIGHT_NORMALIZE")

        layout.separator()

        layout.operator("gpencil.vertex_group_invert", text="Invert", icon='WEIGHT_INVERT')
        layout.operator("gpencil.vertex_group_smooth", text="Smooth", icon='WEIGHT_SMOOTH')

        layout.menu("VIEW3D_MT_gpencil_autoweights")


class VIEW3D_MT_gpencil_animation(Menu):
    bl_label = "Animation"

    @classmethod
    def poll(cls, context):
        ob = context.active_object
        return ob and ob.type == 'GPENCIL' and ob.mode != 'OBJECT'

    def draw(self, _context):
        layout = self.layout

        layout.operator("gpencil.blank_frame_add", text="Insert Blank Keyframe (Active Layer)", icon="ADD")
        layout.operator(
            "gpencil.blank_frame_add",
            text="Insert Blank Keyframe (All Layers)",
            icon="ADD").all_layers = True

        layout.separator()

        layout.operator("gpencil.frame_duplicate", text="Duplicate Active Keyframe (Active Layer)", icon="DUPLICATE")
        layout.operator(
            "gpencil.frame_duplicate",
            text="Duplicate Active Keyframe (All Layers)",
            icon="DUPLICATE").mode = 'ALL'

        layout.separator()

        layout.operator("gpencil.delete", text="Delete Active Keyframe (Active Layer)", icon="DELETE").type = 'FRAME'
        layout.operator("gpencil.active_frames_delete_all", text="Delete Active Keyframes (All Layers)", icon="DELETE")


class VIEW3D_MT_edit_gpencil_transform(Menu):
    bl_label = "Transform"

    def draw(self, _context):
        layout = self.layout

        layout.operator("transform.bend", text="Bend", icon="BEND")
        layout.operator("transform.shear", text="Shear", icon="SHEAR")
        layout.operator("transform.tosphere", text="To Sphere", icon="TOSPHERE")
        layout.operator("transform.transform", text="Shrink Fatten", icon='SHRINK_FATTEN').mode = 'GPENCIL_SHRINKFATTEN'


class VIEW3D_MT_edit_curves(Menu):
    bl_label = "Curves"

    def draw(self, _context):
        pass


class VIEW3D_MT_object_mode_pie(Menu):
    bl_label = "Mode"

    def draw(self, _context):
        layout = self.layout

        pie = layout.menu_pie()
        pie.operator_enum("object.mode_set", "mode")


class VIEW3D_MT_view_pie(Menu):
    bl_label = "View"
    bl_idname = "VIEW3D_MT_view_pie"

    def draw(self, _context):
        layout = self.layout

        pie = layout.menu_pie()
        pie.operator_enum("view3d.view_axis", "type")
        pie.operator("view3d.view_camera", text="View Camera", icon='CAMERA_DATA')
        pie.operator("view3d.view_selected", text="View Selected", icon='VIEW_SELECTED')


class VIEW3D_MT_transform_gizmo_pie(Menu):
    bl_label = "View"

    def draw(self, context):
        layout = self.layout

        pie = layout.menu_pie()
        # 1: Left
        pie.operator("view3d.transform_gizmo_set", text="Move").type = {'TRANSLATE'}
        # 2: Right
        pie.operator("view3d.transform_gizmo_set", text="Rotate").type = {'ROTATE'}
        # 3: Down
        pie.operator("view3d.transform_gizmo_set", text="Scale").type = {'SCALE'}
        # 4: Up
        pie.prop(context.space_data, "show_gizmo", text="Show Gizmos", icon='GIZMO')
        # 5: Up/Left
        pie.operator("view3d.transform_gizmo_set", text="All").type = {'TRANSLATE', 'ROTATE', 'SCALE'}


class VIEW3D_MT_shading_pie(Menu):
    bl_label = "Shading"

    def draw(self, context):
        layout = self.layout
        pie = layout.menu_pie()

        view = context.space_data

        pie.prop(view.shading, "type", expand=True)


class VIEW3D_MT_shading_ex_pie(Menu):
    bl_label = "Shading"

    def draw(self, context):
        layout = self.layout
        pie = layout.menu_pie()

        view = context.space_data

        pie.prop_enum(view.shading, "type", value='WIREFRAME')
        pie.prop_enum(view.shading, "type", value='SOLID')

        # Note this duplicates "view3d.toggle_xray" logic, so we can see the active item: T58661.
        if context.pose_object:
            pie.prop(view.overlay, "show_xray_bone", icon='XRAY')
        else:
            xray_active = (
                (context.mode == 'EDIT_MESH') or
                (view.shading.type in {'SOLID', 'WIREFRAME'})
            )
            if xray_active:
                sub = pie
            else:
                sub = pie.row()
                sub.active = False
            sub.prop(
                view.shading,
                "show_xray_wireframe" if (view.shading.type == 'WIREFRAME') else "show_xray",
                text="Toggle X-Ray",
                icon='XRAY',
            )

        pie.prop(view.overlay, "show_overlays", text="Toggle Overlays", icon='OVERLAY')

        pie.prop_enum(view.shading, "type", value='MATERIAL')
        pie.prop_enum(view.shading, "type", value='RENDERED')


class VIEW3D_MT_pivot_pie(Menu):
    bl_label = "Pivot Point"

    def draw(self, context):
        layout = self.layout
        pie = layout.menu_pie()
        obj = context.active_object
        mode = context.mode

        pie.prop_enum(context.scene.tool_settings, "transform_pivot_point", value='BOUNDING_BOX_CENTER')
        pie.prop_enum(context.scene.tool_settings, "transform_pivot_point", value='CURSOR')
        pie.prop_enum(context.scene.tool_settings, "transform_pivot_point", value='INDIVIDUAL_ORIGINS')
        pie.prop_enum(context.scene.tool_settings, "transform_pivot_point", value='MEDIAN_POINT')
        pie.prop_enum(context.scene.tool_settings, "transform_pivot_point", value='ACTIVE_ELEMENT')
        if (obj is None) or (mode in {'OBJECT', 'POSE', 'WEIGHT_PAINT'}):
            pie.prop(context.scene.tool_settings, "use_transform_pivot_point_align", text="Only Origins")
        if mode == 'EDIT_GPENCIL':
            pie.prop(context.scene.tool_settings.gpencil_sculpt, "use_scale_thickness")


class VIEW3D_MT_orientations_pie(Menu):
    bl_label = "Orientation"

    def draw(self, context):
        layout = self.layout
        pie = layout.menu_pie()
        scene = context.scene

        pie.prop(scene.transform_orientation_slots[0], "type", expand=True)


class VIEW3D_MT_snap_pie(Menu):
    bl_label = "Snap"

    def draw(self, _context):
        layout = self.layout
        pie = layout.menu_pie()

        pie.operator("view3d.snap_cursor_to_grid", text="Cursor to Grid", icon='CURSORTOGRID')
        pie.operator("view3d.snap_selected_to_grid", text="Selection to Grid", icon='SELECTIONTOGRID')
        pie.operator("view3d.snap_cursor_to_selected", text="Cursor to Selected", icon='CURSORTOSELECTION')
        pie.operator(
            "view3d.snap_selected_to_cursor",
            text="Selection to Cursor",
            icon='SELECTIONTOCURSOR').use_offset = False
        pie.operator(
            "view3d.snap_selected_to_cursor",
            text="Selection to Cursor (Keep Offset)",
            icon='SELECTIONTOCURSOROFFSET').use_offset = True
        pie.operator("view3d.snap_selected_to_active", text="Selection to Active", icon='SELECTIONTOACTIVE')
        pie.operator("view3d.snap_cursor_to_center", text="Cursor to World Origin", icon='CURSORTOCENTER')
        pie.operator("view3d.snap_cursor_to_active", text="Cursor to Active", icon='CURSORTOACTIVE')


class VIEW3D_MT_proportional_editing_falloff_pie(Menu):
    bl_label = "Proportional Editing Falloff"

    def draw(self, context):
        layout = self.layout
        pie = layout.menu_pie()
        tool_settings = context.scene.tool_settings

        pie.prop(tool_settings, "proportional_edit_falloff", expand=True)


class VIEW3D_MT_sculpt_mask_edit_pie(Menu):
    bl_label = "Mask Edit"

    def draw(self, _context):
        layout = self.layout
        pie = layout.menu_pie()

        op = pie.operator("paint.mask_flood_fill", text='Invert Mask')
        op.mode = 'INVERT'
        op = pie.operator("paint.mask_flood_fill", text='Clear Mask')
        op.mode = 'VALUE'
        op.value = 0.0
        op = pie.operator("sculpt.mask_filter", text='Smooth Mask')
        op.filter_type = 'SMOOTH'
        op = pie.operator("sculpt.mask_filter", text='Sharpen Mask')
        op.filter_type = 'SHARPEN'
        op = pie.operator("sculpt.mask_filter", text='Grow Mask')
        op.filter_type = 'GROW'
        op = pie.operator("sculpt.mask_filter", text='Shrink Mask')
        op.filter_type = 'SHRINK'
        op = pie.operator("sculpt.mask_filter", text='Increase Contrast')
        op.filter_type = 'CONTRAST_INCREASE'
        op.auto_iteration_count = False
        op = pie.operator("sculpt.mask_filter", text='Decrease Contrast')
        op.filter_type = 'CONTRAST_DECREASE'
        op.auto_iteration_count = False


class VIEW3D_MT_sculpt_automasking_pie(Menu):
    bl_label = "Automasking"

    def draw(self, context):
        layout = self.layout
        pie = layout.menu_pie()

        tool_settings = context.tool_settings
        sculpt = tool_settings.sculpt

        pie.prop(sculpt, "use_automasking_topology", text="Topology")
        pie.prop(sculpt, "use_automasking_face_sets", text="Face Sets")
        pie.prop(sculpt, "use_automasking_boundary_edges", text="Mesh Boundary")
        pie.prop(sculpt, "use_automasking_boundary_face_sets", text="Face Sets Boundary")
        pie.prop(sculpt, "use_automasking_cavity", text="Cavity")
        pie.prop(sculpt, "use_automasking_cavity_inverted", text="Cavity (Inverted)")
        pie.prop(sculpt, "use_automasking_start_normal", text="Area Normal")
        pie.prop(sculpt, "use_automasking_view_normal", text="View Normal")


class VIEW3D_MT_sculpt_gpencil_automasking_pie(Menu):
    bl_label = "Automasking"

    def draw(self, context):
        layout = self.layout
        pie = layout.menu_pie()

        tool_settings = context.tool_settings

        pie.prop(tool_settings.gpencil_sculpt, "use_automasking_stroke", text="Stroke")
        pie.prop(tool_settings.gpencil_sculpt, "use_automasking_layer_stroke", text="Layer")
        pie.prop(tool_settings.gpencil_sculpt, "use_automasking_material_stroke", text="Material")
        pie.prop(tool_settings.gpencil_sculpt, "use_automasking_layer_active", text="Active Layer")
        pie.prop(tool_settings.gpencil_sculpt, "use_automasking_material_active", text="Active Material")


class VIEW3D_MT_sculpt_face_sets_edit_pie(Menu):
    bl_label = "Face Sets Edit"

    def draw(self, _context):
        layout = self.layout
        pie = layout.menu_pie()

        pie.operator("sculpt.face_sets_create", text='Face Set from Masked').mode = 'MASKED'
        pie.operator("sculpt.face_sets_create", text='Face Set from Visible').mode = 'VISIBLE'
        pie.operator("sculpt.face_set_change_visibility", text='Invert Visible').mode = 'INVERT'
        pie.operator("sculpt.face_set_change_visibility", text='Show All').mode = 'SHOW_ALL'
        pie.operator("sculpt.reveal_all", text='Show All')


class VIEW3D_MT_wpaint_vgroup_lock_pie(Menu):
    bl_label = "Vertex Group Locks"

    def draw(self, _context):
        layout = self.layout
        pie = layout.menu_pie()

        # 1: Left
        op = pie.operator("object.vertex_group_lock", icon='LOCKED', text="Lock All")
        op.action, op.mask = 'LOCK', 'ALL'
        # 2: Right
        op = pie.operator("object.vertex_group_lock", icon='UNLOCKED', text="Unlock All")
        op.action, op.mask = 'UNLOCK', 'ALL'
        # 3: Down
        op = pie.operator("object.vertex_group_lock", icon='UNLOCKED', text="Unlock Selected")
        op.action, op.mask = 'UNLOCK', 'SELECTED'
        # 4: Up
        op = pie.operator("object.vertex_group_lock", icon='LOCKED', text="Lock Selected")
        op.action, op.mask = 'LOCK', 'SELECTED'
        # 5: Up/Left
        op = pie.operator("object.vertex_group_lock", icon='LOCKED', text="Lock Unselected")
        op.action, op.mask = 'LOCK', 'UNSELECTED'
        # 6: Up/Right
        op = pie.operator("object.vertex_group_lock", text="Lock Only Selected")
        op.action, op.mask = 'LOCK', 'INVERT_UNSELECTED'
        # 7: Down/Left
        op = pie.operator("object.vertex_group_lock", text="Lock Only Unselected")
        op.action, op.mask = 'UNLOCK', 'INVERT_UNSELECTED'
        # 8: Down/Right
        op = pie.operator("object.vertex_group_lock", text="Invert Locks")
        op.action, op.mask = 'INVERT', 'ALL'


# ********** Panel **********

class VIEW3D_PT_active_tool(Panel, ToolActivePanelHelper):
    bl_space_type = 'VIEW_3D'
    bl_region_type = 'UI'
    bl_category = "Tool"
    # See comment below.
    # bl_options = {'HIDE_HEADER'}

    # Don't show in properties editor.
    @classmethod
    def poll(cls, context):
        return context.area.type == 'VIEW_3D'


# FIXME(campbell): remove this second panel once 'HIDE_HEADER' works with category tabs,
# Currently pinning allows ordering headerless panels below panels with headers.
class VIEW3D_PT_active_tool_duplicate(Panel, ToolActivePanelHelper):
    bl_space_type = 'VIEW_3D'
    bl_region_type = 'UI'
    bl_category = "Tool"
    bl_options = {'HIDE_HEADER'}

    # Only show in properties editor.
    @classmethod
    def poll(cls, context):
        return context.area.type != 'VIEW_3D'


class VIEW3D_PT_view3d_properties(Panel):
    bl_space_type = 'VIEW_3D'
    bl_region_type = 'UI'
    bl_category = "View"
    bl_label = "View"
    bl_options = {'DEFAULT_CLOSED'}

    def draw(self, context):
        layout = self.layout

        view = context.space_data

        layout.use_property_split = True
        layout.use_property_decorate = False  # No animation.

        col = layout.column()

        subcol = col.column()
        subcol.active = bool(view.region_3d.view_perspective != 'CAMERA' or view.region_quadviews)
        subcol.prop(view, "lens", text="Focal Length")

        subcol = col.column(align=True)
        subcol.prop(view, "clip_start", text="Clip Near")
        subcol.prop(view, "clip_end", text="Clip Far")

        subcol.separator()

        col = layout.column()

        subcol = col.column()
        subcol.use_property_split = False
        row = subcol.row()
        split = row.split(factor=0.65)
        split.prop(view, "use_local_camera")
        if view.use_local_camera:
            split.label(icon='DISCLOSURE_TRI_DOWN')
        else:
            split.label(icon='DISCLOSURE_TRI_RIGHT')

        if view.use_local_camera:
            subcol = col.column()
            row = subcol.row()
            row.separator()
            row.use_property_split = True
            row.prop(view, "camera", text="")

        subcol.use_property_split = False
        subcol.prop(view, "use_render_border")


class VIEW3D_PT_view3d_properties_edit(Panel):
    bl_space_type = 'VIEW_3D'
    bl_region_type = 'UI'
    bl_category = "View"
    bl_label = "Edit"
    bl_options = {'DEFAULT_CLOSED'}

    def draw(self, context):
        layout = self.layout

        tool_settings = context.tool_settings
        layout.prop(tool_settings, "lock_object_mode")


class VIEW3D_PT_view3d_camera_lock(Panel):
    bl_space_type = 'VIEW_3D'
    bl_region_type = 'UI'
    bl_category = "View"
    bl_label = "Camera Lock"
    bl_parent_id = "VIEW3D_PT_view3d_properties"

    def draw(self, context):
        layout = self.layout

        layout.use_property_split = True
        layout.use_property_decorate = False  # No animation.

        view = context.space_data

        col = layout.column(align=True)
        sub = col.column()
        sub.active = bool(view.region_3d.view_perspective != 'CAMERA' or view.region_quadviews)

        sub.prop(view, "lock_object")
        lock_object = view.lock_object
        if lock_object:
            if lock_object.type == 'ARMATURE':
                sub.prop_search(
                    view, "lock_bone", lock_object.data,
                    "edit_bones" if lock_object.mode == 'EDIT'
                    else "bones",
                    text="Bone",
                )
        else:
            col = layout.column(align=True)
            col.use_property_split = False
            col.prop(view, "lock_cursor", text="Lock To 3D Cursor")

        col.use_property_split = False
        col.prop(view, "lock_camera", text="Camera to View")
        col.prop(context.space_data.region_3d, 'lock_rotation', text='Lock View Rotation')


class VIEW3D_PT_view3d_cursor(Panel):
    bl_space_type = 'VIEW_3D'
    bl_region_type = 'UI'
    bl_category = "View"
    bl_label = "3D Cursor"
    bl_options = {'DEFAULT_CLOSED'}

    def draw(self, context):
        layout = self.layout

        cursor = context.scene.cursor

        layout.use_property_split = True
        layout.use_property_decorate = False

        layout.column().prop(cursor, "location", text="Location")
        rotation_mode = cursor.rotation_mode
        if rotation_mode == 'QUATERNION':
            layout.column().prop(cursor, "rotation_quaternion", text="Rotation")
        elif rotation_mode == 'AXIS_ANGLE':
            layout.column().prop(cursor, "rotation_axis_angle", text="Rotation")
        else:
            layout.column().prop(cursor, "rotation_euler", text="Rotation")
        layout.prop(cursor, "rotation_mode", text="")


class VIEW3D_PT_collections(Panel):
    bl_space_type = 'VIEW_3D'
    bl_region_type = 'UI'
    bl_category = "View"
    bl_label = "Collections"
    bl_options = {'DEFAULT_CLOSED'}

    def _draw_collection(self, layout, view_layer, use_local_collections, collection, index):
        need_separator = index
        for child in collection.children:
            index += 1

            if child.exclude:
                continue

            if child.collection.hide_viewport:
                continue

            if need_separator:
                layout.separator()
                need_separator = False

            icon = 'BLANK1'
            # has_objects = True
            if child.has_selected_objects(view_layer):
                icon = 'LAYER_ACTIVE'
            elif child.has_objects():
                icon = 'LAYER_USED'
            else:
                # has_objects = False
                pass

            row = layout.row()
            row.use_property_decorate = False
            sub = row.split(factor=0.98)
            subrow = sub.row()
            subrow.alignment = 'LEFT'
            subrow.operator(
                "object.hide_collection", text=child.name, icon=icon, emboss=False,
            ).collection_index = index

            sub = row.split()
            subrow = sub.row(align=True)
            subrow.alignment = 'RIGHT'
            if not use_local_collections:
                subrow.active = collection.is_visible  # Parent collection runtime visibility
                subrow.prop(child, "hide_viewport", text="", emboss=False)
            else:
                subrow.active = collection.visible_get()  # Parent collection runtime visibility
                icon = 'HIDE_OFF' if child.visible_get() else 'HIDE_ON'
                props = subrow.operator("object.hide_collection", text="", icon=icon, emboss=False)
                props.collection_index = index
                props.toggle = True

        for child in collection.children:
            index = self._draw_collection(layout, view_layer, use_local_collections, child, index)

        return index

    def draw(self, context):
        layout = self.layout
        layout.use_property_split = False

        view = context.space_data
        view_layer = context.view_layer

        layout.use_property_split = False
        layout.prop(view, "use_local_collections")
        layout.separator()

        # We pass index 0 here because the index is increased
        # so the first real index is 1
        # And we start with index as 1 because we skip the master collection
        self._draw_collection(layout, view_layer, view.use_local_collections, view_layer.layer_collection, 0)


class VIEW3D_PT_object_type_visibility(Panel):
    bl_space_type = 'VIEW_3D'
    bl_region_type = 'HEADER'
    bl_label = "View Object Types"
    bl_ui_units_x = 9

    # Allows derived classes to pass view data other than context.space_data.
    # This is used by the official VR add-on, which passes XrSessionSettings
    # since VR has a 3D view that only exists for the duration of the VR session.
    def draw_ex(self, _context, view, show_select):
        layout = self.layout
        layout.use_property_split = True
        layout.use_property_decorate = False

        layout.label(text="Object Types Visibility")

        layout.separator()

        col = layout.column()

        attr_object_types = (
            # Geometry
            ("mesh", "Mesh", "OUTLINER_OB_MESH"),
            ("curve", "Curve", "OUTLINER_OB_CURVE"),
            ("surf", "Surface", "OUTLINER_OB_SURFACE"),
            ("meta", "Meta", "OUTLINER_OB_META"),
            ("font", "Text", "OUTLINER_OB_FONT"),
            ("curves", "Hair Curves", "HAIR_DATA"),
            ("pointcloud", "Point Cloud", "OUTLINER_OB_POINTCLOUD"),
            ("volume", "Volume", "OUTLINER_OB_VOLUME"),
            ("grease_pencil", "Grease Pencil", "OUTLINER_OB_GREASEPENCIL"),
            (None, None, None),
            # Other
            ("armature", "Armature", "OUTLINER_OB_ARMATURE"),
            ("lattice", "Lattice", "OUTLINER_OB_LATTICE"),
            ("empty", "Empty", "OUTLINER_OB_EMPTY"),
            ("light", "Light", "OUTLINER_OB_LIGHT"),
            ("light_probe", "Light Probe", "OUTLINER_OB_LIGHTPROBE"),
            ("camera", "Camera", "OUTLINER_OB_CAMERA"),
            ("speaker", "Speaker", "OUTLINER_OB_SPEAKER"),
        )

        for attr, attr_name, icon in attr_object_types:
            if attr is None:
                layout.separator()
                continue

            if attr == "curves" and not hasattr(bpy.data, "hair_curves"):
                continue
            elif attr == "pointcloud" and not hasattr(bpy.data, "pointclouds"):
                continue

            attr_v = "show_object_viewport_" + attr
            icon_v = 'HIDE_OFF' if getattr(view, attr_v) else 'HIDE_ON'

            split = layout.split(factor=0.7)
            row = split.row(align=True)
            row.alignment = 'LEFT'
            row.label(icon = icon, text=attr_name)
            row.prop(view, attr_v, text="", emboss=False)

            if show_select:
                attr_s = "show_object_select_" + attr
                icon_s = 'RESTRICT_SELECT_OFF' if getattr(view, attr_s) else 'RESTRICT_SELECT_ON'

                row = split.row(align=True)
                row.alignment = 'RIGHT'
                rowsub = row.row(align=True)
                row.prop(view, attr_v, text="", icon=icon_v, emboss=False)
                rowsub.active = getattr(view, attr_v)
                rowsub.prop(view, attr_s, text="", icon=icon_s, emboss=False)

    def draw(self, context):
        view = context.space_data
        self.draw_ex(context, view, True)


class VIEW3D_PT_shading(Panel):
    bl_space_type = 'VIEW_3D'
    bl_region_type = 'HEADER'
    bl_label = "Shading"
    bl_ui_units_x = 12

    @classmethod
    def get_shading(cls, context):
        # Get settings from 3D viewport or OpenGL render engine
        view = context.space_data
        if view.type == 'VIEW_3D':
            return view.shading
        else:
            return context.scene.display.shading

    def draw(self, _context):
        layout = self.layout
        layout.label(text="Viewport Shading")


class VIEW3D_PT_shading_lighting(Panel):
    bl_space_type = 'VIEW_3D'
    bl_region_type = 'HEADER'
    bl_label = "Lighting"
    bl_parent_id = 'VIEW3D_PT_shading'

    @classmethod
    def poll(cls, context):
        shading = VIEW3D_PT_shading.get_shading(context)
        engine = context.scene.render.engine
        return shading.type in {'SOLID', 'MATERIAL'} or engine == 'BLENDER_EEVEE' and shading.type == 'RENDERED'

    def draw(self, context):
        layout = self.layout
        shading = VIEW3D_PT_shading.get_shading(context)

        col = layout.column()
        split = col.split(factor=0.9)

        if shading.type == 'SOLID':
            row = split.row()
            row.separator()
            row.prop(shading, "light", expand=True)
            col = split.column()

            split = layout.split(factor=0.9)
            col = split.column()
            sub = col.row()

            if shading.light == 'STUDIO':
                prefs = context.preferences
                system = prefs.system

                if not system.use_studio_light_edit:
                    sub.scale_y = 0.6  # smaller studiolight preview
                    row = sub.row()
                    row.separator()
                    row.template_icon_view(shading, "studio_light", scale_popup=3.0)
                else:
                    row = sub.row()
                    row.separator()
                    row.prop(
                        system,
                        "use_studio_light_edit",
                        text="Disable Studio Light Edit",
                        icon='NONE',
                        toggle=True)

                col = split.column()
                col.operator("preferences.studiolight_show", emboss=False, text="", icon='PREFERENCES')

                split = layout.split(factor=0.9)
                col = split.column()

                row = col.row()
                row.separator()
                row.prop(shading, "use_world_space_lighting", text="", icon='WORLD', toggle=True)
                row = row.row()
                if shading.use_world_space_lighting:
                    row.prop(shading, "studiolight_rotate_z", text="Rotation")
                    col = split.column()  # to align properly with above

            elif shading.light == 'MATCAP':
                sub.scale_y = 0.6  # smaller matcap preview
                row = sub.row()
                row.separator()
                row.template_icon_view(shading, "studio_light", scale_popup=3.0)

                col = split.column()
                col.operator("preferences.studiolight_show", emboss=False, text="", icon='PREFERENCES')
                col.operator("view3d.toggle_matcap_flip", emboss=False, text="", icon='ARROW_LEFTRIGHT')

        elif shading.type == 'MATERIAL':
            row = col.row()
            row.separator()
            row.prop(shading, "use_scene_lights")
            row = col.row()
            row.separator()
            row.prop(shading, "use_scene_world")
            col = layout.column()
            split = col.split(factor=0.9)

            if not shading.use_scene_world:
                col = split.column()
                sub = col.row()
                sub.scale_y = 0.6
                row = sub.row()
                row.separator()
                row.template_icon_view(shading, "studio_light", scale_popup=3)

                col = split.column()
                col.operator("preferences.studiolight_show", emboss=False, text="", icon='PREFERENCES')

                split = layout.split(factor=0.9)
                col = split.column()

                row = col.row()
                row.separator()
                row.prop(shading, "use_studiolight_view_rotation", text="", icon='WORLD', toggle=True)
                row = row.row()
                row.prop(shading, "studiolight_rotate_z", text="Rotation")

                row = col.row()
                row.separator()
                row.prop(shading, "studiolight_intensity")
                row = col.row()
                row.separator()
                row.prop(shading, "studiolight_background_alpha")
                row = col.row()
                row.separator()
                row.prop(shading, "studiolight_background_blur")
                col = split.column()  # to align properly with above

        elif shading.type == 'RENDERED':
            row = col.row()
            row.separator()
            row.prop(shading, "use_scene_lights_render")
            row = col.row()
            row.separator()
            row.prop(shading, "use_scene_world_render")

            if not shading.use_scene_world_render:
                col = layout.column()
                split = col.split(factor=0.9)

                col = split.column()
                sub = col.row()
                sub.scale_y = 0.6
                row = sub.row()
                row.separator()
                row.template_icon_view(shading, "studio_light", scale_popup=3)

                col = split.column()
                col.operator("preferences.studiolight_show", emboss=False, text="", icon='PREFERENCES')

                split = layout.split(factor=0.9)
                col = split.column()
                row = col.row()
                row.separator()
                row.prop(shading, "studiolight_rotate_z", text="Rotation")
                row = col.row()
                row.separator()
                row.prop(shading, "studiolight_intensity")
                row = col.row()
                row.separator()
                row.prop(shading, "studiolight_background_alpha")
                row = col.row()
                row.separator()
                row.prop(shading, "studiolight_background_blur")
                col = split.column()  # to align properly with above
            else:
                row = col.row()
                row.separator()
                row.label(icon='DISCLOSURE_TRI_RIGHT')


class VIEW3D_PT_shading_color(Panel):
    bl_space_type = 'VIEW_3D'
    bl_region_type = 'HEADER'
    bl_label = "Color"
    bl_parent_id = 'VIEW3D_PT_shading'

    @classmethod
    def poll(cls, context):
        shading = VIEW3D_PT_shading.get_shading(context)
        return shading.type in {'WIREFRAME', 'SOLID'}

    def _draw_color_type(self, context):
        layout = self.layout
        shading = VIEW3D_PT_shading.get_shading(context)

        layout.grid_flow(columns=3, align=True).prop(shading, "color_type", expand=True)

        if shading.color_type == 'SINGLE':
            layout.row().prop(shading, "single_color", text="")

    def _draw_background_color(self, context):
        layout = self.layout
        shading = VIEW3D_PT_shading.get_shading(context)

        layout.row().label(text="Background")
        layout.row().prop(shading, "background_type", expand=True)
        if shading.background_type == 'VIEWPORT':
            layout.row().prop(shading, "background_color", text="")

    def draw(self, context):
        shading = VIEW3D_PT_shading.get_shading(context)
        if shading.type == 'WIREFRAME':
            self.layout.row().prop(shading, "wireframe_color_type", expand=True)
        else:
            self._draw_color_type(context)
            self.layout.separator()
        self._draw_background_color(context)


class VIEW3D_PT_shading_options(Panel):
    bl_space_type = 'VIEW_3D'
    bl_region_type = 'HEADER'
    bl_label = "Options"
    bl_parent_id = 'VIEW3D_PT_shading'

    @classmethod
    def poll(cls, context):
        shading = VIEW3D_PT_shading.get_shading(context)
        return shading.type in {'WIREFRAME', 'SOLID'}

    def draw(self, context):
        layout = self.layout

        shading = VIEW3D_PT_shading.get_shading(context)

        col = layout.column()

        if shading.type == 'SOLID':
            row = col.row()
            row.separator()
            row.prop(shading, "show_backface_culling")

        row = col.row()

        if shading.type == 'WIREFRAME':
            split = layout.split()
            col = split.column()
            row = col.row()
            row.separator()
            row.prop(shading, "show_xray_wireframe")
            col = split.column()
            if shading.show_xray_wireframe:
                col.prop(shading, "xray_alpha_wireframe", text="")
            else:
                col.label(icon='DISCLOSURE_TRI_RIGHT')

        elif shading.type == 'SOLID':

            xray_active = shading.show_xray and shading.xray_alpha != 1

            split = layout.split()
            col = split.column()
            col.use_property_split = False
            row = col.row()
            row.separator()
            row.prop(shading, "show_xray")
            col = split.column()
            if shading.show_xray:
                col.use_property_split = False
                col.prop(shading, "xray_alpha", text="")
            else:
                col.label(icon='DISCLOSURE_TRI_RIGHT')

            split = layout.split()
            split.active = not xray_active
            col = split.column()
            col.use_property_split = False
            row = col.row()
            row.separator()
            row.prop(shading, "show_shadows")
            col = split.column()
            if shading.show_shadows:
                col.use_property_split = False
                row = col.row(align=True)
                row.prop(shading, "shadow_intensity", text="")
                row.popover(panel="VIEW3D_PT_shading_options_shadow", icon='PREFERENCES', text="")
            else:
                col.label(icon='DISCLOSURE_TRI_RIGHT')

            split = layout.split()
            col = split.column()
            col.use_property_split = False
            row = col.row()
            row.separator()
            row.prop(shading, "show_cavity")
            col = split.column()
            if shading.show_cavity:
                col.prop(shading, "cavity_type", text="Type")
            else:
                col.label(icon='DISCLOSURE_TRI_RIGHT')

            col = layout.column()

            if shading.show_cavity:

                #row.prop(shading, "cavity_type", text="Type")

                if shading.cavity_type in {'WORLD', 'BOTH'}:
                    row = col.row()
                    row.separator()
                    row.separator()
                    row.label(text="World Space")
                    row = col.row()
                    row.separator()
                    row.separator()
                    row.separator()
                    row.use_property_split = True
                    row.prop(shading, "cavity_ridge_factor", text="Ridge")
                    row = col.row()
                    row.separator()
                    row.separator()
                    row.separator()
                    row.use_property_split = True
                    row.prop(shading, "cavity_valley_factor", text="Valley")
                    row.popover(panel="VIEW3D_PT_shading_options_ssao", icon='PREFERENCES', text="",)

                if shading.cavity_type in {'SCREEN', 'BOTH'}:
                    row = col.row()
                    row.separator()
                    row.separator()
                    row.label(text="Screen Space")
                    row = col.row()
                    row.separator()
                    row.separator()
                    row.separator()
                    row.use_property_split = True
                    row.prop(shading, "curvature_ridge_factor", text="Ridge")
                    row = col.row()
                    row.separator()
                    row.separator()
                    row.separator()
                    row.use_property_split = True
                    row.prop(shading, "curvature_valley_factor", text="Valley")

            row = col.row()
            row.separator()
            row.prop(shading, "use_dof", text="Depth of Field")

        if shading.type in {'WIREFRAME', 'SOLID'}:
            split = layout.split()
            col = split.column()
            col.use_property_split = False
            row = col.row()
            row.separator()
            row.prop(shading, "show_object_outline")
            col = split.column()
            if shading.show_object_outline:
                col.use_property_split = False
                col.prop(shading, "object_outline_color", text="")
            else:
                col.label(icon='DISCLOSURE_TRI_RIGHT')

        if shading.type == 'SOLID':
            col = layout.column()
            if shading.light in {'STUDIO', 'MATCAP'}:
                if shading.selected_studio_light.has_specular_highlight_pass:
                    row = col.row()
                    row.separator()
                    row.prop(shading, "show_specular_highlight", text="Specular Lighting")


class VIEW3D_PT_shading_options_shadow(Panel):
    bl_label = "Shadow Settings"
    bl_space_type = 'VIEW_3D'
    bl_region_type = 'HEADER'

    def draw(self, context):
        layout = self.layout
        layout.use_property_split = True
        scene = context.scene

        col = layout.column()
        col.prop(scene.display, "light_direction")
        col.prop(scene.display, "shadow_shift")
        col.prop(scene.display, "shadow_focus")


class VIEW3D_PT_shading_options_ssao(Panel):
    bl_label = "SSAO Settings"
    bl_space_type = 'VIEW_3D'
    bl_region_type = 'HEADER'

    def draw(self, context):
        layout = self.layout
        layout.use_property_split = True
        scene = context.scene

        col = layout.column(align=True)
        col.prop(scene.display, "matcap_ssao_samples")
        col.prop(scene.display, "matcap_ssao_distance")
        col.prop(scene.display, "matcap_ssao_attenuation")


class VIEW3D_PT_shading_render_pass(Panel):
    bl_space_type = 'VIEW_3D'
    bl_region_type = 'HEADER'
    bl_label = "Render Pass"
    bl_parent_id = 'VIEW3D_PT_shading'
    COMPAT_ENGINES = {'BLENDER_EEVEE'}

    @classmethod
    def poll(cls, context):
        return (
            (context.space_data.shading.type == 'MATERIAL') or
            (context.engine in cls.COMPAT_ENGINES and context.space_data.shading.type == 'RENDERED')
        )

    def draw(self, context):
        shading = context.space_data.shading

        layout = self.layout
        row = layout.row()
        row.separator()
        row.prop(shading, "render_pass", text="")


class VIEW3D_PT_shading_compositor(Panel):
    bl_space_type = 'VIEW_3D'
    bl_region_type = 'HEADER'
    bl_label = "Compositor"
    bl_parent_id = 'VIEW3D_PT_shading'

    @classmethod
    def poll(cls, context):
        return (context.space_data.shading.type in {'MATERIAL', 'RENDERED'} and
                context.preferences.experimental.use_realtime_compositor)

    def draw(self, context):
        shading = context.space_data.shading

        layout = self.layout
        layout.prop(shading, "use_compositor")


class VIEW3D_PT_gizmo_display(Panel):
    bl_space_type = 'VIEW_3D'
    bl_region_type = 'HEADER'
    bl_label = "Gizmos"
    bl_ui_units_x = 8

    def draw(self, context):
        layout = self.layout

        scene = context.scene
        view = context.space_data

        prefs = context.preferences
        prefsview = prefs.view

        col = layout.column()
        col.label(text="Viewport Gizmos")

        col.separator()
        col.active = view.show_gizmo
        colsub = col.column(align=True)

        row = colsub.row()
        row.separator()
        row.prop(view, "show_gizmo_navigate", text="Navigate")

        if view.show_gizmo_navigate:
            row = colsub.row()
            row.separator()
            row.separator()
            row.prop(prefsview, "show_navigate_ui")  # bfa - moved from the preferences
            row = colsub.row()
            row.separator()
            row.separator()
            row.prop(prefsview, "mini_axis_type", text="")

        row = colsub.row()
        row.separator()
        row.prop(view, "show_gizmo_tool", text="Active Tools")
        row = colsub.row()
        row.separator()
        row.prop(view, "show_gizmo_context", text="Active Object")

        col = layout.column(align=True)
        if view.show_gizmo and view.show_gizmo_context:
            col.label(text="Object Gizmos")
            row = col.row()
            row.separator()
            row.prop(scene.transform_orientation_slots[1], "type", text="")
            row = col.row()
            row.separator()
            row.prop(view, "show_gizmo_object_translate", text="Move")
            row = col.row()
            row.separator()
            row.prop(view, "show_gizmo_object_rotate", text="Rotate")
            row = col.row()
            row.separator()
            row.prop(view, "show_gizmo_object_scale", text="Scale")

        # Match order of object type visibility
        col = layout.column(align=True)
        col.active = view.show_gizmo
        col.label(text="Empty")
        row = col.row()
        row.separator()
        row.prop(view, "show_gizmo_empty_image", text="Image")
        row = col.row()
        row.separator()
        row.prop(view, "show_gizmo_empty_force_field", text="Force Field")

        col.label(text="Light")
        row = col.row()
        row.separator()
        row.prop(view, "show_gizmo_light_size", text="Size")
        row = col.row()
        row.separator()
        row.prop(view, "show_gizmo_light_look_at", text="Look At")

        col.label(text="Camera")
        row = col.row()
        row.separator()
        row.prop(view, "show_gizmo_camera_lens", text="Lens")
        row = col.row()
        row.separator()
        row.prop(view, "show_gizmo_camera_dof_distance", text="Focus Distance")


class VIEW3D_PT_overlay(Panel):
    bl_space_type = 'VIEW_3D'
    bl_region_type = 'HEADER'
    bl_label = "Overlays"
    bl_ui_units_x = 13

    def draw(self, _context):
        layout = self.layout
        layout.label(text="Viewport Overlays")


class VIEW3D_PT_overlay_guides(Panel):
    bl_space_type = 'VIEW_3D'
    bl_region_type = 'HEADER'
    bl_parent_id = 'VIEW3D_PT_overlay'
    bl_label = "Guides"

    def draw(self, context):
        layout = self.layout

        view = context.space_data
        scene = context.scene

        overlay = view.overlay
        shading = view.shading
        display_all = overlay.show_overlays
        region = context.area.spaces.active.region_3d

        col = layout.column()
        col.active = display_all

        split = col.split()
        sub = split.column()

        split = col.split()
        col = split.column()
        col.use_property_split = False
        col.prop(overlay, "show_ortho_grid")
        col = split.column()
        if overlay.show_ortho_grid:
            col.prop(overlay, "show_floor", text="Floor")
        else:
            col.label(icon='DISCLOSURE_TRI_RIGHT')

        if overlay.show_ortho_grid:

            split = layout.split()
            row = split.row()
            row.active = display_all
            row.separator()
            row.label(text="Axes")

            #subrow = row.row(align=True)
            row = split.row(align=True)
            row.active = display_all
            subrow = row.row(align=True)
            subrow.active = region.view_perspective != 'ORTHO'
            subrow.prop(overlay, "show_axis_x", text="X", toggle=True)
            subrow.prop(overlay, "show_axis_y", text="Y", toggle=True)
            subrow.prop(overlay, "show_axis_z", text="Z", toggle=True)

            if overlay.show_floor or overlay.show_ortho_grid:
                col = layout.column()
                col.active = display_all
                col.use_property_split = True
                if (overlay.show_floor) or (overlay.show_ortho_grid):
                    row = col.row()
                    row.separator()
                    row.prop(overlay, "grid_scale", text="Grid Scale")

                    if scene.unit_settings.system == 'NONE':
                        col = layout.column()
                        col.use_property_split = True
                        row = col.row()
                        row.separator()
                        row.prop(overlay, "grid_subdivisions", text="Subdivisions")

        layout.separator()

        layout.label(text="Options")

        split = layout.split()
        split.active = display_all
        sub = split.column()
        row = sub.row()
        row.separator()
        row.prop(overlay, "show_text", text="Text Info")
        row = sub.row()
        row.separator()
        row.prop(overlay, "show_stats", text="Statistics")

        sub = split.column()
        sub.prop(overlay, "show_cursor", text="3D Cursor")
        sub.prop(overlay, "show_annotation", text="Annotations")

        if shading.type == 'MATERIAL':
            row = col.row()
            row.active = shading.render_pass == 'COMBINED'
            row.separator()
            row.prop(overlay, "show_look_dev")


class VIEW3D_PT_overlay_object(Panel):
    bl_space_type = 'VIEW_3D'
    bl_region_type = 'HEADER'
    bl_parent_id = 'VIEW3D_PT_overlay'
    bl_label = "Objects"

    def draw(self, context):
        layout = self.layout
        view = context.space_data
        overlay = view.overlay
        display_all = overlay.show_overlays

        col = layout.column(align=True)
        col.active = display_all

        split = col.split()

        sub = split.column(align=True)
        row = sub.row()
        row.separator()
        row.prop(overlay, "show_extras", text="Extras")
        row = sub.row()
        row.separator()
        row.prop(overlay, "show_relationship_lines")
        row = sub.row()
        row.separator()
        row.prop(overlay, "show_outline_selected")

        sub = split.column(align=True)
        sub.prop(overlay, "show_bones", text="Bones")
        sub.prop(overlay, "show_motion_paths")

        split = col.split()
        col = split.column()
        col.use_property_split = False
        row = col.row()
        row.separator()
        row.prop(overlay, "show_object_origins", text="Origins")
        col = split.column()
        if overlay.show_object_origins:
            col.prop(overlay, "show_object_origins_all", text="Origins (All)")
        else:
            col.label(icon='DISCLOSURE_TRI_RIGHT')


class VIEW3D_PT_overlay_geometry(Panel):
    bl_space_type = 'VIEW_3D'
    bl_region_type = 'HEADER'
    bl_parent_id = 'VIEW3D_PT_overlay'
    bl_label = "Geometry"

    def draw(self, context):
        layout = self.layout
        view = context.space_data
        overlay = view.overlay
        display_all = overlay.show_overlays
        is_wireframes = view.shading.type == 'WIREFRAME'

        col = layout.column(align=True)
        col.active = display_all
        split = col.split()
        row = split.row()
        row.separator()
        row.prop(overlay, "show_wireframes")

        row = split.row(align=True)
        if overlay.show_wireframes or is_wireframes:
            row.prop(overlay, "wireframe_threshold", text="")
            row.prop(overlay, "wireframe_opacity", text="Opacity")
        else:
            row.label(icon='DISCLOSURE_TRI_RIGHT')

        row = col.row()
        row.separator()
        row.prop(overlay, "show_face_orientation")

        row = col.row(align=True)
        row.active = view.show_viewer
        row.prop(overlay, "show_viewer_attribute", text="")
        subrow = row.row(align=True)
        subrow.active = overlay.show_viewer_attribute
        subrow.prop(overlay, "viewer_attribute_opacity", text="Viewer Node")

        # These properties should be always available in the UI for all modes
        # other than Object.
        # Even when the Fade Inactive Geometry overlay is not affecting the
        # current active object depending on its mode, it will always affect
        # the rest of the scene.
        if context.mode != 'OBJECT':
            col = layout.column(align=True)
            col.active = display_all
            split = col.split()
            row = split.row()
            row.separator()
            row.prop(overlay, "show_fade_inactive")

            row = split.row(align=True)
            if overlay.show_fade_inactive:
                row.prop(overlay, "fade_inactive_alpha", text="")
            else:
                row.label(icon='DISCLOSURE_TRI_RIGHT')

        # sub.prop(overlay, "show_onion_skins")


class VIEW3D_PT_overlay_motion_tracking(Panel):
    bl_space_type = 'VIEW_3D'
    bl_region_type = 'HEADER'
    bl_parent_id = 'VIEW3D_PT_overlay'
    bl_label = "Motion Tracking"

    def draw_header(self, context):
        layout = self.layout
        view = context.space_data
        overlay = view.overlay
        display_all = overlay.show_overlays
        layout.active = display_all

        row = layout.row()
        split = row.split()
        split.prop(view, "show_reconstruction", text=self.bl_label)
        if view.show_reconstruction:
            split.label(icon='DISCLOSURE_TRI_DOWN')
        else:
            split.label(icon='DISCLOSURE_TRI_RIGHT')

    def draw(self, context):
        layout = self.layout
        view = context.space_data
        overlay = view.overlay
        display_all = overlay.show_overlays

        col = layout.column()
        col.active = display_all

        if view.show_reconstruction:
            split = col.split()

            sub = split.column(align=True)
            row = sub.row()
            row.separator()
            row.prop(view, "show_camera_path", text="Camera Path")

            sub = split.column()
            sub.prop(view, "show_bundle_names", text="Marker Names")

            col = layout.column()
            col.active = display_all
            col.label(text="Tracks")
            row = col.row(align=True)
            row.separator()
            row.prop(view, "tracks_display_type", text="")
            row.prop(view, "tracks_display_size", text="Size")


class VIEW3D_PT_overlay_edit_mesh(Panel):
    bl_space_type = 'VIEW_3D'
    bl_region_type = 'HEADER'
    bl_parent_id = 'VIEW3D_PT_overlay'
    bl_label = "Mesh Edit Mode"

    @classmethod
    def poll(cls, context):
        return context.mode == 'EDIT_MESH'

    def draw(self, context):
        layout = self.layout

        view = context.space_data
        shading = view.shading
        overlay = view.overlay
        display_all = overlay.show_overlays

        is_any_solid_shading = not (shading.show_xray or (shading.type == 'WIREFRAME'))

        col = layout.column()
        col.active = display_all

        split = col.split()

        sub = split.column()
        sub.active = is_any_solid_shading
        row = sub.row()
        row.separator()
        row.prop(overlay, "show_edges", text="Edges")
        sub = split.column()
        sub.prop(overlay, "show_faces", text="Faces")
        sub = split.column()
        sub.active = is_any_solid_shading
        sub.prop(overlay, "show_face_center", text="Center")

        row = col.row(align=True)
        row.separator()
        row.prop(overlay, "show_edge_crease", text="Creases", toggle=True)
        row.prop(overlay, "show_edge_sharp", text="Sharp", text_ctxt=i18n_contexts.plural, toggle=True)
        row.prop(overlay, "show_edge_bevel_weight", text="Bevel", toggle=True)
        row.prop(overlay, "show_edge_seams", text="Seams", toggle=True)

        if context.preferences.view.show_developer_ui:
            col.label(text="Developer")
            row = col.row()
            row.separator()
            row.prop(overlay, "show_extra_indices", text="Indices")


class VIEW3D_PT_overlay_edit_mesh_shading(Panel):
    bl_space_type = 'VIEW_3D'
    bl_region_type = 'HEADER'
    bl_parent_id = 'VIEW3D_PT_overlay_edit_mesh'
    bl_label = "Shading"

    @classmethod
    def poll(cls, context):
        return context.mode == 'EDIT_MESH'

    def draw(self, context):
        layout = self.layout

        view = context.space_data
        shading = view.shading
        overlay = view.overlay
        tool_settings = context.tool_settings
        display_all = overlay.show_overlays
        statvis = tool_settings.statvis

        col = layout.column()
        col.active = display_all
        row = col.row()
        row.separator()
        row.prop(overlay, "show_occlude_wire")

        row = col.row()
        row.separator()
        split = row.split(factor=0.55)
        split.prop(overlay, "show_weight", text="Vertex Group Weights")
        if overlay.show_weight:
            split.label(icon='DISCLOSURE_TRI_DOWN')
        else:
            split.label(icon='DISCLOSURE_TRI_RIGHT')

        if overlay.show_weight:
            row = col.row()
            row.separator()
            row.separator()
            row.use_property_split = True
            row.prop(tool_settings, "vertex_group_user", text="Zero Weights", expand=True)

        if shading.type == 'WIREFRAME':
            xray = shading.show_xray_wireframe and shading.xray_alpha_wireframe < 1.0
        elif shading.type == 'SOLID':
            xray = shading.show_xray and shading.xray_alpha < 1.0
        else:
            xray = False

        statvis_active = not xray
        row = col.row()
        row.active = statvis_active
        row.separator()
        split = row.split(factor=0.55)
        split.prop(overlay, "show_statvis", text="Mesh Analysis")
        if overlay.show_statvis:
            split.label(icon='DISCLOSURE_TRI_DOWN')
        else:
            split.label(icon='DISCLOSURE_TRI_RIGHT')

        if overlay.show_statvis:
            col = col.column()
            col.active = statvis_active

            sub = col.split()
            row = sub.row()
            row.separator()
            row.separator()
            row.use_property_split = True
            row.prop(statvis, "type", text="Type")

            statvis_type = statvis.type
            if statvis_type == 'OVERHANG':
                row = col.row(align=True)
                row.separator()
                row.prop(statvis, "overhang_min", text="Minimum")
                row.prop(statvis, "overhang_max", text="Maximum")
                row = col.row(align=True)
                row.separator()
                row.row().prop(statvis, "overhang_axis", expand=True)
            elif statvis_type == 'THICKNESS':
                row = col.row(align=True)
                row.separator()
                row.prop(statvis, "thickness_min", text="Minimum")
                row.prop(statvis, "thickness_max", text="Maximum")
                col.prop(statvis, "thickness_samples")
            elif statvis_type == 'INTERSECT':
                pass
            elif statvis_type == 'DISTORT':
                row = col.row(align=True)
                row.separator()
                row.prop(statvis, "distort_min", text="Minimum")
                row.prop(statvis, "distort_max", text="Maximum")
            elif statvis_type == 'SHARP':
                row = col.row(align=True)
                row.separator()
                row.prop(statvis, "sharp_min", text="Minimum")
                row.prop(statvis, "sharp_max", text="Maximum")


class VIEW3D_PT_overlay_edit_mesh_measurement(Panel):
    bl_space_type = 'VIEW_3D'
    bl_region_type = 'HEADER'
    bl_parent_id = 'VIEW3D_PT_overlay_edit_mesh'
    bl_label = "Measurement"

    @classmethod
    def poll(cls, context):
        return context.mode == 'EDIT_MESH'

    def draw(self, context):
        layout = self.layout

        view = context.space_data
        overlay = view.overlay
        display_all = overlay.show_overlays

        col = layout.column()
        col.active = display_all

        split = col.split()

        sub = split.column()
        row = sub.row()
        row.separator()
        row.prop(overlay, "show_extra_edge_length", text="Edge Length")
        row = sub.row()
        row.separator()
        row.prop(overlay, "show_extra_edge_angle", text="Edge Angle")

        sub = split.column()
        sub.prop(overlay, "show_extra_face_area", text="Face Area")
        sub.prop(overlay, "show_extra_face_angle", text="Face Angle")


class VIEW3D_PT_overlay_edit_mesh_normals(Panel):
    bl_space_type = 'VIEW_3D'
    bl_region_type = 'HEADER'
    bl_parent_id = 'VIEW3D_PT_overlay_edit_mesh'
    bl_label = "Normals"

    @classmethod
    def poll(cls, context):
        return context.mode == 'EDIT_MESH'

    def draw(self, context):
        layout = self.layout

        view = context.space_data
        overlay = view.overlay
        display_all = overlay.show_overlays

        col = layout.column()
        col.active = display_all
        split = col.split()

        row = split.row(align=True)
        row.separator()
        row.separator()
        row.prop(overlay, "show_vertex_normals", text="", icon='NORMALS_VERTEX')
        row.prop(overlay, "show_split_normals", text="", icon='NORMALS_VERTEX_FACE')
        row.prop(overlay, "show_face_normals", text="", icon='NORMALS_FACE')

        sub = split.row(align=True)
        if overlay.show_vertex_normals or overlay.show_face_normals or overlay.show_split_normals:
            sub.use_property_split = True
            if overlay.use_normals_constant_screen_size:
                sub.prop(overlay, "normals_constant_screen_size", text="Size")
            else:
                sub.prop(overlay, "normals_length", text="Size")
        else:
            sub.label(icon='DISCLOSURE_TRI_RIGHT')

        row.prop(overlay, "use_normals_constant_screen_size", text="", icon='FIXED_SIZE')


class VIEW3D_PT_overlay_edit_mesh_freestyle(Panel):
    bl_space_type = 'VIEW_3D'
    bl_region_type = 'HEADER'
    bl_parent_id = 'VIEW3D_PT_overlay'
    bl_label = "Freestyle"

    @classmethod
    def poll(cls, context):
        return context.mode == 'EDIT_MESH' and bpy.app.build_options.freestyle

    def draw(self, context):
        layout = self.layout

        view = context.space_data
        overlay = view.overlay
        display_all = overlay.show_overlays

        col = layout.column()
        col.active = display_all

        row = col.row()
        row.separator()
        row.prop(overlay, "show_freestyle_edge_marks", text="Edge Marks")
        row.prop(overlay, "show_freestyle_face_marks", text="Face Marks")


class VIEW3D_PT_overlay_edit_curve(Panel):
    bl_space_type = 'VIEW_3D'
    bl_region_type = 'HEADER'
    bl_parent_id = 'VIEW3D_PT_overlay'
    bl_label = "Curve Edit Mode"

    @classmethod
    def poll(cls, context):
        return context.mode == 'EDIT_CURVE'

    def draw(self, context):
        layout = self.layout
        view = context.space_data
        overlay = view.overlay
        display_all = overlay.show_overlays

        col = layout.column()
        col.active = display_all

        row = col.row()
        row.prop(overlay, "display_handle", text="Handles")

        col = layout.column(align=True)
        col.active = display_all
        split = col.split()
        row = split.row(align=True)
        # row.separator()
        # row.separator()
        row.prop(overlay, "show_curve_normals")

        row = split.row(align=True)
        if overlay.show_curve_normals:
            row.prop(overlay, "normals_length", text="")
        else:
            row.label(icon='DISCLOSURE_TRI_RIGHT')


class VIEW3D_PT_overlay_sculpt(Panel):
    bl_space_type = 'VIEW_3D'
    bl_context = ".sculpt_mode"
    bl_region_type = 'HEADER'
    bl_parent_id = 'VIEW3D_PT_overlay'
    bl_label = "Sculpt"

    @classmethod
    def poll(cls, context):
        return (
            context.mode == 'SCULPT' and
            (context.sculpt_object and context.tool_settings.sculpt)
        )

    def draw(self, context):
        layout = self.layout
        tool_settings = context.tool_settings
        sculpt = tool_settings.sculpt

        view = context.space_data
        overlay = view.overlay
        display_all = overlay.show_overlays

        col = layout.column(align=True)
        col.active = display_all
        split = col.split()
        row = split.row()
        row.separator()
        row.prop(sculpt, "show_mask")

        row = split.row(align=True)
        if sculpt.show_mask:
            row.prop(overlay, "sculpt_mode_mask_opacity", text="")
        else:
            row.label(icon='DISCLOSURE_TRI_RIGHT')

        col = layout.column(align=True)
        col.active = display_all
        split = col.split()
        row = split.row()
        row.separator()
        row.prop(sculpt, "show_face_sets")

        row = split.row(align=True)
        if sculpt.show_face_sets:
            row.prop(overlay, "sculpt_mode_face_sets_opacity", text="")
        else:
            row.label(icon='DISCLOSURE_TRI_RIGHT')


class VIEW3D_PT_overlay_sculpt_curves(Panel):
    bl_space_type = 'VIEW_3D'
    bl_context = ".curves_sculpt"
    bl_region_type = 'HEADER'
    bl_parent_id = 'VIEW3D_PT_overlay'
    bl_label = "Sculpt"

    @classmethod
    def poll(cls, context):
        return context.mode == 'SCULPT_CURVES' and (context.object)

    def draw(self, context):
        layout = self.layout
        tool_settings = context.tool_settings
        sculpt = tool_settings.sculpt

        view = context.space_data
        overlay = view.overlay

        row = layout.row(align=True)
        row.active = overlay.show_overlays
        row.prop(overlay, "sculpt_mode_mask_opacity", text="Selection Opacity")


class VIEW3D_PT_overlay_bones(Panel):
    bl_space_type = 'VIEW_3D'
    bl_region_type = 'HEADER'
    bl_parent_id = 'VIEW3D_PT_overlay'
    bl_label = "Bones"

    @staticmethod
    def is_using_wireframe(context):
        shading = VIEW3D_PT_shading.get_shading(context)

        if shading.type == 'WIREFRAME' or shading.show_xray:
            return True

        mode = context.mode

        if mode in {'POSE', 'PAINT_WEIGHT'}:
            armature = context.pose_object
        elif mode == 'EDIT_ARMATURE':
            armature = context.edit_object
        else:
            return False

        return armature and armature.display_type == 'WIRE'

    @classmethod
    def poll(cls, context):
        mode = context.mode
        return (
            (mode == 'POSE') or
            (mode == 'PAINT_WEIGHT' and context.pose_object) or
            (mode in {'EDIT_ARMATURE', 'OBJECT'} and
             VIEW3D_PT_overlay_bones.is_using_wireframe(context))
        )

    def draw(self, context):
        layout = self.layout
        view = context.space_data
        mode = context.mode
        overlay = view.overlay
        display_all = overlay.show_overlays

        col = layout.column()
        col.active = display_all

        if mode == 'POSE':

            col = layout.column(align=True)
            col.active = display_all
            split = col.split()
            row = split.row(align=True)
            row.separator()
            row.separator()
            row.prop(overlay, "show_xray_bone")

            row = split.row(align=True)
            if display_all and overlay.show_xray_bone:
                row.prop(overlay, "xray_alpha_bone", text="")
            else:
                row.label(icon='DISCLOSURE_TRI_RIGHT')

        elif mode == 'PAINT_WEIGHT':
            row = col.row()
            row.separator()
            row.prop(overlay, "show_xray_bone")

        if VIEW3D_PT_overlay_bones.is_using_wireframe(context):

            row = col.row()
            row.separator()
            row.use_property_split = True
            row.use_property_decorate = False
            row.prop(overlay, "bone_wire_alpha")


class VIEW3D_PT_overlay_texture_paint(Panel):
    bl_space_type = 'VIEW_3D'
    bl_region_type = 'HEADER'
    bl_parent_id = 'VIEW3D_PT_overlay'
    bl_label = "Texture Paint"

    @classmethod
    def poll(cls, context):
        return context.mode == 'PAINT_TEXTURE'

    def draw(self, context):
        layout = self.layout
        view = context.space_data
        overlay = view.overlay
        display_all = overlay.show_overlays

        col = layout.column()
        col.active = display_all
        row = col.row()
        row.separator()
        row.label(text="Stencil Mask Opacity")
        row.prop(overlay, "texture_paint_mode_opacity", text="")


class VIEW3D_PT_overlay_vertex_paint(Panel):
    bl_space_type = 'VIEW_3D'
    bl_region_type = 'HEADER'
    bl_parent_id = 'VIEW3D_PT_overlay'
    bl_label = "Vertex Paint"

    @classmethod
    def poll(cls, context):
        return context.mode == 'PAINT_VERTEX'

    def draw(self, context):
        layout = self.layout
        view = context.space_data
        overlay = view.overlay
        display_all = overlay.show_overlays

        col = layout.column()
        col.active = display_all
        row = col.row()
        row.separator()
        row.label(text="Stencil Mask Opacity")
        row.prop(overlay, "vertex_paint_mode_opacity", text="")
        row = col.row()
        row.separator()
        row.prop(overlay, "show_paint_wire")


class VIEW3D_PT_overlay_weight_paint(Panel):
    bl_space_type = 'VIEW_3D'
    bl_region_type = 'HEADER'
    bl_parent_id = 'VIEW3D_PT_overlay'
    bl_label = "Weight Paint"

    @classmethod
    def poll(cls, context):
        return context.mode == 'PAINT_WEIGHT'

    def draw(self, context):
        layout = self.layout
        view = context.space_data
        overlay = view.overlay
        display_all = overlay.show_overlays

        col = layout.column()
        col.active = display_all

        row = col.row()
        row.separator()
        row.label(text="Opacity")
        row.prop(overlay, "weight_paint_mode_opacity", text="")
        row = col.split(factor=0.36)
        row.label(text="     Zero Weights")
        sub = row.row()
        sub.prop(context.tool_settings, "vertex_group_user", expand=True)

        row = col.row()
        row.separator()
        row.prop(overlay, "show_wpaint_contours")
        row = col.row()
        row.separator()
        row.prop(overlay, "show_paint_wire")


class VIEW3D_PT_snapping(Panel):
    bl_space_type = 'VIEW_3D'
    bl_region_type = 'HEADER'
    bl_label = "Snapping"

    def draw(self, context):
        tool_settings = context.tool_settings
        snap_elements = tool_settings.snap_elements
        obj = context.active_object
        object_mode = 'OBJECT' if obj is None else obj.mode

        layout = self.layout
        col = layout.column()
        col.label(text="Snap To")
        col.prop(tool_settings, "snap_elements", expand=True)

        col.separator()
        if 'INCREMENT' in snap_elements:
            col.prop(tool_settings, "use_snap_grid_absolute")

        if snap_elements != {'INCREMENT'}:
            if snap_elements != {'FACE_NEAREST'}:
                col.label(text="Snap With")
                row = col.row(align=True)
                row.prop(tool_settings, "snap_target", expand=True)

            if obj:
                col.label(text="Target Selection")
                col_targetsel = col.column(align=True)
                if object_mode == 'EDIT' and obj.type not in {'LATTICE', 'META', 'FONT'}:
                    col_targetsel.prop(
                        tool_settings,
                        "use_snap_self",
                        text="Include Active",
                        icon='EDITMODE_HLT',
                    )
                    col_targetsel.prop(
                        tool_settings,
                        "use_snap_edit",
                        text="Include Edited",
                        icon='OUTLINER_DATA_MESH',
                    )
                    col_targetsel.prop(
                        tool_settings,
                        "use_snap_nonedit",
                        text="Include Non-Edited",
                        icon='OUTLINER_OB_MESH',
                    )
                col_targetsel.prop(
                    tool_settings,
                    "use_snap_selectable",
                    text="Exclude Non-Selectable",
                    icon='RESTRICT_SELECT_OFF',
                )

                if object_mode in {'OBJECT', 'POSE', 'EDIT', 'WEIGHT_PAINT'}:
                    col.prop(tool_settings, "use_snap_align_rotation")

            col.prop(tool_settings, "use_snap_backface_culling")

            if 'FACE' in snap_elements:
                col.prop(tool_settings, "use_snap_project")

            if 'FACE_NEAREST' in snap_elements:
                col.prop(tool_settings, 'use_snap_to_same_target')
                if object_mode == 'EDIT':
                    col.prop(tool_settings, 'snap_face_nearest_steps')

            if 'VOLUME' in snap_elements:
                col.prop(tool_settings, "use_snap_peel_object")

        col.label(text="Affect")
        row = col.row(align=True)
        row.prop(tool_settings, "use_snap_translate", text="Move", toggle=True)
        row.prop(tool_settings, "use_snap_rotate", text="Rotate", toggle=True)
        row.prop(tool_settings, "use_snap_scale", text="Scale", toggle=True)


class VIEW3D_PT_proportional_edit(Panel):
    bl_space_type = 'VIEW_3D'
    bl_region_type = 'HEADER'
    bl_label = "Proportional Editing"
    bl_ui_units_x = 8

    def draw(self, context):
        layout = self.layout
        tool_settings = context.tool_settings
        col = layout.column()
        col.active = (tool_settings.use_proportional_edit_objects if context.mode ==
                      'OBJECT' else tool_settings.use_proportional_edit)

        if context.mode != 'OBJECT':
            col.prop(tool_settings, "use_proportional_connected")
            sub = col.column()
            sub.active = not tool_settings.use_proportional_connected
            sub.prop(tool_settings, "use_proportional_projected")
            col.separator()

        col.prop(tool_settings, "proportional_edit_falloff", expand=True)


class VIEW3D_PT_transform_orientations(Panel):
    bl_space_type = 'VIEW_3D'
    bl_region_type = 'HEADER'
    bl_label = "Transform Orientations"
    bl_ui_units_x = 8

    def draw(self, context):
        layout = self.layout
        layout.label(text="Transform Orientations")

        scene = context.scene
        orient_slot = scene.transform_orientation_slots[0]
        orientation = orient_slot.custom_orientation

        row = layout.row()
        col = row.column()
        col.prop(orient_slot, "type", expand=True)
        row.operator("transform.create_orientation", text="", icon='ADD', emboss=False).use = True

        if orientation:
            row = layout.row(align=False)
            row.prop(orientation, "name", text="", icon='OBJECT_ORIGIN')
            row.operator("transform.delete_orientation", text="", icon='X', emboss=False)


class VIEW3D_PT_gpencil_origin(Panel):
    bl_space_type = 'VIEW_3D'
    bl_region_type = 'HEADER'
    bl_label = "Stroke Placement"

    def draw(self, context):
        layout = self.layout
        tool_settings = context.tool_settings
        gpd = context.gpencil_data

        layout.label(text="Stroke Placement")

        row = layout.row()
        col = row.column()
        col.prop(tool_settings, "gpencil_stroke_placement_view3d", expand=True)

        if tool_settings.gpencil_stroke_placement_view3d == 'SURFACE':
            row = layout.row()
            row.label(text="Offset")
            row = layout.row()
            row.prop(gpd, "zdepth_offset", text="")

        if tool_settings.gpencil_stroke_placement_view3d == 'STROKE':
            row = layout.row()
            row.label(text="Target")
            row = layout.row()
            row.prop(tool_settings, "gpencil_stroke_snap_mode", expand=True)


class VIEW3D_PT_gpencil_lock(Panel):
    bl_space_type = 'VIEW_3D'
    bl_region_type = 'HEADER'
    bl_label = "Drawing Plane"

    def draw(self, context):
        layout = self.layout
        layout.label(text="Drawing Plane")

        row = layout.row()
        col = row.column()
        col.prop(context.tool_settings.gpencil_sculpt, "lock_axis", expand=True)


class VIEW3D_PT_gpencil_guide(Panel):
    bl_space_type = 'VIEW_3D'
    bl_region_type = 'HEADER'
    bl_label = "Guides"

    def draw(self, context):
        settings = context.tool_settings.gpencil_sculpt.guide

        layout = self.layout
        layout.label(text="Guides")

        col = layout.column()
        col.active = settings.use_guide
        col.prop(settings, "type", expand=True)

        if settings.type in {'ISO', 'PARALLEL', 'RADIAL'}:
            col.prop(settings, "angle")
            row = col.row(align=True)

        col.prop(settings, "use_snapping")
        if settings.use_snapping:

            if settings.type == 'RADIAL':
                col.prop(settings, "angle_snap")
            else:
                col.prop(settings, "spacing")

        if settings.type in {'CIRCULAR', 'RADIAL'} or settings.use_snapping:
            col.label(text="Reference Point")
            row = col.row(align=True)
            row.prop(settings, "reference_point", expand=True)
            if settings.reference_point == 'CUSTOM':
                col.prop(settings, "location", text="Custom Location")
            elif settings.reference_point == 'OBJECT':
                col.prop(settings, "reference_object", text="Object Location")
                if not settings.reference_object:
                    col.label(text="No object selected, using cursor")


class VIEW3D_PT_overlay_gpencil_options(Panel):
    bl_space_type = 'VIEW_3D'
    bl_region_type = 'HEADER'
    bl_parent_id = 'VIEW3D_PT_overlay'
    bl_label = ""

    @classmethod
    def poll(cls, context):
        return context.object and context.object.type == 'GPENCIL'

    def draw_header(self, context):
        layout = self.layout
        layout.label(text={
            'PAINT_GPENCIL': iface_("Draw Grease Pencil"),
            'EDIT_GPENCIL': iface_("Edit Grease Pencil"),
            'SCULPT_GPENCIL': iface_("Sculpt Grease Pencil"),
            'WEIGHT_GPENCIL': iface_("Weight Grease Pencil"),
            'VERTEX_GPENCIL': iface_("Vertex Grease Pencil"),
            'OBJECT': iface_("Grease Pencil"),
        }[context.mode], translate=False)

    def draw(self, context):
        layout = self.layout
        view = context.space_data
        overlay = view.overlay
        display_all = overlay.show_overlays

        row = layout.row()
        row.separator()
        row.prop(overlay, "use_gpencil_onion_skin", text="Onion Skin")

        col = layout.column(align=True)
        col.active = display_all
        split = col.split()
        row = split.row()
        row.separator()
        row.prop(overlay, "use_gpencil_grid")

        row = split.row(align=True)
        if overlay.use_gpencil_grid:
            row.prop(overlay, "gpencil_grid_opacity", text="", slider=True)
            row.prop(overlay, "use_gpencil_canvas_xray", text="", icon='XRAY')
        else:
            row.label(icon='DISCLOSURE_TRI_RIGHT')

        col = layout.column(align=True)
        col.active = display_all
        split = col.split()
        row = split.row()
        row.separator()
        row.prop(overlay, "use_gpencil_fade_layers")

        row = split.row(align=True)
        if overlay.use_gpencil_fade_layers:
            row.separator
            row.prop(overlay, "gpencil_fade_layer", text="", slider=True)
        else:
            row.label(icon='DISCLOSURE_TRI_RIGHT')

        col = layout.column(align=True)
        col.active = display_all
        split = col.split()
        row = split.row()
        row.separator()
        row.prop(overlay, "use_gpencil_fade_objects")

        row = split.row(align=True)
        if overlay.use_gpencil_fade_objects:
            row.prop(overlay, "gpencil_fade_objects", text="", slider=True)
            row.prop(overlay, "use_gpencil_fade_gp_objects", text="", icon='OUTLINER_OB_GREASEPENCIL')
        else:
            row.label(icon='DISCLOSURE_TRI_RIGHT')

        if context.object.mode in {'EDIT_GPENCIL', 'SCULPT_GPENCIL', 'WEIGHT_GPENCIL', 'VERTEX_GPENCIL'}:
            split = layout.split()
            col = split.column()
            row = col.row()
            row.separator()
            row.prop(overlay, "use_gpencil_edit_lines", text="Edit Lines")
            col = split.column()
            if overlay.use_gpencil_edit_lines:
                col.prop(overlay, "use_gpencil_multiedit_line_only", text="Only in Multiframe")
            else:
                col.label(icon='DISCLOSURE_TRI_RIGHT')

            if context.object.mode == 'EDIT_GPENCIL':
                split = layout.split()
                col = split.column()
                row = col.row()
                row.separator()
                row.prop(overlay, "use_gpencil_show_directions")
                col = split.column()
                col.prop(overlay, "use_gpencil_show_material_name", text="Material Name")

            layout.use_property_split = True
            layout.separator()
            row = layout.row()
            row.separator()
            row.prop(overlay, "vertex_opacity", text="Vertex Opacity", slider=True)

            # Handles for Curve Edit
            if context.object.mode == 'EDIT_GPENCIL':
                gpd = context.object.data
                if gpd.use_curve_edit:
                    layout.prop(overlay, "display_handle", text="Handles")

        if context.object.mode in {'PAINT_GPENCIL', 'VERTEX_GPENCIL'}:
            layout.label(text="Vertex Paint")
            row = layout.row()
            shading = VIEW3D_PT_shading.get_shading(context)
            row.enabled = shading.type not in {'WIREFRAME', 'RENDERED'}
            row.separator()
            row.use_property_split = True
            row.prop(overlay, "gpencil_vertex_paint_opacity", text="Opacity", slider=True)


class VIEW3D_PT_quad_view(Panel):
    bl_space_type = 'VIEW_3D'
    bl_region_type = 'UI'
    bl_category = "View"
    bl_label = "Quad View"
    bl_options = {'DEFAULT_CLOSED'}

    @classmethod
    def poll(cls, context):
        view = context.space_data
        return view.region_quadviews

    def draw(self, context):
        layout = self.layout

        view = context.space_data

        region = view.region_quadviews[2]
        col = layout.column()
        col.prop(region, "lock_rotation")
        row = col.row()
        row.enabled = region.lock_rotation
        row.prop(region, "show_sync_view")
        row = col.row()

        row.enabled = region.lock_rotation and region.show_sync_view
        row.prop(region, "use_box_clip")


# Annotation properties
class VIEW3D_PT_grease_pencil(AnnotationDataPanel, Panel):
    bl_space_type = 'VIEW_3D'
    bl_region_type = 'UI'
    bl_category = "View"

    # NOTE: this is just a wrapper around the generic GP Panel


class VIEW3D_PT_annotation_onion(AnnotationOnionSkin, Panel):
    bl_space_type = 'VIEW_3D'
    bl_region_type = 'UI'
    bl_category = "View"
    bl_parent_id = 'VIEW3D_PT_grease_pencil'

    # NOTE: this is just a wrapper around the generic GP Panel


class TOPBAR_PT_annotation_layers(Panel, AnnotationDataPanel):
    bl_space_type = 'VIEW_3D'
    bl_region_type = 'HEADER'
    bl_label = "Layers"
    bl_ui_units_x = 14


class VIEW3D_PT_view3d_stereo(Panel):
    bl_space_type = 'VIEW_3D'
    bl_region_type = 'UI'
    bl_category = "View"
    bl_label = "Stereoscopy"
    bl_options = {'DEFAULT_CLOSED'}

    @classmethod
    def poll(cls, context):
        scene = context.scene
        wm = bpy.ops.wm

        multiview = scene.render.use_multiview
        return multiview

    def draw(self, context):
        layout = self.layout
        view = context.space_data

        basic_stereo = context.scene.render.views_format == 'STEREO_3D'

        col = layout.column()
        col.row().prop(view, "stereo_3d_camera", expand=True)

        col.label(text="Display")
        row = col.row()
        row.active = basic_stereo
        row.prop(view, "show_stereo_3d_cameras")
        row = col.row()
        row.active = basic_stereo
        split = row.split()
        split.prop(view, "show_stereo_3d_convergence_plane")
        split = row.split()
        split.prop(view, "stereo_3d_convergence_plane_alpha", text="Alpha")
        split.active = view.show_stereo_3d_convergence_plane
        row = col.row()
        split = row.split()
        split.prop(view, "show_stereo_3d_volume")
        split = row.split()
        split.prop(view, "stereo_3d_volume_alpha", text="Alpha")

        if context.scene.render.use_multiview:
            layout.separator()
            layout.operator("wm.set_stereo_3d", icon='CAMERA_STEREO')


class VIEW3D_PT_context_properties(Panel):
    bl_space_type = 'VIEW_3D'
    bl_region_type = 'UI'
    bl_category = "Item"
    bl_label = "Properties"
    bl_options = {'DEFAULT_CLOSED'}

    @staticmethod
    def _active_context_member(context):
        obj = context.object
        if obj:
            object_mode = obj.mode
            if object_mode == 'POSE':
                return "active_pose_bone"
            elif object_mode == 'EDIT' and obj.type == 'ARMATURE':
                return "active_bone"
            else:
                return "object"

        return ""

    @classmethod
    def poll(cls, context):
        import rna_prop_ui
        member = cls._active_context_member(context)

        if member:
            context_member, member = rna_prop_ui.rna_idprop_context_value(context, member, object)
            return context_member and rna_prop_ui.rna_idprop_has_properties(context_member)

        return False

    def draw(self, context):
        import rna_prop_ui
        member = VIEW3D_PT_context_properties._active_context_member(context)

        if member:
            # Draw with no edit button
            rna_prop_ui.draw(self.layout, context, member, object, use_edit=False)


# Grease Pencil Object - Multiframe falloff tools
class VIEW3D_PT_gpencil_multi_frame(Panel):
    bl_space_type = 'VIEW_3D'
    bl_region_type = 'HEADER'
    bl_label = "Multi Frame"

    def draw(self, context):
        gpd = context.gpencil_data
        settings = context.tool_settings.gpencil_sculpt

        layout = self.layout
        col = layout.column(align=True)
        col.prop(settings, "use_multiframe_falloff")

        # Falloff curve
        if gpd.use_multiedit and settings.use_multiframe_falloff:
            layout.template_curve_mapping(settings, "multiframe_falloff_curve", brush=True)


# Grease Pencil Object - Curve Editing tools
class VIEW3D_PT_gpencil_curve_edit(Panel):
    bl_space_type = 'VIEW_3D'
    bl_region_type = 'HEADER'
    bl_label = "Curve Editing"

    def draw(self, context):
        layout = self.layout

        gpd = context.gpencil_data
        col = layout.column()

        col.label(text="Curve Editing:")

        split = layout.split()
        col = split.column(align=True)
        row = col.row()
        row.separator()
        row.label(text="Resolution")
        row = col.row()
        row.separator()
        row.label(text="Threshold")
        row = col.row()
        row.separator()
        row.label(text="Corner Angle")

        col = split.column(align=True)
        col.prop(gpd, "edit_curve_resolution", text="")
        col.prop(gpd, "curve_edit_threshold", text="")
        col.prop(gpd, "curve_edit_corner_angle", text="")

        col = layout.column()
        row = col.row()
        row.separator()
        row.prop(gpd, "use_adaptive_curve_resolution")


class VIEW3D_MT_gpencil_edit_context_menu(Menu):
    bl_label = ""

    def draw(self, context):

        is_point_mode = context.tool_settings.gpencil_selectmode_edit == 'POINT'
        is_stroke_mode = context.tool_settings.gpencil_selectmode_edit == 'STROKE'
        is_segment_mode = context.tool_settings.gpencil_selectmode_edit == 'SEGMENT'

        layout = self.layout

        layout.operator_context = 'INVOKE_REGION_WIN'

        row = layout.row()

        if is_point_mode or is_segment_mode:
            col = row.column(align=True)

            col.label(text="Point Context Menu", icon='GP_SELECT_POINTS')
            col.separator()

            # Additive Operators
            col.operator("gpencil.stroke_subdivide", text="Subdivide", icon="SUBDIVIDE_EDGES").only_selected = True

            col.separator()

            col.operator("gpencil.extrude_move", text="Extrude", icon='EXTRUDE_REGION')

            col.separator()

            # Deform Operators
            col.operator("gpencil.stroke_smooth", text="Smooth", icon="PARTICLEBRUSH_SMOOTH").only_selected = True
            col.operator("transform.bend", text="Bend", icon="BEND")
            col.operator("transform.shear", text="Shear", icon="SHEAR")
            col.operator("transform.tosphere", text="To Sphere", icon="TOSPHERE")
            col.operator("transform.transform", text="Shrink Fatten",
                         icon='SHRINK_FATTEN').mode = 'GPENCIL_SHRINKFATTEN'

            col.separator()

            col.menu("VIEW3D_MT_mirror", text="Mirror")
            col.menu("GPENCIL_MT_snap", text="Snap")

            col.separator()

            # Duplicate operators
            col.operator("gpencil.duplicate_move", text="Duplicate", icon='DUPLICATE')
            col.operator("gpencil.copy", text="Copy", icon='COPYDOWN')
            col.operator("gpencil.paste", text="Paste", icon='PASTEDOWN').type = 'ACTIVE'
            col.operator("gpencil.paste", text="Paste by Layer", icon='PASTEDOWN').type = 'LAYER'

            col.separator()

            # Removal Operators
            col.operator("gpencil.stroke_merge", text="Merge", icon="MERGE")
            col.operator("gpencil.stroke_merge_by_distance", icon="MERGE").use_unselected = False
            col.operator("gpencil.stroke_split", text="Split", icon="SPLIT")
            col.operator("gpencil.stroke_separate", text="Separate", icon="SEPARATE_GP_POINTS").mode = 'POINT'

            col.separator()

            col.operator("gpencil.delete", text="Delete Points", icon="DELETE").type = 'POINTS'
            col.operator("gpencil.dissolve", text="Dissolve", icon="DISSOLVE_VERTS").type = 'POINTS'
            col.operator("gpencil.dissolve", text="Dissolve Between", icon="DISSOLVE_BETWEEN").type = 'BETWEEN'
            col.operator("gpencil.dissolve", text="Dissolve Unselected", icon="DISSOLVE_UNSELECTED").type = 'UNSELECT'

        if is_stroke_mode:

            col = row.column(align=True)
            col.label(text="Stroke Context Menu", icon='GP_SELECT_STROKES')
            col.separator()

            # Main Strokes Operators
            col.operator("gpencil.stroke_subdivide", text="Subdivide", icon="SUBDIVIDE_EDGES").only_selected = False
            col.menu("VIEW3D_MT_gpencil_simplify")
            col.operator("gpencil.stroke_trim", text="Trim", icon="CUT")

            col.separator()

            col.operator("gpencil.stroke_smooth", text="Smooth Stroke",
                         icon="PARTICLEBRUSH_SMOOTH").only_selected = False
            col.operator("transform.transform", text="Shrink Fatten",
                         icon='SHRINK_FATTEN').mode = 'GPENCIL_SHRINKFATTEN'

            col.separator()

            # Layer and Materials operators
            col.menu("GPENCIL_MT_move_to_layer")
            col.menu("VIEW3D_MT_assign_material")
            col.operator("gpencil.set_active_material", text="Set as Active Material", icon="MATERIAL_DATA")
            col.operator_menu_enum("gpencil.stroke_arrange", "direction", text="Arrange")

            col.separator()

            col.menu("VIEW3D_MT_mirror", text="Mirror")
            col.menu("VIEW3D_MT_snap", text="Snap")

            col.separator()

            # Duplicate operators
            col.operator("gpencil.duplicate_move", text="Duplicate", icon='DUPLICATE')
            col.operator("gpencil.copy", text="Copy", icon='COPYDOWN')
            col.operator("gpencil.paste", text="Paste", icon='PASTEDOWN').type = 'ACTIVE'
            col.operator("gpencil.paste", text="Paste by Layer", icon='PASTEDOWN').type = 'LAYER'

            col.separator()

            # Removal Operators
            col.operator("gpencil.stroke_merge_by_distance", icon="MERGE").use_unselected = True
            col.operator_menu_enum("gpencil.stroke_join", "type", text="Join", icon='JOIN')
            col.operator("gpencil.stroke_split", text="Split", icon="SPLIT")
            col.operator("gpencil.stroke_separate", text="Separate", icon="SEPARATE_GP_STROKES").mode = 'STROKE'

            col.separator()

            col.operator("gpencil.delete", text="Delete", icon="DELETE").type = 'STROKES'

            col.separator()

            col.operator("gpencil.reproject", text="Reproject", icon="REPROJECT")


class VIEW3D_PT_gpencil_draw_context_menu(Panel):
    bl_space_type = 'VIEW_3D'
    bl_region_type = 'WINDOW'
    bl_label = "Draw Context Menu"
    bl_ui_units_x = 12

    def draw(self, context):
        ts = context.tool_settings
        settings = ts.gpencil_paint
        brush = settings.brush
        gp_settings = brush.gpencil_settings

        layout = self.layout
        is_pin_vertex = gp_settings.brush_draw_mode == 'VERTEXCOLOR'
        is_vertex = settings.color_mode == 'VERTEXCOLOR' or brush.gpencil_tool == 'TINT' or is_pin_vertex

        if brush.gpencil_tool not in {'ERASE', 'CUTTER', 'EYEDROPPER'} and is_vertex:
            split = layout.split(factor=0.1)
            split.prop(brush, "color", text="")
            split.template_color_picker(brush, "color", value_slider=True)

            col = layout.column()
            col.separator()
            col.prop_menu_enum(gp_settings, "vertex_mode", text="Mode")
            col.separator()

        if brush.gpencil_tool not in {'FILL', 'CUTTER'}:
            layout.prop(brush, "size", slider=True)
        if brush.gpencil_tool not in {'ERASE', 'FILL', 'CUTTER'}:
            layout.prop(gp_settings, "pen_strength")

        # Layers
        draw_gpencil_layer_active(context, layout)
        # Material
        if not is_vertex:
            draw_gpencil_material_active(context, layout)


class VIEW3D_PT_gpencil_vertex_context_menu(Panel):
    bl_space_type = 'VIEW_3D'
    bl_region_type = 'WINDOW'
    bl_label = "Vertex Paint Context Menu"
    bl_ui_units_x = 12

    def draw(self, context):
        layout = self.layout
        ts = context.tool_settings
        settings = ts.gpencil_vertex_paint
        brush = settings.brush
        gp_settings = brush.gpencil_settings

        col = layout.column()

        if brush.gpencil_vertex_tool in {'DRAW', 'REPLACE'}:
            split = layout.split(factor=0.1)
            split.prop(brush, "color", text="")
            split.template_color_picker(brush, "color", value_slider=True)

            col = layout.column()
            col.separator()
            col.prop_menu_enum(gp_settings, "vertex_mode", text="Mode")
            col.separator()

        row = col.row(align=True)
        row.prop(brush, "size", text="Radius")
        row.prop(gp_settings, "use_pressure", text="", icon='STYLUS_PRESSURE')

        if brush.gpencil_vertex_tool in {'DRAW', 'BLUR', 'SMEAR'}:
            row = layout.row(align=True)
            row.prop(gp_settings, "pen_strength", slider=True)
            row.prop(gp_settings, "use_strength_pressure", text="", icon='STYLUS_PRESSURE')

        # Layers
        draw_gpencil_layer_active(context, layout)


class VIEW3D_PT_paint_vertex_context_menu(Panel):
    # Only for popover, these are dummy values.
    bl_space_type = 'VIEW_3D'
    bl_region_type = 'WINDOW'
    bl_label = "Vertex Paint Context Menu"

    def draw(self, context):
        layout = self.layout

        brush = context.tool_settings.vertex_paint.brush
        capabilities = brush.vertex_paint_capabilities

        if capabilities.has_color:
            split = layout.split(factor=0.1)
            UnifiedPaintPanel.prop_unified_color(split, context, brush, "color", text="")
            UnifiedPaintPanel.prop_unified_color_picker(split, context, brush, "color", value_slider=True)
            layout.prop(brush, "blend", text="")

        UnifiedPaintPanel.prop_unified(
            layout,
            context,
            brush,
            "size",
            unified_name="use_unified_size",
            pressure_name="use_pressure_size",
            slider=True,
        )
        UnifiedPaintPanel.prop_unified(
            layout,
            context,
            brush,
            "strength",
            unified_name="use_unified_strength",
            pressure_name="use_pressure_strength",
            slider=True,
        )


class VIEW3D_PT_paint_texture_context_menu(Panel):
    # Only for popover, these are dummy values.
    bl_space_type = 'VIEW_3D'
    bl_region_type = 'WINDOW'
    bl_label = "Texture Paint Context Menu"

    def draw(self, context):
        layout = self.layout

        brush = context.tool_settings.image_paint.brush
        capabilities = brush.image_paint_capabilities

        if capabilities.has_color:
            split = layout.split(factor=0.1)
            UnifiedPaintPanel.prop_unified_color(split, context, brush, "color", text="")
            UnifiedPaintPanel.prop_unified_color_picker(split, context, brush, "color", value_slider=True)
            layout.prop(brush, "blend", text="")

        if capabilities.has_radius:
            UnifiedPaintPanel.prop_unified(
                layout,
                context,
                brush,
                "size",
                unified_name="use_unified_size",
                pressure_name="use_pressure_size",
                slider=True,
            )
            UnifiedPaintPanel.prop_unified(
                layout,
                context,
                brush,
                "strength",
                unified_name="use_unified_strength",
                pressure_name="use_pressure_strength",
                slider=True,
            )


class VIEW3D_PT_paint_weight_context_menu(Panel):
    # Only for popover, these are dummy values.
    bl_space_type = 'VIEW_3D'
    bl_region_type = 'WINDOW'
    bl_label = "Weights Context Menu"

    def draw(self, context):
        layout = self.layout

        brush = context.tool_settings.weight_paint.brush
        UnifiedPaintPanel.prop_unified(
            layout,
            context,
            brush,
            "weight",
            unified_name="use_unified_weight",
            slider=True,
        )
        UnifiedPaintPanel.prop_unified(
            layout,
            context,
            brush,
            "size",
            unified_name="use_unified_size",
            pressure_name="use_pressure_size",
            slider=True,
        )
        UnifiedPaintPanel.prop_unified(
            layout,
            context,
            brush,
            "strength",
            unified_name="use_unified_strength",
            pressure_name="use_pressure_strength",
            slider=True)


def draw_gpencil_layer_active(context, layout):
    gpl = context.active_gpencil_layer
    if gpl:
        layout.label(text="Active Layer")
        row = layout.row(align=True)
        row.operator_context = 'EXEC_REGION_WIN'
        row.operator_menu_enum("gpencil.layer_change", "layer", text="", icon='GREASEPENCIL')
        row.prop(gpl, "info", text="")
        row.operator("gpencil.layer_remove", text="", icon='X')


def draw_gpencil_material_active(context, layout):
    ob = context.active_object
    if ob and len(ob.material_slots) > 0 and ob.active_material_index >= 0:
        ma = ob.material_slots[ob.active_material_index].material
        if ma:
            layout.label(text="Active Material")
            row = layout.row(align=True)
            row.operator_context = 'EXEC_REGION_WIN'
            row.operator_menu_enum("gpencil.material_set", "slot", text="", icon='MATERIAL')
            row.prop(ma, "name", text="")


class VIEW3D_PT_gpencil_sculpt_automasking(Panel):
    bl_space_type = 'VIEW_3D'
    bl_region_type = 'HEADER'
    bl_label = "Auto-masking"
    bl_ui_units_x = 10

    def draw(self, context):
        layout = self.layout

        tool_settings = context.scene.tool_settings
        layout.label(text="Auto-masking")

        col = layout.column(align=True)
        col.prop(tool_settings.gpencil_sculpt, "use_automasking_stroke", text="Stroke")
        col.prop(tool_settings.gpencil_sculpt, "use_automasking_layer_stroke", text="Layer")
        col.prop(tool_settings.gpencil_sculpt, "use_automasking_material_stroke", text="Material")
        col.separator()
        col.prop(tool_settings.gpencil_sculpt, "use_automasking_layer_active", text="Active Layer")
        col.prop(tool_settings.gpencil_sculpt, "use_automasking_material_active", text="Active Material")


class VIEW3D_PT_gpencil_sculpt_context_menu(Panel):
    bl_space_type = 'VIEW_3D'
    bl_region_type = 'WINDOW'
    bl_label = "Sculpt Context Menu"
    bl_ui_units_x = 12

    def draw(self, context):
        ts = context.tool_settings
        settings = ts.gpencil_sculpt_paint
        brush = settings.brush

        layout = self.layout

        layout.prop(brush, "size", slider=True)
        layout.prop(brush, "strength")

        # Layers
        draw_gpencil_layer_active(context, layout)


class VIEW3D_PT_gpencil_weight_context_menu(Panel):
    bl_space_type = 'VIEW_3D'
    bl_region_type = 'WINDOW'
    bl_label = "Weight Paint Context Menu"
    bl_ui_units_x = 12

    def draw(self, context):
        ts = context.tool_settings
        settings = ts.gpencil_weight_paint
        brush = settings.brush

        layout = self.layout

        layout.prop(brush, "size", slider=True)
        layout.prop(brush, "strength")
        layout.prop(brush, "weight")

        # Layers
        draw_gpencil_layer_active(context, layout)


class VIEW3D_MT_gpencil_sculpt(Menu):
    bl_label = "Sculpt"

    def draw(self, context):
        layout = self.layout

        layout.operator_context = 'INVOKE_REGION_WIN'
        layout.menu("VIEW3D_MT_assign_material")
        layout.separator()

        layout.operator("gpencil.frame_duplicate", text="Duplicate Active Frame", icon="DUPLICATE")
        layout.operator(
            "gpencil.frame_duplicate",
            text="Duplicate Active Frame All Layers",
            icon="DUPLICATE").mode = 'ALL'

        layout.separator()

        layout.operator("gpencil.stroke_subdivide", text="Subdivide", icon="SUBDIVIDE_EDGES")
        layout.operator("gpencil.stroke_simplify_fixed", text="Simplify", icon="MOD_SIMPLIFY")
        layout.operator("gpencil.stroke_simplify", text="Simplify Adaptative", icon="SIMPLIFY_ADAPTIVE")

        if context.mode == 'WEIGHT_GPENCIL':
            layout.separator()
            layout.menu("VIEW3D_MT_gpencil_autoweights")

        layout.separator()

        # radial control button brush size
        myvar = layout.operator("wm.radial_control", text="Brush Radius", icon="BRUSHSIZE")
        myvar.data_path_primary = 'tool_settings.gpencil_sculpt.brush.size'

        # radial control button brush strength
        myvar = layout.operator("wm.radial_control", text="Brush Strength", icon="BRUSHSTRENGTH")
        myvar.data_path_primary = 'tool_settings.gpencil_sculpt.brush.strength'

        layout.separator()

        # line edit toggles from the keympap
        props = layout.operator("wm.context_toggle", text="Toggle Edit Lines", icon='STROKE')
        props.data_path = "space_data.overlay.use_gpencil_edit_lines"

        props = layout.operator("wm.context_toggle", text="Toggle Multiline Edit Only", icon='STROKE')
        props.data_path = "space_data.overlay.use_gpencil_multiedit_line_only"


class VIEW3D_PT_gpencil_edit_options(Panel):
    bl_space_type = 'VIEW_3D'
    bl_region_type = 'HEADER'
    bl_label = "Options"

    def draw(self, context):
        layout = self.layout
        settings = context.tool_settings.gpencil_sculpt

        layout.prop(settings, "use_scale_thickness", text="Scale Thickness")


class VIEW3D_PT_sculpt_automasking(Panel):
    bl_space_type = 'VIEW_3D'
    bl_region_type = 'HEADER'
    bl_label = "Auto-Masking"
    bl_ui_units_x = 10

    def draw(self, context):
        layout = self.layout

        tool_settings = context.tool_settings
        sculpt = tool_settings.sculpt
        layout.label(text="Auto-Masking")

        col = layout.column(align=True)
        col.prop(sculpt, "use_automasking_topology", text="Topology")
        col.prop(sculpt, "use_automasking_face_sets", text="Face Sets")

        col.separator()

        col = layout.column(align=True)
        col.prop(sculpt, "use_automasking_boundary_edges", text="Mesh Boundary")
        col.prop(sculpt, "use_automasking_boundary_face_sets", text="Face Sets Boundary")

        if sculpt.use_automasking_boundary_edges or sculpt.use_automasking_boundary_face_sets:
            col.prop(sculpt.brush, "automasking_boundary_edges_propagation_steps")

        col.separator()

        col = layout.column(align=True)
        row = col.row()
        row.prop(sculpt, "use_automasking_cavity", text="Cavity")

        is_cavity_active = sculpt.use_automasking_cavity or sculpt.use_automasking_cavity_inverted

        if is_cavity_active:
            props = row.operator("sculpt.mask_from_cavity", text="Create Mask")
            props.settings_source = "SCENE"

        col.prop(sculpt, "use_automasking_cavity_inverted", text="Cavity (inverted)")

        if is_cavity_active:
            col = layout.column(align=True)
            col.prop(sculpt, "automasking_cavity_factor", text="Factor")
            col.prop(sculpt, "automasking_cavity_blur_steps", text="Blur")

            col = layout.column()
            col.prop(sculpt, "use_automasking_custom_cavity_curve", text="Custom Curve")

            if sculpt.use_automasking_custom_cavity_curve:
                col.template_curve_mapping(sculpt, "automasking_cavity_curve")

        col.separator()

        col = layout.column(align=True)
        col.prop(sculpt, "use_automasking_view_normal", text="View Normal")

        if sculpt.use_automasking_view_normal:
            col.prop(sculpt, "use_automasking_view_occlusion", text="Occlusion")
            subcol = col.column(align=True)
            subcol.active = not sculpt.use_automasking_view_occlusion
            subcol.prop(sculpt, "automasking_view_normal_limit", text="Limit")
            subcol.prop(sculpt, "automasking_view_normal_falloff", text="Falloff")

        col = layout.column()
        col.prop(sculpt, "use_automasking_start_normal", text="Area Normal")

        if sculpt.use_automasking_start_normal:
            col = layout.column(align=True)
            col.prop(sculpt, "automasking_start_normal_limit", text="Limit")
            col.prop(sculpt, "automasking_start_normal_falloff", text="Falloff")


class VIEW3D_PT_sculpt_context_menu(Panel):
    # Only for popover, these are dummy values.
    bl_space_type = 'VIEW_3D'
    bl_region_type = 'WINDOW'
    bl_label = "Sculpt Context Menu"

    def draw(self, context):
        layout = self.layout

        brush = context.tool_settings.sculpt.brush
        capabilities = brush.sculpt_capabilities

        if capabilities.has_color:
            split = layout.split(factor=0.1)
            UnifiedPaintPanel.prop_unified_color(split, context, brush, "color", text="")
            UnifiedPaintPanel.prop_unified_color_picker(split, context, brush, "color", value_slider=True)

            layout.prop(brush, "blend", text="")

        ups = context.tool_settings.unified_paint_settings
        size = "size"
        size_owner = ups if ups.use_unified_size else brush
        if size_owner.use_locked_size == 'SCENE':
            size = "unprojected_radius"

        UnifiedPaintPanel.prop_unified(
            layout,
            context,
            brush,
            size,
            unified_name="use_unified_size",
            pressure_name="use_pressure_size",
            text="Radius",
            slider=True,
        )
        UnifiedPaintPanel.prop_unified(
            layout,
            context,
            brush,
            "strength",
            unified_name="use_unified_strength",
            pressure_name="use_pressure_strength",
            slider=True,
        )

        if capabilities.has_auto_smooth:
            layout.prop(brush, "auto_smooth_factor", slider=True)

        if capabilities.has_normal_weight:
            layout.prop(brush, "normal_weight", slider=True)

        if capabilities.has_pinch_factor:
            text = "Pinch"
            if brush.sculpt_tool in {'BLOB', 'SNAKE_HOOK'}:
                text = "Magnify"
            layout.prop(brush, "crease_pinch_factor", slider=True, text=text)

        if capabilities.has_rake_factor:
            layout.prop(brush, "rake_factor", slider=True)

        if capabilities.has_plane_offset:
            layout.prop(brush, "plane_offset", slider=True)
            layout.prop(brush, "plane_trim", slider=True, text="Distance")

        if capabilities.has_height:
            layout.prop(brush, "height", slider=True, text="Height")


class TOPBAR_PT_gpencil_materials(GreasePencilMaterialsPanel, Panel):
    bl_space_type = 'VIEW_3D'
    bl_region_type = 'HEADER'
    bl_label = "Materials"
    bl_ui_units_x = 14

    @classmethod
    def poll(cls, context):
        ob = context.object
        return ob and ob.type == 'GPENCIL'


class TOPBAR_PT_gpencil_vertexcolor(GreasePencilVertexcolorPanel, Panel):
    bl_space_type = 'VIEW_3D'
    bl_region_type = 'HEADER'
    bl_label = "Color Attribute"
    bl_ui_units_x = 10

    @classmethod
    def poll(cls, context):
        ob = context.object
        return ob and ob.type == 'GPENCIL'


class VIEW3D_PT_curves_sculpt_add_shape(Panel):
    # Only for popover, these are dummy values.
    bl_space_type = 'VIEW_3D'
    bl_region_type = 'WINDOW'
    bl_label = "Curves Sculpt Add Curve Options"

    def draw(self, context):
        layout = self.layout

        layout.use_property_split = True
        layout.use_property_decorate = False  # No animation.

        settings = UnifiedPaintPanel.paint_settings(context)
        brush = settings.brush

        col = layout.column(heading="Interpolate", align=True)
        col.prop(brush.curves_sculpt_settings, "interpolate_length", text="Length")
        col.prop(brush.curves_sculpt_settings, "interpolate_shape", text="Shape")
        col.prop(brush.curves_sculpt_settings, "interpolate_point_count", text="Point Count")

        col = layout.column()
        col.active = not brush.curves_sculpt_settings.interpolate_length
        col.prop(brush.curves_sculpt_settings, "curve_length", text="Length")

        col = layout.column()
        col.active = not brush.curves_sculpt_settings.interpolate_point_count
        col.prop(brush.curves_sculpt_settings, "points_per_curve", text="Points")


class VIEW3D_PT_curves_sculpt_grow_shrink_scaling(Panel):
    # Only for popover, these are dummy values.
    bl_space_type = 'VIEW_3D'
    bl_region_type = 'WINDOW'
    bl_label = "Curves Grow/Shrink Scaling"
    bl_ui_units_x = 12

    def draw(self, context):
        layout = self.layout

        layout.use_property_split = True
        layout.use_property_decorate = False  # No animation.

        settings = UnifiedPaintPanel.paint_settings(context)
        brush = settings.brush

        layout.prop(brush.curves_sculpt_settings, "scale_uniform")
        layout.prop(brush.curves_sculpt_settings, "minimum_length")


class VIEW3D_PT_viewport_debug(Panel):
    bl_space_type = 'VIEW_3D'
    bl_region_type = 'HEADER'
    bl_parent_id = 'VIEW3D_PT_overlay'
    bl_label = "Viewport Debug"

    @classmethod
    def poll(cls, context):
        prefs = context.preferences
        return prefs.experimental.use_viewport_debug

    def draw(self, context):
        layout = self.layout
        view = context.space_data
        overlay = view.overlay

        layout.prop(overlay, "use_debug_freeze_view_culling")


classes = (
    VIEW3D_HT_header,
    VIEW3D_HT_tool_header,
    ALL_MT_editormenu,
    VIEW3D_MT_editor_menus,
    VIEW3D_MT_transform,
    VIEW3D_MT_transform_object,
    VIEW3D_MT_transform_armature,
    VIEW3D_MT_mirror,
    VIEW3D_MT_snap,
    VIEW3D_MT_uv_map_clear_seam,
    VIEW3D_MT_uv_map,
    VIEW3D_MT_switchactivecamto,
    VIEW3D_MT_view_legacy,
    VIEW3D_MT_view,
    VIEW3D_MT_view_cameras,
    VIEW3D_MT_view_pie_menus,
    VIEW3D_MT_view_navigation_legacy,
    VIEW3D_MT_view_navigation,
    VIEW3D_MT_view_align,
    VIEW3D_MT_view_align_selected,
    VIEW3D_MT_select_object,
    VIEW3D_MT_select_object_legacy,
    VIEW3D_MT_select_by_type,
    VIEW3D_MT_select_grouped,
    VIEW3D_MT_select_linked,
    VIEW3D_MT_select_object_more_less,
    VIEW3D_MT_select_pose,
    VIEW3D_MT_select_particle,
    VIEW3D_MT_edit_mesh,
    VIEW3D_MT_edit_mesh_legacy,
    VIEW3D_MT_edit_mesh_sort_elements,
    VIEW3D_MT_edit_mesh_select_similar,
    VIEW3D_MT_edit_mesh_select_by_trait,
    VIEW3D_MT_edit_mesh_select_more_less,
    VIEW3D_MT_select_edit_mesh,
    VIEW3D_MT_select_edit_curve,
    VIEW3D_MT_select_edit_curve_select_similar,
    VIEW3D_MT_select_edit_surface,
    VIEW3D_MT_select_edit_text,
    VIEW3D_MT_select_edit_metaball,
    VIEW3D_MT_edit_lattice_context_menu,
    VIEW3D_MT_select_edit_metaball_select_similar,
    VIEW3D_MT_select_edit_lattice,
    VIEW3D_MT_select_edit_armature,
    VIEW3D_MT_select_gpencil,
    VIEW3D_MT_select_gpencil_legacy,
    VIEW3D_MT_select_gpencil_grouped,
    VIEW3D_MT_select_paint_mask,
    VIEW3D_MT_select_paint_mask_vertex,
    VIEW3D_MT_select_edit_curves,
    VIEW3D_MT_select_sculpt_curves,
    VIEW3D_MT_angle_control,
    VIEW3D_MT_mesh_add,
    VIEW3D_MT_curve_add,
    VIEW3D_MT_surface_add,
    VIEW3D_MT_edit_metaball_context_menu,
    VIEW3D_MT_metaball_add,
    TOPBAR_MT_edit_curve_add,
    TOPBAR_MT_edit_armature_add,
    VIEW3D_MT_armature_add,
    VIEW3D_MT_light_add,
    VIEW3D_MT_lightprobe_add,
    VIEW3D_MT_camera_add,
    VIEW3D_MT_volume_add,
    VIEW3D_MT_add,
    VIEW3D_MT_image_add,
    VIEW3D_MT_origin_set,
    VIEW3D_MT_object,
    VIEW3D_MT_object_convert,
    VIEW3D_MT_object_animation,
    VIEW3D_MT_object_asset,
    VIEW3D_MT_object_rigid_body,
    VIEW3D_MT_object_clear,
    VIEW3D_MT_object_context_menu,
    VIEW3D_MT_object_shading,
    VIEW3D_MT_object_apply,
    VIEW3D_MT_object_relations,
    VIEW3D_MT_object_liboverride,
    VIEW3D_MT_object_parent,
    VIEW3D_MT_object_track,
    VIEW3D_MT_object_collection,
    VIEW3D_MT_object_constraints,
    VIEW3D_MT_object_quick_effects,
    VIEW3D_MT_object_showhide,
    VIEW3D_MT_object_cleanup,
    VIEW3D_MT_make_single_user,
    VIEW3D_MT_make_links,
    VIEW3D_MT_brush,
    VIEW3D_MT_brush_curve_presets,
    VIEW3D_MT_facemask_showhide,
    VIEW3D_MT_paint_vertex,
    VIEW3D_MT_paint_vertex_specials,
    VIEW3D_MT_paint_texture_specials,
    VIEW3D_MT_hook,
    VIEW3D_MT_vertex_group,
    VIEW3D_MT_gpencil_vertex_group,
    VIEW3D_MT_paint_weight,
    VIEW3D_MT_paint_weight_lock,
    VIEW3D_MT_paint_weight_specials,
    VIEW3D_MT_subdivision_set,
    VIEW3D_MT_sculpt_specials,
    VIEW3D_MT_sculpt,
    VIEW3D_MT_sculpt_set_pivot,
    VIEW3D_MT_mask,
    VIEW3D_MT_mask_legacy,
    VIEW3D_MT_face_sets,
    VIEW3D_MT_face_sets_init,
    VIEW3D_MT_random_mask,
    VIEW3D_MT_hide_mask,
    VIEW3D_MT_particle,
    VIEW3D_MT_particle_context_menu,
    VIEW3D_MT_particle_showhide,
    VIEW3D_MT_pose,
    VIEW3D_MT_pose_transform,
    VIEW3D_MT_pose_slide,
    VIEW3D_MT_pose_propagate,
    VIEW3D_MT_pose_motion,
    VIEW3D_MT_pose_group,
    VIEW3D_MT_pose_ik,
    VIEW3D_MT_pose_constraints,
    VIEW3D_MT_pose_names,
    VIEW3D_MT_pose_showhide,
    VIEW3D_MT_pose_apply,
    VIEW3D_MT_pose_context_menu,
    VIEW3D_MT_bone_options_toggle,
    VIEW3D_MT_bone_options_enable,
    VIEW3D_MT_bone_options_disable,
    VIEW3D_MT_edit_mesh_context_menu,
    VIEW3D_MT_edit_mesh_select_mode,
    VIEW3D_MT_edit_mesh_extrude_dupli,
    VIEW3D_MT_edit_mesh_extrude_dupli_rotate,
    VIEW3D_MT_edit_mesh_extrude,
    VIEW3D_MT_edit_mesh_vertices,
    VIEW3D_MT_edit_mesh_vertices_legacy,
    VIEW3D_MT_edit_mesh_edges,
    VIEW3D_MT_edit_mesh_edges_legacy,
    VIEW3D_MT_edit_mesh_faces,
    VIEW3D_MT_edit_mesh_faces_legacy,
    VIEW3D_MT_edit_mesh_faces_data,
    VIEW3D_MT_edit_mesh_normals,
    VIEW3D_MT_edit_mesh_normals_select_strength,
    VIEW3D_MT_edit_mesh_normals_set_strength,
    VIEW3D_MT_edit_mesh_normals_average,
    VIEW3D_MT_edit_mesh_shading,
    VIEW3D_MT_edit_mesh_weights,
    VIEW3D_MT_edit_mesh_clean,
    VIEW3D_MT_edit_mesh_delete,
    VIEW3D_MT_edit_mesh_merge,
    VIEW3D_MT_edit_mesh_split,
    VIEW3D_MT_edit_mesh_dissolve,
    VIEW3D_MT_edit_mesh_showhide,
    VIEW3D_MT_paint_gpencil,
    VIEW3D_MT_draw_gpencil,
    VIEW3D_MT_edit_gpencil_showhide,
    VIEW3D_MT_assign_material,
    VIEW3D_MT_edit_gpencil,
    VIEW3D_MT_edit_gpencil_stroke,
    VIEW3D_MT_edit_gpencil_point,
    VIEW3D_MT_edit_gpencil_hide,
    VIEW3D_MT_edit_gpencil_arrange_strokes,
    VIEW3D_MT_edit_gpencil_delete,
    VIEW3D_MT_sculpt_gpencil_copy,
    VIEW3D_MT_weight_gpencil,
    VIEW3D_MT_gpencil_simplify,
    VIEW3D_MT_edit_curve,
    VIEW3D_MT_edit_curve_ctrlpoints,
    VIEW3D_MT_edit_curve_handle_type_set,
    VIEW3D_MT_edit_curve_segments,
    VIEW3D_MT_edit_curve_context_menu,
    VIEW3D_MT_edit_curve_delete,
    VIEW3D_MT_edit_curve_showhide,
    VIEW3D_MT_edit_surface,
    VIEW3D_MT_edit_font,
    VIEW3D_MT_edit_font_chars,
    VIEW3D_MT_edit_font_kerning,
    VIEW3D_MT_edit_font_move,
    VIEW3D_MT_edit_font_delete,
    VIEW3D_MT_edit_font_context_menu,
    VIEW3D_MT_edit_meta,
    VIEW3D_MT_edit_meta_showhide,
    VIEW3D_MT_edit_lattice,
    VIEW3D_MT_edit_lattice_flip,
    VIEW3D_MT_edit_armature,
    VIEW3D_MT_armature_showhide,
    VIEW3D_MT_armature_context_menu,
    VIEW3D_MT_edit_armature_roll,
    VIEW3D_MT_edit_armature_names,
    VIEW3D_MT_edit_armature_delete,
    VIEW3D_MT_gpencil_animation,
    VIEW3D_MT_edit_gpencil_transform,
    VIEW3D_MT_edit_curves,
    VIEW3D_MT_object_mode_pie,
    VIEW3D_MT_view_pie,
    VIEW3D_MT_transform_gizmo_pie,
    VIEW3D_MT_shading_pie,
    VIEW3D_MT_shading_ex_pie,
    VIEW3D_MT_pivot_pie,
    VIEW3D_MT_snap_pie,
    VIEW3D_MT_orientations_pie,
    VIEW3D_MT_proportional_editing_falloff_pie,
    VIEW3D_MT_sculpt_mask_edit_pie,
    VIEW3D_MT_sculpt_automasking_pie,
    VIEW3D_MT_sculpt_gpencil_automasking_pie,
    VIEW3D_MT_wpaint_vgroup_lock_pie,
    VIEW3D_MT_sculpt_face_sets_edit_pie,
    VIEW3D_MT_sculpt_curves,
    VIEW3D_PT_active_tool,
    VIEW3D_PT_active_tool_duplicate,
    VIEW3D_PT_view3d_properties,
    VIEW3D_PT_view3d_properties_edit,
    VIEW3D_PT_view3d_camera_lock,
    VIEW3D_PT_view3d_cursor,
    VIEW3D_PT_collections,
    VIEW3D_PT_object_type_visibility,
    VIEW3D_PT_grease_pencil,
    VIEW3D_PT_annotation_onion,
    VIEW3D_PT_gpencil_multi_frame,
    VIEW3D_PT_gpencil_curve_edit,
    VIEW3D_PT_gpencil_sculpt_automasking,
    VIEW3D_MT_gpencil_autoweights,
    VIEW3D_MT_gpencil_edit_context_menu,
    VIEW3D_MT_gpencil_sculpt,
    VIEW3D_PT_quad_view,
    VIEW3D_PT_view3d_stereo,
    VIEW3D_PT_shading,
    VIEW3D_PT_shading_lighting,
    VIEW3D_PT_shading_color,
    VIEW3D_PT_shading_options,
    VIEW3D_PT_shading_options_shadow,
    VIEW3D_PT_shading_options_ssao,
    VIEW3D_PT_shading_render_pass,
    VIEW3D_PT_shading_compositor,
    VIEW3D_PT_gizmo_display,
    VIEW3D_PT_overlay,
    VIEW3D_PT_overlay_guides,
    VIEW3D_PT_overlay_object,
    VIEW3D_PT_overlay_geometry,
    VIEW3D_PT_overlay_motion_tracking,
    VIEW3D_PT_overlay_edit_mesh,
    VIEW3D_PT_overlay_edit_mesh_shading,
    VIEW3D_PT_overlay_edit_mesh_measurement,
    VIEW3D_PT_overlay_edit_mesh_normals,
    VIEW3D_PT_overlay_edit_mesh_freestyle,
    VIEW3D_PT_overlay_edit_curve,
    VIEW3D_PT_overlay_texture_paint,
    VIEW3D_PT_overlay_vertex_paint,
    VIEW3D_PT_overlay_weight_paint,
    VIEW3D_PT_overlay_bones,
    VIEW3D_PT_overlay_sculpt,
    VIEW3D_PT_overlay_sculpt_curves,
    VIEW3D_PT_snapping,
    VIEW3D_PT_proportional_edit,
    VIEW3D_PT_gpencil_origin,
    VIEW3D_PT_gpencil_lock,
    VIEW3D_PT_gpencil_guide,
    VIEW3D_PT_transform_orientations,
    VIEW3D_PT_overlay_gpencil_options,
    VIEW3D_PT_context_properties,
    VIEW3D_PT_paint_vertex_context_menu,
    VIEW3D_PT_paint_texture_context_menu,
    VIEW3D_PT_paint_weight_context_menu,
    VIEW3D_PT_gpencil_vertex_context_menu,
    VIEW3D_PT_gpencil_sculpt_context_menu,
    VIEW3D_PT_gpencil_weight_context_menu,
    VIEW3D_PT_gpencil_draw_context_menu,
    VIEW3D_PT_gpencil_edit_options,
    VIEW3D_PT_sculpt_automasking,
    VIEW3D_PT_sculpt_context_menu,
    TOPBAR_PT_gpencil_materials,
    TOPBAR_PT_gpencil_vertexcolor,
    TOPBAR_PT_annotation_layers,
    VIEW3D_PT_curves_sculpt_add_shape,
    VIEW3D_PT_curves_sculpt_grow_shrink_scaling,
    VIEW3D_PT_viewport_debug,
)


if __name__ == "__main__":  # only for live edit.
    from bpy.utils import register_class
    for cls in classes:
        register_class(cls)<|MERGE_RESOLUTION|>--- conflicted
+++ resolved
@@ -167,7 +167,7 @@
 
         sub = row.row()
         # sub.ui_units_x = 5.5 # width of mode edit box
-        sub.operator_menu_enum("object.mode_set", "mode", text=act_mode_item.name, icon=act_mode_item.icon)
+        sub.operator_menu_enum("object.mode_set", "mode", text=iface_(act_mode_item.name, act_mode_i18n_context), icon=act_mode_item.icon)
         del act_mode_item
 
         layout.template_header_3D_mode()
@@ -748,23 +748,12 @@
 
         return True
 
-<<<<<<< HEAD
     @staticmethod
     def WEIGHT_GPENCIL(context, layout, tool):
         if (tool is None) or (not tool.has_datablock):
             return False
         paint = context.tool_settings.gpencil_weight_paint
         brush = paint.brush
-=======
-        sub = row.row(align=True)
-        sub.ui_units_x = 5.5
-        sub.operator_menu_enum(
-            "object.mode_set", "mode",
-            text=iface_(act_mode_item.name, act_mode_i18n_context),
-            icon=act_mode_item.icon,
-        )
-        del act_mode_item
->>>>>>> 025023a1
 
         from bl_ui.properties_paint_common import (
             brush_basic_gpencil_weight_settings,
@@ -1185,7 +1174,6 @@
 
         layout.operator_context = 'EXEC_REGION_WIN'
 
-<<<<<<< HEAD
         props = layout.operator("transform.mirror", text="X Global", icon="MIRROR_X")
         props.constraint_axis = (True, False, False)
         props.orient_type = 'GLOBAL'
@@ -1195,15 +1183,6 @@
         props = layout.operator("transform.mirror", text="Z Global", icon="MIRROR_Z")
         props.constraint_axis = (False, False, True)
         props.orient_type = 'GLOBAL'
-=======
-        for (space_name, space_id) in (("Global", 'GLOBAL'), ("Local", 'LOCAL')):
-            for axis_index, axis_name in enumerate("XYZ"):
-                props = layout.operator("transform.mirror",
-                                        text="%s %s" % (axis_name, iface_(space_name)),
-                                        translate=False)
-                props.constraint_axis[axis_index] = True
-                props.orient_type = space_id
->>>>>>> 025023a1
 
         layout.separator()
 
