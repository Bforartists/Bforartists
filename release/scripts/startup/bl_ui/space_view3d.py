﻿# ##### BEGIN GPL LICENSE BLOCK #####
#
#  This program is free software; you can redistribute it and/or
#  modify it under the terms of the GNU General Public License
#  as published by the Free Software Foundation; either version 2
#  of the License, or (at your option) any later version.
#
#  This program is distributed in the hope that it will be useful,
#  but WITHOUT ANY WARRANTY; without even the implied warranty of
#  MERCHANTABILITY or FITNESS FOR A PARTICULAR PURPOSE.  See the
#  GNU General Public License for more details.
#
#  You should have received a copy of the GNU General Public License
#  along with this program; if not, write to the Free Software Foundation,
#  Inc., 51 Franklin Street, Fifth Floor, Boston, MA 02110-1301, USA.
#
# ##### END GPL LICENSE BLOCK #####

# <pep8 compliant>
import bpy
from bpy.types import Header, Menu, Panel
from bl_ui.properties_grease_pencil_common import (
        GreasePencilDataPanel,
        GreasePencilPaletteColorPanel,
        )
from bl_ui.properties_paint_common import UnifiedPaintPanel
from bpy.app.translations import contexts as i18n_contexts


class VIEW3D_HT_header(Header):
    bl_space_type = 'VIEW_3D'

    def draw(self, context):
        layout = self.layout

        view = context.space_data
        # mode_string = context.mode
        obj = context.active_object
        toolsettings = context.tool_settings

        ALL_MT_editormenu.draw_hidden(context, layout) # bfa - show hide the editormenu
        VIEW3D_MT_editor_menus.draw_collapsible(context, layout)

        # Contains buttons like Mode, Pivot, Manipulator, Layer, Mesh Select Mode...
        row = layout
        layout.template_header_3D()

        if obj:
            mode = obj.mode
            # Particle edit
            if mode == 'PARTICLE_EDIT':
                row.prop(toolsettings.particle_edit, "select_mode", text="", expand=True)

            # Occlude geometry
            if ((view.viewport_shade not in {'BOUNDBOX', 'WIREFRAME'} and (mode == 'PARTICLE_EDIT' or (mode == 'EDIT' and obj.type == 'MESH'))) or
                    (mode == 'WEIGHT_PAINT')):
                row.prop(view, "use_occlude_geometry", text="")

            # Proportional editing
            if context.gpencil_data and context.gpencil_data.use_stroke_edit_mode:
                row = layout.row(align=True)
                row.prop(toolsettings, "proportional_edit", icon_only=True)
                if toolsettings.proportional_edit != 'DISABLED':
                    row.prop(toolsettings, "proportional_edit_falloff", icon_only=True)
            elif mode in {'EDIT', 'PARTICLE_EDIT'}:
                row = layout.row(align=True)
                row.prop(toolsettings, "proportional_edit", icon_only=True)
                if toolsettings.proportional_edit != 'DISABLED':
                    row.prop(toolsettings, "proportional_edit_falloff", icon_only=True)
            elif mode == 'OBJECT':
                row = layout.row(align=True)
                row.prop(toolsettings, "use_proportional_edit_objects", icon_only=True)
                if toolsettings.use_proportional_edit_objects:
                    row.prop(toolsettings, "proportional_edit_falloff", icon_only=True)
        else:
            # Proportional editing
            if context.gpencil_data and context.gpencil_data.use_stroke_edit_mode:
                row = layout.row(align=True)
                row.prop(toolsettings, "proportional_edit", icon_only=True)
                if toolsettings.proportional_edit != 'DISABLED':
                    row.prop(toolsettings, "proportional_edit_falloff", icon_only=True)

        # Snap
        show_snap = False
        if obj is None:
            show_snap = True
        else:
            if mode not in {'SCULPT', 'VERTEX_PAINT', 'WEIGHT_PAINT', 'TEXTURE_PAINT'}:
                show_snap = True
            else:
                paint_settings = UnifiedPaintPanel.paint_settings(context)
                if paint_settings:
                    brush = paint_settings.brush
                    if brush and brush.stroke_method == 'CURVE':
                        show_snap = True

        if show_snap:
            snap_element = toolsettings.snap_element
            row = layout.row(align=True)
            row.prop(toolsettings, "use_snap", text="")
            row.prop(toolsettings, "snap_element", icon_only=True)
            if snap_element == 'INCREMENT':
                row.prop(toolsettings, "use_snap_grid_absolute", text="")
            else:
                row.prop(toolsettings, "snap_target", text="")
                if obj:
                    if mode == 'EDIT':
                        row.prop(toolsettings, "use_snap_self", text="")
                    if mode in {'OBJECT', 'POSE', 'EDIT'} and snap_element != 'VOLUME':
                        row.prop(toolsettings, "use_snap_align_rotation", text="")

            if snap_element == 'VOLUME':
                row.prop(toolsettings, "use_snap_peel_object", text="")
            elif snap_element == 'FACE':
                row.prop(toolsettings, "use_snap_project", text="")

        # AutoMerge editing
        if obj:
            if (mode == 'EDIT' and obj.type == 'MESH'):
                layout.prop(toolsettings, "use_mesh_automerge", text="", icon='AUTOMERGE_ON')


# bfa - show hide the editormenu
class ALL_MT_editormenu(Menu):
    bl_label = ""

    def draw(self, context):
        self.draw_menus(self.layout, context)

    @staticmethod
    def draw_menus(layout, context):

        row = layout.row(align=True)
        row.template_header() # editor type menus


class VIEW3D_MT_editor_menus(Menu):
    bl_space_type = 'VIEW3D_MT_editor_menus'
    bl_label = ""

    def draw(self, context):
        self.draw_menus(self.layout, context)

    @staticmethod
    def draw_menus(layout, context):
        obj = context.active_object
        mode_string = context.mode
        edit_object = context.edit_object
        gp_edit = context.gpencil_data and context.gpencil_data.use_stroke_edit_mode

        layout.menu("VIEW3D_MT_view")
        layout.menu("VIEW3D_MT_view_navigation")

        # Select Menu
        if gp_edit:
            layout.menu("VIEW3D_MT_select_gpencil")
        elif mode_string in {'PAINT_WEIGHT', 'PAINT_VERTEX', 'PAINT_TEXTURE'}:
            mesh = obj.data
            if mesh.use_paint_mask:
                layout.menu("VIEW3D_MT_select_paint_mask")
            elif mesh.use_paint_mask_vertex and mode_string == 'PAINT_WEIGHT':
                layout.menu("VIEW3D_MT_select_paint_mask_vertex")
        elif mode_string != 'SCULPT':
            layout.menu("VIEW3D_MT_select_%s" % mode_string.lower())

        if gp_edit:
            layout.menu("VIEW3D_MT_edit_gpencil")
        elif edit_object:
            layout.menu("VIEW3D_MT_edit_%s" % edit_object.type.lower())
        elif obj:
            if mode_string != 'PAINT_TEXTURE':
                layout.menu("VIEW3D_MT_%s" % mode_string.lower())
            if mode_string in {'SCULPT', 'PAINT_VERTEX', 'PAINT_WEIGHT', 'PAINT_TEXTURE'}:
                layout.menu("VIEW3D_MT_brush")
            if mode_string == 'SCULPT':
                layout.menu("VIEW3D_MT_hide_mask")
        else:
            layout.menu("VIEW3D_MT_object")


# ********** Menu **********


# ********** Utilities **********


# Standard transforms which apply to all cases
# NOTE: this doesn't seem to be able to be used directly
class VIEW3D_MT_transform_base(Menu):
    bl_label = "Transform"

    # TODO: get rid of the custom text strings?
    def draw(self, context):
        layout = self.layout

        layout.operator("transform.tosphere", text="To Sphere", icon = "TOSPHERE")
        layout.operator("transform.shear", text="Shear", icon = "SHEAR")
        layout.operator("transform.bend", text="Bend", icon = "BEND")
        layout.operator("transform.push_pull", text="Push/Pull", icon = 'PUSH_PULL')

        if context.mode != 'OBJECT':
            layout.operator("transform.vertex_warp", text="Warp", icon = "MOD_WARP")
            layout.operator("transform.vertex_random", text="Randomize", icon = 'RANDOMIZE')

# Generic transform menu - geometry types
class VIEW3D_MT_transform(VIEW3D_MT_transform_base):
    def draw(self, context):
        # base menu
        VIEW3D_MT_transform_base.draw(self, context)

        # generic...
        layout = self.layout

        layout.separator()

        layout.operator("transform.translate", text="Move Texture Space", icon = "MOVE_TEXTURESPACE").texture_space = True
        layout.operator("transform.resize", text="Scale Texture Space", icon = "SCALE_TEXTURESPACE").texture_space = True

        layout.separator()

        layout.operator("transform.skin_resize", text="Skin Resize", icon = "MOD_SKIN")


# Object-specific extensions to Transform menu
class VIEW3D_MT_transform_object(VIEW3D_MT_transform_base):
    def draw(self, context):
        layout = self.layout

        # base menu
        VIEW3D_MT_transform_base.draw(self, context)

        # object-specific option follow...
        layout.separator()

        layout.operator("transform.translate", text="Move Texture Space", icon = "MOVE_TEXTURESPACE").texture_space = True
        layout.operator("transform.resize", text="Scale Texture Space", icon = "SCALE_TEXTURESPACE").texture_space = True

        layout.separator()

        layout.operator_context = 'EXEC_REGION_WIN'
        layout.operator("transform.transform", text="Align to Transform Orientation", icon = "ALIGN_TRANSFORM").mode = 'ALIGN'  # XXX see alignmenu() in edit.c of b2.4x to get this working

        layout.separator()

        layout.operator_context = 'EXEC_AREA'

        layout.operator("object.randomize_transform", icon = "RANDOMIZE_TRANSFORM")
        layout.operator("object.align", icon = "ALIGN")


# Armature EditMode extensions to Transform menu
class VIEW3D_MT_transform_armature(VIEW3D_MT_transform_base):
    def draw(self, context):
        layout = self.layout

        # base menu
        VIEW3D_MT_transform_base.draw(self, context)

        # armature specific extensions follow...
        layout.separator()

        obj = context.object
        if obj.type == 'ARMATURE' and obj.mode in {'EDIT', 'POSE'}:
            if obj.data.draw_type == 'BBONE':
                layout.operator("transform.transform", text="Scale BBone").mode = 'BONE_SIZE'
            elif obj.data.draw_type == 'ENVELOPE':
                layout.operator("transform.transform", text="Scale Envelope Distance").mode = 'BONE_SIZE'
                layout.operator("transform.transform", text="Scale Radius").mode = 'BONE_ENVELOPE'

        if context.edit_object and context.edit_object.type == 'ARMATURE':
            layout.operator("armature.align")


class VIEW3D_MT_uv_map(Menu):
    bl_label = "UV Mapping"

    def draw(self, context):
        layout = self.layout

        layout.operator("uv.unwrap", text="Unwrap ABF").method='ANGLE_BASED'
        layout.operator("uv.unwrap", text="Unwrap LSCM").method='CONFORMAL'

        layout.operator_context = 'INVOKE_DEFAULT'
        layout.operator("uv.smart_project")
        layout.operator("uv.lightmap_pack")
        layout.operator("uv.follow_active_quads")

        layout.separator()

        layout.operator_context = 'EXEC_REGION_WIN'
        layout.operator("uv.cube_project")
        layout.operator("uv.cylinder_project")
        layout.operator("uv.sphere_project")

        layout.separator()

        layout.operator_context = 'INVOKE_REGION_WIN'
        layout.operator("uv.project_from_view").scale_to_bounds = False
        layout.operator("uv.project_from_view", text="Project from View (Bounds)").scale_to_bounds = True

        layout.separator()

        layout.operator("uv.reset")

# ********** View menus **********


# Workaround to separate the tooltips
class VIEW3D_MT_view_all_all_regions(bpy.types.Operator):
    """View All all Regions\nView all objects in scene in all four Quad View views\nJust relevant for Quad View """      # blender will use this as a tooltip for menu items and buttons.
    bl_idname = "view3d.view_all_all_regions"        # unique identifier for buttons and menu items to reference.
    bl_label = "View All all Regions"         # display name in the interface.
    bl_options = {'REGISTER', 'UNDO'}  # enable undo for the operator.

    def execute(self, context):        # execute() is called by blender when running the operator.
        bpy.ops.view3d.view_all(use_all_regions = True)
        return {'FINISHED'}  

    # Workaround to separate the tooltips
class VIEW3D_MT_view_center_cursor_and_view_all(bpy.types.Operator):
    """Center Cursor and View All\nViews all objects in scene and centers the 3D cursor"""      # blender will use this as a tooltip for menu items and buttons.
    bl_idname = "view3d.view_all_center_cursor"        # unique identifier for buttons and menu items to reference.
    bl_label = "Center Cursor and View All"         # display name in the interface.
    bl_options = {'REGISTER', 'UNDO'}  # enable undo for the operator.

    def execute(self, context):        # execute() is called by blender when running the operator.
        bpy.ops.view3d.view_all(center = True)
        return {'FINISHED'}  

    # Workaround to separate the tooltips
class VIEW3D_MT_view_view_selected_all_regions(bpy.types.Operator):
    """View Selected All Regions\nMove the View to the selection center in all Quad View views"""      # blender will use this as a tooltip for menu items and buttons.
    bl_idname = "view3d.view_selected_all_regions"        # unique identifier for buttons and menu items to reference.
    bl_label = "View Selected All Regions"         # display name in the interface.
    bl_options = {'REGISTER', 'UNDO'}  # enable undo for the operator.

    def execute(self, context):        # execute() is called by blender when running the operator.
        bpy.ops.view3d.view_selected(use_all_regions = True)
        return {'FINISHED'}  


class VIEW3D_MT_view(Menu):
    bl_label = "View"

    def draw(self, context):
        layout = self.layout

        layout.operator("view3d.properties", icon='MENU_PANEL')
        layout.operator("view3d.toolshelf", icon='MENU_PANEL')

        layout.separator()

         # OpenGL render
        layout.operator("render.opengl", text="OpenGL Render Image", icon='RENDER_STILL')
        layout.operator("render.opengl", text="OpenGL Render Animation", icon='RENDER_ANIMATION').animation = True

        layout.separator()

        layout.operator("view3d.object_as_camera", icon = 'VIEW_SWITCHACTIVECAM')
        layout.operator("view3d.viewnumpad", text="Active Camera", icon = 'VIEW_SWITCHTOCAM').type = 'CAMERA'
        layout.operator("view3d.view_center_camera", icon = "VIEWCAMERACENTER")

        layout.separator()

        layout.menu("VIEW3D_MT_view_align")
        layout.menu("VIEW3D_MT_view_align_selected")

        layout.separator()

        layout.operator_context = 'INVOKE_REGION_WIN'

        # restrict render and clear restrict render. I would love to simply disable it, 
        # means grey out when there are no objects selected. But that's ways too much hassle. 
        # So for now we simply hide the two menu items when there is no object selected.

        if context.object :
            props = layout.operator("object.hide_render_set", icon = "RESTRICT_RENDER_OFF")
            props = layout.operator("object.isolate_type_render", icon = "RESTRICT_RENDER_OFF")
            props = layout.operator("object.hide_render_clear_all", icon = "RESTRICT_RENDER_OFF")

            layout.separator()

        layout.operator("view3d.clip_border", text="Clipping Border", icon = "CLIPPINGBORDER")
        layout.operator("view3d.clear_render_border", text="Clear Render Border", icon = "RENDERBORDER_CLEAR")
        layout.operator("view3d.render_border", text="Render Border", icon = "RENDERBORDER").camera_only = False

        layout.separator()
      
        myvar= layout.operator("transform.create_orientation", text="Create Orientation", icon = "MANIPUL")
        myvar.use_view = True
        myvar.use = True

        layout.separator()

        layout.operator("view3d.localview", text="View Global/Local", icon = "VIEW_GLOBAL_LOCAL")
        layout.operator("view3d.view_selected_all_regions", text = "View Selected all Regions", icon = "VIEW_SELECTED" )
        layout.operator("view3d.view_selected", icon = "VIEW_SELECTED").use_all_regions = False
        layout.operator("view3d.view_all_all_regions", text = "View All all Regions", icon = "VIEWALL" ) # bfa - separated tooltip
        layout.operator("view3d.view_all_center_cursor", text="Center Cursor and View All", icon = "VIEWALL_RESETCURSOR") # bfa - separated tooltip
        layout.operator("view3d.view_all", icon = "VIEWALL").center = False

        layout.separator()

        layout.operator("screen.area_dupli", icon = "NEW_WINDOW")
        layout.operator("screen.region_quadview", icon = "QUADVIEW")
        layout.operator("screen.toggle_maximized_area", text="Toggle Maximize Area", icon = "MAXIMIZE_AREA") # bfa - the separated tooltip. Class is in space_text.py
        layout.operator("screen.screen_full_area", icon = "FULLSCREEN_AREA").use_hide_panels = True


class VIEW3D_MT_view_navigation(Menu):
    bl_label = "Navi"

    def draw(self, context):
        from math import pi
        layout = self.layout

        layout.operator("view3d.view_orbit", text= "Orbit Down", icon = "ORBIT_DOWN").type='ORBITDOWN'
        layout.operator("view3d.view_orbit", text= "Orbit Up", icon = "ORBIT_UP").type='ORBITUP'
        layout.operator("view3d.view_orbit", text= "Orbit Right", icon = "ORBIT_RIGHT").type='ORBITRIGHT'
        layout.operator("view3d.view_orbit", text= "Orbit Left", icon = "ORBIT_LEFT").type='ORBITLEFT'
        props = layout.operator("view3d.view_orbit", "Orbit Opposite", icon = "ORBIT_OPPOSITE")
        props.type = 'ORBITRIGHT'
        props.angle = pi

        layout.separator()

        layout.operator("view3d.view_roll", text="Roll Left", icon = "ROLL_LEFT").angle = pi / -12.0
        layout.operator("view3d.view_roll", text="Roll Right", icon = "ROLL_RIGHT").angle = pi / 12.0

        layout.separator()

        layout.operator("view3d.view_pan", text= "Pan Down", icon = "PAN_DOWN").type = 'PANDOWN'
        layout.operator("view3d.view_pan", text= "Pan Up", icon = "PAN_UP").type = 'PANUP'
        layout.operator("view3d.view_pan", text= "Pan Right", icon = "PAN_RIGHT").type = 'PANRIGHT'
        layout.operator("view3d.view_pan", text= "Pan Left", icon = "PAN_LEFT").type = 'PANLEFT'

        layout.separator()

        layout.operator("view3d.zoom_border", text="Zoom Border", icon = "ZOOM_BORDER")
        layout.operator("view3d.zoom", text="Zoom In", icon = "ZOOM_IN").delta = 1
        layout.operator("view3d.zoom", text="Zoom Out", icon = "ZOOM_OUT").delta = -1
        layout.operator("view3d.zoom_camera_1_to_1", text="Zoom Camera 1:1", icon = "ZOOM_CAMERA")
        layout.operator("view3d.dolly", text="Dolly View", icon = "DOLLY")
        layout.operator("view3d.view_center_pick", icon = "CENTERTOMOUSE")

        layout.separator()

        layout.operator("view3d.fly", icon = "FLY_NAVIGATION")
        layout.operator("view3d.walk", icon = "WALK_NAVIGATION")
        layout.operator("view3d.navigate", icon = "VIEW_NAVIGATION")

        layout.separator()

        layout.operator("screen.animation_play", text="Playback Animation", icon = "TRIA_RIGHT")

        layout.separator()

        layout.operator("transform.translate", icon='TRANSFORM_MOVE')
        layout.operator("transform.rotate", icon='TRANSFORM_ROTATE')
        layout.operator("transform.resize", icon='TRANSFORM_SCALE', text="Scale")


class VIEW3D_MT_view_align(Menu):
    bl_label = "Align View"

    def draw(self, context):
        layout = self.layout

        layout.operator("view3d.camera_to_view", text="Align Active Camera to View", icon = "ALIGNCAMERA_VIEW")
        layout.operator("view3d.camera_to_view_selected", text="Align Active Camera to Selected", icon = "ALIGNCAMERA_ACTIVE")
        layout.operator("view3d.view_center_cursor", icon = "CENTERTOCURSOR")

        layout.separator()

        layout.operator("view3d.view_lock_to_active", icon = "LOCKTOACTIVE")
        layout.operator("view3d.view_center_lock", icon = "LOCKTOCENTER")
        layout.operator("view3d.view_lock_clear", icon = "LOCK_CLEAR")

        layout.separator()

        # Rest of align

        layout.operator("view3d.view_persportho", icon = "PERSP_ORTHO")

        layout.separator()

        layout.operator("view3d.viewnumpad", text="Top", icon ="VIEW_TOP").type = 'TOP'
        layout.operator("view3d.viewnumpad", text="Bottom", icon ="VIEW_BOTTOM").type = 'BOTTOM'
        layout.operator("view3d.viewnumpad", text="Front", icon ="VIEW_FRONT").type = 'FRONT'
        layout.operator("view3d.viewnumpad", text="Back", icon ="VIEW_BACK").type = 'BACK'
        layout.operator("view3d.viewnumpad", text="Right", icon ="VIEW_RIGHT").type = 'RIGHT'
        layout.operator("view3d.viewnumpad", text="Left", icon ="VIEW_LEFT").type = 'LEFT'


class VIEW3D_MT_view_align_selected(Menu):
    bl_label = "Align View to Active"

    def draw(self, context):
        layout = self.layout

        props = layout.operator("view3d.viewnumpad", text="Top", icon = "VIEW_ACTIVE_TOP")
        props.align_active = True
        props.type = 'TOP'

        props = layout.operator("view3d.viewnumpad", text="Bottom", icon ="VIEW_ACTIVE_BOTTOM")
        props.align_active = True
        props.type = 'BOTTOM'

        props = layout.operator("view3d.viewnumpad", text="Front", icon ="VIEW_ACTIVE_FRONT")
        props.align_active = True
        props.type = 'FRONT'

        props = layout.operator("view3d.viewnumpad", text="Back", icon ="VIEW_ACTIVE_BACK")
        props.align_active = True
        props.type = 'BACK'

        props = layout.operator("view3d.viewnumpad", text="Right" , icon ="VIEW_ACTIVE_RIGHT")
        props.align_active = True
        props.type = 'RIGHT'

        props = layout.operator("view3d.viewnumpad", text="Left", icon ="VIEW_ACTIVE_LEFT")
        props.align_active = True
        props.type = 'LEFT'


class VIEW3D_MT_view_cameras(Menu):
    bl_label = "Cameras"

    def draw(self, context):
        layout = self.layout

        layout.operator("view3d.object_as_camera")
        layout.operator("view3d.viewnumpad", text="Active Camera").type = 'CAMERA'

        layout.separator()

        layout.operator("view3d.view_center_camera")


# ********** Select menus, suffix from context.mode **********

# Workaround to separate the tooltips
class VIEW3D_MT_select_object_inverse(bpy.types.Operator):
    """Inverse\nInverts the current selection """      # blender will use this as a tooltip for menu items and buttons.
    bl_idname = "object.select_all_inverse"        # unique identifier for buttons and menu items to reference.
    bl_label = "Inverse"         # display name in the interface.
    bl_options = {'REGISTER', 'UNDO'}  # enable undo for the operator.

    def execute(self, context):        # execute() is called by blender when running the operator.
        bpy.ops.object.select_all(action = 'INVERT')
        return {'FINISHED'}  

class VIEW3D_MT_select_object(Menu):
    bl_label = "Select"

    def draw(self, context):
        layout = self.layout

        myvar = layout.operator("view3d.select_lasso", icon='BORDER_LASSO')
        myvar.deselect = False
        layout.operator("view3d.select_border", icon='BORDER_RECT')
        layout.operator("view3d.select_circle", icon = 'CIRCLE_SELECT')

        layout.separator()

        layout.operator("object.select_all", icon='SELECT_ALL').action = 'TOGGLE'
        layout.operator("object.select_all_inverse", text="Inverse", icon='INVERSE')

        layout.separator()

        layout.operator("object.select_random", text="Random", icon = "RANDOMIZE")
        layout.operator("object.select_mirror", text="Mirror", icon = "TRANSFORM_MIRROR")

        layout.operator("object.select_camera", text="Camera", icon = "CAMERA_DATA")

        layout.separator()

        layout.menu ("VIEW_3D_select_grouped")
        layout.menu ("VIEW_3D_select_linked")
        layout.operator("object.select_pattern", text="By Pattern...", icon = "PATTERN")
        layout.operator("object.select_by_layer", text="All by Layer", icon = "LAYER")
        layout.menu ("VIEW_3D_select_by_type")
        layout.separator()

        myvar = layout.operator("object.select_hierarchy", text="Parent", icon = "PARENT")
        myvar.direction = 'PARENT'
        myvar.extend = False
        myvar = layout.operator("object.select_hierarchy", text="Child", icon = "CHILD")
        myvar.direction = 'CHILD'
        myvar.extend = False

        myvar = layout.operator("object.select_hierarchy", text="Parent Extended", icon = "PARENT")
        myvar.direction = 'PARENT'
        myvar.extend = True
        myvar = layout.operator("object.select_hierarchy", text="Child Extended", icon = "CHILD")
        myvar.direction = 'CHILD'
        myvar.extend = True

        layout.separator()
        
        layout.operator("object.select_more", text="More", icon = "SELECTMORE")
        layout.operator("object.select_less", text="Less", icon = "SELECTLESS")

class VIEW_3D_select_grouped(Menu):
    bl_label = "Grouped"

    def draw(self, context):
        layout = self.layout

        layout.operator("object.select_grouped", text= "Lamp Type", icon = "LAMP").type = 'LAMP_TYPE'
        layout.operator("object.select_grouped", text= "Keying Set", icon = "KEYINGSET").type = 'KEYINGSET'
        layout.operator("object.select_grouped", text= "Properties", icon = "BUTS").type = 'PROPERTIES'
        layout.operator("object.select_grouped", text= "Color", icon = "COLOR").type = 'COLOR'
        layout.operator("object.select_grouped", text= "Pass", icon = "PASS").type = 'PASS'
        layout.operator("object.select_grouped", text= "Hook", icon = "HOOK").type = 'HOOK'
        layout.operator("object.select_grouped", text= "Group", icon = "GROUP").type = 'GROUP'
        layout.operator("object.select_grouped", text= "Layer", icon = "LAYER").type = 'LAYER'
        layout.operator("object.select_grouped", text= "Type", icon = "TYPE").type = 'TYPE'
        layout.operator("object.select_grouped", text= "Siblings", icon = "SIBLINGS").type = 'SIBLINGS'
        layout.operator("object.select_grouped", text= "Parent", icon = "PARENT").type = 'PARENT'
        layout.operator("object.select_grouped", text= "Immediate Children", icon = "CHILD").type = 'CHILDREN'
        layout.operator("object.select_grouped", text= "Children", icon = "CHILD_RECURSIVE").type = 'CHILDREN_RECURSIVE'

class VIEW_3D_select_by_type(Menu):
    bl_label = "All by Type"

    def draw(self, context):
        layout = self.layout

        layout.operator("object.select_by_type", text= "Mesh", icon = "OUTLINER_OB_MESH").type = 'MESH'
        layout.operator("object.select_by_type", text= "Curve", icon = "OUTLINER_OB_CURVE").type = 'CURVE'
        layout.operator("object.select_by_type", text= "Surface", icon = "OUTLINER_OB_SURFACE").type = 'SURFACE'
        layout.operator("object.select_by_type", text= "Meta", icon = "OUTLINER_OB_META").type = 'META'
        layout.operator("object.select_by_type", text= "Font", icon = "OUTLINER_OB_FONT").type = 'FONT'

        layout.separator()

        layout.operator("object.select_by_type", text= "Armature", icon = "OUTLINER_OB_ARMATURE").type = 'ARMATURE'
        layout.operator("object.select_by_type", text= "Lattice", icon = "OUTLINER_OB_LATTICE").type = 'LATTICE'
        layout.operator("object.select_by_type", text= "Empty", icon = "OUTLINER_OB_EMPTY").type = 'EMPTY'

        layout.separator()

        layout.operator("object.select_by_type", text= "Camera", icon = "OUTLINER_OB_CAMERA").type = 'CAMERA'
        layout.operator("object.select_by_type", text= "Lamp", icon = "OUTLINER_OB_LAMP").type = 'LAMP'
        layout.operator("object.select_by_type", text= "Speaker", icon = "OUTLINER_OB_SPEAKER").type = 'SPEAKER'

class VIEW_3D_select_linked(Menu):
    bl_label = "Linked"

    def draw(self, context):
        layout = self.layout

        layout.operator("object.select_linked", text= "Object Data", icon = "OBJECT_DATA").type = 'OBDATA'
        layout.operator("object.select_linked", text= "Material", icon = "MATERIAL_DATA").type = 'MATERIAL'
        layout.operator("object.select_linked", text= "Texture", icon = "TEXTURE_DATA").type = 'TEXTURE'
        layout.operator("object.select_linked", text= "Dupli Group", icon = "GROUP").type = 'DUPGROUP'
        layout.operator("object.select_linked", text= "Particle System", icon = "PARTICLES").type = 'PARTICLE'
        layout.operator("object.select_linked", text= "Library", icon = "LIBRARY").type = 'LIBRARY'
        layout.operator("object.select_linked", text= "Library (Object Data)", icon = "LIBRARY_OBJECT").type = 'LIBRARY_OBDATA'



# Workaround to separate the tooltips
class VIEW3D_MT_select_pose_inverse(bpy.types.Operator):
    """Inverse\nInverts the current selection """      # blender will use this as a tooltip for menu items and buttons.
    bl_idname = "pose.select_all_inverse"        # unique identifier for buttons and menu items to reference.
    bl_label = "Inverse"         # display name in the interface.
    bl_options = {'REGISTER', 'UNDO'}  # enable undo for the operator.

    def execute(self, context):        # execute() is called by blender when running the operator.
        bpy.ops.pose.select_all(action = 'INVERT')
        return {'FINISHED'}  


class VIEW3D_MT_select_pose(Menu):
    bl_label = "Select"

    def draw(self, context):
        layout = self.layout

        myvar = layout.operator("view3d.select_lasso", icon='BORDER_LASSO')
        myvar.deselect = False
        layout.operator("view3d.select_border", icon='BORDER_RECT')
        layout.operator("view3d.select_circle", icon = 'CIRCLE_SELECT')

        layout.separator()

        layout.operator("pose.select_all", icon='SELECT_ALL').action = 'TOGGLE'
        layout.operator("pose.select_all_inverse", text="Inverse", icon='INVERSE')

        layout.separator()

        layout.operator("pose.select_mirror", text="Flip Active")
        layout.operator("pose.select_constraint_target", text="Constraint Target")

        layout.separator()

        layout.operator_menu_enum("pose.select_grouped", "type", text="Grouped")
        layout.operator("pose.select_linked", text="Connected")      
        layout.operator("object.select_pattern", text="By Pattern...")

        layout.separator()

        props = layout.operator("pose.select_hierarchy", text="Parent")
        props.extend = False
        props.direction = 'PARENT'

        props = layout.operator("pose.select_hierarchy", text="Child")
        props.extend = False
        props.direction = 'CHILD'

        props = layout.operator("pose.select_hierarchy", text="Parent Extended")
        props.extend = True
        props.direction = 'PARENT'

        props = layout.operator("pose.select_hierarchy", text="Child Extended")
        props.extend = True
        props.direction = 'CHILD'

        layout.separator()


# Workaround to separate the tooltips
class VIEW3D_MT_select_particle_inverse(bpy.types.Operator):
    """Inverse\nInverts the current selection """      # blender will use this as a tooltip for menu items and buttons.
    bl_idname = "particle.select_all_inverse"        # unique identifier for buttons and menu items to reference.
    bl_label = "Inverse"         # display name in the interface.
    bl_options = {'REGISTER', 'UNDO'}  # enable undo for the operator.

    def execute(self, context):        # execute() is called by blender when running the operator.
        bpy.ops.particle.select_all(action = 'INVERT')
        return {'FINISHED'}  

class VIEW3D_MT_select_particle(Menu):
    bl_label = "Select"

    def draw(self, context):
        layout = self.layout

        myvar = layout.operator("view3d.select_lasso", icon='BORDER_LASSO')
        myvar.deselect = False
        layout.operator("view3d.select_border", icon='BORDER_RECT')

        layout.separator()

        layout.operator("particle.select_all", icon='SELECT_ALL').action = 'TOGGLE'
        layout.operator("particle.select_all_inverse", text="Inverse", icon='INVERSE')

        layout.separator()

        layout.operator("particle.select_random", text="Random")
        layout.operator("particle.select_roots", text="Roots")
        layout.operator("particle.select_tips", text="Tips")
        
        layout.separator()

        layout.operator("particle.select_linked", text="Linked").deselect = False
        layout.operator("particle.select_linked", text="Deselect Linked").deselect = True
        layout.separator()

        layout.operator("particle.select_more", text="More", icon = "SELECTMORE")
        layout.operator("particle.select_less", text="Less", icon = "SELECTLESS")


class VIEW3D_MT_edit_mesh_select_similar(Menu):
    bl_label = "Select Similar"

    def draw(self, context):
        layout = self.layout

        select_mode = context.tool_settings.mesh_select_mode 

        #layout.operator_enum("mesh.select_similar", "type") #bfa - The Blender way. Short, elegant, and crap. Enums cannot have icons ...

        # Vertices select mode
        if tuple(select_mode) == (True, False, False):

            layout.operator("mesh.select_similar", text= "Normal", icon = "RECALC_NORMALS").type='NORMAL'
            layout.operator("mesh.select_similar", text= "Amount of Adjacent Faces", icon = "FACESEL").type='FACE'
            layout.operator("mesh.select_similar", text= "Vertex Groups", icon = "GROUP_VERTEX").type='VGROUP'
            layout.operator("mesh.select_similar", text= "Amount of connecting Edges", icon = "EDGESEL").type='EDGE'
        
        # Edges select mode
        if tuple(select_mode) == (False, True, False):

            layout.operator("mesh.select_similar", text= "Length", icon = "RULER").type='LENGTH'
            layout.operator("mesh.select_similar", text= "Direction", icon = "SWITCH_DIRECTION").type='DIR'
            layout.operator("mesh.select_similar", text= "Amount of Faces around an edge", icon = "FACESEL").type='FACE'
            layout.operator("mesh.select_similar", text= "Face Angles", icon = "ANGLE").type='FACE_ANGLE'
            layout.operator("mesh.select_similar", text= "Crease", icon = "CREASE").type='CREASE'
            layout.operator("mesh.select_similar", text= "Bevel", icon = "BEVEL").type='BEVEL'
            layout.operator("mesh.select_similar", text= "Seam", icon = "MARK_SEAM").type='SEAM'
            layout.operator("mesh.select_similar", text= "Sharpness", icon = "SELECT_SHARPEDGES").type='SHARP'
            layout.operator("mesh.select_similar", text= "Freestyle Edge Marks", icon = "MARK_FS_EDGE").type='FREESTYLE_EDGE'
        
        # Faces select mode
        if tuple(select_mode) == (False, False, True ):

            layout.operator("mesh.select_similar", text= "Material", icon = "MATERIAL").type='MATERIAL'
            layout.operator("mesh.select_similar", text= "Image", icon = "TEXTURE").type='IMAGE'
            layout.operator("mesh.select_similar", text= "Area", icon = "AREA").type='AREA'
            layout.operator("mesh.select_similar", text= "Polygon Sides", icon = "POLYGONSIDES").type='SIDES'
            layout.operator("mesh.select_similar", text= "Perimeter", icon = "PERIMETER").type='PERIMETER'
            layout.operator("mesh.select_similar", text= "Normal", icon = "RECALC_NORMALS").type='NORMAL'
            layout.operator("mesh.select_similar", text= "Co-Planar", icon = "MAKE_PLANAR").type='COPLANAR'
            layout.operator("mesh.select_similar", text= "Flat / Smooth", icon = "SHADING_SMOOTH").type='SMOOTH'
            layout.operator("mesh.select_similar", text= "Freestyle Face Marks", icon = "MARKFSFACE").type='FREESTYLE_FACE'

        layout.separator()

        layout.operator("mesh.select_similar_region", text="Face Regions", icon = "FACEREGIONS")


class VIEW3D_MT_edit_mesh_select_by_trait(Menu):
    bl_label = "Select All by Trait"

    def draw(self, context):
        layout = self.layout
        if context.scene.tool_settings.mesh_select_mode[2] is False:
            layout.operator("mesh.select_non_manifold", text="Non Manifold", icon = "SELECT_NONMANIFOLD")
        layout.operator("mesh.select_loose", text="Loose Geometry", icon = "SELECT_LOOSE")
        layout.operator("mesh.select_interior_faces", text="Interior Faces", icon = "SLEECT_INTERIOR")
        layout.operator("mesh.select_face_by_sides", text = "Faces by Side", icon = "SELECT_FACES_BY_SIDE")

        layout.separator()

        layout.operator("mesh.select_ungrouped", text="Ungrouped Verts", icon = "SELECT_UNGROUPED_VERTS")


class VIEW3D_MT_edit_mesh_select_more_less(Menu):
    bl_label = "Select More/Less"

    def draw(self, context):
        layout = self.layout

        layout.operator("mesh.select_more", text="More", icon = "SELECTMORE")
        layout.operator("mesh.select_less", text="Less", icon = "SELECTLESS")

        layout.separator()

        layout.operator("mesh.select_next_item", text="Next Active", icon = "NEXTACTIVE")
        layout.operator("mesh.select_prev_item", text="Previous Active", icon = "PREVIOUSACTIVE")

# Workaround to separate the tooltips
class VIEW3D_MT_select_edit_mesh_inverse(bpy.types.Operator):
    """Inverse\nInverts the current selection """      # blender will use this as a tooltip for menu items and buttons.
    bl_idname = "mesh.select_all_inverse"        # unique identifier for buttons and menu items to reference.
    bl_label = "Inverse"         # display name in the interface.
    bl_options = {'REGISTER', 'UNDO'}  # enable undo for the operator.

    def execute(self, context):        # execute() is called by blender when running the operator.
        bpy.ops.mesh.select_all(action = 'INVERT')
        return {'FINISHED'}  

class VIEW3D_MT_select_edit_mesh(Menu):
    bl_label = "Select"

    def draw(self, context):
        layout = self.layout

        myvar = layout.operator("view3d.select_lasso", icon='BORDER_LASSO')
        myvar.deselect = False
        layout.operator("view3d.select_border", icon='BORDER_RECT')
        layout.operator("view3d.select_circle", icon = 'CIRCLE_SELECT')

        layout.separator()

        # primitive
        layout.operator("mesh.select_all", icon='SELECT_ALL').action = 'TOGGLE'
        layout.operator("mesh.select_all_inverse", text="Inverse", icon='INVERSE')

        layout.separator()

        # numeric
        layout.operator("mesh.select_random", text="Random", icon = "RANDOMIZE")   
        layout.operator("mesh.select_mirror", text="Mirror", icon = "TRANSFORM_MIRROR")
        layout.operator("mesh.select_nth", icon = "CHECKER_DESELECT")
        layout.operator("mesh.shortest_path_select", text="Shortest Path", icon = "SELECT_SHORTESTPATH")
        layout.operator("mesh.select_axis", text="Side of Active", icon = "SELECT_SIDEOFACTIVE")


        layout.separator()

        layout.menu("VIEW3D_MT_edit_mesh_select_more_less")

        layout.separator()

        # geometric
        layout.operator("mesh.edges_select_sharp", text="Sharp Edges", icon = "SELECT_SHARPEDGES")
        

        # topology
        layout.operator("mesh.select_loose", text="Loose Geometry", icon = "SELECT_LOOSE")
        if context.scene.tool_settings.mesh_select_mode[2] is False:
            layout.operator("mesh.select_non_manifold", text="Non Manifold", icon = "SELECT_NONMANIFOLD")
        layout.operator("mesh.select_interior_faces", text="Interior Faces", icon = "SLEECT_INTERIOR")
        layout.operator("mesh.select_face_by_sides", text = "Faces by Side", icon = "SELECT_FACES_BY_SIDE")
        

        layout.separator()

        layout.operator("mesh.loop_multi_select", text="Edge Loops", icon = "SELECT_EDGELOOP").ring = False
        layout.operator("mesh.loop_multi_select", text="Edge Rings", icon = "SELECT_EDGERING").ring = True
        layout.operator("mesh.loop_to_region", text = "Loop Inner-Region", icon = "SELECT_LOOPINNER")
        layout.operator("mesh.region_to_loop", text = "Boundary Loop", icon = "SELECT_BOUNDARY")

        layout.separator()

        # other ...
        layout.operator("mesh.select_ungrouped", text="Ungrouped Verts", icon = "SELECT_UNGROUPED_VERTS")
        layout.menu("VIEW3D_MT_edit_mesh_select_similar")
        layout.operator("mesh.faces_select_linked_flat", text="Linked Flat Faces", icon = "LINKED")
        layout.operator("mesh.select_linked", text="Linked", icon = "LINKED")
        layout.operator("mesh.select_linked_pick", text="Linked Pick Select", icon = "LINKED").deselect = False
        layout.operator("mesh.select_linked_pick", text="Linked Pick Deselect", icon = "LINKED").deselect = True
   



# Workaround to separate the tooltips
class VIEW3D_MT_select_edit_curve_inverse(bpy.types.Operator):
    """Inverse\nInverts the current selection """      # blender will use this as a tooltip for menu items and buttons.
    bl_idname = "curve.select_all_inverse"        # unique identifier for buttons and menu items to reference.
    bl_label = "Inverse"         # display name in the interface.
    bl_options = {'REGISTER', 'UNDO'}  # enable undo for the operator.

    def execute(self, context):        # execute() is called by blender when running the operator.
        bpy.ops.curve.select_all(action = 'INVERT')
        return {'FINISHED'}  


class VIEW3D_MT_select_edit_curve(Menu):
    bl_label = "Select"

    def draw(self, context):
        layout = self.layout

        myvar = layout.operator("view3d.select_lasso", icon='BORDER_LASSO')
        myvar.deselect = False
        layout.operator("view3d.select_border", icon='BORDER_RECT')
        layout.operator("view3d.select_circle", icon = 'CIRCLE_SELECT')

        layout.separator()

        layout.operator("curve.select_all", icon='SELECT_ALL').action = 'TOGGLE'
        layout.operator("curve.select_all_inverse", text="Inverse", icon='INVERSE')

        layout.separator()

        layout.operator("curve.select_random", text="Random")
        layout.operator("curve.select_nth", icon = "CHECKER_DESELECT")

        layout.separator()

        layout.operator("curve.select_linked", text="Linked")
        layout.operator("curve.select_linked_pick", text="Linked Pick Select").deselect = False
        layout.operator("curve.select_linked_pick", text="Linked Pick Deselect").deselect = True
        layout.operator("curve.select_similar", text="Similar")

        layout.separator()

        layout.operator("curve.de_select_first")
        layout.operator("curve.de_select_last")
        layout.operator("curve.select_next", text = "Next")
        layout.operator("curve.select_previous", text = "Previous")

        layout.separator()

        layout.operator("curve.select_more", text = "More", icon = "SELECTMORE")
        layout.operator("curve.select_less", text = "Less", icon = "SELECTLESS")

        layout.separator()


class VIEW3D_MT_select_edit_surface(Menu):
    bl_label = "Select"

    def draw(self, context):
        layout = self.layout

        myvar = layout.operator("view3d.select_lasso", icon='BORDER_LASSO')
        myvar.deselect = False
        layout.operator("view3d.select_border", icon='BORDER_RECT')
        layout.operator("view3d.select_circle", icon = 'CIRCLE_SELECT')

        layout.separator()

        layout.operator("curve.select_all", icon='SELECT_ALL').action = 'TOGGLE'
        layout.operator("curve.select_all_inverse", text="Inverse", icon='INVERSE')

        layout.separator()

        layout.operator("curve.select_random", text="Random")
        layout.operator("curve.select_nth", icon = "CHECKER_DESELECT")

        layout.separator()

        layout.operator("curve.select_linked", text="Linked")
        layout.operator("curve.select_linked_pick", text="Linked Pick Select").deselect = False
        layout.operator("curve.select_linked_pick", text="Linked Pick Deselect").deselect = True
        layout.operator("curve.select_similar", text="Similar")

        layout.separator()

        layout.operator("curve.select_row")

        layout.separator()

        layout.operator("curve.select_more", text = "More", icon = "SELECTMORE")
        layout.operator("curve.select_less", text = "Less", icon = "SELECTLESS")

        layout.separator()


class VIEW3D_MT_select_edit_text(Menu):
    # intentional name mis-match
    # select menu for 3d-text doesn't make sense
    bl_label = "Edit"

    def draw(self, context):
        layout = self.layout

        layout.operator("font.text_copy", text="Copy", icon = "COPYDOWN")
        layout.operator("font.text_cut", text="Cut")
        layout.operator("font.text_paste", text="Paste", icon = "PASTEDOWN")

        layout.separator()

        layout.operator("font.text_paste_from_file")

        layout.separator()

        layout.operator("font.select_all", icon = "SELECT_ALL")

# Workaround to separate the tooltips
class VIEW3D_MT_select_edit_metaball_inverse(bpy.types.Operator):
    """Inverse\nInverts the current selection """      # blender will use this as a tooltip for menu items and buttons.
    bl_idname = "mball.select_all_inverse"        # unique identifier for buttons and menu items to reference.
    bl_label = "Inverse"         # display name in the interface.
    bl_options = {'REGISTER', 'UNDO'}  # enable undo for the operator.

    def execute(self, context):        # execute() is called by blender when running the operator.
        bpy.ops.mball.select_all(action = 'INVERT')
        return {'FINISHED'}  

class VIEW3D_MT_select_edit_metaball(Menu):
    bl_label = "Select"

    def draw(self, context):
        layout = self.layout

        myvar = layout.operator("view3d.select_lasso", icon = "BORDER_LASSO")
        myvar.deselect = False
        layout.operator("view3d.select_border", icon = "BORDER_RECT")
        layout.operator("view3d.select_circle", icon = "CIRCLE_SELECT")

        layout.separator()

        layout.operator("mball.select_all", icon = "SELECT_ALL").action = 'TOGGLE'
        layout.operator("mball.select_all_inverse", text="Inverse", icon='INVERSE')

        layout.separator()

        layout.operator("mball.select_random_metaelems", text="Random")

        layout.separator()

        layout.operator_menu_enum("mball.select_similar", "type", text="Similar")


# Workaround to separate the tooltips
class VIEW3D_MT_select_edit_lattice_inverse(bpy.types.Operator):
    """Inverse\nInverts the current selection """      # blender will use this as a tooltip for menu items and buttons.
    bl_idname = "lattice.select_all_inverse"        # unique identifier for buttons and menu items to reference.
    bl_label = "Inverse"         # display name in the interface.
    bl_options = {'REGISTER', 'UNDO'}  # enable undo for the operator.

    def execute(self, context):        # execute() is called by blender when running the operator.
        bpy.ops.lattice.select_all(action = 'INVERT')
        return {'FINISHED'}  


class VIEW3D_MT_select_edit_lattice(Menu):
    bl_label = "Select"

    def draw(self, context):
        layout = self.layout

        myvar = layout.operator("view3d.select_lasso", icon='BORDER_LASSO')
        myvar.deselect = False
        layout.operator("view3d.select_border", icon='BORDER_RECT')
        layout.operator("view3d.select_circle", icon = 'CIRCLE_SELECT')

        layout.separator()

        layout.operator("lattice.select_all", icon='SELECT_ALL').action = 'TOGGLE'
        layout.operator("lattice.select_all_inverse", text="Inverse", icon='INVERSE')

        layout.separator()

        layout.operator("lattice.select_random", text="Random")
        layout.operator("lattice.select_mirror", text ="Mirror")

        layout.separator()

        layout.operator("lattice.select_ungrouped", text="Ungrouped Verts", icon = "SELECT_UNGROUPED_VERTS")

        layout.separator()

        layout.operator("lattice.select_more", text ="More", icon = "SELECTMORE")
        layout.operator("lattice.select_less", text ="Less", icon = "SELECTLESS")

        layout.separator()


# Workaround to separate the tooltips
class VIEW3D_MT_select_edit_armature_inverse(bpy.types.Operator):
    """Inverse\nInverts the current selection """      # blender will use this as a tooltip for menu items and buttons.
    bl_idname = "armature.select_all_inverse"        # unique identifier for buttons and menu items to reference.
    bl_label = "Inverse"         # display name in the interface.
    bl_options = {'REGISTER', 'UNDO'}  # enable undo for the operator.

    def execute(self, context):        # execute() is called by blender when running the operator.
        bpy.ops.armature.select_all(action = 'INVERT')
        return {'FINISHED'}  


class VIEW3D_MT_select_edit_armature(Menu):
    bl_label = "Select"

    def draw(self, context):
        layout = self.layout

        myvar = layout.operator("view3d.select_lasso", icon='BORDER_LASSO')
        myvar.deselect = False
        layout.operator("view3d.select_border", icon='BORDER_RECT')
        layout.operator("view3d.select_circle", icon = 'CIRCLE_SELECT')

        layout.separator()

        layout.operator("armature.select_all", icon='SELECT_ALL').action = 'TOGGLE'
        layout.operator("armature.select_all_inverse", text="Inverse", icon='INVERSE')

        layout.separator()

        layout.operator("armature.select_mirror", text="Mirror").extend = False
        layout.operator("armature.select_linked", text="Connected")

        layout.separator()

        props = layout.operator("armature.select_hierarchy", text="Parent")
        props.extend = False
        props.direction = 'PARENT'

        props = layout.operator("armature.select_hierarchy", text="Child")
        props.extend = False
        props.direction = 'CHILD'

        props = layout.operator("armature.select_hierarchy", text="Parent Extended")
        props.extend = True
        props.direction = 'PARENT'

        props = layout.operator("armature.select_hierarchy", text="Child Extended")
        props.extend = True
        props.direction = 'CHILD'

        layout.separator()

        layout.operator("armature.select_linked", text = "Connected")
        layout.operator_menu_enum("armature.select_similar", "type", text="Similar")
        layout.operator("object.select_pattern", text="Pattern...")

        layout.separator()

        layout.operator("armature.select_more", text="More", icon = "SELECTMORE")
        layout.operator("armature.select_less", text="Less", icon = "SELECTLESS")

        layout.separator()

class VIEW3D_MT_select_gpencil(Menu):
    bl_label = "Select"

    def draw(self, context):
        layout = self.layout

        layout.operator("gpencil.select_border", icon = 'BORDER_RECT')
        layout.operator("gpencil.select_circle", icon = 'CIRCLE_SELECT')

        layout.separator()

        layout.operator("gpencil.select_all", text="(De)select All", icon = "SELECT_ALL").action = 'TOGGLE'
        layout.operator("gpencil.select_all", text="Inverse", icon='INVERSE').action = 'INVERT'

        layout.separator()

        layout.operator("gpencil.select_linked", text="Linked")
        layout.operator_menu_enum("gpencil.select_grouped", "type", text="Grouped")

        layout.separator()

        layout.operator("gpencil.select_first")
        layout.operator("gpencil.select_last")

        layout.separator()

        layout.operator("gpencil.select_more", icon = "SELECTMORE")
        layout.operator("gpencil.select_less", icon = "SELECTLESS")


# Workaround to separate the tooltips
class VIEW3D_MT_select_paint_mask_inverse(bpy.types.Operator):
    """Inverse\nInverts the current selection """      # blender will use this as a tooltip for menu items and buttons.
    bl_idname = "paint.face_select_all_inverse"        # unique identifier for buttons and menu items to reference.
    bl_label = "Inverse"         # display name in the interface.
    bl_options = {'REGISTER', 'UNDO'}  # enable undo for the operator.

    def execute(self, context):        # execute() is called by blender when running the operator.
        bpy.ops.paint.face_select_all(action = 'INVERT')
        return {'FINISHED'}  


class VIEW3D_MT_select_paint_mask(Menu):
    bl_label = "Select"

    def draw(self, context):
        layout = self.layout

        myvar = layout.operator("view3d.select_lasso", icon = "BORDER_LASSO")
        myvar.deselect = False
        layout.operator("view3d.select_border", icon = "BORDER_RECT")
        layout.operator("view3d.select_circle", icon = "CIRCLE_SELECT")

        layout.separator()

        layout.operator("paint.face_select_all", icon = "SELECT_ALL").action = 'TOGGLE'
        layout.operator("paint.face_select_all_inverse", text="Inverse", icon='INVERSE')

        layout.separator()

        layout.operator("paint.face_select_linked", text="Linked")
        layout.operator("paint.face_select_linked_pick", text="Linked Pick Select").deselect = False
        layout.operator("paint.face_select_linked_pick", text="Linked Pick Deselect").deselect = True


# Workaround to separate the tooltips
class VIEW3D_MT_select_paint_mask_vertex_inverse(bpy.types.Operator):
    """Inverse\nInverts the current selection """      # blender will use this as a tooltip for menu items and buttons.
    bl_idname = "paint.vert_select_all_inverse"        # unique identifier for buttons and menu items to reference.
    bl_label = "Inverse"         # display name in the interface.
    bl_options = {'REGISTER', 'UNDO'}  # enable undo for the operator.

    def execute(self, context):        # execute() is called by blender when running the operator.
        bpy.ops.paint.vert_select_all(action = 'INVERT')
        return {'FINISHED'}  


class VIEW3D_MT_select_paint_mask_vertex(Menu):
    bl_label = "Select"

    def draw(self, context):
        layout = self.layout

        myvar = layout.operator("view3d.select_lasso", icon = "BORDER_LASSO")
        myvar.deselect = False
        layout.operator("view3d.select_border", icon = "BORDER_RECT")
        layout.operator("view3d.select_circle", icon = "CIRCLE_SELECT")

        layout.separator()

        layout.operator("paint.vert_select_all", icon = "SELECT_ALL").action = 'TOGGLE'
        layout.operator("paint.vert_select_all_inverse", text="Inverse", icon='INVERSE')

        layout.separator()

        layout.operator("paint.vert_select_ungrouped", text="Ungrouped Verts", icon = "SELECT_UNGROUPED_VERTS")


class VIEW3D_MT_angle_control(Menu):
    bl_label = "Angle Control"

    @classmethod
    def poll(cls, context):
        settings = UnifiedPaintPanel.paint_settings(context)
        if not settings:
            return False

        brush = settings.brush
        tex_slot = brush.texture_slot

        return tex_slot.has_texture_angle and tex_slot.has_texture_angle_source

    def draw(self, context):
        layout = self.layout

        settings = UnifiedPaintPanel.paint_settings(context)
        brush = settings.brush

        sculpt = (context.sculpt_object is not None)

        tex_slot = brush.texture_slot

        layout.prop(tex_slot, "use_rake", text="Rake")

        if brush.brush_capabilities.has_random_texture_angle and tex_slot.has_random_texture_angle:
            if sculpt:
                if brush.sculpt_capabilities.has_random_texture_angle:
                    layout.prop(tex_slot, "use_random", text="Random")
            else:
                layout.prop(tex_slot, "use_random", text="Random")

# ********** Add menu **********

# XXX: INFO_MT_ names used to keep backwards compatibility (Addons etc that hook into the menu)
# XXX: bfa - the whole add menu is just 


class INFO_MT_mesh_add(Menu):
    bl_idname = "INFO_MT_mesh_add"
    bl_label = "Mesh"

    def draw(self, context):
        #from .space_view3d_toolbar import VIEW3D_PT_tools_add_object

        layout = self.layout

        layout.operator_context = 'INVOKE_REGION_WIN'

        #VIEW3D_PT_tools_add_object.draw_add_mesh(layout)


class INFO_MT_curve_add(Menu):
    bl_idname = "INFO_MT_curve_add"
    bl_label = "Curve"

    def draw(self, context):
        #from .space_view3d_toolbar import VIEW3D_PT_tools_add_object
        layout = self.layout

        layout.operator_context = 'INVOKE_REGION_WIN'

        #VIEW3D_PT_tools_add_object.draw_add_curve(layout)


class INFO_MT_surface_add(Menu):
    bl_idname = "INFO_MT_surface_add"
    bl_label = "Surface"

    def draw(self, context):
        #from .space_view3d_toolbar import VIEW3D_PT_tools_add_object
        layout = self.layout

        layout.operator_context = 'INVOKE_REGION_WIN'

        #VIEW3D_PT_tools_add_object.draw_add_surface(layout)


class INFO_MT_metaball_add(Menu):
    bl_idname = "INFO_MT_metaball_add"
    bl_label = "Metaball"

    def draw(self, context):
        layout = self.layout

        layout.operator_context = 'INVOKE_REGION_WIN'
        #layout.operator_enum("object.metaball_add", "type")


class INFO_MT_edit_curve_add(Menu):
    bl_idname = "INFO_MT_edit_curve_add"
    bl_label = "Add"

    def draw(self, context):
        is_surf = context.active_object.type == 'SURFACE'

        layout = self.layout
        layout.operator_context = 'EXEC_REGION_WIN'

        #if is_surf:
        #    INFO_MT_surface_add.draw(self, context)
        #else:
        #    INFO_MT_curve_add.draw(self, context)


class INFO_MT_edit_armature_add(Menu):
    bl_idname = "INFO_MT_edit_armature_add"
    bl_label = "Armature"

    def draw(self, context):
        layout = self.layout

        layout.operator_context = 'EXEC_REGION_WIN'
        #layout.operator("armature.bone_primitive_add", text="Single Bone", icon='BONE_DATA')


class INFO_MT_armature_add(Menu):
    bl_idname = "INFO_MT_armature_add"
    bl_label = "Armature"

    def draw(self, context):
        layout = self.layout

        layout.operator_context = 'EXEC_REGION_WIN'
        #layout.operator("object.armature_add", text="Single Bone", icon='BONE_DATA')


class INFO_MT_lamp_add(Menu):
    bl_idname = "INFO_MT_lamp_add"
    bl_label = "Lamp"

    def draw(self, context):
        layout = self.layout

        layout.operator_context = 'INVOKE_REGION_WIN'
        #layout.operator_enum("object.lamp_add", "type")


class INFO_MT_add(Menu):
    bl_label = "Add"

    def draw(self, context):
        layout = self.layout

        # note, don't use 'EXEC_SCREEN' or operators wont get the 'v3d' context.

        # Note: was EXEC_AREA, but this context does not have the 'rv3d', which prevents
        #       "align_view" to work on first call (see [#32719]).
        layout.operator_context = 'EXEC_REGION_WIN'

        layout.menu("INFO_MT_mesh_add", icon='OUTLINER_OB_MESH')
        layout.menu("INFO_MT_curve_add", icon='OUTLINER_OB_CURVE')
        layout.menu("INFO_MT_surface_add", icon='OUTLINER_OB_SURFACE')
        layout.menu("INFO_MT_metaball_add", text="Metaball", icon='OUTLINER_OB_META')
        layout.separator()

        layout.menu("INFO_MT_armature_add", icon='OUTLINER_OB_ARMATURE')
        #layout.operator_menu_enum("object.empty_add", "type", text="Empty", icon='OUTLINER_OB_EMPTY')
        layout.separator()

        layout.menu("INFO_MT_lamp_add", icon='OUTLINER_OB_LAMP')
        #layout.separator()

        #layout.operator_menu_enum("object.effector_add", "type", text="Force Field", icon='OUTLINER_OB_EMPTY')



# ********** Object menu **********

# Workaround to separate the tooltips
class VIEW3D_MT_object_delete_global(bpy.types.Operator):
    """Delete global\nDeletes the selected object(s) globally in all opened scenes"""      # blender will use this as a tooltip for menu items and buttons.
    bl_idname = "object.delete_global"        # unique identifier for buttons and menu items to reference.
    bl_label = "Delete Global"         # display name in the interface.
    bl_options = {'REGISTER', 'UNDO'}  # enable undo for the operator.

    def execute(self, context):        # execute() is called by blender when running the operator.
        bpy.ops.object.delete(use_global = True)
        return {'FINISHED'}  


class VIEW3D_MT_object(Menu):
    bl_context = "objectmode"
    bl_label = "Object"

    def draw(self, context):
        layout = self.layout
        view = context.space_data
        is_local_view = (view.local_view is not None)

        scene = context.scene
        obj = context.object

        # The  Specials menu content. Special settings for Camera, Curve, Font, Empty and Lamp
        # Now also available in the normal menu.
        if context.object :

            if obj.type == 'CAMERA':
                layout.operator_context = 'INVOKE_REGION_WIN'
                layout.separator()

                if obj.data.type == 'PERSP':
                    props = layout.operator("wm.context_modal_mouse", text="Camera Lens Angle", icon = "LENS_ANGLE")
                    props.data_path_iter = "selected_editable_objects"
                    props.data_path_item = "data.lens"
                    props.input_scale = 0.1
                    if obj.data.lens_unit == 'MILLIMETERS':
                        props.header_text = "Camera Lens Angle: %.1fmm"
                    else:
                        props.header_text = "Camera Lens Angle: %.1f\u00B0"

                else:
                    props = layout.operator("wm.context_modal_mouse", text="Camera Lens Scale")
                    props.data_path_iter = "selected_editable_objects"
                    props.data_path_item = "data.ortho_scale"
                    props.input_scale = 0.01
                    props.header_text = "Camera Lens Scale: %.3f"

                if not obj.data.dof_object:
                    view = context.space_data
                    if view and view.camera == obj and view.region_3d.view_perspective == 'CAMERA':
                        props = layout.operator("ui.eyedropper_depth", text="DOF Distance (Pick)", icon = "DOF")
                    else:
                        props = layout.operator("wm.context_modal_mouse", text="DOF Distance", icon = "DOF")
                        props.data_path_iter = "selected_editable_objects"
                        props.data_path_item = "data.dof_distance"
                        props.input_scale = 0.02
                        props.header_text = "DOF Distance: %.3f"
                    del view

            if obj.type in {'CURVE', 'FONT'}:
                layout.operator_context = 'INVOKE_REGION_WIN'
                layout.separator()

                props = layout.operator("wm.context_modal_mouse", text="Extrude Size", icon = "EXTRUDESIZE")
                props.data_path_iter = "selected_editable_objects"
                props.data_path_item = "data.extrude"
                props.input_scale = 0.01
                props.header_text = "Extrude Size: %.3f"

                props = layout.operator("wm.context_modal_mouse", text="Width Size", icon = "WIDTH_SIZE" )
                props.data_path_iter = "selected_editable_objects"
                props.data_path_item = "data.offset"
                props.input_scale = 0.01
                props.header_text = "Width Size: %.3f"


            if obj.type == 'EMPTY':
                layout.operator_context = 'INVOKE_REGION_WIN'
                layout.separator()

                props = layout.operator("wm.context_modal_mouse", text="Empty Draw Size", icon = "DRAWSIZE")
                props.data_path_iter = "selected_editable_objects"
                props.data_path_item = "empty_draw_size"
                props.input_scale = 0.01
                props.header_text = "Empty Draw Size: %.3f"


            if obj.type == 'LAMP':
                lamp = obj.data

                layout.operator_context = 'INVOKE_REGION_WIN'
                layout.separator()

                if scene.render.use_shading_nodes:
                    try:
                        value = lamp.node_tree.nodes["Emission"].inputs["Strength"].default_value
                    except AttributeError:
                        value = None

                    if value is not None:
                        props = layout.operator("wm.context_modal_mouse", text="Strength", icon = "LIGHT_STRENGTH")
                        props.data_path_iter = "selected_editable_objects"
                        props.data_path_item = "data.node_tree.nodes[\"Emission\"].inputs[\"Strength\"].default_value"
                        props.header_text = "Lamp Strength: %.3f"
                        props.input_scale = 0.1
                    del value

                    if lamp.type == 'AREA':
                        props = layout.operator("wm.context_modal_mouse", text="Size X", icon = "LIGHT_SIZE")
                        props.data_path_iter = "selected_editable_objects"
                        props.data_path_item = "data.size"
                        props.header_text = "Lamp Size X: %.3f"

                        if lamp.shape == 'RECTANGLE':
                            props = layout.operator("wm.context_modal_mouse", text="Size Y", icon = "LIGHT_SIZE")
                            props.data_path_iter = "selected_editable_objects"
                            props.data_path_item = "data.size_y"
                            props.header_text = "Lamp Size Y: %.3f"

                    elif lamp.type in {'SPOT', 'POINT', 'SUN'}:
                        props = layout.operator("wm.context_modal_mouse", text="Size", icon = "LIGHT_SIZE")
                        props.data_path_iter = "selected_editable_objects"
                        props.data_path_item = "data.shadow_soft_size"
                        props.header_text = "Lamp Size: %.3f"
                else:
                    props = layout.operator("wm.context_modal_mouse", text="Energy")
                    props.data_path_iter = "selected_editable_objects"
                    props.data_path_item = "data.energy"
                    props.header_text = "Lamp Energy: %.3f"

                    if lamp.type in {'SPOT', 'AREA', 'POINT'}:
                        props = layout.operator("wm.context_modal_mouse", text="Falloff Distance")
                        props.data_path_iter = "selected_editable_objects"
                        props.data_path_item = "data.distance"
                        props.input_scale = 0.1
                        props.header_text = "Lamp Falloff Distance: %.1f"

                if lamp.type == 'SPOT':
                    layout.separator()
                    props = layout.operator("wm.context_modal_mouse", text="Spot Size")
                    props.data_path_iter = "selected_editable_objects"
                    props.data_path_item = "data.spot_size"
                    props.input_scale = 0.01
                    props.header_text = "Spot Size: %.2f"

                    props = layout.operator("wm.context_modal_mouse", text="Spot Blend")
                    props.data_path_iter = "selected_editable_objects"
                    props.data_path_item = "data.spot_blend"
                    props.input_scale = -0.01
                    props.header_text = "Spot Blend: %.2f"

                    if not scene.render.use_shading_nodes:
                        props = layout.operator("wm.context_modal_mouse", text="Clip Start")
                        props.data_path_iter = "selected_editable_objects"
                        props.data_path_item = "data.shadow_buffer_clip_start"
                        props.input_scale = 0.05
                        props.header_text = "Clip Start: %.2f"

                        props = layout.operator("wm.context_modal_mouse", text="Clip End")
                        props.data_path_iter = "selected_editable_objects"
                        props.data_path_item = "data.shadow_buffer_clip_end"
                        props.input_scale = 0.05
                        props.header_text = "Clip End: %.2f"

        # End former Specials menu content.


        layout.operator_context = 'INVOKE_REGION_WIN'
        layout.operator_enum("object.lamp_add", "type")


class INFO_MT_camera_add(Menu):
    bl_idname = "INFO_MT_camera_add"
    bl_label = "Camera"

    def draw(self, context):
        layout = self.layout
        layout.operator_context = 'EXEC_REGION_WIN'
        layout.operator("object.camera_add", text="Camera", icon='OUTLINER_OB_CAMERA')


class INFO_MT_add(Menu):
    bl_label = "Add"

    def draw(self, context):
        layout = self.layout

        # note, don't use 'EXEC_SCREEN' or operators wont get the 'v3d' context.

        # Note: was EXEC_AREA, but this context does not have the 'rv3d', which prevents
        #       "align_view" to work on first call (see [#32719]).
        layout.operator_context = 'EXEC_REGION_WIN'

        #layout.operator_menu_enum("object.mesh_add", "type", text="Mesh", icon='OUTLINER_OB_MESH')
        layout.menu("INFO_MT_mesh_add", icon='OUTLINER_OB_MESH')

        #layout.operator_menu_enum("object.curve_add", "type", text="Curve", icon='OUTLINER_OB_CURVE')
        layout.menu("INFO_MT_curve_add", icon='OUTLINER_OB_CURVE')
        #layout.operator_menu_enum("object.surface_add", "type", text="Surface", icon='OUTLINER_OB_SURFACE')
        layout.menu("INFO_MT_surface_add", icon='OUTLINER_OB_SURFACE')
        layout.menu("INFO_MT_metaball_add", text="Metaball", icon='OUTLINER_OB_META')
        layout.operator("object.text_add", text="Text", icon='OUTLINER_OB_FONT')
        layout.separator()

        layout.menu("INFO_MT_armature_add", icon='OUTLINER_OB_ARMATURE')
        layout.operator("object.add", text="Lattice", icon='OUTLINER_OB_LATTICE').type = 'LATTICE'
        layout.operator_menu_enum("object.empty_add", "type", text="Empty", icon='OUTLINER_OB_EMPTY')
        layout.separator()

        layout.operator("object.speaker_add", text="Speaker", icon='OUTLINER_OB_SPEAKER')
        layout.separator()

        if INFO_MT_camera_add.is_extended():
            layout.menu("INFO_MT_camera_add", icon='OUTLINER_OB_CAMERA')
        else:
            INFO_MT_camera_add.draw(self, context)

        layout.menu("INFO_MT_lamp_add", icon='OUTLINER_OB_LAMP')
        layout.separator()


# ********** Object menu **********


class VIEW3D_MT_object(Menu):
    bl_context = "objectmode"
    bl_label = "Object"

    def draw(self, context):
        layout = self.layout
        view = context.space_data
        is_local_view = (view.local_view is not None)

<<<<<<< HEAD
        layout.operator("ed.undo", icon = "UNDO")
        layout.operator("ed.redo", icon = "REDO")
        layout.operator("ed.undo_history", icon = "UNDO_HISTORY")

        layout.separator()

=======
>>>>>>> 413cde9a
        layout.menu("VIEW3D_MT_transform_object")
        layout.menu("VIEW3D_MT_object_clear")
        layout.menu("VIEW3D_MT_object_apply")

        layout.separator()

        layout.operator("view3d.pastebuffer", text = "Paste", icon = "PASTEDOWN")
        layout.operator("view3d.copybuffer", text = "Copy", icon = "COPYDOWN")
        layout.operator("object.duplicate_move", icon = "DUPLICATE")
        layout.operator("object.duplicate_move_linked", icon = "DUPLICATE")
        layout.operator("object.delete_global", text="Delete Global", icon = "DELETE") # bfa - separated tooltip
        layout.operator("object.delete", text="Delete...", icon = "DELETE").use_global = False
        layout.operator("object.make_dupli_face", icon = "MAKEDUPLIFACE")

        layout.separator()

        layout.menu("VIEW3D_MT_object_track")
        layout.menu("VIEW3D_MT_object_constraints")

        layout.separator()

        layout.menu("VIEW3D_MT_object_quick_effects")
        layout.menu("VIEW3D_subdivision_set")

        layout.separator()

        layout.menu("VIEW3D_MT_object_game")

        layout.separator()

        layout.menu("VIEW3D_MT_object_showhide")

        layout.operator_menu_enum("object.convert", "target")

# bfa - The animation menu is removed from the traditional menus as a double menu entry. 
# But in Blender 2.8 it gets used in grease pencil mode too. So we have to keep it it seems.
class VIEW3D_MT_object_animation(Menu):
    bl_label = "Animation"

    def draw(self, context):
        layout = self.layout

        layout.operator("anim.keyframe_insert_menu", text="Insert Keyframe...")
        layout.operator("anim.keyframe_delete_v3d", text="Delete Keyframes...")
        layout.operator("anim.keyframe_clear_v3d", text="Clear Keyframes...")
        layout.operator("anim.keying_set_active_set", text="Change Keying Set...")

        layout.separator()

        layout.operator("nla.bake", text="Bake Action...")


class VIEW3D_MT_object_clear(Menu):
    bl_label = "Clear"

    def draw(self, context):
        layout = self.layout

        layout.operator("object.location_clear", text="Location", icon = "CLEARMOVE").clear_delta = False
        layout.operator("object.rotation_clear", text="Rotation", icon = "CLEARROTATE").clear_delta = False
        layout.operator("object.scale_clear", text="Scale", icon = "CLEARSCALE").clear_delta = False
        layout.operator("object.origin_clear", text="Origin", icon = "CLEARORIGIN")


class VIEW3D_MT_object_specials(Menu):
    bl_label = "Specials"

    @classmethod
    def poll(cls, context):
        # add more special types
        return context.object

    def draw(self, context):
        layout = self.layout

        scene = context.scene
        obj = context.object

        if obj.type == 'CAMERA':
            layout.operator_context = 'INVOKE_REGION_WIN'

            if obj.data.type == 'PERSP':
                props = layout.operator("wm.context_modal_mouse", text="Camera Lens Angle", icon = "LENS_ANGLE")
                props.data_path_iter = "selected_editable_objects"
                props.data_path_item = "data.lens"
                props.input_scale = 0.1
                if obj.data.lens_unit == 'MILLIMETERS':
                    props.header_text = "Camera Lens Angle: %.1fmm"
                else:
                    props.header_text = "Camera Lens Angle: %.1f\u00B0"

            else:
                props = layout.operator("wm.context_modal_mouse", text="Camera Lens Scale")
                props.data_path_iter = "selected_editable_objects"
                props.data_path_item = "data.ortho_scale"
                props.input_scale = 0.01
                props.header_text = "Camera Lens Scale: %.3f"

            if not obj.data.dof_object:
                view = context.space_data
                if view and view.camera == obj and view.region_3d.view_perspective == 'CAMERA':
                    props = layout.operator("ui.eyedropper_depth", text="DOF Distance (Pick)", icon = "DOF")
                else:
                    props = layout.operator("wm.context_modal_mouse", text="DOF Distance", icon = "DOF")
                    props.data_path_iter = "selected_editable_objects"
                    props.data_path_item = "data.dof_distance"
                    props.input_scale = 0.02
                    props.header_text = "DOF Distance: %.3f"
                del view

        if obj.type in {'CURVE', 'FONT'}:
            layout.operator_context = 'INVOKE_REGION_WIN'

            props = layout.operator("wm.context_modal_mouse", text="Extrude Size", icon = "EXTRUDESIZE")
            props.data_path_iter = "selected_editable_objects"
            props.data_path_item = "data.extrude"
            props.input_scale = 0.01
            props.header_text = "Extrude Size: %.3f"

            props = layout.operator("wm.context_modal_mouse", text="Width Size", icon = "WIDTH_SIZE")
            props.data_path_iter = "selected_editable_objects"
            props.data_path_item = "data.offset"
            props.input_scale = 0.01
            props.header_text = "Width Size: %.3f"

        if obj.type == 'EMPTY':
            layout.operator_context = 'INVOKE_REGION_WIN'

            props = layout.operator("wm.context_modal_mouse", text="Empty Draw Size", icon = "DRAWSIZE")
            props.data_path_iter = "selected_editable_objects"
            props.data_path_item = "empty_draw_size"
            props.input_scale = 0.01
            props.header_text = "Empty Draw Size: %.3f"

        if obj.type == 'LAMP':
            lamp = obj.data

            layout.operator_context = 'INVOKE_REGION_WIN'

            if scene.render.use_shading_nodes:
                try:
                    value = lamp.node_tree.nodes["Emission"].inputs["Strength"].default_value
                except AttributeError:
                    value = None

                if value is not None:
                    props = layout.operator("wm.context_modal_mouse", text="Strength", icon = "LIGHT_STRENGTH")
                    props.data_path_iter = "selected_editable_objects"
                    props.data_path_item = "data.node_tree.nodes[\"Emission\"].inputs[\"Strength\"].default_value"
                    props.header_text = "Lamp Strength: %.3f"
                    props.input_scale = 0.1
                del value

                if lamp.type == 'AREA':
                    props = layout.operator("wm.context_modal_mouse", text="Size X", icon = "LIGHT_SIZE")
                    props.data_path_iter = "selected_editable_objects"
                    props.data_path_item = "data.size"
                    props.header_text = "Lamp Size X: %.3f"

                    if lamp.shape == 'RECTANGLE':
                        props = layout.operator("wm.context_modal_mouse", text="Size Y", icon = "LIGHT_SIZE")
                        props.data_path_iter = "selected_editable_objects"
                        props.data_path_item = "data.size_y"
                        props.header_text = "Lamp Size Y: %.3f"

                elif lamp.type in {'SPOT', 'POINT', 'SUN'}:
                    props = layout.operator("wm.context_modal_mouse", text="Size", icon = "LIGHT_SIZE")
                    props.data_path_iter = "selected_editable_objects"
                    props.data_path_item = "data.shadow_soft_size"
                    props.header_text = "Lamp Size: %.3f"
            else:
                props = layout.operator("wm.context_modal_mouse", text="Energy")
                props.data_path_iter = "selected_editable_objects"
                props.data_path_item = "data.energy"
                props.header_text = "Lamp Energy: %.3f"

                if lamp.type in {'SPOT', 'AREA', 'POINT'}:
                    props = layout.operator("wm.context_modal_mouse", text="Falloff Distance")
                    props.data_path_iter = "selected_editable_objects"
                    props.data_path_item = "data.distance"
                    props.input_scale = 0.1
                    props.header_text = "Lamp Falloff Distance: %.1f"

            if lamp.type == 'SPOT':
                layout.separator()
                props = layout.operator("wm.context_modal_mouse", text="Spot Size")
                props.data_path_iter = "selected_editable_objects"
                props.data_path_item = "data.spot_size"
                props.input_scale = 0.01
                props.header_text = "Spot Size: %.2f"

                props = layout.operator("wm.context_modal_mouse", text="Spot Blend")
                props.data_path_iter = "selected_editable_objects"
                props.data_path_item = "data.spot_blend"
                props.input_scale = -0.01
                props.header_text = "Spot Blend: %.2f"

                if not scene.render.use_shading_nodes:
                    props = layout.operator("wm.context_modal_mouse", text="Clip Start")
                    props.data_path_iter = "selected_editable_objects"
                    props.data_path_item = "data.shadow_buffer_clip_start"
                    props.input_scale = 0.05
                    props.header_text = "Clip Start: %.2f"

                    props = layout.operator("wm.context_modal_mouse", text="Clip End")
                    props.data_path_iter = "selected_editable_objects"
                    props.data_path_item = "data.shadow_buffer_clip_end"
                    props.input_scale = 0.05
                    props.header_text = "Clip End: %.2f"

        layout.separator()

        props = layout.operator("object.isolate_type_render")
        props = layout.operator("object.hide_render_clear_all")


class VIEW3D_MT_object_apply(Menu):
    bl_label = "Apply"

    def draw(self, context):
        layout = self.layout

        props = layout.operator("object.transform_apply", text="Location", text_ctxt=i18n_contexts.default, icon = "APPLYMOVE") 
        props.location, props.rotation, props.scale = True, False, False

        props = layout.operator("object.transform_apply", text="Rotation", text_ctxt=i18n_contexts.default, icon = "APPLYROTATE")
        props.location, props.rotation, props.scale = False, True, False

        props = layout.operator("object.transform_apply", text="Scale", text_ctxt=i18n_contexts.default, icon = "APPLYSCALE")
        props.location, props.rotation, props.scale = False, False, True
        props = layout.operator("object.transform_apply", text="Rotation & Scale", text_ctxt=i18n_contexts.default, icon = "APPLYALL")
        props.location, props.rotation, props.scale = False, True, True

        layout.separator()

        layout.operator("object.transforms_to_deltas", text="Location to Deltas", text_ctxt=i18n_contexts.default, icon = "APPLYMOVEDELTA").mode = 'LOC'
        layout.operator("object.transforms_to_deltas", text="Rotation to Deltas", text_ctxt=i18n_contexts.default, icon = "APPLYROTATEDELTA").mode = 'ROT'
        layout.operator("object.transforms_to_deltas", text="Scale to Deltas", text_ctxt=i18n_contexts.default, icon = "APPLYSCALEDELTA").mode = 'SCALE'

        layout.operator("object.transforms_to_deltas", text="All Transforms to Deltas", text_ctxt=i18n_contexts.default, icon = "APPLYALLDELTA").mode = 'ALL'
        layout.operator("object.anim_transforms_to_deltas", icon = "APPLYANIDELTA")

        layout.separator()

        layout.operator("object.visual_transform_apply", text="Visual Transform", text_ctxt=i18n_contexts.default, icon = "VISUALTRANSFORM")
        layout.operator("object.duplicates_make_real", icon = "MAKEDUPLIREAL")


class VIEW3D_MT_object_track(Menu):
    bl_label = "Track"

    def draw(self, context):
        layout = self.layout

        #layout.operator_enum("object.track_set", "type")
        #layout.separator()
        #layout.operator_enum("object.track_clear", "type")

        #layout.separator()

        layout.operator("object.track_set", text= "Damped Track Constraint", icon = "CONSTRAINT").type = 'DAMPTRACK'
        layout.operator("object.track_set", text= "Track to Constraint", icon = "CONSTRAINT").type = 'TRACKTO'
        layout.operator("object.track_set", text= "Lock Track Constraint", icon = "CONSTRAINT").type = 'LOCKTRACK'
        layout.separator()
        layout.operator("object.track_clear", text= "Clear Track", icon = "CLEAR_TRACK").type = 'CLEAR'
        layout.operator("object.track_clear", text= "Clear Track - Keep Transformation", icon = "CLEAR_TRACK").type = 'CLEAR_KEEP_TRANSFORM'


class VIEW3D_MT_object_constraints(Menu):
    bl_label = "Constraints"

    def draw(self, context):
        layout = self.layout

        layout.operator("object.constraint_add_with_targets", icon = "CONSTRAINT_DATA")
        layout.operator("object.constraints_copy", icon = "CONSTRAINT_DATA")
        layout.operator("object.constraints_clear", icon = "CONSTRAINT_DATA")


class VIEW3D_MT_object_quick_effects(Menu):
    bl_label = "Quick Effects"

    def draw(self, context):
        layout = self.layout

        layout.operator("object.quick_fur", icon = "HAIR")
        layout.operator("object.quick_explode", icon = "MOD_EXPLODE")
        layout.operator("object.quick_smoke", icon = "MOD_SMOKE")
        layout.operator("object.quick_fluid", icon = "MOD_FLUIDSIM")

class VIEW3D_subdivision_set(Menu):
    bl_label = "Subdivide"

    def draw(self, context):
        layout = self.layout

        layout.operator("object.subdivision_set", icon = "SUBDIVIDE_EDGES").level = 0
        layout.operator("object.subdivision_set", icon = "SUBDIVIDE_EDGES").level = 1
        layout.operator("object.subdivision_set", icon = "SUBDIVIDE_EDGES").level = 2
        layout.operator("object.subdivision_set", icon = "SUBDIVIDE_EDGES").level = 3
        layout.operator("object.subdivision_set", icon = "SUBDIVIDE_EDGES").level = 4
        layout.operator("object.subdivision_set", icon = "SUBDIVIDE_EDGES").level = 5


# Workaround to separate the tooltips for Show Hide
class VIEW3D_hide_view_set_unselected(bpy.types.Operator):
    """Hide Unselected\nHides the unselected Object(s)"""      # blender will use this as a tooltip for menu items and buttons.
    bl_idname = "object.hide_unselected"        # unique identifier for buttons and menu items to reference.
    bl_label = "Hide Unselected"         # display name in the interface.
    bl_options = {'REGISTER', 'UNDO'}  # enable undo for the operator.

    def execute(self, context):        # execute() is called by blender when running the operator.
        bpy.ops.object.hide_view_set(unselected = True)
        return {'FINISHED'}  


class VIEW3D_MT_object_showhide(Menu):
    bl_label = "Show/Hide"

    def draw(self, context):
        layout = self.layout

        layout.operator("object.hide_view_clear", text="Show Hidden", icon = "RESTRICT_VIEW_OFF")
        layout.operator("object.hide_view_set", text="Hide Selected", icon = "RESTRICT_VIEW_ON").unselected = False
        layout.operator("object.hide_unselected", text="Hide Unselected", icon = "HIDE_UNSELECTED") # hide unselected with new tooltip


class VIEW3D_MT_object_game(Menu):
    bl_label = "Game"

    def draw(self, context):
        layout = self.layout

        layout.operator("object.logic_bricks_copy", text="Copy Logic Bricks")
        layout.operator("object.game_physics_copy", text="Copy Physics Properties")

        layout.separator()

        layout.operator("object.game_property_copy", text="Replace Properties").operation = 'REPLACE'
        layout.operator("object.game_property_copy", text="Merge Properties").operation = 'MERGE'
        layout.operator_menu_enum("object.game_property_copy", "property", text="Copy Properties...")

        layout.separator()

        layout.operator("object.game_property_clear")

# Show hide menu for face selection masking
class VIEW3D_MT_facemask_showhide(Menu):
    bl_label = "Show/Hide"

    def draw(self, context):
        layout = self.layout

        layout.operator("paint.face_select_reveal", text="Show Hidden", icon = "RESTRICT_VIEW_OFF")
        layout.operator("paint.face_select_hide", text="Hide Selected", icon = "RESTRICT_VIEW_ON").unselected = False
        layout.operator("paint.face_select_hide", text="Hide Unselected", icon = "HIDE_UNSELECTED").unselected = True


# ********** Brush menu **********
class VIEW3D_MT_brush(Menu):
    bl_label = "Brush"

    def draw(self, context):
        layout = self.layout

        settings = UnifiedPaintPanel.paint_settings(context)
        brush = getattr(settings, "brush", None)

        # brush tool
        if context.sculpt_object:
            layout.operator("brush.reset", icon = "BRUSH_RESET")

        # skip if no active brush
        if not brush:
            layout.label(text="No Brushes currently available", icon='INFO')
            return

        # brush paint modes
        layout.menu("VIEW3D_MT_brush_paint_modes")

        # TODO: still missing a lot of brush options here #### bfa - FUCK NO! NOT HERE!

        # sculpt options
        if context.sculpt_object:

            sculpt_tool = brush.sculpt_tool

            if sculpt_tool != 'GRAB':

                if sculpt_tool == 'LAYER':
                    layout.prop(brush, "use_persistent")
                    layout.operator("sculpt.set_persistent_base")

            layout.separator()

            layout.menu("VIEW3D_MT_facemask_showhide") ### show hide for face mask tool


class VIEW3D_MT_brush_paint_modes(Menu):
    bl_label = "Enabled Modes"

    def draw(self, context):
        layout = self.layout

        settings = UnifiedPaintPanel.paint_settings(context)
        brush = settings.brush

        layout.prop(brush, "use_paint_sculpt", text="Sculpt")
        layout.prop(brush, "use_paint_vertex", text="Vertex Paint")
        layout.prop(brush, "use_paint_weight", text="Weight Paint")
        layout.prop(brush, "use_paint_image", text="Texture Paint")

# ********** Vertex paint menu **********


class VIEW3D_MT_paint_vertex(Menu):
    bl_label = "Paint"

    def draw(self, context):
        layout = self.layout

        layout.operator("ed.undo", icon = "UNDO")
        layout.operator("ed.redo", icon = "REDO")

        layout.separator()

        layout.operator("paint.vertex_color_set")
        layout.operator("paint.vertex_color_smooth")
        layout.operator("paint.vertex_color_dirt")

        layout.separator()

        layout.operator("paint.vertex_color_invert", text="Invert")
        layout.operator("paint.vertex_color_levels", text="Levels")
        layout.operator("paint.vertex_color_hsv", text="Hue Saturation Value")
        layout.operator("paint.vertex_color_brightness_contrast", text="Bright/Contrast")


class VIEW3D_MT_hook(Menu):
    bl_label = "Hooks"

    def draw(self, context):
        layout = self.layout
        layout.operator_context = 'EXEC_AREA'
        layout.operator("object.hook_add_newob", icon = "HOOK_NEW")
        layout.operator("object.hook_add_selob", icon = "HOOK_SELECTED").use_bone = False
        layout.operator("object.hook_add_selob", text="Hook to Selected Object Bone", icon = "HOOK_BONE").use_bone = True

        if [mod.type == 'HOOK' for mod in context.active_object.modifiers]:
            layout.separator()
            layout.operator_menu_enum("object.hook_assign", "modifier", icon = "HOOK_ASSIGN")
            layout.operator_menu_enum("object.hook_remove", "modifier", icon = "HOOK_REMOVE")
            layout.separator()
            layout.operator_menu_enum("object.hook_select", "modifier", icon = "HOOK_SELECT")
            layout.operator_menu_enum("object.hook_reset", "modifier", icon = "HOOK_RESET")
            layout.operator_menu_enum("object.hook_recenter", "modifier", icon = "HOOK_RECENTER")


class VIEW3D_MT_vertex_group(Menu):
    bl_label = "Vertex Groups"

    def draw(self, context):
        layout = self.layout

        layout.operator_context = 'EXEC_AREA'
        layout.operator("object.vertex_group_assign_new")

        ob = context.active_object
        if ob.mode == 'EDIT' or (ob.mode == 'WEIGHT_PAINT' and ob.type == 'MESH' and ob.data.use_paint_mask_vertex):
            if ob.vertex_groups.active:
                layout.separator()
                layout.operator("object.vertex_group_assign", text="Assign to Active Group")
                layout.operator("object.vertex_group_remove_from", text="Remove from Active Group").use_all_groups = False
                layout.operator("object.vertex_group_remove_from", text="Remove from All").use_all_groups = True
                layout.separator()

        if ob.vertex_groups.active:
            layout.operator_menu_enum("object.vertex_group_set_active", "group", text="Set Active Group")
            layout.operator("object.vertex_group_remove", text="Remove Active Group").all = False
            layout.operator("object.vertex_group_remove", text="Remove All Groups").all = True

# ********** Weight paint menu **********


class VIEW3D_MT_paint_weight(Menu):
    bl_label = "Weights"

    def draw(self, context):
        layout = self.layout

        layout.operator("paint.weight_from_bones", text="Assign Automatic From Bones").type = 'AUTOMATIC'
        layout.operator("paint.weight_from_bones", text="Assign From Bone Envelopes").type = 'ENVELOPES'

        layout.separator()

        layout.operator("paint.weight_set")

# ********** Sculpt menu **********


class VIEW3D_MT_sculpt(Menu):
    bl_label = "Sculpt"

    def draw(self, context):
        layout = self.layout

        toolsettings = context.tool_settings
        sculpt = toolsettings.sculpt

        layout.operator("ed.undo", icon = "UNDO")
        layout.operator("ed.redo", icon = "REDO")

        layout.separator()
        layout.prop(sculpt, "use_threaded", text="Threaded Sculpt")
        layout.prop(sculpt, "show_low_resolution")
        layout.prop(sculpt, "show_brush")
        layout.prop(sculpt, "use_deform_only")
        layout.prop(sculpt, "show_diffuse_color")

        layout.separator()

        layout.menu("VIEW3D_subdivision_set")


class VIEW3D_MT_hide_mask(Menu):
    bl_label = "Hide/Mask"

    def draw(self, context):
        layout = self.layout

        props = layout.operator("paint.hide_show", text="Show All")
        props.action = 'SHOW'
        props.area = 'ALL'

        props = layout.operator("paint.hide_show", text="Hide Bounding Box")
        props.action = 'HIDE'
        props.area = 'INSIDE'

        props = layout.operator("paint.hide_show", text="Show Bounding Box")
        props.action = 'SHOW'
        props.area = 'INSIDE'

        props = layout.operator("paint.hide_show", text="Hide Masked")
        props.area = 'MASKED'
        props.action = 'HIDE'

        layout.separator()

        props = layout.operator("paint.mask_flood_fill", text="Invert Mask")
        props.mode = 'INVERT'

        props = layout.operator("paint.mask_flood_fill", text="Fill Mask")
        props.mode = 'VALUE'
        props.value = 1

        props = layout.operator("paint.mask_flood_fill", text="Clear Mask")
        props.mode = 'VALUE'
        props.value = 0

        props = layout.operator("view3d.select_border", text="Box Mask")
        props = layout.operator("paint.mask_lasso_gesture", text="Lasso Mask")


# ********** Particle menu **********

# Workaround to separate the tooltips for Show Hide for Particles in Particle mode
class VIEW3D_particle_hide_unselected(bpy.types.Operator):
    """Hide Unselected\nHide the unselected Particles"""      # blender will use this as a tooltip for menu items and buttons.
    bl_idname = "particle.hide_unselected"        # unique identifier for buttons and menu items to reference.
    bl_label = "Hide Unselected"         # display name in the interface.
    bl_options = {'REGISTER', 'UNDO'}  # enable undo for the operator.

    def execute(self, context):        # execute() is called by blender when running the operator.
        bpy.ops.particle.hide(unselected = True)
        return {'FINISHED'}  


class VIEW3D_MT_particle_show_hide(Menu):
    bl_label = "Show/Hide"

    def draw(self, context):
        layout = self.layout

        layout.operator("particle.reveal", text="Show Hidden", icon = "RESTRICT_VIEW_OFF")
        layout.operator("particle.hide", text="Hide Selected", icon = "RESTRICT_VIEW_ON").unselected = False
        layout.operator("particle.hide_unselected", text="Hide Unselected", icon = "HIDE_UNSELECTED")


class VIEW3D_MT_particle(Menu):
    bl_label = "Particle"

    def draw(self, context):
        layout = self.layout

        particle_edit = context.tool_settings.particle_edit

        layout.operator("particle.mirror")

        layout.separator()

        layout.operator("particle.remove_doubles")
        layout.operator("particle.delete", icon = "DELETE")

        if particle_edit.select_mode == 'POINT':
            layout.operator("particle.subdivide")

        layout.operator("particle.unify_length")
        layout.operator("particle.rekey")
        layout.operator("particle.weight_set")

        layout.separator()

        layout.menu("VIEW3D_MT_particle_show_hide")


class VIEW3D_MT_particle_specials(Menu):
    bl_label = "Specials"

    def draw(self, context):
        layout = self.layout

        particle_edit = context.tool_settings.particle_edit

        layout.operator("particle.rekey")
        layout.operator("particle.delete", icon = "DELETE")
        layout.operator("particle.remove_doubles")
        layout.operator("particle.unify_length")

        if particle_edit.select_mode == 'POINT':
            layout.operator("particle.subdivide")

        layout.operator("particle.weight_set")
        layout.separator()

        layout.operator("particle.mirror")

        if particle_edit.select_mode == 'POINT':
            layout.separator()
            layout.operator("particle.select_roots")
            layout.operator("particle.select_tips")

            layout.separator()

            layout.operator("particle.select_random")

            layout.separator()

            layout.operator("particle.select_more", icon = "SELECTMORE")
            layout.operator("particle.select_less", icon = "SELECTLESS")

            layout.separator()

            layout.operator("particle.select_all", icon = "SELECT_ALL").action = 'TOGGLE'
            layout.operator("particle.select_linked")
            layout.operator("particle.select_all", text="Inverse", icon='INVERSE').action = 'INVERT'

# ********** Pose Menu **********


# Workaround to separate the tooltips for Show Hide for Armature in Pose mode
class VIEW3D_pose_hide_unselected(bpy.types.Operator):
    """Hide Unselected\nHide unselected Bones"""      # blender will use this as a tooltip for menu items and buttons.
    bl_idname = "pose.hide_unselected"        # unique identifier for buttons and menu items to reference.
    bl_label = "Hide Unselected"         # display name in the interface.
    bl_options = {'REGISTER', 'UNDO'}  # enable undo for the operator.

    def execute(self, context):        # execute() is called by blender when running the operator.
        bpy.ops.pose.hide(unselected = True)
        return {'FINISHED'}  


class VIEW3D_MT_pose_show_hide(Menu):
    bl_label = "Show/Hide"

    def draw(self, context):
        layout = self.layout

        layout.operator("pose.reveal", text="Show Hidden", icon = "RESTRICT_VIEW_OFF")
        layout.operator("pose.hide", text="Hide Selected", icon = "RESTRICT_VIEW_ON").unselected = False
        layout.operator("pose.hide_unselected", text="Hide Unselected", icon = "HIDE_UNSELECTED")


class VIEW3D_MT_pose(Menu):
    bl_label = "Pose"

    def draw(self, context):
        layout = self.layout

        layout.menu("VIEW3D_MT_transform_armature")

        layout.menu("VIEW3D_MT_pose_transform")
        layout.menu("VIEW3D_MT_pose_apply")

        layout.separator()

        layout.operator("pose.copy")
        layout.operator("pose.paste").flipped = False
        layout.operator("pose.paste", text="Paste X-Flipped Pose").flipped = True

        layout.separator()

        layout.menu("VIEW3D_MT_pose_library")
        layout.menu("VIEW3D_MT_pose_group")

        layout.separator()

        layout.menu("VIEW3D_MT_pose_ik")
        layout.menu("VIEW3D_MT_pose_constraints")

        layout.separator()

        layout.operator_context = 'EXEC_AREA'
        layout.operator("pose.autoside_names", text="AutoName Left/Right").axis = 'XAXIS'
        layout.operator("pose.autoside_names", text="AutoName Front/Back").axis = 'YAXIS'
        layout.operator("pose.autoside_names", text="AutoName Top/Bottom").axis = 'ZAXIS'

        layout.operator("pose.flip_names")

        layout.operator("pose.quaternions_flip")

        layout.separator()

        layout.operator_context = 'INVOKE_AREA'
        layout.operator("armature.armature_layers", text="Change Armature Layers...")
        layout.operator("pose.bone_layers", text="Change Bone Layers...")

        layout.separator()

        layout.menu("VIEW3D_MT_pose_show_hide") # bfa - new show hide menu with separated tooltips
        layout.menu("VIEW3D_MT_bone_options_toggle", text="Bone Settings")


class VIEW3D_MT_pose_transform(Menu):
    bl_label = "Clear Transform"

    def draw(self, context):
        layout = self.layout

        layout.operator("pose.transforms_clear", text="All")

        layout.separator()

        layout.operator("pose.loc_clear", text="Location")
        layout.operator("pose.rot_clear", text="Rotation")
        layout.operator("pose.scale_clear", text="Scale")

        layout.separator()

        layout.operator("pose.user_transforms_clear", text="Reset Unkeyed")


class VIEW3D_MT_pose_slide(Menu):
    bl_label = "In-Betweens"

    def draw(self, context):
        layout = self.layout

        layout.operator("pose.push")
        layout.operator("pose.relax")
        layout.operator("pose.breakdown")


class VIEW3D_MT_pose_propagate(Menu):
    bl_label = "Propagate"

    def draw(self, context):
        layout = self.layout

        layout.operator("pose.propagate").mode = 'WHILE_HELD'

        layout.separator()

        layout.operator("pose.propagate", text="To Next Keyframe").mode = 'NEXT_KEY'
        layout.operator("pose.propagate", text="To Last Keyframe (Make Cyclic)").mode = 'LAST_KEY'

        layout.separator()

        layout.operator("pose.propagate", text="On Selected Keyframes").mode = 'SELECTED_KEYS'

        layout.separator()

        layout.operator("pose.propagate", text="On Selected Markers").mode = 'SELECTED_MARKERS'


class VIEW3D_MT_pose_library(Menu):
    bl_label = "Pose Library"

    def draw(self, context):
        layout = self.layout

        layout.operator("poselib.browse_interactive", text="Browse Poses...")

        layout.separator()

        layout.operator("poselib.pose_add", text="Add Pose...")
        layout.operator("poselib.pose_rename", text="Rename Pose...")
        layout.operator("poselib.pose_remove", text="Remove Pose...")


class VIEW3D_MT_pose_motion(Menu):
    bl_label = "Motion Paths"

    def draw(self, context):
        layout = self.layout

        layout.operator("pose.paths_calculate", text="Calculate")
        layout.operator("pose.paths_clear", text="Clear")


class VIEW3D_MT_pose_group(Menu):
    bl_label = "Bone Groups"

    def draw(self, context):
        layout = self.layout

        pose = context.active_object.pose

        layout.operator_context = 'EXEC_AREA'
        layout.operator("pose.group_assign", text="Assign to New Group").type = 0
        if pose.bone_groups:
            active_group = pose.bone_groups.active_index + 1
            layout.operator("pose.group_assign", text="Assign to Group").type = active_group

            layout.separator()

            # layout.operator_context = 'INVOKE_AREA'
            layout.operator("pose.group_unassign")
            layout.operator("pose.group_remove")


class VIEW3D_MT_pose_ik(Menu):
    bl_label = "Inverse Kinematics"

    def draw(self, context):
        layout = self.layout

        layout.operator("pose.ik_add")
        layout.operator("pose.ik_clear")


class VIEW3D_MT_pose_constraints(Menu):
    bl_label = "Constraints"

    def draw(self, context):
        layout = self.layout

        layout.operator("pose.constraint_add_with_targets", text="Add (With Targets)...")
        layout.operator("pose.constraints_copy")
        layout.operator("pose.constraints_clear")


class VIEW3D_MT_pose_apply(Menu):
    bl_label = "Apply"

    def draw(self, context):
        layout = self.layout

        layout.operator("pose.armature_apply")
        layout.operator("pose.visual_transform_apply")


class VIEW3D_MT_pose_specials(Menu):
    bl_label = "Specials"

    def draw(self, context):
        layout = self.layout

        layout.operator("paint.weight_from_bones", text="Assign Automatic from Bones").type = 'AUTOMATIC'
        layout.operator("paint.weight_from_bones", text="Assign from Bone Envelopes").type = 'ENVELOPES'

        layout.separator()

        layout.operator("pose.select_constraint_target")
        layout.operator("pose.flip_names")
        layout.operator("pose.paths_calculate")
        layout.operator("pose.paths_clear")
        layout.operator("pose.user_transforms_clear")
        layout.operator("pose.user_transforms_clear", text="Clear User Transforms (All)").only_selected = False
        layout.operator("pose.relax")

        layout.separator()

        layout.operator_menu_enum("pose.autoside_names", "axis")


class BoneOptions:
    def draw(self, context):
        layout = self.layout

        options = [
            "show_wire",
            "use_deform",
            "use_envelope_multiply",
            "use_inherit_rotation",
            "use_inherit_scale",
        ]

        if context.mode == 'EDIT_ARMATURE':
            bone_props = bpy.types.EditBone.bl_rna.properties
            data_path_iter = "selected_bones"
            opt_suffix = ""
            options.append("lock")
        else:  # pose-mode
            bone_props = bpy.types.Bone.bl_rna.properties
            data_path_iter = "selected_pose_bones"
            opt_suffix = "bone."

        for opt in options:
            props = layout.operator("wm.context_collection_boolean_set", text=bone_props[opt].name,
                                    text_ctxt=i18n_contexts.default)
            props.data_path_iter = data_path_iter
            props.data_path_item = opt_suffix + opt
            props.type = self.type


class VIEW3D_MT_bone_options_toggle(Menu, BoneOptions):
    bl_label = "Toggle Bone Options"
    type = 'TOGGLE'


class VIEW3D_MT_bone_options_enable(Menu, BoneOptions):
    bl_label = "Enable Bone Options"
    type = 'ENABLE'


class VIEW3D_MT_bone_options_disable(Menu, BoneOptions):
    bl_label = "Disable Bone Options"
    type = 'DISABLE'

# ********** Edit Menus, suffix from ob.type **********

# Workaround to separate the tooltips for Show Hide for Mesh in Edit Mode
class VIEW3D_mesh_hide_unselected(bpy.types.Operator):
    """Hide Unselected\nHide unselected geometry in Edit Mode"""      # blender will use this as a tooltip for menu items and buttons.
    bl_idname = "mesh.hide_unselected"        # unique identifier for buttons and menu items to reference.
    bl_label = "Hide Unselected"         # display name in the interface.
    bl_options = {'REGISTER', 'UNDO'}  # enable undo for the operator.

    def execute(self, context):        # execute() is called by blender when running the operator.
        bpy.ops.mesh.hide(unselected = True)
        return {'FINISHED'}  


class VIEW3D_MT_edit_mesh_show_hide(Menu):
    bl_label = "Show/Hide"

    def draw(self, context):
        layout = self.layout

        layout.operator("mesh.reveal", text="Show Hidden", icon = "RESTRICT_VIEW_OFF")
        layout.operator("mesh.hide", text="Hide Selected", icon = "RESTRICT_VIEW_ON").unselected = False
        layout.operator("mesh.hide_unselected", text="Hide Unselected", icon = "HIDE_UNSELECTED")


class VIEW3D_MT_edit_mesh(Menu):
    bl_label = "Mesh"

    def draw(self, context):
        layout = self.layout

        toolsettings = context.tool_settings

        layout.menu("VIEW3D_MT_transform")
        layout.operator("object.vertex_group_mirror", icon = "MIRROR_VERTEXGROUP")
        layout.operator("mesh.symmetry_snap", icon = "SNAP_SYMMETRY")

        layout.separator()

        layout.operator("mesh.duplicate_move", icon = "DUPLICATE")
        layout.menu("VIEW3D_MT_edit_mesh_delete")

        layout.separator()

        layout.menu("VIEW3D_MT_edit_mesh_select_mode")
        layout.menu("VIEW3D_MT_vertex_group")
        layout.menu("VIEW3D_MT_edit_mesh_vertices")
        layout.menu("VIEW3D_MT_edit_mesh_edges")
        layout.menu("VIEW3D_MT_edit_mesh_faces")
        layout.menu("VIEW3D_MT_edit_mesh_clean")

        layout.separator()

        layout.menu("VIEW3D_subdivision_set")
        layout.operator("mesh.symmetrize", icon = "SYMMETRIZE")
        layout.operator("mesh.noise", icon='NOISE')      
        layout.menu("VIEW3D_MT_edit_mesh_sort_elements")

        layout.separator()

        layout.prop(toolsettings, "use_mesh_automerge")

        layout.separator()

        layout.menu("VIEW3D_MT_edit_mesh_show_hide")

class VIEW3D_MT_edit_mesh_sort_elements(Menu):
    bl_label = "Sort Elements"

    def draw(self, context):
        layout = self.layout

        layout.operator("mesh.sort_elements", text="View Z Axis", icon = "Z_ICON").type = 'VIEW_ZAXIS'
        layout.operator("mesh.sort_elements", text="View Y Axis", icon = "Y_ICON").type = 'VIEW_XAXIS'
        layout.operator("mesh.sort_elements", text="Cursor Distance", icon = "CURSOR").type = 'CURSOR_DISTANCE'
        layout.operator("mesh.sort_elements", text="Material", icon = "MATERIAL").type = 'MATERIAL'
        layout.operator("mesh.sort_elements", text="Selected", icon = "RESTRICT_SELECT_OFF").type = 'SELECTED'
        layout.operator("mesh.sort_elements", text="Randomize", icon = "RANDOMIZE").type = 'RANDOMIZE'
        layout.operator("mesh.sort_elements", text="Reverse", icon = "SWITCH_DIRECTION").type = 'REVERSE'


class VIEW3D_MT_edit_mesh_specials(Menu):
    bl_label = "Specials"

    def draw(self, context):
        layout = self.layout

        layout.operator_context = 'INVOKE_REGION_WIN'

        layout.operator("mesh.subdivide", text="Subdivide").smoothness = 0.0
        layout.operator("mesh.subdivide", text="Subdivide Smooth").smoothness = 1.0

        layout.separator()

        layout.operator("mesh.merge", text="Merge...")
        layout.operator("mesh.remove_doubles")

        layout.separator()

        layout.operator("mesh.hide", text="Hide").unselected = False
        layout.operator("mesh.reveal", text="Reveal")
        layout.operator("mesh.select_all", text="Select Inverse", icon='INVERSE').action = 'INVERT'

        layout.separator()

        layout.operator("mesh.flip_normals")
        layout.operator("mesh.vertices_smooth", text="Smooth")
        layout.operator("mesh.vertices_smooth_laplacian", text="Laplacian Smooth")

        layout.separator()

        layout.operator("mesh.inset")
        layout.operator("mesh.bevel", text="Bevel")
        layout.operator("mesh.bridge_edge_loops")

        layout.separator()

        layout.operator("mesh.faces_shade_smooth")
        layout.operator("mesh.faces_shade_flat")

        layout.separator()

        layout.operator("mesh.blend_from_shape")
        layout.operator("mesh.shape_propagate_to_all")
        layout.operator("mesh.shortest_path_select")
        layout.operator("mesh.sort_elements")
        layout.operator("mesh.symmetrize")
        layout.operator("mesh.symmetry_snap")


class VIEW3D_MT_edit_mesh_select_mode(Menu):
    bl_label = "Mesh Select Mode"

    def draw(self, context):
        layout = self.layout

        layout.operator_context = 'INVOKE_REGION_WIN'
        layout.operator("mesh.select_mode", text="Vertex", icon='VERTEXSEL').type = 'VERT'
        layout.operator("mesh.select_mode", text="Edge", icon='EDGESEL').type = 'EDGE'
        layout.operator("mesh.select_mode", text="Face", icon='FACESEL').type = 'FACE'


class VIEW3D_MT_edit_mesh_extrude_dupli(bpy.types.Operator):
    """Duplicate or Extrude to Cursor\nCreates a slightly rotated copy of the current mesh selection\nThe tool can also extrude the selected geometry, dependant of the selection\nHotkey tool! """      # blender will use this as a tooltip for menu items and buttons.
    bl_idname = "mesh.dupli_extrude_cursor_norotate"        # unique identifier for buttons and menu items to reference.
    bl_label = "Duplicate or Extrude to Cursor"         # display name in the interface.
    bl_options = {'REGISTER', 'UNDO'}  # enable undo for the operator.

    def execute(self, context):        # execute() is called by blender when running the operator.
        bpy.ops.mesh.dupli_extrude_cursor('INVOKE_DEFAULT',rotate_source = False)
        return {'FINISHED'}

class VIEW3D_MT_edit_mesh_extrude_dupli_rotate(bpy.types.Operator):
    """Duplicate or Extrude to Cursor Rotated\nCreates a slightly rotated copy of the current mesh selection, and rotates the source slightly\nThe tool can also extrude the selected geometry, dependant of the selection\nHotkey tool!"""      # blender will use this as a tooltip for menu items and buttons.
    bl_idname = "mesh.dupli_extrude_cursor_rotate"        # unique identifier for buttons and menu items to reference.
    bl_label = "Duplicate or Extrude to Cursor Rotated"         # display name in the interface.
    bl_options = {'REGISTER', 'UNDO'}  # enable undo for the operator.

    def execute(self, context):        # execute() is called by blender when running the operator.
        bpy.ops.mesh.dupli_extrude_cursor('INVOKE_DEFAULT', rotate_source = True)
        return {'FINISHED'}

class VIEW3D_MT_edit_mesh_extrude(Menu):
    bl_label = "Extrude"

    _extrude_funcs = {
        'VERT': lambda layout:
            layout.operator("mesh.extrude_vertices_move", text="Vertices Only"),
        'EDGE': lambda layout:
            layout.operator("mesh.extrude_edges_move", text="Edges Only"),
        'FACE': lambda layout:
            layout.operator("mesh.extrude_faces_move", text="Individual Faces"),
        #'INDIVIDUAL': lambda layout:
        #    layout.operator("view3d.edit_mesh_extrude_individual_move", icon='EXTRUDE_INDIVIDUAL', text="Individual"),
        'REGION_VERT_NORMAL': lambda layout:
            layout.operator("view3d.edit_mesh_extrude_move_shrink_fatten", text="Region (Vertex Normals)"),
        'DUPLI_EXTRUDE': lambda layout:
            layout.operator("mesh.dupli_extrude_cursor_norotate", text="Dupli Extrude", icon='DUPLI_EXTRUDE'),
        'DUPLI_EX_ROTATE': lambda layout:
            layout.operator("mesh.dupli_extrude_cursor_rotate", text="Dupli Extrude Rotate", icon='DUPLI_EXTRUDE_ROTATE')
    }

    @staticmethod
    def extrude_options(context):
        mesh = context.object.data
        select_mode = context.tool_settings.mesh_select_mode

        menu = []
        if mesh.total_face_sel:
            menu += ['REGION_VERT_NORMAL', 'FACE']
        if mesh.total_edge_sel and (select_mode[0] or select_mode[1]):
            menu += ['EDGE']
        if mesh.total_vert_sel and select_mode[0]:
            menu += ['VERT']
        menu += ['DUPLI_EXTRUDE', 'DUPLI_EX_ROTATE']

        # should never get here
        return menu

    def draw(self, context):
        layout = self.layout
        layout.operator_context = 'INVOKE_REGION_WIN'

        for menu_id in self.extrude_options(context):
            self._extrude_funcs[menu_id](layout)


class VIEW3D_MT_edit_mesh_vertices(Menu):
    bl_label = "Vertices"

    def draw(self, context):
        layout = self.layout
        layout.operator_context = 'INVOKE_REGION_WIN'

        with_bullet = bpy.app.build_options.bullet

        layout.operator("mesh.rip_move", icon = "RIP")
        layout.operator("mesh.rip_move_fill", icon = "RIP_FILL")
        layout.operator("mesh.rip_edge_move", icon = "EXTEND_VERTICES")
        layout.operator("mesh.split", icon = "SPLIT")
        layout.operator("mesh.vert_connect_path", text="Connect Vertex Path", icon = "VERTEXCONNECTPATH")
        layout.operator("mesh.vert_connect", text="Connect Vertices", icon = "VERTEXCONNECT")

        layout.separator()

        if with_bullet:
            layout.operator("mesh.convex_hull", icon = "CONVEXHULL")

        layout.operator("mesh.blend_from_shape", icon = "BLENDFROMSHAPE")
        layout.operator("mesh.shape_propagate_to_all", icon = "SHAPEPROPAGATE")

        layout.separator()

        layout.menu("VIEW3D_MT_hook")


class VIEW3D_MT_edit_mesh_edges(Menu):
    bl_label = "Edges"

    def draw(self, context):
        layout = self.layout

        with_freestyle = bpy.app.build_options.freestyle

        layout.operator_context = 'INVOKE_REGION_WIN'

        layout.operator("mesh.subdivide_edgering", icon = "SUBDIV_EDGERING")
        layout.operator("mesh.unsubdivide", icon = "UNSUBDIVIDE")

        layout.separator()

        layout.operator("transform.edge_crease", icon = "CREASE")
        layout.operator("transform.edge_bevelweight", icon = "BEVEL")

        layout.separator()

        layout.operator("mesh.mark_sharp", icon = "MARKSHARPEDGES")
        layout.operator("mesh.mark_sharp", text="Clear Sharp", icon = "CLEARSHARPEDGES").clear = True

        layout.separator()

        if with_freestyle:
            layout.operator("mesh.mark_freestyle_edge", icon = "MARK_FS_EDGE").clear = False
            layout.operator("mesh.mark_freestyle_edge", text="Clear Freestyle Edge", icon = "CLEAR_FS_EDGE").clear = True
            layout.separator()

        layout.operator("mesh.edge_rotate", text="Rotate Edge CW", icon = "ROTATECW").use_ccw = False

        layout.separator()

        layout.operator("mesh.edge_split", icon = "SPLITEDGE")


class VIEW3D_MT_edit_mesh_faces(Menu):
    bl_label = "Faces"
    bl_idname = "VIEW3D_MT_edit_mesh_faces"

    def draw(self, context):
        layout = self.layout

        with_freestyle = bpy.app.build_options.freestyle

        layout.operator_context = 'INVOKE_REGION_WIN'

        layout.operator("mesh.fill", icon = "FILL")
        layout.operator("mesh.fill_grid", icon = "GRIDFILL")
        layout.operator("mesh.beautify_fill", icon = "BEAUTIFY")
        layout.operator("mesh.solidify", icon = "SOLIDIFY")
        layout.operator("mesh.intersect", icon = "INTERSECT")
        layout.operator("mesh.intersect_boolean", icon = "BOOLEAN_INTERSECT")
        layout.operator("mesh.wireframe", icon = "WIREFRAME")

        layout.separator()

        if with_freestyle:
            layout.operator("mesh.mark_freestyle_face", icon = "MARKFSFACE").clear = False
            layout.operator("mesh.mark_freestyle_face", text="Clear Freestyle Face", icon = "CLEARFSFACE").clear = True
            layout.separator()

        layout.operator("mesh.poke", icon = "POKEFACES")
        props = layout.operator("mesh.quads_convert_to_tris", icon = "TRIANGULATE")
        props.quad_method = props.ngon_method = 'BEAUTY'
        layout.operator("mesh.tris_convert_to_quads", icon = "TRISTOQUADS")
        layout.operator("mesh.face_split_by_edges", icon = "SPLITBYEDGES")

        layout.separator()

        layout.operator("mesh.uvs_rotate", icon = "ROTATE_UVS")
        layout.operator("mesh.uvs_reverse", icon = "REVERSE_UVS")
        layout.operator("mesh.colors_rotate", icon = "ROTATE_COLORS")
        layout.operator("mesh.colors_reverse", icon = "REVERSE_COLORS")


class VIEW3D_MT_edit_mesh_clean(Menu):
    bl_label = "Clean up"

    def draw(self, context):
        layout = self.layout

        layout.operator("mesh.delete_loose", icon = "DELETE_LOOSE")

        layout.separator()

        layout.operator("mesh.decimate", icon = "DECIMATE")
        layout.operator("mesh.dissolve_degenerate", icon = "DEGENERATE_DISSOLVE")
        layout.operator("mesh.face_make_planar", icon = "MAKE_PLANAR")
        layout.operator("mesh.vert_connect_nonplanar", icon = "SPLIT_NONPLANAR")
        layout.operator("mesh.vert_connect_concave", icon = "SPLIT_CONCAVE")
        layout.operator("mesh.fill_holes", icon = "FILL_HOLE")


# Delete menu quiz
class VIEW3D_MT_edit_mesh_delete(Menu):
    bl_label = "Delete"

    def draw(self, context):
        layout = self.layout

        layout.operator_enum("mesh.delete", "type")

        layout.separator()

        layout.operator("mesh.delete_edgeloop", text="Edge Loops")


class VIEW3D_MT_edit_gpencil_delete(Menu):
    bl_label = "Delete"

    def draw(self, context):
        layout = self.layout

        layout.operator_enum("gpencil.delete", "type")

        layout.separator()

        layout.operator("gpencil.dissolve")

        layout.separator()

        layout.operator("gpencil.active_frames_delete_all")


# Edit Curve
# draw_curve is used by VIEW3D_MT_edit_curve and VIEW3D_MT_edit_surface

# Workaround to separate the tooltips for Show Hide for Curve in Edit Mode
class VIEW3D_curve_hide_unselected(bpy.types.Operator):
    """Hide Unselected\nHide unselected Control Points"""      # blender will use this as a tooltip for menu items and buttons.
    bl_idname = "curve.hide_unselected"        # unique identifier for buttons and menu items to reference.
    bl_label = "Hide Unselected"         # display name in the interface.
    bl_options = {'REGISTER', 'UNDO'}  # enable undo for the operator.

    def execute(self, context):        # execute() is called by blender when running the operator.
        bpy.ops.curve.hide(unselected = True)
        return {'FINISHED'}  


class VIEW3D_MT_edit_curve_show_hide(Menu):
    bl_label = "Show/Hide"

    def draw(self, context):
        layout = self.layout

        layout.operator("curve.reveal", text="Show Hidden", icon = "RESTRICT_VIEW_OFF")
        layout.operator("curve.hide", text="Hide Selected", icon = "RESTRICT_VIEW_ON").unselected = False
        layout.operator("curve.hide_unselected", text="Hide Unselected", icon = "HIDE_UNSELECTED")


def draw_curve(self, context):
    layout = self.layout

    toolsettings = context.tool_settings

    layout.menu("VIEW3D_MT_transform")
    layout.operator("object.vertex_group_mirror")

    layout.separator()

    layout.operator("curve.duplicate_move", icon = "DUPLICATE")
    layout.operator("curve.split")
    layout.operator("curve.separate")
    layout.operator("curve.make_segment")
    layout.operator("curve.delete", text="Delete...", icon = "DELETE")

    layout.separator()

    layout.operator("curve.smooth_tilt")
    layout.operator("curve.smooth_radius")
    layout.operator("curve.smooth_weight")
    layout.operator("curve.spline_weight_set")
    
    layout.separator()

    layout.menu("VIEW3D_MT_edit_curve_ctrlpoints")

    layout.separator()

    layout.prop_menu_enum(toolsettings, "proportional_edit")
    layout.prop_menu_enum(toolsettings, "proportional_edit_falloff")

    layout.separator()

    layout.menu("VIEW3D_MT_edit_curve_show_hide")# bfa - the new show hide menu with separated tooltips


class VIEW3D_MT_edit_curve(Menu):
    bl_label = "Curve"

    draw = draw_curve


class VIEW3D_MT_edit_curve_ctrlpoints(Menu):
    bl_label = "Control Points"

    def draw(self, context):
        layout = self.layout

        edit_object = context.edit_object

        if edit_object.type == 'CURVE':
            layout.operator("transform.tilt")
            layout.operator("curve.tilt_clear")

            layout.separator()

        layout.menu("VIEW3D_MT_hook")


class VIEW3D_MT_edit_curve_specials(Menu):
    bl_label = "Specials"

    def draw(self, context):
        layout = self.layout

        layout.operator("curve.subdivide")
        layout.operator("curve.switch_direction", icon = "SWITCH_DIRECTION")
        layout.operator("curve.spline_weight_set")
        layout.operator("curve.radius_set")
        layout.operator("curve.smooth")
        layout.operator("curve.smooth_weight")
        layout.operator("curve.smooth_radius")
        layout.operator("curve.smooth_tilt")


class VIEW3D_MT_edit_curve_delete(Menu):
    bl_label = "Delete"

    def draw(self, context):
        layout = self.layout

        layout.operator_enum("curve.delete", "type")

        layout.separator()

        layout.operator("curve.dissolve_verts")


class VIEW3D_MT_edit_surface(Menu):
    bl_label = "Surface"

    draw = draw_curve


class VIEW3D_MT_edit_font(Menu):
    bl_label = "Text"

    def draw(self, context):
        layout = self.layout

        layout.menu("VIEW3D_MT_edit_text_chars")

        layout.separator()

        layout.operator("font.delete").type = 'NEXT_OR_SELECTION'


class VIEW3D_MT_edit_text_chars(Menu):
    bl_label = "Special Characters"

    def draw(self, context):
        layout = self.layout

        layout.operator("font.text_insert", text="Copyright").text = "\u00A9"
        layout.operator("font.text_insert", text="Registered Trademark").text = "\u00AE"

        layout.separator()

        layout.operator("font.text_insert", text="Degree Sign").text = "\u00B0"
        layout.operator("font.text_insert", text="Multiplication Sign").text = "\u00D7"
        layout.operator("font.text_insert", text="Circle").text = "\u008A"
        layout.operator("font.text_insert", text="Superscript 1").text = "\u00B9"
        layout.operator("font.text_insert", text="Superscript 2").text = "\u00B2"
        layout.operator("font.text_insert", text="Superscript 3").text = "\u00B3"
        layout.operator("font.text_insert", text="Double >>").text = "\u00BB"
        layout.operator("font.text_insert", text="Double <<").text = "\u00AB"
        layout.operator("font.text_insert", text="Promillage").text = "\u2030"

        layout.separator()

        layout.operator("font.text_insert", text="Dutch Florin").text = "\u00A4"
        layout.operator("font.text_insert", text="British Pound").text = "\u00A3"
        layout.operator("font.text_insert", text="Japanese Yen").text = "\u00A5"

        layout.separator()

        layout.operator("font.text_insert", text="German S").text = "\u00DF"
        layout.operator("font.text_insert", text="Spanish Question Mark").text = "\u00BF"
        layout.operator("font.text_insert", text="Spanish Exclamation Mark").text = "\u00A1"


class VIEW3D_MT_edit_meta(Menu):
    bl_label = "Metaball"

    def draw(self, context):
        layout = self.layout

        toolsettings = context.tool_settings

        layout.menu("VIEW3D_MT_transform")
        layout.operator("object.vertex_group_mirror")

        layout.separator()

        layout.operator("mball.delete_metaelems", text="Delete...", icon = "DELETE")
        layout.operator("mball.duplicate_metaelems", icon = "DUPLICATE")

        layout.separator()

        layout.menu("VIEW3D_MT_edit_meta_showhide")


# Workaround to separate the tooltips for Show Hide for Curve in Edit Mode
class VIEW3D_MT_edit_meta_showhide_unselected(bpy.types.Operator):
    """Hide Unselected\nHide unselected metaelement(s)"""      # blender will use this as a tooltip for menu items and buttons.
    bl_idname = "mball.hide_metaelems_unselected"        # unique identifier for buttons and menu items to reference.
    bl_label = "Hide Unselected"         # display name in the interface.
    bl_options = {'REGISTER', 'UNDO'}  # enable undo for the operator.

    def execute(self, context):        # execute() is called by blender when running the operator.
        bpy.ops.mball.hide_metaelems(unselected = True)
        return {'FINISHED'}  


class VIEW3D_MT_edit_meta_showhide(Menu):
    bl_label = "Show/Hide"

    def draw(self, context):
        layout = self.layout

        layout.operator("mball.reveal_metaelems", text="Show Hidden", icon = "RESTRICT_VIEW_OFF")
        layout.operator("mball.hide_metaelems", text="Hide Selected", icon = "RESTRICT_VIEW_ON").unselected = False
        layout.operator("mball.hide_metaelems_unselected", text="Hide Unselected")


class VIEW3D_MT_edit_lattice(Menu):
    bl_label = "Lattice"

    def draw(self, context):
        layout = self.layout

        toolsettings = context.tool_settings

        layout.menu("VIEW3D_MT_transform")
        layout.operator("object.vertex_group_mirror")
        layout.operator_menu_enum("lattice.flip", "axis")


# Workaround to separate the tooltips for Show Hide for Armature in Edit Mode
class VIEW3D_armature_hide_unselected(bpy.types.Operator):
    """Hide Unselected\nHide unselected Bones in Edit Mode"""      # blender will use this as a tooltip for menu items and buttons.
    bl_idname = "armature.hide_unselected"        # unique identifier for buttons and menu items to reference.
    bl_label = "Hide Unselected"         # display name in the interface.
    bl_options = {'REGISTER', 'UNDO'}  # enable undo for the operator.

    def execute(self, context):        # execute() is called by blender when running the operator.
        bpy.ops.armature.hide(unselected = True)
        return {'FINISHED'}  


class VIEW3D_MT_armature_show_hide(Menu):
    bl_label = "Show/Hide"

    def draw(self, context):
        layout = self.layout

        layout.operator("armature.reveal", text="Show Hidden", icon = "RESTRICT_VIEW_OFF")
        layout.operator("armature.hide", text="Hide Selected", icon = "RESTRICT_VIEW_ON").unselected = False
        layout.operator("armature.hide_unselected", text="Hide Unselected", icon = "HIDE_UNSELECTED")


class VIEW3D_MT_edit_armature(Menu):
    bl_label = "Armature"

    def draw(self, context):
        layout = self.layout

        edit_object = context.edit_object
        arm = edit_object.data

        layout.menu("VIEW3D_MT_transform_armature")
        layout.operator("object.vertex_group_mirror")
        layout.menu("VIEW3D_MT_edit_armature_roll")

        layout.separator()

        if arm.use_mirror_x:
            layout.operator("armature.extrude_forked")

        layout.operator("armature.duplicate_move", icon = "DUPLICATE")
        layout.operator("armature.delete", icon = "DELETE")

        layout.separator()

        layout.operator_context = 'EXEC_AREA'
        layout.operator("armature.symmetrize")
        layout.operator("armature.autoside_names", text="AutoName Left/Right").type = 'XAXIS'
        layout.operator("armature.autoside_names", text="AutoName Front/Back").type = 'YAXIS'
        layout.operator("armature.autoside_names", text="AutoName Top/Bottom").type = 'ZAXIS'
        layout.operator("armature.flip_names")

        layout.separator()

        layout.operator_context = 'INVOKE_DEFAULT'
        layout.operator("armature.armature_layers")
        layout.operator("armature.bone_layers")

        layout.separator()

        layout.menu("VIEW3D_MT_armature_show_hide") # bfa - the new show hide menu with split tooltip
        layout.menu("VIEW3D_MT_bone_options_toggle", text="Bone Settings")


class VIEW3D_MT_armature_specials(Menu):
    bl_label = "Specials"

    def draw(self, context):
        layout = self.layout

        layout.operator_context = 'INVOKE_REGION_WIN'

        layout.operator("armature.subdivide", text="Subdivide")
        layout.operator("armature.switch_direction", text="Switch Direction")

        layout.separator()

        layout.operator_context = 'EXEC_REGION_WIN'
        layout.operator("armature.autoside_names", text="AutoName Left/Right").type = 'XAXIS'
        layout.operator("armature.autoside_names", text="AutoName Front/Back").type = 'YAXIS'
        layout.operator("armature.autoside_names", text="AutoName Top/Bottom").type = 'ZAXIS'
        layout.operator("armature.flip_names", text="Flip Names")
        layout.operator("armature.symmetrize")


class VIEW3D_MT_edit_armature_roll(Menu):
    bl_label = "Bone Roll"

    def draw(self, context):
        layout = self.layout

        layout.operator_menu_enum("armature.calculate_roll", "type")

        layout.separator()

        layout.operator("transform.transform", text="Set Roll").mode = 'BONE_ROLL'
        layout.operator("armature.roll_clear")


class VIEW3D_MT_edit_armature_delete(Menu):
    bl_label = "Delete"

    def draw(self, context):
        layout = self.layout

        layout.operator("armature.delete", text="Delete Bones", icon = "DELETE")

        layout.separator()

        layout.operator("armature.dissolve", text="Dissolve")


# ********** GPencil Stroke Edit menu **********


class VIEW3D_MT_edit_gpencil(Menu):
    bl_label = "GPencil"

    def draw(self, context):
        toolsettings = context.tool_settings

        layout = self.layout

<<<<<<< HEAD
        layout.operator("ed.undo", icon = "UNDO")
        layout.operator("ed.redo", icon = "REDO")
        layout.operator("ed.undo_history", icon = "UNDO_HISTORY")

        layout.separator()

=======
>>>>>>> 413cde9a
        layout.operator("gpencil.copy", text="Copy", icon = "COPYDOWN")
        layout.operator("gpencil.paste", text="Paste", icon = "PASTEDOWN")

        layout.separator()

        layout.menu("VIEW3D_MT_edit_gpencil_delete")
        layout.operator("gpencil.duplicate_move", text="Duplicate", icon = "DUPLICATE")

        layout.separator()

        layout.menu("VIEW3D_MT_edit_gpencil_transform")
        layout.menu("GPENCIL_MT_snap")

        layout.separator()

        layout.menu("VIEW3D_MT_object_animation")   # NOTE: provides keyingset access...

        layout.separator()

        layout.operator("gpencil.layer_isolate")
        layout.operator("gpencil.reveal")
        layout.operator("gpencil.hide", text="Show Active Layer Only").unselected = True
        layout.operator("gpencil.hide", text="Hide Active Layer").unselected = False

        layout.separator()

        layout.operator_menu_enum("gpencil.move_to_layer", "layer", text="Move to Layer")

        layout.separator()

        layout.operator_menu_enum("gpencil.convert", "type", text="Convert to Geometry...")


class VIEW3D_MT_edit_gpencil_transform(Menu):
    bl_label = "Transform"

    def draw(self, context):
        layout = self.layout

        layout.operator("transform.translate", icon = "TRANSFORM_MOVE")
        layout.operator("transform.rotate", icon = "TRANSFORM_ROTATE")
        layout.operator("transform.resize", text="Scale",  icon = "TRANSFORM_SCALE")


class VIEW3D_MT_edit_gpencil_interpolate(Menu):
    bl_label = "Interpolate"

    def draw(self, context):
        layout = self.layout

        layout.operator("gpencil.interpolate", text="Interpolate")
        layout.operator("gpencil.interpolate_sequence", text="Sequence")


# ********** Panel **********


class VIEW3D_PT_grease_pencil(GreasePencilDataPanel, Panel):
    bl_space_type = 'VIEW_3D'
    bl_region_type = 'UI'
    bl_options = {'DEFAULT_CLOSED'}

    # NOTE: this is just a wrapper around the generic GP Panel


class VIEW3D_PT_grease_pencil_palettecolor(GreasePencilPaletteColorPanel, Panel):
    bl_space_type = 'VIEW_3D'
    bl_region_type = 'UI'

    # NOTE: this is just a wrapper around the generic GP Panel


class VIEW3D_PT_view3d_properties(Panel):
    bl_space_type = 'VIEW_3D'
    bl_region_type = 'UI'
    bl_label = "View"
    bl_options = {'DEFAULT_CLOSED'}

    @classmethod
    def poll(cls, context):
        view = context.space_data
        return (view)

    def draw(self, context):
        layout = self.layout

        view = context.space_data

        col = layout.column()
        col.active = bool(view.region_3d.view_perspective != 'CAMERA' or view.region_quadviews)
        col.prop(view, "lens")
          
        col = layout.column(align=True)
        col.label(text="Clip:")
        col.prop(view, "clip_start", text="Start")
        col.prop(view, "clip_end", text="End")
        
        col = layout.column(align=True)
        col.prop(view, "use_render_border")
        
        ############## Subtab Lock #####################
        
        user_preferences = context.user_preferences
        addon_prefs = user_preferences.addons["bforartists_UI_flags"].preferences
        
        if not addon_prefs.subtab_3dview_properties_view_lock:
            layout.prop(addon_prefs,"subtab_3dview_properties_view_lock", emboss=False, icon="TRIA_RIGHT", text="- Lock -")

        else:
            layout.prop(addon_prefs,"subtab_3dview_properties_view_lock", emboss=False, icon="TRIA_DOWN", text="+ Lock +")
            
            col = layout.column()
            col.prop(view, "lock_camera_and_layers")

            subcol = col.column(align=True)
            subcol.enabled = not view.lock_camera_and_layers
            
            subcol.label(text="Local Camera:")
            subcol.prop(view, "camera", text="")

            col = layout.column(align=True)
            col.active = view.region_3d.view_perspective != 'CAMERA'
            
            col = layout.column()
            col.prop(view, "lock_camera")
            
            col.label(text="Lock to Object:")
            col.prop(view, "lock_object", text="")
            lock_object = view.lock_object
            if lock_object:
                if lock_object.type == 'ARMATURE':
                    col.prop_search(view, "lock_bone", lock_object.data,
                                    "edit_bones" if lock_object.mode == 'EDIT'
                                    else "bones",
                                    text="")
            else:
                col.prop(view, "lock_cursor", text="Lock to Cursor")
      
        
        ################################################
        


class VIEW3D_PT_view3d_cursor(Panel):
    bl_space_type = 'VIEW_3D'
    bl_region_type = 'UI'
    bl_label = "3D Cursor"
    bl_options = {'DEFAULT_CLOSED'}

    @classmethod
    def poll(cls, context):
        view = context.space_data
        return (view is not None)

    def draw(self, context):
        layout = self.layout

        view = context.space_data
        layout.column().prop(view, "cursor_location", text="Location")
        layout.prop(view, "lock_3d_cursor", text="Lock 3D Cursor") # bfa - show hide lock 3d cursor checkbox


class VIEW3D_PT_view3d_name(Panel):
    bl_space_type = 'VIEW_3D'
    bl_region_type = 'UI'
    bl_label = "Item"

    @classmethod
    def poll(cls, context):
        return (context.space_data and context.active_object)

    def draw(self, context):
        layout = self.layout

        ob = context.active_object
        row = layout.row()
        row.label(text="", icon='OBJECT_DATA')
        row.prop(ob, "name", text="")

        if ob.type == 'ARMATURE' and ob.mode in {'EDIT', 'POSE'}:
            bone = context.active_bone
            if bone:
                row = layout.row()
                row.label(text="", icon='BONE_DATA')
                row.prop(bone, "name", text="")


class VIEW3D_PT_view3d_display(Panel):
    bl_space_type = 'VIEW_3D'
    bl_region_type = 'UI'
    bl_label = "Display"
    bl_options = {'DEFAULT_CLOSED'}

    @classmethod
    def poll(cls, context):
        view = context.space_data
        return (view)

    def draw(self, context):
        layout = self.layout

        view = context.space_data
        scene = context.scene

        col = layout.column()
        col.prop(view, "show_iconbuttons", text="Icon or Text Buttons") # bfa - show hide icon or text checkbox
        col.prop(view, "show_cursor", text="3D Cursor") # bfa - show hide cursor checkbox       
        col.prop(view, "show_only_render")
  
        col = layout.column()
        display_all = not view.show_only_render
        col.active = display_all
        col.prop(view, "hide_groundgrid", text="Groundgrid") # bfa - show hide groundgrid checkbox

        if view.hide_groundgrid:
            col = layout.column()
            col.active = display_all
            split = col.split(percentage=0.55)
            split.prop(view, "show_floor", text="Grid Floor")

            row = split.row(align=True)
            row.prop(view, "show_axis_x", text="X", toggle=True)
            row.prop(view, "show_axis_y", text="Y", toggle=True)
            row.prop(view, "show_axis_z", text="Z", toggle=True)

            sub = col.column(align=True)
            sub.active = (display_all and view.show_floor)
            sub.prop(view, "grid_lines", text="Lines")
            sub.prop(view, "grid_scale", text="Scale")
            subsub = sub.column(align=True)
            subsub.active = scene.unit_settings.system == 'NONE'
            subsub.prop(view, "grid_subdivisions", text="Subdivisions")

        if view.region_quadviews:
            layout.label(text="Quadview Options:")
            region = view.region_quadviews[2]
            col = layout.column()
            col.prop(region, "lock_rotation")
            row = col.row()
            row.enabled = region.lock_rotation
            row.prop(region, "show_sync_view")
            row = col.row()
            row.enabled = region.lock_rotation and region.show_sync_view
            row.prop(region, "use_box_clip")

        ############## Subtab Miscellaneous #####################
        
        user_preferences = context.user_preferences
        addon_prefs = user_preferences.addons["bforartists_UI_flags"].preferences

        if not addon_prefs.subtab_3dview_properties_display_misc:
            layout.prop(addon_prefs,"subtab_3dview_properties_display_misc", emboss=False, icon="TRIA_RIGHT", text="- Miscellaneous -")

        else:
            layout.prop(addon_prefs,"subtab_3dview_properties_display_misc", emboss=False, icon="TRIA_DOWN", text="+ Miscellaneous +")

            col = layout.column()
            col.prop(view, "show_world")
            col.prop(view, "show_outline_selected")
            col.prop(view, "show_all_objects_origin")
            col.prop(view, "show_relationship_lines")

        ################################################


class VIEW3D_PT_view3d_stereo(Panel):
    bl_space_type = 'VIEW_3D'
    bl_region_type = 'UI'
    bl_label = "Stereoscopy"
    bl_options = {'DEFAULT_CLOSED'}

    @classmethod
    def poll(cls, context):
        scene = context.scene

        multiview = scene.render.use_multiview
        return context.space_data and multiview

    def draw(self, context):
        layout = self.layout
        view = context.space_data

        basic_stereo = context.scene.render.views_format == 'STEREO_3D'

        col = layout.column()
        col.row().prop(view, "stereo_3d_camera", expand=True)

        col.label(text="Display:")
        row = col.row()
        row.active = basic_stereo
        row.prop(view, "show_stereo_3d_cameras")
        row = col.row()
        row.active = basic_stereo
        split = row.split()
        split.prop(view, "show_stereo_3d_convergence_plane")
        split = row.split()
        split.prop(view, "stereo_3d_convergence_plane_alpha", text="Alpha")
        split.active = view.show_stereo_3d_convergence_plane
        row = col.row()
        split = row.split()
        split.prop(view, "show_stereo_3d_volume")
        split = row.split()
        split.prop(view, "stereo_3d_volume_alpha", text="Alpha")


class VIEW3D_PT_view3d_shading(Panel):
    bl_space_type = 'VIEW_3D'
    bl_region_type = 'UI'
    bl_label = "Shading"
    bl_options = {'DEFAULT_CLOSED'}

    def draw(self, context):
        layout = self.layout

        view = context.space_data
        scene = context.scene
        gs = scene.game_settings
        obj = context.object

        col = layout.column()

        if not scene.render.use_shading_nodes:
            col.prop(gs, "material_mode", text="")

        if view.viewport_shade == 'SOLID':
            col.prop(view, "show_textured_solid")
            col.prop(view, "use_matcap")
            if view.use_matcap:
                col.template_icon_view(view, "matcap_icon")
        if view.viewport_shade == 'TEXTURED' or context.mode == 'PAINT_TEXTURE':
            if scene.render.use_shading_nodes or gs.material_mode != 'GLSL':
                col.prop(view, "show_textured_shadeless")

        col.prop(view, "show_backface_culling")

        if view.viewport_shade not in {'BOUNDBOX', 'WIREFRAME'}:
            if obj and obj.mode == 'EDIT':
                col.prop(view, "show_occlude_wire")

        fx_settings = view.fx_settings

        if view.viewport_shade not in {'BOUNDBOX', 'WIREFRAME'}:
            sub = col.column()
            sub.active = view.region_3d.view_perspective == 'CAMERA'
            sub.prop(fx_settings, "use_dof")
            col.prop(fx_settings, "use_ssao", text="Ambient Occlusion")
            if fx_settings.use_ssao:
                ssao_settings = fx_settings.ssao
                subcol = col.column(align=True)
                subcol.prop(ssao_settings, "factor")
                subcol.prop(ssao_settings, "distance_max")
                subcol.prop(ssao_settings, "attenuation")
                subcol.prop(ssao_settings, "samples")
                subcol.prop(ssao_settings, "color")


class VIEW3D_PT_view3d_motion_tracking(Panel):
    bl_space_type = 'VIEW_3D'
    bl_region_type = 'UI'
    bl_label = "Motion Tracking"
    bl_options = {'DEFAULT_CLOSED'}

    @classmethod
    def poll(cls, context):
        view = context.space_data
        return (view)

    def draw_header(self, context):
        view = context.space_data

        self.layout.prop(view, "show_reconstruction", text="")

    def draw(self, context):
        layout = self.layout

        view = context.space_data

        col = layout.column()
        col.active = view.show_reconstruction
        col.prop(view, "show_camera_path", text="Camera Path")
        col.prop(view, "show_bundle_names", text="3D Marker Names")
        col.label(text="Track Type and Size:")
        row = col.row(align=True)
        row.prop(view, "tracks_draw_type", text="")
        row.prop(view, "tracks_draw_size", text="")


class VIEW3D_PT_view3d_meshdisplay(Panel):
    bl_space_type = 'VIEW_3D'
    bl_region_type = 'UI'
    bl_label = "Mesh Display"
    bl_options = {'DEFAULT_CLOSED'}

    @classmethod
    def poll(cls, context):
        # The active object check is needed because of local-mode
        return (context.active_object and (context.mode == 'EDIT_MESH'))

    def draw(self, context):
        layout = self.layout
        with_freestyle = bpy.app.build_options.freestyle

        mesh = context.active_object.data
        scene = context.scene
        
        ################# Normals

        col = layout.column()

        col.label(text="Normals:")
        row = col.row(align=True)

        row.prop(mesh, "show_normal_vertex", text="", icon='VERTEXSEL')
        row.prop(mesh, "show_normal_loop", text="", icon='LOOPSEL')
        row.prop(mesh, "show_normal_face", text="", icon='FACESEL')

        sub = row.row(align=True)
        sub.active = mesh.show_normal_vertex or mesh.show_normal_face or mesh.show_normal_loop
        sub.prop(scene.tool_settings, "normal_size", text="Size")
        
        ################ Overlay Options #############################
  
        user_preferences = context.user_preferences
        addon_prefs = user_preferences.addons["bforartists_UI_flags"].preferences

        # When the click at it then it opens. And shows the hidden ui elements.
        if not addon_prefs.subtab_3dview_properties_meshdisplay_overlay:
            layout.prop(addon_prefs,"subtab_3dview_properties_meshdisplay_overlay", emboss=False, icon="TRIA_RIGHT", text="- Overlay Options -")

        else:
            layout.prop(addon_prefs,"subtab_3dview_properties_meshdisplay_overlay", emboss=False, icon="TRIA_DOWN", text="+ Overlay Options +")
            
            split = layout.split()
            col = split.column()
            col.prop(mesh, "show_faces", text="Faces")
            col.prop(mesh, "show_edges", text="Edges")
            col.prop(mesh, "show_edge_crease", text="Creases")
            if with_freestyle:
                col.prop(mesh, "show_edge_seams", text="Seams")

            layout.prop(mesh, "show_weight")

            col = split.column()
            if not with_freestyle:
                col.prop(mesh, "show_edge_seams", text="Seams")
            col.prop(mesh, "show_edge_sharp", text="Sharp", text_ctxt=i18n_contexts.plural)
            col.prop(mesh, "show_edge_bevel_weight", text="Bevel")
            if with_freestyle:
                col.prop(mesh, "show_freestyle_edge_marks", text="Edge Marks")
                col.prop(mesh, "show_freestyle_face_marks", text="Face Marks")
                
        
        ################## Info options #########################

        user_preferences = context.user_preferences
        addon_prefs = user_preferences.addons["bforartists_UI_flags"].preferences
  
        if not addon_prefs.subtab_3dview_properties_meshdisplay_info:
            layout.prop(addon_prefs,"subtab_3dview_properties_meshdisplay_info", emboss=False, icon="TRIA_RIGHT", text="- Info Options -")

        else:
            layout.prop(addon_prefs,"subtab_3dview_properties_meshdisplay_info", emboss=False, icon="TRIA_DOWN", text="+ Info Options +")

            split = layout.split()
            col = split.column()
            col.label(text="Edge Info:")
            col.prop(mesh, "show_extra_edge_length", text="Length")
            col.prop(mesh, "show_extra_edge_angle", text="Angle")
            col = split.column()
            col.label(text="Face Info:")
            col.prop(mesh, "show_extra_face_area", text="Area")
            col.prop(mesh, "show_extra_face_angle", text="Angle")
            if bpy.app.debug:
                layout.prop(mesh, "show_extra_indices")


class VIEW3D_PT_view3d_meshstatvis(Panel):
    bl_space_type = 'VIEW_3D'
    bl_region_type = 'UI'
    bl_label = "Mesh Analysis"
    bl_options = {'DEFAULT_CLOSED'}

    @classmethod
    def poll(cls, context):
        # The active object check is needed because of local-mode
        return (context.active_object and (context.mode == 'EDIT_MESH'))

    def draw_header(self, context):
        mesh = context.active_object.data

        self.layout.prop(mesh, "show_statvis", text="")

    def draw(self, context):
        layout = self.layout

        mesh = context.active_object.data
        statvis = context.tool_settings.statvis
        layout.active = mesh.show_statvis

        layout.prop(statvis, "type")
        statvis_type = statvis.type
        if statvis_type == 'OVERHANG':
            row = layout.row(align=True)
            row.prop(statvis, "overhang_min", text="")
            row.prop(statvis, "overhang_max", text="")
            layout.row().prop(statvis, "overhang_axis", expand=True)
        elif statvis_type == 'THICKNESS':
            row = layout.row(align=True)
            row.prop(statvis, "thickness_min", text="")
            row.prop(statvis, "thickness_max", text="")
            layout.prop(statvis, "thickness_samples")
        elif statvis_type == 'INTERSECT':
            pass
        elif statvis_type == 'DISTORT':
            row = layout.row(align=True)
            row.prop(statvis, "distort_min", text="")
            row.prop(statvis, "distort_max", text="")
        elif statvis_type == 'SHARP':
            row = layout.row(align=True)
            row.prop(statvis, "sharp_min", text="")
            row.prop(statvis, "sharp_max", text="")


class VIEW3D_PT_view3d_curvedisplay(Panel):
    bl_space_type = 'VIEW_3D'
    bl_region_type = 'UI'
    bl_label = "Curve Display"

    @classmethod
    def poll(cls, context):
        editmesh = context.mode == 'EDIT_CURVE'
        return (editmesh)

    def draw(self, context):
        layout = self.layout

        curve = context.active_object.data

        col = layout.column()
        row = col.row()
        row.prop(curve, "show_handles", text="Handles")
        row.prop(curve, "show_normal_face", text="Normals")
        col.prop(context.scene.tool_settings, "normal_size", text="Normal Size")


class VIEW3D_PT_background_image(Panel):
    bl_space_type = 'VIEW_3D'
    bl_region_type = 'UI'
    bl_label = "Background Images"
    bl_options = {'DEFAULT_CLOSED'}

    def draw_header(self, context):
        view = context.space_data

        self.layout.prop(view, "show_background_images", text="")

    def draw(self, context):
        layout = self.layout

        view = context.space_data
        use_multiview = context.scene.render.use_multiview

        col = layout.column()
        col.operator("view3d.background_image_add", text="Add Image")

        for i, bg in enumerate(view.background_images):
            layout.active = view.show_background_images
            box = layout.box()
            row = box.row(align=True)
            row.prop(bg, "show_expanded", text="", emboss=False)
            if bg.source == 'IMAGE' and bg.image:
                row.prop(bg.image, "name", text="", emboss=False)
            elif bg.source == 'MOVIE_CLIP' and bg.clip:
                row.prop(bg.clip, "name", text="", emboss=False)
            else:
                row.label(text="Not Set")

            if bg.show_background_image:
                row.prop(bg, "show_background_image", text="", emboss=False, icon='RESTRICT_VIEW_OFF')
            else:
                row.prop(bg, "show_background_image", text="", emboss=False, icon='RESTRICT_VIEW_ON')

            row.operator("view3d.background_image_remove", text="", emboss=False, icon='X').index = i            

            if bg.show_expanded:
                row = box.row()
                row.prop(bg, "source", expand=True)
                
                has_bg = False
                if bg.source == 'IMAGE':
                    row = box.row()
                    row.template_ID(bg, "image", open="image.open")
                    if bg.image is not None:
                        has_bg = True

                        ############## Subtab Settings #####################
        
                        user_preferences = context.user_preferences
                        addon_prefs = user_preferences.addons["bforartists_UI_flags"].preferences
                        
                        if not addon_prefs.subtab_3dview_properties_bgimg_settings:
                            box.prop(addon_prefs,"subtab_3dview_properties_bgimg_settings", emboss=False, icon="TRIA_RIGHT", text="- Settings -")

                        else:
                            box.prop(addon_prefs,"subtab_3dview_properties_bgimg_settings", emboss=False, icon="TRIA_DOWN", text="+ Settings +")
                            
                            box.prop(bg, "opacity", slider=True)
                            box.prop(bg, "view_axis", text="Axis")
                            box.template_image(bg, "image", bg.image_user, compact=True)                          

                            if use_multiview and bg.view_axis in {'CAMERA','ALL'}:
                                box.prop(bg.image, "use_multiview")

                                column = box.column()
                                column.active = bg.image.use_multiview

                                column.label(text="Views Format:")
                                column.row().prop(bg.image, "views_format", expand=True)

                                sub = column.box()
                                sub.active = bg.image.views_format == 'STEREO_3D'
                                sub.template_image_stereo_3d(bg.image.stereo_3d_format)

                        #######################################################

                elif bg.source == 'MOVIE_CLIP':
                
                    box.prop(bg, "opacity", slider=True)
                    box.prop(bg, "view_axis", text="Axis")
                    box.prop(bg, "use_camera_clip")                   

                    column = box.column()
                    column.active = not bg.use_camera_clip
                    column.template_ID(bg, "clip", open="clip.open")

                    if bg.clip:
                        column.template_movieclip(bg, "clip", compact=True)

                    if bg.use_camera_clip or bg.clip:
                        has_bg = True

                    column = box.column()
                    column.active = has_bg
                    column.prop(bg.clip_user, "proxy_render_size", text="")
                    column.prop(bg.clip_user, "use_render_undistorted")
                    
                if has_bg:
                    
                    ################## Align Subtab ##########################
        
                    user_preferences = context.user_preferences
                    addon_prefs = user_preferences.addons["bforartists_UI_flags"].preferences

                    if not addon_prefs.subtab_3dview_properties_bgimg_align:
                        box.prop(addon_prefs,"subtab_3dview_properties_bgimg_align", emboss=False, icon="TRIA_RIGHT", text="- Align -")

                    else:
                        box.prop(addon_prefs,"subtab_3dview_properties_bgimg_align", emboss=False, icon="TRIA_DOWN", text="+ Align +")

                        col = box.column()
                        col.row().prop(bg, "draw_depth", expand=True)

                        if bg.view_axis in {'CAMERA', 'ALL'}:
                            col.row().prop(bg, "frame_method", expand=True)

                        box = col.box()
                        row = box.row()
                        row.prop(bg, "offset_x", text="X")
                        row.prop(bg, "offset_y", text="Y")

                        row = box.row()
                        row.prop(bg, "use_flip_x")
                        row.prop(bg, "use_flip_y")

                        row = box.row()
                        if bg.view_axis != 'CAMERA':
                            row.prop(bg, "rotation")
                            row.prop(bg, "size")

                    ###########################################################

class VIEW3D_PT_etch_a_ton(Panel):
    bl_space_type = 'VIEW_3D'
    bl_region_type = 'UI'
    bl_label = "Skeleton Sketching"
    bl_options = {'DEFAULT_CLOSED'}

    @classmethod
    def poll(cls, context):
        scene = context.space_data
        ob = context.active_object
        return scene and ob and ob.type == 'ARMATURE' and ob.mode == 'EDIT'

    def draw_header(self, context):
        layout = self.layout
        toolsettings = context.scene.tool_settings

        layout.prop(toolsettings, "use_bone_sketching", text="")

    def draw(self, context):
        layout = self.layout

        toolsettings = context.scene.tool_settings

        col = layout.column()

        col.prop(toolsettings, "use_etch_quick")
        col.prop(toolsettings, "use_etch_overdraw")

        col.separator()

        col.prop(toolsettings, "etch_convert_mode")

        if toolsettings.etch_convert_mode == 'LENGTH':
            col.prop(toolsettings, "etch_length_limit")
        elif toolsettings.etch_convert_mode == 'ADAPTIVE':
            col.prop(toolsettings, "etch_adaptive_limit")
        elif toolsettings.etch_convert_mode == 'FIXED':
            col.prop(toolsettings, "etch_subdivision_number")
        elif toolsettings.etch_convert_mode == 'RETARGET':
            col.prop(toolsettings, "etch_template")
            col.prop(toolsettings, "etch_roll_mode")

            col.separator()

            colsub = col.column(align=True)
            colsub.prop(toolsettings, "use_etch_autoname")
            sub = colsub.column(align=True)
            sub.enabled = not toolsettings.use_etch_autoname
            sub.prop(toolsettings, "etch_number")
            sub.prop(toolsettings, "etch_side")

        col.separator()

        col.operator("sketch.convert", text="Convert to Bones")
        col.operator("sketch.delete", text="Delete Strokes")


class VIEW3D_PT_context_properties(Panel):
    bl_space_type = 'VIEW_3D'
    bl_region_type = 'UI'
    bl_label = "Properties"
    bl_options = {'DEFAULT_CLOSED'}

    def _active_context_member(context):
        obj = context.object
        if obj:
            mode = obj.mode
            if mode == 'POSE':
                return "active_pose_bone"
            elif mode == 'EDIT' and obj.type == 'ARMATURE':
                return "active_bone"
            else:
                return "object"

        return ""

    @classmethod
    def poll(cls, context):
        import rna_prop_ui
        member = cls._active_context_member(context)

        if member:
            context_member, member = rna_prop_ui.rna_idprop_context_value(context, member, object)
            return context_member and rna_prop_ui.rna_idprop_has_properties(context_member)

        return False

    def draw(self, context):
        import rna_prop_ui
        member = VIEW3D_PT_context_properties._active_context_member(context)

        if member:
            # Draw with no edit button
            rna_prop_ui.draw(self.layout, context, member, object, False)

classes = (
    VIEW3D_HT_header,
    ALL_MT_editormenu,
    VIEW3D_MT_editor_menus,
    VIEW3D_MT_transform,
    VIEW3D_MT_transform_base,
    VIEW3D_MT_transform_object,
    VIEW3D_MT_transform_armature,
    VIEW3D_MT_uv_map,
    VIEW3D_MT_view_all_all_regions,
    VIEW3D_MT_view_center_cursor_and_view_all,
    VIEW3D_MT_view_view_selected_all_regions,
    VIEW3D_MT_view,
    VIEW3D_MT_view_navigation,
    VIEW3D_MT_view_align,
    VIEW3D_MT_view_align_selected,
    VIEW3D_MT_view_cameras,
    VIEW3D_MT_select_object_inverse,
    VIEW3D_MT_select_object,
    VIEW_3D_select_grouped,
    VIEW_3D_select_by_type,
    VIEW_3D_select_linked,
    VIEW3D_MT_select_pose_inverse,
    VIEW3D_MT_select_pose,
    VIEW3D_MT_select_particle_inverse,
    VIEW3D_MT_select_particle,
    VIEW3D_mesh_hide_unselected,
    VIEW3D_MT_edit_mesh_show_hide,
    VIEW3D_MT_edit_mesh,
    VIEW3D_MT_edit_mesh_sort_elements,
    VIEW3D_MT_edit_mesh_select_similar,
    VIEW3D_MT_edit_mesh_select_by_trait,
    VIEW3D_MT_edit_mesh_select_more_less,
    VIEW3D_MT_select_edit_mesh_inverse,
    VIEW3D_MT_select_edit_mesh,
    VIEW3D_MT_select_edit_curve_inverse,
    VIEW3D_MT_select_edit_curve,
    VIEW3D_MT_select_edit_surface,
    VIEW3D_MT_select_edit_text,
    VIEW3D_MT_select_edit_metaball_inverse,
    VIEW3D_MT_select_edit_metaball,
    VIEW3D_MT_select_edit_lattice_inverse,
    VIEW3D_MT_select_edit_lattice,
    VIEW3D_MT_select_edit_armature_inverse,
    VIEW3D_MT_select_edit_armature,
    VIEW3D_MT_select_gpencil,
    VIEW3D_MT_select_paint_mask_inverse,
    VIEW3D_MT_select_paint_mask,
    VIEW3D_MT_select_paint_mask_vertex_inverse,
    VIEW3D_MT_select_paint_mask_vertex,
    VIEW3D_MT_angle_control,
    INFO_MT_camera_add,
    INFO_MT_curve_add,
    INFO_MT_surface_add,
    INFO_MT_metaball_add,
    INFO_MT_armature_add,
    INFO_MT_lamp_add,
    INFO_MT_mesh_add,
    INFO_MT_add,
    VIEW3D_MT_object_delete_global,
    VIEW3D_MT_object,
    VIEW3D_MT_object_animation,
    VIEW3D_MT_object_clear,
    VIEW3D_MT_object_specials,
    VIEW3D_MT_object_apply,
    VIEW3D_MT_object_track,
    VIEW3D_MT_object_constraints,
    VIEW3D_MT_object_quick_effects,
    VIEW3D_subdivision_set,
    VIEW3D_hide_view_set_unselected,
    VIEW3D_MT_object_showhide,
    VIEW3D_MT_object_game,
    VIEW3D_MT_facemask_showhide,
    VIEW3D_MT_brush,
    VIEW3D_MT_brush_paint_modes,
    VIEW3D_MT_paint_vertex,
    VIEW3D_MT_hook,
    VIEW3D_MT_vertex_group,
    VIEW3D_MT_paint_weight,
    VIEW3D_MT_sculpt,
    VIEW3D_MT_hide_mask,
    VIEW3D_particle_hide_unselected,
    VIEW3D_MT_particle_show_hide,
    VIEW3D_MT_particle,
    VIEW3D_MT_particle_specials,
    VIEW3D_pose_hide_unselected,
    VIEW3D_MT_pose_show_hide,
    VIEW3D_MT_pose,
    VIEW3D_MT_pose_transform,
    VIEW3D_MT_pose_slide,
    VIEW3D_MT_pose_propagate,
    VIEW3D_MT_pose_library,
    VIEW3D_MT_pose_motion,
    VIEW3D_MT_pose_group,
    VIEW3D_MT_pose_ik,
    VIEW3D_MT_pose_constraints,
    VIEW3D_MT_pose_apply,
    VIEW3D_MT_pose_specials,
    VIEW3D_MT_bone_options_toggle,
    VIEW3D_MT_bone_options_enable,
    VIEW3D_MT_bone_options_disable,
    VIEW3D_MT_edit_mesh_specials,
    VIEW3D_MT_edit_mesh_select_mode,
    VIEW3D_MT_edit_mesh_extrude_dupli,
    VIEW3D_MT_edit_mesh_extrude_dupli_rotate,
    VIEW3D_MT_edit_mesh_extrude,
    VIEW3D_MT_edit_mesh_vertices,
    VIEW3D_MT_edit_mesh_edges,
    VIEW3D_MT_edit_mesh_faces,
    VIEW3D_MT_edit_mesh_clean,
    VIEW3D_MT_edit_mesh_delete,
    VIEW3D_MT_edit_gpencil,
    VIEW3D_MT_edit_gpencil_delete,
    VIEW3D_curve_hide_unselected,
    VIEW3D_MT_edit_curve_show_hide,
    VIEW3D_MT_edit_curve,
    VIEW3D_MT_edit_curve_ctrlpoints,
    VIEW3D_MT_edit_curve_specials,
    VIEW3D_MT_edit_curve_delete,
    VIEW3D_MT_edit_surface,
    VIEW3D_MT_edit_font,
    VIEW3D_MT_edit_text_chars,
    VIEW3D_MT_edit_meta,
    VIEW3D_MT_edit_meta_showhide_unselected,
    VIEW3D_MT_edit_meta_showhide,
    VIEW3D_MT_edit_lattice,
    VIEW3D_armature_hide_unselected,
    VIEW3D_MT_armature_show_hide,
    VIEW3D_MT_edit_armature,
    VIEW3D_MT_armature_specials,
    VIEW3D_MT_edit_armature_roll,
    VIEW3D_MT_edit_armature_delete,
    VIEW3D_MT_edit_gpencil_transform,
    VIEW3D_MT_edit_gpencil_interpolate,
    VIEW3D_PT_grease_pencil,
    VIEW3D_PT_grease_pencil_palettecolor,
    VIEW3D_PT_view3d_properties,
    VIEW3D_PT_view3d_cursor,
    VIEW3D_PT_view3d_name,
    VIEW3D_PT_view3d_display,
    VIEW3D_PT_view3d_stereo,
    VIEW3D_PT_view3d_shading,
    VIEW3D_PT_view3d_motion_tracking,
    VIEW3D_PT_view3d_meshdisplay,
    VIEW3D_PT_view3d_meshstatvis,
    VIEW3D_PT_view3d_curvedisplay,
    VIEW3D_PT_background_image,
    VIEW3D_PT_etch_a_ton,
    VIEW3D_PT_context_properties,
)


if __name__ == "__main__":  # only for live edit.
    from bpy.utils import register_class
    for cls in classes:
        register_class(cls)<|MERGE_RESOLUTION|>--- conflicted
+++ resolved
@@ -1681,15 +1681,12 @@
         view = context.space_data
         is_local_view = (view.local_view is not None)
 
-<<<<<<< HEAD
         layout.operator("ed.undo", icon = "UNDO")
         layout.operator("ed.redo", icon = "REDO")
         layout.operator("ed.undo_history", icon = "UNDO_HISTORY")
 
         layout.separator()
 
-=======
->>>>>>> 413cde9a
         layout.menu("VIEW3D_MT_transform_object")
         layout.menu("VIEW3D_MT_object_clear")
         layout.menu("VIEW3D_MT_object_apply")
@@ -3330,15 +3327,12 @@
 
         layout = self.layout
 
-<<<<<<< HEAD
         layout.operator("ed.undo", icon = "UNDO")
         layout.operator("ed.redo", icon = "REDO")
         layout.operator("ed.undo_history", icon = "UNDO_HISTORY")
 
         layout.separator()
 
-=======
->>>>>>> 413cde9a
         layout.operator("gpencil.copy", text="Copy", icon = "COPYDOWN")
         layout.operator("gpencil.paste", text="Paste", icon = "PASTEDOWN")
 
