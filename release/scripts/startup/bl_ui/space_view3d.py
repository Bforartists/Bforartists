--- conflicted
+++ resolved
@@ -4231,18 +4231,8 @@
 
         layout.separator()
 
-<<<<<<< HEAD
-        layout.operator_context = 'EXEC_AREA'
-        layout.operator("pose.autoside_names", text="AutoName Left/Right", icon = "STRING").axis = 'XAXIS'
-        layout.operator("pose.autoside_names", text="AutoName Front/Back", icon = "STRING").axis = 'YAXIS'
-        layout.operator("pose.autoside_names", text="AutoName Top/Bottom", icon = "STRING").axis = 'ZAXIS'
-
-        layout.operator("pose.flip_names", icon = "FLIP")
+        layout.menu("VIEW3D_MT_pose_names")
         layout.operator("pose.quaternions_flip", icon = "FLIP")
-=======
-        layout.menu("VIEW3D_MT_pose_names")
-        layout.operator("pose.quaternions_flip")
->>>>>>> 6288e5b5
 
         layout.separator()
 
@@ -4377,6 +4367,18 @@
         layout.operator("pose.constraint_add_with_targets", text="Add (With Targets)", icon = "CONSTRAINT_DATA")
         layout.operator("pose.constraints_copy", icon = "COPYDOWN")
         layout.operator("pose.constraints_clear", icon = "CLEAR_CONSTRAINT")
+
+class VIEW3D_MT_pose_names(Menu):
+    bl_label = "Names"
+
+    def draw(self, _context):
+        layout = self.layout
+
+        layout.operator_context = 'EXEC_REGION_WIN'
+        layout.operator("pose.autoside_names", text="AutoName Left/Right", icon = "STRING").axis = 'XAXIS'
+        layout.operator("pose.autoside_names", text="AutoName Front/Back", icon = "STRING").axis = 'YAXIS'
+        layout.operator("pose.autoside_names", text="AutoName Top/Bottom", icon = "STRING").axis = 'ZAXIS'
+        layout.operator("pose.flip_names", icon = "FLIP")
 
 
 # Workaround to separate the tooltips for Show Hide for Armature in Pose mode
@@ -4397,27 +4399,9 @@
     def draw(self, context):
         layout = self.layout
 
-<<<<<<< HEAD
         layout.operator("pose.reveal", text="Show Hidden", icon = "HIDE_OFF")
         layout.operator("pose.hide", text="Hide Selected", icon = "HIDE_ON").unselected = False
         layout.operator("pose.hide_unselected", text="Hide Unselected", icon = "HIDE_UNSELECTED") # bfa - separated tooltip
-=======
-class VIEW3D_MT_pose_names(Menu):
-    bl_label = "Names"
-
-    def draw(self, _context):
-        layout = self.layout
-
-        layout.operator_context = 'EXEC_REGION_WIN'
-        layout.operator("pose.autoside_names", text="AutoName Left/Right").axis = 'XAXIS'
-        layout.operator("pose.autoside_names", text="AutoName Front/Back").axis = 'YAXIS'
-        layout.operator("pose.autoside_names", text="AutoName Top/Bottom").axis = 'ZAXIS'
-        layout.operator("pose.flip_names")
-
-
-class VIEW3D_MT_pose_showhide(ShowHideMenu, Menu):
-    _operator_name = "pose"
->>>>>>> 6288e5b5
 
 
 class VIEW3D_MT_pose_apply(Menu):
@@ -5132,18 +5116,10 @@
 
         layout.separator()
 
-<<<<<<< HEAD
         layout.operator("mesh.normals_tools", text="Copy Vectors", icon = "COPYDOWN").mode = 'COPY'
         layout.operator("mesh.normals_tools", text="Paste Vectors", icon = "PASTEDOWN").mode = 'PASTE'
-        layout.operator("mesh.smoothen_normals", text="Smoothen Vectors", icon = "NORMAL_SMOOTH")
+        layout.operator("mesh.smooth_normals", text="Smooth Vectors", icon = "NORMAL_SMOOTH")
         layout.operator("mesh.normals_tools", text="Reset Vectors", icon = "RESET").mode = 'RESET'
-=======
-        layout.operator("mesh.normals_tools", text="Copy Vectors").mode = 'COPY'
-        layout.operator("mesh.normals_tools", text="Paste Vectors").mode = 'PASTE'
-
-        layout.operator("mesh.smooth_normals", text="Smooth Vectors")
-        layout.operator("mesh.normals_tools", text="Reset Vectors").mode = 'RESET'
->>>>>>> 6288e5b5
 
         layout.separator()
 
@@ -8652,13 +8628,9 @@
     VIEW3D_MT_pose_group,
     VIEW3D_MT_pose_ik,
     VIEW3D_MT_pose_constraints,
-<<<<<<< HEAD
+    VIEW3D_MT_pose_names,
     VIEW3D_MT_pose_hide_unselected,
     VIEW3D_MT_pose_show_hide,
-=======
-    VIEW3D_MT_pose_names,
-    VIEW3D_MT_pose_showhide,
->>>>>>> 6288e5b5
     VIEW3D_MT_pose_apply,
     VIEW3D_MT_pose_context_menu,
     VIEW3D_MT_bone_options_toggle,
