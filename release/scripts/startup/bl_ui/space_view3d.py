# ##### BEGIN GPL LICENSE BLOCK #####
#
#  This program is free software; you can redistribute it and/or
#  modify it under the terms of the GNU General Public License
#  as published by the Free Software Foundation; either version 2
#  of the License, or (at your option) any later version.
#
#  This program is distributed in the hope that it will be useful,
#  but WITHOUT ANY WARRANTY; without even the implied warranty of
#  MERCHANTABILITY or FITNESS FOR A PARTICULAR PURPOSE.  See the
#  GNU General Public License for more details.
#
#  You should have received a copy of the GNU General Public License
#  along with this program; if not, write to the Free Software Foundation,
#  Inc., 51 Franklin Street, Fifth Floor, Boston, MA 02110-1301, USA.
#
# ##### END GPL LICENSE BLOCK #####

# <pep8 compliant>
import bpy
from bpy.types import (
    Header,
    Menu,
    Panel,
)
from bl_ui.properties_paint_common import (
    UnifiedPaintPanel,
    brush_basic_texpaint_settings,
)
from bl_ui.properties_grease_pencil_common import (
    AnnotationDataPanel,
    AnnotationOnionSkin,
    GreasePencilMaterialsPanel,
    GreasePencilVertexcolorPanel,
)
from bl_ui.space_toolsystem_common import (
    ToolActivePanelHelper,
)
from bpy.app.translations import contexts as i18n_contexts


class VIEW3D_HT_header(Header):
    bl_space_type = 'VIEW_3D'

    @staticmethod
    def draw_xform_template(layout, context):
        obj = context.active_object
        object_mode = 'OBJECT' if obj is None else obj.mode
        has_pose_mode = (
            (object_mode == 'POSE') or
            (object_mode == 'WEIGHT_PAINT' and context.pose_object is not None)
        )

        tool_settings = context.tool_settings

        # Mode & Transform Settings
        scene = context.scene

        # Orientation
        if object_mode in {'OBJECT', 'EDIT', 'EDIT_GPENCIL'} or has_pose_mode:
            orient_slot = scene.transform_orientation_slots[0]
            row = layout.row(align=True)

            row.prop_with_popover(orient_slot, "type", text="", panel="VIEW3D_PT_transform_orientations",)

        # Pivot
        if object_mode in {'OBJECT', 'EDIT', 'EDIT_GPENCIL', 'SCULPT_GPENCIL'} or has_pose_mode:
            layout.prop(tool_settings, "transform_pivot_point", text="", icon_only=True)

        # Snap
        show_snap = False
        if obj is None:
            show_snap = True
        else:
            if (object_mode not in {
                    'SCULPT', 'VERTEX_PAINT', 'WEIGHT_PAINT', 'TEXTURE_PAINT',
                    'PAINT_GPENCIL', 'SCULPT_GPENCIL', 'WEIGHT_GPENCIL', 'VERTEX_GPENCIL'
            }) or has_pose_mode:
                show_snap = True
            else:

                paint_settings = UnifiedPaintPanel.paint_settings(context)

                if paint_settings:
                    brush = paint_settings.brush
                    if brush and hasattr(brush, "stroke_method") and brush.stroke_method == 'CURVE':
                        show_snap = True
        if show_snap:
            snap_items = bpy.types.ToolSettings.bl_rna.properties["snap_elements"].enum_items
            snap_elements = tool_settings.snap_elements
            if len(snap_elements) == 1:
                text = ""
                for elem in snap_elements:
                    icon = snap_items[elem].icon
                    break
            else:
                text = "Mix"
                icon = 'NONE'
            del snap_items, snap_elements

            row = layout.row(align=True)
            row.prop(tool_settings, "use_snap", text="")
            
            sub = row.row(align=True)
            sub.popover(
                panel="VIEW3D_PT_snapping",
                icon=icon,
                text=text,
            )

        # Proportional editing
        if object_mode in {'EDIT', 'PARTICLE_EDIT', 'SCULPT_GPENCIL', 'EDIT_GPENCIL', 'OBJECT'}:
            row = layout.row(align=True)
            kw = {}
            if object_mode == 'OBJECT':
                attr = "use_proportional_edit_objects"
            else:
                attr = "use_proportional_edit"

                if tool_settings.use_proportional_edit:
                    if tool_settings.use_proportional_connected:
                        kw["icon"] = 'PROP_CON'
                    elif tool_settings.use_proportional_projected:
                        kw["icon"] = 'PROP_PROJECTED'
                    else:
                        kw["icon"] = 'PROP_ON'
                else:
                    kw["icon"] = 'PROP_OFF'

            row.prop(tool_settings, attr, icon_only=True, **kw) # proportional editing button
            
            # We can have the proportional editing on in the editing modes but off in object mode and vice versa. 
            # So two separated lines to display the settings, just when it is on.
            
            # proportional editing settings, editing modes
            if object_mode != 'OBJECT' and tool_settings.use_proportional_edit is True:
                sub = row.row(align=True)
                sub.prop_with_popover(tool_settings,"proportional_edit_falloff",text="", icon_only=True, panel="VIEW3D_PT_proportional_edit")
            
            # proportional editing settings, just in object mode
            if object_mode == 'OBJECT' and tool_settings.use_proportional_edit_objects is True:
                sub = row.row(align=True)
                sub.prop_with_popover(tool_settings,"proportional_edit_falloff",text="", icon_only=True, panel="VIEW3D_PT_proportional_edit")
                

    def draw(self, context):
        layout = self.layout

        view = context.space_data
        shading = view.shading
        overlay = view.overlay
        tool_settings = context.tool_settings

        ALL_MT_editormenu.draw_hidden(context, layout) # bfa - show hide the editormenu

        show_region_tool_header = view.show_region_tool_header
  
        obj = context.active_object
        # mode_string = context.mode
        object_mode = 'OBJECT' if obj is None else obj.mode
        has_pose_mode = (
            (object_mode == 'POSE') or
            (object_mode == 'WEIGHT_PAINT' and context.pose_object is not None)
        )

        # Note: This is actually deadly in case enum_items have to be dynamically generated
        #       (because internal RNA array iterator will free everything immediately...).
        # XXX This is an RNA internal issue, not sure how to fix it.
        # Note: Tried to add an accessor to get translated UI strings instead of manual call
        #       to pgettext_iface below, but this fails because translated enumitems
        #       are always dynamically allocated.
        act_mode_item = bpy.types.Object.bl_rna.properties["mode"].enum_items[object_mode]
        act_mode_i18n_context = bpy.types.Object.bl_rna.properties["mode"].translation_context

        row = layout.row(align=True)
        row.separator()

        sub = row.row()
        #sub.ui_units_x = 5.5 # width of mode edit box
        sub.operator_menu_enum("object.mode_set", "mode", text=act_mode_item.name, icon=act_mode_item.icon)
        del act_mode_item

        layout.template_header_3D_mode()

        # Contains buttons like Mode, Pivot, Layer, Mesh Select Mode
        if obj:
            # Particle edit
            if object_mode == 'PARTICLE_EDIT':
                row = layout.row()
                row.prop(tool_settings.particle_edit, "select_mode", text="", expand=True)

        # Grease Pencil
        if obj and obj.type == 'GPENCIL' and context.gpencil_data:
            gpd = context.gpencil_data

            if gpd.is_stroke_paint_mode:
                row = layout.row()
                sub = row.row(align=True)
                sub.prop(tool_settings, "use_gpencil_draw_onback", text="", icon='MOD_OPACITY')
                sub.separator(factor=0.4)
                sub.prop(tool_settings, "use_gpencil_weight_data_add", text="", icon='WPAINT_HLT')
                sub.separator(factor=0.4)
                sub.prop(tool_settings, "use_gpencil_draw_additive", text="", icon='FREEZE')

            # Select mode for Editing
            if gpd.use_stroke_edit_mode:
                row = layout.row(align=True)
                row.prop(tool_settings, "gpencil_selectmode_edit", text="", expand=True)

            # Select mode for Sculpt
            if gpd.is_stroke_sculpt_mode:
                row = layout.row(align=True)
                row.prop(tool_settings, "use_gpencil_select_mask_point", text="")
                row.prop(tool_settings, "use_gpencil_select_mask_stroke", text="")
                row.prop(tool_settings, "use_gpencil_select_mask_segment", text="")

            # Select mode for Vertex Paint
            if gpd.is_stroke_vertex_mode:
                row = layout.row(align=True)
                row.prop(tool_settings, "use_gpencil_vertex_select_mask_point", text="")
                row.prop(tool_settings, "use_gpencil_vertex_select_mask_stroke", text="")
                row.prop(tool_settings, "use_gpencil_vertex_select_mask_segment", text="")

            if gpd.use_stroke_edit_mode or gpd.is_stroke_sculpt_mode or gpd.is_stroke_weight_mode or gpd.is_stroke_vertex_mode:
                row = layout.row(align=True)

                row.prop(gpd, "use_multiedit", text="", icon='GP_MULTIFRAME_EDITING')
                
                if gpd.use_multiedit:
                    sub = row.row(align=True)
                    sub.popover(panel="VIEW3D_PT_gpencil_multi_frame", text="")

            if gpd.use_stroke_edit_mode:
                row = layout.row(align=True)
                row.popover(
                    panel="VIEW3D_PT_tools_grease_pencil_interpolate",
                    text="Interpolate"
                )
        VIEW3D_MT_editor_menus.draw_collapsible(context, layout)

        layout.separator_spacer()

        if object_mode in {'PAINT_GPENCIL', 'SCULPT_GPENCIL'}:
            # Grease pencil
            if object_mode == 'PAINT_GPENCIL':
                layout.prop_with_popover(
                    tool_settings,
                    "gpencil_stroke_placement_view3d",
                    text="",
                    panel="VIEW3D_PT_gpencil_origin",
                )

            if object_mode in {'PAINT_GPENCIL', 'SCULPT_GPENCIL'}:
                layout.prop_with_popover(
                    tool_settings.gpencil_sculpt,
                    "lock_axis",
                    text="",
                    panel="VIEW3D_PT_gpencil_lock",
                )

            if object_mode == 'PAINT_GPENCIL':
                # FIXME: this is bad practice!
                # Tool options are to be displayed in the topbar.
                if context.workspace.tools.from_space_view3d_mode(object_mode).idname == "builtin_brush.Draw":
                    settings = tool_settings.gpencil_sculpt.guide
                    row = layout.row(align=True)
                    row.prop(settings, "use_guide", text="", icon='GRID')
                    sub = row.row(align=True)
                    sub.active = settings.use_guide
                    sub.popover(
                        panel="VIEW3D_PT_gpencil_guide",
                        text="Guides",
                    )

        elif not show_region_tool_header:
            # Transform settings depending on tool header visibility
            VIEW3D_HT_header.draw_xform_template(layout, context)

        # Mode & Transform Settings
        scene = context.scene

        # Collection Visibility
        # layout.popover(panel="VIEW3D_PT_collections", icon='GROUP', text="")

        # Viewport Settings
        if context.space_data.region_3d.view_perspective == "CAMERA":
            layout.prop(view, "lock_camera", icon = "LOCK_TO_CAMVIEW", icon_only=True )
        layout.popover(panel = "VIEW3D_PT_object_type_visibility", icon_value = view.icon_from_show_object_viewport, text="")


        # Gizmo toggle & popover.
        row = layout.row(align=True)
        # FIXME: place-holder icon.
        row.prop(view, "show_gizmo", text="", toggle=True, icon='GIZMO')
        sub = row.row(align=True)
        sub.active = view.show_gizmo
        sub.popover(
            panel="VIEW3D_PT_gizmo_display",
            text="",
        )

        # Overlay toggle & popover.
        row = layout.row(align=True)
        row.prop(overlay, "show_overlays", icon='OVERLAY', text="")
        sub = row.row(align=True)
        sub.active = overlay.show_overlays
        sub.popover(panel="VIEW3D_PT_overlay", text="")

        row = layout.row()
        row.active = (object_mode == 'EDIT') or (shading.type in {'WIREFRAME', 'SOLID'})

        # While exposing 'shading.show_xray(_wireframe)' is correct.
        # this hides the key shortcut from users: T70433.
        row.operator(
            "view3d.toggle_xray",
            text="",
            icon='XRAY',
            depress=(
                overlay.show_xray_bone if has_pose_mode else
                getattr(
                    shading,
                    "show_xray_wireframe" if shading.type == 'WIREFRAME' else
                    "show_xray"
                )
            ),
        )

        row = layout.row(align=True)
        row.prop(shading, "type", text="", expand=True)
        sub = row.row(align=True)
        # TODO, currently render shading type ignores mesh two-side, until it's supported
        # show the shading popover which shows double-sided option.

        # sub.enabled = shading.type != 'RENDERED'
        sub.popover(panel="VIEW3D_PT_shading", text="")

class VIEW3D_HT_tool_header(Header):
    bl_space_type = 'VIEW_3D'
    bl_region_type = 'TOOL_HEADER'

    def draw(self, context):
        layout = self.layout

        # mode_string = context.mode
        obj = context.active_object
        tool_settings = context.tool_settings

        self.draw_tool_settings(context)

        layout.separator_spacer()

        VIEW3D_HT_header.draw_xform_template(layout, context)

        self.draw_mode_settings(context)

    def draw_tool_settings(self, context):
        layout = self.layout
        tool_mode = context.mode

        # Active Tool
        # -----------
        from bl_ui.space_toolsystem_common import ToolSelectPanelHelper
        tool = ToolSelectPanelHelper.draw_active_tool_header(
            context, layout,
            tool_key=('VIEW_3D', tool_mode),
        )

        # Object Mode Options
        # -------------------

        # Example of how tool_settings can be accessed as pop-overs.

        # TODO(campbell): editing options should be after active tool options
        # (obviously separated for from the users POV)
        draw_fn = getattr(_draw_tool_settings_context_mode, tool_mode, None)
        if draw_fn is not None:
            is_valid_context = draw_fn(context, layout, tool)

        def draw_3d_brush_settings(layout, tool_mode):
            layout.popover("VIEW3D_PT_tools_brush_settings_advanced", text="Brush")
            if tool_mode != 'PAINT_WEIGHT':
                layout.popover("VIEW3D_PT_tools_brush_texture")
            if tool_mode == 'PAINT_TEXTURE':
                layout.popover("VIEW3D_PT_tools_mask_texture")
            layout.popover("VIEW3D_PT_tools_brush_stroke")
            layout.popover("VIEW3D_PT_tools_brush_falloff")
            layout.popover("VIEW3D_PT_tools_brush_display")

        # Note: general mode options should be added to 'draw_mode_settings'.
        if tool_mode == 'SCULPT':
            if is_valid_context:
                draw_3d_brush_settings(layout, tool_mode)
        elif tool_mode == 'PAINT_VERTEX':
            if is_valid_context:
                draw_3d_brush_settings(layout, tool_mode)
        elif tool_mode == 'PAINT_WEIGHT':
            if is_valid_context:
                draw_3d_brush_settings(layout, tool_mode)
        elif tool_mode == 'PAINT_TEXTURE':
            if is_valid_context:
                draw_3d_brush_settings(layout, tool_mode)
        elif tool_mode == 'EDIT_ARMATURE':
            pass
        elif tool_mode == 'EDIT_CURVE':
            pass
        elif tool_mode == 'EDIT_MESH':
            pass
        elif tool_mode == 'POSE':
            pass
        elif tool_mode == 'PARTICLE':
            # Disable, only shows "Brush" panel, which is already in the top-bar.
            # if tool.has_datablock:
            #     layout.popover_group(context=".paint_common", **popover_kw)
            pass
        elif tool_mode == 'PAINT_GPENCIL':
            if is_valid_context:
                brush = context.tool_settings.gpencil_paint.brush
                if brush.gpencil_tool != 'ERASE':
                    if brush.gpencil_tool != 'TINT':
                        layout.popover("VIEW3D_PT_tools_grease_pencil_brush_advanced")

                    if brush.gpencil_tool not in {'FILL', 'TINT'}:
                        layout.popover("VIEW3D_PT_tools_grease_pencil_brush_stroke")
                        layout.popover("VIEW3D_PT_tools_grease_pencil_brushcurves")

                    layout.popover("VIEW3D_PT_tools_grease_pencil_paint_appearance")
        elif tool_mode == 'SCULPT_GPENCIL':
            if is_valid_context:
                brush = context.tool_settings.gpencil_sculpt_paint.brush
                tool = brush.gpencil_tool
                if tool in ('SMOOTH', 'RANDOMIZE'):
                    layout.popover("VIEW3D_PT_tools_grease_pencil_sculpt_options")
                layout.popover("VIEW3D_PT_tools_grease_pencil_sculpt_appearance")
        elif tool_mode == 'WEIGHT_GPENCIL':
            if is_valid_context:
                layout.popover("VIEW3D_PT_tools_grease_pencil_weight_appearance")
        elif tool_mode == 'VERTEX_GPENCIL':
            if is_valid_context:
                layout.popover("VIEW3D_PT_tools_grease_pencil_vertex_appearance")

    def draw_mode_settings(self, context):
        layout = self.layout
        mode_string = context.mode

        def row_for_mirror():
            row = layout.row(align=True)
            #row.label(icon='MOD_MIRROR')
            sub = row.row(align=True)
            sub.scale_x = 0.6
            return row, sub

        if mode_string == 'EDIT_MESH':
            _row, sub = row_for_mirror()
            sub.prop(context.object.data, "use_mirror_x", text="    ", icon='MIRROR_X', toggle=True)
            sub.prop(context.object.data, "use_mirror_y", text="    ", icon='MIRROR_Y', toggle=True)
            sub.prop(context.object.data, "use_mirror_z", text="    ", icon='MIRROR_Z', toggle=True)
            tool_settings = context.tool_settings
            layout.prop(tool_settings, "use_mesh_automerge", text="")
        elif mode_string == 'EDIT_ARMATURE':
            _row, sub = row_for_mirror()
            sub.prop(context.object.data, "use_mirror_x", text="    ", icon='MIRROR_X', toggle=True)
        elif mode_string == 'POSE':
            _row, sub = row_for_mirror()
            sub.prop(context.object.pose, "use_mirror_x", text="    ", icon='MIRROR_X', toggle=True)
        elif mode_string == 'PAINT_WEIGHT':
            row, sub = row_for_mirror()
            wpaint = context.tool_settings.weight_paint
            sub.prop(wpaint, "use_symmetry_x", text="    ", icon='MIRROR_X', toggle=True)
            sub.prop(wpaint, "use_symmetry_y", text="    ", icon='MIRROR_Y', toggle=True)
            sub.prop(wpaint, "use_symmetry_z", text="    ", icon='MIRROR_Z', toggle=True)
            row.popover(panel="VIEW3D_PT_tools_weightpaint_symmetry_for_topbar", text="")
        elif mode_string == 'SCULPT':
            row, sub = row_for_mirror()
            sculpt = context.tool_settings.sculpt
            sub.prop(sculpt, "use_symmetry_x", text="    ", icon='MIRROR_X', toggle=True)
            sub.prop(sculpt, "use_symmetry_y", text="    ", icon='MIRROR_Y', toggle=True)
            sub.prop(sculpt, "use_symmetry_z", text="    ", icon='MIRROR_Z', toggle=True)
            row.popover(panel="VIEW3D_PT_sculpt_symmetry_for_topbar", text="")
        elif mode_string == 'PAINT_TEXTURE':
            _row, sub = row_for_mirror()
            ipaint = context.tool_settings.image_paint
            sub.prop(ipaint, "use_symmetry_x", text="    ", icon='MIRROR_X', toggle=True)
            sub.prop(ipaint, "use_symmetry_y", text="    ", icon='MIRROR_Y', toggle=True)
            sub.prop(ipaint, "use_symmetry_z", text="    ", icon='MIRROR_Z', toggle=True)
            # No need for a popover, the panel only has these options.
        elif mode_string == 'PAINT_VERTEX':
            row, sub = row_for_mirror()
            vpaint = context.tool_settings.vertex_paint
            sub.prop(vpaint, "use_symmetry_x", text="    ", icon='MIRROR_X', toggle=True)
            sub.prop(vpaint, "use_symmetry_y", text="    ", icon='MIRROR_Y', toggle=True)
            sub.prop(vpaint, "use_symmetry_z", text="    ", icon='MIRROR_Z', toggle=True)
            row.popover(panel="VIEW3D_PT_tools_vertexpaint_symmetry_for_topbar", text="")

        # Expand panels from the side-bar as popovers.
        popover_kw = {"space_type": 'VIEW_3D', "region_type": 'UI', "category": "Tool"}

        if mode_string == 'SCULPT':
            layout.popover_group(context=".sculpt_mode", **popover_kw)
        elif mode_string == 'PAINT_VERTEX':
            layout.popover_group(context=".vertexpaint", **popover_kw)
        elif mode_string == 'PAINT_WEIGHT':
            layout.popover_group(context=".weightpaint", **popover_kw)
        elif mode_string == 'PAINT_TEXTURE':
            layout.popover_group(context=".imagepaint", **popover_kw)
        elif mode_string == 'EDIT_TEXT':
            layout.popover_group(context=".text_edit", **popover_kw)
        elif mode_string == 'EDIT_ARMATURE':
            layout.popover_group(context=".armature_edit", **popover_kw)
        elif mode_string == 'EDIT_METABALL':
            layout.popover_group(context=".mball_edit", **popover_kw)
        elif mode_string == 'EDIT_LATTICE':
            layout.popover_group(context=".lattice_edit", **popover_kw)
        elif mode_string == 'EDIT_CURVE':
            layout.popover_group(context=".curve_edit", **popover_kw)
        elif mode_string == 'EDIT_MESH':
            layout.popover_group(context=".mesh_edit", **popover_kw)
        elif mode_string == 'POSE':
            layout.popover_group(context=".posemode", **popover_kw)
        elif mode_string == 'PARTICLE':
            layout.popover_group(context=".particlemode", **popover_kw)
        elif mode_string == 'OBJECT':
            layout.popover_group(context=".objectmode", **popover_kw)
        elif mode_string in {'PAINT_GPENCIL', 'EDIT_GPENCIL', 'SCULPT_GPENCIL', 'WEIGHT_GPENCIL'}:
            # Grease pencil layer.
            gpl = context.active_gpencil_layer
            if gpl and gpl.info is not None:
                text = gpl.info
                maxw = 25
                if len(text) > maxw:
                    text = text[:maxw - 5] + '..' + text[-3:]
            else:
                text = ""

            layout.label(text="Layer:")
            sub = layout.row()
            sub.ui_units_x = 8
            sub.popover(
                panel="TOPBAR_PT_gpencil_layers",
                text=text,
            )


class _draw_tool_settings_context_mode:
    @staticmethod
    def SCULPT(context, layout, tool):
        if (tool is None) or (not tool.has_datablock):
            return False

        paint = context.tool_settings.sculpt
        layout.template_ID_preview(paint, "brush", rows=3, cols=8, hide_buttons=True)

        brush = paint.brush
        if brush is None:
            return False

        tool_settings = context.tool_settings
        capabilities = brush.sculpt_capabilities

        ups = tool_settings.unified_paint_settings

        size = "size"
        size_owner = ups if ups.use_unified_size else brush
        if size_owner.use_locked_size == 'SCENE':
            size = "unprojected_radius"

        UnifiedPaintPanel.prop_unified(
            layout,
            context,
            brush,
            size,
            pressure_name="use_pressure_size",
            unified_name="use_unified_size",
            text="Radius",
            slider=True,
            header=True
        )

        # strength, use_strength_pressure
        pressure_name = "use_pressure_strength" if capabilities.has_strength_pressure else None
        UnifiedPaintPanel.prop_unified(
            layout,
            context,
            brush,
            "strength",
            pressure_name=pressure_name,
            unified_name="use_unified_strength",
            text="Strength",
            header=True
        )

        # direction
        if not capabilities.has_direction:
            layout.row().prop(brush, "direction", expand=True, text="")

        return True

    @staticmethod
    def PAINT_TEXTURE(context, layout, tool):
        if (tool is None) or (not tool.has_datablock):
            return False

        paint = context.tool_settings.image_paint
        layout.template_ID_preview(paint, "brush", rows=3, cols=8, hide_buttons=True)

        brush = paint.brush
        if brush is None:
            return False

        brush_basic_texpaint_settings(layout, context, brush, compact=True)

        return True

    @staticmethod
    def PAINT_VERTEX(context, layout, tool):
        if (tool is None) or (not tool.has_datablock):
            return False

        paint = context.tool_settings.vertex_paint
        layout.template_ID_preview(paint, "brush", rows=3, cols=8, hide_buttons=True)

        brush = paint.brush
        if brush is None:
            return False

        brush_basic_texpaint_settings(layout, context, brush, compact=True)

        return True

    @staticmethod
    def PAINT_WEIGHT(context, layout, tool):
        if (tool is None) or (not tool.has_datablock):
            return False

        paint = context.tool_settings.weight_paint
        layout.template_ID_preview(paint, "brush", rows=3, cols=8, hide_buttons=True)
        brush = paint.brush
        if brush is None:
            return False

        capabilities = brush.weight_paint_capabilities
        if capabilities.has_weight:
            UnifiedPaintPanel.prop_unified(
                layout,
                context,
                brush,
                "weight",
                unified_name="use_unified_weight",
                slider=True,
                header=True
            )

        UnifiedPaintPanel.prop_unified(
            layout,
            context,
            brush,
            "size",
            pressure_name="use_pressure_size",
            unified_name="use_unified_size",
            slider=True,
            text="Radius",
            header=True
        )
        UnifiedPaintPanel.prop_unified(
            layout,
            context,
            brush,
            "strength",
            pressure_name="use_pressure_strength",
            unified_name="use_unified_strength",
            header=True
        )

        return True

    @staticmethod
    def PAINT_GPENCIL(context, layout, tool):
        if tool is None:
            return False

        # is_paint = True
        # FIXME: tools must use their own UI drawing!
        if tool.idname in {
                "builtin.line",
                "builtin.box",
                "builtin.circle",
                "builtin.arc",
                "builtin.curve",
                "builtin.polyline",
        }:
            # is_paint = False
            pass
        elif tool.idname == "builtin.cutter":
            row = layout.row(align=True)
            row.prop(context.tool_settings.gpencil_sculpt, "intersection_threshold")
            return False
        elif not tool.has_datablock:
            return False

        paint = context.tool_settings.gpencil_paint
        brush = paint.brush
        if brush is None:
            return False

        gp_settings = brush.gpencil_settings

        def draw_color_selector():
            ma = gp_settings.material
            row = layout.row(align=True)
            if not gp_settings.use_material_pin:
                ma = context.object.active_material
            icon_id = 0
            if ma:
                icon_id = ma.id_data.preview.icon_id
                txt_ma = ma.name
                maxw = 25
                if len(txt_ma) > maxw:
                    txt_ma = txt_ma[:maxw - 5] + '..' + txt_ma[-3:]
            else:
                txt_ma = ""

            sub = row.row()
            sub.ui_units_x = 8
            sub.popover(
                panel="TOPBAR_PT_gpencil_materials",
                text=txt_ma,
                icon_value=icon_id,
            )

            row.prop(gp_settings, "use_material_pin", text="")

            if brush.gpencil_tool in {'DRAW', 'FILL'} and ma:
                row.separator(factor=1.0)
                subrow = row.row(align=True)
                row.prop_enum(settings, "color_mode", 'MATERIAL', text="", icon='MATERIAL')
                row.prop_enum(settings, "color_mode", 'VERTEXCOLOR', text="", icon='VPAINT_HLT')
                sub_row = row.row(align=True)
                sub_row.enabled = settings.color_mode == 'VERTEXCOLOR'
                sub_row.prop_with_popover(brush, "color", text="", panel="TOPBAR_PT_gpencil_vertexcolor")

        row = layout.row(align=True)
        tool_settings = context.scene.tool_settings
        settings = tool_settings.gpencil_paint
        row.template_ID_preview(settings, "brush", rows=3, cols=8, hide_buttons=True)

        if context.object and brush.gpencil_tool in {'FILL', 'DRAW'}:
            draw_color_selector()

        if context.object and brush.gpencil_tool == 'TINT':
            row.separator(factor=0.4)
            row.prop_with_popover(brush, "color", text="", panel="TOPBAR_PT_gpencil_vertexcolor")

        from bl_ui.properties_paint_common import (
            brush_basic_gpencil_paint_settings,
        )
        brush_basic_gpencil_paint_settings(layout, context, brush, compact=True)

        return True

    @staticmethod
    def SCULPT_GPENCIL(context, layout, tool):
        if (tool is None) or (not tool.has_datablock):
            return False
        paint = context.tool_settings.gpencil_sculpt_paint
        brush = paint.brush

        from bl_ui.properties_paint_common import (
            brush_basic_gpencil_sculpt_settings,
        )
        brush_basic_gpencil_sculpt_settings(layout, context, brush, compact=True)

        return True

    @staticmethod
    def WEIGHT_GPENCIL(context, layout, tool):
        if (tool is None) or (not tool.has_datablock):
            return False
        paint = context.tool_settings.gpencil_weight_paint
        brush = paint.brush

        from bl_ui.properties_paint_common import (
            brush_basic_gpencil_weight_settings,
        )
        brush_basic_gpencil_weight_settings(layout, context, brush, compact=True)

        return True

    @staticmethod
    def VERTEX_GPENCIL(context, layout, tool):
        if (tool is None) or (not tool.has_datablock):
            return False

        paint = context.tool_settings.gpencil_vertex_paint
        brush = paint.brush

        row = layout.row(align=True)
        tool_settings = context.scene.tool_settings
        settings = tool_settings.gpencil_vertex_paint
        row.template_ID_preview(settings, "brush", rows=3, cols=8, hide_buttons=True)

        if brush.gpencil_vertex_tool not in {'BLUR', 'AVERAGE', 'SMEAR'}:
            row.separator(factor=0.4)
            row.prop_with_popover(brush, "color", text="", panel="TOPBAR_PT_gpencil_vertexcolor")

        from bl_ui.properties_paint_common import (
            brush_basic_gpencil_vertex_settings,
        )

        brush_basic_gpencil_vertex_settings(layout, context, brush, compact=True)

        return True

    @staticmethod
    def PARTICLE(context, layout, tool):
        if (tool is None) or (not tool.has_datablock):
            return False

        # See: 'VIEW3D_PT_tools_brush', basically a duplicate
        settings = context.tool_settings.particle_edit
        brush = settings.brush
        tool = settings.tool
        if tool == 'NONE':
            return False

        layout.prop(brush, "size", slider=True)
        if tool == 'ADD':
            layout.prop(brush, "count")

            layout.prop(settings, "use_default_interpolate")
            layout.prop(brush, "steps", slider=True)
            layout.prop(settings, "default_key_count", slider=True)
        else:
            layout.prop(brush, "strength", slider=True)

            if tool == 'LENGTH':
                layout.row().prop(brush, "length_mode", expand=True)
            elif tool == 'PUFF':
                layout.row().prop(brush, "puff_mode", expand=True)
                layout.prop(brush, "use_puff_volume")
            elif tool == 'COMB':
                row = layout.row()
                row.active = settings.is_editable
                row.prop(settings, "use_emitter_deflect", text="Deflect Emitter")
                sub = row.row(align=True)
                sub.active = settings.use_emitter_deflect
                sub.prop(settings, "emitter_distance", text="Distance")

        return True


# bfa - show hide the editormenu
class ALL_MT_editormenu(Menu):
    bl_label = ""

    def draw(self, context):
        self.draw_menus(self.layout, context)

    @staticmethod
    def draw_menus(layout, context):

        row = layout.row(align=True)
        row.template_header() # editor type menus


class VIEW3D_MT_editor_menus(Menu):
    bl_label = ""

    def draw(self, context):
        layout = self.layout
        obj = context.active_object
        mode_string = context.mode
        edit_object = context.edit_object
        gp_edit = obj and obj.mode in {'EDIT_GPENCIL', 'PAINT_GPENCIL', 'SCULPT_GPENCIL',
                                       'WEIGHT_GPENCIL', 'VERTEX_GPENCIL'}
        ts = context.scene.tool_settings
        
        layout.menu("SCREEN_MT_user_menu", text = "Quick") # Quick favourites menu
        layout.menu("VIEW3D_MT_view")
        layout.menu("VIEW3D_MT_view_navigation")

        # Select Menu
        if gp_edit:
            if mode_string not in {'PAINT_GPENCIL', 'WEIGHT_GPENCIL'}:
                if mode_string == 'SCULPT_GPENCIL' and \
                    (ts.use_gpencil_select_mask_point or
                     ts.use_gpencil_select_mask_stroke or
                     ts.use_gpencil_select_mask_segment):
                    layout.menu("VIEW3D_MT_select_gpencil")
                    layout.menu("VIEW3D_MT_sculpt_gpencil_copy")
                elif mode_string == 'EDIT_GPENCIL':
                    layout.menu("VIEW3D_MT_select_gpencil")
                elif mode_string == 'VERTEX_GPENCIL':
                    layout.menu("VIEW3D_MT_select_gpencil")
                    layout.menu("VIEW3D_MT_gpencil_animation")
                    layout.menu("GPENCIL_MT_layer_active", text = "Active Layer")

        elif mode_string in {'PAINT_WEIGHT', 'PAINT_VERTEX', 'PAINT_TEXTURE'}:
            mesh = obj.data
            if mesh.use_paint_mask:
                layout.menu("VIEW3D_MT_select_paint_mask")
            elif mesh.use_paint_mask_vertex and mode_string in {'PAINT_WEIGHT', 'PAINT_VERTEX'}:
                layout.menu("VIEW3D_MT_select_paint_mask_vertex")
        elif mode_string != 'SCULPT':
            layout.menu("VIEW3D_MT_select_%s" % mode_string.lower())

        if gp_edit:
            pass
        elif mode_string == 'OBJECT':
            layout.menu("VIEW3D_MT_add", text="Add", text_ctxt=i18n_contexts.operator_default)
        elif mode_string == 'EDIT_MESH':
            layout.menu("VIEW3D_MT_mesh_add", text="Add", text_ctxt=i18n_contexts.operator_default)
        elif mode_string == 'EDIT_CURVE':
            layout.menu("VIEW3D_MT_curve_add", text="Add", text_ctxt=i18n_contexts.operator_default)
        elif mode_string == 'EDIT_SURFACE':
            layout.menu("VIEW3D_MT_surface_add", text="Add", text_ctxt=i18n_contexts.operator_default)
        elif mode_string == 'EDIT_METABALL':
            layout.menu("VIEW3D_MT_metaball_add", text="Add", text_ctxt=i18n_contexts.operator_default)
        elif mode_string == 'EDIT_ARMATURE':
            layout.menu("TOPBAR_MT_edit_armature_add", text="Add", text_ctxt=i18n_contexts.operator_default)

        if gp_edit:
            if obj and obj.mode == 'PAINT_GPENCIL':
                layout.menu("VIEW3D_MT_paint_gpencil")
            elif obj and obj.mode == 'EDIT_GPENCIL':
                layout.menu("VIEW3D_MT_edit_gpencil")
                layout.menu("VIEW3D_MT_edit_gpencil_stroke")
                layout.menu("VIEW3D_MT_edit_gpencil_point")
            elif obj and obj.mode == 'WEIGHT_GPENCIL':
                layout.menu("VIEW3D_MT_weight_gpencil")

        elif edit_object:
            layout.menu("VIEW3D_MT_edit_%s" % edit_object.type.lower())

            if mode_string == 'EDIT_MESH':
                layout.menu("VIEW3D_MT_edit_mesh_vertices")
                layout.menu("VIEW3D_MT_edit_mesh_edges")
                layout.menu("VIEW3D_MT_edit_mesh_faces")
                layout.menu("VIEW3D_MT_uv_map", text="UV")
            elif mode_string in {'EDIT_CURVE', 'EDIT_SURFACE'}:
                layout.menu("VIEW3D_MT_edit_curve_ctrlpoints")
                layout.menu("VIEW3D_MT_edit_curve_segments")

        elif obj:
            if mode_string != 'PAINT_TEXTURE':
                layout.menu("VIEW3D_MT_%s" % mode_string.lower())
            if mode_string in {'SCULPT', 'PAINT_VERTEX', 'PAINT_WEIGHT', 'PAINT_TEXTURE'}:
                layout.menu("VIEW3D_MT_brush")
            if mode_string == 'SCULPT':
                layout.menu("VIEW3D_MT_mask")
                layout.menu("VIEW3D_MT_face_sets")

        else:
            layout.menu("VIEW3D_MT_object")


# ********** Menu **********


# ********** Utilities **********


class ShowHideMenu:
    bl_label = "Show/Hide"
    _operator_name = ""

    def draw(self, _context):
        layout = self.layout

        layout.operator("%s.reveal" % self._operator_name, text="Show Hidden", icon = "HIDE_OFF")
        layout.operator("%s.hide" % self._operator_name, text="Hide Selected", icon = "HIDE_ON").unselected = False
        layout.operator("%s.hide" % self._operator_name, text="Hide Unselected", icon = "HIDE_UNSELECTED").unselected = True


# Standard transforms which apply to all cases
# NOTE: this doesn't seem to be able to be used directly
class VIEW3D_MT_transform_base(Menu):
    bl_label = "Transform"
    bl_category = "View"

    # TODO: get rid of the custom text strings?
    def draw(self, context):
        layout = self.layout

        obj = context.object

        layout.operator("transform.tosphere", text="To Sphere", icon = "TOSPHERE")
        layout.operator("transform.shear", text="Shear", icon = "SHEAR")
        layout.operator("transform.bend", text="Bend", icon = "BEND")
        layout.operator("transform.push_pull", text="Push/Pull", icon = 'PUSH_PULL')

        if context.mode != 'OBJECT':
            layout.operator("transform.vertex_warp", text="Warp", icon = "MOD_WARP")
            layout.operator_context = 'EXEC_DEFAULT'
            layout.operator("transform.vertex_random", text="Randomize", icon = 'RANDOMIZE').offset = 0.1
            layout.operator_context = 'INVOKE_REGION_WIN'

            if obj.type == 'MESH':
                layout.operator("transform.skin_resize", text="Skin Resize", icon = "MOD_SKIN")


# Generic transform menu - geometry types
class VIEW3D_MT_transform(VIEW3D_MT_transform_base):
    def draw(self, context):
        # base menu
        VIEW3D_MT_transform_base.draw(self, context)

        obj = context.object

        # generic
        layout = self.layout

        if obj.type == 'MESH':
            layout.operator("transform.shrink_fatten", text="Shrink Fatten", icon = 'SHRINK_FATTEN')
            layout.operator("transform.skin_resize")

        elif obj.type == 'CURVE':
            layout.operator("transform.transform", text="Shrink Fatten", icon = 'SHRINK_FATTEN').mode = 'CURVE_SHRINKFATTEN'

        layout.separator()

        layout.operator("transform.translate", text="Move Texture Space", icon = "MOVE_TEXTURESPACE").texture_space = True
        layout.operator("transform.resize", text="Scale Texture Space", icon = "SCALE_TEXTURESPACE").texture_space = True


# Object-specific extensions to Transform menu
class VIEW3D_MT_transform_object(VIEW3D_MT_transform_base):
    def draw(self, context):
        layout = self.layout

        # base menu
        VIEW3D_MT_transform_base.draw(self, context)

        # object-specific option follow
        layout.separator()

        layout.operator("transform.translate", text="Move Texture Space", icon = "MOVE_TEXTURESPACE").texture_space = True
        layout.operator("transform.resize", text="Scale Texture Space", icon = "SCALE_TEXTURESPACE").texture_space = True

        layout.separator()

        layout.operator_context = 'EXEC_REGION_WIN'
        # XXX see alignmenu() in edit.c of b2.4x to get this working
        layout.operator("transform.transform", text="Align to Transform Orientation", icon = "ALIGN_TRANSFORM").mode = 'ALIGN'

        layout.separator()

        layout.operator("object.randomize_transform", icon = "RANDOMIZE_TRANSFORM")
        layout.operator("object.align", icon = "ALIGN")

        # TODO: there is a strange context bug here.
        """
        layout.operator_context = 'INVOKE_REGION_WIN'
        layout.operator("object.transform_axis_target")
        """


# Armature EditMode extensions to Transform menu
class VIEW3D_MT_transform_armature(VIEW3D_MT_transform_base):
    def draw(self, context):
        layout = self.layout

        # base menu
        VIEW3D_MT_transform_base.draw(self, context)

        # armature specific extensions follow
        obj = context.object
        if obj.type == 'ARMATURE' and obj.mode in {'EDIT', 'POSE'}:
            if obj.data.display_type == 'BBONE':
                layout.separator()

                layout.operator("transform.transform", text="Scale BBone", icon='TRANSFORM_SCALE').mode = 'BONE_SIZE'
            elif obj.data.display_type == 'ENVELOPE':
                layout.separator()

                layout.operator("transform.transform", text="Scale Envelope Distance", icon='TRANSFORM_SCALE').mode = 'BONE_SIZE'
                layout.operator("transform.transform", text="Scale Radius", icon='TRANSFORM_SCALE').mode = 'BONE_ENVELOPE'

        if context.edit_object and context.edit_object.type == 'ARMATURE':
            layout.separator()

            layout.operator("armature.align", icon = "ALIGN")


class VIEW3D_MT_mirror(Menu):
    bl_label = "Mirror"

    def draw(self, _context):
        layout = self.layout

        layout.operator("transform.mirror", text="Interactive Mirror", icon='TRANSFORM_MIRROR')

        layout.separator()

        layout.operator_context = 'EXEC_REGION_WIN'

        props = layout.operator("transform.mirror", text="X Global", icon = "MIRROR_X")
        props.constraint_axis = (True, False, False)
        props.orient_type = 'GLOBAL'
        props = layout.operator("transform.mirror", text="Y Global", icon = "MIRROR_Y")
        props.constraint_axis = (False, True, False)
        props.orient_type = 'GLOBAL'
        props = layout.operator("transform.mirror", text="Z Global", icon = "MIRROR_Z")
        props.constraint_axis = (False, False, True)
        props.orient_type = 'GLOBAL'

        layout.separator()

        props = layout.operator("transform.mirror", text="X Local", icon = "MIRROR_X")
        props.constraint_axis = (True, False, False)
        props.orient_type = 'LOCAL'
        props = layout.operator("transform.mirror", text="Y Local", icon = "MIRROR_Y")
        props.constraint_axis = (False, True, False)
        props.orient_type = 'LOCAL'
        props = layout.operator("transform.mirror", text="Z Local", icon = "MIRROR_Z")
        props.constraint_axis = (False, False, True)
        props.orient_type = 'LOCAL'

        if _context.edit_object and _context.edit_object.type in {'MESH', 'SURFACE'}:            

            layout.separator()

            layout.operator("object.vertex_group_mirror", icon = "MIRROR_VERTEXGROUP")


class VIEW3D_MT_snap(Menu):
    bl_label = "Snap"

    def draw(self, _context):
        layout = self.layout


        layout.operator("view3d.snap_selected_to_cursor", text="Selection to Cursor", icon = "SELECTIONTOCURSOR").use_offset = False
        layout.operator("view3d.snap_selected_to_cursor", text="Selection to Cursor (Keep Offset)", icon = "SELECTIONTOCURSOROFFSET").use_offset = True
        layout.operator("view3d.snap_selected_to_active", text="Selection to Active", icon = "SELECTIONTOACTIVE")
        layout.operator("view3d.snap_selected_to_grid", text="Selection to Grid", icon = "SELECTIONTOGRID")

        layout.separator()

        layout.operator("view3d.snap_cursor_to_selected", text="Cursor to Selected", icon = "CURSORTOSELECTION")
        layout.operator("view3d.snap_cursor_to_center", text="Cursor to World Origin", icon = "CURSORTOCENTER")
        layout.operator("view3d.snap_cursor_to_active", text="Cursor to Active", icon = "CURSORTOACTIVE")
        layout.operator("view3d.snap_cursor_to_grid", text="Cursor to Grid", icon = "CURSORTOGRID")


# Tooltip and operator for Clear Seam.
class VIEW3D_MT_uv_map_clear_seam(bpy.types.Operator):
    """Clear Seam\nClears the UV Seam for selected edges"""      # blender will use this as a tooltip for menu items and buttons.
    bl_idname = "mesh.clear_seam"        # unique identifier for buttons and menu items to reference.
    bl_label = "Clear seam"         # display name in the interface.
    bl_options = {'REGISTER', 'UNDO'}  # enable undo for the operator.

    def execute(self, context):        # execute() is called by blender when running the operator.
        bpy.ops.mesh.mark_seam(clear=True)
        return {'FINISHED'}


class VIEW3D_MT_uv_map(Menu):
    bl_label = "UV Mapping"

    def draw(self, context):
        layout = self.layout

        tool_settings = context.tool_settings

        layout.operator("uv.unwrap", text = "Unwrap ABF", icon='UNWRAP_ABF').method = 'ANGLE_BASED'
        layout.operator("uv.unwrap", text = "Unwrap Conformal", icon='UNWRAP_LSCM').method = 'CONFORMAL'

        layout.separator()

        layout.operator_context = 'INVOKE_DEFAULT'
        layout.operator("uv.smart_project", icon = "MOD_UVPROJECT")
        layout.operator("uv.lightmap_pack", icon = "LIGHTMAPPACK")
        layout.operator("uv.follow_active_quads", icon = "FOLLOWQUADS")

        layout.separator()

        layout.operator_context = 'EXEC_REGION_WIN'
        layout.operator("uv.cube_project", icon = "CUBEPROJECT")
        layout.operator("uv.cylinder_project", icon = "CYLINDERPROJECT")
        layout.operator("uv.sphere_project", icon = "SPHEREPROJECT")

        layout.separator()

        layout.operator_context = 'INVOKE_REGION_WIN'
        layout.operator("uv.project_from_view", icon = "PROJECTFROMVIEW").scale_to_bounds = False
        layout.operator("uv.project_from_view", text="Project from View (Bounds)", icon = "PROJECTFROMVIEW").scale_to_bounds = True

        layout.separator()

        layout.operator("mesh.mark_seam", icon = "MARK_SEAM").clear = False
        layout.operator("mesh.clear_seam", text="Clear Seam", icon = 'CLEAR_SEAM')

        layout.separator()

        layout.operator("uv.reset", icon = "RESET")


# ********** View menus **********


    # Workaround to separate the tooltips
class VIEW3D_MT_view_view_selected_all_regions(bpy.types.Operator):
    """Move the View to the selection center in all Quad View views"""      # blender will use this as a tooltip for menu items and buttons.
    bl_idname = "view3d.view_selected_all_regions"        # unique identifier for buttons and menu items to reference.
    bl_label = "View Selected All Regions"         # display name in the interface.
    bl_options = {'REGISTER', 'UNDO'}  # enable undo for the operator.

    def execute(self, context):        # execute() is called by blender when running the operator.
        bpy.ops.view3d.view_selected(use_all_regions = True)
        return {'FINISHED'}


# Workaround to separate the tooltips
class VIEW3D_MT_view_all_all_regions(bpy.types.Operator):
    """View all objects in scene in all four Quad View views\nJust relevant for Quad View """      # blender will use this as a tooltip for menu items and buttons.
    bl_idname = "view3d.view_all_all_regions"        # unique identifier for buttons and menu items to reference.
    bl_label = "View All all Regions"         # display name in the interface.
    bl_options = {'REGISTER', 'UNDO'}  # enable undo for the operator.

    def execute(self, context):        # execute() is called by blender when running the operator.
        bpy.ops.view3d.view_all(use_all_regions = True)
        return {'FINISHED'}

    # Workaround to separate the tooltips
class VIEW3D_MT_view_center_cursor_and_view_all(bpy.types.Operator):
    """Views all objects in scene and centers the 3D cursor"""      # blender will use this as a tooltip for menu items and buttons.
    bl_idname = "view3d.view_all_center_cursor"        # unique identifier for buttons and menu items to reference.
    bl_label = "Center Cursor and View All"         # display name in the interface.
    bl_options = {'REGISTER', 'UNDO'}  # enable undo for the operator.

    def execute(self, context):        # execute() is called by blender when running the operator.
        bpy.ops.view3d.view_all(center = True)
        return {'FINISHED'}

class VIEW3D_MT_switchactivecamto(bpy.types.Operator):
    """Sets the current selected camera as the active camera to render from\nYou need to have a camera object selected"""
    bl_idname = "view3d.switchactivecamto"
    bl_label = "Set active Camera"
    bl_options = {'REGISTER', 'UNDO'}

    def execute(self, context):

        context = bpy.context
        scene = context.scene
        if context.active_object is not None:
            currentCameraObj = bpy.data.objects[bpy.context.active_object.name]
            scene.camera = currentCameraObj
        return {'FINISHED'}


class VIEW3D_MT_view(Menu):
    bl_label = "View"

    def draw(self, context):
        layout = self.layout
        view = context.space_data

        layout.prop(view, "show_region_toolbar")
        layout.prop(view, "show_region_ui")
        layout.prop(view, "show_region_tool_header")
        layout.prop(view, "show_region_hud")

        layout.separator()

        layout.operator("render.opengl", text="OpenGL Render Image", icon='RENDER_STILL') #BFA - by Draise
        layout.operator("render.opengl", text="OpenGL Render Animation", icon='RENDER_ANIMATION').animation = True
        props = layout.operator("render.opengl", text="OpenGL Render Keyframes", icon='RENDER_ANIMATION')
        props.animation = True
        props.render_keyed_only = True

        layout.separator()

        layout.operator_context = 'INVOKE_REGION_WIN'
        layout.operator("view3d.clip_border", text="Clipping Border", icon = "CLIPPINGBORDER")
        layout.operator("view3d.render_border", icon = "RENDERBORDER")
        layout.operator("view3d.clear_render_border", icon = "RENDERBORDER_CLEAR")

        layout.separator()

        layout.operator("view3d.object_as_camera", icon = 'VIEW_SWITCHACTIVECAM')
        layout.operator("view3d.switchactivecamto", text="Set Active Camera", icon ="VIEW_SWITCHACTIVECAM")
        layout.operator("view3d.view_camera", text="Active Camera", icon = 'VIEW_SWITCHTOCAM')
        layout.operator("view3d.view_center_camera", icon = "VIEWCAMERACENTER")

        layout.separator()

        layout.menu("VIEW3D_MT_view_align")
        layout.menu("VIEW3D_MT_view_align_selected")

        layout.separator()

        layout.operator("view3d.localview", text="Toggle Local View", icon = "VIEW_GLOBAL_LOCAL")
        layout.operator("view3d.localview_remove_from", icon = "VIEW_REMOVE_LOCAL")

        layout.separator()

        layout.operator("view3d.view_selected", text="View Selected", icon = "VIEW_SELECTED").use_all_regions = False
        if view.region_quadviews:
            layout.operator("view3d.view_selected_all_regions", text="View Selected (Quad View)", icon = "ALIGNCAMERA_ACTIVE")
        layout.operator("view3d.view_all", text="View All", icon = "VIEWALL").center = False
        if view.region_quadviews:
            layout.operator("view3d.view_all_all_regions", text = "View All (Quad View)", icon = "VIEWALL" ) # bfa - separated tooltip
        layout.operator("view3d.view_all_center_cursor", text="Center Cursor and View All", icon = "VIEWALL_RESETCURSOR") # bfa - separated tooltip

        layout.separator()

        layout.menu("INFO_MT_area")

class VIEW3D_MT_view_navigation(Menu):
    bl_label = "Navi"

    def draw(self, _context):
        from math import pi
        layout = self.layout

        layout.operator("view3d.view_orbit", text= "Orbit Down", icon = "ORBIT_DOWN").type='ORBITDOWN'
        layout.operator("view3d.view_orbit", text= "Orbit Up", icon = "ORBIT_UP").type='ORBITUP'
        layout.operator("view3d.view_orbit", text= "Orbit Right", icon = "ORBIT_RIGHT").type='ORBITRIGHT'
        layout.operator("view3d.view_orbit", text= "Orbit Left", icon = "ORBIT_LEFT").type='ORBITLEFT'
        props = layout.operator("view3d.view_orbit", text = "Orbit Opposite", icon = "ORBIT_OPPOSITE")
        props.type = 'ORBITRIGHT'
        props.angle = pi

        layout.separator()

        layout.operator("view3d.view_roll", text="Roll Left", icon = "ROLL_LEFT").angle = pi / -12.0
        layout.operator("view3d.view_roll", text="Roll Right", icon = "ROLL_RIGHT").angle = pi / 12.0

        layout.separator()

        layout.operator("view3d.view_pan", text= "Pan Down", icon = "PAN_DOWN").type = 'PANDOWN'
        layout.operator("view3d.view_pan", text= "Pan Up", icon = "PAN_UP").type = 'PANUP'
        layout.operator("view3d.view_pan", text= "Pan Right", icon = "PAN_RIGHT").type = 'PANRIGHT'
        layout.operator("view3d.view_pan", text= "Pan Left", icon = "PAN_LEFT").type = 'PANLEFT'

        layout.separator()

        layout.operator("view3d.zoom_border", text="Zoom Border", icon = "ZOOM_BORDER")
        layout.operator("view3d.zoom", text="Zoom In", icon = "ZOOM_IN").delta = 1
        layout.operator("view3d.zoom", text="Zoom Out", icon = "ZOOM_OUT").delta = -1
        layout.operator("view3d.zoom_camera_1_to_1", text="Zoom Camera 1:1", icon = "ZOOM_CAMERA")
        layout.operator("view3d.dolly", text="Dolly View", icon = "DOLLY")
        layout.operator("view3d.view_center_pick", icon = "CENTERTOMOUSE")

        layout.separator()

        layout.operator("view3d.fly", icon = "FLY_NAVIGATION")
        layout.operator("view3d.walk", icon = "WALK_NAVIGATION")
        layout.operator("view3d.navigate", icon = "VIEW_NAVIGATION")

        layout.separator()

        layout.operator("screen.animation_play", text="Playback Animation", icon = "TRIA_RIGHT")


class VIEW3D_MT_view_align(Menu):
    bl_label = "Align View"

    def draw(self, _context):
        layout = self.layout

        layout.operator("view3d.camera_to_view", text="Align Active Camera to View", icon = "ALIGNCAMERA_VIEW")
        layout.operator("view3d.camera_to_view_selected", text="Align Active Camera to Selected", icon = "ALIGNCAMERA_ACTIVE")
        layout.operator("view3d.view_center_cursor", icon = "CENTERTOCURSOR")

        layout.separator()

        layout.operator("view3d.view_lock_to_active", icon = "LOCKTOACTIVE")
        layout.operator("view3d.view_center_lock", icon = "LOCKTOCENTER")
        layout.operator("view3d.view_lock_clear", icon = "LOCK_CLEAR")

        layout.separator()

        layout.operator("view3d.view_persportho", text="Perspective/Orthographic", icon = "PERSP_ORTHO")

        layout.separator()

        layout.operator("view3d.view_axis", text="Top", icon ="VIEW_TOP").type = 'TOP'
        layout.operator("view3d.view_axis", text="Bottom", icon ="VIEW_BOTTOM").type = 'BOTTOM'
        layout.operator("view3d.view_axis", text="Front", icon ="VIEW_FRONT").type = 'FRONT'
        layout.operator("view3d.view_axis", text="Back", icon ="VIEW_BACK").type = 'BACK'
        layout.operator("view3d.view_axis", text="Right", icon ="VIEW_RIGHT").type = 'RIGHT'
        layout.operator("view3d.view_axis", text="Left", icon ="VIEW_LEFT").type = 'LEFT'


class VIEW3D_MT_view_align_selected(Menu):
    bl_label = "Align View to Active"

    def draw(self, _context):
        layout = self.layout

        props = layout.operator("view3d.view_axis", text="Top", icon = "VIEW_ACTIVE_TOP")
        props.align_active = True
        props.type = 'TOP'

        props = layout.operator("view3d.view_axis", text="Bottom", icon ="VIEW_ACTIVE_BOTTOM")
        props.align_active = True
        props.type = 'BOTTOM'

        props = layout.operator("view3d.view_axis", text="Front", icon ="VIEW_ACTIVE_FRONT")
        props.align_active = True
        props.type = 'FRONT'

        props = layout.operator("view3d.view_axis", text="Back", icon ="VIEW_ACTIVE_BACK")
        props.align_active = True
        props.type = 'BACK'

        props = layout.operator("view3d.view_axis", text="Right" , icon ="VIEW_ACTIVE_RIGHT")
        props.align_active = True
        props.type = 'RIGHT'

        props = layout.operator("view3d.view_axis", text="Left", icon ="VIEW_ACTIVE_LEFT")
        props.align_active = True
        props.type = 'LEFT'


# ********** Select menus, suffix from context.mode **********

class VIEW3D_MT_select_object_more_less(Menu):
    bl_label = "More/Less"

    def draw(self, _context):
        layout = self.layout

        layout = self.layout

        layout.operator("object.select_more", text="More", icon = "SELECTMORE")
        layout.operator("object.select_less", text="Less", icon = "SELECTLESS")

        layout.separator()

        props = layout.operator("object.select_hierarchy", text="Parent", icon = "PARENT")
        props.extend = False
        props.direction = 'PARENT'

        props = layout.operator("object.select_hierarchy", text="Child", icon = "CHILD")
        props.extend = False
        props.direction = 'CHILD'

        layout.separator()

        props = layout.operator("object.select_hierarchy", text="Extend Parent", icon = "PARENT")
        props.extend = True
        props.direction = 'PARENT'

        props = layout.operator("object.select_hierarchy", text="Extend Child", icon = "CHILD")
        props.extend = True
        props.direction = 'CHILD'


# Workaround to separate the tooltips
class VIEW3D_MT_select_object_inverse(bpy.types.Operator):
    """Inverts the current selection """      # blender will use this as a tooltip for menu items and buttons.
    bl_idname = "object.select_all_inverse"        # unique identifier for buttons and menu items to reference.
    bl_label = "Select Inverse"         # display name in the interface.
    bl_options = {'REGISTER', 'UNDO'}  # enable undo for the operator.

    def execute(self, context):        # execute() is called by blender when running the operator.
        bpy.ops.object.select_all(action = 'INVERT')
        return {'FINISHED'}

# Workaround to separate the tooltips
class VIEW3D_MT_select_object_none(bpy.types.Operator):
    """Deselects everything """      # blender will use this as a tooltip for menu items and buttons.
    bl_idname = "object.select_all_none"        # unique identifier for buttons and menu items to reference.
    bl_label = "Select None"         # display name in the interface.
    bl_options = {'REGISTER', 'UNDO'}  # enable undo for the operator.

    def execute(self, context):        # execute() is called by blender when running the operator.
        bpy.ops.object.select_all(action = 'DESELECT')
        return {'FINISHED'}


class VIEW3D_MT_select_object(Menu):
    bl_label = "Select"

    def draw(self, _context):
        layout = self.layout

        layout.operator("object.select_all", text="All", icon='SELECT_ALL').action = 'SELECT'
        layout.operator("object.select_all_none", text="None", icon='SELECT_NONE') # bfa - separated tooltip
        layout.operator("object.select_all_inverse", text="Inverse", icon='INVERSE') # bfa - separated tooltip

        layout.separator()

        layout.menu ("VIEW3D_MT_select_grouped")
        layout.menu ("VIEW3D_MT_select_linked")
        layout.menu ("VIEW3D_MT_select_by_type")

        layout.separator()
        layout.operator("object.select_random", text="Random", icon = "RANDOMIZE")      
        layout.operator("object.select_mirror", text="Mirror Selection", icon = "TRANSFORM_MIRROR")

        layout.operator("object.select_pattern", text="By Pattern", icon = "PATTERN")
        layout.operator("object.select_camera", text="Active Camera", icon = "CAMERA_DATA")

        layout.separator()

        layout.menu("VIEW3D_MT_select_object_more_less")

        

class VIEW3D_MT_select_by_type(Menu):
    bl_label = "All by Type"

    def draw(self, context):
        layout = self.layout

        layout.operator("object.select_by_type", text= "Mesh", icon = "OUTLINER_OB_MESH").type = 'MESH'
        layout.operator("object.select_by_type", text= "Curve", icon = "OUTLINER_OB_CURVE").type = 'CURVE'
        layout.operator("object.select_by_type", text= "Surface", icon = "OUTLINER_OB_SURFACE").type = 'SURFACE'
        layout.operator("object.select_by_type", text= "Meta", icon = "OUTLINER_OB_META").type = 'META'
        layout.operator("object.select_by_type", text= "Font", icon = "OUTLINER_OB_FONT").type = 'FONT'

        layout.separator()

        layout.operator("object.select_by_type", text= "Armature", icon = "OUTLINER_OB_ARMATURE").type = 'ARMATURE'
        layout.operator("object.select_by_type", text= "Lattice", icon = "OUTLINER_OB_LATTICE").type = 'LATTICE'
        layout.operator("object.select_by_type", text= "Empty", icon = "OUTLINER_OB_EMPTY").type = 'EMPTY'
        layout.operator("object.select_by_type", text= "GPencil", icon = "GREASEPENCIL").type = 'GPENCIL'

        layout.separator()

        layout.operator("object.select_by_type", text= "Camera", icon = "OUTLINER_OB_CAMERA").type = 'CAMERA'
        layout.operator("object.select_by_type", text= "Light", icon = "OUTLINER_OB_LIGHT").type = 'LIGHT'
        layout.operator("object.select_by_type", text= "Speaker", icon = "OUTLINER_OB_SPEAKER").type = 'SPEAKER'
        layout.operator("object.select_by_type", text= "Probe", icon = "OUTLINER_OB_LIGHTPROBE").type = 'LIGHT_PROBE'

class VIEW3D_MT_select_grouped(Menu):
    bl_label = "Grouped"

    def draw(self, context):
        layout = self.layout

        layout.operator("object.select_grouped", text= "Siblings", icon = "SIBLINGS").type = 'SIBLINGS'
        layout.operator("object.select_grouped", text= "Parent", icon = "PARENT").type = 'PARENT'
        layout.operator("object.select_grouped", text= "Children", icon = "CHILD_RECURSIVE").type = 'CHILDREN_RECURSIVE'
        layout.operator("object.select_grouped", text= "Immediate Children", icon = "CHILD").type = 'CHILDREN'

        layout.separator()

        layout.operator("object.select_grouped", text= "Type", icon = "TYPE").type = 'TYPE'
        layout.operator("object.select_grouped", text= "Collection", icon = "GROUP").type = 'COLLECTION'
        layout.operator("object.select_grouped", text= "Hook", icon = "HOOK").type = 'HOOK'

        layout.separator()

        layout.operator("object.select_grouped", text= "Pass", icon = "PASS").type = 'PASS'
        layout.operator("object.select_grouped", text= "Color", icon = "COLOR").type = 'COLOR'
        layout.operator("object.select_grouped", text= "Keying Set", icon = "KEYINGSET").type = 'KEYINGSET'
        layout.operator("object.select_grouped", text= "Light Type", icon = "LIGHT").type = 'LIGHT_TYPE'


class VIEW3D_MT_select_linked(Menu):
    bl_label = "Linked"

    def draw(self, context):
        layout = self.layout

        layout.operator("object.select_linked", text= "Object Data", icon = "OBJECT_DATA").type = 'OBDATA'
        layout.operator("object.select_linked", text= "Material", icon = "MATERIAL_DATA").type = 'MATERIAL'
        layout.operator("object.select_linked", text= "Instanced Collection", icon = "GROUP").type = 'DUPGROUP'
        layout.operator("object.select_linked", text= "Particle System", icon = "PARTICLES").type = 'PARTICLE'
        layout.operator("object.select_linked", text= "Library", icon = "LIBRARY").type = 'LIBRARY'
        layout.operator("object.select_linked", text= "Library (Object Data)", icon = "LIBRARY_OBJECT").type = 'LIBRARY_OBDATA'


# Workaround to separate the tooltips
class VIEW3D_MT_select_pose_inverse(bpy.types.Operator):
    """Inverts the current selection """      # blender will use this as a tooltip for menu items and buttons.
    bl_idname = "pose.select_all_inverse"        # unique identifier for buttons and menu items to reference.
    bl_label = "Select Inverse"         # display name in the interface.
    bl_options = {'REGISTER', 'UNDO'}  # enable undo for the operator.

    def execute(self, context):        # execute() is called by blender when running the operator.
        bpy.ops.pose.select_all(action = 'INVERT')
        return {'FINISHED'}

# Workaround to separate the tooltips
class VIEW3D_MT_select_pose_none(bpy.types.Operator):
    """Deselects everything """      # blender will use this as a tooltip for menu items and buttons.
    bl_idname = "pose.select_all_none"        # unique identifier for buttons and menu items to reference.
    bl_label = "Select None"         # display name in the interface.
    bl_options = {'REGISTER', 'UNDO'}  # enable undo for the operator.

    def execute(self, context):        # execute() is called by blender when running the operator.
        bpy.ops.pose.select_all(action = 'DESELECT')
        return {'FINISHED'}


class VIEW3D_MT_select_pose(Menu):
    bl_label = "Select"

    def draw(self, _context):
        layout = self.layout

        layout.operator("pose.select_all", text="All", icon='SELECT_ALL').action = 'SELECT'
        layout.operator("pose.select_all_none", text="None", icon='SELECT_NONE') # bfa - separated tooltip
        layout.operator("pose.select_all_inverse", text="Inverse", icon='INVERSE') # bfa - separated tooltip

        layout.separator()

        layout.operator_menu_enum("pose.select_grouped", "type", text="Grouped")
        layout.operator("pose.select_linked", text="Linked", icon = "LINKED")
        layout.operator("pose.select_constraint_target", text="Constraint Target", icon = "CONSTRAINT_BONE")

        layout.separator()

        layout.operator("object.select_pattern", text="By Pattern", icon = "PATTERN")

        layout.separator()

        layout.operator("pose.select_mirror", text="Flip Active", icon = "FLIP")

        layout.separator()

        props = layout.operator("pose.select_hierarchy", text="Parent", icon = "PARENT")
        props.extend = False
        props.direction = 'PARENT'

        props = layout.operator("pose.select_hierarchy", text="Child", icon = "CHILD")
        props.extend = False
        props.direction = 'CHILD'

        layout.separator()

        props = layout.operator("pose.select_hierarchy", text="Extend Parent", icon = "PARENT")
        props.extend = True
        props.direction = 'PARENT'

        props = layout.operator("pose.select_hierarchy", text="Extend Child", icon = "CHILD")
        props.extend = True
        props.direction = 'CHILD'


# Workaround to separate the tooltips
class VIEW3D_MT_select_particle_inverse(bpy.types.Operator):
    """Inverts the current selection """      # blender will use this as a tooltip for menu items and buttons.
    bl_idname = "particle.select_all_inverse"        # unique identifier for buttons and menu items to reference.
    bl_label = "Select Inverse"         # display name in the interface.
    bl_options = {'REGISTER', 'UNDO'}  # enable undo for the operator.

    def execute(self, context):        # execute() is called by blender when running the operator.
        bpy.ops.particle.select_all(action = 'INVERT')
        return {'FINISHED'}

# Workaround to separate the tooltips
class VIEW3D_MT_select_particle_none(bpy.types.Operator):
    """Deselects everything """      # blender will use this as a tooltip for menu items and buttons.
    bl_idname = "particle.select_all_none"        # unique identifier for buttons and menu items to reference.
    bl_label = "Select None"         # display name in the interface.
    bl_options = {'REGISTER', 'UNDO'}  # enable undo for the operator.

    def execute(self, context):        # execute() is called by blender when running the operator.
        bpy.ops.particle.select_all(action = 'DESELECT')
        return {'FINISHED'}


class VIEW3D_MT_select_particle(Menu):
    bl_label = "Select"

    def draw(self, _context):
        layout = self.layout

        layout.operator("particle.select_all", text="All", icon='SELECT_ALL').action = 'SELECT'
        layout.operator("particle.select_all_none", text="None", icon='SELECT_NONE') # bfa - separated tooltip
        layout.operator("particle.select_all_inverse", text="Inverse", icon='INVERSE') # bfa - separated tooltip

        layout.separator()

        layout.operator("particle.select_more", text = "More", icon = "SELECTMORE")
        layout.operator("particle.select_less", text = "Less", icon = "SELECTLESS")

        layout.separator()

        layout.operator("particle.select_linked", text="Linked", icon = "LINKED")

        layout.separator()


        layout.operator("particle.select_random", text = "Random", icon = "RANDOMIZE")

        layout.separator()

        layout.operator("particle.select_roots", text="Roots", icon = "SELECT_ROOT")
        layout.operator("particle.select_tips", text="Tips", icon = "SELECT_TIP")


class VIEW3D_MT_edit_mesh_select_similar(Menu):
    bl_label = "Similar"

    def draw(self, _context):
        layout = self.layout

        select_mode = _context.tool_settings.mesh_select_mode

        # Vertices select mode
        if tuple(select_mode) == (True, False, False):

            layout.operator("mesh.select_similar", text= "Normal", icon = "RECALC_NORMALS").type='NORMAL'
            layout.operator("mesh.select_similar", text= "Amount of Adjacent Faces", icon = "FACESEL").type='FACE'
            layout.operator("mesh.select_similar", text= "Vertex Groups", icon = "GROUP_VERTEX").type='VGROUP'
            layout.operator("mesh.select_similar", text= "Amount of connecting Edges", icon = "EDGESEL").type='EDGE'

        # Edges select mode
        if tuple(select_mode) == (False, True, False):

            layout.operator("mesh.select_similar", text= "Length", icon = "RULER").type='LENGTH'
            layout.operator("mesh.select_similar", text= "Direction", icon = "SWITCH_DIRECTION").type='DIR'
            layout.operator("mesh.select_similar", text= "Amount of Faces around an edge", icon = "FACESEL").type='FACE'
            layout.operator("mesh.select_similar", text= "Face Angles", icon = "ANGLE").type='FACE_ANGLE'
            layout.operator("mesh.select_similar", text= "Crease", icon = "CREASE").type='CREASE'
            layout.operator("mesh.select_similar", text= "Bevel", icon = "BEVEL").type='BEVEL'
            layout.operator("mesh.select_similar", text= "Seam", icon = "MARK_SEAM").type='SEAM'
            layout.operator("mesh.select_similar", text= "Sharpness", icon = "SELECT_SHARPEDGES").type='SHARP'
            layout.operator("mesh.select_similar", text= "Freestyle Edge Marks", icon = "MARK_FS_EDGE").type='FREESTYLE_EDGE'

        # Faces select mode
        if tuple(select_mode) == (False, False, True ):

            layout.operator("mesh.select_similar", text= "Material", icon = "MATERIAL").type='MATERIAL'
            layout.operator("mesh.select_similar", text= "Area", icon = "AREA").type='AREA'
            layout.operator("mesh.select_similar", text= "Polygon Sides", icon = "POLYGONSIDES").type='SIDES'
            layout.operator("mesh.select_similar", text= "Perimeter", icon = "PERIMETER").type='PERIMETER'
            layout.operator("mesh.select_similar", text= "Normal", icon = "RECALC_NORMALS").type='NORMAL'
            layout.operator("mesh.select_similar", text= "Co-Planar", icon = "MAKE_PLANAR").type='COPLANAR'
            layout.operator("mesh.select_similar", text= "Flat / Smooth", icon = "SHADING_SMOOTH").type='SMOOTH'
            layout.operator("mesh.select_similar", text= "Face Map", icon = "TEXTURE").type='FACE_MAP'
            layout.operator("mesh.select_similar", text= "Freestyle Face Marks", icon = "MARKFSFACE").type='FREESTYLE_FACE'

        layout.separator()

        layout.operator("mesh.select_similar_region", text="Face Regions", icon = "FACEREGIONS")


class VIEW3D_MT_edit_mesh_select_more_less(Menu):
    bl_label = "More/Less"

    def draw(self, _context):
        layout = self.layout

        layout.operator("mesh.select_more", text="More", icon = "SELECTMORE")
        layout.operator("mesh.select_less", text="Less", icon = "SELECTLESS")

        layout.separator()

        layout.operator("mesh.select_next_item", text="Next Active", icon = "NEXTACTIVE")
        layout.operator("mesh.select_prev_item", text="Previous Active", icon = "PREVIOUSACTIVE")


# Workaround to separate the tooltips
class VIEW3D_MT_select_edit_mesh_inverse(bpy.types.Operator):
    """Inverts the current selection """      # blender will use this as a tooltip for menu items and buttons.
    bl_idname = "mesh.select_all_inverse"        # unique identifier for buttons and menu items to reference.
    bl_label = "Select Inverse"         # display name in the interface.
    bl_options = {'REGISTER', 'UNDO'}  # enable undo for the operator.

    def execute(self, context):        # execute() is called by blender when running the operator.
        bpy.ops.mesh.select_all(action = 'INVERT')
        return {'FINISHED'}

# Workaround to separate the tooltips
class VIEW3D_MT_select_edit_mesh_none(bpy.types.Operator):
    """Deselects everything """       # blender will use this as a tooltip for menu items and buttons.
    bl_idname = "mesh.select_all_none"        # unique identifier for buttons and menu items to reference.
    bl_label = "Select None"         # display name in the interface.
    bl_options = {'REGISTER', 'UNDO'}  # enable undo for the operator.

    def execute(self, context):        # execute() is called by blender when running the operator.
        bpy.ops.mesh.select_all(action = 'DESELECT')
        return {'FINISHED'}


class VIEW3D_MT_select_edit_mesh(Menu):
    bl_label = "Select"

    def draw(self, _context):
        layout = self.layout

        # primitive
        layout.operator("mesh.select_all", text="All", icon='SELECT_ALL').action = 'SELECT'
        layout.operator("mesh.select_all_none", text="None", icon='SELECT_NONE') # bfa - separated tooltip
        layout.operator("mesh.select_all_inverse", text="Inverse", icon='INVERSE') # bfa - separated tooltip

        layout.separator()

        layout.operator("mesh.select_linked", text="Linked", icon = "LINKED")
        layout.operator("mesh.faces_select_linked_flat", text="Linked Flat Faces", icon = "LINKED")
        layout.operator("mesh.select_linked_pick", text="Linked Pick Select", icon = "LINKED").deselect = False
        layout.operator("mesh.select_linked_pick", text="Linked Pick Deselect", icon = "LINKED").deselect = True

        layout.separator()

        # other
        layout.menu("VIEW3D_MT_edit_mesh_select_similar")

        layout.separator()

        # numeric
        layout.operator("mesh.select_random", text="Random", icon = "RANDOMIZE")
        layout.operator("mesh.select_nth", icon = "CHECKER_DESELECT")

        layout.separator()
       
        layout.operator("mesh.select_mirror", text="Mirror Selection", icon = "TRANSFORM_MIRROR")
        layout.operator("mesh.select_axis", text="Side of Active", icon = "SELECT_SIDEOFACTIVE")
        layout.operator("mesh.shortest_path_select", text="Shortest Path", icon = "SELECT_SHORTESTPATH")

        layout.separator()

        # geometric
        layout.operator("mesh.edges_select_sharp", text="Sharp Edges", icon = "SELECT_SHARPEDGES")

        layout.separator()

        # topology
        tool_settings = _context.tool_settings
        if tool_settings.mesh_select_mode[2] is False:
            layout.operator("mesh.select_non_manifold", text="Non Manifold", icon = "SELECT_NONMANIFOLD")
        layout.operator("mesh.select_loose", text="Loose Geometry", icon = "SELECT_LOOSE")
        layout.operator("mesh.select_interior_faces", text="Interior Faces", icon = "SELECT_INTERIOR")
        layout.operator("mesh.select_face_by_sides", text="Faces by Sides", icon = "SELECT_FACES_BY_SIDE")

        layout.separator()

        # loops
        layout.operator("mesh.loop_multi_select", text="Edge Loops", icon = "SELECT_EDGELOOP").ring = False
        layout.operator("mesh.loop_multi_select", text="Edge Rings", icon = "SELECT_EDGERING").ring = True
        layout.operator("mesh.loop_to_region", text = "Loop Inner Region", icon = "SELECT_LOOPINNER")
        layout.operator("mesh.region_to_loop", text = "Boundary Loop", icon = "SELECT_BOUNDARY")

        layout.separator()

        layout.operator("mesh.select_ungrouped", text="Ungrouped Verts", icon = "SELECT_UNGROUPED_VERTS")

        layout.separator()

        layout.menu("VIEW3D_MT_edit_mesh_select_more_less")


# Workaround to separate the tooltips
class VIEW3D_MT_select_edit_curve_inverse(bpy.types.Operator):
    """Inverts the current selection """      # blender will use this as a tooltip for menu items and buttons.
    bl_idname = "curve.select_all_inverse"        # unique identifier for buttons and menu items to reference.
    bl_label = "Select Inverse"         # display name in the interface.
    bl_options = {'REGISTER', 'UNDO'}  # enable undo for the operator.

    def execute(self, context):        # execute() is called by blender when running the operator.
        bpy.ops.curve.select_all(action = 'INVERT')
        return {'FINISHED'}

# Workaround to separate the tooltips
class VIEW3D_MT_select_edit_curve_none(bpy.types.Operator):
    """Deselects everything """       # blender will use this as a tooltip for menu items and buttons.
    bl_idname = "curve.select_all_none"        # unique identifier for buttons and menu items to reference.
    bl_label = "Select None"         # display name in the interface.
    bl_options = {'REGISTER', 'UNDO'}  # enable undo for the operator.

    def execute(self, context):        # execute() is called by blender when running the operator.
        bpy.ops.curve.select_all(action = 'DESELECT')
        return {'FINISHED'}


class VIEW3D_MT_select_edit_curve(Menu):
    bl_label = "Select"

    def draw(self, _context):
        layout = self.layout

        layout.operator("curve.select_all", text="All", icon='SELECT_ALL').action = 'SELECT'
        layout.operator("curve.select_all_none", text="None", icon='SELECT_NONE') # bfa - separated tooltip
        layout.operator("curve.select_all_inverse", text="Inverse", icon='INVERSE') # bfa - separated tooltip

        layout.separator()


        layout.operator("curve.select_linked", text="Linked", icon = "LINKED")
        layout.operator("curve.select_linked_pick", text="Linked Pick Select", icon = "LINKED").deselect = False
        layout.operator("curve.select_linked_pick", text="Linked Pick Deselect", icon = "LINKED").deselect = True

        layout.separator()

        layout.menu("VIEW3D_MT_select_edit_curve_select_similar")

        layout.separator()

        layout.operator("curve.select_random", text= "Random", icon = "RANDOMIZE")
        layout.operator("curve.select_nth", icon = "CHECKER_DESELECT")

        layout.separator()

        layout.operator("curve.de_select_first", icon = "SELECT_FIRST")
        layout.operator("curve.de_select_last", icon = "SELECT_LAST")
        layout.operator("curve.select_next", text = "Next", icon = "NEXTACTIVE")
        layout.operator("curve.select_previous", text = "Previous", icon = "PREVIOUSACTIVE")

        layout.separator()

        layout.operator("curve.select_more", text= "More", icon = "SELECTMORE")
        layout.operator("curve.select_less", text= "Less", icon = "SELECTLESS")

class VIEW3D_MT_select_edit_curve_select_similar(Menu):
    bl_label = "Similar"

    def draw(self, context):
        layout = self.layout

        layout.operator("curve.select_similar", text="Type", icon = "TYPE").type = 'TYPE'
        layout.operator("curve.select_similar", text="Radius", icon = "RADIUS").type = 'RADIUS'
        layout.operator("curve.select_similar", text="Weight", icon = "MOD_VERTEX_WEIGHT").type = 'WEIGHT'
        layout.operator("curve.select_similar", text="Direction", icon = "SWITCH_DIRECTION").type = 'DIRECTION'


class VIEW3D_MT_select_edit_surface(Menu):
    bl_label = "Select"

    def draw(self, _context):
        layout = self.layout

        layout.operator("curve.select_all", text="All", icon='SELECT_ALL').action = 'SELECT'
        layout.operator("curve.select_all_none", text="None", icon='SELECT_NONE') # bfa - separated tooltip
        layout.operator("curve.select_all_inverse", text="Inverse", icon='INVERSE') # bfa - separated tooltip

        layout.separator()

        layout.operator("curve.select_linked", text="Linked", icon = "LINKED")
        layout.menu("VIEW3D_MT_select_edit_curve_select_similar")

        layout.separator()

        layout.operator("curve.select_random", text= "Random", icon = "RANDOMIZE")
        layout.operator("curve.select_nth", icon = "CHECKER_DESELECT")


        layout.separator()

        layout.operator("curve.select_row", text = "Control Point row", icon = "CONTROLPOINTROW")

        layout.separator()

        layout.operator("curve.select_more", text= "More", icon = "SELECTMORE")
        layout.operator("curve.select_less", text= "Less", icon = "SELECTLESS")


class VIEW3D_MT_select_edit_text(Menu):
    bl_label = "Select"

    def draw(self, _context):
        layout = self.layout

        layout.operator("font.select_all", text="All", icon = "SELECT_ALL")

        layout.separator()

        layout.operator("font.move_select", text = "Line End", icon = "HAND").type = 'LINE_END'
        layout.operator("font.move_select", text = "Line Begin", icon = "HAND").type = 'LINE_BEGIN'

        layout.separator()

        layout.operator("font.move_select", text = "Previous Character", icon = "HAND").type = 'PREVIOUS_CHARACTER'
        layout.operator("font.move_select", text = "Next Character", icon = "HAND").type = 'NEXT_CHARACTER'

        layout.separator()

        layout.operator("font.move_select", text = "Previous Word", icon = "HAND").type = 'PREVIOUS_WORD'
        layout.operator("font.move_select", text = "Next Word", icon = "HAND").type = 'NEXT_WORD'

        layout.separator()

        layout.operator("font.move_select", text = "Previous Line", icon = "HAND").type = 'PREVIOUS_LINE'
        layout.operator("font.move_select", text = "Next Line", icon = "HAND").type = 'NEXT_LINE'


# Workaround to separate the tooltips
class VIEW3D_MT_select_edit_metaball_inverse(bpy.types.Operator):
    """Inverts the current selection """      # blender will use this as a tooltip for menu items and buttons.
    bl_idname = "mball.select_all_inverse"        # unique identifier for buttons and menu items to reference.
    bl_label = "Select Inverse"         # display name in the interface.
    bl_options = {'REGISTER', 'UNDO'}  # enable undo for the operator.

    def execute(self, context):        # execute() is called by blender when running the operator.
        bpy.ops.mball.select_all(action = 'INVERT')
        return {'FINISHED'}

# Workaround to separate the tooltips
class VIEW3D_MT_select_edit_metaball_none(bpy.types.Operator):
    """Deselects everything """           # blender will use this as a tooltip for menu items and buttons.
    bl_idname = "mball.select_all_none"        # unique identifier for buttons and menu items to reference.
    bl_label = "Select None"         # display name in the interface.
    bl_options = {'REGISTER', 'UNDO'}  # enable undo for the operator.

    def execute(self, context):        # execute() is called by blender when running the operator.
        bpy.ops.mball.select_all(action = 'DESELECT')
        return {'FINISHED'}


class VIEW3D_MT_select_edit_metaball(Menu):
    bl_label = "Select"

    def draw(self, _context):
        layout = self.layout

        layout.operator("mball.select_all", text="All", icon='SELECT_ALL').action = 'SELECT'
        layout.operator("mball.select_all_none", text="None", icon='SELECT_NONE') # bfa - separated tooltip
        layout.operator("mball.select_all_inverse", text="Inverse", icon='INVERSE') # bfa - separated tooltip

        layout.separator()

        layout.menu("VIEW3D_MT_select_edit_metaball_select_similar")

        layout.separator()

        layout.operator("mball.select_random_metaelems", text = "Random", icon = "RANDOMIZE")


class VIEW3D_MT_select_edit_metaball_select_similar(Menu):
    bl_label = "Similar"

    def draw(self, context):
        layout = self.layout

        layout.operator("mball.select_similar", text="Type", icon = "TYPE").type = 'TYPE'
        layout.operator("mball.select_similar", text="Radius", icon = "RADIUS").type = 'RADIUS'
        layout.operator("mball.select_similar", text="Stiffness", icon = "BEND").type = 'STIFFNESS'
        layout.operator("mball.select_similar", text="Rotation", icon = "ROTATE").type = 'ROTATION'


# Workaround to separate the tooltips
class VIEW3D_MT_select_edit_lattice_inverse(bpy.types.Operator):
    """Inverts the current selection """      # blender will use this as a tooltip for menu items and buttons.
    bl_idname = "lattice.select_all_inverse"        # unique identifier for buttons and menu items to reference.
    bl_label = "Select Inverse"         # display name in the interface.
    bl_options = {'REGISTER', 'UNDO'}  # enable undo for the operator.

    def execute(self, context):        # execute() is called by blender when running the operator.
        bpy.ops.lattice.select_all(action = 'INVERT')
        return {'FINISHED'}

# Workaround to separate the tooltips
class VIEW3D_MT_select_edit_lattice_none(bpy.types.Operator):
    """Deselects everything """        # blender will use this as a tooltip for menu items and buttons.
    bl_idname = "lattice.select_all_none"        # unique identifier for buttons and menu items to reference.
    bl_label = "Select None"         # display name in the interface.
    bl_options = {'REGISTER', 'UNDO'}  # enable undo for the operator.

    def execute(self, context):        # execute() is called by blender when running the operator.
        bpy.ops.lattice.select_all(action = 'DESELECT')
        return {'FINISHED'}


class VIEW3D_MT_edit_lattice_context_menu(Menu):
    bl_label = "Lattice Context Menu"

    def draw(self, context):
        layout = self.layout

        layout = self.layout

        layout.menu("VIEW3D_MT_mirror")
        layout.menu("VIEW3D_MT_edit_lattice_flip")
        layout.menu("VIEW3D_MT_snap")

        layout.separator()

        layout.operator("lattice.make_regular", icon = 'MAKE_REGULAR')


class VIEW3D_MT_select_edit_lattice(Menu):
    bl_label = "Select"

    def draw(self, _context):
        layout = self.layout

        layout.operator("lattice.select_all", text="All", icon='SELECT_ALL').action = 'SELECT'
        layout.operator("lattice.select_all_none", text="None", icon='SELECT_NONE') # bfa - separated tooltip
        layout.operator("lattice.select_all_inverse", text="Inverse", icon='INVERSE') # bfa - separated tooltip

        layout.separator()

        layout.operator("lattice.select_mirror", text = "Mirror", icon = "TRANSFORM_MIRROR")
        layout.operator("lattice.select_random", text = "Random", icon = "RANDOMIZE")

        layout.separator()

        layout.operator("lattice.select_ungrouped", text="Ungrouped Verts", icon = "SELECT_UNGROUPED_VERTS")

        layout.separator()

        layout.operator("lattice.select_more", text = "More", icon = "SELECTMORE")
        layout.operator("lattice.select_less", text = "Less", icon = "SELECTLESS")


# Workaround to separate the tooltips
class VIEW3D_MT_select_edit_armature_inverse(bpy.types.Operator):
    """Inverts the current selection """      # blender will use this as a tooltip for menu items and buttons.
    bl_idname = "armature.select_all_inverse"        # unique identifier for buttons and menu items to reference.
    bl_label = "Select Inverse"         # display name in the interface.
    bl_options = {'REGISTER', 'UNDO'}  # enable undo for the operator.

    def execute(self, context):        # execute() is called by blender when running the operator.
        bpy.ops.armature.select_all(action = 'INVERT')
        return {'FINISHED'}

# Workaround to separate the tooltips
class VIEW3D_MT_select_edit_armature_none(bpy.types.Operator):
    """Deselects everything """          # blender will use this as a tooltip for menu items and buttons.
    bl_idname = "armature.select_all_none"        # unique identifier for buttons and menu items to reference.
    bl_label = "Select None"         # display name in the interface.
    bl_options = {'REGISTER', 'UNDO'}  # enable undo for the operator.

    def execute(self, context):        # execute() is called by blender when running the operator.
        bpy.ops.armature.select_all(action = 'DESELECT')
        return {'FINISHED'}


class VIEW3D_MT_select_edit_armature(Menu):
    bl_label = "Select"

    def draw(self, _context):
        layout = self.layout

        layout.operator("armature.select_all", text="All", icon='SELECT_ALL').action = 'SELECT'
        layout.operator("armature.select_all_none", text="None", icon='SELECT_NONE') # bfa - separated tooltip
        layout.operator("armature.select_all_inverse", text="Inverse", icon='INVERSE') # bfa - separated tooltip

        layout.separator()

        layout.operator_menu_enum("armature.select_similar", "type", text="Similar")

        layout.separator()
        
        layout.operator("armature.select_mirror", text="Mirror Selection", icon = "TRANSFORM_MIRROR").extend = False
        layout.operator("object.select_pattern", text="By Pattern", icon = "PATTERN")

        layout.separator()

        layout.operator("armature.select_linked", text="Linked")

        layout.separator()

        props = layout.operator("armature.select_hierarchy", text="Parent", icon = "PARENT")
        props.extend = False
        props.direction = 'PARENT'

        props = layout.operator("armature.select_hierarchy", text="Child", icon = "CHILD")
        props.extend = False
        props.direction = 'CHILD'

        layout.separator()

        props = layout.operator("armature.select_hierarchy", text="Extend Parent", icon = "PARENT")
        props.extend = True
        props.direction = 'PARENT'

        props = layout.operator("armature.select_hierarchy", text="Extend Child", icon = "CHILD")
        props.extend = True
        props.direction = 'CHILD'

        layout.separator()

        layout.operator("armature.select_more", text="More", icon = "SELECTMORE")
        layout.operator("armature.select_less", text="Less", icon = "SELECTLESS")


# Workaround to separate the tooltips
class VIEW3D_MT_select_gpencil_inverse(bpy.types.Operator):
    """Inverts the current selection """      # blender will use this as a tooltip for menu items and buttons.
    bl_idname = "gpencil.select_all_inverse"        # unique identifier for buttons and menu items to reference.
    bl_label = "Select Inverse"         # display name in the interface.
    bl_options = {'REGISTER', 'UNDO'}  # enable undo for the operator.

    def execute(self, context):        # execute() is called by blender when running the operator.
        bpy.ops.gpencil.select_all(action = 'INVERT')
        return {'FINISHED'}

# Workaround to separate the tooltips
class VIEW3D_MT_select_gpencil_none(bpy.types.Operator):
    """Deselects everything """          # blender will use this as a tooltip for menu items and buttons.
    bl_idname = "gpencil.select_all_none"        # unique identifier for buttons and menu items to reference.
    bl_label = "Select None"         # display name in the interface.
    bl_options = {'REGISTER', 'UNDO'}  # enable undo for the operator.

    def execute(self, context):        # execute() is called by blender when running the operator.
        bpy.ops.gpencil.select_all(action = 'DESELECT')
        return {'FINISHED'}


class VIEW3D_MT_select_gpencil(Menu):
    bl_label = "Select"

    def draw(self, _context):
        layout = self.layout

        layout.operator("gpencil.select_all", text="All", icon='SELECT_ALL').action = 'SELECT'
        layout.operator("gpencil.select_all_none", text="None", icon='SELECT_NONE') # bfa - separated tooltip
        layout.operator("gpencil.select_all_inverse", text="Inverse", icon='INVERSE') # bfa - separated tooltip

        layout.separator()

        layout.operator("gpencil.select_linked", text="Linked", icon = "LINKED")
        layout.operator("gpencil.select_alternate", icon = "ALTERNATED")
        layout.menu("VIEW3D_MT_select_gpencil_grouped", text="Grouped")

        if _context.mode == 'VERTEX_GPENCIL':
            layout.operator("gpencil.select_vertex_color", text="Vertex Color")

        layout.separator()

        layout.operator("gpencil.select_first", text = "First", icon = "SELECT_FIRST")
        layout.operator("gpencil.select_last", text = "Last", icon = "SELECT_LAST")

        layout.separator()

        layout.operator("gpencil.select_more", text = "More", icon = "SELECTMORE")
        layout.operator("gpencil.select_less", text = "Less", icon = "SELECTLESS")


class VIEW3D_MT_select_gpencil_grouped(Menu):
    bl_label = "Grouped"

    def draw(self, context):
        layout = self.layout

        layout.operator("gpencil.select_grouped", text="Layer", icon = "LAYER").type = 'LAYER'
        layout.operator("gpencil.select_grouped", text="Color", icon = "COLOR").type = 'MATERIAL'


# Workaround to separate the tooltips
class VIEW3D_MT_select_paint_mask_inverse(bpy.types.Operator):
    """Inverts the current selection """      # blender will use this as a tooltip for menu items and buttons.
    bl_idname = "paint.face_select_all_inverse"        # unique identifier for buttons and menu items to reference.
    bl_label = "Select Inverse"         # display name in the interface.
    bl_options = {'REGISTER', 'UNDO'}  # enable undo for the operator.

    def execute(self, context):        # execute() is called by blender when running the operator.
        bpy.ops.paint.face_select_all(action = 'INVERT')
        return {'FINISHED'}

# Workaround to separate the tooltips
class VIEW3D_MT_select_paint_mask_none(bpy.types.Operator):
    """Deselects everything """        # blender will use this as a tooltip for menu items and buttons.
    bl_idname = "paint.face_select_all_none"        # unique identifier for buttons and menu items to reference.
    bl_label = "Select None"         # display name in the interface.
    bl_options = {'REGISTER', 'UNDO'}  # enable undo for the operator.

    def execute(self, context):        # execute() is called by blender when running the operator.
        bpy.ops.paint.face_select_all(action = 'DESELECT')
        return {'FINISHED'}


class VIEW3D_MT_select_paint_mask(Menu):
    bl_label = "Select"

    def draw(self, _context):
        layout = self.layout

        layout.operator("paint.face_select_all", text="All", icon = 'SELECT_ALL').action = 'SELECT'
        layout.operator("paint.face_select_all_none", text="None", icon='SELECT_NONE') # bfa - separated tooltip
        layout.operator("paint.face_select_all_inverse", text="Inverse", icon='INVERSE') # bfa - separated tooltip

        layout.separator()

        layout.operator("paint.face_select_linked", text="Linked", icon = "LINKED")
        layout.operator("paint.face_select_linked_pick", text="Linked Pick Select", icon = "LINKED").deselect = False
        layout.operator("paint.face_select_linked_pick", text="Linked Pick Deselect", icon = "LINKED").deselect = True


# Workaround to separate the tooltips
class VIEW3D_MT_select_paint_mask_vertex_inverse(bpy.types.Operator):
    """Inverts the current selection """      # blender will use this as a tooltip for menu items and buttons.
    bl_idname = "paint.vert_select_all_inverse"        # unique identifier for buttons and menu items to reference.
    bl_label = "Select Inverse"         # display name in the interface.
    bl_options = {'REGISTER', 'UNDO'}  # enable undo for the operator.

    def execute(self, context):        # execute() is called by blender when running the operator.
        bpy.ops.paint.vert_select_all(action = 'INVERT')
        return {'FINISHED'}

# Workaround to separate the tooltips
class VIEW3D_MT_select_paint_mask_vertex_none(bpy.types.Operator):
    """Deselects everything """       # blender will use this as a tooltip for menu items and buttons.
    bl_idname = "paint.vert_select_all_none"        # unique identifier for buttons and menu items to reference.
    bl_label = "Select None"         # display name in the interface.
    bl_options = {'REGISTER', 'UNDO'}  # enable undo for the operator.

    def execute(self, context):        # execute() is called by blender when running the operator.
        bpy.ops.paint.vert_select_all(action = 'DESELECT')
        return {'FINISHED'}


class VIEW3D_MT_select_paint_mask_vertex(Menu):
    bl_label = "Select"

    def draw(self, _context):
        layout = self.layout

        layout.operator("paint.vert_select_all", text="All", icon='SELECT_ALL').action = 'SELECT'
        layout.operator("paint.vert_select_all_none", text="None", icon='SELECT_NONE') # bfa - separated tooltip
        layout.operator("paint.vert_select_all_inverse", text="Inverse", icon='INVERSE') # bfa - separated tooltip

        layout.separator()

        layout.operator("paint.vert_select_ungrouped", text="Ungrouped Verts", icon = "SELECT_UNGROUPED_VERTS")


class VIEW3D_MT_angle_control(Menu):
    bl_label = "Angle Control"

    @classmethod
    def poll(cls, context):
        settings = UnifiedPaintPanel.paint_settings(context)
        if not settings:
            return False

        brush = settings.brush
        tex_slot = brush.texture_slot

        return tex_slot.has_texture_angle and tex_slot.has_texture_angle_source

    def draw(self, context):
        layout = self.layout

        settings = UnifiedPaintPanel.paint_settings(context)
        brush = settings.brush

        sculpt = (context.sculpt_object is not None)

        tex_slot = brush.texture_slot

        layout.prop(tex_slot, "use_rake", text="Rake")

        if brush.brush_capabilities.has_random_texture_angle and tex_slot.has_random_texture_angle:
            if sculpt:
                if brush.sculpt_capabilities.has_random_texture_angle:
                    layout.prop(tex_slot, "use_random", text="Random")
            else:
                layout.prop(tex_slot, "use_random", text="Random")


class VIEW3D_MT_mesh_add(Menu):
    bl_idname = "VIEW3D_MT_mesh_add"
    bl_label = "Mesh"

    def draw(self, _context):
        layout = self.layout

        layout.operator_context = 'INVOKE_REGION_WIN'

        layout.operator("mesh.primitive_plane_add", text="Plane", icon='MESH_PLANE')
        layout.operator("mesh.primitive_cube_add", text="Cube", icon='MESH_CUBE')
        layout.operator("mesh.primitive_circle_add", text="Circle", icon='MESH_CIRCLE')
        layout.operator("mesh.primitive_uv_sphere_add", text="UV Sphere", icon='MESH_UVSPHERE')
        layout.operator("mesh.primitive_ico_sphere_add", text="Ico Sphere", icon='MESH_ICOSPHERE')
        layout.operator("mesh.primitive_cylinder_add", text="Cylinder", icon='MESH_CYLINDER')
        layout.operator("mesh.primitive_cone_add", text="Cone", icon='MESH_CONE')
        layout.operator("mesh.primitive_torus_add", text="Torus", icon='MESH_TORUS')

        layout.separator()

        layout.operator("mesh.primitive_grid_add", text="Grid", icon='MESH_GRID')
        layout.operator("mesh.primitive_monkey_add", text="Monkey", icon='MESH_MONKEY')


class VIEW3D_MT_curve_add(Menu):
    bl_idname = "VIEW3D_MT_curve_add"
    bl_label = "Curve"

    def draw(self, _context):
        layout = self.layout

        layout.operator_context = 'INVOKE_REGION_WIN'

        layout.operator("curve.primitive_bezier_curve_add", text="Bezier", icon='CURVE_BEZCURVE')
        layout.operator("curve.primitive_bezier_circle_add", text="Circle", icon='CURVE_BEZCIRCLE')

        layout.separator()

        layout.operator("curve.primitive_nurbs_curve_add", text="Nurbs Curve", icon='CURVE_NCURVE')
        layout.operator("curve.primitive_nurbs_circle_add", text="Nurbs Circle", icon='CURVE_NCIRCLE')
        layout.operator("curve.primitive_nurbs_path_add", text="Path", icon='CURVE_PATH')


class VIEW3D_MT_surface_add(Menu):
    bl_idname = "VIEW3D_MT_surface_add"
    bl_label = "Surface"

    def draw(self, _context):
        layout = self.layout

        layout.operator_context = 'INVOKE_REGION_WIN'

        layout.operator("surface.primitive_nurbs_surface_curve_add", text="Surface Curve", icon='SURFACE_NCURVE')
        layout.operator("surface.primitive_nurbs_surface_circle_add", text="Surface Circle", icon='SURFACE_NCIRCLE')
        layout.operator("surface.primitive_nurbs_surface_surface_add", text="Surface Patch", icon='SURFACE_NSURFACE')
        layout.operator("surface.primitive_nurbs_surface_cylinder_add", text="Surface Cylinder", icon='SURFACE_NCYLINDER')
        layout.operator("surface.primitive_nurbs_surface_sphere_add", text="Surface Sphere", icon='SURFACE_NSPHERE')
        layout.operator("surface.primitive_nurbs_surface_torus_add", text="Surface Torus", icon='SURFACE_NTORUS')


class VIEW3D_MT_edit_metaball_context_menu(Menu):
    bl_label = "Metaball Context Menu"

    def draw(self, _context):
        layout = self.layout

        layout.operator_context = 'INVOKE_REGION_WIN'

        # Add
        layout.operator("mball.duplicate_move", icon = "DUPLICATE")

        layout.separator()

        # Modify
        layout.menu("VIEW3D_MT_mirror")
        layout.menu("VIEW3D_MT_snap")

        layout.separator()

        # Remove
        layout.operator_context = 'EXEC_DEFAULT'
        layout.operator("mball.delete_metaelems", text="Delete", icon = "DELETE")


class VIEW3D_MT_metaball_add(Menu):
    bl_idname = "VIEW3D_MT_metaball_add"
    bl_label = "Metaball"

    def draw(self, _context):
        layout = self.layout

        layout.operator_context = 'INVOKE_REGION_WIN'
        layout.operator_enum("object.metaball_add", "type")


class TOPBAR_MT_edit_curve_add(Menu):
    bl_idname = "TOPBAR_MT_edit_curve_add"
    bl_label = "Add"
    bl_translation_context = i18n_contexts.operator_default

    def draw(self, context):
        is_surf = context.active_object.type == 'SURFACE'

        layout = self.layout
        layout.operator_context = 'EXEC_REGION_WIN'

        if is_surf:
            VIEW3D_MT_surface_add.draw(self, context)
        else:
            VIEW3D_MT_curve_add.draw(self, context)


class TOPBAR_MT_edit_armature_add(Menu):
    bl_idname = "TOPBAR_MT_edit_armature_add"
    bl_label = "Armature"

    def draw(self, _context):
        layout = self.layout

        layout.operator_context = 'EXEC_REGION_WIN'
        layout.operator("armature.bone_primitive_add", text="Single Bone", icon='BONE_DATA')


class VIEW3D_MT_armature_add(Menu):
    bl_idname = "VIEW3D_MT_armature_add"
    bl_label = "Armature"

    def draw(self, _context):
        layout = self.layout

        layout.operator_context = 'EXEC_REGION_WIN'
        layout.operator("object.armature_add", text="Single Bone", icon='BONE_DATA')


class VIEW3D_MT_light_add(Menu):
    bl_idname = "VIEW3D_MT_light_add"
    bl_label = "Light"

    def draw(self, _context):
        layout = self.layout

        layout.operator_context = 'INVOKE_REGION_WIN'
        layout.operator_enum("object.light_add", "type")


class VIEW3D_MT_lightprobe_add(Menu):
    bl_idname = "VIEW3D_MT_lightprobe_add"
    bl_label = "Light Probe"

    def draw(self, _context):
        layout = self.layout

        layout.operator_context = 'INVOKE_REGION_WIN'
        layout.operator_enum("object.lightprobe_add", "type")


class VIEW3D_MT_camera_add(Menu):
    bl_idname = "VIEW3D_MT_camera_add"
    bl_label = "Camera"

    def draw(self, _context):
        layout = self.layout
        layout.operator_context = 'EXEC_REGION_WIN'
        layout.operator("object.camera_add", text="Camera", icon='OUTLINER_OB_CAMERA')


class VIEW3D_MT_volume_add(Menu):
    bl_idname = "VIEW3D_MT_volume_add"
    bl_label = "Volume"

    def draw(self, _context):
        layout = self.layout
        layout.operator("object.volume_import", text="Import OpenVDB...", icon='VOLUME_DATA')
        layout.operator("object.volume_add", text="Empty", icon='VOLUME_DATA')


class VIEW3D_MT_add(Menu):
    bl_label = "Add"
    bl_translation_context = i18n_contexts.operator_default

    def draw(self, context):
        layout = self.layout

        # note, don't use 'EXEC_SCREEN' or operators won't get the 'v3d' context.

        # Note: was EXEC_AREA, but this context does not have the 'rv3d', which prevents
        #       "align_view" to work on first call (see [#32719]).
        layout.operator_context = 'EXEC_REGION_WIN'

        # layout.operator_menu_enum("object.mesh_add", "type", text="Mesh", icon='OUTLINER_OB_MESH')
        layout.menu("VIEW3D_MT_mesh_add", icon='OUTLINER_OB_MESH')

        # layout.operator_menu_enum("object.curve_add", "type", text="Curve", icon='OUTLINER_OB_CURVE')
        layout.menu("VIEW3D_MT_curve_add", icon='OUTLINER_OB_CURVE')
        # layout.operator_menu_enum("object.surface_add", "type", text="Surface", icon='OUTLINER_OB_SURFACE')
        layout.menu("VIEW3D_MT_surface_add", icon='OUTLINER_OB_SURFACE')
        layout.menu("VIEW3D_MT_metaball_add", text="Metaball", icon='OUTLINER_OB_META')
        layout.operator("object.text_add", text="Text", icon='OUTLINER_OB_FONT')
        if hasattr(bpy.data, "hairs"):
            layout.operator("object.hair_add", text="Hair", icon='OUTLINER_OB_HAIR')
        if hasattr(bpy.data, "pointclouds"):
            layout.operator("object.pointcloud_add", text="Point Cloud", icon='OUTLINER_OB_POINTCLOUD')
        layout.menu("VIEW3D_MT_volume_add", text="Volume", icon='OUTLINER_OB_VOLUME')
        layout.operator_menu_enum("object.gpencil_add", "type", text="Grease Pencil", icon='OUTLINER_OB_GREASEPENCIL')
        layout.separator()

        if VIEW3D_MT_armature_add.is_extended():
            layout.menu("VIEW3D_MT_armature_add", icon='OUTLINER_OB_ARMATURE')
        else:
            layout.operator("object.armature_add", text="Armature", icon='OUTLINER_OB_ARMATURE')

        layout.operator("object.add", text="Lattice", icon='OUTLINER_OB_LATTICE').type = 'LATTICE'
        layout.operator_menu_enum("object.empty_add", "type", text="Empty", icon='OUTLINER_OB_EMPTY')
        layout.menu("VIEW3D_MT_image_add", text="Image", icon='OUTLINER_OB_IMAGE')

        layout.separator()

        layout.operator("object.speaker_add", text="Speaker", icon='OUTLINER_OB_SPEAKER')
        layout.separator()

        if VIEW3D_MT_camera_add.is_extended():
            layout.menu("VIEW3D_MT_camera_add", icon='OUTLINER_OB_CAMERA')
        else:
            VIEW3D_MT_camera_add.draw(self, context)

        layout.menu("VIEW3D_MT_light_add", icon='OUTLINER_OB_LIGHT')

        layout.separator()

        layout.menu("VIEW3D_MT_lightprobe_add", icon='OUTLINER_OB_LIGHTPROBE')

        layout.separator()

        layout.operator_menu_enum("object.effector_add", "type", text="Force Field", icon='OUTLINER_OB_FORCE_FIELD')

        layout.separator()

        has_collections = bool(bpy.data.collections)
        col = layout.column()
        col.enabled = has_collections

        if not has_collections or len(bpy.data.collections) > 10:
            col.operator_context = 'INVOKE_REGION_WIN'
            col.operator(
                "object.collection_instance_add",
                text="Collection Instance" if has_collections else "No Collections to Instance",
                icon='OUTLINER_OB_GROUP_INSTANCE',
            )
        else:
            col.operator_menu_enum(
                "object.collection_instance_add",
                "collection",
                text="Collection Instance",
                icon='OUTLINER_OB_GROUP_INSTANCE',
            )


class VIEW3D_MT_image_add(Menu):
    bl_label = "Add Image"

    def draw(self, _context):
        layout = self.layout
        layout.operator("object.load_reference_image", text="Reference", icon='IMAGE_REFERENCE')
        layout.operator("object.load_background_image", text="Background", icon='IMAGE_BACKGROUND')


class VIEW3D_MT_object_relations(Menu):
    bl_label = "Relations"

    def draw(self, _context):
        layout = self.layout

        layout.operator("object.proxy_make", text="Make Proxy", icon='MAKE_PROXY')

        if bpy.app.use_override_library:
            layout.operator("object.make_override_library", text="Make Library Override", icon = "LIBRARY_DATA_OVERRIDE")

        layout.operator("object.make_dupli_face", icon = "MAKEDUPLIFACE")

        layout.separator()

        layout.operator_menu_enum("object.make_local", "type", text="Make Local")
        layout.menu("VIEW3D_MT_make_single_user")

        layout.separator()

        layout.operator("object.data_transfer", icon ='TRANSFER_DATA')
        layout.operator("object.datalayout_transfer", icon ='TRANSFER_DATA_LAYOUT')

class VIEW3D_MT_origin_set(Menu):
    bl_label = "Set Origin"

    def draw(self, context):
        layout = self.layout

        layout.operator("object.origin_set", icon ='GEOMETRY_TO_ORIGIN', text = "Geometry to Origin").type='GEOMETRY_ORIGIN'
        layout.operator("object.origin_set", icon ='ORIGIN_TO_GEOMETRY', text = "Origin to Geometry").type='ORIGIN_GEOMETRY'
        layout.operator("object.origin_set", icon ='ORIGIN_TO_CURSOR', text = "Origin to 3D Cursor").type='ORIGIN_CURSOR'
        layout.operator("object.origin_set", icon ='ORIGIN_TO_CENTEROFMASS', text = "Origin to Center of Mass (Surface)").type='ORIGIN_CENTER_OF_MASS'
        layout.operator("object.origin_set", icon ='ORIGIN_TO_VOLUME', text = "Origin to Center of Mass (Volume)").type='ORIGIN_CENTER_OF_VOLUME'


# ********** Object menu **********

# Workaround to separate the tooltips
class VIEW3D_MT_object_delete_global(bpy.types.Operator):
    """Deletes the selected object(s) globally in all opened scenes"""      # blender will use this as a tooltip for menu items and buttons.
    bl_idname = "object.delete_global"        # unique identifier for buttons and menu items to reference.
    bl_label = "Delete Global"         # display name in the interface.
    bl_options = {'REGISTER', 'UNDO'}  # enable undo for the operator.

    def execute(self, context):        # execute() is called by blender when running the operator.
        bpy.ops.object.delete(use_global = True)
        return {'FINISHED'}


class VIEW3D_MT_object(Menu):
    bl_context = "objectmode"
    bl_label = "Object"

    def draw(self, context):
        layout = self.layout

        obj = context.object
        is_eevee = context.scene.render.engine == 'BLENDER_EEVEE'
        view = context.space_data

        layout.menu("VIEW3D_MT_transform_object")
        layout.menu("VIEW3D_MT_origin_set")
        layout.menu("VIEW3D_MT_mirror")
        layout.menu("VIEW3D_MT_object_clear")
        layout.menu("VIEW3D_MT_object_apply")
        layout.menu("VIEW3D_MT_snap")

        layout.separator()

        layout.operator("object.duplicate_move", icon = "DUPLICATE")
        layout.operator("object.duplicate_move_linked", icon = "DUPLICATE")
        layout.operator("object.join", icon ='JOIN')

        layout.separator()

        layout.operator_context = 'EXEC_DEFAULT'
        myvar = layout.operator("object.delete", text="Delete", icon = "DELETE")
        myvar.use_global = False
        myvar.confirm = False
        layout.operator("object.delete_global", text="Delete Global", icon = "DELETE") # bfa - separated tooltip

        layout.separator()

        layout.operator("view3d.copybuffer", text="Copy Objects", icon='COPYDOWN')
        layout.operator("view3d.pastebuffer", text="Paste Objects", icon='PASTEDOWN')

        layout.separator()

        layout.menu("VIEW3D_MT_object_parent")
        #layout.menu("VIEW3D_MT_object_collection") # bfa, turned off
        layout.menu("VIEW3D_MT_object_relations")
        layout.menu("VIEW3D_MT_object_constraints")
        layout.menu("VIEW3D_MT_object_track")
        layout.menu("VIEW3D_MT_make_links", text="Make Links")

        # shading just for mesh objects
        if obj is None:
            pass

        elif obj.type == 'MESH':

            layout.separator()

            layout.operator("object.shade_smooth", icon ='SHADING_SMOOTH')
            layout.operator("object.shade_flat", icon ='SHADING_FLAT')

        layout.separator()

        layout.menu("VIEW3D_MT_object_animation")
        layout.menu("VIEW3D_MT_object_rigid_body")

        layout.separator()

        layout.menu("VIEW3D_MT_object_quick_effects")
        layout.menu("VIEW3D_MT_subdivision_set")

        layout.separator()

        layout.menu("VIEW3D_MT_object_convert")

        layout.separator()

        layout.menu("VIEW3D_MT_object_showhide")


        if obj is None:
            pass

        elif obj.type == 'CAMERA':
            layout.operator_context = 'INVOKE_REGION_WIN'

            layout.separator()

            if obj.data.type == 'PERSP':
                props = layout.operator("wm.context_modal_mouse", text="Camera Lens Angle", icon = "LENS_ANGLE")
                props.data_path_iter = "selected_editable_objects"
                props.data_path_item = "data.lens"
                props.input_scale = 0.1
                if obj.data.lens_unit == 'MILLIMETERS':
                    props.header_text = "Camera Lens Angle: %.1fmm"
                else:
                    props.header_text = "Camera Lens Angle: %.1f\u00B0"

            else:
                props = layout.operator("wm.context_modal_mouse", text="Camera Lens Scale", icon = "LENS_SCALE")
                props.data_path_iter = "selected_editable_objects"
                props.data_path_item = "data.ortho_scale"
                props.input_scale = 0.01
                props.header_text = "Camera Lens Scale: %.3f"

            if not obj.data.dof.focus_object:
                if view and view.camera == obj and view.region_3d.view_perspective == 'CAMERA':
                    props = layout.operator("ui.eyedropper_depth", text="DOF Distance (Pick)", icon = "DOF")
                else:
                    props = layout.operator("wm.context_modal_mouse", text="DOF Distance", icon = "DOF")
                    props.data_path_iter = "selected_editable_objects"
                    props.data_path_item = "data.dof.focus_distance"
                    props.input_scale = 0.02
                    props.header_text = "DOF Distance: %.3f"

        elif obj.type in {'CURVE', 'FONT'}:
            layout.operator_context = 'INVOKE_REGION_WIN'

            layout.separator()

            props = layout.operator("wm.context_modal_mouse", text="Extrude Size", icon = "EXTRUDESIZE")
            props.data_path_iter = "selected_editable_objects"
            props.data_path_item = "data.extrude"
            props.input_scale = 0.01
            props.header_text = "Extrude Size: %.3f"

            props = layout.operator("wm.context_modal_mouse", text="Width Size", icon = "WIDTH_SIZE")
            props.data_path_iter = "selected_editable_objects"
            props.data_path_item = "data.offset"
            props.input_scale = 0.01
            props.header_text = "Width Size: %.3f"


        elif obj.type == 'EMPTY':
            layout.operator_context = 'INVOKE_REGION_WIN'

            layout.separator()

            props = layout.operator("wm.context_modal_mouse", text="Empty Draw Size", icon = "DRAWSIZE")
            props.data_path_iter = "selected_editable_objects"
            props.data_path_item = "empty_display_size"
            props.input_scale = 0.01
            props.header_text = "Empty Draw Size: %.3f"

        elif obj.type == 'LIGHT':
            light = obj.data
            layout.operator_context = 'INVOKE_REGION_WIN'

            layout.separator()

            emission_node = None
            if light.node_tree:
                for node in light.node_tree.nodes:
                    if getattr(node, "type", None) == 'EMISSION':
                        emission_node = node
                        break

            if is_eevee and not emission_node:
                props = layout.operator("wm.context_modal_mouse", text="Energy", icon = "LIGHT_STRENGTH")
                props.data_path_iter = "selected_editable_objects"
                props.data_path_item = "data.energy"
                props.header_text = "Light Energy: %.3f"

            if emission_node is not None:
                props = layout.operator("wm.context_modal_mouse", text="Energy", icon = "LIGHT_STRENGTH")
                props.data_path_iter = "selected_editable_objects"
                props.data_path_item = (
                    "data.node_tree"
                    ".nodes[\"" + emission_node.name + "\"]"
                    ".inputs[\"Strength\"].default_value"
                )
                props.header_text = "Light Energy: %.3f"
                props.input_scale = 0.1

            if light.type == 'AREA':
                props = layout.operator("wm.context_modal_mouse", text="Size X", icon = "LIGHT_SIZE")
                props.data_path_iter = "selected_editable_objects"
                props.data_path_item = "data.size"
                props.header_text = "Light Size X: %.3f"

                if light.shape in {'RECTANGLE', 'ELLIPSE'}:
                    props = layout.operator("wm.context_modal_mouse", text="Size Y", icon = "LIGHT_SIZE")
                    props.data_path_iter = "selected_editable_objects"
                    props.data_path_item = "data.size_y"
                    props.header_text = "Light Size Y: %.3f"

            elif light.type in {'SPOT', 'POINT', 'SUN'}:
                props = layout.operator("wm.context_modal_mouse", text="Radius", icon = "RADIUS")
                props.data_path_iter = "selected_editable_objects"
                props.data_path_item = "data.shadow_soft_size"
                props.header_text = "Light Radius: %.3f"

            if light.type == 'SPOT':
                layout.separator()

                props = layout.operator("wm.context_modal_mouse", text="Spot Size", icon = "LIGHT_SIZE")
                props.data_path_iter = "selected_editable_objects"
                props.data_path_item = "data.spot_size"
                props.input_scale = 0.01
                props.header_text = "Spot Size: %.2f"

                props = layout.operator("wm.context_modal_mouse", text="Spot Blend", icon = "SPOT_BLEND")
                props.data_path_iter = "selected_editable_objects"
                props.data_path_item = "data.spot_blend"
                props.input_scale = -0.01
                props.header_text = "Spot Blend: %.2f"

class VIEW3D_MT_object_convert(Menu):
    bl_label = "Convert To"

    def draw(self, context):
        layout = self.layout

        obj = context.object

        layout.operator_enum("object.convert", "target")

        # check if object exists at all.
        if obj is not None and obj.type == 'GPENCIL':

            layout.separator()

            layout.operator("gpencil.convert", text="Convert Gpencil to Path", icon = "OUTLINER_OB_CURVE").type = 'PATH'
            layout.operator("gpencil.convert", text="Convert Gpencil to Bezier Curves", icon = "OUTLINER_OB_CURVE").type = 'CURVE'
            layout.operator("gpencil.convert", text="Convert Gpencil to Mesh", icon = "OUTLINER_OB_MESH").type = 'POLY'


class VIEW3D_MT_object_animation(Menu):
    bl_label = "Animation"

    def draw(self, _context):
        layout = self.layout

        layout.operator("anim.keyframe_insert_menu", text="Insert Keyframe", icon= 'KEYFRAMES_INSERT')
        layout.operator("anim.keyframe_delete_v3d", text="Delete Keyframes", icon= 'KEYFRAMES_REMOVE')
        layout.operator("anim.keyframe_clear_v3d", text="Clear Keyframes", icon= 'KEYFRAMES_CLEAR')
        layout.operator("anim.keying_set_active_set", text="Change Keying Set", icon='TRIA_RIGHT')

        layout.separator()

        layout.operator("nla.bake", text="Bake Action", icon= 'BAKE_ACTION')


class VIEW3D_MT_object_rigid_body(Menu):
    bl_label = "Rigid Body"

    def draw(self, _context):
        layout = self.layout

        layout.operator("rigidbody.objects_add", text="Add Active", icon='RIGID_ADD_ACTIVE').type = 'ACTIVE'
        layout.operator("rigidbody.objects_add", text="Add Passive", icon='RIGID_ADD_PASSIVE').type = 'PASSIVE'

        layout.separator()

        layout.operator("rigidbody.objects_remove", text="Remove", icon='RIGID_REMOVE')

        layout.separator()

        layout.operator("rigidbody.shape_change", text="Change Shape", icon='RIGID_CHANGE_SHAPE')
        layout.operator("rigidbody.mass_calculate", text="Calculate Mass", icon='RIGID_CALCULATE_MASS')
        layout.operator("rigidbody.object_settings_copy", text="Copy from Active", icon='RIGID_COPY_FROM_ACTIVE')
        layout.operator("object.visual_transform_apply", text="Apply Transformation", icon='RIGID_APPLY_TRANS')
        layout.operator("rigidbody.bake_to_keyframes", text="Bake To Keyframes", icon='RIGID_BAKE_TO_KEYFRAME')

        layout.separator()

        layout.operator("rigidbody.connect", text="Connect", icon='RIGID_CONSTRAINTS_CONNECT')


class VIEW3D_MT_object_clear(Menu):
    bl_label = "Clear"

    def draw(self, _context):
        layout = self.layout

        layout.operator("object.location_clear", text="Location", icon = "CLEARMOVE").clear_delta = False
        layout.operator("object.rotation_clear", text="Rotation", icon = "CLEARROTATE").clear_delta = False
        layout.operator("object.scale_clear", text="Scale", icon = "CLEARSCALE").clear_delta = False

        layout.separator()

        layout.operator("object.origin_clear", text="Origin", icon = "CLEARORIGIN")


class VIEW3D_MT_object_context_menu(Menu):
    bl_label = "Object Context Menu"

    def draw(self, context):

        layout = self.layout
        view = context.space_data

        obj = context.object

        selected_objects_len = len(context.selected_objects)

        # If nothing is selected
        # (disabled for now until it can be made more useful).
        '''
        if selected_objects_len == 0:

            layout.menu("VIEW3D_MT_add", text="Add", text_ctxt=i18n_contexts.operator_default)
            layout.operator("view3d.pastebuffer", text="Paste Objects", icon='PASTEDOWN')

            return
        '''

        # If something is selected
        if obj is not None and obj.type in {'MESH', 'CURVE', 'SURFACE'}:
            layout.operator("object.shade_smooth", text="Shade Smooth", icon ='SHADING_SMOOTH')
            layout.operator("object.shade_flat", text="Shade Flat", icon ='SHADING_FLAT')

            layout.separator()

        if obj is None:
            pass
        elif obj.type == 'MESH':
            layout.operator_context = 'INVOKE_REGION_WIN'
            layout.operator_menu_enum("object.origin_set", text="Set Origin", property="type")

            layout.operator_context = 'INVOKE_DEFAULT'
            # If more than one object is selected
            if selected_objects_len > 1:
                layout.operator("object.join", icon = "JOIN")

            layout.separator()

        elif obj.type == 'CAMERA':
            layout.operator_context = 'INVOKE_REGION_WIN'

            if obj.data.type == 'PERSP':
                props = layout.operator("wm.context_modal_mouse", text="Camera Lens Angle", icon = "LENS_ANGLE")
                props.data_path_iter = "selected_editable_objects"
                props.data_path_item = "data.lens"
                props.input_scale = 0.1
                if obj.data.lens_unit == 'MILLIMETERS':
                    props.header_text = "Camera Lens Angle: %.1fmm"
                else:
                    props.header_text = "Camera Lens Angle: %.1f\u00B0"

            else:
                props = layout.operator("wm.context_modal_mouse", text="Camera Lens Scale", icon = "LENS_SCALE")
                props.data_path_iter = "selected_editable_objects"
                props.data_path_item = "data.ortho_scale"
                props.input_scale = 0.01
                props.header_text = "Camera Lens Scale: %.3f"

            if not obj.data.dof.focus_object:
                if view and view.camera == obj and view.region_3d.view_perspective == 'CAMERA':
                    props = layout.operator("ui.eyedropper_depth", text="DOF Distance (Pick)", icon = "DOF")
                else:
                    props = layout.operator("wm.context_modal_mouse", text="DOF Distance", icon = "DOF")
                    props.data_path_iter = "selected_editable_objects"
                    props.data_path_item = "data.dof_distance"
                    props.input_scale = 0.02
                    props.header_text = "DOF Distance: %.3f"

            layout.separator()

        elif obj.type in {'CURVE', 'FONT'}:
            layout.operator_context = 'INVOKE_REGION_WIN'

            props = layout.operator("wm.context_modal_mouse", text="Extrude Size", icon = "EXTRUDESIZE")
            props.data_path_iter = "selected_editable_objects"
            props.data_path_item = "data.extrude"
            props.input_scale = 0.01
            props.header_text = "Extrude Size: %.3f"

            props = layout.operator("wm.context_modal_mouse", text="Width Size", icon = "WIDTH_SIZE")
            props.data_path_iter = "selected_editable_objects"
            props.data_path_item = "data.offset"
            props.input_scale = 0.01
            props.header_text = "Width Size: %.3f"

            layout.separator()

            layout.operator("object.convert", text="Convert to Mesh", icon = "MESH_DATA").target = 'MESH'
            layout.operator("object.convert", text="Convert to Grease Pencil", icon ="GREASEPENCIL").target = 'GPENCIL'
            layout.operator_menu_enum("object.origin_set", text="Set Origin", property="type", icon ="ORIGIN")

            layout.separator()

        elif obj.type == 'GPENCIL':
            layout.operator("gpencil.convert", text="Convert to Path", icon ="CURVE_PATH").type = 'PATH'
            layout.operator("gpencil.convert", text="Convert to Bezier Curve", icon ="OUTLINER_DATA_CURVE").type = 'CURVE'
            layout.operator("gpencil.convert", text="Convert to Polygon Curve", icon ="OUTLINER_DATA_MESH").type = 'POLY'

            layout.operator_menu_enum("object.origin_set", text="Set Origin", property="type")

            layout.separator()

        elif obj.type == 'EMPTY':
            layout.operator_context = 'INVOKE_REGION_WIN'

            props = layout.operator("wm.context_modal_mouse", text="Empty Draw Size", icon = "DRAWSIZE")
            props.data_path_iter = "selected_editable_objects"
            props.data_path_item = "empty_display_size"
            props.input_scale = 0.01
            props.header_text = "Empty Draw Size: %.3f"

            layout.separator()

        elif obj.type == 'LIGHT':
            light = obj.data

            layout.operator_context = 'INVOKE_REGION_WIN'

            props = layout.operator("wm.context_modal_mouse", text="Power", icon = "LIGHT_STRENGTH")
            props.data_path_iter = "selected_editable_objects"
            props.data_path_item = "data.energy"
            props.header_text = "Light Power: %.3f"

            if light.type == 'AREA':
                props = layout.operator("wm.context_modal_mouse", text="Size X", icon = "LIGHT_SIZE")
                props.data_path_iter = "selected_editable_objects"
                props.data_path_item = "data.size"
                props.header_text = "Light Size X: %.3f"

                if light.shape in {'RECTANGLE', 'ELLIPSE'}:
                    props = layout.operator("wm.context_modal_mouse", text="Size Y", icon = "LIGHT_SIZE")
                    props.data_path_iter = "selected_editable_objects"
                    props.data_path_item = "data.size_y"
                    props.header_text = "Light Size Y: %.3f"

            elif light.type in {'SPOT', 'POINT'}:
                props = layout.operator("wm.context_modal_mouse", text="Radius", icon = "RADIUS")
                props.data_path_iter = "selected_editable_objects"
                props.data_path_item = "data.shadow_soft_size"
                props.header_text = "Light Radius: %.3f"

            elif light.type == 'SUN':
                props = layout.operator("wm.context_modal_mouse", text="Angle", icon = "ANGLE")
                props.data_path_iter = "selected_editable_objects"
                props.data_path_item = "data.angle"
                props.header_text = "Light Angle: %.3f"

            if light.type == 'SPOT':
                layout.separator()

                props = layout.operator("wm.context_modal_mouse", text="Spot Size", icon = "LIGHT_SIZE")
                props.data_path_iter = "selected_editable_objects"
                props.data_path_item = "data.spot_size"
                props.input_scale = 0.01
                props.header_text = "Spot Size: %.2f"

                props = layout.operator("wm.context_modal_mouse", text="Spot Blend", icon = "SPOT_BLEND")
                props.data_path_iter = "selected_editable_objects"
                props.data_path_item = "data.spot_blend"
                props.input_scale = -0.01
                props.header_text = "Spot Blend: %.2f"

            layout.separator()

        layout.operator("view3d.copybuffer", text="Copy Objects", icon='COPYDOWN')
        layout.operator("view3d.pastebuffer", text="Paste Objects", icon='PASTEDOWN')

        layout.separator()

        layout.operator("object.duplicate_move", icon='DUPLICATE')
        layout.operator("object.duplicate_move_linked", icon = "DUPLICATE")

        layout.separator()

        props = layout.operator("wm.call_panel", text="Rename Active Object", icon='RENAME')
        props.name = "TOPBAR_PT_name"
        props.keep_open = False

        layout.separator()

        layout.menu("VIEW3D_MT_mirror")
        layout.menu("VIEW3D_MT_snap")
        layout.menu("VIEW3D_MT_object_parent")
        layout.operator_context = 'INVOKE_REGION_WIN'

        if view and view.local_view:
            layout.operator("view3d.localview_remove_from", icon= 'VIEW_REMOVE_LOCAL')
        else:
            layout.operator("object.move_to_collection", icon= 'GROUP')

        layout.separator()

        layout.operator("anim.keyframe_insert_menu", text="Insert Keyframe", icon= 'KEYFRAMES_INSERT')

        layout.separator()

        layout.operator_context = 'EXEC_DEFAULT'
        layout.operator("object.delete", text="Delete", icon = "DELETE").use_global = False


class VIEW3D_MT_object_shading(Menu):
    # XXX, this menu is a place to store shading operator in object mode
    bl_label = "Shading"

    def draw(self, _context):
        layout = self.layout
        layout.operator("object.shade_smooth", text="Smooth", icon = "SHADING_SMOOTH")
        layout.operator("object.shade_flat", text="Flat", icon = "SHADING_FLAT")


class VIEW3D_MT_object_apply(Menu):
    bl_label = "Apply"

    def draw(self, _context):
        layout = self.layout

        props = layout.operator("object.transform_apply", text="Location", text_ctxt=i18n_contexts.default, icon = "APPLYMOVE")
        props.location, props.rotation, props.scale = True, False, False

        props = layout.operator("object.transform_apply", text="Rotation", text_ctxt=i18n_contexts.default, icon = "APPLYROTATE")
        props.location, props.rotation, props.scale = False, True, False

        props = layout.operator("object.transform_apply", text="Scale", text_ctxt=i18n_contexts.default, icon = "APPLYSCALE")
        props.location, props.rotation, props.scale = False, False, True

        props = layout.operator("object.transform_apply", text="All Transforms", text_ctxt=i18n_contexts.default, icon = "APPLYALL")
        props.location, props.rotation, props.scale = True, True, True

        props = layout.operator("object.transform_apply", text="Rotation & Scale", text_ctxt=i18n_contexts.default, icon = "APPLY_ROTSCALE")
        props.location, props.rotation, props.scale = False, True, True

        layout.separator()

        layout.operator("object.transforms_to_deltas", text="Location to Deltas", text_ctxt=i18n_contexts.default, icon = "APPLYMOVEDELTA").mode = 'LOC'
        layout.operator("object.transforms_to_deltas", text="Rotation to Deltas", text_ctxt=i18n_contexts.default, icon = "APPLYROTATEDELTA").mode = 'ROT'
        layout.operator("object.transforms_to_deltas", text="Scale to Deltas", text_ctxt=i18n_contexts.default, icon = "APPLYSCALEDELTA").mode = 'SCALE'
        layout.operator("object.transforms_to_deltas", text="All Transforms to Deltas", text_ctxt=i18n_contexts.default, icon = "APPLYALLDELTA").mode = 'ALL'
        layout.operator("object.anim_transforms_to_deltas", icon = "APPLYANIDELTA")

        layout.separator()

        layout.operator("object.visual_transform_apply", text="Visual Transform", text_ctxt=i18n_contexts.default, icon = "VISUALTRANSFORM")
        layout.operator("object.duplicates_make_real", icon = "MAKEDUPLIREAL")


class VIEW3D_MT_object_parent(Menu):
    bl_label = "Parent"

    def draw(self, _context):
        layout = self.layout
        operator_context_default = layout.operator_context

        layout.operator_enum("object.parent_set", "type")

        layout.separator()

        layout.operator_context = 'EXEC_DEFAULT'
        layout.operator("object.parent_no_inverse_set", icon = "PARENT")
        layout.operator_context = operator_context_default

        layout.separator()

        layout.operator_enum("object.parent_clear", "type")


class VIEW3D_MT_object_track(Menu):
    bl_label = "Track"

    def draw(self, _context):
        layout = self.layout

        layout.operator("object.track_set", text = "Damped Track Constraint", icon = "CONSTRAINT_DATA").type = "DAMPTRACK"
        layout.operator("object.track_set", text = "Track to Constraint", icon = "CONSTRAINT_DATA").type = "TRACKTO"
        layout.operator("object.track_set", text = "Lock Track Constraint", icon = "CONSTRAINT_DATA").type = "LOCKTRACK"

        layout.separator()

        layout.operator("object.track_clear", text= "Clear Track", icon = "CLEAR_TRACK").type = 'CLEAR'
        layout.operator("object.track_clear", text= "Clear Track - Keep Transformation", icon = "CLEAR_TRACK").type = 'CLEAR_KEEP_TRANSFORM'


class VIEW3D_MT_object_collection(Menu):
    bl_label = "Collection"

    def draw(self, _context):
        layout = self.layout

        layout.operator("object.move_to_collection", icon='GROUP')
        layout.operator("object.link_to_collection", icon='GROUP')

        layout.separator()

        layout.operator("collection.create", icon='COLLECTION_NEW')
        # layout.operator_menu_enum("collection.objects_remove", "collection")  # BUGGY
        layout.operator("collection.objects_remove", icon = "DELETE")
        layout.operator("collection.objects_remove_all", icon = "DELETE")

        layout.separator()

        layout.operator("collection.objects_add_active", icon='GROUP')
        layout.operator("collection.objects_remove_active", icon = "DELETE")


class VIEW3D_MT_object_constraints(Menu):
    bl_label = "Constraints"

    def draw(self, _context):
        layout = self.layout

        layout.operator("object.constraint_add_with_targets", icon = "CONSTRAINT_DATA")
        layout.operator("object.constraints_copy", icon = "COPYDOWN")

        layout.separator()

        layout.operator("object.constraints_clear", icon = "CLEAR_CONSTRAINT")


class VIEW3D_MT_object_quick_effects(Menu):
    bl_label = "Quick Effects"

    def draw(self, _context):
        layout = self.layout

        layout.operator("object.quick_fur", icon = "HAIR")
        layout.operator("object.quick_explode", icon = "MOD_EXPLODE")
        layout.operator("object.quick_smoke", icon = "MOD_SMOKE")
        layout.operator("object.quick_liquid", icon = "MOD_FLUIDSIM")


# Workaround to separate the tooltips for Show Hide
class VIEW3D_hide_view_set_unselected(bpy.types.Operator):
    """Hides the unselected Object(s)"""      # blender will use this as a tooltip for menu items and buttons.
    bl_idname = "object.hide_unselected"        # unique identifier for buttons and menu items to reference.
    bl_label = "Hide Unselected"         # display name in the interface.
    bl_options = {'REGISTER', 'UNDO'}  # enable undo for the operator.

    def execute(self, context):        # execute() is called by blender when running the operator.
        bpy.ops.object.hide_view_set(unselected = True)
        return {'FINISHED'}


class VIEW3D_MT_object_showhide(Menu):
    bl_label = "Show/Hide"

    def draw(self, _context):
        layout = self.layout

        layout.operator("object.hide_view_clear", text="Show Hidden", icon = "HIDE_OFF")

        layout.separator()

        layout.operator("object.hide_view_set", text="Hide Selected", icon = "HIDE_ON").unselected = False
        layout.operator("object.hide_unselected", text="Hide Unselected", icon = "HIDE_UNSELECTED") # bfa - separated tooltip


class VIEW3D_MT_make_single_user(Menu):
    bl_label = "Make Single User"

    def draw(self, _context):
        layout = self.layout
        layout.operator_context = 'EXEC_DEFAULT'

        props = layout.operator("object.make_single_user", text="Object", icon='MAKE_SINGLE_USER')
        props.object = True
        props.obdata = props.material = props.animation = False

        props = layout.operator("object.make_single_user", text="Object & Data", icon='MAKE_SINGLE_USER')
        props.object = props.obdata = True
        props.material = props.animation = False

        props = layout.operator("object.make_single_user", text="Object & Data & Materials", icon='MAKE_SINGLE_USER')
        props.object = props.obdata = props.material = True
        props.animation = False

        props = layout.operator("object.make_single_user", text="Materials", icon='MAKE_SINGLE_USER')
        props.material = True
        props.object = props.obdata = props.animation = False

        props = layout.operator("object.make_single_user", text="Object Animation", icon='MAKE_SINGLE_USER')
        props.animation = True
        props.object = props.obdata = props.material = False


class VIEW3D_MT_make_links(Menu):
    bl_label = "Make Links"

    def draw(self, _context):
        layout = self.layout
        operator_context_default = layout.operator_context

        if len(bpy.data.scenes) > 10:
            layout.operator_context = 'INVOKE_REGION_WIN'
            layout.operator("object.make_links_scene", text="Objects to Scene", icon='OUTLINER_OB_EMPTY')
        else:
            layout.operator_context = 'EXEC_REGION_WIN'
            layout.operator_menu_enum("object.make_links_scene", "scene", text="Objects to Scene")

        layout.separator()

        layout.operator_context = operator_context_default

        layout.operator_enum("object.make_links_data", "type")  # inline

        layout.separator()

        layout.operator("object.join_uvs", icon = "TRANSFER_UV")  # stupid place to add this!


class VIEW3D_MT_brush(Menu):
    bl_label = "Brush"

    def draw(self, context):
        layout = self.layout

        settings = UnifiedPaintPanel.paint_settings(context)
        brush = getattr(settings, "brush", None)
        obj = context.active_object
        mesh = context.object.data # face selection masking for painting

        # skip if no active brush
        if not brush:
            layout.label(text="No Brushes currently available. Please add a texture first.", icon='INFO')
            return

        tex_slot = brush.texture_slot
        mask_tex_slot = brush.mask_texture_slot

        # brush tool
        if context.sculpt_object:
            layout.operator("brush.reset", icon = "BRUSH_RESET")

            layout.separator()

            #radial control button brush size
            myvar = layout.operator("wm.radial_control", text = "Brush Radius", icon = "BRUSHSIZE")
            myvar.data_path_primary = 'tool_settings.sculpt.brush.size'
            myvar.data_path_secondary = 'tool_settings.unified_paint_settings.size'
            myvar.use_secondary = 'tool_settings.unified_paint_settings.use_unified_size'
            myvar.rotation_path = 'tool_settings.sculpt.brush.texture_slot.angle'
            myvar.color_path = 'tool_settings.sculpt.brush.cursor_color_add'
            myvar.fill_color_path = ''
            myvar.fill_color_override_path = ''
            myvar.fill_color_override_test_path = ''
            myvar.zoom_path = ''
            myvar.image_id = 'tool_settings.sculpt.brush'
            myvar.secondary_tex = False

            #radial control button brush strength
            myvar = layout.operator("wm.radial_control", text = "Brush Strength", icon = "BRUSHSTRENGTH")
            myvar.data_path_primary = 'tool_settings.sculpt.brush.strength'
            myvar.data_path_secondary = 'tool_settings.unified_paint_settings.strength'
            myvar.use_secondary = 'tool_settings.unified_paint_settings.use_unified_strength'
            myvar.rotation_path = 'tool_settings.sculpt.brush.texture_slot.angle'
            myvar.color_path = 'tool_settings.sculpt.brush.cursor_color_add'
            myvar.fill_color_path = ''
            myvar.fill_color_override_path = ''
            myvar.fill_color_override_test_path = ''
            myvar.zoom_path = ''
            myvar.image_id = 'tool_settings.sculpt.brush'
            myvar.secondary_tex = False

            if tex_slot.has_texture_angle:

                #radial control button brushsize for texture paint mode
                myvar = layout.operator("wm.radial_control", text = "Texture Brush Angle", icon = "BRUSHANGLE")
                myvar.data_path_primary = 'tool_settings.sculpt.brush.texture_slot.angle'
                myvar.data_path_secondary = ''
                myvar.use_secondary = ''
                myvar.rotation_path = 'tool_settings.sculpt.brush.texture_slot.angle'
                myvar.color_path = 'tool_settings.sculpt.brush.cursor_color_add'
                myvar.fill_color_path = ''
                myvar.fill_color_override_path = ''
                myvar.fill_color_override_test_path = ''
                myvar.zoom_path = ''
                myvar.image_id = 'tool_settings.sculpt.brush'
                myvar.secondary_tex = False

        elif context.image_paint_object:

            if not brush:
                return

            #radial control button brushsize
            myvar = layout.operator("wm.radial_control", text = "Brush Radius", icon = "BRUSHSIZE")
            myvar.data_path_primary = 'tool_settings.image_paint.brush.size'
            myvar.data_path_secondary = 'tool_settings.unified_paint_settings.size'
            myvar.use_secondary = 'tool_settings.unified_paint_settings.use_unified_size'
            myvar.rotation_path = 'tool_settings.image_paint.brush.mask_texture_slot.angle'
            myvar.color_path = 'tool_settings.image_paint.brush.cursor_color_add'
            myvar.fill_color_path = 'tool_settings.image_paint.brush.color'
            myvar.fill_color_override_path = 'tool_settings.unified_paint_settings.color'
            myvar.fill_color_override_test_path = 'tool_settings.unified_paint_settings.use_unified_color'
            myvar.zoom_path = 'space_data.zoom'
            myvar.image_id = 'tool_settings.image_paint.brush'
            myvar.secondary_tex = True

            #radial control button brushsize
            myvar = layout.operator("wm.radial_control", text = "Brush Strength", icon = "BRUSHSTRENGTH")
            myvar.data_path_primary = 'tool_settings.image_paint.brush.strength'
            myvar.data_path_secondary = 'tool_settings.unified_paint_settings.strength'
            myvar.use_secondary = 'tool_settings.unified_paint_settings.use_unified_strength'
            myvar.rotation_path = 'tool_settings.image_paint.brush.mask_texture_slot.angle'
            myvar.color_path = 'tool_settings.image_paint.brush.cursor_color_add'
            myvar.fill_color_path = 'tool_settings.image_paint.brush.color'
            myvar.fill_color_override_path = 'tool_settings.unified_paint_settings.color'
            myvar.fill_color_override_test_path = 'tool_settings.unified_paint_settings.use_unified_color'
            myvar.zoom_path = ''
            myvar.image_id = 'tool_settings.image_paint.brush'
            myvar.secondary_tex = True

            if tex_slot.has_texture_angle:

                #radial control button brushsize for texture paint mode
                myvar = layout.operator("wm.radial_control", text = "Texture Brush Angle", icon = "BRUSHANGLE")
                myvar.data_path_primary = 'tool_settings.image_paint.brush.texture_slot.angle'
                myvar.data_path_secondary = ''
                myvar.use_secondary = ''
                myvar.rotation_path = 'tool_settings.image_paint.brush.texture_slot.angle'
                myvar.color_path = 'tool_settings.image_paint.brush.cursor_color_add'
                myvar.fill_color_path = 'tool_settings.image_paint.brush.color'
                myvar.fill_color_override_path = 'tool_settings.unified_paint_settings.color'
                myvar.fill_color_override_test_path = 'tool_settings.unified_paint_settings.use_unified_color'
                myvar.zoom_path = ''
                myvar.image_id = 'tool_settings.image_paint.brush'
                myvar.secondary_tex = False

            if mask_tex_slot.has_texture_angle:

                #radial control button brushsize
                myvar = layout.operator("wm.radial_control", text = "Texure Mask Brush Angle", icon = "BRUSHANGLE")
                myvar.data_path_primary = 'tool_settings.image_paint.brush.mask_texture_slot.angle'
                myvar.data_path_secondary = ''
                myvar.use_secondary = ''
                myvar.rotation_path = 'tool_settings.image_paint.brush.mask_texture_slot.angle'
                myvar.color_path = 'tool_settings.image_paint.brush.cursor_color_add'
                myvar.fill_color_path = 'tool_settings.image_paint.brush.color'
                myvar.fill_color_override_path = 'tool_settings.unified_paint_settings.color'
                myvar.fill_color_override_test_path = 'tool_settings.unified_paint_settings.use_unified_color'
                myvar.zoom_path = ''
                myvar.image_id = 'tool_settings.image_paint.brush'
                myvar.secondary_tex = True

        elif context.vertex_paint_object:

            #radial control button brush size
            myvar = layout.operator("wm.radial_control", text = "Brush Radius", icon = "BRUSHSIZE")
            myvar.data_path_primary = 'tool_settings.vertex_paint.brush.size'
            myvar.data_path_secondary = 'tool_settings.unified_paint_settings.size'
            myvar.use_secondary = 'tool_settings.unified_paint_settings.use_unified_size'
            myvar.rotation_path = 'tool_settings.vertex_paint.brush.texture_slot.angle'
            myvar.color_path = 'tool_settings.vertex_paint.brush.cursor_color_add'
            myvar.fill_color_path = 'tool_settings.vertex_paint.brush.color'
            myvar.fill_color_override_path = 'tool_settings.unified_paint_settings.color'
            myvar.fill_color_override_test_path = 'tool_settings.unified_paint_settings.use_unified_color'
            myvar.zoom_path = ''
            myvar.image_id = 'tool_settings.vertex_paint.brush'
            myvar.secondary_tex = False

            #radial control button brush strength
            myvar = layout.operator("wm.radial_control", text = "Brush Strength", icon = "BRUSHSTRENGTH")
            myvar.data_path_primary = 'tool_settings.vertex_paint.brush.strength'
            myvar.data_path_secondary = 'tool_settings.unified_paint_settings.strength'
            myvar.use_secondary = 'tool_settings.unified_paint_settings.use_unified_strength'
            myvar.rotation_path = 'tool_settings.vertex_paint.brush.texture_slot.angle'
            myvar.color_path = 'tool_settings.vertex_paint.brush.cursor_color_add'
            myvar.fill_color_path = 'tool_settings.vertex_paint.brush.color'
            myvar.fill_color_override_path = 'tool_settings.unified_paint_settings.color'
            myvar.fill_color_override_test_path = 'tool_settings.unified_paint_settings.use_unified_color'
            myvar.zoom_path = ''
            myvar.image_id = 'tool_settings.vertex_paint.brush'
            myvar.secondary_tex = False

            if tex_slot.has_texture_angle:

                #radial control button brushsize for texture paint mode
                myvar = layout.operator("wm.radial_control", text = "Texture Brush Angle", icon = "BRUSHANGLE")
                myvar.data_path_primary = 'tool_settings.vertex_paint.brush.texture_slot.angle'
                myvar.data_path_secondary = ''
                myvar.use_secondary = ''
                myvar.rotation_path = 'tool_settings.vertex_paint.brush.texture_slot.angle'
                myvar.color_path = 'tool_settings.vertex_paint.brush.cursor_color_add'
                myvar.fill_color_path = 'tool_settings.vertex_paint.brush.color'
                myvar.fill_color_override_path = 'tool_settings.unified_paint_settings.color'
                myvar.fill_color_override_test_path = 'tool_settings.unified_paint_settings.use_unified_color'
                myvar.zoom_path = ''
                myvar.image_id = 'tool_settings.vertex_paint.brush'
                myvar.secondary_tex = False


        elif context.weight_paint_object:

            #radial control button brush size
            myvar = layout.operator("wm.radial_control", text = "Brush Radius", icon = "BRUSHSIZE")
            myvar.data_path_primary = 'tool_settings.weight_paint.brush.size'
            myvar.data_path_secondary = 'tool_settings.unified_paint_settings.size'
            myvar.use_secondary = 'tool_settings.unified_paint_settings.use_unified_size'
            myvar.rotation_path = 'tool_settings.weight_paint.brush.texture_slot.angle'
            myvar.color_path = 'tool_settings.weight_paint.brush.cursor_color_add'
            myvar.fill_color_path = ''
            myvar.fill_color_override_path = ''
            myvar.fill_color_override_test_path = ''
            myvar.zoom_path = ''
            myvar.image_id = 'tool_settings.weight_paint.brush'
            myvar.secondary_tex = False

            #radial control button brush strength
            myvar = layout.operator("wm.radial_control", text = "Brush Strength", icon = "BRUSHSTRENGTH")
            myvar.data_path_primary = 'tool_settings.weight_paint.brush.strength'
            myvar.data_path_secondary = 'tool_settings.unified_paint_settings.strength'
            myvar.use_secondary = 'tool_settings.unified_paint_settings.use_unified_strength'
            myvar.rotation_path = 'tool_settings.weight_paint.brush.texture_slot.angle'
            myvar.color_path = 'tool_settings.weight_paint.brush.cursor_color_add'
            myvar.fill_color_path = ''
            myvar.fill_color_override_path = ''
            myvar.fill_color_override_test_path = ''
            myvar.zoom_path = ''
            myvar.image_id = 'tool_settings.weight_paint.brush'
            myvar.secondary_tex = False

            #radial control button brush weight
            myvar = layout.operator("wm.radial_control", text = "Brush Weight", icon = "BRUSHSTRENGTH")
            myvar.data_path_primary = 'tool_settings.weight_paint.brush.weight'
            myvar.data_path_secondary = 'tool_settings.unified_paint_settings.weight'
            myvar.use_secondary = 'tool_settings.unified_paint_settings.use_unified_weight'
            myvar.rotation_path = 'tool_settings.weight_paint.brush.texture_slot.angle'
            myvar.color_path = 'tool_settings.weight_paint.brush.cursor_color_add'
            myvar.fill_color_path = ''
            myvar.fill_color_override_path = ''
            myvar.fill_color_override_test_path = ''
            myvar.zoom_path = ''
            myvar.image_id = 'tool_settings.weight_paint.brush'
            myvar.secondary_tex = False

        if tex_slot.map_mode == 'STENCIL':

            layout.separator()

            layout.operator("brush.stencil_control", text = 'Move Stencil Texture', icon ='TRANSFORM_MOVE').mode = 'TRANSLATION'
            layout.operator("brush.stencil_control", text = 'Rotate Stencil Texture', icon ='TRANSFORM_ROTATE').mode = 'ROTATION'
            layout.operator("brush.stencil_control", text = 'Scale Stencil Texture', icon ='TRANSFORM_SCALE').mode = 'SCALE'
            layout.operator("brush.stencil_reset_transform", text = "Reset Stencil Texture position", icon = "RESET")

        if mask_tex_slot.map_mode == 'STENCIL':

            layout.separator()

            myvar = layout.operator("brush.stencil_control", text = "Move Stencil Mask Texture", icon ='TRANSFORM_MOVE')
            myvar.mode = 'TRANSLATION'
            myvar.texmode = 'SECONDARY'
            myvar = layout.operator("brush.stencil_control", text = "Rotate Stencil Mask Texture", icon ='TRANSFORM_ROTATE')
            myvar.mode = 'ROTATION'
            myvar.texmode = 'SECONDARY'
            myvar = layout.operator("brush.stencil_control", text = "Scale Stencil Mask Texture", icon ='TRANSFORM_SCALE')
            myvar.mode = 'SCALE'
            myvar.texmode = 'SECONDARY'
            layout.operator("brush.stencil_reset_transform", text = "Reset Stencil Mask Texture position", icon = "RESET").mask = True


        # If face selection masking for painting is active
        if mesh.use_paint_mask:

            layout.separator()

            layout.menu("VIEW3D_MT_facemask_showhide") ### show hide for face mask tool

        # Color picker just in vertex and texture paint
        if obj.mode in {'VERTEX_PAINT', 'TEXTURE_PAINT'}:

            layout.separator()

            layout.operator("paint.sample_color", text = "Color Picker", icon='EYEDROPPER')


class VIEW3D_MT_brush_curve_presets(Menu):
    bl_label = "Curve Preset"

    def draw(self, context):
        layout = self.layout

        toolsettings = context.tool_settings.image_paint
        brush = toolsettings.brush

        layout.operator("brush.curve_preset", icon='SHARPCURVE', text="Sharp").shape = 'SHARP'
        layout.operator("brush.curve_preset", icon='SMOOTHCURVE', text="Smooth").shape = 'SMOOTH'
        layout.operator("brush.curve_preset", icon='NOCURVE', text="Max").shape = 'MAX'
        layout.operator("brush.curve_preset", icon='LINCURVE', text="Line").shape = 'LINE'
        layout.operator("brush.curve_preset", icon='ROOTCURVE', text="Root").shape = 'ROOT'
        layout.operator("brush.curve_preset", icon='SPHERECURVE', text="Round").shape = 'ROUND'

# Show hide menu for face selection masking
class VIEW3D_MT_facemask_showhide(Menu):
    bl_label = "Show/Hide"

    def draw(self, context):
        layout = self.layout

        layout.operator("paint.face_select_reveal", text="Show Hidden", icon = "HIDE_OFF")
        layout.operator("paint.face_select_hide", text="Hide Selected", icon = "HIDE_ON").unselected = False
        layout.operator("paint.face_select_hide", text="Hide Unselected", icon = "HIDE_UNSELECTED").unselected = True


class VIEW3D_MT_paint_vertex(Menu):
    bl_label = "Paint"

    def draw(self, _context):
        layout = self.layout

        layout.operator("paint.vertex_color_set", icon = "COLOR")
        layout.operator("paint.vertex_color_smooth", icon = "PARTICLEBRUSH_SMOOTH")
        layout.operator("paint.vertex_color_dirt", icon = "DIRTY_VERTEX")
        layout.operator("paint.vertex_color_from_weight", icon = "VERTCOLFROMWEIGHT")

        layout.separator()

        layout.operator("paint.vertex_color_invert", text="Invert", icon = "REVERSE_COLORS")
        layout.operator("paint.vertex_color_levels", text="Levels", icon = "LEVELS")
        layout.operator("paint.vertex_color_hsv", text="Hue Saturation Value", icon = "HUESATVAL")
        layout.operator("paint.vertex_color_brightness_contrast", text="Bright/Contrast", icon = "BRIGHTNESS_CONTRAST")


class VIEW3D_MT_paint_vertex_specials(Menu):
    bl_label = "Vertex Paint Context Menu"

    def draw(self, context):
        layout = self.layout
        # TODO: populate with useful items.
        layout.operator("paint.vertex_color_set", icon = "COLOR")
        layout.separator()
        layout.operator("paint.vertex_color_smooth", icon = "PARTICLEBRUSH_SMOOTH")


class VIEW3D_MT_paint_texture_specials(Menu):
    bl_label = "Texture Paint Context Menu"

    def draw(self, context):
        layout = self.layout
        # TODO: populate with useful items.
        layout.operator("image.save_dirty", icon = "FILE_TICK")


class VIEW3D_MT_hook(Menu):
    bl_label = "Hooks"

    def draw(self, context):
        layout = self.layout
        layout.operator_context = 'EXEC_AREA'
        layout.operator("object.hook_add_newob", icon = "HOOK_NEW")
        layout.operator("object.hook_add_selob", icon = "HOOK_SELECTED").use_bone = False
        layout.operator("object.hook_add_selob", text="Hook to Selected Object Bone", icon = "HOOK_BONE").use_bone = True

        if any([mod.type == 'HOOK' for mod in context.active_object.modifiers]):
            layout.separator()

            layout.operator_menu_enum("object.hook_assign", "modifier", icon = "HOOK_ASSIGN")
            layout.operator_menu_enum("object.hook_remove", "modifier", icon = "HOOK_REMOVE")

            layout.separator()

            layout.operator_menu_enum("object.hook_select", "modifier", icon = "HOOK_SELECT")
            layout.operator_menu_enum("object.hook_reset", "modifier", icon = "HOOK_RESET")
            layout.operator_menu_enum("object.hook_recenter", "modifier", icon = "HOOK_RECENTER")


class VIEW3D_MT_vertex_group(Menu):
    bl_label = "Vertex Groups"

    def draw(self, context):
        layout = self.layout

        layout.operator_context = 'EXEC_AREA'
        layout.operator("object.vertex_group_assign_new", icon = "GROUP_VERTEX")

        ob = context.active_object
        if ob.mode == 'EDIT' or (ob.mode == 'WEIGHT_PAINT' and ob.type == 'MESH' and ob.data.use_paint_mask_vertex):
            if ob.vertex_groups.active:
                layout.separator()

                layout.operator("object.vertex_group_assign", text="Assign to Active Group", icon = "ADD_TO_ACTIVE")
                layout.operator("object.vertex_group_remove_from", text="Remove from Active Group", icon = "REMOVE_SELECTED_FROM_ACTIVE_GROUP").use_all_groups = False
                layout.operator("object.vertex_group_remove_from", text="Remove from All", icon = "REMOVE_FROM_ALL_GROUPS").use_all_groups = True

        if ob.vertex_groups.active:
            layout.separator()

            layout.operator_menu_enum("object.vertex_group_set_active", "group", text="Set Active Group")
            layout.operator("object.vertex_group_remove", text="Remove Active Group", icon = "REMOVE_ACTIVE_GROUP").all = False
            layout.operator("object.vertex_group_remove", text="Remove All Groups", icon = "REMOVE_ALL_GROUPS").all = True


class VIEW3D_MT_gpencil_vertex_group(Menu):
    bl_label = "Vertex Groups"

    def draw(self, context):
        layout = self.layout

        layout.operator_context = 'EXEC_AREA'
        ob = context.active_object

        layout.operator("object.vertex_group_add", text="Add New Group", icon = "GROUP_VERTEX")
        ob = context.active_object
        if ob.vertex_groups.active:
            layout.separator()

            layout.operator("gpencil.vertex_group_assign", text="Assign", icon = "ADD_TO_ACTIVE")
            layout.operator("gpencil.vertex_group_remove_from", text="Remove", icon = "REMOVE_SELECTED_FROM_ACTIVE_GROUP")

            layout.operator("gpencil.vertex_group_select", text="Select", icon = "SELECT_ALL" )
            layout.operator("gpencil.vertex_group_deselect", text="Deselect", icon = "SELECT_NONE" )

class VIEW3D_MT_paint_weight_lock(Menu):
    bl_label = "Vertex Group Locks"

    def draw(self, _context):
        layout = self.layout

        op = layout.operator("object.vertex_group_lock", text="Lock All", icon='LOCKED')
        op.action, op.mask = 'LOCK', 'ALL'
        op = layout.operator("object.vertex_group_lock", text="Unlock All", icon='UNLOCKED')
        op.action, op.mask = 'UNLOCK', 'ALL'
        op = layout.operator("object.vertex_group_lock", text="Lock Selected", icon='LOCKED')
        op.action, op.mask = 'LOCK', 'SELECTED'
        op = layout.operator("object.vertex_group_lock", text="Unlock Selected", icon='UNLOCKED')
        op.action, op.mask = 'UNLOCK', 'SELECTED'
        op = layout.operator("object.vertex_group_lock", text="Lock Unselected", icon='LOCKED')
        op.action, op.mask = 'LOCK', 'UNSELECTED'
        op = layout.operator("object.vertex_group_lock",  text="Unlock Unselected", icon='UNLOCKED')
        op.action, op.mask = 'UNLOCK', 'UNSELECTED'
        op = layout.operator("object.vertex_group_lock", text="Lock Only Selected", icon='RESTRICT_SELECT_OFF')
        op.action, op.mask = 'LOCK', 'INVERT_UNSELECTED'
        op = layout.operator("object.vertex_group_lock", text="Lock Only Unselected", icon='RESTRICT_SELECT_ON')
        op.action, op.mask = 'UNLOCK', 'INVERT_UNSELECTED'
        op = layout.operator("object.vertex_group_lock", text="Invert Locks", icon='INVERSE')
        op.action, op.mask = 'INVERT', 'ALL'


class VIEW3D_MT_paint_weight(Menu):
    bl_label = "Weights"

    @staticmethod
    def draw_generic(layout, is_editmode=False):

        if not is_editmode:

            layout.operator("paint.weight_from_bones", text = "Assign Automatic From Bones", icon = "BONE_DATA").type = 'AUTOMATIC'
            layout.operator("paint.weight_from_bones", text = "Assign From Bone Envelopes", icon = "ENVELOPE_MODIFIER").type = 'ENVELOPES'

            layout.separator()

        layout.operator("object.vertex_group_normalize_all", text = "Normalize All", icon='WEIGHT_NORMALIZE_ALL')
        layout.operator("object.vertex_group_normalize", text = "Normalize", icon='WEIGHT_NORMALIZE')

        layout.separator()

        layout.operator("object.vertex_group_mirror", text="Mirror", icon='WEIGHT_MIRROR')
        layout.operator("object.vertex_group_invert", text="Invert", icon='WEIGHT_INVERT')
        layout.operator("object.vertex_group_clean", text="Clean", icon='WEIGHT_CLEAN')

        layout.separator()

        layout.operator("object.vertex_group_quantize", text = "Quantize", icon = "WEIGHT_QUANTIZE")
        layout.operator("object.vertex_group_levels", text = "Levels", icon = 'WEIGHT_LEVELS')
        layout.operator("object.vertex_group_smooth", text = "Smooth", icon='WEIGHT_SMOOTH')

        if not is_editmode:
            props = layout.operator("object.data_transfer", text="Transfer Weights", icon = 'WEIGHT_TRANSFER_WEIGHTS')
            props.use_reverse_transfer = True
            props.data_type = 'VGROUP_WEIGHTS'

        layout.operator("object.vertex_group_limit_total", text="Limit Total", icon='WEIGHT_LIMIT_TOTAL')
        layout.operator("object.vertex_group_fix", text="Fix Deforms", icon='WEIGHT_FIX_DEFORMS')

        if not is_editmode:
            layout.separator()

            layout.operator("paint.weight_set", icon = "MOD_VERTEX_WEIGHT")
        
        layout.menu("VIEW3D_MT_paint_weight_lock", text="Locks")

    def draw(self, _context):
        self.draw_generic(self.layout, is_editmode=False)


class VIEW3D_MT_subdivision_set(Menu):
    bl_label = "Subdivide"

    def draw(self, context):
        layout = self.layout

        myvar = layout.operator("object.subdivision_set", text = "Level 0", icon = "SUBDIVIDE_EDGES")
        myvar.relative = False
        myvar.level = 0
        myvar = layout.operator("object.subdivision_set", text = "Level 1", icon = "SUBDIVIDE_EDGES")
        myvar.relative = False
        myvar.level = 1
        myvar = layout.operator("object.subdivision_set", text = "Level 2", icon = "SUBDIVIDE_EDGES")
        myvar.relative = False
        myvar.level = 2
        myvar = layout.operator("object.subdivision_set", text = "Level 3", icon = "SUBDIVIDE_EDGES")
        myvar.relative = False
        myvar.level = 3
        myvar = layout.operator("object.subdivision_set", text = "Level 4", icon = "SUBDIVIDE_EDGES")
        myvar.relative = False
        myvar.level = 4
        myvar = layout.operator("object.subdivision_set", text = "Level 5", icon = "SUBDIVIDE_EDGES")
        myvar.relative = False
        myvar.level = 5


class VIEW3D_MT_paint_weight_specials(Menu):
    bl_label = "Weights Context Menu"

    def draw(self, context):
        layout = self.layout
        # TODO: populate with useful items.
        layout.operator("paint.weight_set")
        layout.separator()
        layout.operator("object.vertex_group_normalize", text="Normalize", icon='WEIGHT_NORMALIZE')
        layout.operator("object.vertex_group_clean", text="Clean", icon='WEIGHT_CLEAN')
        layout.operator("object.vertex_group_smooth", text="Smooth", icon='WEIGHT_SMOOTH')


class VIEW3D_MT_sculpt(Menu):
    bl_label = "Sculpt"

    def draw(self, _context):
        layout = self.layout

        props = layout.operator("paint.hide_show", text="Show All", icon = "HIDE_OFF")
        props.action = 'SHOW'
        props.area = 'ALL'

        props = layout.operator("paint.hide_show", text="Show Bounding Box", icon = "HIDE_OFF")
        props.action = 'SHOW'
        props.area = 'INSIDE'

        props = layout.operator("paint.hide_show", text="Hide Bounding Box", icon = "HIDE_ON")
        props.action = 'HIDE'
        props.area = 'INSIDE'

        props = layout.operator("paint.hide_show", text="Hide Masked", icon = "HIDE_ON")
        props.action = 'HIDE'
        props.area = 'MASKED'

        layout.separator()

        layout.menu("VIEW3D_MT_sculpt_set_pivot", text="Set Pivot")

        layout.separator()

        layout.operator("sculpt.optimize", icon = "FILE_REFRESH")


class VIEW3D_MT_mask(Menu):
    bl_label = "Mask"

    def draw(self, _context):
        layout = self.layout

        props = layout.operator("paint.mask_flood_fill", text="Invert Mask", icon = "INVERT_MASK")
        props.mode = 'INVERT'

        props = layout.operator("paint.mask_flood_fill", text="Fill Mask", icon = "FILL_MASK")
        props.mode = 'VALUE'
        props.value = 1

        props = layout.operator("paint.mask_flood_fill", text="Clear Mask", icon = "CLEAR_MASK")
        props.mode = 'VALUE'
        props.value = 0

        props = layout.operator("view3d.select_box", text="Box Mask", icon = "BOX_MASK")
        props = layout.operator("paint.mask_lasso_gesture", text="Lasso Mask", icon = "LASSO_MASK")

        layout.separator()

        props = layout.operator("sculpt.mask_filter", text='Smooth Mask', icon = "PARTICLEBRUSH_SMOOTH")
        props.filter_type = 'SMOOTH'
        props.auto_iteration_count = True

        props = layout.operator("sculpt.mask_filter", text='Sharpen Mask', icon = "SHARPEN")
        props.filter_type = 'SHARPEN'
        props.auto_iteration_count = True

        props = layout.operator("sculpt.mask_filter", text='Grow Mask', icon = "SELECTMORE")
        props.filter_type = 'GROW'
        props.auto_iteration_count = True

        props = layout.operator("sculpt.mask_filter", text='Shrink Mask', icon = "SELECTLESS")
        props.filter_type = 'SHRINK'
        props.auto_iteration_count = True

        props = layout.operator("sculpt.mask_filter", text='Increase Contrast', icon = "INC_CONTRAST")
        props.filter_type = 'CONTRAST_INCREASE'
        props.auto_iteration_count = False

        props = layout.operator("sculpt.mask_filter", text='Decrease Contrast', icon = "DEC_CONTRAST")
        props.filter_type = 'CONTRAST_DECREASE'
        props.auto_iteration_count = False

        layout.separator()

        props = layout.operator("sculpt.mask_expand", text="Expand Mask By Topology", icon = "MESH_DATA")
        props.use_normals = False
        props.keep_previous_mask = False
        props.invert = True
        props.smooth_iterations = 2
        props.create_face_set = False

        props = layout.operator("sculpt.mask_expand", text="Expand Mask By Curvature", icon = "CURVE_DATA")
        props.use_normals = True
        props.keep_previous_mask = True
        props.invert = False
        props.smooth_iterations = 0
        props.create_face_set = False

        layout.separator()

        props = layout.operator("mesh.paint_mask_extract", text="Mask Extract", icon = "PACKAGE")

        layout.separator()

        props = layout.operator("mesh.paint_mask_slice", text="Mask Slice", icon = "MOD_MASK")
        props.fill_holes = False
        props.new_object = False
        props = layout.operator("mesh.paint_mask_slice", text="Mask Slice and Fill Holes", icon = "MOD_MASK")
        props.new_object = False
        props = layout.operator("mesh.paint_mask_slice", text="Mask Slice to New Object", icon = "MOD_MASK")

        layout.separator()

        props = layout.operator("sculpt.dirty_mask", text='Dirty Mask', icon = "DIRTY_VERTEX")


class VIEW3D_MT_face_sets(Menu):
    bl_label = "Face Sets"

    def draw(self, _context):
        layout = self.layout


        op = layout.operator("sculpt.face_sets_create", text='Face Set From Masked', icon = "MOD_MASK")
        op.mode = 'MASKED'

        op = layout.operator("sculpt.face_sets_create", text='Face Set From Visible', icon = "FILL_MASK")
        op.mode = 'VISIBLE'

        op = layout.operator("sculpt.face_sets_create", text='Face Set From Edit Mode Selection', icon = "EDITMODE_HLT")
        op.mode = 'SELECTION'

        layout.separator()

        layout.menu("VIEW3D_MT_face_sets_init", text="Init Face Sets")

        layout.separator()

        op = layout.operator("sculpt.face_set_change_visibility", text='Invert Visible Face Sets', icon = "INVERT_MASK")
        op.mode = 'INVERT'
        
        op = layout.operator("sculpt.face_set_change_visibility", text='Show All Face Sets', icon = "HIDE_OFF")
        op.mode = 'SHOW_ALL'
        op = layout.operator("sculpt.face_set_change_visibility", text='Toggle Visibility', icon = "HIDE_UNSELECTED")
        op.mode = 'TOGGLE'
        op = layout.operator("sculpt.face_set_change_visibility", text='Hide Active Face Sets', icon = "HIDE_ON")
        op.mode = 'HIDE_ACTIVE'

        layout.separator()

        op = layout.operator("sculpt.face_sets_randomize_colors", text='Randomize Colors', icon = "COLOR")


class VIEW3D_MT_sculpt_set_pivot(Menu):
    bl_label = "Sculpt Set Pivot"

    def draw(self, _context):
        layout = self.layout

        props = layout.operator("sculpt.set_pivot_position", text="Pivot to Origin", icon = "PIVOT_TO_ORIGIN")
        props.mode = 'ORIGIN'

        props = layout.operator("sculpt.set_pivot_position", text="Pivot to Unmasked", icon = "PIVOT_TO_UNMASKED")
        props.mode = 'UNMASKED'

        props = layout.operator("sculpt.set_pivot_position", text="Pivot to Mask Border", icon = "PIVOT_TO_MASKBORDER")
        props.mode = 'BORDER'

        props = layout.operator("sculpt.set_pivot_position", text="Pivot to Active Vertex", icon = "PIVOT_TO_ACTIVE_VERT")
        props.mode = 'ACTIVE'

        props = layout.operator("sculpt.set_pivot_position", text="Pivot to Surface Under Cursor", icon = "PIVOT_TO_SURFACE")
        props.mode = 'SURFACE'


class VIEW3D_MT_sculpt_specials(Menu):
    bl_label = "Sculpt Context Menu"

    def draw(self, context):
        layout = self.layout
        # TODO: populate with useful items.
        layout.operator("object.shade_smooth", icon = 'SHADING_SMOOTH')
        layout.operator("object.shade_flat", icon = 'SHADING_FLAT')


class VIEW3D_MT_hide_mask(Menu):
    bl_label = "Hide/Mask"

    def draw(self, _context):
        layout = self.layout

        props = layout.operator("paint.hide_show", text="Show All", icon = "HIDE_OFF")
        props.action = 'SHOW'
        props.area = 'ALL'

        props = layout.operator("paint.hide_show", text="Hide Bounding Box", icon = "HIDE_ON")
        props.action = 'HIDE'
        props.area = 'INSIDE'

        props = layout.operator("paint.hide_show", text="Show Bounding Box", icon = "HIDE_OFF")
        props.action = 'SHOW'
        props.area = 'INSIDE'

        props = layout.operator("paint.hide_show", text="Hide Masked", icon = "HIDE_ON")
        props.area = 'MASKED'
        props.action = 'HIDE'

        layout.separator()

        props = layout.operator("paint.mask_flood_fill", text="Invert Mask", icon = "INVERT_MASK")
        props.mode = 'INVERT'

        props = layout.operator("paint.mask_flood_fill", text="Fill Mask", icon = "FILL_MASK")
        props.mode = 'VALUE'
        props.value = 1

        props = layout.operator("paint.mask_flood_fill", text="Clear Mask", icon = "CLEAR_MASK")
        props.mode = 'VALUE'
        props.value = 0

        props = layout.operator("view3d.select_box", text="Box Mask", icon = "BOX_MASK")
        props = layout.operator("paint.mask_lasso_gesture", text="Lasso Mask", icon = "LASSO_MASK")


class VIEW3D_MT_face_sets_init(Menu):
    bl_label = "Face Sets Init"

    def draw(self, _context):
        layout = self.layout

        op = layout.operator("sculpt.face_sets_init", text='By Loose Parts', icon = "SELECT_LOOSE")
        op.mode = 'LOOSE_PARTS'

        op = layout.operator("sculpt.face_sets_init", text='By Materials', icon = "MATERIAL_DATA")
        op.mode = 'MATERIALS'

        op = layout.operator("sculpt.face_sets_init", text='By Normals', icon = "RECALC_NORMALS")
        op.mode = 'NORMALS'

        op = layout.operator("sculpt.face_sets_init", text='By UV Seams', icon = "MARK_SEAM")
        op.mode = 'UV_SEAMS'

        op = layout.operator("sculpt.face_sets_init", text='By Edge Creases', icon = "CREASE")
        op.mode = 'CREASES'

        op = layout.operator("sculpt.face_sets_init", text='By Edge Bevel Weight', icon = "BEVEL")
        op.mode = 'BEVEL_WEIGHT'

        op = layout.operator("sculpt.face_sets_init", text='By Sharp Edges', icon = "SELECT_SHARPEDGES")
        op.mode = 'SHARP_EDGES'

        op = layout.operator("sculpt.face_sets_init", text='By Face Maps', icon = "FACE_MAPS")
        op.mode = 'FACE_MAPS'


class VIEW3D_MT_particle(Menu):
    bl_label = "Particle"

    def draw(self, context):
        layout = self.layout
        tool_settings = context.tool_settings

        particle_edit = tool_settings.particle_edit

        layout.operator("particle.mirror", icon = "TRANSFORM_MIRROR")

        layout.operator("particle.remove_doubles", icon='REMOVE_DOUBLES')

        layout.separator()

        if particle_edit.select_mode == 'POINT':
            layout.operator("particle.subdivide", icon = "SUBDIVIDE_EDGES")

        layout.operator("particle.unify_length", icon = "RULER")
        layout.operator("particle.rekey", icon = "KEY_HLT")
        layout.operator("particle.weight_set", icon = "MOD_VERTEX_WEIGHT")

        layout.separator()

        layout.menu("VIEW3D_MT_particle_show_hide")

        layout.separator()

        layout.operator("particle.delete", icon = "DELETE")

        layout.separator()


        #radial control button brush size
        myvar = layout.operator("wm.radial_control", text = "Brush Radius", icon = "BRUSHSIZE")
        myvar.data_path_primary = 'tool_settings.particle_edit.brush.size'

        #radial control button brush strength
        myvar = layout.operator("wm.radial_control", text = "Brush Strength", icon = "BRUSHSTRENGTH")
        myvar.data_path_primary = 'tool_settings.particle_edit.brush.strength'


class VIEW3D_MT_particle_context_menu(Menu):
    bl_label = "Particle Context Menu"

    def draw(self, context):
        layout = self.layout
        tool_settings = context.tool_settings

        particle_edit = tool_settings.particle_edit

        layout.operator("particle.rekey", icon = "KEY_HLT")

        layout.separator()

        layout.operator("particle.delete", icon = "DELETE")

        layout.separator()

        layout.operator("particle.remove_doubles", icon='REMOVE_DOUBLES')
        layout.operator("particle.unify_length", icon = "RULER")

        if particle_edit.select_mode == 'POINT':
            layout.operator("particle.subdivide", icon = "SUBDIVIDE_EDGES")

        layout.operator("particle.weight_set", icon = "MOD_VERTEX_WEIGHT")

        layout.separator()

        layout.operator("particle.mirror")

        if particle_edit.select_mode == 'POINT':
            layout.separator()

            layout.operator("particle.select_all", text="All", icon='SELECT_ALL').action = 'SELECT'
            layout.operator("particle.select_all", text="None", icon = 'SELECT_NONE').action = 'DESELECT'
            layout.operator("particle.select_all", text="Invert", icon='INVERSE').action = 'INVERT'

            layout.separator()

            layout.operator("particle.select_roots", icon = "SELECT_ROOT")
            layout.operator("particle.select_tips", icon = "SELECT_TIP")

            layout.separator()

            layout.operator("particle.select_random", icon = "RANDOMIZE")

            layout.separator()

            layout.operator("particle.select_more", icon = "SELECTMORE")
            layout.operator("particle.select_less", icon = "SELECTLESS")

            layout.operator("particle.select_linked", text="Select Linked", icon = "LINKED")


# Workaround to separate the tooltips for Show Hide for Particles in Particle mode
class VIEW3D_particle_hide_unselected(bpy.types.Operator):
    """Hide the unselected Particles"""      # blender will use this as a tooltip for menu items and buttons.
    bl_idname = "particle.hide_unselected"        # unique identifier for buttons and menu items to reference.
    bl_label = "Hide Unselected"         # display name in the interface.
    bl_options = {'REGISTER', 'UNDO'}  # enable undo for the operator.

    def execute(self, context):        # execute() is called by blender when running the operator.
        bpy.ops.particle.hide(unselected = True)
        return {'FINISHED'}


class VIEW3D_MT_particle_show_hide(Menu):
    bl_label = "Show/Hide"

    def draw(self, context):
        layout = self.layout

        layout.operator("particle.reveal", text="Show Hidden", icon = "HIDE_OFF")
        layout.operator("particle.hide", text="Hide Selected", icon = "HIDE_ON").unselected = False
        layout.operator("particle.hide_unselected", text="Hide Unselected", icon = "HIDE_UNSELECTED") # bfa - separated tooltip

class VIEW3D_MT_pose(Menu):
    bl_label = "Pose"

    def draw(self, _context):
        layout = self.layout

        layout.menu("VIEW3D_MT_pose_transform")
        layout.menu("VIEW3D_MT_pose_apply")

        layout.menu("VIEW3D_MT_snap")

        layout.separator()

        layout.menu("VIEW3D_MT_object_animation")

        layout.separator()

        layout.menu("VIEW3D_MT_pose_slide")
        layout.menu("VIEW3D_MT_pose_propagate")

        layout.separator()

        layout.operator("pose.copy", icon='COPYDOWN')
        layout.operator("pose.paste", icon='PASTEDOWN').flipped = False
        layout.operator("pose.paste", icon='PASTEFLIPDOWN', text="Paste Pose Flipped").flipped = True

        layout.separator()

        layout.menu("VIEW3D_MT_pose_library")
        layout.menu("VIEW3D_MT_pose_motion")
        layout.menu("VIEW3D_MT_pose_group")

        layout.separator()

        layout.menu("VIEW3D_MT_object_parent")
        layout.menu("VIEW3D_MT_pose_ik")
        layout.menu("VIEW3D_MT_pose_constraints")

        layout.separator()

        layout.menu("VIEW3D_MT_pose_names")
        layout.operator("pose.quaternions_flip", icon = "FLIP")

        layout.separator()

        layout.operator_context = 'INVOKE_AREA'
        layout.operator("armature.armature_layers", text="Change Armature Layers", icon = "LAYER")
        layout.operator("pose.bone_layers", text="Change Bone Layers", icon = "LAYER")

        layout.separator()

        layout.menu("VIEW3D_MT_pose_show_hide")
        layout.menu("VIEW3D_MT_bone_options_toggle", text="Bone Settings")


class VIEW3D_MT_pose_transform(Menu):
    bl_label = "Clear Transform"

    def draw(self, _context):
        layout = self.layout

        layout.operator("pose.transforms_clear", text="All", icon = "CLEAR")
        layout.operator("pose.user_transforms_clear", icon = "CLEAR")

        layout.separator()

        layout.operator("pose.loc_clear", text="Location", icon = "CLEARMOVE")
        layout.operator("pose.rot_clear", text="Rotation", icon = "CLEARROTATE")
        layout.operator("pose.scale_clear", text="Scale", icon = "CLEARSCALE")

        layout.separator()

        layout.operator("pose.user_transforms_clear", text="Reset Unkeyed", icon = "RESET")


class VIEW3D_MT_pose_slide(Menu):
    bl_label = "In-Betweens"

    def draw(self, _context):
        layout = self.layout

        layout.operator("pose.push_rest", icon = 'PUSH_POSE')
        layout.operator("pose.relax_rest", icon = 'RELAX_POSE')
        layout.operator("pose.push", icon = 'PUSH_POSE')
        layout.operator("pose.relax", icon = 'RELAX_POSE')
        layout.operator("pose.breakdown", icon = 'BREAKDOWNER_POSE')


class VIEW3D_MT_pose_propagate(Menu):
    bl_label = "Propagate"

    def draw(self, _context):
        layout = self.layout

        layout.operator("pose.propagate", icon = "PROPAGATE").mode = 'WHILE_HELD'

        layout.separator()

        layout.operator("pose.propagate", text="To Next Keyframe", icon = "PROPAGATE").mode = 'NEXT_KEY'
        layout.operator("pose.propagate", text="To Last Keyframe (Make Cyclic)", icon = "PROPAGATE").mode = 'LAST_KEY'

        layout.separator()

        layout.operator("pose.propagate", text="On Selected Keyframes", icon = "PROPAGATE").mode = 'SELECTED_KEYS'

        layout.separator()

        layout.operator("pose.propagate", text="On Selected Markers", icon = "PROPAGATE").mode = 'SELECTED_MARKERS'


class VIEW3D_MT_pose_library(Menu):
    bl_label = "Pose Library"

    def draw(self, _context):
        layout = self.layout

        layout.operator("poselib.browse_interactive", text="Browse Poses", icon = "FILEBROWSER")

        layout.separator()

        layout.operator("poselib.pose_add", text="Add Pose", icon = "LIBRARY")
        layout.operator("poselib.pose_rename", text="Rename Pose", icon='RENAME')
        layout.operator("poselib.pose_remove", text="Remove Pose", icon = "DELETE")


class VIEW3D_MT_pose_motion(Menu):
    bl_label = "Motion Paths"

    def draw(self, _context):
        layout = self.layout

        layout.operator("pose.paths_calculate", text="Calculate", icon ='MOTIONPATHS_CALCULATE')
        layout.operator("pose.paths_clear", text="Clear", icon ='MOTIONPATHS_CLEAR')


class VIEW3D_MT_pose_group(Menu):
    bl_label = "Bone Groups"

    def draw(self, context):
        layout = self.layout

        pose = context.active_object.pose

        layout.operator_context = 'EXEC_AREA'
        layout.operator("pose.group_assign", text="Assign to New Group", icon = "NEW_GROUP").type = 0

        if pose.bone_groups:
            active_group = pose.bone_groups.active_index + 1
            layout.operator("pose.group_assign", text="Assign to Group", icon = "ADD_TO_ACTIVE").type = active_group

            layout.separator()

            # layout.operator_context = 'INVOKE_AREA'
            layout.operator("pose.group_unassign", icon = "REMOVE_SELECTED_FROM_ACTIVE_GROUP")
            layout.operator("pose.group_remove", icon = "REMOVE_FROM_ALL_GROUPS")


class VIEW3D_MT_pose_ik(Menu):
    bl_label = "Inverse Kinematics"

    def draw(self, _context):
        layout = self.layout

        layout.operator("pose.ik_add", icon= "ADD_IK")
        layout.operator("pose.ik_clear", icon = "CLEAR_IK")


class VIEW3D_MT_pose_constraints(Menu):
    bl_label = "Constraints"

    def draw(self, _context):
        layout = self.layout

        layout.operator("pose.constraint_add_with_targets", text="Add (With Targets)", icon = "CONSTRAINT_DATA")
        layout.operator("pose.constraints_copy", icon = "COPYDOWN")
        layout.operator("pose.constraints_clear", icon = "CLEAR_CONSTRAINT")

class VIEW3D_MT_pose_names(Menu):
    bl_label = "Names"

    def draw(self, _context):
        layout = self.layout

        layout.operator_context = 'EXEC_REGION_WIN'
        layout.operator("pose.autoside_names", text="AutoName Left/Right", icon = "STRING").axis = 'XAXIS'
        layout.operator("pose.autoside_names", text="AutoName Front/Back", icon = "STRING").axis = 'YAXIS'
        layout.operator("pose.autoside_names", text="AutoName Top/Bottom", icon = "STRING").axis = 'ZAXIS'
        layout.operator("pose.flip_names", icon = "FLIP")


# Workaround to separate the tooltips for Show Hide for Armature in Pose mode
class VIEW3D_MT_pose_hide_unselected(bpy.types.Operator):
    """Hide unselected Bones"""      # blender will use this as a tooltip for menu items and buttons.
    bl_idname = "pose.hide_unselected"        # unique identifier for buttons and menu items to reference.
    bl_label = "Hide Unselected"         # display name in the interface.
    bl_options = {'REGISTER', 'UNDO'}  # enable undo for the operator.

    def execute(self, context):        # execute() is called by blender when running the operator.
        bpy.ops.pose.hide(unselected = True)
        return {'FINISHED'}


class VIEW3D_MT_pose_show_hide(Menu):
    bl_label = "Show/Hide"

    def draw(self, context):
        layout = self.layout

        layout.operator("pose.reveal", text="Show Hidden", icon = "HIDE_OFF")
        layout.operator("pose.hide", text="Hide Selected", icon = "HIDE_ON").unselected = False
        layout.operator("pose.hide_unselected", text="Hide Unselected", icon = "HIDE_UNSELECTED") # bfa - separated tooltip


class VIEW3D_MT_pose_apply(Menu):
    bl_label = "Apply"

    def draw(self, _context):
        layout = self.layout

        layout.operator("pose.armature_apply", icon = "MOD_ARMATURE")
        layout.operator("pose.armature_apply", text="Apply Selected as Rest Pose", icon = "MOD_ARMATURE").selected = True
        layout.operator("pose.visual_transform_apply", icon = "APPLYMOVE")

        layout.separator()

        props = layout.operator("object.assign_property_defaults", icon = "ASSIGN")
        props.process_bones = True


class VIEW3D_MT_pose_context_menu(Menu):
    bl_label = "Pose Context Menu"

    def draw(self, _context):
        layout = self.layout

        layout.operator_context = 'INVOKE_REGION_WIN'

        layout.operator("anim.keyframe_insert_menu", text="Insert Keyframe", icon= 'KEYFRAMES_INSERT')

        layout.separator()

        layout.operator("pose.copy", icon='COPYDOWN')
        layout.operator("pose.paste", icon='PASTEDOWN').flipped = False
        layout.operator("pose.paste", icon='PASTEFLIPDOWN', text="Paste X-Flipped Pose").flipped = True

        layout.separator()

        props = layout.operator("wm.call_panel", text="Rename Active Bone...", icon='RENAME')
        props.name = "TOPBAR_PT_name"
        props.keep_open = False

        layout.separator()

        layout.operator("pose.push", icon = 'PUSH_POSE')
        layout.operator("pose.relax", icon = 'RELAX_POSE')
        layout.operator("pose.breakdown", icon = 'BREAKDOWNER_POSE')

        layout.separator()

        layout.operator("pose.paths_calculate", text="Calculate Motion Paths", icon ='MOTIONPATHS_CALCULATE')
        layout.operator("pose.paths_clear", text="Clear Motion Paths", icon ='MOTIONPATHS_CLEAR')

        layout.separator()

        layout.operator("pose.hide", icon = "HIDE_ON").unselected = False
        layout.operator("pose.reveal", icon = "HIDE_OFF")

        layout.separator()

        layout.operator("pose.user_transforms_clear", icon = "CLEAR")


class BoneOptions:
    def draw(self, context):
        layout = self.layout

        options = [
            "show_wire",
            "use_deform",
            "use_envelope_multiply",
            "use_inherit_rotation",
        ]

        if context.mode == 'EDIT_ARMATURE':
            bone_props = bpy.types.EditBone.bl_rna.properties
            data_path_iter = "selected_bones"
            opt_suffix = ""
            options.append("lock")
        else:  # pose-mode
            bone_props = bpy.types.Bone.bl_rna.properties
            data_path_iter = "selected_pose_bones"
            opt_suffix = "bone."

        for opt in options:
            props = layout.operator("wm.context_collection_boolean_set", text=bone_props[opt].name,
                                    text_ctxt=i18n_contexts.default)
            props.data_path_iter = data_path_iter
            props.data_path_item = opt_suffix + opt
            props.type = self.type


class VIEW3D_MT_bone_options_toggle(Menu, BoneOptions):
    bl_label = "Toggle Bone Options"
    type = 'TOGGLE'


class VIEW3D_MT_bone_options_enable(Menu, BoneOptions):
    bl_label = "Enable Bone Options"
    type = 'ENABLE'


class VIEW3D_MT_bone_options_disable(Menu, BoneOptions):
    bl_label = "Disable Bone Options"
    type = 'DISABLE'


# ********** Edit Menus, suffix from ob.type **********


class VIEW3D_MT_edit_mesh(Menu):
    bl_label = "Mesh"

    def draw(self, _context):
        layout = self.layout

        with_bullet = bpy.app.build_options.bullet

        layout.menu("VIEW3D_MT_transform")
        layout.menu("VIEW3D_MT_mirror")
        layout.menu("VIEW3D_MT_snap")

        layout.separator()

        layout.operator("mesh.duplicate_move", text="Duplicate", icon = "DUPLICATE")
        layout.menu("VIEW3D_MT_edit_mesh_extrude")

        layout.separator()

        layout.menu("VIEW3D_MT_edit_mesh_merge", text="Merge")
        layout.menu("VIEW3D_MT_edit_mesh_split", text="Split")
        layout.operator_menu_enum("mesh.separate", "type")

        layout.separator()

        layout.operator("mesh.knife_project", icon='KNIFE_PROJECT')

        if with_bullet:
            layout.operator("mesh.convex_hull", icon = "CONVEXHULL")

        layout.separator()

        layout.operator("mesh.symmetrize", icon = "SYMMETRIZE", text = "Symmetrize")
        layout.operator("mesh.symmetry_snap", icon = "SNAP_SYMMETRY")

        layout.separator()

        layout.menu("VIEW3D_MT_edit_mesh_normals")
        layout.menu("VIEW3D_MT_edit_mesh_shading")
        layout.menu("VIEW3D_MT_edit_mesh_weights")
        layout.menu("VIEW3D_MT_edit_mesh_sort_elements")
        layout.menu("VIEW3D_MT_subdivision_set")

        layout.separator()

        layout.menu("VIEW3D_MT_edit_mesh_show_hide")
        layout.menu("VIEW3D_MT_edit_mesh_clean")

        layout.separator()

        layout.menu("VIEW3D_MT_edit_mesh_delete")
        layout.menu("VIEW3D_MT_edit_mesh_dissolve")
        layout.menu("VIEW3D_MT_edit_mesh_select_mode")

class VIEW3D_MT_edit_mesh_sort_elements(Menu):
    bl_label = "Sort Elements"

    def draw(self, context):
        layout = self.layout

        layout.operator("mesh.sort_elements", text="View Z Axis", icon = "Z_ICON").type = 'VIEW_ZAXIS'
        layout.operator("mesh.sort_elements", text="View X Axis", icon = "X_ICON").type = 'VIEW_XAXIS'
        layout.operator("mesh.sort_elements", text="Cursor Distance", icon = "CURSOR").type = 'CURSOR_DISTANCE'
        layout.operator("mesh.sort_elements", text="Material", icon = "MATERIAL").type = 'MATERIAL'
        layout.operator("mesh.sort_elements", text="Selected", icon = "RESTRICT_SELECT_OFF").type = 'SELECTED'
        layout.operator("mesh.sort_elements", text="Randomize", icon = "RANDOMIZE").type = 'RANDOMIZE'
        layout.operator("mesh.sort_elements", text="Reverse", icon = "SWITCH_DIRECTION").type = 'REVERSE'


class VIEW3D_MT_edit_mesh_context_menu(Menu):
    bl_label = ""

    def draw(self, context):

        def count_selected_items_for_objects_in_mode():
            selected_verts_len = 0
            selected_edges_len = 0
            selected_faces_len = 0
            for ob in context.objects_in_mode_unique_data:
                v, e, f = ob.data.count_selected_items()
                selected_verts_len += v
                selected_edges_len += e
                selected_faces_len += f
            return (selected_verts_len, selected_edges_len, selected_faces_len)

        is_vert_mode, is_edge_mode, is_face_mode = context.tool_settings.mesh_select_mode
        selected_verts_len, selected_edges_len, selected_faces_len = count_selected_items_for_objects_in_mode()

        del count_selected_items_for_objects_in_mode

        layout = self.layout

        layout.operator_context = 'INVOKE_REGION_WIN'

        # If nothing is selected
        # (disabled for now until it can be made more useful).
        '''
        # If nothing is selected
        if not (selected_verts_len or selected_edges_len or selected_faces_len):
            layout.menu("VIEW3D_MT_mesh_add", text="Add", text_ctxt=i18n_contexts.operator_default)

            return
        '''

        # Else something is selected

        row = layout.row()

        if is_vert_mode:
            col = row.column()

            col.label(text="Vertex Context Menu", icon='VERTEXSEL')
            col.separator()

            # Additive Operators
            col.operator("mesh.subdivide", text="Subdivide", icon = "SUBDIVIDE_EDGES")

            col.separator()

            col.operator("mesh.extrude_vertices_move", text="Extrude Vertices", icon='EXTRUDE_REGION')
            col.operator("mesh.bevel", text="Bevel Vertices", icon='BEVEL').vertex_only = True

            if selected_verts_len > 1:
                col.separator()
                col.operator("mesh.edge_face_add", text="Make Edge/Face", icon='MAKE_EDGEFACE')
                col.operator("mesh.vert_connect_path", text="Connect Vertex Path", icon = "VERTEXCONNECTPATH")
                col.operator("mesh.vert_connect", text="Connect Vertex Pairs", icon = "VERTEXCONNECT")

            col.separator()

            # Deform Operators
            col.operator("transform.push_pull", text="Push/Pull", icon = 'PUSH_PULL')
            col.operator("transform.shrink_fatten", text="Shrink/Fatten", icon = 'SHRINK_FATTEN')
            col.operator("transform.shear", text="Shear", icon = "SHEAR")
            col.operator_context = 'EXEC_DEFAULT'
            col.operator("transform.vertex_random", text="Randomize Vertices")
            col.operator_context = 'INVOKE_REGION_WIN'
            col.operator("mesh.vertices_smooth_laplacian", text="Smooth Laplacian", icon = "SMOOTH_LAPLACIAN")

            col.separator()

            col.menu("VIEW3D_MT_snap", text="Snap Vertices")
            col.operator("transform.mirror", text="Mirror Vertices", icon='TRANSFORM_MIRROR')

            col.separator()

            # Removal Operators
            if selected_verts_len > 1:
                col.menu("VIEW3D_MT_edit_mesh_merge", text="Merge Vertices")
            col.operator("mesh.split", icon = "SPLIT")
            col.operator_menu_enum("mesh.separate", "type")
            col.operator("mesh.dissolve_verts", icon='DISSOLVE_VERTS')
            col.operator("mesh.delete", text="Delete Vertices", icon = "DELETE").type = 'VERT'

        if is_edge_mode:
            render = context.scene.render

            col = row.column()
            col.label(text="Edge Context Menu", icon='EDGESEL')
            col.separator()

            # Additive Operators
            col.operator("mesh.subdivide", text="Subdivide", icon = "SUBDIVIDE_EDGES")

            col.separator()

            col.operator("mesh.extrude_edges_move", text="Extrude Edges", icon='EXTRUDE_REGION')
            col.operator("mesh.bevel", text="Bevel Edges", icon = "BEVEL").vertex_only = False
            if selected_edges_len >= 2:
                col.operator("mesh.bridge_edge_loops", icon = "BRIDGE_EDGELOOPS")
            if selected_edges_len >= 1:
                col.operator("mesh.edge_face_add", text="Make Edge/Face", icon='MAKE_EDGEFACE')
            if selected_edges_len >= 2:
                col.operator("mesh.fill", icon = "FILL")

            col.separator()

            col.operator("mesh.loopcut_slide", icon = "LOOP_CUT_AND_SLIDE")
            col.operator("mesh.offset_edge_loops_slide", icon = "SLIDE_EDGE")

            col.separator()

            col.operator("mesh.knife_tool", icon = 'KNIFE')

            col.separator()

            # Deform Operators
            col.operator("mesh.edge_rotate", text="Rotate Edge CW", icon = "ROTATECW").use_ccw = False
            col.operator("mesh.edge_split", icon = "SPLITEDGE")

            col.separator()

            # Edge Flags
            col.operator("transform.edge_crease", icon = "CREASE")
            col.operator("transform.edge_bevelweight", icon = "BEVEL")

            col.separator()

            col.operator("mesh.mark_seam", icon = "MARK_SEAM").clear = False
            col.operator("mesh.mark_seam", text="Clear Seam", icon = 'CLEAR_SEAM').clear = True

            col.separator()

            col.operator("mesh.mark_sharp", icon = "MARKSHARPEDGES")
            col.operator("mesh.mark_sharp", text="Clear Sharp", icon = "CLEARSHARPEDGES").clear = True

            if render.use_freestyle:
                col.separator()

                col.operator("mesh.mark_freestyle_edge", icon = "MARK_FS_EDGE").clear = False
                col.operator("mesh.mark_freestyle_edge", text="Clear Freestyle Edge", icon = "CLEAR_FS_EDGE").clear = True

            col.separator()

            # Removal Operators
            col.operator("mesh.unsubdivide", icon = "UNSUBDIVIDE")
            col.operator("mesh.split", icon = "SPLIT")
            col.operator_menu_enum("mesh.separate", "type")
            col.operator("mesh.dissolve_edges", icon='DISSOLVE_EDGES')
            col.operator("mesh.delete", text="Delete Edges", icon = "DELETE").type = 'EDGE'

        if is_face_mode:
            col = row.column()

            col.label(text="Face Context Menu", icon='FACESEL')
            col.separator()

            # Additive Operators
            col.operator("mesh.subdivide", text="Subdivide", icon = "SUBDIVIDE_EDGES")

            col.separator()

            col.operator("view3d.edit_mesh_extrude_move_normal", text="Extrude Faces", icon = 'EXTRUDE_REGION')
            col.operator("view3d.edit_mesh_extrude_move_shrink_fatten", text="Extrude Faces Along Normals", icon = 'EXTRUDE_REGION')
            col.operator("mesh.extrude_faces_move", text="Extrude Individual Faces", icon = 'EXTRUDE_REGION')

            col.operator("mesh.poke", icon = "POKEFACES")

            if selected_faces_len >= 2:
                col.operator("mesh.bridge_edge_loops", text="Bridge Faces", icon = "BRIDGE_EDGELOOPS")

            col.separator()

            # Modify Operators
            col.menu("VIEW3D_MT_uv_map", text="UV Unwrap Faces")

            col.separator()

            props = col.operator("mesh.quads_convert_to_tris", icon = "TRIANGULATE")
            props.quad_method = props.ngon_method = 'BEAUTY'
            col.operator("mesh.tris_convert_to_quads", icon = "TRISTOQUADS")

            col.separator()

            col.operator("mesh.faces_shade_smooth", icon = 'SHADING_SMOOTH')
            col.operator("mesh.faces_shade_flat", icon = 'SHADING_FLAT')

            col.separator()

            # Removal Operators
            col.operator("mesh.unsubdivide", icon = "UNSUBDIVIDE")
            col.operator("mesh.split", icon = "SPLIT")
            col.operator_menu_enum("mesh.separate", "type")
            col.operator("mesh.dissolve_faces", icon='DISSOLVE_FACES')
            col.operator("mesh.delete", text="Delete Faces", icon = "DELETE").type = 'FACE'


class VIEW3D_MT_edit_mesh_select_mode(Menu):
    bl_label = "Mesh Select Mode"

    def draw(self, context):
        layout = self.layout

        layout.operator_context = 'INVOKE_REGION_WIN'
        layout.operator("mesh.select_mode", text="Vertex", icon='VERTEXSEL').type = 'VERT'
        layout.operator("mesh.select_mode", text="Edge", icon='EDGESEL').type = 'EDGE'
        layout.operator("mesh.select_mode", text="Face", icon='FACESEL').type = 'FACE'


class VIEW3D_MT_edit_mesh_extrude_dupli(bpy.types.Operator):
    """Duplicate or Extrude to Cursor\nCreates a slightly rotated copy of the current mesh selection\nThe tool can also extrude the selected geometry, dependant of the selection\nHotkey tool! """      # blender will use this as a tooltip for menu items and buttons.
    bl_idname = "mesh.dupli_extrude_cursor_norotate"        # unique identifier for buttons and menu items to reference.
    bl_label = "Duplicate or Extrude to Cursor"         # display name in the interface.
    bl_options = {'REGISTER', 'UNDO'}  # enable undo for the operator.

    def execute(self, context):        # execute() is called by blender when running the operator.
        bpy.ops.mesh.dupli_extrude_cursor('INVOKE_DEFAULT',rotate_source = False)
        return {'FINISHED'}

class VIEW3D_MT_edit_mesh_extrude_dupli_rotate(bpy.types.Operator):
    """Duplicate or Extrude to Cursor Rotated\nCreates a slightly rotated copy of the current mesh selection, and rotates the source slightly\nThe tool can also extrude the selected geometry, dependant of the selection\nHotkey tool!"""      # blender will use this as a tooltip for menu items and buttons.
    bl_idname = "mesh.dupli_extrude_cursor_rotate"        # unique identifier for buttons and menu items to reference.
    bl_label = "Duplicate or Extrude to Cursor Rotated"         # display name in the interface.
    bl_options = {'REGISTER', 'UNDO'}  # enable undo for the operator.

    def execute(self, context):        # execute() is called by blender when running the operator.
        bpy.ops.mesh.dupli_extrude_cursor('INVOKE_DEFAULT', rotate_source = True)
        return {'FINISHED'}



class VIEW3D_MT_edit_mesh_extrude(Menu):
    bl_label = "Extrude"

    _extrude_funcs = {
        'VERT': lambda layout:
            layout.operator("mesh.extrude_vertices_move", text="Extrude Vertices", icon='EXTRUDE_REGION'),
        'EDGE': lambda layout:
            layout.operator("mesh.extrude_edges_move", text="Extrude Edges", icon='EXTRUDE_REGION'),
        'DUPLI_EXTRUDE': lambda layout:
            layout.operator("mesh.dupli_extrude_cursor_norotate", text="Dupli Extrude", icon='DUPLI_EXTRUDE'),
        'DUPLI_EX_ROTATE': lambda layout:
            layout.operator("mesh.dupli_extrude_cursor_rotate", text="Dupli Extrude Rotate", icon='DUPLI_EXTRUDE_ROTATE'),
    }

    @staticmethod
    def extrude_options(context):
        tool_settings = context.tool_settings
        select_mode = tool_settings.mesh_select_mode
        mesh = context.object.data

        menu = []
        if mesh.total_edge_sel and (select_mode[0] or select_mode[1]):
            menu += ['EDGE']
        if mesh.total_vert_sel and select_mode[0]:
            menu += ['VERT']
        menu += ['DUPLI_EXTRUDE', 'DUPLI_EX_ROTATE']

        # should never get here
        return menu

    def draw(self, context):
        from math import pi

        layout = self.layout
        layout.operator_context = 'INVOKE_REGION_WIN'

        for menu_id in self.extrude_options(context):
            self._extrude_funcs[menu_id](layout)

        layout.separator()

        layout.operator("mesh.extrude_repeat")
        layout.operator("mesh.spin").angle = pi * 2


class VIEW3D_MT_edit_mesh_vertices(Menu):
    bl_label = "Vertex"

    def draw(self, _context):
        layout = self.layout
        layout.operator_context = 'INVOKE_REGION_WIN'

        layout.operator("mesh.edge_face_add", text="Make Edge/Face", icon='MAKE_EDGEFACE')
        layout.operator("mesh.vert_connect_path", text = "Connect Vertex Path", icon = "VERTEXCONNECTPATH")
        layout.operator("mesh.vert_connect", text = "Connect Vertex Pairs", icon = "VERTEXCONNECT")

        layout.separator()

        layout.operator_context = 'EXEC_DEFAULT'      
        layout.operator("mesh.vertices_smooth_laplacian", text="Smooth Laplacian", icon = "SMOOTH_LAPLACIAN")
        layout.operator_context = 'INVOKE_REGION_WIN'

        layout.separator()

        layout.operator("mesh.blend_from_shape", icon = "BLENDFROMSHAPE")
        layout.operator("mesh.shape_propagate_to_all", text="Propagate to Shapes", icon = "SHAPEPROPAGATE")

        layout.separator()

        layout.menu("VIEW3D_MT_vertex_group")
        layout.menu("VIEW3D_MT_hook")

        layout.separator()

        layout.operator("object.vertex_parent_set", icon = "VERTEX_PARENT")


class VIEW3D_MT_edit_mesh_edges_data(Menu):
    bl_label = "Edge Data"

    def draw(self, context):
        layout = self.layout

        render = context.scene.render

        layout.operator_context = 'INVOKE_REGION_WIN'

        layout.operator("transform.edge_crease", icon = "CREASE")
        layout.operator("transform.edge_bevelweight", icon = "BEVEL")

        layout.separator()

        layout.operator("mesh.mark_seam", icon = 'MARK_SEAM').clear = False
        layout.operator("mesh.mark_seam", text="Clear Seam", icon = 'CLEAR_SEAM').clear = True

        layout.separator()

        layout.operator("mesh.mark_sharp", icon = "MARKSHARPEDGES")
        layout.operator("mesh.mark_sharp", text="Clear Sharp", icon = "CLEARSHARPEDGES").clear = True

        layout.operator("mesh.mark_sharp", text="Mark Sharp from Vertices").use_verts = True
        props = layout.operator("mesh.mark_sharp", text="Clear Sharp from Vertices", icon = "CLEARSHARPEDGES")
        props.use_verts = True
        props.clear = True

        if render.use_freestyle:
            layout.separator()

            layout.operator("mesh.mark_freestyle_edge", icon = "MARK_FS_EDGE").clear = False
            layout.operator("mesh.mark_freestyle_edge", text="Clear Freestyle Edge", icon = "CLEAR_FS_EDGE").clear = True


class VIEW3D_MT_edit_mesh_edges(Menu):
    bl_label = "Edge"

    def draw(self, context):
        layout = self.layout

        with_freestyle = bpy.app.build_options.freestyle

        layout.operator_context = 'INVOKE_REGION_WIN'

        layout.operator("mesh.bridge_edge_loops", icon = "BRIDGE_EDGELOOPS")
        layout.operator("mesh.screw", icon = "MOD_SCREW")

        layout.separator()

        layout.operator("mesh.subdivide", icon='SUBDIVIDE_EDGES')
        layout.operator("mesh.subdivide_edgering", icon = "SUBDIV_EDGERING")
        layout.operator("mesh.unsubdivide", icon = "UNSUBDIVIDE")

        layout.separator()

        layout.operator("mesh.edge_rotate", text="Rotate Edge CW", icon = "ROTATECW").use_ccw = False
        layout.operator("mesh.edge_rotate", text="Rotate Edge CCW", icon = "ROTATECW").use_ccw = True

        layout.separator()

        layout.operator("transform.edge_crease", icon = "CREASE")
        layout.operator("transform.edge_bevelweight", icon = "BEVEL")

        layout.separator()

        layout.operator("mesh.mark_sharp", icon = "MARKSHARPEDGES")
        layout.operator("mesh.mark_sharp", text="Clear Sharp", icon = "CLEARSHARPEDGES").clear = True

        layout.operator("mesh.mark_sharp", text="Mark Sharp from Vertices", icon = "MARKSHARPEDGES").use_verts = True
        props = layout.operator("mesh.mark_sharp", text="Clear Sharp from Vertices", icon = "CLEARSHARPEDGES")
        props.use_verts = True
        props.clear = True

        if with_freestyle:
            layout.separator()

            layout.operator("mesh.mark_freestyle_edge", icon = "MARK_FS_EDGE").clear = False
            layout.operator("mesh.mark_freestyle_edge", text="Clear Freestyle Edge", icon = "CLEAR_FS_EDGE").clear = True


class VIEW3D_MT_edit_mesh_faces_data(Menu):
    bl_label = "Face Data"

    def draw(self, _context):
        layout = self.layout

        with_freestyle = bpy.app.build_options.freestyle

        layout.operator_context = 'INVOKE_REGION_WIN'

        layout.operator("mesh.colors_rotate", icon = "ROTATE_COLORS")
        layout.operator("mesh.colors_reverse", icon = "REVERSE_COLORS")

        layout.separator()

        layout.operator("mesh.uvs_rotate", icon = "ROTATE_UVS")
        layout.operator("mesh.uvs_reverse", icon = "REVERSE_UVS")

        layout.separator()

        if with_freestyle:
            layout.operator("mesh.mark_freestyle_face", icon = "MARKFSFACE").clear = False
            layout.operator("mesh.mark_freestyle_face", text="Clear Freestyle Face", icon = "CLEARFSFACE").clear = True


class VIEW3D_MT_edit_mesh_faces(Menu):
    bl_label = "Face"
    bl_idname = "VIEW3D_MT_edit_mesh_faces"

    def draw(self, _context):
        layout = self.layout

        layout.operator_context = 'INVOKE_REGION_WIN'

        layout.operator("mesh.poke", icon = "POKEFACES")

        layout.separator()

        props = layout.operator("mesh.quads_convert_to_tris", icon = "TRIANGULATE")
        props.quad_method = props.ngon_method = 'BEAUTY'
        layout.operator("mesh.tris_convert_to_quads", icon = "TRISTOQUADS")
        layout.operator("mesh.solidify", text="Solidify Faces", icon = "SOLIDIFY")
        layout.operator("mesh.wireframe", icon = "WIREFRAME")

        layout.separator()

        layout.operator("mesh.fill", icon = "FILL")
        layout.operator("mesh.fill_grid", icon = "GRIDFILL")
        layout.operator("mesh.beautify_fill", icon = "BEAUTIFY")

        layout.separator()

        layout.operator("mesh.intersect", icon = "INTERSECT")
        layout.operator("mesh.intersect_boolean", icon = "BOOLEAN_INTERSECT")

        layout.separator()

        layout.operator("mesh.face_split_by_edges", icon = "SPLITBYEDGES")

        layout.separator()

        layout.menu("VIEW3D_MT_edit_mesh_faces_data")


# Workaround to separate the tooltips for Recalculate Outside and Recalculate Inside
class VIEW3D_normals_make_consistent_inside(bpy.types.Operator):
    """Make selected faces and normals point inside the mesh"""      # blender will use this as a tooltip for menu items and buttons.
    bl_idname = "mesh.normals_recalculate_inside"        # unique identifier for buttons and menu items to reference.
    bl_label = "Recalculate Inside"         # display name in the interface.
    bl_options = {'REGISTER', 'UNDO'}  # enable undo for the operator.

    def execute(self, context):        # execute() is called by blender when running the operator.
        bpy.ops.mesh.normals_make_consistent(inside=True)
        return {'FINISHED'}


class VIEW3D_MT_edit_mesh_normals_select_strength(Menu):
    bl_label = "Select by Face Strength"

    def draw(self, _context):
        layout = self.layout

        op = layout.operator("mesh.mod_weighted_strength", text="Weak", icon='FACESEL')
        op.set = False
        op.face_strength = 'WEAK'

        op = layout.operator("mesh.mod_weighted_strength", text="Medium", icon='FACESEL')
        op.set = False
        op.face_strength = 'MEDIUM'

        op = layout.operator("mesh.mod_weighted_strength", text="Strong", icon='FACESEL')
        op.set = False
        op.face_strength = 'STRONG'


class VIEW3D_MT_edit_mesh_normals_set_strength(Menu):
    bl_label = "Select by Face Strength"

    def draw(self, _context):
        layout = self.layout

        op = layout.operator("mesh.mod_weighted_strength", text="Weak", icon='NORMAL_SETSTRENGTH')
        op.set = True
        op.face_strength = 'WEAK'

        op = layout.operator("mesh.mod_weighted_strength", text="Medium", icon='NORMAL_SETSTRENGTH')
        op.set = True
        op.face_strength = 'MEDIUM'

        op = layout.operator("mesh.mod_weighted_strength", text="Strong", icon='NORMAL_SETSTRENGTH')
        op.set = True
        op.face_strength = 'STRONG'


class VIEW3D_MT_edit_mesh_normals_average(Menu):
    bl_label = "Average"

    def draw(self, _context):
        layout = self.layout

        layout.operator("mesh.average_normals", text="Custom Normal", icon = "NORMAL_AVERAGE").average_type = 'CUSTOM_NORMAL'
        layout.operator("mesh.average_normals", text="Face Area", icon = "NORMAL_AVERAGE").average_type = 'FACE_AREA'
        layout.operator("mesh.average_normals", text="Corner Angle", icon = "NORMAL_AVERAGE").average_type = 'CORNER_ANGLE'


class VIEW3D_MT_edit_mesh_normals(Menu):
    bl_label = "Normals"

    def draw(self, _context):
        layout = self.layout

        layout.operator("mesh.normals_make_consistent", text="Recalculate Outside", icon = 'RECALC_NORMALS').inside = False
        layout.operator("mesh.normals_recalculate_inside", text="Recalculate Inside", icon = 'RECALC_NORMALS_INSIDE') # bfa - separated tooltip
        layout.operator("mesh.flip_normals", text = "Flip", icon = 'FLIP_NORMALS')

        layout.separator()

        layout.operator("mesh.set_normals_from_faces", text="Set From Faces", icon = 'SET_FROM_FACES')

        layout.operator_context = 'INVOKE_REGION_WIN'
        layout.operator("transform.rotate_normal", text="Rotate", icon = "NORMAL_ROTATE")
        layout.operator("mesh.point_normals", text="Point normals to target", icon = "NORMAL_TARGET")

        layout.operator_context = 'EXEC_DEFAULT'       
        layout.operator("mesh.merge_normals", text="Merge", icon = "MERGE")
        layout.operator("mesh.split_normals", text="Split", icon = "SPLIT")
        layout.menu("VIEW3D_MT_edit_mesh_normals_average", text="Average")

        layout.separator()

        layout.operator("mesh.normals_tools", text="Copy Vectors", icon = "COPYDOWN").mode = 'COPY'
        layout.operator("mesh.normals_tools", text="Paste Vectors", icon = "PASTEDOWN").mode = 'PASTE'
        layout.operator("mesh.smooth_normals", text="Smooth Vectors", icon = "NORMAL_SMOOTH")
        layout.operator("mesh.normals_tools", text="Reset Vectors", icon = "RESET").mode = 'RESET'

        layout.separator()

        layout.menu("VIEW3D_MT_edit_mesh_normals_select_strength", text="Select by Face Strength")
        layout.menu("VIEW3D_MT_edit_mesh_normals_set_strength", text="Set Face Strength")


class VIEW3D_MT_edit_mesh_shading(Menu):
    bl_label = "Shading"

    def draw(self, _context):
        layout = self.layout

        layout.operator("mesh.faces_shade_smooth", icon = 'SHADING_SMOOTH')
        layout.operator("mesh.faces_shade_flat", icon = 'SHADING_FLAT')

        layout.separator()

        layout.operator("mesh.mark_sharp", text="Smooth Edges", icon = 'SHADING_SMOOTH').clear = True
        layout.operator("mesh.mark_sharp", text="Sharp Edges", icon = 'SHADING_FLAT')

        layout.separator()

        props = layout.operator("mesh.mark_sharp", text="Smooth Vertices", icon = 'SHADING_SMOOTH')
        props.use_verts = True
        props.clear = True

        layout.operator("mesh.mark_sharp", text="Sharp Vertices", icon = 'SHADING_FLAT').use_verts = True


class VIEW3D_MT_edit_mesh_weights(Menu):
    bl_label = "Weights"

    def draw(self, _context):
        VIEW3D_MT_paint_weight.draw_generic(self.layout, is_editmode=True)


class VIEW3D_MT_edit_mesh_clean(Menu):
    bl_label = "Clean Up"

    def draw(self, _context):
        layout = self.layout

        layout.operator("mesh.delete_loose", icon = "DELETE")

        layout.separator()

        layout.operator("mesh.decimate", icon = "DECIMATE")
        layout.operator("mesh.dissolve_degenerate", icon = "DEGENERATE_DISSOLVE")
        layout.operator("mesh.dissolve_limited", icon='DISSOLVE_LIMITED')
        layout.operator("mesh.face_make_planar", icon = "MAKE_PLANAR")

        layout.separator()

        layout.operator("mesh.vert_connect_nonplanar", icon = "SPLIT_NONPLANAR")
        layout.operator("mesh.vert_connect_concave", icon = "SPLIT_CONCAVE")
        layout.operator("mesh.fill_holes", icon = "FILL_HOLE")


class VIEW3D_MT_edit_mesh_delete(Menu):
    bl_label = "Delete"

    def draw(self, _context):
        layout = self.layout

        layout.operator_enum("mesh.delete", "type")

        layout.separator()

        layout.operator("mesh.delete_edgeloop", text="Edge Loops", icon = "DELETE")


class VIEW3D_MT_edit_mesh_dissolve(Menu):
    bl_label = "Dissolve"

    def draw(self, context):
        layout = self.layout

        layout.operator("mesh.dissolve_verts", icon='DISSOLVE_VERTS')
        layout.operator("mesh.dissolve_edges", icon='DISSOLVE_EDGES')
        layout.operator("mesh.dissolve_faces", icon='DISSOLVE_FACES')

        layout.separator()

        layout.operator("mesh.dissolve_limited", icon='DISSOLVE_LIMITED')

        layout.separator()

        layout.operator("mesh.edge_collapse", icon='EDGE_COLLAPSE')


# Workaround to separate the tooltips for Show Hide for Mesh in Edit Mode
class VIEW3D_mesh_hide_unselected(bpy.types.Operator):
    """Hide unselected geometry in Edit Mode"""      # blender will use this as a tooltip for menu items and buttons.
    bl_idname = "mesh.hide_unselected"        # unique identifier for buttons and menu items to reference.
    bl_label = "Hide Unselected"         # display name in the interface.
    bl_options = {'REGISTER', 'UNDO'}  # enable undo for the operator.

    def execute(self, context):        # execute() is called by blender when running the operator.
        bpy.ops.mesh.hide(unselected = True)
        return {'FINISHED'}


class VIEW3D_MT_edit_mesh_merge(Menu):
    bl_label = "Merge"

    def draw(self, _context):
        layout = self.layout

        layout.operator_enum("mesh.merge", "type")

        layout.separator()

        layout.operator("mesh.remove_doubles", text="By Distance", icon = "REMOVE_DOUBLES")


class VIEW3D_MT_edit_mesh_split(Menu):
    bl_label = "Split"

    def draw(self, _context):
        layout = self.layout

        layout.operator("mesh.split", text="Selection", icon = "SPLIT")

        layout.separator()

        layout.operator_enum("mesh.edge_split", "type")


class VIEW3D_MT_edit_mesh_show_hide(Menu):
    bl_label = "Show/Hide"

    def draw(self, context):
        layout = self.layout

        layout.operator("mesh.reveal", text="Show Hidden", icon = "HIDE_OFF")
        layout.operator("mesh.hide", text="Hide Selected", icon = "HIDE_ON").unselected = False
        layout.operator("mesh.hide_unselected", text="Hide Unselected", icon = "HIDE_UNSELECTED") # bfa - separated tooltip


class VIEW3D_MT_edit_gpencil_delete(Menu):
    bl_label = "Delete"

    def draw(self, _context):
        layout = self.layout

        layout.operator_enum("gpencil.delete", "type")

        layout.separator()

        layout.operator("gpencil.delete", text="Delete Active Keyframe (Active Layer)", icon = 'DELETE').type = 'FRAME'
        layout.operator("gpencil.active_frames_delete_all", text="Delete Active Keyframes (All Layers)", icon = 'DELETE')


class VIEW3D_MT_sculpt_gpencil_copy(Menu):
    bl_label = "Copy"

    def draw(self, _context):
        layout = self.layout

        layout.operator("gpencil.copy", text="Copy", icon='COPYDOWN')


# Edit Curve
# draw_curve is used by VIEW3D_MT_edit_curve and VIEW3D_MT_edit_surface


def draw_curve(self, _context):
    layout = self.layout

    edit_object = _context.edit_object

    layout.menu("VIEW3D_MT_transform")
    layout.menu("VIEW3D_MT_mirror")
    layout.menu("VIEW3D_MT_snap")

    layout.separator()

    if edit_object.type == 'SURFACE':
        layout.operator("curve.spin", icon = 'SPIN')
    layout.operator("curve.duplicate_move", text = "Duplicate", icon = "DUPLICATE")

    layout.separator()

    layout.operator("curve.split", icon = "SPLIT")
    layout.operator("curve.separate", icon = "SEPARATE")

    layout.separator()

    layout.operator("curve.cyclic_toggle", icon = 'TOGGLE_CYCLIC')
    if edit_object.type == 'CURVE':
        layout.operator("curve.decimate", icon = "DECIMATE")
        layout.operator_menu_enum("curve.spline_type_set", "type")

    layout.separator()

    if edit_object.type == 'CURVE':
        layout.operator("transform.tilt", icon = "TILT")
        layout.operator("curve.tilt_clear", icon = "CLEAR_TILT")

    layout.separator()
    
    if edit_object.type == 'CURVE':
        layout.menu("VIEW3D_MT_edit_curve_handle_type_set")
        layout.operator("curve.normals_make_consistent", icon = 'RECALC_NORMALS')

    layout.separator()

    layout.menu("VIEW3D_MT_edit_curve_show_hide")

    layout.separator()

    layout.menu("VIEW3D_MT_edit_curve_delete")
    if edit_object.type == 'CURVE':
        layout.operator("curve.dissolve_verts", icon='DISSOLVE_VERTS')


class VIEW3D_MT_edit_curve(Menu):
    bl_label = "Curve"

    draw = draw_curve


class VIEW3D_MT_edit_curve_ctrlpoints(Menu):
    bl_label = "Control Points"

    def draw(self, context):
        layout = self.layout

        edit_object = context.edit_object

        if edit_object.type in {'CURVE', 'SURFACE'}:
            layout.operator("curve.extrude_move", text = "Extrude Curve", icon = 'EXTRUDE_REGION')

            layout.separator()

            layout.operator("curve.make_segment", icon = "MAKE_CURVESEGMENT")

            layout.separator()

            if edit_object.type == 'CURVE':
                layout.operator("transform.tilt", icon = 'TILT')
                layout.operator("curve.tilt_clear",icon = "CLEAR_TILT")

                layout.separator()

                layout.menu("VIEW3D_MT_edit_curve_handle_type_set")
                layout.operator("curve.normals_make_consistent", icon = 'RECALC_NORMALS')

                layout.separator()

            layout.operator("curve.smooth", icon = 'SHADING_SMOOTH')
            if edit_object.type == 'CURVE':
                layout.operator("curve.smooth_weight", icon = "SMOOTH_WEIGHT")
                layout.operator("curve.smooth_radius", icon = "SMOOTH_RADIUS")
                layout.operator("curve.smooth_tilt", icon = "SMOOTH_TILT")

            layout.separator()

        layout.menu("VIEW3D_MT_hook")

        layout.separator()

        layout.operator("object.vertex_parent_set", icon = "VERTEX_PARENT")


class VIEW3D_MT_edit_curve_handle_type_set(Menu):
    bl_label = "Set Handle Type"

    def draw(self, context):
        layout = self.layout

        layout.operator("curve.handle_type_set", icon = 'HANDLE_AUTO', text="Automatic").type = 'AUTOMATIC'
        layout.operator("curve.handle_type_set", icon = 'HANDLE_VECTOR', text="Vector").type = 'VECTOR'
        layout.operator("curve.handle_type_set", icon = 'HANDLE_ALIGN',text="Aligned").type = 'ALIGNED'
        layout.operator("curve.handle_type_set", icon = 'HANDLE_FREE', text="Free").type = 'FREE_ALIGN'

        layout.separator()

        layout.operator("curve.handle_type_set", icon = 'HANDLE_FREE', text="Toggle Free / Aligned").type = 'TOGGLE_FREE_ALIGN'


class VIEW3D_MT_edit_curve_segments(Menu):
    bl_label = "Segments"

    def draw(self, _context):
        layout = self.layout

        layout.operator("curve.subdivide", icon = 'SUBDIVIDE_EDGES')
        layout.operator("curve.switch_direction", icon = 'SWITCH_DIRECTION')


class VIEW3D_MT_edit_curve_context_menu(Menu):
    bl_label = "Curve Context Menu"

    def draw(self, _context):
        # TODO(campbell): match mesh vertex menu.

        layout = self.layout

        layout.operator_context = 'INVOKE_DEFAULT'

        # Add
        layout.operator("curve.subdivide", icon = 'SUBDIVIDE_EDGES')
        layout.operator("curve.extrude_move", icon = 'EXTRUDE_REGION')
        layout.operator("curve.make_segment", icon = "MAKE_CURVESEGMENT")
        layout.operator("curve.duplicate_move", icon = "DUPLICATE")

        layout.separator()

        # Transform
        layout.operator("transform.transform", text="Radius").mode = 'CURVE_SHRINKFATTEN'
        layout.operator("transform.tilt", icon = 'TILT')
        layout.operator("curve.tilt_clear", icon = "CLEAR_TILT")
        layout.operator("curve.smooth", icon = 'SHADING_SMOOTH')
        layout.operator("curve.smooth_tilt", icon = "SMOOTH_TILT")
        layout.operator("curve.smooth_radius", icon = "SMOOTH_RADIUS")

        layout.separator()

        layout.menu("VIEW3D_MT_mirror")
        layout.menu("VIEW3D_MT_snap")

        layout.separator()

        # Modify
        layout.operator_menu_enum("curve.spline_type_set", "type")
        layout.operator_menu_enum("curve.handle_type_set", "type")
        layout.operator("curve.cyclic_toggle", icon = 'TOGGLE_CYCLIC')
        layout.operator("curve.switch_direction", icon = 'SWITCH_DIRECTION')

        layout.separator()

        layout.operator("curve.normals_make_consistent", icon = 'RECALC_NORMALS')
        layout.operator("curve.spline_weight_set", icon = "MOD_VERTEX_WEIGHT")
        layout.operator("curve.radius_set", icon = "RADIUS")

        layout.separator()

        # Remove
        layout.operator("curve.split", icon = "SPLIT")
        layout.operator("curve.decimate", icon = "DECIMATE")
        layout.operator("curve.separate", icon = "SEPARATE")
        layout.operator("curve.dissolve_verts", icon='DISSOLVE_VERTS')       
        layout.operator("curve.delete", text="Delete Segment", icon = "DELETE").type = 'SEGMENT'
        layout.operator("curve.delete", text="Delete Point", icon = "DELETE").type = 'VERT'
        


class VIEW3D_MT_edit_curve_delete(Menu):
    bl_label = "Delete"

    def draw(self, _context):
        layout = self.layout

        layout.operator("curve.delete", text="Vertices", icon = "DELETE").type = 'VERT'
        layout.operator("curve.delete", text="Segment", icon = "DELETE").type = 'SEGMENT'


# Workaround to separate the tooltips for Show Hide for Curve in Edit Mode
class VIEW3D_curve_hide_unselected(bpy.types.Operator):
    """Hide unselected Control Points"""      # blender will use this as a tooltip for menu items and buttons.
    bl_idname = "curve.hide_unselected"        # unique identifier for buttons and menu items to reference.
    bl_label = "Hide Unselected"         # display name in the interface.
    bl_options = {'REGISTER', 'UNDO'}  # enable undo for the operator.

    def execute(self, context):        # execute() is called by blender when running the operator.
        bpy.ops.curve.hide(unselected = True)
        return {'FINISHED'}


class VIEW3D_MT_edit_curve_show_hide(Menu):
    bl_label = "Show/Hide"

    def draw(self, context):
        layout = self.layout

        layout.operator("curve.reveal", text="Show Hidden", icon = "HIDE_OFF")
        layout.operator("curve.hide", text="Hide Selected", icon = "HIDE_ON").unselected = False
        layout.operator("curve.hide_unselected", text="Hide Unselected", icon = "HIDE_UNSELECTED") # bfa - separated tooltip


class VIEW3D_MT_edit_surface(Menu):
    bl_label = "Surface"

    draw = draw_curve


class VIEW3D_MT_edit_font_chars(Menu):
    bl_label = "Special Characters"

    def draw(self, _context):
        layout = self.layout

        layout.operator("font.text_insert", text="Copyright", icon = "COPYRIGHT").text = "\u00A9"
        layout.operator("font.text_insert", text="Registered Trademark", icon = "TRADEMARK").text = "\u00AE"

        layout.separator()

        layout.operator("font.text_insert", text="Degree Sign", icon = "DEGREE").text = "\u00B0"
        layout.operator("font.text_insert", text="Multiplication Sign", icon = "MULTIPLICATION").text = "\u00D7"
        layout.operator("font.text_insert", text="Circle", icon = "CIRCLE").text = "\u008A"

        layout.separator()

        layout.operator("font.text_insert", text="Superscript 1", icon = "SUPER_ONE").text = "\u00B9"
        layout.operator("font.text_insert", text="Superscript 2", icon = "SUPER_TWO").text = "\u00B2"
        layout.operator("font.text_insert", text="Superscript 3", icon = "SUPER_THREE").text = "\u00B3"

        layout.separator()

        layout.operator("font.text_insert", text="Double >>", icon = "DOUBLE_RIGHT").text = "\u00BB"
        layout.operator("font.text_insert", text="Double <<", icon = "DOUBLE_LEFT").text = "\u00AB"
        layout.operator("font.text_insert", text="Promillage", icon = "PROMILLE").text = "\u2030"

        layout.separator()

        layout.operator("font.text_insert", text="Dutch Florin", icon = "DUTCH_FLORIN").text = "\u00A4"
        layout.operator("font.text_insert", text="British Pound", icon = "POUND").text = "\u00A3"
        layout.operator("font.text_insert", text="Japanese Yen", icon = "YEN").text = "\u00A5"

        layout.separator()

        layout.operator("font.text_insert", text="German S", icon = "GERMAN_S").text = "\u00DF"
        layout.operator("font.text_insert", text="Spanish Question Mark", icon = "SPANISH_QUESTION").text = "\u00BF"
        layout.operator("font.text_insert", text="Spanish Exclamation Mark", icon = "SPANISH_EXCLAMATION").text = "\u00A1"


class VIEW3D_MT_edit_font_kerning(Menu):
    bl_label = "Kerning"

    def draw(self, context):
        layout = self.layout

        ob = context.active_object
        text = ob.data
        kerning = text.edit_format.kerning

        layout.operator("font.change_spacing", text="Decrease Kerning", icon = "DECREASE_KERNING").delta = -1
        layout.operator("font.change_spacing", text="Increase Kerning", icon = "INCREASE_KERNING").delta = 1
        layout.operator("font.change_spacing", text="Reset Kerning", icon = "RESET").delta = -kerning


class VIEW3D_MT_edit_font_move(Menu):
    bl_label = "Move Cursor"

    def draw(self, _context):
        layout = self.layout
        
        layout.operator_enum("font.move", "type")


class VIEW3D_MT_edit_font_delete(Menu):
    bl_label = "Delete"

    def draw(self, _context):
        layout = self.layout

        layout.operator("font.delete", text="Previous Character", icon = "DELETE").type = 'PREVIOUS_CHARACTER'
        layout.operator("font.delete", text="Next Character", icon = "DELETE").type = 'NEXT_CHARACTER'
        layout.operator("font.delete", text="Previous Word", icon = "DELETE").type = 'PREVIOUS_WORD'
        layout.operator("font.delete", text="Next Word", icon = "DELETE").type = 'NEXT_WORD'


class VIEW3D_MT_edit_font(Menu):
    bl_label = "Text"

    def draw(self, _context):
        layout = self.layout

        layout.operator("font.text_cut", text="Cut", icon = "CUT")
        layout.operator("font.text_copy", text="Copy", icon='COPYDOWN')
        layout.operator("font.text_paste", text="Paste", icon='PASTEDOWN')

        layout.separator()

        layout.operator("font.text_paste_from_file", icon='PASTEDOWN')

        layout.separator()

        layout.operator("font.case_set", text="To Uppercase", icon = "SET_UPPERCASE").case = 'UPPER'
        layout.operator("font.case_set", text="To Lowercase", icon = "SET_LOWERCASE").case = 'LOWER'

        layout.separator()

        layout.menu("VIEW3D_MT_edit_font_chars")
        layout.menu("VIEW3D_MT_edit_font_move")

        layout.separator()

        layout.operator("font.style_toggle", text="Toggle Bold", icon='BOLD').style = 'BOLD'
        layout.operator("font.style_toggle", text="Toggle Italic", icon='ITALIC').style = 'ITALIC'
        layout.operator("font.style_toggle", text="Toggle Underline", icon='UNDERLINE').style = 'UNDERLINE'
        layout.operator("font.style_toggle", text="Toggle Small Caps", icon='SMALL_CAPS').style = 'SMALL_CAPS'

        layout.menu("VIEW3D_MT_edit_font_kerning")

        layout.separator()

        layout.menu("VIEW3D_MT_edit_font_delete")


class VIEW3D_MT_edit_font_context_menu(Menu):
    bl_label = "Text Context Menu"

    def draw(self, _context):
        layout = self.layout

        layout.operator_context = 'INVOKE_DEFAULT'

        layout.operator("font.text_cut", text="Cut", icon = "CUT")
        layout.operator("font.text_copy", text="Copy", icon='COPYDOWN')
        layout.operator("font.text_paste", text="Paste", icon='PASTEDOWN')

        layout.separator()

        layout.operator("font.select_all")

        layout.separator()

        layout.menu("VIEW3D_MT_edit_font")


class VIEW3D_MT_edit_meta(Menu):
    bl_label = "Metaball"

    def draw(self, _context):
        layout = self.layout

        layout.menu("VIEW3D_MT_transform")
        layout.menu("VIEW3D_MT_mirror")
        layout.menu("VIEW3D_MT_snap")

        layout.separator()

        layout.operator("mball.duplicate_metaelems", text = "Duplicate", icon = "DUPLICATE")

        layout.separator()

        layout.menu("VIEW3D_MT_edit_meta_showhide")

        layout.operator_context = 'EXEC_DEFAULT'
        layout.operator("mball.delete_metaelems", text="Delete", icon = "DELETE")


# Workaround to separate the tooltips for Show Hide for Curve in Edit Mode
class VIEW3D_MT_edit_meta_showhide_unselected(bpy.types.Operator):
    """Hide unselected metaelement(s)"""      # blender will use this as a tooltip for menu items and buttons.
    bl_idname = "mball.hide_metaelems_unselected"        # unique identifier for buttons and menu items to reference.
    bl_label = "Hide Unselected"         # display name in the interface.
    bl_options = {'REGISTER', 'UNDO'}  # enable undo for the operator.

    def execute(self, context):        # execute() is called by blender when running the operator.
        bpy.ops.mball.hide_metaelems(unselected = True)
        return {'FINISHED'}


class VIEW3D_MT_edit_meta_showhide(Menu):
    bl_label = "Show/Hide"

    def draw(self, _context):
        layout = self.layout

        layout.operator("mball.reveal_metaelems", text="Show Hidden", icon = "HIDE_OFF")
        layout.operator("mball.hide_metaelems", text="Hide Selected", icon = "HIDE_ON").unselected = False
        layout.operator("mball.hide_metaelems_unselected", text="Hide Unselected", icon = "HIDE_UNSELECTED")


class VIEW3D_MT_edit_lattice(Menu):
    bl_label = "Lattice"

    def draw(self, _context):
        layout = self.layout

        layout.menu("VIEW3D_MT_transform")
        layout.menu("VIEW3D_MT_mirror")
        layout.menu("VIEW3D_MT_snap")
        layout.menu("VIEW3D_MT_edit_lattice_flip")

        layout.separator()

        layout.operator("lattice.make_regular", icon = 'MAKE_REGULAR')

        layout.menu("VIEW3D_MT_hook")

        layout.separator()

        layout.operator("object.vertex_parent_set", icon = "VERTEX_PARENT")

class VIEW3D_MT_edit_lattice_flip(Menu):
    bl_label = "Flip"

    def draw(self, context):
        layout = self.layout

        layout.operator("lattice.flip", text = " U (X) axis", icon = "FLIP_X").axis = 'U'
        layout.operator("lattice.flip", text = " V (Y) axis", icon = "FLIP_Y").axis = 'V'
        layout.operator("lattice.flip", text = " W (Z) axis", icon = "FLIP_Z").axis = 'W'


class VIEW3D_MT_edit_armature(Menu):
    bl_label = "Armature"

    def draw(self, context):
        layout = self.layout

        edit_object = context.edit_object
        arm = edit_object.data

        layout.menu("VIEW3D_MT_transform_armature")
        layout.menu("VIEW3D_MT_mirror")
        layout.menu("VIEW3D_MT_snap")

        layout.separator()

        layout.menu("VIEW3D_MT_edit_armature_roll")

        layout.operator("transform.transform", text="Set Bone Roll", icon = "SET_ROLL").mode = 'BONE_ROLL'
        layout.operator("armature.roll_clear", text="Clear Bone Roll", icon = "CLEAR_ROLL")

        layout.separator()

        layout.operator("armature.extrude_move", icon = 'EXTRUDE_REGION')

        if arm.use_mirror_x:
            layout.operator("armature.extrude_forked", icon = "EXTRUDE_REGION")

        layout.operator("armature.duplicate_move", icon = "DUPLICATE")
        layout.operator("armature.fill", icon = "FILLBETWEEN")

        layout.separator()

        layout.operator("armature.split", icon = "SPLIT")
        layout.operator("armature.separate", icon = "SEPARATE")
        layout.operator("armature.symmetrize", icon = "SYMMETRIZE")

        layout.separator()

        layout.operator("armature.subdivide", text="Subdivide", icon = 'SUBDIVIDE_EDGES')
        layout.operator("armature.switch_direction", text="Switch Direction", icon = "SWITCH_DIRECTION")

        layout.separator()

        layout.menu("VIEW3D_MT_edit_armature_names")

        layout.separator()

        layout.operator_context = 'INVOKE_DEFAULT'
        layout.operator("armature.armature_layers", icon = "LAYER")
        layout.operator("armature.bone_layers", icon = "LAYER")

        layout.separator()

        layout.operator("armature.parent_set", text="Make Parent", icon='PARENT_SET')
        layout.operator("armature.parent_clear", text="Clear Parent", icon='PARENT_CLEAR')

        layout.separator()

        layout.menu("VIEW3D_MT_bone_options_toggle", text="Bone Settings")
        layout.menu("VIEW3D_MT_armature_show_hide") # bfa - the new show hide menu with split tooltip

        layout.separator()

        layout.operator("armature.delete", icon = "DELETE")
        layout.operator("armature.dissolve", icon = "DELETE")


# Workaround to separate the tooltips for Show Hide for Armature in Edit Mode
class VIEW3D_armature_hide_unselected(bpy.types.Operator):
    """Hide unselected Bones in Edit Mode"""      # blender will use this as a tooltip for menu items and buttons.
    bl_idname = "armature.hide_unselected"        # unique identifier for buttons and menu items to reference.
    bl_label = "Hide Unselected"         # display name in the interface.
    bl_options = {'REGISTER', 'UNDO'}  # enable undo for the operator.

    def execute(self, context):        # execute() is called by blender when running the operator.
        bpy.ops.armature.hide(unselected = True)
        return {'FINISHED'}


class VIEW3D_MT_armature_show_hide(Menu):
    bl_label = "Show/Hide"

    def draw(self, context):
        layout = self.layout

        layout.operator("armature.reveal", text="Show Hidden", icon = "HIDE_OFF")
        layout.operator("armature.hide", text="Hide Selected", icon = "HIDE_ON").unselected = False
        layout.operator("armature.hide_unselected", text="Hide Unselected", icon = "HIDE_UNSELECTED")


class VIEW3D_MT_armature_context_menu(Menu):
    bl_label = "Armature Context Menu"

    def draw(self, context):
        layout = self.layout

        edit_object = context.edit_object
        arm = edit_object.data

        layout.operator_context = 'INVOKE_REGION_WIN'

        # Add
        layout.operator("armature.subdivide", text="Subdivide", icon = "SUBDIVIDE_EDGES")
        layout.operator("armature.duplicate_move", text="Duplicate", icon = "DUPLICATE")
        layout.operator("armature.extrude_move", icon='EXTRUDE_REGION')
        if arm.use_mirror_x:
            layout.operator("armature.extrude_forked", icon='EXTRUDE_REGION')

        layout.separator()

        layout.operator("armature.fill", icon = "FILLBETWEEN")

        layout.separator()

        # Modify
        layout.menu("VIEW3D_MT_mirror")
        layout.menu("VIEW3D_MT_snap")
        layout.operator("armature.switch_direction", text="Switch Direction", icon = "SWITCH_DIRECTION")
        layout.operator("armature.symmetrize", icon = "SYMMETRIZE")
        layout.menu("VIEW3D_MT_edit_armature_names")

        layout.separator()

        layout.operator("armature.parent_set", text="Make Parent", icon='PARENT_SET')
        layout.operator("armature.parent_clear", text="Clear Parent", icon='PARENT_CLEAR')

        layout.separator()

        # Remove
        layout.operator("armature.split", icon = "SPLIT")
        layout.operator("armature.separate", icon = "SEPARATE")
        layout.operator("armature.dissolve", icon = "DELETE")
        layout.operator("armature.delete", icon = "DELETE")


class VIEW3D_MT_edit_armature_names(Menu):
    bl_label = "Names"

    def draw(self, _context):
        layout = self.layout

        layout.operator_context = 'EXEC_REGION_WIN'
        layout.operator("armature.autoside_names", text="AutoName Left/Right", icon = "STRING").type = 'XAXIS'
        layout.operator("armature.autoside_names", text="AutoName Front/Back", icon = "STRING").type = 'YAXIS'
        layout.operator("armature.autoside_names", text="AutoName Top/Bottom", icon = "STRING").type = 'ZAXIS'
        layout.operator("armature.flip_names", text="Flip Names", icon = "FLIP")


class VIEW3D_MT_edit_armature_roll(Menu):
    bl_label = "Recalculate Bone Roll"
    def draw(self, _context):
        layout = self.layout

        layout.label(text="- Positive: -")
        layout.operator("armature.calculate_roll", text= "Local + X Tangent", icon = "ROLL_X_TANG_POS").type = 'POS_X'
        layout.operator("armature.calculate_roll", text= "Local + Z Tangent", icon = "ROLL_Z_TANG_POS").type = 'POS_Z'
        layout.operator("armature.calculate_roll", text= "Global + X Axis", icon = "ROLL_X_POS").type = 'GLOBAL_POS_X'
        layout.operator("armature.calculate_roll", text= "Global + Y Axis", icon = "ROLL_Y_POS").type = 'GLOBAL_POS_Y'
        layout.operator("armature.calculate_roll", text= "Global + Z Axis", icon = "ROLL_Z_POS").type = 'GLOBAL_POS_Z'
        layout.label(text="- Negative: -")
        layout.operator("armature.calculate_roll", text= "Local - X Tangent", icon = "ROLL_X_TANG_NEG").type = 'NEG_X'
        layout.operator("armature.calculate_roll", text= "Local - Z Tangent", icon = "ROLL_Z_TANG_NEG").type = 'NEG_Z'
        layout.operator("armature.calculate_roll", text= "Global - X Axis", icon = "ROLL_X_NEG").type = 'GLOBAL_NEG_X'
        layout.operator("armature.calculate_roll", text= "Global - Y Axis", icon = "ROLL_Y_NEG").type = 'GLOBAL_NEG_Y'
        layout.operator("armature.calculate_roll", text= "Global - Z Axis", icon = "ROLL_Z_NEG").type = 'GLOBAL_NEG_Z'
        layout.label(text="- Other: -")
        layout.operator("armature.calculate_roll", text= "Active Bone", icon = "BONE_DATA").type = 'ACTIVE'
        layout.operator("armature.calculate_roll", text= "View Axis", icon = "MANIPUL").type = 'VIEW'
        layout.operator("armature.calculate_roll", text= "Cursor", icon = "CURSOR").type = 'CURSOR'

# bfa - not functional in the BFA keymap. But menu class remains for the Blender keymap. DO NOT DELETE!
class VIEW3D_MT_edit_armature_delete(Menu):
    bl_label = "Delete"

    def draw(self, _context):
        layout = self.layout
        layout.operator_context = 'EXEC_AREA'

        layout.operator("armature.delete", text="Bones", icon = "DELETE")

        layout.separator()

        layout.operator("armature.dissolve", text="Dissolve Bones", icon = "DELETE")


# ********** Grease Pencil menus **********
class VIEW3D_MT_gpencil_autoweights(Menu):
    bl_label = "Generate Weights"

    def draw(self, _context):
        layout = self.layout
        layout.operator("gpencil.generate_weights", text="With Empty Groups", icon = "PARTICLEBRUSH_WEIGHT").mode = 'NAME'
        layout.operator("gpencil.generate_weights", text="With Automatic Weights", icon = "PARTICLEBRUSH_WEIGHT").mode = 'AUTO'


class VIEW3D_MT_gpencil_simplify(Menu):
    bl_label = "Simplify"

    def draw(self, _context):
        layout = self.layout
        layout.operator("gpencil.stroke_simplify_fixed", text="Fixed", icon = "MOD_SIMPLIFY")
        layout.operator("gpencil.stroke_simplify", text="Adaptative", icon = "MOD_SIMPLIFY")
        layout.operator("gpencil.stroke_sample", text="Sample", icon = "MOD_SIMPLIFY")


class VIEW3D_MT_paint_gpencil(Menu):
    bl_label = "Draw"

    def draw(self, _context):

        layout = self.layout

        layout.menu("GPENCIL_MT_layer_active", text="Active Layer")

        layout.separator()

        layout.operator("gpencil.interpolate", text="Interpolate", icon = "INTERPOLATE")
        layout.operator("gpencil.interpolate_sequence", text="Sequence", icon = "SEQUENCE")

        layout.separator()

        layout.menu("VIEW3D_MT_gpencil_animation")

        layout.separator()

        layout.menu("VIEW3D_MT_edit_gpencil_showhide")
        layout.menu("GPENCIL_MT_cleanup")

        layout.separator()

        #radial control button brush size
        myvar = layout.operator("wm.radial_control", text = "Brush Radius", icon = "BRUSHSIZE")
        myvar.data_path_primary = 'tool_settings.gpencil_paint.brush.size'

        #radial control button brush strength
        myvar = layout.operator("wm.radial_control", text = "Brush Strength", icon = "BRUSHSTRENGTH")
        myvar.data_path_primary = 'tool_settings.gpencil_paint.brush.gpencil_settings.pen_strength'

        #radial control button brush strength
        myvar = layout.operator("wm.radial_control", text = "Eraser Radius (Old Toolsystem)", icon = "BRUSHSIZE")
        myvar.data_path_primary = 'preferences.edit.grease_pencil_eraser_radius'


class VIEW3D_MT_edit_gpencil_showhide(Menu):
    bl_label = "Show/hide"

    def draw(self, _context):
        layout = self.layout

        layout.operator("gpencil.reveal", text="Show All Layers", icon = "HIDE_OFF")

        layout.separator()

        layout.operator("gpencil.hide", text="Hide Active Layer", icon = "HIDE_ON").unselected = False
        layout.operator("gpencil.hide", text="Hide Inactive Layers", icon = "HIDE_UNSELECTED").unselected = True


class VIEW3D_MT_assign_material(Menu):
    bl_label = "Assign Material"

    def draw(self, context):
        layout = self.layout
        ob = context.active_object
        mat_active = ob.active_material

        for slot in ob.material_slots:
            mat = slot.material
            if mat:
                layout.operator("gpencil.stroke_change_color", text=mat.name,
                                icon='LAYER_ACTIVE' if mat == mat_active else 'BLANK1').material = mat.name


class VIEW3D_MT_gpencil_copy_layer(Menu):
    bl_label = "Copy Layer to Object"

    def draw(self, context):
        layout = self.layout
        view_layer = context.view_layer
        obact = context.active_object
        gpl = context.active_gpencil_layer

        done = False
        if gpl is not None:
            for ob in view_layer.objects:
                if ob.type == 'GPENCIL' and ob != obact:
                    layout.operator("gpencil.layer_duplicate_object", text=ob.name, icon = "DUPLICATE").object = ob.name
                    done = True

            if done is False:
                layout.label(text="No destination object", icon='ERROR')
        else:
            layout.label(text="No layer to copy", icon='ERROR')


class VIEW3D_MT_edit_gpencil(Menu):
    bl_label = "Grease Pencil"

    def draw(self, _context):
        layout = self.layout

        layout.menu("VIEW3D_MT_edit_gpencil_transform")
        layout.menu("VIEW3D_MT_mirror")
        layout.menu("GPENCIL_MT_snap")

        layout.separator()

        layout.menu("GPENCIL_MT_layer_active", text="Active Layer")

        layout.separator()

        layout.menu("VIEW3D_MT_gpencil_animation")

        layout.separator()

        layout.operator("gpencil.duplicate_move", text="Duplicate", icon = "DUPLICATE")
        layout.operator("gpencil.frame_duplicate", text="Duplicate Active Frame", icon = "DUPLICATE")
        layout.operator("gpencil.frame_duplicate", text="Duplicate Active Frame All Layers", icon = "DUPLICATE").mode = 'ALL'

        layout.separator()

        layout.operator("gpencil.stroke_split", text="Split", icon = "SPLIT")

        layout.separator()

        layout.operator("gpencil.copy", text="Copy", icon='COPYDOWN')
        layout.operator("gpencil.paste", text="Paste", icon='PASTEDOWN').type = 'ACTIVE'
        layout.operator("gpencil.paste", text="Paste by Layer", icon='PASTEDOWN').type = 'LAYER'

        layout.separator()

        layout.menu("VIEW3D_MT_edit_gpencil_delete")
        layout.operator_menu_enum("gpencil.dissolve", "type")

        layout.separator()

        layout.menu("GPENCIL_MT_cleanup")
        layout.menu("VIEW3D_MT_edit_gpencil_hide", text = "Show/Hide")

        layout.separator()

        layout.operator_menu_enum("gpencil.stroke_separate", "mode")


class VIEW3D_MT_edit_gpencil_hide(Menu):
    bl_label = "Hide"

    def draw(self, context):
        layout = self.layout

        layout.operator("gpencil.reveal", text="Show Hidden Layer", icon = "HIDE_OFF")
        layout.operator("gpencil.hide", text="Hide selected Layer", icon = "HIDE_ON").unselected = False
        layout.operator("gpencil.hide", text="Hide unselected Layer", icon = "HIDE_UNSELECTED").unselected = True

        layout.separator()

        layout.operator("gpencil.selection_opacity_toggle", text="Toggle Opacity", icon = "HIDE_OFF")


class VIEW3D_MT_edit_gpencil_arrange_strokes(Menu):
    bl_label = "Arrange Strokes"

    def draw(self, context):
        layout = self.layout

        layout.operator("gpencil.stroke_arrange", text="Bring Forward", icon='MOVE_UP').direction = 'UP'
        layout.operator("gpencil.stroke_arrange", text="Send Backward", icon='MOVE_DOWN').direction = 'DOWN'
        layout.operator("gpencil.stroke_arrange", text="Bring to Front", icon='MOVE_TO_TOP').direction = 'TOP'
        layout.operator("gpencil.stroke_arrange", text="Send to Back", icon='MOVE_TO_BOTTOM').direction = 'BOTTOM'


class VIEW3D_MT_edit_gpencil_stroke(Menu):
    bl_label = "Stroke"

    def draw(self, _context):
        layout = self.layout
        settings = _context.tool_settings.gpencil_sculpt

        layout.operator("gpencil.stroke_subdivide", text="Subdivide", icon = "SUBDIVIDE_EDGES").only_selected = False
        layout.menu("VIEW3D_MT_gpencil_simplify")
        layout.operator("gpencil.stroke_trim", text="Trim", icon = "CUT")

        layout.separator()

        layout.operator("gpencil.stroke_join", text="Join", icon = "JOIN").type = 'JOIN'
        layout.operator("gpencil.stroke_join", text="Join and Copy", icon = "JOIN").type = 'JOINCOPY'

        layout.separator()

        layout.menu("GPENCIL_MT_move_to_layer")
        layout.menu("VIEW3D_MT_assign_material")
        layout.operator("gpencil.set_active_material", text="Set as Active Material", icon = "MATERIAL")
        layout.menu("VIEW3D_MT_edit_gpencil_arrange_strokes")

        layout.separator()

        # Convert
        op = layout.operator("gpencil.stroke_cyclical_set", text="Close", icon = 'TOGGLE_CYCLIC')
        op.type = 'CLOSE'
        op.geometry = True
        layout.operator("gpencil.stroke_cyclical_set", text="Toggle Cyclic", icon = 'TOGGLE_CYCLIC').type = 'TOGGLE'
        layout.operator_menu_enum("gpencil.stroke_caps_set", text="Toggle Caps", property="type")
        layout.operator("gpencil.stroke_flip", text="Switch Direction", icon = "FLIP")
        
        layout.separator()
        
        layout.operator_menu_enum("gpencil.reproject", property="type", text="Reproject Strokes")
        layout.prop(settings, "use_scale_thickness")

        layout.separator()
        layout.operator("gpencil.reset_transform_fill", text="Reset Fill Transform")
        

class VIEW3D_MT_edit_gpencil_point(Menu):
    bl_label = "Point"

    def draw(self, _context):
        layout = self.layout

        layout.operator("gpencil.extrude_move", text="Extrude Points", icon = "EXTRUDE_REGION")

        layout.separator()

        layout.operator("gpencil.stroke_smooth", text="Smooth Points", icon = "PARTICLEBRUSH_SMOOTH").only_selected = True

        layout.separator()

        layout.operator("gpencil.stroke_merge", text="Merge Points", icon = "MERGE")

        # TODO: add new RIP operator

        layout.separator()

        layout.menu("VIEW3D_MT_gpencil_vertex_group")


class VIEW3D_MT_weight_gpencil(Menu):
    bl_label = "Weights"

    def draw(self, context):
        layout = self.layout

        #layout.operator_context = 'INVOKE_REGION_WIN'

        layout.operator("gpencil.vertex_group_normalize_all", text="Normalize All", icon = "WEIGHT_NORMALIZE_ALL")
        layout.operator("gpencil.vertex_group_normalize", text="Normalize", icon = "WEIGHT_NORMALIZE")

        layout.separator()

        layout.operator("gpencil.vertex_group_invert", text="Invert", icon='WEIGHT_INVERT')
        layout.operator("gpencil.vertex_group_smooth", text="Smooth", icon='WEIGHT_SMOOTH')

        layout.menu("VIEW3D_MT_gpencil_autoweights")

        if context.mode == 'WEIGHT_GPENCIL':

            #radial control button brush size
            myvar = layout.operator("wm.radial_control", text = "Brush Radius", icon = "BRUSHSIZE")
            myvar.data_path_primary = 'tool_settings.gpencil_sculpt.brush.size'

            #radial control button brush strength
            myvar = layout.operator("wm.radial_control", text = "Brush Strength", icon = "BRUSHSTRENGTH")
            myvar.data_path_primary = 'tool_settings.gpencil_sculpt.brush.strength'


class VIEW3D_MT_vertex_gpencil(Menu):
    bl_label = "Paint"

    def draw(self, _context):
        layout = self.layout
        layout.operator("gpencil.vertex_color_set", text="Set Vertex Colors")
        layout.separator()
        layout.operator("gpencil.vertex_color_invert", text="Invert")
        layout.operator("gpencil.vertex_color_levels", text="Levels")
        layout.operator("gpencil.vertex_color_hsv", text="Hue Saturation Value")
        layout.operator("gpencil.vertex_color_brightness_contrast", text="Bright/Contrast")

        layout.separator()
        layout.menu("VIEW3D_MT_join_palette")


class VIEW3D_MT_gpencil_animation(Menu):
    bl_label = "Animation"

    @classmethod
    def poll(cls, context):
        ob = context.active_object
        return ob and ob.type == 'GPENCIL' and ob.mode != 'OBJECT'

    def draw(self, _context):
        layout = self.layout

        layout.operator("gpencil.blank_frame_add", text="Insert Blank Keyframe (Active Layer)", icon = "ADD")
        layout.operator("gpencil.blank_frame_add", text="Insert Blank Keyframe (All Layers)", icon = "ADD").all_layers = True

        layout.separator()

        layout.operator("gpencil.frame_duplicate", text="Duplicate Active Keyframe (Active Layer)", icon = "DUPLICATE")
        layout.operator("gpencil.frame_duplicate", text="Duplicate Active Keyframe (All Layers)", icon = "DUPLICATE").mode = 'ALL'

        layout.separator()

        layout.operator("gpencil.delete", text="Delete Active Keyframe (Active Layer)", icon = "DELETE").type = 'FRAME'
        layout.operator("gpencil.active_frames_delete_all", text="Delete Active Keyframes (All Layers)", icon = "DELETE")


class VIEW3D_MT_edit_gpencil_transform(Menu):
    bl_label = "Transform"

    def draw(self, _context):
        layout = self.layout

        layout.operator("transform.bend", text="Bend", icon = "BEND")
        layout.operator("transform.shear", text="Shear", icon = "SHEAR")
        layout.operator("transform.tosphere", text="To Sphere", icon = "TOSPHERE")
        layout.operator("transform.transform", text="Shrink Fatten", icon = 'SHRINK_FATTEN').mode = 'GPENCIL_SHRINKFATTEN'


class VIEW3D_MT_object_mode_pie(Menu):
    bl_label = "Mode"

    def draw(self, _context):
        layout = self.layout

        pie = layout.menu_pie()
        pie.operator_enum("object.mode_set", "mode")


class VIEW3D_MT_view_pie(Menu):
    bl_label = "View"
    bl_idname = "VIEW3D_MT_view_pie"

    def draw(self, _context):
        layout = self.layout

        pie = layout.menu_pie()
        pie.operator_enum("view3d.view_axis", "type")
        pie.operator("view3d.view_camera", text="View Camera", icon='CAMERA_DATA')
        pie.operator("view3d.view_selected", text="View Selected", icon='VIEW_SELECTED')


class VIEW3D_MT_transform_gizmo_pie(Menu):
    bl_label = "View"

    def draw(self, context):
        layout = self.layout

        pie = layout.menu_pie()
        # 1: Left
        pie.operator("view3d.transform_gizmo_set", text="Move").type = {'TRANSLATE'}
        # 2: Right
        pie.operator("view3d.transform_gizmo_set", text="Rotate").type = {'ROTATE'}
        # 3: Down
        pie.operator("view3d.transform_gizmo_set", text="Scale").type = {'SCALE'}
        # 4: Up
        pie.prop(context.space_data, "show_gizmo", text="Show Gizmos", icon='GIZMO')
        # 5: Up/Left
        pie.operator("view3d.transform_gizmo_set", text="All").type = {'TRANSLATE', 'ROTATE', 'SCALE'}


class VIEW3D_MT_shading_pie(Menu):
    bl_label = "Shading"

    def draw(self, context):
        layout = self.layout
        pie = layout.menu_pie()

        view = context.space_data

        pie.prop(view.shading, "type", expand=True)


class VIEW3D_MT_shading_ex_pie(Menu):
    bl_label = "Shading"

    def draw(self, context):
        layout = self.layout
        pie = layout.menu_pie()

        view = context.space_data

        pie.prop_enum(view.shading, "type", value='WIREFRAME')
        pie.prop_enum(view.shading, "type", value='SOLID')

        # Note this duplicates "view3d.toggle_xray" logic, so we can see the active item: T58661.
        if context.pose_object:
            pie.prop(view.overlay, "show_xray_bone", icon='XRAY')
        else:
            xray_active = (
                (context.mode == 'EDIT_MESH') or
                (view.shading.type in {'SOLID', 'WIREFRAME'})
            )
            if xray_active:
                sub = pie
            else:
                sub = pie.row()
                sub.active = False
            sub.prop(
                view.shading,
                "show_xray_wireframe" if (view.shading.type == 'WIREFRAME') else "show_xray",
                text="Toggle X-Ray",
                icon='XRAY',
            )

        pie.prop(view.overlay, "show_overlays", text="Toggle Overlays", icon='OVERLAY')

        pie.prop_enum(view.shading, "type", value='MATERIAL')
        pie.prop_enum(view.shading, "type", value='RENDERED')


class VIEW3D_MT_pivot_pie(Menu):
    bl_label = "Pivot Point"

    def draw(self, context):
        layout = self.layout
        pie = layout.menu_pie()
        obj = context.active_object
        mode = context.mode

        pie.prop_enum(context.scene.tool_settings, "transform_pivot_point", value='BOUNDING_BOX_CENTER')
        pie.prop_enum(context.scene.tool_settings, "transform_pivot_point", value='CURSOR')
        pie.prop_enum(context.scene.tool_settings, "transform_pivot_point", value='INDIVIDUAL_ORIGINS')
        pie.prop_enum(context.scene.tool_settings, "transform_pivot_point", value='MEDIAN_POINT')
        pie.prop_enum(context.scene.tool_settings, "transform_pivot_point", value='ACTIVE_ELEMENT')
        if (obj is None) or (mode in {'OBJECT', 'POSE', 'WEIGHT_PAINT'}):
            pie.prop(context.scene.tool_settings, "use_transform_pivot_point_align", text="Only Origins")


class VIEW3D_MT_orientations_pie(Menu):
    bl_label = "Orientation"

    def draw(self, context):
        layout = self.layout
        pie = layout.menu_pie()
        scene = context.scene

        pie.prop(scene.transform_orientation_slots[0], "type", expand=True)


class VIEW3D_MT_snap_pie(Menu):
    bl_label = "Snap"

    def draw(self, _context):
        layout = self.layout
        pie = layout.menu_pie()

        pie.operator("view3d.snap_cursor_to_grid", text="Cursor to Grid", icon='CURSOR')
        pie.operator("view3d.snap_selected_to_grid", text="Selection to Grid", icon='RESTRICT_SELECT_OFF')
        pie.operator("view3d.snap_cursor_to_selected", text="Cursor to Selected", icon='CURSOR')
        pie.operator("view3d.snap_selected_to_cursor", text="Selection to Cursor", icon='RESTRICT_SELECT_OFF').use_offset = False
        pie.operator("view3d.snap_selected_to_cursor", text="Selection to Cursor (Keep Offset)", icon='RESTRICT_SELECT_OFF').use_offset = True
        pie.operator("view3d.snap_selected_to_active", text="Selection to Active", icon='RESTRICT_SELECT_OFF')
        pie.operator("view3d.snap_cursor_to_center", text="Cursor to World Origin", icon='CURSOR')
        pie.operator("view3d.snap_cursor_to_active", text="Cursor to Active", icon='CURSOR')


class VIEW3D_MT_proportional_editing_falloff_pie(Menu):
    bl_label = "Proportional Editing Falloff"

    def draw(self, context):
        layout = self.layout
        pie = layout.menu_pie()
        tool_settings = context.scene.tool_settings

        pie.prop(tool_settings, "proportional_edit_falloff", expand=True)


class VIEW3D_MT_sculpt_mask_edit_pie(Menu):
    bl_label = "Mask Edit"

    def draw(self, _context):
        layout = self.layout
        pie = layout.menu_pie()

        op = pie.operator("paint.mask_flood_fill", text='Invert Mask')
        op.mode = 'INVERT'
        op = pie.operator("paint.mask_flood_fill", text='Clear Mask')
        op.mode = 'VALUE'
        op = pie.operator("sculpt.mask_filter", text='Smooth Mask')
        op.filter_type = 'SMOOTH'
        op.auto_iteration_count = True
        op = pie.operator("sculpt.mask_filter", text='Sharpen Mask')
        op.filter_type = 'SHARPEN'
        op.auto_iteration_count = True
        op = pie.operator("sculpt.mask_filter", text='Grow Mask')
        op.filter_type = 'GROW'
        op.auto_iteration_count = True
        op = pie.operator("sculpt.mask_filter", text='Shrink Mask')
        op.filter_type = 'SHRINK'
        op.auto_iteration_count = True
        op = pie.operator("sculpt.mask_filter", text='Increase Contrast')
        op.filter_type = 'CONTRAST_INCREASE'
        op.auto_iteration_count = False
        op = pie.operator("sculpt.mask_filter", text='Decrease Contrast')
        op.filter_type = 'CONTRAST_DECREASE'
        op.auto_iteration_count = False


class VIEW3D_MT_sculpt_face_sets_edit_pie(Menu):
    bl_label = "Face Sets Edit"

    def draw(self, _context):
        layout = self.layout
        pie = layout.menu_pie()

        op = pie.operator("sculpt.face_sets_create", text='Face Set From Masked')
        op.mode = 'MASKED'

        op = pie.operator("sculpt.face_sets_create", text='Face Set From Visible')
        op.mode = 'VISIBLE'

        op = pie.operator("sculpt.face_set_change_visibility", text='Invert Visible')
        op.mode = 'INVERT'

        op = pie.operator("sculpt.face_set_change_visibility", text='Show All')
        op.mode = 'SHOW_ALL'


class VIEW3D_MT_wpaint_vgroup_lock_pie(Menu):
    bl_label = "Vertex Group Locks"

    def draw(self, _context):
        layout = self.layout
        pie = layout.menu_pie()

        # 1: Left
        op = pie.operator("object.vertex_group_lock", icon='LOCKED', text="Lock All")
        op.action, op.mask = 'LOCK', 'ALL'
        # 2: Right
        op = pie.operator("object.vertex_group_lock", icon='UNLOCKED', text="Unlock All")
        op.action, op.mask = 'UNLOCK', 'ALL'
        # 3: Down
        op = pie.operator("object.vertex_group_lock", icon='UNLOCKED', text="Unlock Selected")
        op.action, op.mask = 'UNLOCK', 'SELECTED'
        # 4: Up
        op = pie.operator("object.vertex_group_lock", icon='LOCKED', text="Lock Selected")
        op.action, op.mask = 'LOCK', 'SELECTED'
        # 5: Up/Left
        op = pie.operator("object.vertex_group_lock", icon='LOCKED', text="Lock Unselected")
        op.action, op.mask = 'LOCK', 'UNSELECTED'
        # 6: Up/Right
        op = pie.operator("object.vertex_group_lock", text="Lock Only Selected")
        op.action, op.mask = 'LOCK', 'INVERT_UNSELECTED'
        # 7: Down/Left
        op = pie.operator("object.vertex_group_lock", text="Lock Only Unselected")
        op.action, op.mask = 'UNLOCK', 'INVERT_UNSELECTED'
        # 8: Down/Right
        op = pie.operator("object.vertex_group_lock", text="Invert Locks")
        op.action, op.mask = 'INVERT', 'ALL'


# ********** Panel **********

class VIEW3D_PT_active_tool(Panel, ToolActivePanelHelper):
    bl_space_type = 'VIEW_3D'
    bl_region_type = 'UI'
    bl_category = "Tool"
    # See comment below.
    # bl_options = {'HIDE_HEADER'}

    # Don't show in properties editor.
    @classmethod
    def poll(cls, context):
        return context.area.type == 'VIEW_3D'


# FIXME(campbell): remove this second panel once 'HIDE_HEADER' works with category tabs,
# Currently pinning allows ordering headerless panels below panels with headers.
class VIEW3D_PT_active_tool_duplicate(Panel, ToolActivePanelHelper):
    bl_space_type = 'VIEW_3D'
    bl_region_type = 'UI'
    bl_category = "Tool"
    bl_options = {'HIDE_HEADER'}

    # Only show in properties editor.
    @classmethod
    def poll(cls, context):
        return context.area.type != 'VIEW_3D'


class VIEW3D_PT_view3d_properties(Panel):
    bl_space_type = 'VIEW_3D'
    bl_region_type = 'UI'
    bl_category = "View"
    bl_label = "View"
    bl_options = {'DEFAULT_CLOSED'}

    def draw(self, context):
        layout = self.layout

        view = context.space_data

        layout.use_property_split = True
        layout.use_property_decorate = False  # No animation.

        col = layout.column()

        subcol = col.column()
        subcol.active = bool(view.region_3d.view_perspective != 'CAMERA' or view.region_quadviews)
        subcol.prop(view, "lens", text="Focal Length")

        subcol = col.column(align=True)
        subcol.prop(view, "clip_start", text="Clip Near")
        subcol.prop(view, "clip_end", text="Clip Far")

        subcol.separator()

        col = layout.column()

        subcol = col.column()
        subcol.use_property_split = False
        subcol.prop(view, "use_local_camera")
        
        if view.use_local_camera:
            subcol = col.column()
            subcol.use_property_split = True
            subcol.prop(view, "camera", text="")
            
        subcol.use_property_split = False
        subcol.prop(view, "use_render_border")

        
class VIEW3D_PT_view3d_properties_edit(Panel):
    bl_space_type = 'VIEW_3D'
    bl_region_type = 'UI'
    bl_category = "View"
    bl_label = "Edit"
    bl_options = {'DEFAULT_CLOSED'}

    def draw(self, context):
        layout = self.layout
        
        tool_settings = context.tool_settings
        layout.prop(tool_settings, "lock_object_mode")


class VIEW3D_PT_view3d_camera_lock(Panel):
    bl_space_type = 'VIEW_3D'
    bl_region_type = 'UI'
    bl_category = "View"
    bl_label = "Camera Lock"
    bl_parent_id = "VIEW3D_PT_view3d_properties"

    def draw(self, context):
        layout = self.layout

        layout.use_property_split = True
        layout.use_property_decorate = False  # No animation.

        view = context.space_data

        col = layout.column(align=True)
        sub = col.column()
        sub.active = bool(view.region_3d.view_perspective != 'CAMERA' or view.region_quadviews)

        sub.prop(view, "lock_object")
        lock_object = view.lock_object
        if lock_object:
            if lock_object.type == 'ARMATURE':
                sub.prop_search(
                    view, "lock_bone", lock_object.data,
                    "edit_bones" if lock_object.mode == 'EDIT'
                    else "bones",
                    text="",
                )
        else:
            col = layout.column(align=True)
            col.use_property_split = False
            col.prop(view, "lock_cursor", text="Lock To 3D Cursor")

        col.use_property_split = False
        col.prop(view, "lock_camera", text="Camera to View")


class VIEW3D_PT_view3d_cursor(Panel):
    bl_space_type = 'VIEW_3D'
    bl_region_type = 'UI'
    bl_category = "View"
    bl_label = "3D Cursor"
    bl_options = {'DEFAULT_CLOSED'}

    def draw(self, context):
        layout = self.layout

        cursor = context.scene.cursor

        layout.column().prop(cursor, "location", text="Location")
        rotation_mode = cursor.rotation_mode
        if rotation_mode == 'QUATERNION':
            layout.column().prop(cursor, "rotation_quaternion", text="Rotation")
        elif rotation_mode == 'AXIS_ANGLE':
            layout.column().prop(cursor, "rotation_axis_angle", text="Rotation")
        else:
            layout.column().prop(cursor, "rotation_euler", text="Rotation")
        layout.prop(cursor, "rotation_mode", text="")


class VIEW3D_PT_collections(Panel):
    bl_space_type = 'VIEW_3D'
    bl_region_type = 'UI'
    bl_category = "View"
    bl_label = "Collections"
    bl_options = {'DEFAULT_CLOSED'}

    def _draw_collection(self, layout, view_layer, use_local_collections, collection, index):
        need_separator = index
        for child in collection.children:
            index += 1

            if child.exclude:
                continue

            if child.collection.hide_viewport:
                continue

            if need_separator:
                layout.separator()
                need_separator = False

            icon = 'BLANK1'
            # has_objects = True
            if child.has_selected_objects(view_layer):
                icon = 'LAYER_ACTIVE'
            elif child.has_objects():
                icon = 'LAYER_USED'
            else:
                # has_objects = False
                pass

            row = layout.row()
            row.use_property_decorate = False
            sub = row.split(factor=0.98)
            subrow = sub.row()
            subrow.alignment = 'LEFT'
            subrow.operator(
                "object.hide_collection", text=child.name, icon=icon, emboss=False,
            ).collection_index = index

            sub = row.split()
            subrow = sub.row(align=True)
            subrow.alignment = 'RIGHT'
            if not use_local_collections:
                subrow.active = collection.is_visible  # Parent collection runtime visibility
                subrow.prop(child, "hide_viewport", text="", emboss=False)
            else:
                subrow.active = collection.visible_get()  # Parent collection runtime visibility
                icon = 'HIDE_OFF' if child.visible_get() else 'HIDE_ON'
                props = subrow.operator("object.hide_collection", text="", icon=icon, emboss=False)
                props.collection_index = index
                props.toggle = True

        for child in collection.children:
            index = self._draw_collection(layout, view_layer, use_local_collections, child, index)

        return index

    def draw(self, context):
        layout = self.layout
        layout.use_property_split = False

        view = context.space_data
        view_layer = context.view_layer

        layout.use_property_split = False
        layout.prop(view, "use_local_collections")
        layout.separator()

        # We pass index 0 here because the index is increased
        # so the first real index is 1
        # And we start with index as 1 because we skip the master collection
        self._draw_collection(layout, view_layer, view.use_local_collections, view_layer.layer_collection, 0)


class VIEW3D_PT_object_type_visibility(Panel):
    bl_space_type = 'VIEW_3D'
    bl_region_type = 'HEADER'
    bl_label = "View Object Types"
    bl_ui_units_x = 6

    def draw(self, context):
        layout = self.layout
        layout.use_property_split = True

        view = context.space_data

        layout.label(text="Object Types Visibility")
        col = layout.column()

        attr_object_types = (
            # Geometry
            ("mesh", "Mesh          "),
            ("curve", "Curve       "),
            ("surf", "Surface     "),
            ("meta", "Meta         "),
            ("font", "Text           "),
            ("hair", "Hair"),
            ("pointcloud", "Point Cloud"),
            ("volume", "Volume"),
            ("grease_pencil", "Grease Pencil"),
            (None, None),
            # Other
            ("armature", "Armature  "),
            ("lattice", "Lattice      "),
            ("empty", "Empty        "),
            ("light", "Light        "),
            ("light_probe", "Light Probe  "),
            ("camera", "Camera     "),
            ("speaker", "Speaker    "),
        )

        for attr, attr_name in attr_object_types:
            if attr is None:
                col.separator()
                continue

            if attr == "hair" and not hasattr(bpy.data, "hairs"):
                continue
            elif attr == "pointcloud" and not hasattr(bpy.data, "pointclouds"):
                continue

            attr_v = "show_object_viewport_" f"{attr:s}"
            attr_s = "show_object_select_" f"{attr:s}"

            icon_v = 'HIDE_OFF' if getattr(view, attr_v) else 'HIDE_ON'
            icon_s = 'RESTRICT_SELECT_OFF' if getattr(view, attr_s) else 'RESTRICT_SELECT_ON'

            row = col.row(align=True)
            row.alignment = 'RIGHT'

            row.label(text=attr_name)
            row.prop(view, attr_v, text="", icon=icon_v, emboss=False)
            rowsub = row.row(align=True)
            rowsub.active = getattr(view, attr_v)
            rowsub.prop(view, attr_s, text="", icon=icon_s, emboss=False)


class VIEW3D_PT_shading(Panel):
    bl_space_type = 'VIEW_3D'
    bl_region_type = 'HEADER'
    bl_label = "Shading"
    bl_ui_units_x = 12

    @classmethod
    def get_shading(cls, context):
        # Get settings from 3D viewport or OpenGL render engine
        view = context.space_data
        if view.type == 'VIEW_3D':
            return view.shading
        else:
            return context.scene.display.shading

    def draw(self, _context):
        layout = self.layout
        layout.label(text="Viewport Shading")


class VIEW3D_PT_shading_lighting(Panel):
    bl_space_type = 'VIEW_3D'
    bl_region_type = 'HEADER'
    bl_label = "Lighting"
    bl_parent_id = 'VIEW3D_PT_shading'

    @classmethod
    def poll(cls, context):
        shading = VIEW3D_PT_shading.get_shading(context)
        engine = context.scene.render.engine
        return shading.type in {'SOLID', 'MATERIAL'} or engine == 'BLENDER_EEVEE' and shading.type == 'RENDERED'

    def draw(self, context):
        layout = self.layout
        shading = VIEW3D_PT_shading.get_shading(context)

        col = layout.column()
        split = col.split(factor=0.9)

        if shading.type == 'SOLID':
            split.row().prop(shading, "light", expand=True)
            col = split.column()

            split = layout.split(factor=0.9)
            col = split.column()
            sub = col.row()

            if shading.light == 'STUDIO':
                prefs = context.preferences
                system = prefs.system

                if not system.use_studio_light_edit:
                    sub.scale_y = 0.6  # smaller studiolight preview
                    sub.template_icon_view(shading, "studio_light", scale_popup=3.0)
                else:
                    sub.prop(system, "use_studio_light_edit", text="Disable Studio Light Edit", icon='NONE', toggle=True)

                col = split.column()
                col.operator("preferences.studiolight_show", emboss=False, text="", icon='PREFERENCES')

                split = layout.split(factor=0.9)
                col = split.column()

                row = col.row()
                row.prop(shading, "use_world_space_lighting", text="", icon='WORLD', toggle=True)
                row = row.row()
                if shading.use_world_space_lighting:
                    row.prop(shading, "studiolight_rotate_z", text="Rotation")
                    col = split.column()  # to align properly with above

            elif shading.light == 'MATCAP':
                sub.scale_y = 0.6  # smaller matcap preview
                sub.template_icon_view(shading, "studio_light", scale_popup=3.0)

                col = split.column()
                col.operator("preferences.studiolight_show", emboss=False, text="", icon='PREFERENCES')
                col.operator("view3d.toggle_matcap_flip", emboss=False, text="", icon='ARROW_LEFTRIGHT')

        elif shading.type == 'MATERIAL':
            col.prop(shading, "use_scene_lights")
            col.prop(shading, "use_scene_world")
            col = layout.column()
            split = col.split(factor=0.9)

            if not shading.use_scene_world:
                col = split.column()
                sub = col.row()
                sub.scale_y = 0.6
                sub.template_icon_view(shading, "studio_light", scale_popup=3)

                col = split.column()
                col.operator("preferences.studiolight_show", emboss=False, text="", icon='PREFERENCES')

                split = layout.split(factor=0.9)
                col = split.column()
                col.prop(shading, "studiolight_rotate_z", text="Rotation")
                col.prop(shading, "studiolight_intensity")
                col.prop(shading, "studiolight_background_alpha")
                col.prop(shading, "studiolight_background_blur")
                col = split.column()  # to align properly with above

        elif shading.type == 'RENDERED':
            col.prop(shading, "use_scene_lights_render")
            col.prop(shading, "use_scene_world_render")

            if not shading.use_scene_world_render:
                col = layout.column()
                split = col.split(factor=0.9)

                col = split.column()
                sub = col.row()
                sub.scale_y = 0.6
                sub.template_icon_view(shading, "studio_light", scale_popup=3)

                col = split.column()
                col.operator("preferences.studiolight_show", emboss=False, text="", icon='PREFERENCES')

                split = layout.split(factor=0.9)
                col = split.column()
                col.prop(shading, "studiolight_rotate_z", text="Rotation")
                col.prop(shading, "studiolight_intensity")
                col.prop(shading, "studiolight_background_alpha")
                col.prop(shading, "studiolight_background_blur")
                col = split.column()  # to align properly with above


class VIEW3D_PT_shading_color(Panel):
    bl_space_type = 'VIEW_3D'
    bl_region_type = 'HEADER'
    bl_label = "Color"
    bl_parent_id = 'VIEW3D_PT_shading'

    @classmethod
    def poll(cls, context):
        shading = VIEW3D_PT_shading.get_shading(context)
        return shading.type in {'WIREFRAME', 'SOLID'}

    def _draw_color_type(self, context):
        layout = self.layout
        shading = VIEW3D_PT_shading.get_shading(context)

        layout.grid_flow(columns=3, align=True).prop(shading, "color_type", expand=True)
        if shading.color_type == 'SINGLE':
            layout.row().prop(shading, "single_color", text="")

    def _draw_background_color(self, context):
        layout = self.layout
        shading = VIEW3D_PT_shading.get_shading(context)

        layout.row().label(text="Background")
        layout.row().prop(shading, "background_type", expand=True)
        if shading.background_type == 'VIEWPORT':
            layout.row().prop(shading, "background_color", text="")

    def draw(self, context):
        shading = VIEW3D_PT_shading.get_shading(context)
        if shading.type == 'WIREFRAME':
            self.layout.row().prop(shading, "wireframe_color_type", expand=True)
        else:
            self._draw_color_type(context)
            self.layout.separator()
        self._draw_background_color(context)


class VIEW3D_PT_shading_options(Panel):
    bl_space_type = 'VIEW_3D'
    bl_region_type = 'HEADER'
    bl_label = "Options"
    bl_parent_id = 'VIEW3D_PT_shading'

    @classmethod
    def poll(cls, context):
        shading = VIEW3D_PT_shading.get_shading(context)
        return shading.type in {'WIREFRAME', 'SOLID'}

    def draw(self, context):
        layout = self.layout

        shading = VIEW3D_PT_shading.get_shading(context)

        col = layout.column()

        if shading.type == 'SOLID':
            col.prop(shading, "show_backface_culling")

        row = col.row(align=True)

        if shading.type == 'WIREFRAME':
            row.prop(shading, "show_xray_wireframe")
            sub = row.row()
            sub.use_property_split = True
            sub.active = shading.show_xray_wireframe
            sub.prop(shading, "xray_alpha_wireframe", text="")

        elif shading.type == 'SOLID':
            row.prop(shading, "show_xray", text="")
            sub = row.row()
            sub.active = shading.show_xray
            sub.prop(shading, "xray_alpha", text="X-Ray")
            # X-ray mode is off when alpha is 1.0
            xray_active = shading.show_xray and shading.xray_alpha != 1

            row = col.row(align=True)
            row.prop(shading, "show_shadows", text="")
            row.active = not xray_active
            sub = row.row(align=True)
            sub.active = shading.show_shadows
            sub.prop(shading, "shadow_intensity", text="Shadow")
            sub.popover(
                panel="VIEW3D_PT_shading_options_shadow",
                icon='PREFERENCES',
                text="",
            )

            col = layout.column()

            row = col.row()
            row.prop(shading, "show_cavity")

            if shading.show_cavity:
                row.prop(shading, "cavity_type", text="Type")

                if shading.cavity_type in {'WORLD', 'BOTH'}:
                    col.label(text="World Space")
                    sub = col.row(align=True)
                    sub.prop(shading, "cavity_ridge_factor", text="Ridge")
                    sub.prop(shading, "cavity_valley_factor", text="Valley")
                    sub.popover(
                        panel="VIEW3D_PT_shading_options_ssao",
                        icon='PREFERENCES',
                        text="",
                    )

                if shading.cavity_type in {'SCREEN', 'BOTH'}:
                    col.label(text="Screen Space")
                    sub = col.row(align=True)
                    sub.prop(shading, "curvature_ridge_factor", text="Ridge")
                    sub.prop(shading, "curvature_valley_factor", text="Valley")

            row = col.row()
            row.prop(shading, "use_dof", text="Depth Of Field")

        if shading.type in {'WIREFRAME', 'SOLID'}:
            row = layout.split()
            row.prop(shading, "show_object_outline")
            sub = row.row()
            if shading.show_object_outline:
                sub.prop(shading, "object_outline_color", text="")

        if shading.type == 'SOLID':
            col = layout.column()
            if shading.light in {'STUDIO', 'MATCAP'}:
                col.active = shading.selected_studio_light.has_specular_highlight_pass
                col.prop(shading, "show_specular_highlight", text="Specular Lighting")


class VIEW3D_PT_shading_options_shadow(Panel):
    bl_label = "Shadow Settings"
    bl_space_type = 'VIEW_3D'
    bl_region_type = 'HEADER'

    def draw(self, context):
        layout = self.layout
        layout.use_property_split = True
        scene = context.scene

        col = layout.column()
        col.prop(scene.display, "light_direction")
        col.prop(scene.display, "shadow_shift")
        col.prop(scene.display, "shadow_focus")


class VIEW3D_PT_shading_options_ssao(Panel):
    bl_label = "SSAO Settings"
    bl_space_type = 'VIEW_3D'
    bl_region_type = 'HEADER'

    def draw(self, context):
        layout = self.layout
        layout.use_property_split = True
        scene = context.scene

        col = layout.column(align=True)
        col.prop(scene.display, "matcap_ssao_samples")
        col.prop(scene.display, "matcap_ssao_distance")
        col.prop(scene.display, "matcap_ssao_attenuation")


class VIEW3D_PT_shading_render_pass(Panel):
    bl_space_type = 'VIEW_3D'
    bl_region_type = 'HEADER'
    bl_label = "Render Pass"
    bl_parent_id = 'VIEW3D_PT_shading'
    COMPAT_ENGINES = {'BLENDER_EEVEE'}

    @classmethod
    def poll(cls, context):
        return (
            (context.space_data.shading.type == 'MATERIAL') or
            (context.engine in cls.COMPAT_ENGINES and context.space_data.shading.type == 'RENDERED')
        )

    def draw(self, context):
        shading = context.space_data.shading

        layout = self.layout
        layout.prop(shading, "render_pass", text="")


class VIEW3D_PT_gizmo_display(Panel):
    bl_space_type = 'VIEW_3D'
    bl_region_type = 'HEADER'
    bl_label = "Gizmo"

    def draw(self, context):
        layout = self.layout

        scene = context.scene
        view = context.space_data

        col = layout.column()
        col.label(text="Viewport Gizmos")

        col.active = view.show_gizmo
        colsub = col.column()
        colsub.prop(view, "show_gizmo_navigate", text="Navigate")
        colsub.prop(view, "show_gizmo_tool", text="Active Tools")
        colsub.prop(view, "show_gizmo_context", text="Active Object")

        layout.separator()

        col = layout.column()
        col.active = view.show_gizmo_context
        col.label(text="Object Gizmos")
        col.prop(scene.transform_orientation_slots[1], "type", text="")
        col.prop(view, "show_gizmo_object_translate", text="Move")
        col.prop(view, "show_gizmo_object_rotate", text="Rotate")
        col.prop(view, "show_gizmo_object_scale", text="Scale")

        layout.separator()

        # Match order of object type visibility
        col = layout.column()
        col.label(text="Empty")
        col.prop(view, "show_gizmo_empty_image", text="Image")
        col.prop(view, "show_gizmo_empty_force_field", text="Force Field")
        col.label(text="Light")
        col.prop(view, "show_gizmo_light_size", text="Size")
        col.prop(view, "show_gizmo_light_look_at", text="Look At")
        col.label(text="Camera")
        col.prop(view, "show_gizmo_camera_lens", text="Lens")
        col.prop(view, "show_gizmo_camera_dof_distance", text="Focus Distance")


class VIEW3D_PT_overlay(Panel):
    bl_space_type = 'VIEW_3D'
    bl_region_type = 'HEADER'
    bl_label = "Overlays"
    bl_ui_units_x = 13

    def draw(self, _context):
        layout = self.layout
        layout.label(text="Viewport Overlays")


class VIEW3D_PT_overlay_guides(Panel):
    bl_space_type = 'VIEW_3D'
    bl_region_type = 'HEADER'
    bl_parent_id = 'VIEW3D_PT_overlay'
    bl_label = "Guides"

    def draw(self, context):
        layout = self.layout

        view = context.space_data
        scene = context.scene

        overlay = view.overlay
        shading = view.shading
        display_all = overlay.show_overlays

        col = layout.column()
        col.active = display_all

        split = col.split()
        sub = split.column()

        row = sub.row()
        row_el = row.column()
        row_el.prop(overlay, "show_ortho_grid", text="Grid")
        grid_active = bool(
            view.region_quadviews or
            (view.region_3d.is_orthographic_side_view and not view.region_3d.is_perspective)
        )
        row_el.active = grid_active
        row.prop(overlay, "show_floor", text="Floor")

        if overlay.show_floor or overlay.show_ortho_grid:
            sub = col.row(align=True)
            sub.active = (overlay.show_floor and not view.region_3d.is_orthographic_side_view) or (overlay.show_ortho_grid and grid_active)
            sub.prop(overlay, "grid_scale", text="Scale")
            sub = sub.row(align=True)
            sub.active = scene.unit_settings.system == 'NONE'
            sub.prop(overlay, "grid_subdivisions", text="Subdivisions")

        sub = split.column()
        row = sub.row()
        row.label(text="Axes")

        subrow = row.row(align=True)
        subrow.prop(overlay, "show_axis_x", text="X", toggle=True)
        subrow.prop(overlay, "show_axis_y", text="Y", toggle=True)
        subrow.prop(overlay, "show_axis_z", text="Z", toggle=True)

        split = col.split()
        sub = split.column()
        sub.prop(overlay, "show_text", text="Text Info")
        sub.prop(overlay, "show_stats", text="Statistics")

        sub = split.column()
        sub.prop(overlay, "show_cursor", text="3D Cursor")
        sub.prop(overlay, "show_annotation", text="Annotations")

        if shading.type == 'MATERIAL':
            row = col.row()
            row.active = shading.render_pass == 'COMBINED'
            row.prop(overlay, "show_look_dev")


class VIEW3D_PT_overlay_object(Panel):
    bl_space_type = 'VIEW_3D'
    bl_region_type = 'HEADER'
    bl_parent_id = 'VIEW3D_PT_overlay'
    bl_label = "Objects"

    def draw(self, context):
        layout = self.layout
        view = context.space_data
        overlay = view.overlay
        display_all = overlay.show_overlays

        col = layout.column(align=True)
        col.active = display_all

        split = col.split()

        sub = split.column(align=True)
        sub.prop(overlay, "show_extras", text="Extras")
        sub.prop(overlay, "show_relationship_lines")
        sub.prop(overlay, "show_outline_selected")

        sub = split.column(align=True)
        sub.prop(overlay, "show_bones", text="Bones")
        sub.prop(overlay, "show_motion_paths")
        sub.prop(overlay, "show_object_origins", text="Origins")
        subsub = sub.column()
        subsub.active = overlay.show_object_origins
        subsub.prop(overlay, "show_object_origins_all", text="Origins (All)")


class VIEW3D_PT_overlay_geometry(Panel):
    bl_space_type = 'VIEW_3D'
    bl_region_type = 'HEADER'
    bl_parent_id = 'VIEW3D_PT_overlay'
    bl_label = "Geometry"

    def draw(self, context):
        layout = self.layout
        view = context.space_data
        overlay = view.overlay
        display_all = overlay.show_overlays
        is_wireframes = view.shading.type == 'WIREFRAME'

        col = layout.column()
        col.active = display_all

        row = col.row(align=True)
        if not is_wireframes:
            row.prop(overlay, "show_wireframes", text="")
        sub = row.row()
        sub.active = overlay.show_wireframes or is_wireframes
        sub.prop(overlay, "wireframe_threshold", text="Wireframe")

        col = layout.column(align=True)
        col.active = display_all

        col.prop(overlay, "show_face_orientation")

        # sub.prop(overlay, "show_onion_skins")


class VIEW3D_PT_overlay_motion_tracking(Panel):
    bl_space_type = 'VIEW_3D'
    bl_region_type = 'HEADER'
    bl_parent_id = 'VIEW3D_PT_overlay'
    bl_label = "Motion Tracking"

    def draw_header(self, context):
        view = context.space_data
        self.layout.prop(view, "show_reconstruction", text="")

    def draw(self, context):
        layout = self.layout
        view = context.space_data
        overlay = view.overlay
        display_all = overlay.show_overlays

        col = layout.column()
        col.active = display_all

        if view.show_reconstruction:
            split = col.split()

            sub = split.column(align=True)
            sub.active = view.show_reconstruction
            sub.prop(view, "show_camera_path", text="Camera Path")

            sub = split.column()
            sub.prop(view, "show_bundle_names", text="Marker Names")

            col = layout.column()
            col.label(text="Tracks:")
            row = col.row(align=True)
            row.prop(view, "tracks_display_type", text="")
            row.prop(view, "tracks_display_size", text="Size")


class VIEW3D_PT_overlay_edit_mesh(Panel):
    bl_space_type = 'VIEW_3D'
    bl_region_type = 'HEADER'
    bl_parent_id = 'VIEW3D_PT_overlay'
    bl_label = "Mesh Edit Mode"

    @classmethod
    def poll(cls, context):
        return context.mode == 'EDIT_MESH'

    def draw(self, context):
        layout = self.layout

        view = context.space_data
        shading = view.shading
        overlay = view.overlay
        display_all = overlay.show_overlays

        col = layout.column()
        col.active = display_all

        split = col.split()

        sub = split.column()
        sub.active = not ((shading.type == 'WIREFRAME') or shading.show_xray)
        sub.prop(overlay, "show_edges", text="Edges")
        sub = split.column()
        sub.prop(overlay, "show_faces", text="Faces")
        sub = split.column()
        sub.prop(overlay, "show_face_center", text="Center")

        row = col.row(align=True)
        row.prop(overlay, "show_edge_crease", text="Creases", toggle=True)
        row.prop(overlay, "show_edge_sharp", text="Sharp", text_ctxt=i18n_contexts.plural, toggle=True)
        row.prop(overlay, "show_edge_bevel_weight", text="Bevel", toggle=True)
        row.prop(overlay, "show_edge_seams", text="Seams", toggle=True)

        if context.preferences.view.show_developer_ui:
            col.label(text="Developer")
            col.prop(overlay, "show_extra_indices", text="Indices")


class VIEW3D_PT_overlay_edit_mesh_shading(Panel):
    bl_space_type = 'VIEW_3D'
    bl_region_type = 'HEADER'
    bl_parent_id = 'VIEW3D_PT_overlay_edit_mesh'
    bl_label = "Shading"

    @classmethod
    def poll(cls, context):
        return context.mode == 'EDIT_MESH'

    def draw(self, context):
        layout = self.layout

        view = context.space_data
        shading = view.shading
        overlay = view.overlay
        tool_settings = context.tool_settings
        display_all = overlay.show_overlays
        statvis = tool_settings.statvis

        col = layout.column()
        col.active = display_all

        col.prop(overlay, "show_occlude_wire")

        col.prop(overlay, "show_weight", text="Vertex Group Weights")
        if overlay.show_weight:
            row = col.split(factor=0.33)
            row.label(text="Zero Weights")
            sub = row.row()
            sub.prop(tool_settings, "vertex_group_user", expand=True)

        if shading.type == 'WIREFRAME':
            xray = shading.show_xray_wireframe and shading.xray_alpha_wireframe < 1.0
        elif shading.type == 'SOLID':
            xray = shading.show_xray and shading.xray_alpha < 1.0
        else:
            xray = False
        statvis_active = not xray
        row = col.row()
        row.active = statvis_active
        row.prop(overlay, "show_statvis", text="Mesh Analysis")
        if overlay.show_statvis:
            col = col.column()
            col.active = statvis_active

            sub = col.split()
            sub.label(text="Type")
            sub.prop(statvis, "type", text="")

            statvis_type = statvis.type
            if statvis_type == 'OVERHANG':
                row = col.row(align=True)
                row.prop(statvis, "overhang_min", text="Minimum")
                row.prop(statvis, "overhang_max", text="Maximum")
                col.row().prop(statvis, "overhang_axis", expand=True)
            elif statvis_type == 'THICKNESS':
                row = col.row(align=True)
                row.prop(statvis, "thickness_min", text="Minimum")
                row.prop(statvis, "thickness_max", text="Maximum")
                col.prop(statvis, "thickness_samples")
            elif statvis_type == 'INTERSECT':
                pass
            elif statvis_type == 'DISTORT':
                row = col.row(align=True)
                row.prop(statvis, "distort_min", text="Minimum")
                row.prop(statvis, "distort_max", text="Maximum")
            elif statvis_type == 'SHARP':
                row = col.row(align=True)
                row.prop(statvis, "sharp_min", text="Minimum")
                row.prop(statvis, "sharp_max", text="Maximum")


class VIEW3D_PT_overlay_edit_mesh_measurement(Panel):
    bl_space_type = 'VIEW_3D'
    bl_region_type = 'HEADER'
    bl_parent_id = 'VIEW3D_PT_overlay_edit_mesh'
    bl_label = "Measurement"

    @classmethod
    def poll(cls, context):
        return context.mode == 'EDIT_MESH'

    def draw(self, context):
        layout = self.layout

        view = context.space_data
        overlay = view.overlay
        display_all = overlay.show_overlays

        col = layout.column()
        col.active = display_all

        split = col.split()

        sub = split.column()
        sub.prop(overlay, "show_extra_edge_length", text="Edge Length")
        sub.prop(overlay, "show_extra_edge_angle", text="Edge Angle")

        sub = split.column()
        sub.prop(overlay, "show_extra_face_area", text="Face Area")
        sub.prop(overlay, "show_extra_face_angle", text="Face Angle")


class VIEW3D_PT_overlay_edit_mesh_normals(Panel):
    bl_space_type = 'VIEW_3D'
    bl_region_type = 'HEADER'
    bl_parent_id = 'VIEW3D_PT_overlay_edit_mesh'
    bl_label = "Normals"

    @classmethod
    def poll(cls, context):
        return context.mode == 'EDIT_MESH'

    def draw(self, context):
        layout = self.layout

        view = context.space_data
        overlay = view.overlay
        display_all = overlay.show_overlays

        col = layout.column()
        col.active = display_all

        row = col.row(align=True)
        row.prop(overlay, "show_vertex_normals", text="", icon='NORMALS_VERTEX')
        row.prop(overlay, "show_split_normals", text="", icon='NORMALS_VERTEX_FACE')
        row.prop(overlay, "show_face_normals", text="", icon='NORMALS_FACE')

        sub = row.row(align=True)
        sub.active = overlay.show_vertex_normals or overlay.show_face_normals or overlay.show_split_normals
        sub.prop(overlay, "normals_length", text="Size")


class VIEW3D_PT_overlay_edit_mesh_freestyle(Panel):
    bl_space_type = 'VIEW_3D'
    bl_region_type = 'HEADER'
    bl_parent_id = 'VIEW3D_PT_overlay'
    bl_label = "Freestyle"

    @classmethod
    def poll(cls, context):
        return context.mode == 'EDIT_MESH' and bpy.app.build_options.freestyle

    def draw(self, context):
        layout = self.layout

        view = context.space_data
        overlay = view.overlay
        display_all = overlay.show_overlays

        col = layout.column()
        col.active = display_all

        row = col.row()
        row.prop(overlay, "show_freestyle_edge_marks", text="Edge Marks")
        row.prop(overlay, "show_freestyle_face_marks", text="Face Marks")


class VIEW3D_PT_overlay_edit_curve(Panel):
    bl_space_type = 'VIEW_3D'
    bl_region_type = 'HEADER'
    bl_parent_id = 'VIEW3D_PT_overlay'
    bl_label = "Curve Edit Mode"

    @classmethod
    def poll(cls, context):
        return context.mode == 'EDIT_CURVE'

    def draw(self, context):
        layout = self.layout
        view = context.space_data
        overlay = view.overlay
        display_all = overlay.show_overlays

        col = layout.column()
        col.active = display_all

        row = col.row()
        row.prop(overlay, "show_curve_handles", text="Handles")

        row = col.row()
        row.prop(overlay, "show_curve_normals", text="")
        sub = row.row()
        sub.active = overlay.show_curve_normals
        sub.prop(overlay, "normals_length", text="Normals")


class VIEW3D_PT_overlay_sculpt(Panel):
    bl_space_type = 'VIEW_3D'
    bl_context = ".sculpt_mode"
    bl_region_type = 'HEADER'
    bl_parent_id = 'VIEW3D_PT_overlay'
    bl_label = "Sculpt"

    @classmethod
    def poll(cls, context):
        return (
            context.mode == 'SCULPT' and
            (context.sculpt_object and context.tool_settings.sculpt)
        )

    def draw(self, context):
        layout = self.layout
        tool_settings = context.tool_settings
        sculpt = tool_settings.sculpt

        view = context.space_data
        overlay = view.overlay

        row = layout.row(align=True)
        row.prop(sculpt, "show_mask", text="")
        sub = row.row()
        sub.active = sculpt.show_mask
        sub.prop(overlay, "sculpt_mode_mask_opacity", text="Mask")

        row = layout.row(align=True)
        row.prop(sculpt, "show_face_sets", text="")
        sub = row.row()
        sub.active = sculpt.show_face_sets
        row.prop(overlay, "sculpt_mode_face_sets_opacity", text="Face Sets")


class VIEW3D_PT_overlay_pose(Panel):
    bl_space_type = 'VIEW_3D'
    bl_region_type = 'HEADER'
    bl_parent_id = 'VIEW3D_PT_overlay'
    bl_label = "Pose Mode"

    @classmethod
    def poll(cls, context):
        mode = context.mode
        return (
            (mode == 'POSE') or
            (mode == 'PAINT_WEIGHT' and context.pose_object)
        )

    def draw(self, context):
        layout = self.layout
        view = context.space_data
        mode = context.mode
        overlay = view.overlay
        display_all = overlay.show_overlays

        col = layout.column()
        col.active = display_all

        if mode == 'POSE':
            row = col.row()
            row.prop(overlay, "show_xray_bone", text="")
            sub = row.row()
            sub.active = display_all and overlay.show_xray_bone
            sub.prop(overlay, "xray_alpha_bone", text="Fade Geometry")
        else:
            row = col.row()
            row.prop(overlay, "show_xray_bone")


class VIEW3D_PT_overlay_texture_paint(Panel):
    bl_space_type = 'VIEW_3D'
    bl_region_type = 'HEADER'
    bl_parent_id = 'VIEW3D_PT_overlay'
    bl_label = "Texture Paint"

    @classmethod
    def poll(cls, context):
        return context.mode == 'PAINT_TEXTURE'

    def draw(self, context):
        layout = self.layout
        view = context.space_data
        overlay = view.overlay
        display_all = overlay.show_overlays

        col = layout.column()
        col.active = display_all
        col.prop(overlay, "texture_paint_mode_opacity")


class VIEW3D_PT_overlay_vertex_paint(Panel):
    bl_space_type = 'VIEW_3D'
    bl_region_type = 'HEADER'
    bl_parent_id = 'VIEW3D_PT_overlay'
    bl_label = "Vertex Paint"

    @classmethod
    def poll(cls, context):
        return context.mode == 'PAINT_VERTEX'

    def draw(self, context):
        layout = self.layout
        view = context.space_data
        overlay = view.overlay
        display_all = overlay.show_overlays

        col = layout.column()
        col.active = display_all

        col.prop(overlay, "vertex_paint_mode_opacity", text="Opacity")
        col.prop(overlay, "show_paint_wire")


class VIEW3D_PT_overlay_weight_paint(Panel):
    bl_space_type = 'VIEW_3D'
    bl_region_type = 'HEADER'
    bl_parent_id = 'VIEW3D_PT_overlay'
    bl_label = "Weight Paint"

    @classmethod
    def poll(cls, context):
        return context.mode == 'PAINT_WEIGHT'

    def draw(self, context):
        layout = self.layout
        view = context.space_data
        overlay = view.overlay
        display_all = overlay.show_overlays

        col = layout.column()
        col.active = display_all

        col.prop(overlay, "weight_paint_mode_opacity", text="Opacity")
        row = col.split(factor=0.33)
        row.label(text="Zero Weights")
        sub = row.row()
        sub.prop(context.tool_settings, "vertex_group_user", expand=True)

        col.prop(overlay, "show_wpaint_contours")
        col.prop(overlay, "show_paint_wire")


class VIEW3D_PT_snapping(Panel):
    bl_space_type = 'VIEW_3D'
    bl_region_type = 'HEADER'
    bl_label = "Snapping"

    def draw(self, context):
        tool_settings = context.tool_settings
        snap_elements = tool_settings.snap_elements
        obj = context.active_object
        object_mode = 'OBJECT' if obj is None else obj.mode

        layout = self.layout
        col = layout.column()
        col.label(text="Snap to")
        col.prop(tool_settings, "snap_elements", expand=True)

        col.separator()
        if 'INCREMENT' in snap_elements:
            col.prop(tool_settings, "use_snap_grid_absolute")

        if snap_elements != {'INCREMENT'}:
            col.label(text="Snap with")
            row = col.row(align=True)
            row.prop(tool_settings, "snap_target", expand=True)

            col.prop(tool_settings, "use_snap_backface_culling")

            if obj:
                if object_mode == 'EDIT':
                    col.prop(tool_settings, "use_snap_self")
                if object_mode in {'OBJECT', 'POSE', 'EDIT', 'WEIGHT_PAINT'}:
                    col.prop(tool_settings, "use_snap_align_rotation")

            if 'FACE' in snap_elements:
                col.prop(tool_settings, "use_snap_project")

            if 'VOLUME' in snap_elements:
                col.prop(tool_settings, "use_snap_peel_object")

        col.label(text="Affect")
        row = col.row(align=True)
        row.prop(tool_settings, "use_snap_translate", text="Move", toggle=True)
        row.prop(tool_settings, "use_snap_rotate", text="Rotate", toggle=True)
        row.prop(tool_settings, "use_snap_scale", text="Scale", toggle=True)


class VIEW3D_PT_proportional_edit(Panel):
    bl_space_type = 'VIEW_3D'
    bl_region_type = 'HEADER'
    bl_label = "Proportional Editing"
    bl_ui_units_x = 8

    def draw(self, context):
        layout = self.layout
        tool_settings = context.tool_settings
        col = layout.column()

        if context.mode != 'OBJECT':
            col.prop(tool_settings, "use_proportional_connected")
            sub = col.column()
            sub.active = not tool_settings.use_proportional_connected
            sub.prop(tool_settings, "use_proportional_projected")
            col.separator()

        col.prop(tool_settings, "proportional_edit_falloff", expand=True)


class VIEW3D_PT_transform_orientations(Panel):
    bl_space_type = 'VIEW_3D'
    bl_region_type = 'HEADER'
    bl_label = "Transform Orientations"
    bl_ui_units_x = 8

    def draw(self, context):
        layout = self.layout
        layout.label(text="Transform Orientations")

        scene = context.scene
        orient_slot = scene.transform_orientation_slots[0]
        orientation = orient_slot.custom_orientation

        row = layout.row()
        col = row.column()
        col.prop(orient_slot, "type", expand=True)
        row.operator("transform.create_orientation", text="", icon='ADD', emboss=False).use = True

        if orientation:
            row = layout.row(align=False)
            row.prop(orientation, "name", text="", icon='OBJECT_ORIGIN')
            row.operator("transform.delete_orientation", text="", icon='X', emboss=False)


class VIEW3D_PT_gpencil_origin(Panel):
    bl_space_type = 'VIEW_3D'
    bl_region_type = 'HEADER'
    bl_label = "Stroke Placement"

    def draw(self, context):
        layout = self.layout
        tool_settings = context.tool_settings
        gpd = context.gpencil_data

        layout.label(text="Stroke Placement")

        row = layout.row()
        col = row.column()
        col.prop(tool_settings, "gpencil_stroke_placement_view3d", expand=True)

        if tool_settings.gpencil_stroke_placement_view3d == 'SURFACE':
            row = layout.row()
            row.label(text="Offset")
            row = layout.row()
            row.prop(gpd, "zdepth_offset", text="")

        if tool_settings.gpencil_stroke_placement_view3d == 'STROKE':
            row = layout.row()
            row.label(text="Target")
            row = layout.row()
            row.prop(tool_settings, "gpencil_stroke_snap_mode", expand=True)


class VIEW3D_PT_gpencil_lock(Panel):
    bl_space_type = 'VIEW_3D'
    bl_region_type = 'HEADER'
    bl_label = "Drawing Plane"

    def draw(self, context):
        layout = self.layout
        layout.label(text="Drawing Plane")

        row = layout.row()
        col = row.column()
        col.prop(context.tool_settings.gpencil_sculpt, "lock_axis", expand=True)


class VIEW3D_PT_gpencil_guide(Panel):
    bl_space_type = 'VIEW_3D'
    bl_region_type = 'HEADER'
    bl_label = "Guides"

    def draw(self, context):
        settings = context.tool_settings.gpencil_sculpt.guide

        layout = self.layout
        layout.label(text="Guides")

        col = layout.column()
        col.active = settings.use_guide
        col.prop(settings, "type", expand=True)

        if settings.type in {'ISO', 'PARALLEL', 'RADIAL'}:
            col.prop(settings, "angle")
            row = col.row(align=True)

        col.prop(settings, "use_snapping")
        if settings.use_snapping:

            if settings.type == 'RADIAL':
                col.prop(settings, "angle_snap")
            else:
                col.prop(settings, "spacing")

        if settings.type in {'CIRCULAR', 'RADIAL'} or settings.use_snapping:
            col.label(text="Reference Point")
            row = col.row(align=True)
            row.prop(settings, "reference_point", expand=True)
            if settings.reference_point == 'CUSTOM':
                col.prop(settings, "location", text="Custom Location")
            elif settings.reference_point == 'OBJECT':
                col.prop(settings, "reference_object", text="Object Location")
                if not settings.reference_object:
                    col.label(text="No object selected, using cursor")


class VIEW3D_PT_overlay_gpencil_options(Panel):
    bl_space_type = 'VIEW_3D'
    bl_region_type = 'HEADER'
    bl_parent_id = 'VIEW3D_PT_overlay'
    bl_label = ""

    @classmethod
    def poll(cls, context):
        return context.object and context.object.type == 'GPENCIL'

    def draw_header(self, context):
        layout = self.layout
        layout.label(text={
            'PAINT_GPENCIL': "Draw Grease Pencil",
            'EDIT_GPENCIL': "Edit Grease Pencil",
            'SCULPT_GPENCIL': "Sculpt Grease Pencil",
            'WEIGHT_GPENCIL': "Weight Grease Pencil",
            'VERTEX_GPENCIL': "Vertex Grease Pencil",
            'OBJECT': "Grease Pencil",
        }[context.mode])

    def draw(self, context):
        layout = self.layout
        view = context.space_data
        overlay = view.overlay

        layout.prop(overlay, "use_gpencil_onion_skin", text="Onion Skin")

        col = layout.column()
        row = col.row()
        row.prop(overlay, "use_gpencil_grid", text="")
        sub = row.row()
        sub.active = overlay.use_gpencil_grid
        sub.prop(overlay, "gpencil_grid_opacity", text="Canvas", slider=True)

        row = col.row()
        row.prop(overlay, "use_gpencil_fade_layers", text="")
        sub = row.row()
        sub.active = overlay.use_gpencil_fade_layers
        sub.prop(overlay, "gpencil_fade_layer", text="Fade Layers", slider=True)

        row = col.row()
        row.prop(overlay, "use_gpencil_fade_objects", text="")
        sub = row.row(align=True)
        sub.active = overlay.use_gpencil_fade_objects
        sub.prop(overlay, "gpencil_fade_objects", text="Fade Objects", slider=True)
        sub.prop(overlay, "use_gpencil_fade_gp_objects", text="", icon='OUTLINER_OB_GREASEPENCIL')

        if context.object.mode in {'EDIT_GPENCIL', 'SCULPT_GPENCIL', 'WEIGHT_GPENCIL', 'VERTEX_GPENCIL'}:
            split = layout.split()
            col = split.column()
            col.prop(overlay, "use_gpencil_edit_lines", text="Edit Lines")
            col = split.column()
            col.prop(overlay, "use_gpencil_multiedit_line_only", text="Only in Multiframe")

            if context.object.mode == 'EDIT_GPENCIL':
                split = layout.split()
                col = split.column()
                col.prop(overlay, "use_gpencil_show_directions")
                col = split.column()
                col.prop(overlay, "use_gpencil_show_material_name",  text="Material Name")

            layout.prop(overlay, "vertex_opacity", text="Vertex Opacity", slider=True)

        if context.object.mode in {'PAINT_GPENCIL', 'VERTEX_GPENCIL'}:
            layout.label(text="Vertex Paint")
            layout.prop(overlay, "gpencil_vertex_paint_opacity", text="Opacity", slider=True)


class VIEW3D_PT_quad_view(Panel):
    bl_space_type = 'VIEW_3D'
    bl_region_type = 'UI'
    bl_category = "View"
    bl_label = "Quad View"
    bl_options = {'DEFAULT_CLOSED'}

    @classmethod
    def poll(cls, context):
        view = context.space_data
        return view.region_quadviews

    def draw(self, context):
        layout = self.layout

        view = context.space_data

        region = view.region_quadviews[2]
        col = layout.column()
        col.prop(region, "lock_rotation")
        row = col.row()
        row.enabled = region.lock_rotation
        row.prop(region, "show_sync_view")
        row = col.row()
        row.enabled = region.lock_rotation and region.show_sync_view
        row.prop(region, "use_box_clip")


# Annotation properties
class VIEW3D_PT_grease_pencil(AnnotationDataPanel, Panel):
    bl_space_type = 'VIEW_3D'
    bl_region_type = 'UI'
    bl_category = "View"

    # NOTE: this is just a wrapper around the generic GP Panel


class VIEW3D_PT_annotation_onion(AnnotationOnionSkin, Panel):
    bl_space_type = 'VIEW_3D'
    bl_region_type = 'UI'
    bl_category = "View"
    bl_parent_id = 'VIEW3D_PT_grease_pencil'

    # NOTE: this is just a wrapper around the generic GP Panel


class TOPBAR_PT_annotation_layers(Panel, AnnotationDataPanel):
    bl_space_type = 'VIEW_3D'
    bl_region_type = 'HEADER'
    bl_label = "Layers"
    bl_ui_units_x = 14


class VIEW3D_PT_view3d_stereo(Panel):
    bl_space_type = 'VIEW_3D'
    bl_region_type = 'UI'
    bl_category = "View"
    bl_label = "Stereoscopy"
    bl_options = {'DEFAULT_CLOSED'}

    @classmethod
    def poll(cls, context):
        scene = context.scene

        multiview = scene.render.use_multiview
        return multiview

    def draw(self, context):
        layout = self.layout
        view = context.space_data

        basic_stereo = context.scene.render.views_format == 'STEREO_3D'

        col = layout.column()
        col.row().prop(view, "stereo_3d_camera", expand=True)

        col.label(text="Display:")
        row = col.row()
        row.active = basic_stereo
        row.prop(view, "show_stereo_3d_cameras")
        row = col.row()
        row.active = basic_stereo
        split = row.split()
        split.prop(view, "show_stereo_3d_convergence_plane")
        split = row.split()
        split.prop(view, "stereo_3d_convergence_plane_alpha", text="Alpha")
        split.active = view.show_stereo_3d_convergence_plane
        row = col.row()
        split = row.split()
        split.prop(view, "show_stereo_3d_volume")
        split = row.split()
        split.prop(view, "stereo_3d_volume_alpha", text="Alpha")


class VIEW3D_PT_context_properties(Panel):
    bl_space_type = 'VIEW_3D'
    bl_region_type = 'UI'
    bl_category = "Item"
    bl_label = "Properties"
    bl_options = {'DEFAULT_CLOSED'}

    @staticmethod
    def _active_context_member(context):
        obj = context.object
        if obj:
            object_mode = obj.mode
            if object_mode == 'POSE':
                return "active_pose_bone"
            elif object_mode == 'EDIT' and obj.type == 'ARMATURE':
                return "active_bone"
            else:
                return "object"

        return ""

    @classmethod
    def poll(cls, context):
        import rna_prop_ui
        member = cls._active_context_member(context)

        if member:
            context_member, member = rna_prop_ui.rna_idprop_context_value(context, member, object)
            return context_member and rna_prop_ui.rna_idprop_has_properties(context_member)

        return False

    def draw(self, context):
        import rna_prop_ui
        member = VIEW3D_PT_context_properties._active_context_member(context)

        if member:
            # Draw with no edit button
            rna_prop_ui.draw(self.layout, context, member, object, False)


# Grease Pencil Object - Multiframe falloff tools
class VIEW3D_PT_gpencil_multi_frame(Panel):
    bl_space_type = 'VIEW_3D'
    bl_region_type = 'HEADER'
    bl_label = "Multi Frame"

    def draw(self, context):
        gpd = context.gpencil_data
        settings = context.tool_settings.gpencil_sculpt

        layout = self.layout
        col = layout.column(align=True)
        col.prop(settings, "use_multiframe_falloff")

        # Falloff curve
        if gpd.use_multiedit and settings.use_multiframe_falloff:
            layout.template_curve_mapping(settings, "multiframe_falloff_curve", brush=True)


class VIEW3D_MT_gpencil_edit_context_menu(Menu):
    bl_label = ""

    def draw(self, context):

        is_point_mode = context.tool_settings.gpencil_selectmode_edit == 'POINT'
        is_stroke_mode = context.tool_settings.gpencil_selectmode_edit == 'STROKE'
        is_segment_mode = context.tool_settings.gpencil_selectmode_edit == 'SEGMENT'

        layout = self.layout

        layout.operator_context = 'INVOKE_REGION_WIN'

        row = layout.row()

        if is_point_mode or is_segment_mode:
            col = row.column()

            col.label(text="Point Context Menu", icon='GP_SELECT_POINTS')
            col.separator()

            # Additive Operators
            col.operator("gpencil.stroke_subdivide", text="Subdivide", icon = "SUBDIVIDE_EDGES").only_selected = True

            col.separator()

            col.operator("gpencil.extrude_move", text="Extrude Points", icon = 'EXTRUDE_REGION')

            col.separator()

            # Deform Operators
            col.operator("gpencil.stroke_smooth", text="Smooth Points", icon = "PARTICLEBRUSH_SMOOTH").only_selected = True
            col.operator("transform.bend", text="Bend", icon = "BEND")
            col.operator("transform.shear", text="Shear", icon = "SHEAR")
            col.operator("transform.tosphere", text="To Sphere", icon = "TOSPHERE")
            col.operator("transform.transform", text="Shrink Fatten", icon = 'SHRINK_FATTEN').mode = 'GPENCIL_SHRINKFATTEN'

            col.separator()

            col.menu("VIEW3D_MT_mirror", text="Mirror Points")
            col.menu("VIEW3D_MT_snap", text="Snap Points")

            col.separator()

            # Duplicate operators
            col.operator("gpencil.duplicate_move", text="Duplicate", icon='DUPLICATE')
            col.operator("gpencil.copy", text="Copy", icon='COPYDOWN')
            col.operator("gpencil.paste", text="Paste", icon='PASTEDOWN').type = 'ACTIVE'
            col.operator("gpencil.paste", text="Paste by Layer", icon='PASTEDOWN').type = 'LAYER'

            col.separator()

            # Removal Operators
            col.operator("gpencil.stroke_merge", text="Merge Points", icon = "MERGE")
            col.operator("gpencil.stroke_merge_by_distance", icon = "MERGE").use_unselected = False
            col.operator("gpencil.stroke_split", text="Split", icon = "SPLIT")
            col.operator("gpencil.stroke_separate", text="Separate", icon = "SEPARATE").mode = 'POINT'

            col.separator()

            col.operator("gpencil.delete", text="Delete Points", icon = "DELETE").type = 'POINTS'
            col.operator("gpencil.dissolve", text="Dissolve Points", icon = "DELETE").type = 'POINTS'
            col.operator("gpencil.dissolve", text="Dissolve Between", icon = "DELETE").type = 'BETWEEN'
            col.operator("gpencil.dissolve", text="Dissolve Unselected", icon = "DELETE").type = 'UNSELECT'

        if is_stroke_mode:

            col = row.column()
            col.label(text="Stroke Context Menu", icon='GP_SELECT_STROKES')
            col.separator()

            # Main Strokes Operators
            col.operator("gpencil.stroke_subdivide", text="Subdivide", icon = "SUBDIVIDE_EDGES").only_selected = False
            col.menu("VIEW3D_MT_gpencil_simplify")
            col.operator("gpencil.stroke_trim", text="Trim", icon = "CUT")

            col.separator()

            col.operator("gpencil.stroke_smooth", text="Smooth Stroke", icon = "PARTICLEBRUSH_SMOOTH").only_selected = False
            col.operator("transform.transform", text="Shrink Fatten", icon = 'SHRINK_FATTEN').mode = 'GPENCIL_SHRINKFATTEN'

            col.separator()

            # Layer and Materials operators
            col.menu("GPENCIL_MT_move_to_layer")
            col.menu("VIEW3D_MT_assign_material")
            col.operator("gpencil.set_active_material", text="Set as Active Material", icon = "MATERIAL_DATA")
            col.operator_menu_enum("gpencil.stroke_arrange", "direction", text="Arrange Strokes")

            col.separator()

            col.menu("VIEW3D_MT_mirror", text="Mirror Stroke")
            col.menu("VIEW3D_MT_snap", text="Snap Stroke")

            col.separator()

            # Duplicate operators
            col.operator("gpencil.duplicate_move", text="Duplicate", icon='DUPLICATE')
            col.operator("gpencil.copy", text="Copy", icon='COPYDOWN')
            col.operator("gpencil.paste", text="Paste", icon='PASTEDOWN').type = 'ACTIVE'
            col.operator("gpencil.paste", text="Paste by Layer", icon='PASTEDOWN').type = 'LAYER'

            col.separator()

            # Removal Operators
            col.operator("gpencil.stroke_merge_by_distance", icon = "MERGE").use_unselected = True
            col.operator_menu_enum("gpencil.stroke_join", "type", text="Join", icon ='JOIN')
            col.operator("gpencil.stroke_split", text="Split", icon = "SPLIT")
            col.operator("gpencil.stroke_separate", text="Separate", icon = "SEPARATE").mode = 'STROKE'

            col.separator()

            col.operator("gpencil.delete", text="Delete Strokes", icon = "DELETE").type = 'STROKES'

            col.separator()

<<<<<<< HEAD
            col.operator("gpencil.reproject", text="Reproject Strokes", icon = "REPROJECT")
=======
            col.operator("gpencil.reproject", text="Reproject Strokes")


def draw_gpencil_layer_active(context, layout):
        gpl = context.active_gpencil_layer
        if gpl:
            layout.label(text="Active Layer")
            row = layout.row(align=True)
            row.operator_context = 'EXEC_REGION_WIN'
            row.operator_menu_enum("gpencil.layer_change", "layer", text="", icon='GREASEPENCIL')
            row.prop(gpl, "info", text="")
            row.operator("gpencil.layer_remove", text="", icon='X')


def draw_gpencil_material_active(context, layout):
        ob = context.active_object
        if ob and len(ob.material_slots) > 0 and ob.active_material_index >= 0:
            ma = ob.material_slots[ob.active_material_index].material
            if ma:
                layout.label(text="Active Material")
                row = layout.row(align=True)
                row.operator_context = 'EXEC_REGION_WIN'
                row.operator_menu_enum("gpencil.material_set", "slot", text="", icon='MATERIAL')
                row.prop(ma, "name", text="")


class VIEW3D_PT_gpencil_sculpt_context_menu(Panel):
    bl_space_type = 'VIEW_3D'
    bl_region_type = 'WINDOW'
    bl_label = "Sculpt Context Menu"
    bl_ui_units_x = 12

    def draw(self, context):
        ts = context.tool_settings
        settings = ts.gpencil_sculpt_paint
        brush = settings.brush

        layout = self.layout

        layout.prop(brush, "size", slider=True)
        layout.prop(brush, "strength")

        # Layers
        draw_gpencil_layer_active(context, layout)


class VIEW3D_PT_gpencil_weight_context_menu(Panel):
    bl_space_type = 'VIEW_3D'
    bl_region_type = 'WINDOW'
    bl_label = "Weight Paint Context Menu"
    bl_ui_units_x = 12

    def draw(self, context):
        ts = context.tool_settings
        settings = ts.gpencil_weight_paint
        brush = settings.brush

        layout = self.layout

        layout.prop(brush, "size", slider=True)
        layout.prop(brush, "strength")
        layout.prop(brush, "weight")

        # Layers
        draw_gpencil_layer_active(context, layout)
>>>>>>> 45273c5d


class VIEW3D_PT_gpencil_draw_context_menu(Panel):
    bl_space_type = 'VIEW_3D'
    bl_region_type = 'WINDOW'
    bl_label = "Draw Context Menu"
    bl_ui_units_x = 12

    def draw(self, context):
        ts = context.tool_settings
        settings = ts.gpencil_paint
        brush = settings.brush
        gp_settings = brush.gpencil_settings

        layout = self.layout
        is_vertex = settings.color_mode == 'VERTEXCOLOR' or brush.gpencil_tool == 'TINT'

        if brush.gpencil_tool not in {'ERASE', 'CUTTER', 'EYEDROPPER'} and is_vertex:
            split = layout.split(factor=0.1)
            split.prop(brush, "color", text="")
            split.template_color_picker(brush, "color", value_slider=True)

            col = layout.column()
            col.separator()
            col.prop_menu_enum(gp_settings, "vertex_mode", text="Mode")
            col.separator()

        if brush.gpencil_tool not in {'FILL', 'CUTTER'}:
            layout.prop(brush, "size", slider=True)
        if brush.gpencil_tool not in {'ERASE', 'FILL', 'CUTTER'}:
            layout.prop(gp_settings, "pen_strength")

        # Layers
        draw_gpencil_layer_active(context, layout)
        # Material
        if not is_vertex:
            draw_gpencil_material_active(context, layout)


class VIEW3D_PT_gpencil_vertex_context_menu(Panel):
    bl_space_type = 'VIEW_3D'
    bl_region_type = 'WINDOW'
    bl_label = "Vertex Paint Context Menu"
    bl_ui_units_x = 12

    def draw(self, context):
        layout = self.layout
        ts = context.tool_settings
        settings = ts.gpencil_vertex_paint
        brush = settings.brush
        gp_settings = brush.gpencil_settings

        col = layout.column()

        if brush.gpencil_vertex_tool in {'DRAW', 'REPLACE'}:
            split = layout.split(factor=0.1)
            split.prop(brush, "color", text="")
            split.template_color_picker(brush, "color", value_slider=True)

            col = layout.column()
            col.separator()
            col.prop_menu_enum(gp_settings, "vertex_mode", text="Mode")
            col.separator()

        row = col.row(align=True)
        row.prop(brush, "size", text="Radius")
        row.prop(gp_settings, "use_pressure", text="", icon='STYLUS_PRESSURE')

        if brush.gpencil_vertex_tool in {'DRAW', 'BLUR', 'SMEAR'}:
            row = layout.row(align=True)
            row.prop(gp_settings, "pen_strength", slider=True)
            row.prop(gp_settings, "use_strength_pressure", text="", icon='STYLUS_PRESSURE')

        # Layers
        draw_gpencil_layer_active(context, layout)


class VIEW3D_PT_paint_vertex_context_menu(Panel):
    # Only for popover, these are dummy values.
    bl_space_type = 'VIEW_3D'
    bl_region_type = 'WINDOW'
    bl_label = "Vertex Paint Context Menu"

    def draw(self, context):
        layout = self.layout

        brush = context.tool_settings.vertex_paint.brush
        capabilities = brush.vertex_paint_capabilities

        if capabilities.has_color:
            split = layout.split(factor=0.1)
            UnifiedPaintPanel.prop_unified_color(split, context, brush, "color", text="")
            UnifiedPaintPanel.prop_unified_color_picker(split, context, brush, "color", value_slider=True)
            layout.prop(brush, "blend", text="")

        UnifiedPaintPanel.prop_unified(
            layout,
            context,
            brush,
            "size",
            unified_name="use_unified_size",
            pressure_name="use_pressure_size",
            slider=True,
        )
        UnifiedPaintPanel.prop_unified(
            layout,
            context,
            brush,
            "strength",
            unified_name="use_unified_strength",
            pressure_name="use_pressure_strength",
            slider=True,
        )


class VIEW3D_PT_paint_texture_context_menu(Panel):
    # Only for popover, these are dummy values.
    bl_space_type = 'VIEW_3D'
    bl_region_type = 'WINDOW'
    bl_label = "Texture Paint Context Menu"

    def draw(self, context):
        layout = self.layout

        brush = context.tool_settings.image_paint.brush
        capabilities = brush.image_paint_capabilities

        if capabilities.has_color:
            split = layout.split(factor=0.1)
            UnifiedPaintPanel.prop_unified_color(split, context, brush, "color", text="")
            UnifiedPaintPanel.prop_unified_color_picker(split, context, brush, "color", value_slider=True)
            layout.prop(brush, "blend", text="")

        if capabilities.has_radius:
            UnifiedPaintPanel.prop_unified(layout, context, brush, "size", unified_name="use_unified_size", pressure_name="use_pressure_size", slider=True,)
            UnifiedPaintPanel.prop_unified(layout, context, brush, "strength", unified_name="use_unified_strength", pressure_name="use_pressure_strength", slider=True,)


class VIEW3D_PT_paint_weight_context_menu(Panel):
    # Only for popover, these are dummy values.
    bl_space_type = 'VIEW_3D'
    bl_region_type = 'WINDOW'
    bl_label = "Weights Context Menu"

    def draw(self, context):
        layout = self.layout

        brush = context.tool_settings.weight_paint.brush
        UnifiedPaintPanel.prop_unified(layout, context, brush, "weight", unified_name="use_unified_weight", slider=True,)
        UnifiedPaintPanel.prop_unified(layout, context, brush, "size", unified_name="use_unified_size", pressure_name="use_pressure_size", slider=True,)
        UnifiedPaintPanel.prop_unified(layout, context, brush, "strength", unified_name="use_unified_strength", pressure_name="use_pressure_strength", slider=True)


def draw_gpencil_layer_active(context, layout):
        gpl = context.active_gpencil_layer
        if gpl:
            layout.label(text="Active Layer")
            row = layout.row(align=True)
            row.operator_context = 'EXEC_REGION_WIN'
            row.operator_menu_enum("gpencil.layer_change", "layer", text="", icon='GREASEPENCIL')
            row.prop(gpl, "info", text="")
            row.operator("gpencil.layer_remove", text="", icon='X')


class VIEW3D_PT_gpencil_sculpt_context_menu(Panel):
    bl_space_type = 'VIEW_3D'
    bl_region_type = 'WINDOW'
    bl_label = "Sculpt Context Menu"
    bl_ui_units_x = 12

    def draw(self, context):
        ts = context.tool_settings
        settings = ts.gpencil_sculpt_paint
        brush = settings.brush

        layout = self.layout

        layout.prop(brush, "size", slider=True)
        layout.prop(brush, "strength")

        # Layers
        draw_gpencil_layer_active(context, layout)


class VIEW3D_PT_gpencil_weight_context_menu(Panel):
    bl_space_type = 'VIEW_3D'
    bl_region_type = 'WINDOW'
    bl_label = "Weight Paint Context Menu"
    bl_ui_units_x = 12

    def draw(self, context):
        ts = context.tool_settings
        settings = ts.gpencil_weight_paint
        brush = settings.brush

        layout = self.layout

        layout.prop(brush, "size", slider=True)
        layout.prop(brush, "strength")
        layout.prop(brush, "weight")

        # Layers
        draw_gpencil_layer_active(context, layout)


class VIEW3D_MT_gpencil_sculpt(Menu):
    bl_label = "Sculpt"

    def draw(self, context):
        layout = self.layout

        layout.operator_context = 'INVOKE_REGION_WIN'
        layout.menu("VIEW3D_MT_assign_material")
        layout.separator()

        layout.operator("gpencil.frame_duplicate", text="Duplicate Active Frame", icon = "DUPLICATE")
        layout.operator("gpencil.frame_duplicate", text="Duplicate Active Frame All Layers", icon = "DUPLICATE").mode = 'ALL'

        layout.separator()

        layout.operator("gpencil.stroke_subdivide", text="Subdivide", icon = "SUBDIVIDE_EDGES")
        layout.operator("gpencil.stroke_simplify_fixed", text="Simplify", icon = "MOD_SIMPLIFY")
        layout.operator("gpencil.stroke_simplify", text="Simplify Adaptative", icon = "MOD_SIMPLIFY")

        if context.mode == 'WEIGHT_GPENCIL':
            layout.separator()
            layout.menu("VIEW3D_MT_gpencil_autoweights")

        layout.separator()

        #radial control button brush size
        myvar = layout.operator("wm.radial_control", text = "Brush Radius", icon = "BRUSHSIZE")
        myvar.data_path_primary = 'tool_settings.gpencil_sculpt.brush.size'

        #radial control button brush strength
        myvar = layout.operator("wm.radial_control", text = "Brush Strength", icon = "BRUSHSTRENGTH")
        myvar.data_path_primary = 'tool_settings.gpencil_sculpt.brush.strength'

        layout.separator()

        # line edit toggles from the keympap
        props = layout.operator("wm.context_toggle", text="Toggle Edit Lines", icon='STROKE')
        props.data_path = "space_data.overlay.use_gpencil_edit_lines"

        props = layout.operator("wm.context_toggle", text="Toggle Multiline Edit Only", icon='STROKE')
        props.data_path = "space_data.overlay.use_gpencil_multiedit_line_only"


class VIEW3D_PT_sculpt_context_menu(Panel):
    # Only for popover, these are dummy values.
    bl_space_type = 'VIEW_3D'
    bl_region_type = 'WINDOW'
    bl_label = "Sculpt Context Menu"

    def draw(self, context):
        layout = self.layout

        brush = context.tool_settings.sculpt.brush
        capabilities = brush.sculpt_capabilities

        UnifiedPaintPanel.prop_unified(layout, context, brush, "size", unified_name="use_unified_size", pressure_name="use_pressure_size", slider=True,)
        UnifiedPaintPanel.prop_unified(layout, context, brush, "strength", unified_name="use_unified_strength", pressure_name="use_pressure_strength", slider=True,)

        if capabilities.has_auto_smooth:
            layout.prop(brush, "auto_smooth_factor", slider=True)

        if capabilities.has_normal_weight:
            layout.prop(brush, "normal_weight", slider=True)

        if capabilities.has_pinch_factor:
            text = "Pinch"
            if brush.sculpt_tool in {'BLOB', 'SNAKE_HOOK'}:
                text = "Magnify"
            layout.prop(brush, "crease_pinch_factor", slider=True, text=text)

        if capabilities.has_rake_factor:
            layout.prop(brush, "rake_factor", slider=True)

        if capabilities.has_plane_offset:
            layout.prop(brush, "plane_offset", slider=True)
            layout.prop(brush, "plane_trim", slider=True, text="Distance")

        if capabilities.has_height:
            layout.prop(brush, "height", slider=True, text="Height")


class TOPBAR_PT_gpencil_materials(GreasePencilMaterialsPanel, Panel):
    bl_space_type = 'VIEW_3D'
    bl_region_type = 'HEADER'
    bl_label = "Materials"
    bl_ui_units_x = 14

    @classmethod
    def poll(cls, context):
        ob = context.object
        return ob and ob.type == 'GPENCIL'


class TOPBAR_PT_gpencil_vertexcolor(GreasePencilVertexcolorPanel, Panel):
    bl_space_type = 'VIEW_3D'
    bl_region_type = 'HEADER'
    bl_label = "Vertex Color"
    bl_ui_units_x = 10

    @classmethod
    def poll(cls, context):
        ob = context.object
        return ob and ob.type == 'GPENCIL'


classes = (
    VIEW3D_HT_header,
    VIEW3D_HT_tool_header,
    ALL_MT_editormenu,
    VIEW3D_MT_editor_menus,
    VIEW3D_MT_transform,
    VIEW3D_MT_transform_base,
    VIEW3D_MT_transform_object,
    VIEW3D_MT_transform_armature,
    VIEW3D_MT_mirror,
    VIEW3D_MT_snap,
    VIEW3D_MT_uv_map_clear_seam,
    VIEW3D_MT_uv_map,
    VIEW3D_MT_view_view_selected_all_regions,
    VIEW3D_MT_view_all_all_regions,
    VIEW3D_MT_view_center_cursor_and_view_all,
    VIEW3D_MT_switchactivecamto,
    VIEW3D_MT_view,
    VIEW3D_MT_view_navigation,
    VIEW3D_MT_view_align,
    VIEW3D_MT_view_align_selected,
    VIEW3D_MT_select_object_inverse,
    VIEW3D_MT_select_object_none,
    VIEW3D_MT_select_object,
    VIEW3D_MT_select_by_type,
    VIEW3D_MT_select_grouped,
    VIEW3D_MT_select_linked,
    VIEW3D_MT_select_object_more_less,
    VIEW3D_MT_select_pose_inverse,
    VIEW3D_MT_select_pose_none,
    VIEW3D_MT_select_pose,
    VIEW3D_MT_select_particle_inverse,
    VIEW3D_MT_select_particle_none,
    VIEW3D_MT_select_particle,
    VIEW3D_MT_edit_mesh,
    VIEW3D_MT_edit_mesh_sort_elements,
    VIEW3D_MT_edit_mesh_select_similar,
    VIEW3D_MT_edit_mesh_select_more_less,
    VIEW3D_MT_select_edit_mesh_inverse,
    VIEW3D_MT_select_edit_mesh_none,
    VIEW3D_MT_select_edit_mesh,
    VIEW3D_MT_select_edit_curve_inverse,
    VIEW3D_MT_select_edit_curve_none,
    VIEW3D_MT_select_edit_curve,
    VIEW3D_MT_select_edit_curve_select_similar,
    VIEW3D_MT_select_edit_surface,
    VIEW3D_MT_select_edit_text,
    VIEW3D_MT_select_edit_metaball_inverse,
    VIEW3D_MT_select_edit_metaball_none,
    VIEW3D_MT_select_edit_metaball,
    VIEW3D_MT_edit_lattice_context_menu,
    VIEW3D_MT_select_edit_metaball_select_similar,
    VIEW3D_MT_select_edit_lattice_inverse,
    VIEW3D_MT_select_edit_lattice_none,
    VIEW3D_MT_select_edit_lattice,
    VIEW3D_MT_select_edit_armature_inverse,
    VIEW3D_MT_select_edit_armature_none,
    VIEW3D_MT_select_edit_armature,
    VIEW3D_MT_select_gpencil,
    VIEW3D_MT_select_gpencil_inverse,
    VIEW3D_MT_select_gpencil_none,
    VIEW3D_MT_select_gpencil_grouped,
    VIEW3D_MT_select_paint_mask_inverse,
    VIEW3D_MT_select_paint_mask_none,
    VIEW3D_MT_select_paint_mask,
    VIEW3D_MT_select_paint_mask_vertex_inverse,
    VIEW3D_MT_select_paint_mask_vertex_none,
    VIEW3D_MT_select_paint_mask_vertex,
    VIEW3D_MT_angle_control,
    VIEW3D_MT_mesh_add,
    VIEW3D_MT_curve_add,
    VIEW3D_MT_surface_add,
    VIEW3D_MT_edit_metaball_context_menu,
    VIEW3D_MT_metaball_add,
    TOPBAR_MT_edit_curve_add,
    TOPBAR_MT_edit_armature_add,
    VIEW3D_MT_armature_add,
    VIEW3D_MT_light_add,
    VIEW3D_MT_lightprobe_add,
    VIEW3D_MT_camera_add,
    VIEW3D_MT_volume_add,
    VIEW3D_MT_add,
    VIEW3D_MT_image_add,
    VIEW3D_MT_origin_set,
    VIEW3D_MT_object_delete_global,
    VIEW3D_MT_object,
    VIEW3D_MT_object_convert,
    VIEW3D_MT_object_animation,
    VIEW3D_MT_object_rigid_body,
    VIEW3D_MT_object_clear,
    VIEW3D_MT_object_context_menu,
    VIEW3D_MT_object_shading,
    VIEW3D_MT_object_apply,
    VIEW3D_MT_object_relations,
    VIEW3D_MT_object_parent,
    VIEW3D_MT_object_track,
    VIEW3D_MT_object_collection,
    VIEW3D_MT_object_constraints,
    VIEW3D_MT_object_quick_effects,
    VIEW3D_hide_view_set_unselected,
    VIEW3D_MT_object_showhide,
    VIEW3D_MT_make_single_user,
    VIEW3D_MT_make_links,
    VIEW3D_MT_brush,
    VIEW3D_MT_brush_curve_presets,
    VIEW3D_MT_facemask_showhide,
    VIEW3D_MT_paint_vertex,
    VIEW3D_MT_paint_vertex_specials,
    VIEW3D_MT_paint_texture_specials,
    VIEW3D_MT_hook,
    VIEW3D_MT_vertex_group,
    VIEW3D_MT_gpencil_vertex_group,
    VIEW3D_MT_paint_weight,
    VIEW3D_MT_paint_weight_lock,
    VIEW3D_MT_paint_weight_specials,
    VIEW3D_MT_subdivision_set,
    VIEW3D_MT_sculpt_specials,
    VIEW3D_MT_sculpt,
    VIEW3D_MT_sculpt_set_pivot,
    VIEW3D_MT_mask,
    VIEW3D_MT_face_sets,
    VIEW3D_MT_face_sets_init,
    VIEW3D_MT_hide_mask,
    VIEW3D_MT_particle,
    VIEW3D_MT_particle_context_menu,
    VIEW3D_particle_hide_unselected,
    VIEW3D_MT_particle_show_hide,
    VIEW3D_MT_pose,
    VIEW3D_MT_pose_transform,
    VIEW3D_MT_pose_slide,
    VIEW3D_MT_pose_propagate,
    VIEW3D_MT_pose_library,
    VIEW3D_MT_pose_motion,
    VIEW3D_MT_pose_group,
    VIEW3D_MT_pose_ik,
    VIEW3D_MT_pose_constraints,
    VIEW3D_MT_pose_names,
    VIEW3D_MT_pose_hide_unselected,
    VIEW3D_MT_pose_show_hide,
    VIEW3D_MT_pose_apply,
    VIEW3D_MT_pose_context_menu,
    VIEW3D_MT_bone_options_toggle,
    VIEW3D_MT_bone_options_enable,
    VIEW3D_MT_bone_options_disable,
    VIEW3D_MT_edit_mesh_context_menu,
    VIEW3D_MT_edit_mesh_select_mode,
    VIEW3D_MT_edit_mesh_extrude_dupli,
    VIEW3D_MT_edit_mesh_extrude_dupli_rotate,
    VIEW3D_MT_edit_mesh_extrude,
    VIEW3D_MT_edit_mesh_vertices,
    VIEW3D_MT_edit_mesh_edges,
    VIEW3D_MT_edit_mesh_edges_data,
    VIEW3D_MT_edit_mesh_faces,
    VIEW3D_MT_edit_mesh_faces_data,
    VIEW3D_normals_make_consistent_inside,
    VIEW3D_MT_edit_mesh_normals,
    VIEW3D_MT_edit_mesh_normals_select_strength,
    VIEW3D_MT_edit_mesh_normals_set_strength,
    VIEW3D_MT_edit_mesh_normals_average,
    VIEW3D_MT_edit_mesh_shading,
    VIEW3D_MT_edit_mesh_weights,
    VIEW3D_MT_edit_mesh_clean,
    VIEW3D_MT_edit_mesh_delete,
    VIEW3D_MT_edit_mesh_merge,
    VIEW3D_MT_edit_mesh_split,
    VIEW3D_MT_edit_mesh_dissolve,
    VIEW3D_mesh_hide_unselected,
    VIEW3D_curve_hide_unselected,
    VIEW3D_MT_edit_mesh_show_hide,
    VIEW3D_MT_paint_gpencil,
    VIEW3D_MT_edit_gpencil_showhide,
    VIEW3D_MT_assign_material,
    VIEW3D_MT_edit_gpencil,
    VIEW3D_MT_edit_gpencil_stroke,
    VIEW3D_MT_edit_gpencil_point,
    VIEW3D_MT_edit_gpencil_hide,
    VIEW3D_MT_edit_gpencil_arrange_strokes,
    VIEW3D_MT_edit_gpencil_delete,
    VIEW3D_MT_sculpt_gpencil_copy,
    VIEW3D_MT_weight_gpencil,
    VIEW3D_MT_vertex_gpencil,
    VIEW3D_MT_gpencil_simplify,
    VIEW3D_MT_gpencil_copy_layer,
    VIEW3D_MT_edit_curve,
    VIEW3D_MT_edit_curve_ctrlpoints,
    VIEW3D_MT_edit_curve_handle_type_set,
    VIEW3D_MT_edit_curve_segments,
    VIEW3D_MT_edit_curve_context_menu,
    VIEW3D_MT_edit_curve_delete,
    VIEW3D_MT_edit_curve_show_hide,
    VIEW3D_MT_edit_surface,
    VIEW3D_MT_edit_font,
    VIEW3D_MT_edit_font_chars,
    VIEW3D_MT_edit_font_kerning,
    VIEW3D_MT_edit_font_move,
    VIEW3D_MT_edit_font_delete,
    VIEW3D_MT_edit_font_context_menu,
    VIEW3D_MT_edit_meta,
    VIEW3D_MT_edit_meta_showhide_unselected,
    VIEW3D_MT_edit_meta_showhide,
    VIEW3D_MT_edit_lattice,
    VIEW3D_MT_edit_lattice_flip,
    VIEW3D_MT_edit_armature,
    VIEW3D_armature_hide_unselected,
    VIEW3D_MT_armature_show_hide,
    VIEW3D_MT_armature_context_menu,
    VIEW3D_MT_edit_armature_roll,
    VIEW3D_MT_edit_armature_names,
    VIEW3D_MT_edit_armature_delete,
    VIEW3D_MT_gpencil_animation,
    VIEW3D_MT_edit_gpencil_transform,
    VIEW3D_MT_object_mode_pie,
    VIEW3D_MT_view_pie,
    VIEW3D_MT_transform_gizmo_pie,
    VIEW3D_MT_shading_pie,
    VIEW3D_MT_shading_ex_pie,
    VIEW3D_MT_pivot_pie,
    VIEW3D_MT_snap_pie,
    VIEW3D_MT_orientations_pie,
    VIEW3D_MT_proportional_editing_falloff_pie,
    VIEW3D_MT_sculpt_mask_edit_pie,
    VIEW3D_MT_wpaint_vgroup_lock_pie,
    VIEW3D_MT_sculpt_face_sets_edit_pie,
    VIEW3D_PT_active_tool,
    VIEW3D_PT_active_tool_duplicate,
    VIEW3D_PT_view3d_properties,
    VIEW3D_PT_view3d_properties_edit,
    VIEW3D_PT_view3d_camera_lock,
    VIEW3D_PT_view3d_cursor,
    VIEW3D_PT_collections,
    VIEW3D_PT_object_type_visibility,
    VIEW3D_PT_grease_pencil,
    VIEW3D_PT_annotation_onion,
    VIEW3D_PT_gpencil_multi_frame,
    VIEW3D_MT_gpencil_autoweights,
    VIEW3D_MT_gpencil_edit_context_menu,
    VIEW3D_MT_gpencil_sculpt,
    VIEW3D_PT_quad_view,
    VIEW3D_PT_view3d_stereo,
    VIEW3D_PT_shading,
    VIEW3D_PT_shading_lighting,
    VIEW3D_PT_shading_color,
    VIEW3D_PT_shading_options,
    VIEW3D_PT_shading_options_shadow,
    VIEW3D_PT_shading_options_ssao,
    VIEW3D_PT_shading_render_pass,
    VIEW3D_PT_gizmo_display,
    VIEW3D_PT_overlay,
    VIEW3D_PT_overlay_guides,
    VIEW3D_PT_overlay_object,
    VIEW3D_PT_overlay_geometry,
    VIEW3D_PT_overlay_motion_tracking,
    VIEW3D_PT_overlay_edit_mesh,
    VIEW3D_PT_overlay_edit_mesh_shading,
    VIEW3D_PT_overlay_edit_mesh_measurement,
    VIEW3D_PT_overlay_edit_mesh_normals,
    VIEW3D_PT_overlay_edit_mesh_freestyle,
    VIEW3D_PT_overlay_edit_curve,
    VIEW3D_PT_overlay_texture_paint,
    VIEW3D_PT_overlay_vertex_paint,
    VIEW3D_PT_overlay_weight_paint,
    VIEW3D_PT_overlay_pose,
    VIEW3D_PT_overlay_sculpt,
    VIEW3D_PT_snapping,
    VIEW3D_PT_proportional_edit,
    VIEW3D_PT_gpencil_origin,
    VIEW3D_PT_gpencil_lock,
    VIEW3D_PT_gpencil_guide,
    VIEW3D_PT_transform_orientations,
    VIEW3D_PT_overlay_gpencil_options,
    VIEW3D_PT_context_properties,
    VIEW3D_PT_paint_vertex_context_menu,
    VIEW3D_PT_paint_texture_context_menu,
    VIEW3D_PT_paint_weight_context_menu,
    VIEW3D_PT_gpencil_vertex_context_menu,
    VIEW3D_PT_gpencil_sculpt_context_menu,
    VIEW3D_PT_gpencil_weight_context_menu,
    VIEW3D_PT_gpencil_draw_context_menu,
    VIEW3D_PT_sculpt_context_menu,
    TOPBAR_PT_gpencil_materials,
    TOPBAR_PT_gpencil_vertexcolor,
    TOPBAR_PT_annotation_layers,
)


if __name__ == "__main__":  # only for live edit.
    from bpy.utils import register_class
    for cls in classes:
        register_class(cls)<|MERGE_RESOLUTION|>--- conflicted
+++ resolved
@@ -100,7 +100,7 @@
 
             row = layout.row(align=True)
             row.prop(tool_settings, "use_snap", text="")
-            
+
             sub = row.row(align=True)
             sub.popover(
                 panel="VIEW3D_PT_snapping",
@@ -128,20 +128,20 @@
                     kw["icon"] = 'PROP_OFF'
 
             row.prop(tool_settings, attr, icon_only=True, **kw) # proportional editing button
-            
-            # We can have the proportional editing on in the editing modes but off in object mode and vice versa. 
+
+            # We can have the proportional editing on in the editing modes but off in object mode and vice versa.
             # So two separated lines to display the settings, just when it is on.
-            
+
             # proportional editing settings, editing modes
             if object_mode != 'OBJECT' and tool_settings.use_proportional_edit is True:
                 sub = row.row(align=True)
                 sub.prop_with_popover(tool_settings,"proportional_edit_falloff",text="", icon_only=True, panel="VIEW3D_PT_proportional_edit")
-            
+
             # proportional editing settings, just in object mode
             if object_mode == 'OBJECT' and tool_settings.use_proportional_edit_objects is True:
                 sub = row.row(align=True)
                 sub.prop_with_popover(tool_settings,"proportional_edit_falloff",text="", icon_only=True, panel="VIEW3D_PT_proportional_edit")
-                
+
 
     def draw(self, context):
         layout = self.layout
@@ -154,7 +154,7 @@
         ALL_MT_editormenu.draw_hidden(context, layout) # bfa - show hide the editormenu
 
         show_region_tool_header = view.show_region_tool_header
-  
+
         obj = context.active_object
         # mode_string = context.mode
         object_mode = 'OBJECT' if obj is None else obj.mode
@@ -225,7 +225,7 @@
                 row = layout.row(align=True)
 
                 row.prop(gpd, "use_multiedit", text="", icon='GP_MULTIFRAME_EDITING')
-                
+
                 if gpd.use_multiedit:
                     sub = row.row(align=True)
                     sub.popover(panel="VIEW3D_PT_gpencil_multi_frame", text="")
@@ -872,7 +872,7 @@
         gp_edit = obj and obj.mode in {'EDIT_GPENCIL', 'PAINT_GPENCIL', 'SCULPT_GPENCIL',
                                        'WEIGHT_GPENCIL', 'VERTEX_GPENCIL'}
         ts = context.scene.tool_settings
-        
+
         layout.menu("SCREEN_MT_user_menu", text = "Quick") # Quick favourites menu
         layout.menu("VIEW3D_MT_view")
         layout.menu("VIEW3D_MT_view_navigation")
@@ -1114,7 +1114,7 @@
         props.constraint_axis = (False, False, True)
         props.orient_type = 'LOCAL'
 
-        if _context.edit_object and _context.edit_object.type in {'MESH', 'SURFACE'}:            
+        if _context.edit_object and _context.edit_object.type in {'MESH', 'SURFACE'}:
 
             layout.separator()
 
@@ -1487,7 +1487,7 @@
         layout.menu ("VIEW3D_MT_select_by_type")
 
         layout.separator()
-        layout.operator("object.select_random", text="Random", icon = "RANDOMIZE")      
+        layout.operator("object.select_random", text="Random", icon = "RANDOMIZE")
         layout.operator("object.select_mirror", text="Mirror Selection", icon = "TRANSFORM_MIRROR")
 
         layout.operator("object.select_pattern", text="By Pattern", icon = "PATTERN")
@@ -1497,7 +1497,7 @@
 
         layout.menu("VIEW3D_MT_select_object_more_less")
 
-        
+
 
 class VIEW3D_MT_select_by_type(Menu):
     bl_label = "All by Type"
@@ -1800,7 +1800,7 @@
         layout.operator("mesh.select_nth", icon = "CHECKER_DESELECT")
 
         layout.separator()
-       
+
         layout.operator("mesh.select_mirror", text="Mirror Selection", icon = "TRANSFORM_MIRROR")
         layout.operator("mesh.select_axis", text="Side of Active", icon = "SELECT_SIDEOFACTIVE")
         layout.operator("mesh.shortest_path_select", text="Shortest Path", icon = "SELECT_SHORTESTPATH")
@@ -2127,7 +2127,7 @@
         layout.operator_menu_enum("armature.select_similar", "type", text="Similar")
 
         layout.separator()
-        
+
         layout.operator("armature.select_mirror", text="Mirror Selection", icon = "TRANSFORM_MIRROR").extend = False
         layout.operator("object.select_pattern", text="By Pattern", icon = "PATTERN")
 
@@ -3812,7 +3812,7 @@
             layout.separator()
 
             layout.operator("paint.weight_set", icon = "MOD_VERTEX_WEIGHT")
-        
+
         layout.menu("VIEW3D_MT_paint_weight_lock", text="Locks")
 
     def draw(self, _context):
@@ -3993,7 +3993,7 @@
 
         op = layout.operator("sculpt.face_set_change_visibility", text='Invert Visible Face Sets', icon = "INVERT_MASK")
         op.mode = 'INVERT'
-        
+
         op = layout.operator("sculpt.face_set_change_visibility", text='Show All Face Sets', icon = "HIDE_OFF")
         op.mode = 'SHOW_ALL'
         op = layout.operator("sculpt.face_set_change_visibility", text='Toggle Visibility', icon = "HIDE_UNSELECTED")
@@ -4903,7 +4903,7 @@
 
         layout.separator()
 
-        layout.operator_context = 'EXEC_DEFAULT'      
+        layout.operator_context = 'EXEC_DEFAULT'
         layout.operator("mesh.vertices_smooth_laplacian", text="Smooth Laplacian", icon = "SMOOTH_LAPLACIAN")
         layout.operator_context = 'INVOKE_REGION_WIN'
 
@@ -5146,7 +5146,7 @@
         layout.operator("transform.rotate_normal", text="Rotate", icon = "NORMAL_ROTATE")
         layout.operator("mesh.point_normals", text="Point normals to target", icon = "NORMAL_TARGET")
 
-        layout.operator_context = 'EXEC_DEFAULT'       
+        layout.operator_context = 'EXEC_DEFAULT'
         layout.operator("mesh.merge_normals", text="Merge", icon = "MERGE")
         layout.operator("mesh.split_normals", text="Split", icon = "SPLIT")
         layout.menu("VIEW3D_MT_edit_mesh_normals_average", text="Average")
@@ -5358,7 +5358,7 @@
         layout.operator("curve.tilt_clear", icon = "CLEAR_TILT")
 
     layout.separator()
-    
+
     if edit_object.type == 'CURVE':
         layout.menu("VIEW3D_MT_edit_curve_handle_type_set")
         layout.operator("curve.normals_make_consistent", icon = 'RECALC_NORMALS')
@@ -5500,10 +5500,10 @@
         layout.operator("curve.split", icon = "SPLIT")
         layout.operator("curve.decimate", icon = "DECIMATE")
         layout.operator("curve.separate", icon = "SEPARATE")
-        layout.operator("curve.dissolve_verts", icon='DISSOLVE_VERTS')       
+        layout.operator("curve.dissolve_verts", icon='DISSOLVE_VERTS')
         layout.operator("curve.delete", text="Delete Segment", icon = "DELETE").type = 'SEGMENT'
         layout.operator("curve.delete", text="Delete Point", icon = "DELETE").type = 'VERT'
-        
+
 
 
 class VIEW3D_MT_edit_curve_delete(Menu):
@@ -5605,7 +5605,7 @@
 
     def draw(self, _context):
         layout = self.layout
-        
+
         layout.operator_enum("font.move", "type")
 
 
@@ -6159,15 +6159,15 @@
         layout.operator("gpencil.stroke_cyclical_set", text="Toggle Cyclic", icon = 'TOGGLE_CYCLIC').type = 'TOGGLE'
         layout.operator_menu_enum("gpencil.stroke_caps_set", text="Toggle Caps", property="type")
         layout.operator("gpencil.stroke_flip", text="Switch Direction", icon = "FLIP")
-        
-        layout.separator()
-        
+
+        layout.separator()
+
         layout.operator_menu_enum("gpencil.reproject", property="type", text="Reproject Strokes")
         layout.prop(settings, "use_scale_thickness")
 
         layout.separator()
         layout.operator("gpencil.reset_transform_fill", text="Reset Fill Transform")
-        
+
 
 class VIEW3D_MT_edit_gpencil_point(Menu):
     bl_label = "Point"
@@ -6568,16 +6568,16 @@
         subcol = col.column()
         subcol.use_property_split = False
         subcol.prop(view, "use_local_camera")
-        
+
         if view.use_local_camera:
             subcol = col.column()
             subcol.use_property_split = True
             subcol.prop(view, "camera", text="")
-            
+
         subcol.use_property_split = False
         subcol.prop(view, "use_render_border")
 
-        
+
 class VIEW3D_PT_view3d_properties_edit(Panel):
     bl_space_type = 'VIEW_3D'
     bl_region_type = 'UI'
@@ -6587,7 +6587,7 @@
 
     def draw(self, context):
         layout = self.layout
-        
+
         tool_settings = context.tool_settings
         layout.prop(tool_settings, "lock_object_mode")
 
@@ -8205,75 +8205,7 @@
 
             col.separator()
 
-<<<<<<< HEAD
             col.operator("gpencil.reproject", text="Reproject Strokes", icon = "REPROJECT")
-=======
-            col.operator("gpencil.reproject", text="Reproject Strokes")
-
-
-def draw_gpencil_layer_active(context, layout):
-        gpl = context.active_gpencil_layer
-        if gpl:
-            layout.label(text="Active Layer")
-            row = layout.row(align=True)
-            row.operator_context = 'EXEC_REGION_WIN'
-            row.operator_menu_enum("gpencil.layer_change", "layer", text="", icon='GREASEPENCIL')
-            row.prop(gpl, "info", text="")
-            row.operator("gpencil.layer_remove", text="", icon='X')
-
-
-def draw_gpencil_material_active(context, layout):
-        ob = context.active_object
-        if ob and len(ob.material_slots) > 0 and ob.active_material_index >= 0:
-            ma = ob.material_slots[ob.active_material_index].material
-            if ma:
-                layout.label(text="Active Material")
-                row = layout.row(align=True)
-                row.operator_context = 'EXEC_REGION_WIN'
-                row.operator_menu_enum("gpencil.material_set", "slot", text="", icon='MATERIAL')
-                row.prop(ma, "name", text="")
-
-
-class VIEW3D_PT_gpencil_sculpt_context_menu(Panel):
-    bl_space_type = 'VIEW_3D'
-    bl_region_type = 'WINDOW'
-    bl_label = "Sculpt Context Menu"
-    bl_ui_units_x = 12
-
-    def draw(self, context):
-        ts = context.tool_settings
-        settings = ts.gpencil_sculpt_paint
-        brush = settings.brush
-
-        layout = self.layout
-
-        layout.prop(brush, "size", slider=True)
-        layout.prop(brush, "strength")
-
-        # Layers
-        draw_gpencil_layer_active(context, layout)
-
-
-class VIEW3D_PT_gpencil_weight_context_menu(Panel):
-    bl_space_type = 'VIEW_3D'
-    bl_region_type = 'WINDOW'
-    bl_label = "Weight Paint Context Menu"
-    bl_ui_units_x = 12
-
-    def draw(self, context):
-        ts = context.tool_settings
-        settings = ts.gpencil_weight_paint
-        brush = settings.brush
-
-        layout = self.layout
-
-        layout.prop(brush, "size", slider=True)
-        layout.prop(brush, "strength")
-        layout.prop(brush, "weight")
-
-        # Layers
-        draw_gpencil_layer_active(context, layout)
->>>>>>> 45273c5d
 
 
 class VIEW3D_PT_gpencil_draw_context_menu(Panel):
@@ -8437,6 +8369,17 @@
             row.prop(gpl, "info", text="")
             row.operator("gpencil.layer_remove", text="", icon='X')
 
+
+def draw_gpencil_material_active(context, layout):
+        ob = context.active_object
+        if ob and len(ob.material_slots) > 0 and ob.active_material_index >= 0:
+            ma = ob.material_slots[ob.active_material_index].material
+            if ma:
+                layout.label(text="Active Material")
+                row = layout.row(align=True)
+                row.operator_context = 'EXEC_REGION_WIN'
+                row.operator_menu_enum("gpencil.material_set", "slot", text="", icon='MATERIAL')
+                row.prop(ma, "name", text="")
 
 class VIEW3D_PT_gpencil_sculpt_context_menu(Panel):
     bl_space_type = 'VIEW_3D'
