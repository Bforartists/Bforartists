# ##### BEGIN GPL LICENSE BLOCK #####
#
#  This program is free software; you can redistribute it and/or
#  modify it under the terms of the GNU General Public License
#  as published by the Free Software Foundation; either version 2
#  of the License, or (at your option) any later version.
#
#  This program is distributed in the hope that it will be useful,
#  but WITHOUT ANY WARRANTY; without even the implied warranty of
#  MERCHANTABILITY or FITNESS FOR A PARTICULAR PURPOSE.  See the
#  GNU General Public License for more details.
#
#  You should have received a copy of the GNU General Public License
#  along with this program; if not, write to the Free Software Foundation,
#  Inc., 51 Franklin Street, Fifth Floor, Boston, MA 02110-1301, USA.
#
# ##### END GPL LICENSE BLOCK #####

# <pep8 compliant>
import bpy
from bpy.types import (
    Header,
    Menu,
    Panel,
)
from .properties_paint_common import (
    UnifiedPaintPanel,
)
from .properties_grease_pencil_common import (
    AnnotationDataPanel,
    AnnotationOnionSkin,
    GreasePencilMaterialsPanel,
)
from bpy.app.translations import contexts as i18n_contexts


class VIEW3D_HT_header(Header):
    bl_space_type = 'VIEW_3D'

    def draw(self, context):
        layout = self.layout

        view = context.space_data
        shading = view.shading
        # mode_string = context.mode
        obj = context.active_object
        overlay = view.overlay
        tool_settings = context.tool_settings

        ALL_MT_editormenu.draw_hidden(context, layout) # bfa - show hide the editormenu

        object_mode = 'OBJECT' if obj is None else obj.mode

        act_mode_item = bpy.types.Object.bl_rna.properties["mode"].enum_items[object_mode]
        
        row = layout.row(align=True)
        row.separator()

        sub = row.row()
        #sub.ui_units_x = 5.5 # width of mode edit box
        sub.operator_menu_enum("object.mode_set", "mode", text=act_mode_item.name, icon=act_mode_item.icon)
        del act_mode_item

        layout.template_header_3D_mode()

        # Contains buttons like Mode, Pivot, Layer, Mesh Select Mode
        if obj:
            # Particle edit
            if object_mode == 'PARTICLE_EDIT':
                row = layout.row()
                row.prop(tool_settings.particle_edit, "select_mode", text="", expand=True)

        # Grease Pencil
        if obj and obj.type == 'GPENCIL' and context.gpencil_data:
            gpd = context.gpencil_data

            if gpd.is_stroke_paint_mode:
                row = layout.row()
                sub = row.row(align=True)
                sub.prop(tool_settings, "use_gpencil_draw_onback", text="", icon='MOD_OPACITY')
                sub.separator(factor=0.4)
                sub.prop(tool_settings, "use_gpencil_weight_data_add", text="", icon='WPAINT_HLT')
                sub.separator(factor=0.4)
                sub.prop(tool_settings, "use_gpencil_draw_additive", text="", icon='FREEZE')

            if gpd.use_stroke_edit_mode:
                row = layout.row(align=True)
                row.prop(tool_settings, "gpencil_selectmode", text="", expand=True)

            if gpd.use_stroke_edit_mode or gpd.is_stroke_sculpt_mode or gpd.is_stroke_weight_mode:
                row = layout.row(align=True)

                if gpd.is_stroke_sculpt_mode:
                    row.prop(tool_settings.gpencil_sculpt, "use_select_mask", text="")
                    row.separator()

                row.prop(gpd, "use_multiedit", text="", icon='GP_MULTIFRAME_EDITING')

                sub = row.row(align=True)
                sub.active = gpd.use_multiedit
                sub.popover(
                    panel="VIEW3D_PT_gpencil_multi_frame",
                    text="Multiframe"
                )

            if gpd.use_stroke_edit_mode:
                row = layout.row(align=True)
                row.prop(tool_settings.gpencil_sculpt, "use_select_mask", text="")

                row.popover(
                    panel="VIEW3D_PT_tools_grease_pencil_interpolate",
                    text="Interpolate"
                )
        VIEW3D_MT_editor_menus.draw_collapsible(context, layout)

        layout.separator_spacer()

        # Mode & Transform Settings
        scene = context.scene

        # Orientation
        if object_mode in {'OBJECT', 'EDIT', 'POSE', 'EDIT_GPENCIL'}:
            orient_slot = scene.transform_orientation_slots[0]
            custom_orientation = orient_slot.custom_orientation
            trans_name, trans_icon = orient_slot.ui_info()

            row = layout.row(align=True)

            sub = row.row()
            sub.ui_units_x = 4
            sub.popover(
                panel="VIEW3D_PT_transform_orientations",
                text=trans_name,
                icon_value=trans_icon,
            )

        # Snap
        show_snap = False
        if obj is None:
            show_snap = True
        else:
            if object_mode not in {'SCULPT', 'VERTEX_PAINT', 'WEIGHT_PAINT', 'TEXTURE_PAINT',
                                   'PAINT_GPENCIL', 'SCULPT_GPENCIL', 'WEIGHT_GPENCIL'}:
                show_snap = True
            else:

                from .properties_paint_common import UnifiedPaintPanel
                paint_settings = UnifiedPaintPanel.paint_settings(context)

                if paint_settings:
                    brush = paint_settings.brush
                    if brush and brush.stroke_method == 'CURVE':
                        show_snap = True

        if show_snap:
            snap_items = bpy.types.ToolSettings.bl_rna.properties["snap_elements"].enum_items
            snap_elements = tool_settings.snap_elements
            if len(snap_elements) == 1:
                text = ""
                for elem in snap_elements:
                    icon = snap_items[elem].icon
                    break
            else:
                text = "Mix"
                icon = 'NONE'
            del snap_items, snap_elements

            row = layout.row(align=True)
            row.prop(tool_settings, "use_snap", text="")

            sub = row.row(align=True)
            sub.popover(
                panel="VIEW3D_PT_snapping",
                icon=icon,
                text=text,
            )

        # Proportional editing
        if obj:
            gpd = context.gpencil_data
            if object_mode in {'EDIT', 'PARTICLE_EDIT'}:
                row = layout.row(align=True)
                row.prop(tool_settings, "proportional_edit", icon_only=True)
                sub = row.row(align=True)
                sub.active = tool_settings.proportional_edit != 'DISABLED'
                sub.prop(tool_settings, "proportional_edit_falloff", icon_only=True)

            elif object_mode == 'OBJECT':
                row = layout.row(align=True)
                row.prop(tool_settings, "use_proportional_edit_objects", icon_only=True)
                sub = row.row(align=True)
                sub.active = tool_settings.use_proportional_edit_objects
                sub.prop(tool_settings, "proportional_edit_falloff", icon_only=True)

            elif gpd is not None and obj.type == 'GPENCIL':
                if gpd.use_stroke_edit_mode or gpd.is_stroke_sculpt_mode:
                    row = layout.row(align=True)
                    row.prop(tool_settings, "proportional_edit", icon_only=True)

                    sub = row.row(align=True)
                    sub.active = tool_settings.proportional_edit != 'DISABLED'
                    sub.prop(tool_settings, "proportional_edit_falloff", icon_only=True)
        else:
            if context.gpencil_data and context.gpencil_data.use_stroke_edit_mode:
                row = layout.row(align=True)
                row.prop(tool_settings, "proportional_edit", icon_only=True)
                sub = row.row(align=True)
                sub.active = tool_settings.proportional_edit != 'DISABLED'
                sub.prop(tool_settings, "proportional_edit_falloff", icon_only=True)

        # Pivot
        if object_mode in {'OBJECT', 'EDIT', 'POSE', 'EDIT_GPENCIL', 'SCULPT_GPENCIL'}:
            pivot_point = tool_settings.transform_pivot_point
            act_pivot_point = bpy.types.ToolSettings.bl_rna.properties["transform_pivot_point"].enum_items[pivot_point]
            row = layout.row(align=True)
            row.popover(
                panel="VIEW3D_PT_pivot_point",
                icon=act_pivot_point.icon,
                text="",
            )
        # grease pencil
        if object_mode == 'PAINT_GPENCIL':
            origin = tool_settings.gpencil_stroke_placement_view3d
            gp_origin = tool_settings.bl_rna.properties["gpencil_stroke_placement_view3d"].enum_items[origin]

            or_icon = getattr(gp_origin, "icon", "BLANK1")
            or_name = getattr(gp_origin, "name", "Stroke Placement")
            layout.popover(
                panel="VIEW3D_PT_gpencil_origin",
                text=or_name,
                icon=or_icon,
            )

        if object_mode in {'PAINT_GPENCIL', 'SCULPT_GPENCIL'}:
            lock = tool_settings.gpencil_sculpt.lock_axis
            gp_lock = tool_settings.gpencil_sculpt.bl_rna.properties["lock_axis"].enum_items[lock]

            lk_icon = getattr(gp_lock, "icon", "BLANK1")
            lk_name = getattr(gp_lock, "name", "None")
            row = layout.row()
            row.enabled = tool_settings.gpencil_stroke_placement_view3d in {'ORIGIN', 'CURSOR'}
            row.popover(
                panel="VIEW3D_PT_gpencil_lock",
                text=lk_name,
                icon=lk_icon,
            )

        if object_mode in {'PAINT_GPENCIL'}:
            if context.workspace.tools.from_space_view3d_mode(object_mode).name == "Draw":
                settings = tool_settings.gpencil_sculpt.guide
                row = layout.row(align=True)
                row.prop(settings, "use_guide", text="", icon='GRID')
                sub = row.row(align=True)
                sub.active = settings.use_guide
                sub.popover(
                    panel="VIEW3D_PT_gpencil_guide",
                    text="Guides"
                )

        layout.separator_spacer()

        # Collection Visibility
        layout.popover(
            panel="VIEW3D_PT_collections",
            icon='GROUP',
            text="",
        )

        # Viewport Settings
        layout.popover(
            panel="VIEW3D_PT_object_type_visibility",
            icon_value=view.icon_from_show_object_viewport,
            text="",
        )

        row = layout.row(align=True)
        row.prop(overlay, "show_overlays", icon='OVERLAY', text="")
        sub = row.row(align=True)
        sub.active = overlay.show_overlays
        sub.popover(panel="VIEW3D_PT_overlay")

        row = layout.row()
        row.active = (shading.type in {'WIREFRAME', 'SOLID'}) or object_mode in {'EDIT'}

        if shading.type == 'WIREFRAME':
            row.prop(shading, "show_xray_wireframe", text="", icon='XRAY')
        else:
            row.prop(shading, "show_xray", text="", icon='XRAY')

        row = layout.row(align=True)
        row.prop(shading, "type", text="", expand=True)
        sub = row.row(align=True)
        # TODO, currently render shading type ignores mesh two-side, until it's supported
        # show the shading popover which shows double-sided option.

        # sub.enabled = shading.type != 'RENDERED'
        sub.popover(panel="VIEW3D_PT_shading")

# bfa - show hide the editormenu
class ALL_MT_editormenu(Menu):
    bl_label = ""

    def draw(self, context):
        self.draw_menus(self.layout, context)

    @staticmethod
    def draw_menus(layout, context):

        row = layout.row(align=True)
        row.template_header() # editor type menus


class VIEW3D_MT_editor_menus(Menu):
    bl_space_type = 'VIEW3D_MT_editor_menus'
    bl_label = ""

    def draw(self, context):
        layout = self.layout
        obj = context.active_object
        mode_string = context.mode
        edit_object = context.edit_object
        gp_edit = obj and obj.mode in {'EDIT_GPENCIL', 'PAINT_GPENCIL', 'SCULPT_GPENCIL', 'WEIGHT_GPENCIL'}

        layout.menu("VIEW3D_MT_view")
        layout.menu("VIEW3D_MT_view_navigation")
        

        # Select Menu
        if gp_edit:
            if mode_string not in {'PAINT_GPENCIL', 'WEIGHT_GPENCIL'}:
                layout.menu("VIEW3D_MT_select_gpencil")
        elif mode_string in {'PAINT_WEIGHT', 'PAINT_VERTEX', 'PAINT_TEXTURE'}:
            mesh = obj.data
            if mesh.use_paint_mask:
                layout.menu("VIEW3D_MT_select_paint_mask")
            elif mesh.use_paint_mask_vertex and mode_string in {'PAINT_WEIGHT', 'PAINT_VERTEX'}:
                layout.menu("VIEW3D_MT_select_paint_mask_vertex")
        elif mode_string != 'SCULPT':
            layout.menu("VIEW3D_MT_select_%s" % mode_string.lower())

        if gp_edit:
            pass
        elif mode_string == 'OBJECT':
            layout.menu("VIEW3D_MT_add", text="Add")
        elif mode_string == 'EDIT_MESH':
            layout.menu("VIEW3D_MT_mesh_add", text="Add")
        elif mode_string == 'EDIT_CURVE':
            layout.menu("VIEW3D_MT_curve_add", text="Add")
        elif mode_string == 'EDIT_SURFACE':
            layout.menu("VIEW3D_MT_surface_add", text="Add")
        elif mode_string == 'EDIT_METABALL':
            layout.menu("VIEW3D_MT_metaball_add", text="Add")
        elif mode_string == 'EDIT_ARMATURE':
            layout.menu("TOPBAR_MT_edit_armature_add", text="Add")

        if gp_edit:
            if obj and obj.mode == 'PAINT_GPENCIL':
                layout.menu("VIEW3D_MT_paint_gpencil")
            elif obj and obj.mode == 'EDIT_GPENCIL':
                layout.menu("VIEW3D_MT_edit_gpencil")
            elif obj and obj.mode == 'WEIGHT_GPENCIL':
                layout.menu("VIEW3D_MT_weight_gpencil")

        elif edit_object:
            layout.menu("VIEW3D_MT_edit_%s" % edit_object.type.lower())

            if mode_string == 'EDIT_MESH':
                layout.menu("VIEW3D_MT_edit_mesh_vertices")
                layout.menu("VIEW3D_MT_edit_mesh_edges")
                layout.menu("VIEW3D_MT_edit_mesh_faces")
                layout.menu("VIEW3D_MT_uv_map", text="UV")
            elif mode_string in {'EDIT_CURVE', 'EDIT_SURFACE'}:
                layout.menu("VIEW3D_MT_edit_curve_ctrlpoints")
                layout.menu("VIEW3D_MT_edit_curve_segments")

        elif obj:
            if mode_string != 'PAINT_TEXTURE':
                layout.menu("VIEW3D_MT_%s" % mode_string.lower())
            if mode_string in {'SCULPT', 'PAINT_VERTEX', 'PAINT_WEIGHT', 'PAINT_TEXTURE'}:
                layout.menu("VIEW3D_MT_brush")
            if mode_string == 'SCULPT':
                layout.menu("VIEW3D_MT_hide_mask")
        else:
            layout.menu("VIEW3D_MT_object")


# ********** Menu **********


# ********** Utilities **********


class ShowHideMenu:
    bl_label = "Show/Hide"
    _operator_name = ""

    def draw(self, context):
        layout = self.layout

        layout.operator("%s.reveal" % self._operator_name, text="Show Hidden", icon = "RESTRICT_VIEW_OFF")
        layout.operator("%s.hide" % self._operator_name, text="Hide Selected", icon = "RESTRICT_VIEW_ON").unselected = False
        layout.operator("%s.hide" % self._operator_name, text="Hide Unselected", icon = "HIDE_UNSELECTED").unselected = True


# Standard transforms which apply to all cases
# NOTE: this doesn't seem to be able to be used directly
class VIEW3D_MT_transform_base(Menu):
    bl_label = "Transform"
    bl_category = "View"

    # TODO: get rid of the custom text strings?
    def draw(self, context):
        layout = self.layout

        layout.operator("transform.tosphere", text="To Sphere", icon = "TOSPHERE")
        layout.operator("transform.shear", text="Shear", icon = "SHEAR")
        layout.operator("transform.bend", text="Bend", icon = "BEND")
        layout.operator("transform.push_pull", text="Push/Pull", icon = 'PUSH_PULL')

        if context.mode != 'OBJECT':
            layout.operator("transform.vertex_warp", text="Warp", icon = "MOD_WARP")
            layout.operator("transform.vertex_random", text="Randomize", icon = 'RANDOMIZE')
            layout.operator("transform.skin_resize", text="Skin Resize", icon = "MOD_SKIN")


# Generic transform menu - geometry types
class VIEW3D_MT_transform(VIEW3D_MT_transform_base):
    def draw(self, context):
        # base menu
        VIEW3D_MT_transform_base.draw(self, context)

        # generic
        layout = self.layout
        layout.operator("transform.shrink_fatten", text="Shrink Fatten", icon = 'SHRINK_FATTEN')

        layout.separator()

        layout.operator("transform.translate", text="Move Texture Space", icon = "MOVE_TEXTURESPACE").texture_space = True
        layout.operator("transform.resize", text="Scale Texture Space", icon = "SCALE_TEXTURESPACE").texture_space = True


# Object-specific extensions to Transform menu
class VIEW3D_MT_transform_object(VIEW3D_MT_transform_base):
    def draw(self, context):
        layout = self.layout

        # base menu
        VIEW3D_MT_transform_base.draw(self, context)

        # object-specific option follow
        layout.separator()

        layout.operator("transform.translate", text="Move Texture Space", icon = "MOVE_TEXTURESPACE").texture_space = True
        layout.operator("transform.resize", text="Scale Texture Space", icon = "SCALE_TEXTURESPACE").texture_space = True

        layout.separator()

        layout.operator_context = 'EXEC_REGION_WIN'
        # XXX see alignmenu() in edit.c of b2.4x to get this working
        layout.operator("transform.transform", text="Align to Transform Orientation", icon = "ALIGN_TRANSFORM").mode = 'ALIGN'

        layout.separator()

        layout.operator("object.randomize_transform", icon = "RANDOMIZE_TRANSFORM")
        layout.operator("object.align", icon = "ALIGN")

        # TODO: there is a strange context bug here.
        """
        layout.operator_context = 'INVOKE_REGION_WIN'
        layout.operator("object.transform_axis_target")
        """


# Armature EditMode extensions to Transform menu
class VIEW3D_MT_transform_armature(VIEW3D_MT_transform_base):
    def draw(self, context):
        layout = self.layout

        # base menu
        VIEW3D_MT_transform_base.draw(self, context)

        # armature specific extensions follow
        obj = context.object
        if obj.type == 'ARMATURE' and obj.mode in {'EDIT', 'POSE'}:
            if obj.data.display_type == 'BBONE':
                layout.separator()

                layout.operator("transform.transform", text="Scale BBone", icon='TRANSFORM_SCALE').mode = 'BONE_SIZE'
            elif obj.data.display_type == 'ENVELOPE':
                layout.separator()

                layout.operator("transform.transform", text="Scale Envelope Distance", icon='TRANSFORM_SCALE').mode = 'BONE_SIZE'
                layout.operator("transform.transform", text="Scale Radius", icon='TRANSFORM_SCALE').mode = 'BONE_ENVELOPE'

        if context.edit_object and context.edit_object.type == 'ARMATURE':
            layout.separator()

            layout.operator("armature.align", icon = "ALIGN")


class VIEW3D_MT_mirror(Menu):
    bl_label = "Mirror"

    def draw(self, context):
        layout = self.layout

        layout.operator("transform.mirror", text="Interactive Mirror", icon='TRANSFORM_MIRROR')

        layout.separator()

        layout.operator_context = 'INVOKE_REGION_WIN'

        props = layout.operator("transform.mirror", text="X Global", icon = "MIRROR_X")
        props.constraint_axis = (True, False, False)
        props.constraint_orientation = 'GLOBAL'
        props = layout.operator("transform.mirror", text="Y Global", icon = "MIRROR_Y")
        props.constraint_axis = (False, True, False)
        props.constraint_orientation = 'GLOBAL'
        props = layout.operator("transform.mirror", text="Z Global", icon = "MIRROR_Z")
        props.constraint_axis = (False, False, True)
        props.constraint_orientation = 'GLOBAL'

        if context.edit_object:
            layout.separator()

            props = layout.operator("transform.mirror", text="X Local", icon = "MIRROR_X")
            props.constraint_axis = (True, False, False)
            props.constraint_orientation = 'LOCAL'
            props = layout.operator("transform.mirror", text="Y Local", icon = "MIRROR_Y")
            props.constraint_axis = (False, True, False)
            props.constraint_orientation = 'LOCAL'
            props = layout.operator("transform.mirror", text="Z Local", icon = "MIRROR_Z")
            props.constraint_axis = (False, False, True)
            props.constraint_orientation = 'LOCAL'

            layout.separator()

            layout.operator("object.vertex_group_mirror", icon = "MIRROR_VERTEXGROUP")


class VIEW3D_MT_snap(Menu):
    bl_label = "Snap"

    def draw(self, context):
        layout = self.layout

        
        layout.operator("view3d.snap_selected_to_cursor", text="Selection to Cursor", icon = "SELECTIONTOCURSOR").use_offset = False
        layout.operator("view3d.snap_selected_to_cursor", text="Selection to Cursor (Keep Offset)", icon = "SELECTIONTOCURSOROFFSET").use_offset = True
        layout.operator("view3d.snap_selected_to_active", text="Selection to Active", icon = "SELECTIONTOACTIVE")
        layout.operator("view3d.snap_selected_to_grid", text="Selection to Grid", icon = "SELECTIONTOGRID")

        layout.separator()

        layout.operator("view3d.snap_cursor_to_selected", text="Cursor to Selected", icon = "CURSORTOSELECTION")
        layout.operator("view3d.snap_cursor_to_center", text="Cursor to World Origin", icon = "CURSORTOCENTER")       
        layout.operator("view3d.snap_cursor_to_active", text="Cursor to Active", icon = "CURSORTOACTIVE")
        layout.operator("view3d.snap_cursor_to_grid", text="Cursor to Grid", icon = "CURSORTOGRID")


class VIEW3D_MT_uv_map(Menu):
    bl_label = "UV Mapping"

    def draw(self, context):
        layout = self.layout

        layout.operator("uv.unwrap")

        layout.operator_context = 'INVOKE_DEFAULT'
        layout.operator("uv.smart_project")
        layout.operator("uv.lightmap_pack")
        layout.operator("uv.follow_active_quads")

        layout.separator()

        layout.operator_context = 'EXEC_REGION_WIN'
        layout.operator("uv.cube_project")
        layout.operator("uv.cylinder_project")
        layout.operator("uv.sphere_project")

        layout.separator()

        layout.operator_context = 'INVOKE_REGION_WIN'
        layout.operator("uv.project_from_view").scale_to_bounds = False
        layout.operator("uv.project_from_view", text="Project from View (Bounds)").scale_to_bounds = True

        layout.separator()

        layout.operator("mesh.mark_seam").clear = False
        layout.operator("mesh.mark_seam", text="Clear Seam").clear = True

        layout.separator()

        layout.operator("uv.reset")


class VIEW3D_MT_edit_proportional(Menu):
    bl_label = "Proportional Editing"

    def draw(self, context):
        layout = self.layout

        layout.props_enum(tool_settings, "proportional_edit")

        layout.separator()

        layout.label(text="Falloff:")
        layout.props_enum(tool_settings, "proportional_edit_falloff")


# ********** View menus **********


    # Workaround to separate the tooltips
class VIEW3D_MT_view_view_selected_all_regions(bpy.types.Operator):
    """View Selected All Regions\nMove the View to the selection center in all Quad View views"""      # blender will use this as a tooltip for menu items and buttons.
    bl_idname = "view3d.view_selected_all_regions"        # unique identifier for buttons and menu items to reference.
    bl_label = "View Selected All Regions"         # display name in the interface.
    bl_options = {'REGISTER', 'UNDO'}  # enable undo for the operator.

    def execute(self, context):        # execute() is called by blender when running the operator.
        bpy.ops.view3d.view_selected(use_all_regions = True)
        return {'FINISHED'}


# Workaround to separate the tooltips
class VIEW3D_MT_view_all_all_regions(bpy.types.Operator):
    """View All all Regions\nView all objects in scene in all four Quad View views\nJust relevant for Quad View """      # blender will use this as a tooltip for menu items and buttons.
    bl_idname = "view3d.view_all_all_regions"        # unique identifier for buttons and menu items to reference.
    bl_label = "View All all Regions"         # display name in the interface.
    bl_options = {'REGISTER', 'UNDO'}  # enable undo for the operator.

    def execute(self, context):        # execute() is called by blender when running the operator.
        bpy.ops.view3d.view_all(use_all_regions = True)
        return {'FINISHED'}

    # Workaround to separate the tooltips
class VIEW3D_MT_view_center_cursor_and_view_all(bpy.types.Operator):
    """Center Cursor and View All\nViews all objects in scene and centers the 3D cursor"""      # blender will use this as a tooltip for menu items and buttons.
    bl_idname = "view3d.view_all_center_cursor"        # unique identifier for buttons and menu items to reference.
    bl_label = "Center Cursor and View All"         # display name in the interface.
    bl_options = {'REGISTER', 'UNDO'}  # enable undo for the operator.

    def execute(self, context):        # execute() is called by blender when running the operator.
        bpy.ops.view3d.view_all(center = True)
        return {'FINISHED'}


class VIEW3D_MT_view(Menu):
    bl_label = "View"

    def draw(self, context):
        layout = self.layout
        view = context.space_data

        layout.operator("view3d.toolshelf", text = "Tool Shelf", icon='MENU_PANEL')
        layout.operator("view3d.properties", text = "Sidebar", icon='MENU_PANEL')

        layout.separator()

        layout.operator("render.opengl", icon='RENDER_STILL')
        layout.operator("render.opengl", text="Viewport Render Animation", icon='RENDER_ANIMATION').animation = True

        layout.separator()

        layout.operator_context = 'INVOKE_REGION_WIN'
        layout.operator("view3d.render_border", text="Render Border", icon = "RENDERBORDER")
        layout.operator("view3d.clear_render_border", text="Clear Render Border", icon = "RENDERBORDER_CLEAR")

        layout.separator()

        layout.operator("view3d.object_as_camera", icon = 'VIEW_SWITCHACTIVECAM')
        layout.operator("view3d.view_camera", text="Active Camera", icon = 'VIEW_SWITCHTOCAM')
        layout.operator("view3d.view_center_camera", icon = "VIEWCAMERACENTER")

        layout.separator()

        layout.menu("VIEW3D_MT_view_align")
        layout.menu("VIEW3D_MT_view_align_selected")

        layout.separator()
        
        layout.operator("view3d.localview", text="Toggle Local View", icon = "VIEW_GLOBAL_LOCAL")
        layout.operator("view3d.localview_remove_from", icon = "VIEW_REMOVE_LOCAL")

        layout.separator()

        layout.operator("view3d.view_selected", text="View Selected", icon = "VIEW_SELECTED").use_all_regions = False
        if view.region_quadviews:
            layout.operator("view3d.view_selected_all_regions", text="View Selected (Quad View)", icon = "ALIGNCAMERA_ACTIVE")
        layout.operator("view3d.view_all", text="View All", icon = "VIEWALL").center = False
        if view.region_quadviews:
            layout.operator("view3d.view_all_all_regions", text = "View All (Quad View)", icon = "VIEWALL" ) # bfa - separated tooltip
        layout.operator("view3d.view_all_center_cursor", text="Center Cursor and View All", icon = "VIEWALL_RESETCURSOR") # bfa - separated tooltip

        layout.separator()

        layout.menu("INFO_MT_area")

class VIEW3D_MT_view_navigation(Menu):
    bl_label = "Navi"

    def draw(self, context):
        from math import pi
        layout = self.layout

        layout.operator("view3d.view_orbit", text= "Orbit Down", icon = "ORBIT_DOWN").type='ORBITDOWN'
        layout.operator("view3d.view_orbit", text= "Orbit Up", icon = "ORBIT_UP").type='ORBITUP'
        layout.operator("view3d.view_orbit", text= "Orbit Right", icon = "ORBIT_RIGHT").type='ORBITRIGHT'
        layout.operator("view3d.view_orbit", text= "Orbit Left", icon = "ORBIT_LEFT").type='ORBITLEFT'
        props = layout.operator("view3d.view_orbit", text = "Orbit Opposite", icon = "ORBIT_OPPOSITE")
        props.type = 'ORBITRIGHT'
        props.angle = pi

        layout.separator()

        layout.operator("view3d.view_roll", text="Roll Left", icon = "ROLL_LEFT").angle = pi / -12.0
        layout.operator("view3d.view_roll", text="Roll Right", icon = "ROLL_RIGHT").angle = pi / 12.0

        layout.separator()

        layout.operator("view3d.view_pan", text= "Pan Down", icon = "PAN_DOWN").type = 'PANDOWN'
        layout.operator("view3d.view_pan", text= "Pan Up", icon = "PAN_UP").type = 'PANUP'
        layout.operator("view3d.view_pan", text= "Pan Right", icon = "PAN_RIGHT").type = 'PANRIGHT'
        layout.operator("view3d.view_pan", text= "Pan Left", icon = "PAN_LEFT").type = 'PANLEFT'

        layout.separator()

        layout.operator("view3d.zoom_border", text="Zoom Border", icon = "ZOOM_BORDER")
        layout.operator("view3d.zoom", text="Zoom In", icon = "ZOOM_IN").delta = 1
        layout.operator("view3d.zoom", text="Zoom Out", icon = "ZOOM_OUT").delta = -1
        layout.operator("view3d.zoom_camera_1_to_1", text="Zoom Camera 1:1", icon = "ZOOM_CAMERA")
        layout.operator("view3d.dolly", text="Dolly View", icon = "DOLLY")
        layout.operator("view3d.view_center_pick", icon = "CENTERTOMOUSE")

        layout.separator()

        layout.operator("view3d.fly", icon = "FLY_NAVIGATION")
        layout.operator("view3d.walk", icon = "WALK_NAVIGATION")
        layout.operator("view3d.navigate", icon = "VIEW_NAVIGATION")

        layout.separator()

        layout.operator("screen.animation_play", text="Playback Animation", icon = "TRIA_RIGHT")

        layout.separator()

        layout.operator("transform.translate", icon='TRANSFORM_MOVE')
        layout.operator("transform.rotate", icon='TRANSFORM_ROTATE')
        layout.operator("transform.resize", icon='TRANSFORM_SCALE', text="Scale")



class VIEW3D_MT_view_align(Menu):
    bl_label = "Align View"

    def draw(self, context):
        layout = self.layout

        layout.operator("view3d.camera_to_view", text="Align Active Camera to View", icon = "ALIGNCAMERA_VIEW")
        layout.operator("view3d.camera_to_view_selected", text="Align Active Camera to Selected", icon = "ALIGNCAMERA_ACTIVE")
        layout.operator("view3d.view_center_cursor", icon = "CENTERTOCURSOR")

        layout.separator()

        layout.operator("view3d.view_lock_to_active", icon = "LOCKTOACTIVE")
        layout.operator("view3d.view_lock_clear", icon = "LOCK_CLEAR")

        layout.separator()

        layout.operator("view3d.view_persportho", text="Perspective/Orthographic", icon = "PERSP_ORTHO")

        layout.separator()

        layout.operator("view3d.view_axis", text="Top", icon ="VIEW_TOP").type = 'TOP'
        layout.operator("view3d.view_axis", text="Bottom", icon ="VIEW_BOTTOM").type = 'BOTTOM'
        layout.operator("view3d.view_axis", text="Front", icon ="VIEW_FRONT").type = 'FRONT'
        layout.operator("view3d.view_axis", text="Back", icon ="VIEW_BACK").type = 'BACK'
        layout.operator("view3d.view_axis", text="Right", icon ="VIEW_RIGHT").type = 'RIGHT'
        layout.operator("view3d.view_axis", text="Left", icon ="VIEW_LEFT").type = 'LEFT'


class VIEW3D_MT_view_align_selected(Menu):
    bl_label = "Align View to Active"

    def draw(self, context):
        layout = self.layout

        props = layout.operator("view3d.view_axis", text="Top", icon = "VIEW_ACTIVE_TOP")
        props.align_active = True
        props.type = 'TOP'

        props = layout.operator("view3d.view_axis", text="Bottom", icon ="VIEW_ACTIVE_BOTTOM")
        props.align_active = True
        props.type = 'BOTTOM'

        props = layout.operator("view3d.view_axis", text="Front", icon ="VIEW_ACTIVE_FRONT")
        props.align_active = True
        props.type = 'FRONT'

        props = layout.operator("view3d.view_axis", text="Back", icon ="VIEW_ACTIVE_BACK")
        props.align_active = True
        props.type = 'BACK'

        props = layout.operator("view3d.view_axis", text="Right" , icon ="VIEW_ACTIVE_RIGHT")
        props.align_active = True
        props.type = 'RIGHT'

        props = layout.operator("view3d.view_axis", text="Left", icon ="VIEW_ACTIVE_LEFT")
        props.align_active = True
        props.type = 'LEFT'


<<<<<<< HEAD
=======
class VIEW3D_MT_view_borders(Menu):
    bl_label = "View Borders"

    def draw(self, context):
        layout = self.layout
        layout.operator("view3d.clip_border", text="Clipping Border...")
        layout.operator("view3d.render_border", text="Render Border...")

        layout.separator()

        layout.operator("view3d.clear_render_border")


>>>>>>> f1860f04
# ********** Select menus, suffix from context.mode **********

class VIEW3D_MT_select_object_more_less(Menu):
    bl_label = "More/Less"

    def draw(self, context):
        layout = self.layout

        layout = self.layout

        layout.operator("object.select_more", text="More", icon = "SELECTMORE")
        layout.operator("object.select_less", text="Less", icon = "SELECTLESS")

        layout.separator()

        props = layout.operator("object.select_hierarchy", text="Parent", icon = "PARENT")
        props.extend = False
        props.direction = 'PARENT'

        props = layout.operator("object.select_hierarchy", text="Child", icon = "CHILD")
        props.extend = False
        props.direction = 'CHILD'

        layout.separator()

        props = layout.operator("object.select_hierarchy", text="Extend Parent", icon = "PARENT")
        props.extend = True
        props.direction = 'PARENT'

        props = layout.operator("object.select_hierarchy", text="Extend Child", icon = "CHILD")
        props.extend = True
        props.direction = 'CHILD'


# Workaround to separate the tooltips
class VIEW3D_MT_select_object_inverse(bpy.types.Operator):
    """Inverse\nInverts the current selection """      # blender will use this as a tooltip for menu items and buttons.
    bl_idname = "object.select_all_inverse"        # unique identifier for buttons and menu items to reference.
    bl_label = "Inverse"         # display name in the interface.
    bl_options = {'REGISTER', 'UNDO'}  # enable undo for the operator.

    def execute(self, context):        # execute() is called by blender when running the operator.
        bpy.ops.object.select_all(action = 'INVERT')
        return {'FINISHED'}  


class VIEW3D_MT_select_object(Menu):
    bl_label = "Select"

    def draw(self, context):
        layout = self.layout

        layout.operator("object.select_all", text="All", icon='SELECT_ALL').action = 'SELECT'
        layout.operator("object.select_all", text="None").action = 'DESELECT'
        layout.operator("object.select_all_inverse", text="Inverse", icon='INVERSE') # bfa - separated tooltip

        layout.separator()

        layout.operator("view3d.select_lasso", icon='BORDER_LASSO').mode = 'ADD'
        layout.operator("view3d.select_box", icon='BORDER_RECT')
        layout.operator("view3d.select_circle", icon = 'CIRCLE_SELECT')

        layout.separator()

        layout.menu ("VIEW3D_MT_select_by_type")
        layout.operator("object.select_camera", text="Active Camera", icon = "CAMERA_DATA")
        layout.operator("object.select_mirror", text="Selection", icon = "TRANSFORM_MIRROR")
        layout.operator("object.select_random", text="Random", icon = "RANDOMIZE")

        layout.separator()

        layout.menu("VIEW3D_MT_select_object_more_less")

        layout.separator()

        layout.menu ("VIEW3D_MT_select_grouped")
        layout.menu ("VIEW3D_MT_select_linked")
        layout.operator("object.select_pattern", text="By Pattern", icon = "PATTERN")

class VIEW3D_MT_select_by_type(Menu):
    bl_label = "All by Type"

    def draw(self, context):
        layout = self.layout

        layout.operator("object.select_by_type", text= "Mesh", icon = "OUTLINER_OB_MESH").type = 'MESH'
        layout.operator("object.select_by_type", text= "Curve", icon = "OUTLINER_OB_CURVE").type = 'CURVE'
        layout.operator("object.select_by_type", text= "Surface", icon = "OUTLINER_OB_SURFACE").type = 'SURFACE'
        layout.operator("object.select_by_type", text= "Meta", icon = "OUTLINER_OB_META").type = 'META'
        layout.operator("object.select_by_type", text= "Font", icon = "OUTLINER_OB_FONT").type = 'FONT'

        layout.separator()

        layout.operator("object.select_by_type", text= "Armature", icon = "OUTLINER_OB_ARMATURE").type = 'ARMATURE'
        layout.operator("object.select_by_type", text= "Lattice", icon = "OUTLINER_OB_LATTICE").type = 'LATTICE'
        layout.operator("object.select_by_type", text= "Empty", icon = "OUTLINER_OB_EMPTY").type = 'EMPTY'
        layout.operator("object.select_by_type", text= "GPencil", icon = "GREASEPENCIL").type = 'GPENCIL'

        layout.separator()

        layout.operator("object.select_by_type", text= "Camera", icon = "OUTLINER_OB_CAMERA").type = 'CAMERA'
        layout.operator("object.select_by_type", text= "Light", icon = "OUTLINER_OB_LAMP").type = 'LIGHT'
        layout.operator("object.select_by_type", text= "Speaker", icon = "OUTLINER_OB_SPEAKER").type = 'SPEAKER'
        layout.operator("object.select_by_type", text= "Probe", icon = "OUTLINER_OB_LIGHTPROBE").type = 'LIGHT_PROBE'

class VIEW3D_MT_select_grouped(Menu):
    bl_label = "Grouped"

    def draw(self, context):
        layout = self.layout

        layout.operator("object.select_grouped", text= "Siblings", icon = "SIBLINGS").type = 'SIBLINGS'
        layout.operator("object.select_grouped", text= "Parent", icon = "PARENT").type = 'PARENT'      
        layout.operator("object.select_grouped", text= "Children", icon = "CHILD_RECURSIVE").type = 'CHILDREN_RECURSIVE'
        layout.operator("object.select_grouped", text= "Immediate Children", icon = "CHILD").type = 'CHILDREN'

        layout.separator()

        layout.operator("object.select_grouped", text= "Type", icon = "TYPE").type = 'TYPE'
        layout.operator("object.select_grouped", text= "Collection", icon = "LAYER").type = 'COLLECTION'
        layout.operator("object.select_grouped", text= "Hook", icon = "HOOK").type = 'HOOK'

        layout.separator()

        layout.operator("object.select_grouped", text= "Pass", icon = "PASS").type = 'PASS'
        layout.operator("object.select_grouped", text= "Color", icon = "COLOR").type = 'COLOR'
        layout.operator("object.select_grouped", text= "Keying Set", icon = "KEYINGSET").type = 'KEYINGSET'
        layout.operator("object.select_grouped", text= "Light Type", icon = "LAMP").type = 'LIGHT_TYPE'


class VIEW3D_MT_select_linked(Menu):
    bl_label = "Linked"

    def draw(self, context):
        layout = self.layout

        layout.operator("object.select_linked", text= "Object Data", icon = "OBJECT_DATA").type = 'OBDATA'
        layout.operator("object.select_linked", text= "Material", icon = "MATERIAL_DATA").type = 'MATERIAL'
        layout.operator("object.select_linked", text= "Instanced Collection", icon = "GROUP").type = 'DUPGROUP'
        layout.operator("object.select_linked", text= "Particle System", icon = "PARTICLES").type = 'PARTICLE'
        layout.operator("object.select_linked", text= "Library", icon = "LIBRARY").type = 'LIBRARY'
        layout.operator("object.select_linked", text= "Library (Object Data)", icon = "LIBRARY_OBJECT").type = 'LIBRARY_OBDATA'


class VIEW3D_MT_select_pose_more_less(Menu):
    bl_label = "More/Less"

    def draw(self, context):
        layout = self.layout

        layout = self.layout

        props = layout.operator("pose.select_hierarchy", text="Parent", icon = "PARENT")
        props.extend = False
        props.direction = 'PARENT'

        props = layout.operator("pose.select_hierarchy", text="Child", icon = "CHILD")
        props.extend = False
        props.direction = 'CHILD'

        layout.separator()

        props = layout.operator("pose.select_hierarchy", text="Extend Parent", icon = "PARENT")
        props.extend = True
        props.direction = 'PARENT'

        props = layout.operator("pose.select_hierarchy", text="Extend Child", icon = "CHILD")
        props.extend = True
        props.direction = 'CHILD'


# Workaround to separate the tooltips
class VIEW3D_MT_select_pose_inverse(bpy.types.Operator):
    """Inverse\nInverts the current selection """      # blender will use this as a tooltip for menu items and buttons.
    bl_idname = "pose.select_all_inverse"        # unique identifier for buttons and menu items to reference.
    bl_label = "Inverse"         # display name in the interface.
    bl_options = {'REGISTER', 'UNDO'}  # enable undo for the operator.

    def execute(self, context):        # execute() is called by blender when running the operator.
        bpy.ops.pose.select_all(action = 'INVERT')
        return {'FINISHED'}  


class VIEW3D_MT_select_pose(Menu):
    bl_label = "Select"

    def draw(self, context):
        layout = self.layout

        layout.operator("pose.select_all", text="All", icon='SELECT_ALL').action = 'SELECT'
        layout.operator("pose.select_all", text="None").action = 'DESELECT'
        layout.operator("pose.select_all_inverse", text="Inverse", icon='INVERSE') # bfa - separated tooltip

        layout.separator()

        layout.operator("view3d.select_lasso", icon='BORDER_LASSO').mode = 'ADD'
        layout.operator("view3d.select_box", icon='BORDER_RECT')
        layout.operator("view3d.select_circle", icon = 'CIRCLE_SELECT')

        layout.separator()

        layout.operator("pose.select_mirror", text="Flip Active", icon = "FLIP")

        layout.separator()

        layout.operator("pose.select_constraint_target", text="Constraint Target", icon = "CONSTRAINT_BONE")
        layout.operator("pose.select_linked", text="Linked", icon = "LINKED")

        layout.separator()

        layout.menu("VIEW3D_MT_select_pose_more_less")

        layout.separator()

        layout.operator_menu_enum("pose.select_grouped", "type", text="Grouped")
        layout.operator("object.select_pattern", text="By Pattern", icon = "PATTERN")


# Workaround to separate the tooltips
class VIEW3D_MT_select_particle_inverse(bpy.types.Operator):
    """Inverse\nInverts the current selection """      # blender will use this as a tooltip for menu items and buttons.
    bl_idname = "particle.select_all_inverse"        # unique identifier for buttons and menu items to reference.
    bl_label = "Inverse"         # display name in the interface.
    bl_options = {'REGISTER', 'UNDO'}  # enable undo for the operator.

    def execute(self, context):        # execute() is called by blender when running the operator.
        bpy.ops.particle.select_all(action = 'INVERT')
        return {'FINISHED'}  


class VIEW3D_MT_select_particle(Menu):
    bl_label = "Select"

    def draw(self, context):
        layout = self.layout

        layout.operator("particle.select_all", text="All", icon='SELECT_ALL').action = 'SELECT'
        layout.operator("particle.select_all", text="None").action = 'DESELECT'
        layout.operator("particle.select_all_inverse", text="Inverse", icon='INVERSE') # bfa - separated tooltip

        layout.separator()

        layout.operator("view3d.select_lasso", icon='BORDER_LASSO').mode = 'ADD'
        layout.operator("view3d.select_box", icon='BORDER_RECT')
        layout.operator("view3d.select_circle", icon = 'CIRCLE_SELECT')

        layout.separator()

        layout.operator("particle.select_linked", text = "Linked", icon = "LINKED")

        layout.separator()

        layout.operator("particle.select_more", text = "More", icon = "SELECTMORE")
        layout.operator("particle.select_less", text = "Less", icon = "SELECTLESS")

        layout.separator()

        layout.operator("particle.select_random", text = "Random", icon = "RANDOMIZE")

        layout.separator()

        layout.operator("particle.select_roots", text="Roots", icon = "SELECT_ROOT")
        layout.operator("particle.select_tips", text="Tips", icon = "SELECT_TIP")


class VIEW3D_MT_edit_mesh_select_similar(Menu):
    bl_label = "Similar"

    def draw(self, context):
        layout = self.layout

        select_mode = context.tool_settings.mesh_select_mode 

        # Vertices select mode
        if tuple(select_mode) == (True, False, False):

            layout.operator("mesh.select_similar", text= "Normal", icon = "RECALC_NORMALS").type='NORMAL'
            layout.operator("mesh.select_similar", text= "Amount of Adjacent Faces", icon = "FACESEL").type='FACE'
            layout.operator("mesh.select_similar", text= "Vertex Groups", icon = "GROUP_VERTEX").type='VGROUP'
            layout.operator("mesh.select_similar", text= "Amount of connecting Edges", icon = "EDGESEL").type='EDGE'
        
        # Edges select mode
        if tuple(select_mode) == (False, True, False):

            layout.operator("mesh.select_similar", text= "Length", icon = "RULER").type='LENGTH'
            layout.operator("mesh.select_similar", text= "Direction", icon = "SWITCH_DIRECTION").type='DIR'
            layout.operator("mesh.select_similar", text= "Amount of Faces around an edge", icon = "FACESEL").type='FACE'
            layout.operator("mesh.select_similar", text= "Face Angles", icon = "ANGLE").type='FACE_ANGLE'
            layout.operator("mesh.select_similar", text= "Crease", icon = "CREASE").type='CREASE'
            layout.operator("mesh.select_similar", text= "Bevel", icon = "BEVEL").type='BEVEL'
            layout.operator("mesh.select_similar", text= "Seam", icon = "MARK_SEAM").type='SEAM'
            layout.operator("mesh.select_similar", text= "Sharpness", icon = "SELECT_SHARPEDGES").type='SHARP'
            layout.operator("mesh.select_similar", text= "Freestyle Edge Marks", icon = "MARK_FS_EDGE").type='FREESTYLE_EDGE'
        
        # Faces select mode
        if tuple(select_mode) == (False, False, True ):

            layout.operator("mesh.select_similar", text= "Material", icon = "MATERIAL").type='MATERIAL'           
            layout.operator("mesh.select_similar", text= "Area", icon = "AREA").type='AREA'
            layout.operator("mesh.select_similar", text= "Polygon Sides", icon = "POLYGONSIDES").type='SIDES'
            layout.operator("mesh.select_similar", text= "Perimeter", icon = "PERIMETER").type='PERIMETER'
            layout.operator("mesh.select_similar", text= "Normal", icon = "RECALC_NORMALS").type='NORMAL'
            layout.operator("mesh.select_similar", text= "Co-Planar", icon = "MAKE_PLANAR").type='COPLANAR'
            layout.operator("mesh.select_similar", text= "Flat / Smooth", icon = "SHADING_SMOOTH").type='SMOOTH'
            layout.operator("mesh.select_similar", text= "Face Map", icon = "TEXTURE").type='FACE_MAP'
            layout.operator("mesh.select_similar", text= "Freestyle Face Marks", icon = "MARKFSFACE").type='FREESTYLE_FACE'

        layout.separator()

        layout.operator("mesh.select_similar_region", text="Face Regions", icon = "FACEREGIONS")


class VIEW3D_MT_edit_mesh_select_more_less(Menu):
    bl_label = "More/Less"

    def draw(self, context):
        layout = self.layout

        layout.operator("mesh.select_more", text="More", icon = "SELECTMORE")
        layout.operator("mesh.select_less", text="Less", icon = "SELECTLESS")

        layout.separator()

        layout.operator("mesh.select_next_item", text="Next Active", icon = "NEXTACTIVE")
        layout.operator("mesh.select_prev_item", text="Previous Active", icon = "PREVIOUSACTIVE")


# Workaround to separate the tooltips
class VIEW3D_MT_select_edit_mesh_inverse(bpy.types.Operator):
    """Inverse\nInverts the current selection """      # blender will use this as a tooltip for menu items and buttons.
    bl_idname = "mesh.select_all_inverse"        # unique identifier for buttons and menu items to reference.
    bl_label = "Inverse"         # display name in the interface.
    bl_options = {'REGISTER', 'UNDO'}  # enable undo for the operator.

    def execute(self, context):        # execute() is called by blender when running the operator.
        bpy.ops.mesh.select_all(action = 'INVERT')
        return {'FINISHED'}  


class VIEW3D_MT_select_edit_mesh(Menu):
    bl_label = "Select"

    def draw(self, context):
        layout = self.layout

        # primitive
        layout.operator("mesh.select_all", text="All", icon='SELECT_ALL').action = 'SELECT'
        layout.operator("mesh.select_all", text="None").action = 'DESELECT'
        layout.operator("mesh.select_all_inverse", text="Inverse", icon='INVERSE') # bfa - separated tooltip

        layout.separator()

        layout.operator("view3d.select_lasso", icon='BORDER_LASSO').mode = 'ADD'
        layout.operator("view3d.select_box", icon='BORDER_RECT')
        layout.operator("view3d.select_circle", icon = 'CIRCLE_SELECT')

        layout.separator()

        # numeric
        layout.operator("mesh.select_random", text="Random", icon = "RANDOMIZE")
        layout.operator("mesh.select_nth", icon = "CHECKER_DESELECT")

        layout.separator()

        # geometric
        layout.operator("mesh.edges_select_sharp", text="Sharp Edges", icon = "SELECT_SHARPEDGES")

        layout.separator()

        # other 
        layout.menu("VIEW3D_MT_edit_mesh_select_similar")

        layout.separator()

        # topology
        tool_settings = context.tool_settings
        if tool_settings.mesh_select_mode[2] is False:
            layout.operator("mesh.select_non_manifold", text="Non Manifold", icon = "SELECT_NONMANIFOLD")
        layout.operator("mesh.select_loose", text="Loose Geometry", icon = "SELECT_LOOSE")
        layout.operator("mesh.select_interior_faces", text="Interior Faces", icon = "SLEECT_INTERIOR")
        layout.operator("mesh.select_face_by_sides", text="Faces by Sides", icon = "SELECT_FACES_BY_SIDE")

        layout.separator()

        layout.operator("mesh.select_ungrouped", text="Ungrouped Verts", icon = "SELECT_UNGROUPED_VERTS")

        layout.separator()

        layout.menu("VIEW3D_MT_edit_mesh_select_more_less")

        layout.separator()

        # loops
        layout.operator("mesh.loop_multi_select", text="Edge Loops", icon = "SELECT_EDGELOOP").ring = False
        layout.operator("mesh.loop_multi_select", text="Edge Rings", icon = "SELECT_EDGERING").ring = True
        layout.operator("mesh.loop_to_region", text = "Loop Inner Region", icon = "SELECT_LOOPINNER")
        layout.operator("mesh.region_to_loop", text = "Boundary Loop", icon = "SELECT_BOUNDARY")

        layout.separator()

        layout.operator("mesh.shortest_path_select", text="Shortest Path", icon = "SELECT_SHORTESTPATH")

        layout.separator()

        layout.operator("mesh.select_linked", text="Linked", icon = "LINKED")        
        layout.operator("mesh.faces_select_linked_flat", text="Linked Flat Faces", icon = "LINKED")
        layout.operator("mesh.select_linked_pick", text="Linked Pick Select", icon = "LINKED").deselect = False
        layout.operator("mesh.select_linked_pick", text="Linked Pick Deselect", icon = "LINKED").deselect = True

        layout.separator()

        layout.operator("mesh.select_axis", text="Side of Active", icon = "SELECT_SIDEOFACTIVE")
        layout.operator("mesh.select_mirror", text="Mirror Selection", icon = "TRANSFORM_MIRROR")

# Workaround to separate the tooltips
class VIEW3D_MT_select_edit_curve_inverse(bpy.types.Operator):
    """Inverse\nInverts the current selection """      # blender will use this as a tooltip for menu items and buttons.
    bl_idname = "curve.select_all_inverse"        # unique identifier for buttons and menu items to reference.
    bl_label = "Inverse"         # display name in the interface.
    bl_options = {'REGISTER', 'UNDO'}  # enable undo for the operator.

    def execute(self, context):        # execute() is called by blender when running the operator.
        bpy.ops.curve.select_all(action = 'INVERT')
        return {'FINISHED'}  


class VIEW3D_MT_select_edit_curve(Menu):
    bl_label = "Select"

    def draw(self, context):
        layout = self.layout

        layout.operator("curve.select_all", text="All", icon='SELECT_ALL').action = 'SELECT'
        layout.operator("curve.select_all", text="None").action = 'DESELECT'
        layout.operator("curve.select_all_inverse", text="Inverse", icon='INVERSE')

        layout.separator()

        layout.operator("view3d.select_lasso", icon='BORDER_LASSO').mode = 'ADD'
        layout.operator("view3d.select_box", icon='BORDER_RECT')
        layout.operator("view3d.select_circle", icon = 'CIRCLE_SELECT')

        layout.separator()

        layout.operator("curve.select_random", text= "Random", icon = "RANDOMIZE")
        layout.operator("curve.select_nth", icon = "CHECKER_DESELECT")
        layout.operator("curve.select_linked", text="Linked", icon = "LINKED")
        layout.menu("VIEW3D_MT_select_edit_curve_select_similar")

        layout.separator()

        layout.operator("curve.de_select_first", icon = "SELECT_FIRST")
        layout.operator("curve.de_select_last", icon = "SELECT_LAST")
        layout.operator("curve.select_next", text = "Next", icon = "NEXTACTIVE")
        layout.operator("curve.select_previous", text = "Previous", icon = "PREVIOUSACTIVE")

        layout.separator()

        layout.operator("curve.select_more", text= "More", icon = "SELECTMORE")
        layout.operator("curve.select_less", text= "Less", icon = "SELECTLESS")

class VIEW3D_MT_select_edit_curve_select_similar(Menu):
    bl_label = "Similar"

    def draw(self, context):
        layout = self.layout

        layout.operator("curve.select_similar", text="Type", icon = "TYPE").type = 'TYPE'
        layout.operator("curve.select_similar", text="Radius", icon = "RADIUS").type = 'RADIUS'
        layout.operator("curve.select_similar", text="Weight", icon = "MOD_VERTEX_WEIGHT").type = 'WEIGHT'
        layout.operator("curve.select_similar", text="Direction", icon = "SWITCH_DIRECTION").type = 'DIRECTION'


class VIEW3D_MT_select_edit_surface(Menu):
    bl_label = "Select"

    def draw(self, context):
        layout = self.layout

        layout.operator("curve.select_all", text="All", icon='SELECT_ALL').action = 'SELECT'
        layout.operator("curve.select_all", text="None").action = 'DESELECT'
        layout.operator("curve.select_all", text="Invert", icon='INVERSE').action = 'INVERT'

        layout.separator()

        layout.operator("view3d.select_lasso", icon='BORDER_LASSO').mode = 'ADD'
        layout.operator("view3d.select_box", icon='BORDER_RECT')
        layout.operator("view3d.select_circle", icon = 'CIRCLE_SELECT')

        layout.separator()

        layout.operator("curve.select_random", text= "Random", icon = "RANDOMIZE")
        layout.operator("curve.select_nth", icon = "CHECKER_DESELECT")
        layout.operator("curve.select_linked", text="Linked", icon = "LINKED")
        layout.operator("curve.select_similar", text="Similar")

        layout.separator()

        layout.operator("curve.select_row", text = "Control Point row", icon = "CONTROLPOINTROW")

        layout.separator()

        layout.operator("curve.select_more", text= "More", icon = "SELECTMORE")
        layout.operator("curve.select_less", text= "Less", icon = "SELECTLESS")

class VIEW3D_MT_select_edit_text(Menu):
    # intentional name mismatch
    # select menu for 3d-text doesn't make sense
    bl_label = "Edit"

    def draw(self, context):
        layout = self.layout

        layout.operator("font.text_cut", text="Cut", icon = "CUT")
        layout.operator("font.text_copy", text="Copy", icon='COPYDOWN')
        layout.operator("font.text_paste", text="Paste", icon='PASTEDOWN')

        layout.separator()

        layout.operator("font.text_paste_from_file", icon = "PASTEFILE")

        layout.separator()

        layout.operator("font.select_all", icon = "SELECT_ALL")

# Workaround to separate the tooltips
class VIEW3D_MT_select_edit_metaball_inverse(bpy.types.Operator):
    """Inverse\nInverts the current selection """      # blender will use this as a tooltip for menu items and buttons.
    bl_idname = "mball.select_all_inverse"        # unique identifier for buttons and menu items to reference.
    bl_label = "Inverse"         # display name in the interface.
    bl_options = {'REGISTER', 'UNDO'}  # enable undo for the operator.

    def execute(self, context):        # execute() is called by blender when running the operator.
        bpy.ops.mball.select_all(action = 'INVERT')
        return {'FINISHED'}  


class VIEW3D_MT_select_edit_metaball(Menu):
    bl_label = "Select"

    def draw(self, context):
        layout = self.layout

        layout.operator("mball.select_all", text="All", icon='SELECT_ALL').action = 'SELECT'
        layout.operator("mball.select_all", text="None").action = 'DESELECT'
        layout.operator("mball.select_all_inverse", text="Inverse", icon='INVERSE') # bfa - separated tooltip

        layout.separator()

        layout.operator("view3d.select_lasso", icon='BORDER_LASSO').mode = 'ADD'
        layout.operator("view3d.select_box", icon='BORDER_RECT')
        layout.operator("view3d.select_circle", icon = 'CIRCLE_SELECT')

        layout.separator()

        layout.operator("mball.select_random_metaelems", text = "Random", icon = "RANDOMIZE")

        layout.separator()

        layout.menu("VIEW3D_MT_select_edit_metaball_select_similar")

class VIEW3D_MT_select_edit_metaball_select_similar(Menu):
    bl_label = "Similar"

    def draw(self, context):
        layout = self.layout

        layout.operator("mball.select_similar", text="Type", icon = "TYPE").type = 'TYPE'
        layout.operator("mball.select_similar", text="Radius", icon = "RADIUS").type = 'RADIUS'
        layout.operator("mball.select_similar", text="Stiffness", icon = "BEND").type = 'STIFFNESS'
        layout.operator("mball.select_similar", text="Rotation", icon = "ROTATE").type = 'ROTATION'


# Workaround to separate the tooltips
class VIEW3D_MT_select_edit_lattice_inverse(bpy.types.Operator):
    """Inverse\nInverts the current selection """      # blender will use this as a tooltip for menu items and buttons.
    bl_idname = "lattice.select_all_inverse"        # unique identifier for buttons and menu items to reference.
    bl_label = "Inverse"         # display name in the interface.
    bl_options = {'REGISTER', 'UNDO'}  # enable undo for the operator.

    def execute(self, context):        # execute() is called by blender when running the operator.
        bpy.ops.lattice.select_all(action = 'INVERT')
        return {'FINISHED'}


class VIEW3D_MT_select_edit_lattice(Menu):
    bl_label = "Select"

    def draw(self, context):
        layout = self.layout

        layout.operator("lattice.select_all", text="All", icon='SELECT_ALL').action = 'SELECT'
        layout.operator("lattice.select_all", text="None").action = 'DESELECT'
        layout.operator("lattice.select_all_inverse", text="Inverse", icon='INVERSE') # bfa - separated tooltip

        layout.separator()

        layout.operator("view3d.select_lasso", icon='BORDER_LASSO').mode = 'ADD'
        layout.operator("view3d.select_box", icon='BORDER_RECT')
        layout.operator("view3d.select_circle", icon = 'CIRCLE_SELECT')

        layout.separator()

        layout.operator("lattice.select_mirror", text = "Mirror", icon = "TRANSFORM_MIRROR")
        layout.operator("lattice.select_random", text = "Random", icon = "RANDOMIZE")

        layout.separator()

        layout.operator("lattice.select_more", text = "More", icon = "SELECTMORE")
        layout.operator("lattice.select_less", text = "Less", icon = "SELECTLESS")

        layout.separator()

        layout.operator("lattice.select_ungrouped", text="Ungrouped Verts", icon = "SELECT_UNGROUPED_VERTS")


# Workaround to separate the tooltips
class VIEW3D_MT_select_edit_armature_inverse(bpy.types.Operator):
    """Inverse\nInverts the current selection """      # blender will use this as a tooltip for menu items and buttons.
    bl_idname = "armature.select_all_inverse"        # unique identifier for buttons and menu items to reference.
    bl_label = "Inverse"         # display name in the interface.
    bl_options = {'REGISTER', 'UNDO'}  # enable undo for the operator.

    def execute(self, context):        # execute() is called by blender when running the operator.
        bpy.ops.armature.select_all(action = 'INVERT')
        return {'FINISHED'}  


class VIEW3D_MT_select_edit_armature(Menu):
    bl_label = "Select"

    def draw(self, context):
        layout = self.layout

        layout.operator("armature.select_all", text="All", icon='SELECT_ALL').action = 'SELECT'
        layout.operator("armature.select_all", text="None").action = 'DESELECT'
        layout.operator("armature.select_all_inverse", text="Inverse", icon='INVERSE') # bfa - separated tooltip

        layout.separator()

        layout.operator("view3d.select_lasso", icon='BORDER_LASSO').mode = 'ADD'
        layout.operator("view3d.select_box", icon='BORDER_RECT')
        layout.operator("view3d.select_circle", icon = 'CIRCLE_SELECT')

        layout.separator()

        layout.operator("armature.select_mirror", text="Mirror", icon = "TRANSFORM_MIRROR").extend = False

        layout.separator()

        layout.operator("armature.select_more", text="More", icon = "SELECTMORE")
        layout.operator("armature.select_less", text="Less", icon = "SELECTLESS")

        layout.separator()

        props = layout.operator("armature.select_hierarchy", text="Parent", icon = "PARENT")
        props.extend = False
        props.direction = 'PARENT'

        props = layout.operator("armature.select_hierarchy", text="Child", icon = "CHILD")
        props.extend = False
        props.direction = 'CHILD'

        layout.separator()

        props = layout.operator("armature.select_hierarchy", text="Extend Parent", icon = "PARENT")
        props.extend = True
        props.direction = 'PARENT'

        props = layout.operator("armature.select_hierarchy", text="Extend Child", icon = "CHILD")
        props.extend = True
        props.direction = 'CHILD'

        layout.operator_menu_enum("armature.select_similar", "type", text="Similar")
        layout.operator("object.select_pattern", text="By Pattern", icon = "PATTERN")


class VIEW3D_MT_select_gpencil(Menu):
    bl_label = "Select"

    def draw(self, context):
        layout = self.layout

        layout.operator("gpencil.select_all", text="All", icon='SELECT_ALL').action = 'SELECT'
        layout.operator("gpencil.select_all", text="None").action = 'DESELECT'
        layout.operator("gpencil.select_all", text="Invert", icon='INVERSE').action = 'INVERT'

        layout.separator()

        layout.operator("view3d.select_lasso", icon='BORDER_LASSO').mode = 'ADD'
        layout.operator("gpencil.select_box", icon='BORDER_RECT')
        layout.operator("gpencil.select_circle", icon = 'CIRCLE_SELECT')

        layout.separator()

        layout.operator("gpencil.select_linked", text="Linked", icon = "LINKED")
        layout.operator("gpencil.select_alternate")
        layout.menu("VIEW3D_MT_select_gpencil_grouped", text="Grouped")

        layout.separator()

        layout.operator("gpencil.select_first", text = "First", icon = "SELECT_FIRST")
        layout.operator("gpencil.select_last", text = "Last", icon = "SELECT_LAST")

        layout.separator()

        layout.operator("gpencil.select_more", text = "More", icon = "SELECTMORE")
        layout.operator("gpencil.select_less", text = "Less", icon = "SELECTLESS")


class VIEW3D_MT_select_gpencil_grouped(Menu):
    bl_label = "Grouped"

    def draw(self, context):
        layout = self.layout

        layout.operator("gpencil.select_grouped", text="Layer", icon = "LAYER").type = 'LAYER'
        layout.operator("gpencil.select_grouped", text="Color", icon = "COLOR").type = 'MATERIAL'


# Workaround to separate the tooltips
class VIEW3D_MT_select_paint_mask_inverse(bpy.types.Operator):
    """Inverse\nInverts the current selection """      # blender will use this as a tooltip for menu items and buttons.
    bl_idname = "paint.face_select_all_inverse"        # unique identifier for buttons and menu items to reference.
    bl_label = "Inverse"         # display name in the interface.
    bl_options = {'REGISTER', 'UNDO'}  # enable undo for the operator.

    def execute(self, context):        # execute() is called by blender when running the operator.
        bpy.ops.paint.face_select_all(action = 'INVERT')
        return {'FINISHED'}  


class VIEW3D_MT_select_paint_mask(Menu):
    bl_label = "Select"

    def draw(self, context):
        layout = self.layout

        layout.operator("paint.face_select_all", text="All", icon = 'SELECT_ALL').action = 'SELECT'
        layout.operator("paint.face_select_all", text="None").action = 'DESELECT'
        layout.operator("paint.face_select_all_inverse", text="Inverse", icon='INVERSE') # bfa - separated tooltip

        layout.separator()
        layout.operator("view3d.select_lasso", icon='BORDER_LASSO').mode = 'ADD'
        layout.operator("view3d.select_box", icon = 'BORDER_RECT')
        layout.operator("view3d.select_circle", icon = 'CIRCLE_SELECT')

        layout.separator()

        layout.operator("paint.face_select_linked", text="Linked", icon = "LINKED")


# Workaround to separate the tooltips
class VIEW3D_MT_select_paint_mask_vertex_inverse(bpy.types.Operator):
    """Inverse\nInverts the current selection """      # blender will use this as a tooltip for menu items and buttons.
    bl_idname = "paint.vert_select_all_inverse"        # unique identifier for buttons and menu items to reference.
    bl_label = "Inverse"         # display name in the interface.
    bl_options = {'REGISTER', 'UNDO'}  # enable undo for the operator.

    def execute(self, context):        # execute() is called by blender when running the operator.
        bpy.ops.paint.vert_select_all(action = 'INVERT')
        return {'FINISHED'}


class VIEW3D_MT_select_paint_mask_vertex(Menu):
    bl_label = "Select"

    def draw(self, context):
        layout = self.layout

        layout.operator("paint.vert_select_all", text="All", icon='SELECT_ALL').action = 'SELECT'
        layout.operator("paint.vert_select_all", text="None").action = 'DESELECT'
        layout.operator("paint.vert_select_all_inverse", text="Inverse", icon='INVERSE') # bfa - separated tooltip

        layout.separator()

        layout.operator("view3d.select_lasso", icon='BORDER_LASSO').mode = 'ADD'
        layout.operator("view3d.select_box", icon='BORDER_RECT')
        layout.operator("view3d.select_circle", icon = 'CIRCLE_SELECT')

        layout.separator()

        layout.operator("paint.vert_select_ungrouped", text="Ungrouped Verts", icon = "SELECT_UNGROUPED_VERTS")


class VIEW3D_MT_angle_control(Menu):
    bl_label = "Angle Control"

    @classmethod
    def poll(cls, context):
        settings = UnifiedPaintPanel.paint_settings(context)
        if not settings:
            return False

        brush = settings.brush
        tex_slot = brush.texture_slot

        return tex_slot.has_texture_angle and tex_slot.has_texture_angle_source

    def draw(self, context):
        layout = self.layout

        settings = UnifiedPaintPanel.paint_settings(context)
        brush = settings.brush

        sculpt = (context.sculpt_object is not None)

        tex_slot = brush.texture_slot

        layout.prop(tex_slot, "use_rake", text="Rake")

        if brush.brush_capabilities.has_random_texture_angle and tex_slot.has_random_texture_angle:
            if sculpt:
                if brush.sculpt_capabilities.has_random_texture_angle:
                    layout.prop(tex_slot, "use_random", text="Random")
            else:
                layout.prop(tex_slot, "use_random", text="Random")


class VIEW3D_MT_mesh_add(Menu):
    bl_idname = "VIEW3D_MT_mesh_add"
    bl_label = "Mesh"

    def draw(self, context):
        layout = self.layout

        layout.operator_context = 'INVOKE_REGION_WIN'

        layout.operator("mesh.primitive_plane_add", text="Plane", icon='MESH_PLANE')
        layout.operator("mesh.primitive_cube_add", text="Cube", icon='MESH_CUBE')
        layout.operator("mesh.primitive_circle_add", text="Circle", icon='MESH_CIRCLE')
        layout.operator("mesh.primitive_uv_sphere_add", text="UV Sphere", icon='MESH_UVSPHERE')
        layout.operator("mesh.primitive_ico_sphere_add", text="Ico Sphere", icon='MESH_ICOSPHERE')
        layout.operator("mesh.primitive_cylinder_add", text="Cylinder", icon='MESH_CYLINDER')
        layout.operator("mesh.primitive_cone_add", text="Cone", icon='MESH_CONE')
        layout.operator("mesh.primitive_torus_add", text="Torus", icon='MESH_TORUS')

        layout.separator()

        layout.operator("mesh.primitive_grid_add", text="Grid", icon='MESH_GRID')
        layout.operator("mesh.primitive_monkey_add", text="Monkey", icon='MESH_MONKEY')


class VIEW3D_MT_curve_add(Menu):
    bl_idname = "VIEW3D_MT_curve_add"
    bl_label = "Curve"

    def draw(self, context):
        layout = self.layout

        layout.operator_context = 'INVOKE_REGION_WIN'

        layout.operator("curve.primitive_bezier_curve_add", text="Bezier", icon='CURVE_BEZCURVE')
        layout.operator("curve.primitive_bezier_circle_add", text="Circle", icon='CURVE_BEZCIRCLE')

        layout.separator()

        layout.operator("curve.primitive_nurbs_curve_add", text="Nurbs Curve", icon='CURVE_NCURVE')
        layout.operator("curve.primitive_nurbs_circle_add", text="Nurbs Circle", icon='CURVE_NCIRCLE')
        layout.operator("curve.primitive_nurbs_path_add", text="Path", icon='CURVE_PATH')


class VIEW3D_MT_surface_add(Menu):
    bl_idname = "VIEW3D_MT_surface_add"
    bl_label = "Surface"

    def draw(self, context):
        layout = self.layout

        layout.operator_context = 'INVOKE_REGION_WIN'

        layout.operator("surface.primitive_nurbs_surface_curve_add", text="Nurbs Curve", icon='SURFACE_NCURVE')
        layout.operator("surface.primitive_nurbs_surface_circle_add", text="Nurbs Circle", icon='SURFACE_NCIRCLE')
        layout.operator("surface.primitive_nurbs_surface_surface_add", text="Nurbs Surface", icon='SURFACE_NSURFACE')
        layout.operator("surface.primitive_nurbs_surface_cylinder_add",
                        text="Nurbs Cylinder", icon='SURFACE_NCYLINDER')
        layout.operator("surface.primitive_nurbs_surface_sphere_add", text="Nurbs Sphere", icon='SURFACE_NSPHERE')
        layout.operator("surface.primitive_nurbs_surface_torus_add", text="Nurbs Torus", icon='SURFACE_NTORUS')


class VIEW3D_MT_metaball_add(Menu):
    bl_idname = "VIEW3D_MT_metaball_add"
    bl_label = "Metaball"

    def draw(self, context):
        layout = self.layout

        layout.operator_context = 'INVOKE_REGION_WIN'
        layout.operator_enum("object.metaball_add", "type")


class TOPBAR_MT_edit_curve_add(Menu):
    bl_idname = "TOPBAR_MT_edit_curve_add"
    bl_label = "Add"

    def draw(self, context):
        is_surf = context.active_object.type == 'SURFACE'

        layout = self.layout
        layout.operator_context = 'EXEC_REGION_WIN'

        if is_surf:
            VIEW3D_MT_surface_add.draw(self, context)
        else:
            VIEW3D_MT_curve_add.draw(self, context)


class TOPBAR_MT_edit_armature_add(Menu):
    bl_idname = "TOPBAR_MT_edit_armature_add"
    bl_label = "Armature"

    def draw(self, context):
        layout = self.layout

        layout.operator_context = 'EXEC_REGION_WIN'
        layout.operator("armature.bone_primitive_add", text="Single Bone", icon='BONE_DATA')


class VIEW3D_MT_armature_add(Menu):
    bl_idname = "VIEW3D_MT_armature_add"
    bl_label = "Armature"

    def draw(self, context):
        layout = self.layout

        layout.operator_context = 'EXEC_REGION_WIN'
        layout.operator("object.armature_add", text="Single Bone", icon='BONE_DATA')


class VIEW3D_MT_light_add(Menu):
    bl_idname = "VIEW3D_MT_light_add"
    bl_label = "Light"

    def draw(self, context):
        layout = self.layout

        layout.operator_context = 'INVOKE_REGION_WIN'
        layout.operator_enum("object.light_add", "type")


class VIEW3D_MT_lightprobe_add(Menu):
    bl_idname = "VIEW3D_MT_lightprobe_add"
    bl_label = "Light Probe"

    def draw(self, context):
        layout = self.layout

        layout.operator_context = 'INVOKE_REGION_WIN'
        layout.operator_enum("object.lightprobe_add", "type")


class VIEW3D_MT_camera_add(Menu):
    bl_idname = "VIEW3D_MT_camera_add"
    bl_label = "Camera"

    def draw(self, context):
        layout = self.layout
        layout.operator_context = 'EXEC_REGION_WIN'
        layout.operator("object.camera_add", text="Camera", icon='OUTLINER_OB_CAMERA')


class VIEW3D_MT_add(Menu):
    bl_label = "Add"

    def draw(self, context):
        layout = self.layout

        # note, don't use 'EXEC_SCREEN' or operators won't get the 'v3d' context.

        # Note: was EXEC_AREA, but this context does not have the 'rv3d', which prevents
        #       "align_view" to work on first call (see [#32719]).
        layout.operator_context = 'EXEC_REGION_WIN'

        # layout.operator_menu_enum("object.mesh_add", "type", text="Mesh", icon='OUTLINER_OB_MESH')
        layout.menu("VIEW3D_MT_mesh_add", icon='OUTLINER_OB_MESH')

        # layout.operator_menu_enum("object.curve_add", "type", text="Curve", icon='OUTLINER_OB_CURVE')
        layout.menu("VIEW3D_MT_curve_add", icon='OUTLINER_OB_CURVE')
        # layout.operator_menu_enum("object.surface_add", "type", text="Surface", icon='OUTLINER_OB_SURFACE')
        layout.menu("VIEW3D_MT_surface_add", icon='OUTLINER_OB_SURFACE')
        layout.menu("VIEW3D_MT_metaball_add", text="Metaball", icon='OUTLINER_OB_META')
        layout.operator("object.text_add", text="Text", icon='OUTLINER_OB_FONT')
        layout.operator_menu_enum("object.gpencil_add", "type", text="Grease Pencil", icon='OUTLINER_OB_GREASEPENCIL')
        layout.separator()

        layout.menu("VIEW3D_MT_armature_add", icon='OUTLINER_OB_ARMATURE')
        layout.operator("object.add", text="Lattice", icon='OUTLINER_OB_LATTICE').type = 'LATTICE'
        layout.operator_menu_enum("object.empty_add", "type", text="Empty", icon='OUTLINER_OB_EMPTY')
        layout.menu("VIEW3D_MT_image_add", text="Image", icon='OUTLINER_OB_IMAGE')

        layout.separator()

        layout.operator("object.speaker_add", text="Speaker", icon='OUTLINER_OB_SPEAKER')
        layout.separator()

        if VIEW3D_MT_camera_add.is_extended():
            layout.menu("VIEW3D_MT_camera_add", icon='OUTLINER_OB_CAMERA')
        else:
            VIEW3D_MT_camera_add.draw(self, context)

        layout.menu("VIEW3D_MT_light_add", icon='OUTLINER_OB_LIGHT')
        layout.separator()
        layout.menu("VIEW3D_MT_lightprobe_add", icon='OUTLINER_OB_LIGHTPROBE')
        layout.separator()

        layout.operator_menu_enum("object.effector_add", "type", text="Force Field", icon='OUTLINER_OB_FORCE_FIELD')
        layout.separator()

        has_collections = bool(bpy.data.collections)
        col = layout.column()
        col.enabled = has_collections

        if not has_collections or len(bpy.data.collections) > 10:
            col.operator_context = 'INVOKE_REGION_WIN'
            col.operator(
                "object.collection_instance_add",
                text="Collection Instance" if has_collections else "No Collections to Instance",
                icon='OUTLINER_OB_GROUP_INSTANCE',
            )
        else:
            col.operator_menu_enum(
                "object.collection_instance_add",
                "collection",
                text="Collection Instance",
                icon='OUTLINER_OB_GROUP_INSTANCE',
            )


class VIEW3D_MT_image_add(Menu):
    bl_label = "Add Image"

    def draw(self, context):
        layout = self.layout
        layout.operator("object.load_reference_image", text="Reference", icon='IMAGE_REFERENCE')
        layout.operator("object.load_background_image", text="Background", icon='IMAGE_BACKGROUND')


class VIEW3D_MT_object_relations(Menu):
    bl_label = "Relations"

    def draw(self, context):
        layout = self.layout

        layout.operator("object.proxy_make", text="Make Proxy", icon='MAKE_PROXY')

        layout.operator("object.make_dupli_face", icon = "MAKEDUPLIFACE")

        layout.separator()

        layout.operator_menu_enum("object.make_local", "type", text="Make Local")
        layout.menu("VIEW3D_MT_make_single_user")

        layout.separator()

        layout.operator("object.data_transfer", icon ='TRANSFER_DATA')
        layout.operator("object.datalayout_transfer", icon ='TRANSFER_DATA_LAYOUT')

class VIEW3D_MT_origin_set(Menu):
    bl_label = "Set Origin"

    def draw(self, context):
        layout = self.layout

        layout.operator("object.origin_set", icon ='GEOMETRY_TO_ORIGIN', text = "Geometry to Origin").type='GEOMETRY_ORIGIN'
        layout.operator("object.origin_set", icon ='ORIGIN_TO_GEOMETRY', text = "Origin to Geometry").type='ORIGIN_GEOMETRY'
        layout.operator("object.origin_set", icon ='ORIGIN_TO_CURSOR', text = "Origin to 3D Cursor").type='ORIGIN_CURSOR'
        layout.operator("object.origin_set", icon ='ORIGIN_TO_CENTEROFMASS', text = "Origin to Center of Mass (Surface)").type='ORIGIN_CENTER_OF_MASS'
        layout.operator("object.origin_set", icon ='ORIGIN_TO_CENTEROFMASS', text = "Origin to Center of Mass (Volume)").type='ORIGIN_CENTER_OF_VOLUME'


# ********** Object menu **********

# Workaround to separate the tooltips
class VIEW3D_MT_object_delete_global(bpy.types.Operator):
    """Delete global\nDeletes the selected object(s) globally in all opened scenes"""      # blender will use this as a tooltip for menu items and buttons.
    bl_idname = "object.delete_global"        # unique identifier for buttons and menu items to reference.
    bl_label = "Delete Global"         # display name in the interface.
    bl_options = {'REGISTER', 'UNDO'}  # enable undo for the operator.

    def execute(self, context):        # execute() is called by blender when running the operator.
        bpy.ops.object.delete(use_global = True)
        return {'FINISHED'}


class VIEW3D_MT_object(Menu):
    bl_context = "objectmode"
    bl_label = "Object"

    def draw(self, context):
        layout = self.layout

        layout.menu("VIEW3D_MT_transform_object")
        layout.menu("VIEW3D_MT_origin_set")
        layout.menu("VIEW3D_MT_mirror")
        layout.menu("VIEW3D_MT_object_clear")
        layout.menu("VIEW3D_MT_object_apply")
        layout.menu("VIEW3D_MT_snap")

        layout.separator()

        layout.operator("object.duplicate_move", icon = "DUPLICATE")
        layout.operator("object.duplicate_move_linked", icon = "DUPLICATE")
        layout.operator("object.join", icon ='JOIN')

        layout.separator()

        layout.operator_context = 'EXEC_DEFAULT'
        myvar = layout.operator("object.delete", text="Delete", icon = "DELETE")
        myvar.use_global = False
        myvar.confirm = False
        layout.operator("object.delete_global", text="Delete Global", icon = "DELETE") # bfa - separated tooltip
        
        layout.separator()

        layout.operator("view3d.copybuffer", text="Copy Objects", icon='COPYDOWN')
        layout.operator("view3d.pastebuffer", text="Paste Objects", icon='PASTEDOWN')

        layout.separator()

        layout.menu("VIEW3D_MT_object_parent")
        layout.menu("VIEW3D_MT_object_collection")
        layout.menu("VIEW3D_MT_object_relations")
        layout.menu("VIEW3D_MT_object_constraints")
        layout.menu("VIEW3D_MT_object_track")
        layout.menu("VIEW3D_MT_make_links", text="Make Links")

        layout.separator()

        layout.operator("object.shade_smooth", icon ='SHADING_SMOOTH')
        layout.operator("object.shade_flat", icon ='SHADING_FLAT')

        layout.separator()

        layout.menu("VIEW3D_MT_object_animation")
        layout.menu("VIEW3D_MT_object_rigid_body")

        layout.separator()

        layout.menu("VIEW3D_MT_object_quick_effects")

        layout.separator()

        layout.operator_menu_enum("object.convert", "target")

        layout.separator()

        layout.menu("VIEW3D_MT_object_showhide")


class VIEW3D_MT_object_animation(Menu):
    bl_label = "Animation"

    def draw(self, context):
        layout = self.layout

        layout.operator("anim.keyframe_insert_menu", text="Insert Keyframe", icon= 'KEYFRAMES_INSERT')
        layout.operator("anim.keyframe_delete_v3d", text="Delete Keyframes", icon= 'KEYFRAMES_REMOVE')
        layout.operator("anim.keyframe_clear_v3d", text="Clear Keyframes", icon= 'KEYFRAMES_CLEAR')
        layout.operator("anim.keying_set_active_set", text="Change Keying Set", icon='TRIA_RIGHT')

        layout.separator()

        layout.operator("nla.bake", text="Bake Action", icon= 'BAKE_ACTION')


class VIEW3D_MT_object_rigid_body(Menu):
    bl_label = "Rigid Body"

    def draw(self, context):
        layout = self.layout

        layout.operator("rigidbody.objects_add", text="Add Active", icon='RIGID_ADD_ACTIVE').type = 'ACTIVE'
        layout.operator("rigidbody.objects_add", text="Add Passive", icon='RIGID_ADD_PASSIVE').type = 'PASSIVE'

        layout.separator()

        layout.operator("rigidbody.objects_remove", text="Remove", icon='RIGID_REMOVE')

        layout.separator()

        layout.operator("rigidbody.shape_change", text="Change Shape", icon='RIGID_CHANGE_SHAPE')
        layout.operator("rigidbody.mass_calculate", text="Calculate Mass", icon='RIGID_CALCULATE_MASS')
        layout.operator("rigidbody.object_settings_copy", text="Copy from Active", icon='RIGID_COPY_FROM_ACTIVE')
        layout.operator("object.visual_transform_apply", text="Apply Transformation", icon='RIGID_APPLY_TRANS')
        layout.operator("rigidbody.bake_to_keyframes", text="Bake To Keyframes", icon='RIGID_BAKE_TO_KEYFRAME')

        layout.separator()

        layout.operator("rigidbody.connect", text="Connect", icon='RIGID_CONSTRAINTS_CONNECT')


class VIEW3D_MT_object_clear(Menu):
    bl_label = "Clear"

    def draw(self, context):
        layout = self.layout

        layout.operator("object.location_clear", text="Location", icon = "CLEARMOVE").clear_delta = False
        layout.operator("object.rotation_clear", text="Rotation", icon = "CLEARROTATE").clear_delta = False
        layout.operator("object.scale_clear", text="Scale", icon = "CLEARSCALE").clear_delta = False

        layout.separator()

        layout.operator("object.origin_clear", text="Origin", icon = "CLEARORIGIN")


class VIEW3D_MT_object_specials(Menu):
    bl_label = "Object Context Menu"

    def draw(self, context):

        layout = self.layout
        view = context.space_data

        obj = context.object
        is_eevee = context.scene.render.engine == 'BLENDER_EEVEE'

        selected_objects_len = len(context.selected_objects)

        # If nothing is selected
        # (disabled for now until it can be made more useful).
        '''
        if selected_objects_len == 0:

            layout.menu("VIEW3D_MT_add", text="Add")
            layout.operator("view3d.pastebuffer", text="Paste Objects", icon='PASTEDOWN')

            return
        '''

        # If something is selected
        if obj is None:
            pass
        elif obj.type == 'MESH':

            layout.operator("object.shade_smooth", text="Shade Smooth")
            layout.operator("object.shade_flat", text="Shade Flat")

            layout.separator()

            layout.operator_context = 'INVOKE_REGION_WIN'
            layout.operator_menu_enum("object.origin_set", text="Set Origin", property="type")

            layout.operator_context = 'INVOKE_DEFAULT'
            # If more than one object is selected
            if selected_objects_len > 1:
                layout.operator("object.join")

        elif obj.type == 'CAMERA':
            layout.operator_context = 'INVOKE_REGION_WIN'

            if obj.data.type == 'PERSP':
                props = layout.operator("wm.context_modal_mouse", text="Camera Lens Angle")
                props.data_path_iter = "selected_editable_objects"
                props.data_path_item = "data.lens"
                props.input_scale = 0.1
                if obj.data.lens_unit == 'MILLIMETERS':
                    props.header_text = "Camera Lens Angle: %.1fmm"
                else:
                    props.header_text = "Camera Lens Angle: %.1f\u00B0"

            else:
                props = layout.operator("wm.context_modal_mouse", text="Camera Lens Scale")
                props.data_path_iter = "selected_editable_objects"
                props.data_path_item = "data.ortho_scale"
                props.input_scale = 0.01
                props.header_text = "Camera Lens Scale: %.3f"

            if not obj.data.dof_object:
                if view and view.camera == obj and view.region_3d.view_perspective == 'CAMERA':
                    props = layout.operator("ui.eyedropper_depth", text="DOF Distance (Pick)")
                else:
                    props = layout.operator("wm.context_modal_mouse", text="DOF Distance")
                    props.data_path_iter = "selected_editable_objects"
                    props.data_path_item = "data.dof_distance"
                    props.input_scale = 0.02
                    props.header_text = "DOF Distance: %.3f"

        elif obj.type in {'CURVE', 'FONT'}:
            layout.operator_context = 'INVOKE_REGION_WIN'

            props = layout.operator("wm.context_modal_mouse", text="Extrude Size")
            props.data_path_iter = "selected_editable_objects"
            props.data_path_item = "data.extrude"
            props.input_scale = 0.01
            props.header_text = "Extrude Size: %.3f"

            props = layout.operator("wm.context_modal_mouse", text="Width Size")
            props.data_path_iter = "selected_editable_objects"
            props.data_path_item = "data.offset"
            props.input_scale = 0.01
            props.header_text = "Width Size: %.3f"

            layout.operator("object.convert", text="Convert to Mesh").target = 'MESH'

            layout.operator_menu_enum("object.origin_set", text="Set Origin", property="type")

        elif obj.type == 'GPENCIL':
            layout.operator("gpencil.convert", text="Convert to Path").type = 'PATH'
            layout.operator("gpencil.convert", text="Convert to Bezier Curves").type = 'CURVE'
            layout.operator("gpencil.convert", text="Convert to Mesh").type = 'POLY'

            layout.operator_menu_enum("object.origin_set", text="Set Origin", property="type")

        elif obj.type == 'EMPTY':
            layout.operator_context = 'INVOKE_REGION_WIN'

            props = layout.operator("wm.context_modal_mouse", text="Empty Draw Size")
            props.data_path_iter = "selected_editable_objects"
            props.data_path_item = "empty_display_size"
            props.input_scale = 0.01
            props.header_text = "Empty Draw Size: %.3f"

        elif obj.type == 'LIGHT':
            light = obj.data

            layout.operator_context = 'INVOKE_REGION_WIN'

            emission_node = None
            if light.node_tree:
                for node in light.node_tree.nodes:
                    if getattr(node, "type", None) == 'EMISSION':
                        emission_node = node
                        break

            if is_eevee and not emission_node:
                props = layout.operator("wm.context_modal_mouse", text="Energy")
                props.data_path_iter = "selected_editable_objects"
                props.data_path_item = "data.energy"
                props.header_text = "Light Energy: %.3f"

            if emission_node is not None:
                props = layout.operator("wm.context_modal_mouse", text="Energy")
                props.data_path_iter = "selected_editable_objects"
                props.data_path_item = (
                    "data.node_tree"
                    ".nodes[\"" + emission_node.name + "\"]"
                    ".inputs[\"Strength\"].default_value"
                )
                props.header_text = "Light Energy: %.3f"
                props.input_scale = 0.1

            if light.type == 'AREA':
                props = layout.operator("wm.context_modal_mouse", text="Size X")
                props.data_path_iter = "selected_editable_objects"
                props.data_path_item = "data.size"
                props.header_text = "Light Size X: %.3f"

                if light.shape in {'RECTANGLE', 'ELLIPSE'}:
                    props = layout.operator("wm.context_modal_mouse", text="Size Y")
                    props.data_path_iter = "selected_editable_objects"
                    props.data_path_item = "data.size_y"
                    props.header_text = "Light Size Y: %.3f"

            elif light.type in {'SPOT', 'POINT', 'SUN'}:
                props = layout.operator("wm.context_modal_mouse", text="Radius")
                props.data_path_iter = "selected_editable_objects"
                props.data_path_item = "data.shadow_soft_size"
                props.header_text = "Light Radius: %.3f"

            if light.type == 'SPOT':
                layout.separator()

                props = layout.operator("wm.context_modal_mouse", text="Spot Size")
                props.data_path_iter = "selected_editable_objects"
                props.data_path_item = "data.spot_size"
                props.input_scale = 0.01
                props.header_text = "Spot Size: %.2f"

                props = layout.operator("wm.context_modal_mouse", text="Spot Blend")
                props.data_path_iter = "selected_editable_objects"
                props.data_path_item = "data.spot_blend"
                props.input_scale = -0.01
                props.header_text = "Spot Blend: %.2f"

        layout.separator()

        layout.operator("view3d.copybuffer", text="Copy Objects", icon='COPYDOWN')
        layout.operator("view3d.pastebuffer", text="Paste Objects", icon='PASTEDOWN')

        layout.separator()

        layout.operator("object.duplicate_move", icon='DUPLICATE')
        layout.operator("object.duplicate_move_linked", icon = "DUPLICATE")

        layout.separator()

        layout.menu("VIEW3D_MT_snap")
        layout.menu("VIEW3D_MT_object_parent")
        layout.operator_context = 'INVOKE_REGION_WIN'

        if view and view.local_view:
            layout.operator("view3d.localview_remove_from")
        else:
            layout.operator("object.move_to_collection")

        layout.separator()

        layout.operator("anim.keyframe_insert_menu", text="Insert Keyframe")

        layout.separator()

        layout.operator_context = 'EXEC_DEFAULT'
        layout.operator("object.delete", text="Delete").use_global = False


class VIEW3D_MT_object_shading(Menu):
    # XXX, this menu is a place to store shading operator in object mode
    bl_label = "Shading"

    def draw(self, context):
        layout = self.layout
        layout.operator("object.shade_smooth", text="Smooth")
        layout.operator("object.shade_flat", text="Flat")


class VIEW3D_MT_object_apply(Menu):
    bl_label = "Apply"

    def draw(self, context):
        layout = self.layout

        props = layout.operator("object.transform_apply", text="Location", text_ctxt=i18n_contexts.default, icon = "APPLYMOVE") 
        props.location, props.rotation, props.scale = True, False, False

        props = layout.operator("object.transform_apply", text="Rotation", text_ctxt=i18n_contexts.default, icon = "APPLYROTATE")
        props.location, props.rotation, props.scale = False, True, False

        props = layout.operator("object.transform_apply", text="Scale", text_ctxt=i18n_contexts.default, icon = "APPLYSCALE")
        props.location, props.rotation, props.scale = False, False, True
        props = layout.operator("object.transform_apply", text="Rotation & Scale", text_ctxt=i18n_contexts.default, icon = "APPLYALL")
        props.location, props.rotation, props.scale = False, True, True

        layout.separator()

        layout.operator("object.transforms_to_deltas", text="Location to Deltas", text_ctxt=i18n_contexts.default, icon = "APPLYMOVEDELTA").mode = 'LOC'
        layout.operator("object.transforms_to_deltas", text="Rotation to Deltas", text_ctxt=i18n_contexts.default, icon = "APPLYROTATEDELTA").mode = 'ROT'
        layout.operator("object.transforms_to_deltas", text="Scale to Deltas", text_ctxt=i18n_contexts.default, icon = "APPLYSCALEDELTA").mode = 'SCALE'
        layout.operator("object.transforms_to_deltas", text="All Transforms to Deltas", text_ctxt=i18n_contexts.default, icon = "APPLYALLDELTA").mode = 'ALL'
        layout.operator("object.anim_transforms_to_deltas", icon = "APPLYANIDELTA")

        layout.separator()

        layout.operator("object.visual_transform_apply", text="Visual Transform", text_ctxt=i18n_contexts.default, icon = "VISUALTRANSFORM")
        layout.operator("object.convert", text="Visual Geometry to Mesh", text_ctxt=i18n_contexts.default,).target = 'MESH'
        layout.operator("object.duplicates_make_real", icon = "MAKEDUPLIREAL")


class VIEW3D_MT_object_parent(Menu):
    bl_label = "Parent"

    def draw(self, context):
        layout = self.layout

        layout.operator_enum("object.parent_set", "type")

        layout.separator()

        layout.operator_enum("object.parent_clear", "type")


class VIEW3D_MT_object_track(Menu):
    bl_label = "Track"

    def draw(self, context):
        layout = self.layout

        layout.operator("object.track_set", text = "Damped Track Constraint", icon = "CONSTRAINT_DATA").type = "DAMPTRACK"
        layout.operator("object.track_set", text = "Track to Constraint", icon = "CONSTRAINT_DATA").type = "TRACKTO"
        layout.operator("object.track_set", text = "Lock Track Constraint", icon = "CONSTRAINT_DATA").type = "LOCKTRACK"

        layout.separator()

        layout.operator("object.track_clear", text= "Clear Track", icon = "CLEAR_TRACK").type = 'CLEAR'
        layout.operator("object.track_clear", text= "Clear Track - Keep Transformation", icon = "CLEAR_TRACK").type = 'CLEAR_KEEP_TRANSFORM'


class VIEW3D_MT_object_collection(Menu):
    bl_label = "Collection"

    def draw(self, context):
        layout = self.layout

        layout.operator("collection.create", icon='GROUP')
        # layout.operator_menu_enum("collection.objects_remove", "collection")  # BUGGY
        layout.operator("collection.objects_remove", icon = "DELETE")
        layout.operator("collection.objects_remove_all", icon = "DELETE")

        layout.separator()

        layout.operator("collection.objects_add_active", icon='GROUP')
        layout.operator("collection.objects_remove_active", icon = "DELETE")


class VIEW3D_MT_object_constraints(Menu):
    bl_label = "Constraints"

    def draw(self, context):
        layout = self.layout

        layout.operator("object.constraint_add_with_targets", icon = "CONSTRAINT_DATA")
        layout.operator("object.constraints_copy", icon = "COPYDOWN")

        layout.separator()

        layout.operator("object.constraints_clear", icon = "CLEAR_CONSTRAINT")


class VIEW3D_MT_object_quick_effects(Menu):
    bl_label = "Quick Effects"

    def draw(self, context):
        layout = self.layout

        layout.operator("object.quick_fur", icon = "HAIR")
        layout.operator("object.quick_explode", icon = "MOD_EXPLODE")
        layout.operator("object.quick_smoke", icon = "MOD_SMOKE")
        layout.operator("object.quick_fluid", icon = "MOD_FLUIDSIM")


# Workaround to separate the tooltips for Show Hide
class VIEW3D_hide_view_set_unselected(bpy.types.Operator):
    """Hide Unselected\nHides the unselected Object(s)"""      # blender will use this as a tooltip for menu items and buttons.
    bl_idname = "object.hide_unselected"        # unique identifier for buttons and menu items to reference.
    bl_label = "Hide Unselected"         # display name in the interface.
    bl_options = {'REGISTER', 'UNDO'}  # enable undo for the operator.

    def execute(self, context):        # execute() is called by blender when running the operator.
        bpy.ops.object.hide_view_set(unselected = True)
        return {'FINISHED'}  


class VIEW3D_MT_object_showhide(Menu):
    bl_label = "Show/Hide"

    def draw(self, context):
        layout = self.layout

        layout.operator("object.hide_view_clear", text="Show Hidden", icon = "RESTRICT_VIEW_OFF")

        layout.separator()

        layout.operator("object.hide_view_set", text="Hide Selected", icon = "RESTRICT_VIEW_ON").unselected = False
        layout.operator("object.hide_unselected", text="Hide Unselected", icon = "HIDE_UNSELECTED") # bfa - separated tooltip


class VIEW3D_MT_make_single_user(Menu):
    bl_label = "Make Single User"

    def draw(self, context):
        layout = self.layout

        props = layout.operator("object.make_single_user", text="Object")
        props.object = True
        props.obdata = props.material = props.animation = False

        props = layout.operator("object.make_single_user", text="Object & Data")
        props.object = props.obdata = True
        props.material = props.animation = False

        props = layout.operator("object.make_single_user", text="Object & Data & Materials")
        props.object = props.obdata = props.material = True
        props.animation = False

        props = layout.operator("object.make_single_user", text="Materials")
        props.material = True
        props.object = props.obdata = props.animation = False

        props = layout.operator("object.make_single_user", text="Object Animation")
        props.animation = True
        props.object = props.obdata = props.material = False


class VIEW3D_MT_make_links(Menu):
    bl_label = "Make Links"

    def draw(self, context):
        layout = self.layout
        operator_context_default = layout.operator_context

        if len(bpy.data.scenes) > 10:
            layout.operator_context = 'INVOKE_REGION_WIN'
            layout.operator("object.make_links_scene", text="Objects to Scene", icon='OUTLINER_OB_EMPTY')
        else:
            layout.operator_context = 'EXEC_REGION_WIN'
            layout.operator_menu_enum("object.make_links_scene", "scene", text="Objects to Scene")

        layout.separator()

        layout.operator_context = operator_context_default

        layout.operator_enum("object.make_links_data", "type")  # inline

        layout.operator("object.join_uvs")  # stupid place to add this!


class VIEW3D_MT_brush(Menu):
    bl_label = "Brush"

    def draw(self, context):
        layout = self.layout

        tool_settings = context.tool_settings
        settings = UnifiedPaintPanel.paint_settings(context)
        brush = getattr(settings, "brush", None)

        ups = tool_settings.unified_paint_settings
        layout.prop(ups, "use_unified_size", text="Unified Size")
        layout.prop(ups, "use_unified_strength", text="Unified Strength")
        if context.image_paint_object or context.vertex_paint_object:
            layout.prop(ups, "use_unified_color", text="Unified Color")
        layout.separator()

        # skip if no active brush
        if not brush:
            layout.label(text="No Brushes currently available", icon='INFO')
            return

        # brush paint modes
        layout.menu("VIEW3D_MT_brush_paint_modes")

        # brush tool
        if context.sculpt_object:
            layout.operator("brush.reset")
            layout.prop_menu_enum(brush, "sculpt_tool")
        elif context.image_paint_object:
            layout.prop_menu_enum(brush, "image_tool")
        elif context.vertex_paint_object:
            layout.prop_menu_enum(brush, "vertex_tool")
        elif context.weight_paint_object:
            layout.prop_menu_enum(brush, "weight_tool")

        # TODO: still missing a lot of brush options here

        # sculpt options
        if context.sculpt_object:

            sculpt_tool = brush.sculpt_tool

            layout.separator()
            layout.operator_menu_enum("brush.curve_preset", "shape", text="Curve Preset")
            layout.separator()

            if sculpt_tool != 'GRAB':
                layout.prop_menu_enum(brush, "stroke_method")

                if sculpt_tool in {'DRAW', 'PINCH', 'INFLATE', 'LAYER', 'CLAY'}:
                    layout.prop_menu_enum(brush, "direction")

                if sculpt_tool == 'LAYER':
                    layout.prop(brush, "use_persistent")
                    layout.operator("sculpt.set_persistent_base")

        layout.separator()

        layout.menu("VIEW3D_MT_facemask_showhide") ### show hide for face mask tool

        layout.operator("paint.sample_color", text = "Color Picker", icon='EYEDROPPER')

# Show hide menu for face selection masking
class VIEW3D_MT_facemask_showhide(Menu):
    bl_label = "Show/Hide"

    def draw(self, context):
        layout = self.layout

        layout.operator("paint.face_select_reveal", text="Show Hidden", icon = "RESTRICT_VIEW_OFF")
        layout.operator("paint.face_select_hide", text="Hide Selected", icon = "RESTRICT_VIEW_ON").unselected = False
        layout.operator("paint.face_select_hide", text="Hide Unselected", icon = "HIDE_UNSELECTED").unselected = True


class VIEW3D_MT_brush_paint_modes(Menu):
    bl_label = "Enabled Modes"

    def draw(self, context):
        layout = self.layout

        settings = UnifiedPaintPanel.paint_settings(context)
        brush = settings.brush

        layout.prop(brush, "use_paint_sculpt", text="Sculpt")
        layout.prop(brush, "use_paint_vertex", text="Vertex Paint")
        layout.prop(brush, "use_paint_weight", text="Weight Paint")
        layout.prop(brush, "use_paint_image", text="Texture Paint")


class VIEW3D_MT_paint_vertex(Menu):
    bl_label = "Paint"

    def draw(self, context):
        layout = self.layout

        layout.operator("paint.vertex_color_set", icon = "COLOR")
        layout.operator("paint.vertex_color_smooth", icon = "SMOOTH")
        layout.operator("paint.vertex_color_dirt", icon = "DIRTY_VERTEX")
        layout.operator("paint.vertex_color_from_weight", icon = "VERTCOLFROMWEIGHT")

        layout.separator()

        layout.operator("paint.vertex_color_invert", text="Invert", icon = "REVERSE_COLORS")
        layout.operator("paint.vertex_color_levels", text="Levels", icon = "LEVELS")
        layout.operator("paint.vertex_color_hsv", text="Hue Saturation Value", icon = "HUESATVAL")
        layout.operator("paint.vertex_color_brightness_contrast", text="Bright/Contrast", icon = "BRIGHTNESS_CONTRAST")



class VIEW3D_MT_hook(Menu):
    bl_label = "Hooks"

    def draw(self, context):
        layout = self.layout
        layout.operator_context = 'EXEC_AREA'
        layout.operator("object.hook_add_newob", icon = "HOOK_NEW")
        layout.operator("object.hook_add_selob", icon = "HOOK_SELECTED").use_bone = False
        layout.operator("object.hook_add_selob", text="Hook to Selected Object Bone", icon = "HOOK_BONE").use_bone = True

        if [mod.type == 'HOOK' for mod in context.active_object.modifiers]:
            layout.separator()

            layout.operator_menu_enum("object.hook_assign", "modifier", icon = "HOOK_ASSIGN")
            layout.operator_menu_enum("object.hook_remove", "modifier", icon = "HOOK_REMOVE")

            layout.separator()

            layout.operator_menu_enum("object.hook_select", "modifier", icon = "HOOK_SELECT")
            layout.operator_menu_enum("object.hook_reset", "modifier", icon = "HOOK_RESET")
            layout.operator_menu_enum("object.hook_recenter", "modifier", icon = "HOOK_RECENTER")


class VIEW3D_MT_vertex_group(Menu):
    bl_label = "Vertex Groups"

    def draw(self, context):
        layout = self.layout

        layout.operator_context = 'EXEC_AREA'
        layout.operator("object.vertex_group_assign_new")

        ob = context.active_object
        if ob.mode == 'EDIT' or (ob.mode == 'WEIGHT_PAINT' and ob.type == 'MESH' and ob.data.use_paint_mask_vertex):
            if ob.vertex_groups.active:
                layout.separator()

                layout.operator("object.vertex_group_assign", text="Assign to Active Group")
                layout.operator("object.vertex_group_remove_from", text="Remove from Active Group",).use_all_groups = False
                layout.operator("object.vertex_group_remove_from", text="Remove from All").use_all_groups = True

        if ob.vertex_groups.active:
            layout.separator()

            layout.operator_menu_enum("object.vertex_group_set_active", "group", text="Set Active Group")
            layout.operator("object.vertex_group_remove", text="Remove Active Group", icon = "REMOVE_ACTIVE_GROUP").all = False
            layout.operator("object.vertex_group_remove", text="Remove All Groups", icon = "REMOVE_ALL_GROUPS").all = True


class VIEW3D_MT_paint_weight(Menu):
    bl_label = "Weights"

    @staticmethod
    def draw_generic(layout, is_editmode=False):

        if not is_editmode:

            layout.operator("paint.weight_from_bones", text = "Assign Automatic From Bones", icon = "BONE_DATA").type = 'AUTOMATIC'
            layout.operator("paint.weight_from_bones", text = "Assign From Bone Envelopes", icon = "ENVELOPE_MODIFIER").type = 'ENVELOPES'

            layout.separator()

        layout.operator("object.vertex_group_normalize_all", text = "Normalize All", icon='WEIGHT_NORMALIZE_ALL')
        layout.operator("object.vertex_group_normalize", text = "Normalize", icon='WEIGHT_NORMALIZE')

        layout.separator()

        layout.operator("object.vertex_group_mirror", text="Mirror", icon='WEIGHT_MIRROR')
        layout.operator("object.vertex_group_invert", text="Invert", icon='WEIGHT_INVERT')
        layout.operator("object.vertex_group_clean", text="Clean", icon='WEIGHT_CLEAN')

        layout.separator()

        layout.operator("object.vertex_group_quantize", text = "Quantize", icon = "WEIGHT_QUANTIZE")
        layout.operator("object.vertex_group_levels", text = "Levels", icon = 'WEIGHT_LEVELS')
        layout.operator("object.vertex_group_smooth", text = "Smooth", icon='WEIGHT_SMOOTH')

        if not is_editmode:
            props = layout.operator("object.data_transfer", text="Transfer Weights", icon = 'WEIGHT_TRANSFER_WEIGHTS')
            props.use_reverse_transfer = True
            props.data_type = 'VGROUP_WEIGHTS'

        layout.operator("object.vertex_group_limit_total", text="Limit Total", icon='WEIGHT_LIMIT_TOTAL')
        layout.operator("object.vertex_group_fix", text="Fix Deforms", icon='WEIGHT_FIX_DEFORMS')

        if not is_editmode:
            layout.separator()

            layout.operator("paint.weight_set", icon = "MOD_VERTEX_WEIGHT")

    def draw(self, context):
        self.draw_generic(self.layout, is_editmode=False)


class VIEW3D_MT_sculpt(Menu):
    bl_label = "Sculpt"

    def draw(self, context):
        layout = self.layout

        tool_settings = context.tool_settings
        sculpt = tool_settings.sculpt

        layout.prop(sculpt, "use_symmetry_x")
        layout.prop(sculpt, "use_symmetry_y")
        layout.prop(sculpt, "use_symmetry_z")

        layout.separator()

        layout.prop(sculpt, "lock_x")
        layout.prop(sculpt, "lock_y")
        layout.prop(sculpt, "lock_z")

        layout.separator()

        layout.prop(sculpt, "use_threaded", text="Threaded Sculpt")
        layout.prop(sculpt, "show_low_resolution")
        layout.prop(sculpt, "show_brush")
        layout.prop(sculpt, "use_deform_only")
        layout.prop(sculpt, "show_diffuse_color")
        layout.prop(sculpt, "show_mask")


class VIEW3D_MT_hide_mask(Menu):
    bl_label = "Hide/Mask"

    def draw(self, context):
        layout = self.layout

        props = layout.operator("paint.hide_show", text="Show All", icon = "RESTRICT_VIEW_OFF")
        props.action = 'SHOW'
        props.area = 'ALL'

        props = layout.operator("paint.hide_show", text="Hide Bounding Box", icon = "RESTRICT_VIEW_ON")
        props.action = 'HIDE'
        props.area = 'INSIDE'

        props = layout.operator("paint.hide_show", text="Show Bounding Box", icon = "RESTRICT_VIEW_OFF")
        props.action = 'SHOW'
        props.area = 'INSIDE'

        props = layout.operator("paint.hide_show", text="Hide Masked", icon = "RESTRICT_VIEW_ON")
        props.area = 'MASKED'
        props.action = 'HIDE'

        layout.separator()

        props = layout.operator("paint.mask_flood_fill", text="Invert Mask", icon = "INVERT_MASK")
        props.mode = 'INVERT'

        props = layout.operator("paint.mask_flood_fill", text="Fill Mask", icon = "FILL_MASK")
        props.mode = 'VALUE'
        props.value = 1

        props = layout.operator("paint.mask_flood_fill", text="Clear Mask", icon = "CLEAR_MASK")
        props.mode = 'VALUE'
        props.value = 0

        props = layout.operator("view3d.select_box", text="Box Mask", icon = "BOX_MASK")
        props = layout.operator("paint.mask_lasso_gesture", text="Lasso Mask", icon = "LASSO_MASK")


class VIEW3D_MT_particle(Menu):
    bl_label = "Particle"

    def draw(self, context):
        layout = self.layout
        tool_settings = context.tool_settings

        particle_edit = tool_settings.particle_edit

        layout.operator("particle.mirror", icon = "TRANSFORM_MIRROR")

        layout.operator("particle.remove_doubles", icon='REMOVE_DOUBLES')

        layout.separator()

        if particle_edit.select_mode == 'POINT':
            layout.operator("particle.subdivide")

        layout.operator("particle.unify_length", icon = "RULER")
        layout.operator("particle.rekey", icon = "KEY_HLT")
        layout.operator("particle.weight_set", icon = "MOD_VERTEX_WEIGHT")

        layout.separator()

        layout.menu("VIEW3D_MT_particle_show_hide")

        layout.separator()

        layout.operator("particle.delete", icon = "DELETE")


class VIEW3D_MT_particle_specials(Menu):
    bl_label = "Particle Context Menu"

    def draw(self, context):
        layout = self.layout
        tool_settings = context.tool_settings

        particle_edit = tool_settings.particle_edit

        layout.operator("particle.rekey")

        layout.separator()

        layout.operator("particle.delete")

        layout.separator()

        layout.operator("particle.remove_doubles")
        layout.operator("particle.unify_length")

        if particle_edit.select_mode == 'POINT':
            layout.operator("particle.subdivide")

        layout.operator("particle.weight_set")

        layout.separator()

        layout.operator("particle.mirror")

        if particle_edit.select_mode == 'POINT':
            layout.separator()

            layout.operator("particle.select_all", text="All", icon='SELECT_ALL').action = 'SELECT'
            layout.operator("particle.select_all", text="None").action = 'DESELECT'
            layout.operator("particle.select_all", text="Invert", icon='INVERSE').action = 'INVERT'

            layout.separator()

            layout.operator("particle.select_roots")
            layout.operator("particle.select_tips")

            layout.separator()

            layout.operator("particle.select_random", icon = "RANDOMIZE")

            layout.separator()

            layout.operator("particle.select_more", icon = "SELECTMORE")
            layout.operator("particle.select_less", icon = "SELECTLESS")

            layout.separator()

            layout.operator("particle.select_linked", icon = "LINKED")


# Workaround to separate the tooltips for Show Hide for Particles in Particle mode
class VIEW3D_particle_hide_unselected(bpy.types.Operator):
    """Hide Unselected\nHide the unselected Particles"""      # blender will use this as a tooltip for menu items and buttons.
    bl_idname = "particle.hide_unselected"        # unique identifier for buttons and menu items to reference.
    bl_label = "Hide Unselected"         # display name in the interface.
    bl_options = {'REGISTER', 'UNDO'}  # enable undo for the operator.

    def execute(self, context):        # execute() is called by blender when running the operator.
        bpy.ops.particle.hide(unselected = True)
        return {'FINISHED'}  


class VIEW3D_MT_particle_show_hide(Menu):
    bl_label = "Show/Hide"

    def draw(self, context):
        layout = self.layout

        layout.operator("particle.reveal", text="Show Hidden", icon = "RESTRICT_VIEW_OFF")
        layout.operator("particle.hide", text="Hide Selected", icon = "RESTRICT_VIEW_ON").unselected = False
        layout.operator("particle.hide_unselected", text="Hide Unselected", icon = "HIDE_UNSELECTED") # bfa - separated tooltip

class VIEW3D_MT_pose(Menu):
    bl_label = "Pose"

    def draw(self, context):
        layout = self.layout

        layout.menu("VIEW3D_MT_transform_armature")

        layout.menu("VIEW3D_MT_pose_transform")
        layout.menu("VIEW3D_MT_pose_apply")

        layout.menu("VIEW3D_MT_snap")

        layout.separator()

        layout.menu("VIEW3D_MT_object_animation")

        layout.separator()

        layout.menu("VIEW3D_MT_pose_slide")
        layout.menu("VIEW3D_MT_pose_propagate")

        layout.separator()

        layout.operator("pose.copy", icon='COPYDOWN')
        layout.operator("pose.paste", icon='PASTEDOWN').flipped = False
        layout.operator("pose.paste", icon='PASTEFLIPDOWN', text="Paste Pose Flipped").flipped = True

        layout.separator()

        layout.menu("VIEW3D_MT_pose_library")
        layout.menu("VIEW3D_MT_pose_motion")
        layout.menu("VIEW3D_MT_pose_group")

        layout.separator()

        layout.menu("VIEW3D_MT_object_parent")
        layout.menu("VIEW3D_MT_pose_ik")
        layout.menu("VIEW3D_MT_pose_constraints")

        layout.separator()

        layout.operator_context = 'EXEC_AREA'
        layout.operator("pose.autoside_names", text="AutoName Left/Right", icon = "STRING").axis = 'XAXIS'
        layout.operator("pose.autoside_names", text="AutoName Front/Back", icon = "STRING").axis = 'YAXIS'
        layout.operator("pose.autoside_names", text="AutoName Top/Bottom", icon = "STRING").axis = 'ZAXIS'

        layout.operator("pose.flip_names", icon = "FLIP")
        layout.operator("pose.quaternions_flip", icon = "FLIP")

        layout.separator()

        layout.operator_context = 'INVOKE_AREA'
        layout.operator("armature.armature_layers", text="Change Armature Layers", icon = "LAYER")
        layout.operator("pose.bone_layers", text="Change Bone Layers", icon = "LAYER")

        layout.separator()

        layout.menu("VIEW3D_MT_pose_show_hide")
        layout.menu("VIEW3D_MT_bone_options_toggle", text="Bone Settings")


class VIEW3D_MT_pose_transform(Menu):
    bl_label = "Clear Transform"

    def draw(self, context):
        layout = self.layout

        layout.operator("pose.transforms_clear", text="All")

        layout.separator()

        layout.operator("pose.loc_clear", text="Location")
        layout.operator("pose.rot_clear", text="Rotation")
        layout.operator("pose.scale_clear", text="Scale")

        layout.separator()

        layout.operator("pose.user_transforms_clear", text="Reset Unkeyed")


class VIEW3D_MT_pose_slide(Menu):
    bl_label = "In-Betweens"

    def draw(self, context):
        layout = self.layout

        layout.operator("pose.push", icon = 'PUSH_POSE')
        layout.operator("pose.relax", icon = 'RELAX_POSE')
        layout.operator("pose.breakdown", icon = 'BREAKDOWNER_POSE')


class VIEW3D_MT_pose_propagate(Menu):
    bl_label = "Propagate"

    def draw(self, context):
        layout = self.layout

        layout.operator("pose.propagate").mode = 'WHILE_HELD'

        layout.separator()

        layout.operator("pose.propagate", text="To Next Keyframe").mode = 'NEXT_KEY'
        layout.operator("pose.propagate", text="To Last Keyframe (Make Cyclic)").mode = 'LAST_KEY'

        layout.separator()

        layout.operator("pose.propagate", text="On Selected Keyframes", icon = "PROPAGATE").mode = 'SELECTED_KEYS'

        layout.separator()

        layout.operator("pose.propagate", text="On Selected Markers", icon = "PROPAGATE").mode = 'SELECTED_MARKERS'


class VIEW3D_MT_pose_library(Menu):
    bl_label = "Pose Library"

    def draw(self, context):
        layout = self.layout

        layout.operator("poselib.browse_interactive", text="Browse Poses")

        layout.separator()

        layout.operator("poselib.pose_add", text="Add Pose", icon = "LIBRARY")
        layout.operator("poselib.pose_rename", text="Rename Pose", icon = "STRING")
        layout.operator("poselib.pose_remove", text="Remove Pose", icon = "DELETE")


class VIEW3D_MT_pose_motion(Menu):
    bl_label = "Motion Paths"

    def draw(self, context):
        layout = self.layout

        layout.operator("pose.paths_calculate", text="Calculate")
        layout.operator("pose.paths_clear", text="Clear")


class VIEW3D_MT_pose_group(Menu):
    bl_label = "Bone Groups"

    def draw(self, context):
        layout = self.layout

        pose = context.active_object.pose

        layout.operator_context = 'EXEC_AREA'
        layout.operator("pose.group_assign", text="Assign to New Group", icon = "NEW_GROUP").type = 0

        if pose.bone_groups:
            active_group = pose.bone_groups.active_index + 1
            layout.operator("pose.group_assign", text="Assign to Group", icon = "ADD_TO_ACTIVE").type = active_group

            layout.separator()

            # layout.operator_context = 'INVOKE_AREA'
            layout.operator("pose.group_unassign", icon = "REMOVE_SELECTED_FROM_ACTIVE_GROUP")
            layout.operator("pose.group_remove", icon = "REMOVE_FROM_ALL_GROUPS")


class VIEW3D_MT_pose_ik(Menu):
    bl_label = "Inverse Kinematics"

    def draw(self, context):
        layout = self.layout

        layout.operator("pose.ik_add", icon= "ADD_IK")
        layout.operator("pose.ik_clear", icon = "CLEAR_IK")


class VIEW3D_MT_pose_constraints(Menu):
    bl_label = "Constraints"

    def draw(self, context):
        layout = self.layout

        layout.operator("pose.constraint_add_with_targets", text="Add (With Targets)", icon = "CONSTRAINT_DATA")
        layout.operator("pose.constraints_copy", icon = "COPYDOWN")
        layout.operator("pose.constraints_clear", icon = "CLEAR_CONSTRAINT")


# Workaround to separate the tooltips for Show Hide for Armature in Pose mode
class VIEW3D_MT_pose_hide_unselected(bpy.types.Operator):
    """Hide Unselected\nHide unselected Bones"""      # blender will use this as a tooltip for menu items and buttons.
    bl_idname = "pose.hide_unselected"        # unique identifier for buttons and menu items to reference.
    bl_label = "Hide Unselected"         # display name in the interface.
    bl_options = {'REGISTER', 'UNDO'}  # enable undo for the operator.

    def execute(self, context):        # execute() is called by blender when running the operator.
        bpy.ops.pose.hide(unselected = True)
        return {'FINISHED'}  


class VIEW3D_MT_pose_show_hide(Menu):
    bl_label = "Show/Hide"

    def draw(self, context):
        layout = self.layout

        layout.operator("pose.reveal", text="Show Hidden", icon = "RESTRICT_VIEW_OFF")
        layout.operator("pose.hide", text="Hide Selected", icon = "RESTRICT_VIEW_ON").unselected = False
        layout.operator("pose.hide_unselected", text="Hide Unselected", icon = "HIDE_UNSELECTED") # bfa - separated tooltip


class VIEW3D_MT_pose_apply(Menu):
    bl_label = "Apply"

    def draw(self, context):
        layout = self.layout

        layout.operator("pose.armature_apply", icon = "MOD_ARMATURE")
        layout.operator("pose.visual_transform_apply", icon = "APPLYMOVE")

        layout.separator()

        props = layout.operator("object.assign_property_defaults")
        props.process_bones = True


class VIEW3D_MT_pose_specials(Menu):
    bl_label = "Pose Context Menu"

    def draw(self, context):
        layout = self.layout

        layout.operator_context = 'INVOKE_REGION_WIN'

        layout.operator("anim.keyframe_insert_menu", text="Insert Keyframe")

        layout.separator()

        layout.operator("pose.copy", icon='COPYDOWN')
        layout.operator("pose.paste", icon='PASTEDOWN').flipped = False
        layout.operator("pose.paste", icon='PASTEFLIPDOWN', text="Paste X-Flipped Pose").flipped = True

        layout.separator()

        layout.operator("pose.paths_calculate", text="Calculate")
        layout.operator("pose.paths_clear", text="Clear")

        layout.separator()

        layout.operator("pose.push")
        layout.operator("pose.relax")
        layout.operator("pose.breakdown")

        layout.separator()

        layout.operator("pose.paths_calculate")
        layout.operator("pose.paths_clear")

        layout.separator()

        layout.operator("pose.hide").unselected = False
        layout.operator("pose.reveal")

        layout.separator()

        layout.operator("pose.user_transforms_clear")


class BoneOptions:
    def draw(self, context):
        layout = self.layout

        options = [
            "show_wire",
            "use_deform",
            "use_envelope_multiply",
            "use_inherit_rotation",
            "use_inherit_scale",
        ]

        if context.mode == 'EDIT_ARMATURE':
            bone_props = bpy.types.EditBone.bl_rna.properties
            data_path_iter = "selected_bones"
            opt_suffix = ""
            options.append("lock")
        else:  # pose-mode
            bone_props = bpy.types.Bone.bl_rna.properties
            data_path_iter = "selected_pose_bones"
            opt_suffix = "bone."

        for opt in options:
            props = layout.operator("wm.context_collection_boolean_set", text=bone_props[opt].name,
                                    text_ctxt=i18n_contexts.default)
            props.data_path_iter = data_path_iter
            props.data_path_item = opt_suffix + opt
            props.type = self.type


class VIEW3D_MT_bone_options_toggle(Menu, BoneOptions):
    bl_label = "Toggle Bone Options"
    type = 'TOGGLE'


class VIEW3D_MT_bone_options_enable(Menu, BoneOptions):
    bl_label = "Enable Bone Options"
    type = 'ENABLE'


class VIEW3D_MT_bone_options_disable(Menu, BoneOptions):
    bl_label = "Disable Bone Options"
    type = 'DISABLE'


# ********** Edit Menus, suffix from ob.type **********


class VIEW3D_MT_edit_mesh(Menu):
    bl_label = "Mesh"

    def draw(self, context):
        layout = self.layout

        with_bullet = bpy.app.build_options.bullet

        layout.menu("VIEW3D_MT_transform")
        layout.menu("VIEW3D_MT_mirror")
        layout.menu("VIEW3D_MT_snap")

        layout.separator()

        layout.operator("mesh.duplicate_move", text="Duplicate", icon = "DUPLICATE")
        layout.menu("VIEW3D_MT_edit_mesh_extrude")
        layout.operator("mesh.split", icon = "SPLIT")
        layout.operator("mesh.bisect", icon = 'BISECT')
        layout.operator("mesh.knife_project", icon='KNIFE_PROJECT')

        if with_bullet:
            layout.operator("mesh.convex_hull", icon = "CONVEXHULL")

        layout.separator()

        layout.operator("mesh.symmetrize", icon = "SYMMETRIZE", text = "Symmetrize")
        layout.operator("mesh.symmetry_snap", icon = "SNAP_SYMMETRY")

        layout.separator()

        layout.menu("VIEW3D_MT_edit_mesh_normals")
        layout.menu("VIEW3D_MT_edit_mesh_shading")
        layout.menu("VIEW3D_MT_edit_mesh_weights")
        layout.menu("VIEW3D_MT_edit_mesh_sort_elements")

        layout.separator()

        layout.menu("VIEW3D_MT_edit_mesh_show_hide")
        layout.operator_menu_enum("mesh.separate", "type")
        layout.menu("VIEW3D_MT_edit_mesh_clean")

        layout.separator()

        layout.menu("VIEW3D_MT_edit_mesh_delete")

class VIEW3D_MT_edit_mesh_sort_elements(Menu):
    bl_label = "Sort Elements"

    def draw(self, context):
        layout = self.layout

        layout.operator("mesh.sort_elements", text="View Z Axis", icon = "Z_ICON").type = 'VIEW_ZAXIS'
        layout.operator("mesh.sort_elements", text="View X Axis", icon = "X_ICON").type = 'VIEW_XAXIS'
        layout.operator("mesh.sort_elements", text="Cursor Distance", icon = "CURSOR").type = 'CURSOR_DISTANCE'
        layout.operator("mesh.sort_elements", text="Material", icon = "MATERIAL").type = 'MATERIAL'
        layout.operator("mesh.sort_elements", text="Selected", icon = "RESTRICT_SELECT_OFF").type = 'SELECTED'
        layout.operator("mesh.sort_elements", text="Randomize", icon = "RANDOMIZE").type = 'RANDOMIZE'
        layout.operator("mesh.sort_elements", text="Reverse", icon = "SWITCH_DIRECTION").type = 'REVERSE'


class VIEW3D_MT_edit_mesh_specials(Menu):
    bl_label = ""

    def draw(self, context):

        def count_selected_items_for_objects_in_mode():
            selected_verts_len = 0
            selected_edges_len = 0
            selected_faces_len = 0
            for ob in context.objects_in_mode_unique_data:
                v, e, f = ob.data.count_selected_items()
                selected_verts_len += v
                selected_edges_len += e
                selected_faces_len += f
            return (selected_verts_len, selected_edges_len, selected_faces_len)

        is_vert_mode, is_edge_mode, is_face_mode = context.tool_settings.mesh_select_mode
        selected_verts_len, selected_edges_len, selected_faces_len = count_selected_items_for_objects_in_mode()

        del count_selected_items_for_objects_in_mode

        layout = self.layout

        layout.operator_context = 'INVOKE_REGION_WIN'

        # If nothing is selected
        # (disabled for now until it can be made more useful).
        '''
        # If nothing is selected
        if not (selected_verts_len or selected_edges_len or selected_faces_len):
            layout.menu("VIEW3D_MT_mesh_add", text="Add")

            return
        '''

        # Else something is selected

        row = layout.row()

        if is_vert_mode:
            col = row.column()

            col.label(text="Vertex Context Menu", icon='VERTEXSEL')
            col.separator()

            # Additive Operators
            col.operator("mesh.subdivide", text="Subdivide")

            col.separator()

            col.operator("mesh.extrude_vertices_move", text="Extrude Vertices", icon='EXTRUDE_REGION')
            col.operator("mesh.bevel", text="Bevel Vertices").vertex_only = True

            if selected_verts_len > 1:
                col.separator()
                col.operator("mesh.edge_face_add", text="New Edge/Face from Vertices")
                col.operator("mesh.vert_connect_path", text="Connect Vertex Path")
                col.operator("mesh.vert_connect", text="Connect Vertex Pairs")

            col.separator()

            # Deform Operators
            col.operator("transform.push_pull", text="Push/Pull")
            col.operator("transform.shrink_fatten", text="Shrink/Fatten")
            col.operator("transform.shear", text="Shear")
            col.operator("transform.vert_slide", text="Slide Vertices")
            col.operator("transform.vertex_random", text="Randomize Vertices")
            col.operator("mesh.vertices_smooth", text="Smooth Vertices")
            col.operator("mesh.vertices_smooth_laplacian", text="Smooth Laplacian")

            col.separator()

            col.menu("VIEW3D_MT_snap", text="Snap Vertices")
            col.operator("transform.mirror", text="Mirror Vertices")

            col.separator()

            # Removal Operators
            if selected_verts_len > 1:
                col.operator("mesh.merge", text="Merge Vertices")
                col.operator("mesh.remove_doubles", text="Remove Double Vertices")
            col.operator("mesh.dissolve_verts")
            col.operator("mesh.delete", text="Delete Vertices", icon = "DELETE").type = 'VERT'

        if is_edge_mode:
            render = context.scene.render

            col = row.column()
            col.label(text="Edge Context Menu", icon='EDGESEL')
            col.separator()

            # Additive Operators
            col.operator("mesh.subdivide", text="Subdivide")

            col.separator()

            col.operator("mesh.extrude_edges_move", text="Extrude Edges", icon='EXTRUDE_REGION'),
            col.operator("mesh.bevel", text="Bevel Edges").vertex_only = False
            if selected_edges_len >= 2:
                col.operator("mesh.bridge_edge_loops")

            col.separator()

            col.operator("mesh.loopcut_slide")
            col.operator("mesh.offset_edge_loops_slide")
            col.operator("mesh.knife_tool")
            col.operator("mesh.bisect")
            col.operator("mesh.bridge_edge_loops", text="Bridge Edge Loops")

            col.separator()

            # Deform Operators
            col.operator("mesh.edge_rotate", text="Rotate Edge CW").use_ccw = False
            col.operator("transform.edge_slide")
            col.operator("mesh.edge_split")

            col.separator()

            # Edge Flags
            col.operator("transform.edge_crease")
            col.operator("transform.edge_bevelweight")

            col.separator()

            col.operator("mesh.mark_seam").clear = False
            col.operator("mesh.mark_seam", text="Clear Seam").clear = True

            col.separator()

            col.operator("mesh.mark_sharp")
            col.operator("mesh.mark_sharp", text="Clear Sharp").clear = True

            if render.use_freestyle:
                col.separator()

                col.operator("mesh.mark_freestyle_edge").clear = False
                col.operator("mesh.mark_freestyle_edge", text="Clear Freestyle Edge").clear = True

            col.separator()

            # Removal Operators
            col.operator("mesh.unsubdivide")
            col.operator("mesh.dissolve_edges")
            col.operator("mesh.delete", text="Delete Edges", icon = "DELETE").type = 'EDGE'

        if is_face_mode:
            col = row.column()

            col.label(text="Face Context Menu", icon='FACESEL')
            col.separator()

            # Additive Operators
            col.operator("mesh.subdivide", text="Subdivide")

            col.separator()

            col.operator("view3d.edit_mesh_extrude_move_normal", text="Extrude Faces", icon = 'EXTRUDE_REGION'),
            col.operator("view3d.edit_mesh_extrude_move_shrink_fatten", text="Extrude Faces Along Normals", icon = 'EXTRUDE_REGION'),
            col.operator("mesh.extrude_faces_move", text="Extrude Individual Faces", icon = 'EXTRUDE_REGION'),

            col.operator("mesh.inset"),
            col.operator("mesh.poke")

            if selected_faces_len >= 2:
                col.operator("mesh.bridge_edge_loops", text="Bridge Faces")

            col.separator()

            # Modify Operators
            col.menu("VIEW3D_MT_uv_map", text="UV Unwrap Faces")

            col.separator()

            props = col.operator("mesh.quads_convert_to_tris")
            props.quad_method = props.ngon_method = 'BEAUTY'
            col.operator("mesh.tris_convert_to_quads")

            col.separator()

            col.operator("mesh.faces_shade_smooth")
            col.operator("mesh.faces_shade_flat")

            col.separator()

            # Removal Operators
            col.operator("mesh.unsubdivide")
            col.operator("mesh.dissolve_faces")
            col.operator("mesh.delete", text="Delete Faces", icon = "DELETE").type = 'FACE'


class VIEW3D_MT_edit_mesh_select_mode(Menu):
    bl_label = "Mesh Select Mode"

    def draw(self, context):
        layout = self.layout

        layout.operator_context = 'INVOKE_REGION_WIN'
        layout.operator("mesh.select_mode", text="Vertex", icon='VERTEXSEL').type = 'VERT'
        layout.operator("mesh.select_mode", text="Edge", icon='EDGESEL').type = 'EDGE'
        layout.operator("mesh.select_mode", text="Face", icon='FACESEL').type = 'FACE'


class VIEW3D_MT_edit_mesh_extrude(Menu):
    bl_label = "Extrude"

    _extrude_funcs = {
        'VERT': lambda layout:
            layout.operator("mesh.extrude_vertices_move", text="Extrude Vertices", icon='EXTRUDE_REGION'),
        'EDGE': lambda layout:
            layout.operator("mesh.extrude_edges_move", text="Extrude Edges", icon='EXTRUDE_REGION'),
        'REGION': lambda layout:
            layout.operator("view3d.edit_mesh_extrude_move_normal", text="Extrude Faces", icon='EXTRUDE_REGION'),
        'REGION_VERT_NORMAL': lambda layout:
            layout.operator("view3d.edit_mesh_extrude_move_shrink_fatten", text="Extrude Faces Along Normals", icon='EXTRUDE_REGION'),
        'FACE': lambda layout:
            layout.operator("mesh.extrude_faces_move", text="Extrude Individual Faces", icon='EXTRUDE_REGION'),
    }

    @staticmethod
    def extrude_options(context):
        tool_settings = context.tool_settings
        select_mode = tool_settings.mesh_select_mode
        mesh = context.object.data

        menu = []
        if mesh.total_face_sel:
            menu += ['REGION', 'REGION_VERT_NORMAL', 'FACE']
        if mesh.total_edge_sel and (select_mode[0] or select_mode[1]):
            menu += ['EDGE']
        if mesh.total_vert_sel and select_mode[0]:
            menu += ['VERT']

        # should never get here
        return menu

    def draw(self, context):
        layout = self.layout
        layout.operator_context = 'INVOKE_REGION_WIN'

        for menu_id in self.extrude_options(context):
            self._extrude_funcs[menu_id](layout)


class VIEW3D_MT_edit_mesh_vertices(Menu):
    bl_label = "Vertex"

    def draw(self, context):
        layout = self.layout
        layout.operator_context = 'INVOKE_REGION_WIN'

        layout.operator("mesh.extrude_vertices_move", text="Extrude Vertices", icon = 'EXTRUDE_REGION')
        layout.operator("mesh.bevel", text="Bevel Vertices", icon='BEVEL').vertex_only = True

        layout.separator()

        layout.operator("mesh.edge_face_add", text="New Edge/Face from Vertices", icon='MAKE_EDGEFACE')
        layout.operator("mesh.vert_connect_path", text = "Connect Vertex Path", icon = "VERTEXCONNECTPATH")
        layout.operator("mesh.vert_connect", text = "Connect Vertex Pairs", icon = "VERTEXCONNECT")

        layout.separator()

        props = layout.operator("mesh.rip_move", text="Rip Vertices", icon = "RIP")
        props.MESH_OT_rip.use_fill = False
        props = layout.operator("mesh.rip_move", text="Rip Vertices and Fill", icon = "RIP_FILL")
        props.MESH_OT_rip.use_fill = True
        layout.operator("mesh.rip_edge_move", text="Rip Vertices and Extend", icon = "EXTEND_VERTICES")

        layout.separator()

        layout.operator("transform.vert_slide", text="Slide Vertices", icon = 'SLIDE_VERTEX')
        layout.operator("mesh.vertices_smooth", text="Smooth Vertices", icon = 'SMOOTH_VERTEX')

        layout.separator()

        layout.operator("mesh.blend_from_shape", icon = "BLENDFROMSHAPE")
        layout.operator("mesh.shape_propagate_to_all", text="Propagate to Shapes", icon = "SHAPEPROPAGATE")

        layout.separator()

        layout.operator("mesh.merge", text="Merge Vertices", icon = "MERGE")
        layout.operator("mesh.remove_doubles", text="Remove Double Vertices", icon = 'REMOVE_DOUBLES')

        layout.separator()

        layout.menu("VIEW3D_MT_vertex_group")
        layout.menu("VIEW3D_MT_hook")

        layout.separator()

        layout.operator("object.vertex_parent_set", icon = "VERTEX_PARENT")


class VIEW3D_MT_edit_mesh_edges_data(Menu):
    bl_label = "Edge Data"

    def draw(self, context):
        layout = self.layout

        render = context.scene.render

        layout.operator_context = 'INVOKE_REGION_WIN'

        layout.operator("transform.edge_crease", icon = "CREASE")
        layout.operator("transform.edge_bevelweight", icon = "BEVEL")

        layout.separator()

        layout.operator("mesh.mark_seam", icon = 'MARK_SEAM').clear = False
        layout.operator("mesh.mark_seam", text="Clear Seam", icon = 'CLEAR_SEAM').clear = True

        layout.separator()

        layout.operator("mesh.mark_sharp", icon = "MARKSHARPEDGES")
        layout.operator("mesh.mark_sharp", text="Clear Sharp", icon = "CLEARSHARPEDGES").clear = True

        layout.operator("mesh.mark_sharp", text="Mark Sharp from Vertices").use_verts = True
        props = layout.operator("mesh.mark_sharp", text="Clear Sharp from Vertices", icon = "CLEARSHARPEDGES")
        props.use_verts = True
        props.clear = True

        if render.use_freestyle:
            layout.separator()

            layout.operator("mesh.mark_freestyle_edge", icon = "MARK_FS_EDGE").clear = False
            layout.operator("mesh.mark_freestyle_edge", text="Clear Freestyle Edge", icon = "CLEAR_FS_EDGE").clear = True


class VIEW3D_MT_edit_mesh_edges(Menu):
    bl_label = "Edge"

    def draw(self, context):
        layout = self.layout

        with_freestyle = bpy.app.build_options.freestyle

        layout.operator_context = 'INVOKE_REGION_WIN'

        layout.operator("mesh.extrude_edges_move", text="Extrude Edges", icon = 'EXTRUDE_REGION'),
        layout.operator("mesh.bevel", text="Bevel Edges", icon='BEVEL').vertex_only = False
        layout.operator("mesh.bridge_edge_loops", icon = "BRIDGE_EDGELOOPS")

        layout.separator()

        layout.operator("mesh.subdivide", icon='SUBDIVIDE_EDGES')
        layout.operator("mesh.subdivide_edgering", icon = "SUBDIV_EDGERING")
        layout.operator("mesh.unsubdivide", icon = "UNSUBDIVIDE")

        layout.separator()

        layout.operator("mesh.edge_rotate", text="Rotate Edge CW", icon = "ROTATECW").use_ccw = False
        layout.operator("mesh.edge_rotate", text="Rotate Edge CCW", icon = "ROTATECW").use_ccw = True

        layout.separator()

        layout.operator("transform.edge_slide", icon='SLIDE_EDGE')
        layout.operator("mesh.edge_split", icon = "SPLITEDGE")

        layout.separator()

        layout.operator("transform.edge_crease", icon = "CREASE")
        layout.operator("transform.edge_bevelweight", icon = "BEVEL")

        layout.separator()

        layout.operator("mesh.mark_seam", icon = 'MARK_SEAM').clear = False
        layout.operator("mesh.mark_seam", text="Clear Seam", icon = 'CLEAR_SEAM').clear = True

        layout.separator()

        layout.operator("mesh.mark_sharp", icon = "MARKSHARPEDGES")
        layout.operator("mesh.mark_sharp", text="Clear Sharp", icon = "CLEARSHARPEDGES").clear = True

        layout.operator("mesh.mark_sharp", text="Mark Sharp from Vertices", icon = "MARKSHARPEDGES").use_verts = True
        props = layout.operator("mesh.mark_sharp", text="Clear Sharp from Vertices", icon = "CLEARSHARPEDGES")
        props.use_verts = True
        props.clear = True

        if with_freestyle:
            layout.separator()

            layout.operator("mesh.mark_freestyle_edge", icon = "MARK_FS_EDGE").clear = False
            layout.operator("mesh.mark_freestyle_edge", text="Clear Freestyle Edge", icon = "CLEAR_FS_EDGE").clear = True


class VIEW3D_MT_edit_mesh_faces_data(Menu):
    bl_label = "Face Data"

    def draw(self, context):
        layout = self.layout

        with_freestyle = bpy.app.build_options.freestyle

        layout.operator_context = 'INVOKE_REGION_WIN'

        layout.operator("mesh.colors_rotate", icon = "ROTATE_COLORS")
        layout.operator("mesh.colors_reverse", icon = "REVERSE_COLORS")

        layout.separator()

        layout.operator("mesh.uvs_rotate", icon = "ROTATE_UVS")
        layout.operator("mesh.uvs_reverse", icon = "REVERSE_UVS")

        layout.separator()

        if with_freestyle:
            layout.operator("mesh.mark_freestyle_face", icon = "MARKFSFACE").clear = False
            layout.operator("mesh.mark_freestyle_face", text="Clear Freestyle Face", icon = "CLEARFSFACE").clear = True


class VIEW3D_MT_edit_mesh_faces(Menu):
    bl_label = "Face"
    bl_idname = "VIEW3D_MT_edit_mesh_faces"

    def draw(self, context):
        layout = self.layout

        layout.operator_context = 'INVOKE_REGION_WIN'

        layout.operator("view3d.edit_mesh_extrude_move_normal", text="Extrude Faces", icon = 'EXTRUDE_REGION')
        layout.operator("view3d.edit_mesh_extrude_move_shrink_fatten", text="Extrude Faces Along Normals", icon = 'SHRINK_FATTEN')
        layout.operator("mesh.extrude_faces_move", text="Extrude Individual Faces", icon = 'EXTRUDE_REGION')

        layout.separator()

        layout.operator("mesh.inset", icon='INSET_FACES')
        layout.operator("mesh.poke", icon = "POKEFACES")
        props = layout.operator("mesh.quads_convert_to_tris", icon = "TRIANGULATE")
        props.quad_method = props.ngon_method = 'BEAUTY'
        layout.operator("mesh.tris_convert_to_quads", icon = "TRISTOQUADS")
        layout.operator("mesh.solidify", text="Solidify Faces", icon = "SOLIDIFY")
        layout.operator("mesh.wireframe", icon = "WIREFRAME")

        layout.separator()

        layout.operator("mesh.fill", icon = "FILL")
        layout.operator("mesh.fill_grid", icon = "GRIDFILL")
        layout.operator("mesh.beautify_fill", icon = "BEAUTIFY")

        layout.separator()

        layout.operator("mesh.intersect", icon = "INTERSECT")
        layout.operator("mesh.intersect_boolean", icon = "BOOLEAN_INTERSECT")

        layout.separator()

        layout.operator("mesh.face_split_by_edges", icon = "SPLITBYEDGES")

        layout.separator()

        layout.operator("mesh.faces_shade_smooth", icon = 'SHADING_SMOOTH')
        layout.operator("mesh.faces_shade_flat", icon = 'SHADING_FLAT')

        layout.separator()

        layout.menu("VIEW3D_MT_edit_mesh_faces_data")


# Workaround to separate the tooltips for Recalculate Outside and Recalculate Inside
class VIEW3D_normals_make_consistent_inside(bpy.types.Operator):
    """Recalculate Normals Inside\nMake selected faces and normals point inside the mesh"""      # blender will use this as a tooltip for menu items and buttons.
    bl_idname = "mesh.normals_recalculate_inside"        # unique identifier for buttons and menu items to reference.
    bl_label = "Recalculate Inside"         # display name in the interface.
    bl_options = {'REGISTER', 'UNDO'}  # enable undo for the operator.

    def execute(self, context):        # execute() is called by blender when running the operator.
        bpy.ops.mesh.normals_make_consistent(inside=True)
        return {'FINISHED'}


class VIEW3D_MT_edit_mesh_normals(Menu):
    bl_label = "Normals"

    def draw(self, context):
        layout = self.layout

        layout.operator("mesh.normals_make_consistent", text="Recalculate Outside", icon = 'RECALC_NORMALS').inside = False
        layout.operator("mesh.normals_recalculate_inside", text="Recalculate Inside", icon = 'RECALC_NORMALS_INSIDE') # bfa - separated tooltip

        layout.separator()

        layout.operator("mesh.flip_normals", icon = 'FLIP_NORMALS')
        layout.operator("mesh.set_normals_from_faces", text="Set From Faces", icon = 'SET_FROM_FACES')

        layout.operator("transform.rotate_normal", text="Rotate Normal")
        layout.operator("mesh.point_normals", text="Point normals to target")

        layout.operator("mesh.merge_normals", text="Merge")
        layout.operator("mesh.split_normals", text="Split")

        layout.operator("mesh.average_normals", text="Average Normals")

        layout.label(text="Normal Vector")

        layout.operator("mesh.normals_tools", text="Copy").mode = 'COPY'
        layout.operator("mesh.normals_tools", text="Paste").mode = 'PASTE'

        layout.operator("mesh.normals_tools", text="Multiply").mode = 'MULTIPLY'
        layout.operator("mesh.normals_tools", text="Add").mode = 'ADD'

        layout.operator("mesh.normals_tools", text="Reset").mode = 'RESET'

        layout.operator("mesh.smoothen_normals", text="Smoothen")

        layout.label(text="Face Strength")
        layout.operator("mesh.mod_weighted_strength", text="Face Select", icon='FACESEL').set = False
        layout.operator("mesh.mod_weighted_strength", text="Set Strength", icon='ADD').set = True


class VIEW3D_MT_edit_mesh_shading(Menu):
    bl_label = "Shading"

    def draw(self, context):
        layout = self.layout

        layout.operator("mesh.faces_shade_smooth", text="Smooth Faces", icon = 'SHADING_SMOOTH')
        layout.operator("mesh.faces_shade_flat", text="Flat Faces", icon = 'SHADING_FLAT')

        layout.separator()

        layout.operator("mesh.mark_sharp", text="Smooth Edges", icon = 'SHADING_SMOOTH').clear = True
        layout.operator("mesh.mark_sharp", text="Sharp Edges", icon = 'SHADING_FLAT')

        layout.separator()

        props = layout.operator("mesh.mark_sharp", text="Smooth Vertices", icon = 'SHADING_SMOOTH')
        props.use_verts = True
        props.clear = True

        layout.operator("mesh.mark_sharp", text="Sharp Vertices", icon = 'SHADING_FLAT').use_verts = True


class VIEW3D_MT_edit_mesh_weights(Menu):
    bl_label = "Weights"

    def draw(self, context):
        VIEW3D_MT_paint_weight.draw_generic(self.layout, is_editmode=True)


class VIEW3D_MT_edit_mesh_clean(Menu):
    bl_label = "Clean Up"

    def draw(self, context):
        layout = self.layout

        layout.operator("mesh.delete_loose", icon = "DELETE")

        layout.separator()

        layout.operator("mesh.decimate", icon = "DECIMATE")
        layout.operator("mesh.dissolve_degenerate", icon = "DEGENERATE_DISSOLVE")
        layout.operator("mesh.dissolve_limited", icon='DISSOLVE_LIMITED')
        layout.operator("mesh.face_make_planar", icon = "MAKE_PLANAR")

        layout.separator()

        layout.operator("mesh.vert_connect_nonplanar", icon = "SPLIT_NONPLANAR")
        layout.operator("mesh.vert_connect_concave", icon = "SPLIT_CONCAVE")
        layout.operator("mesh.remove_doubles", icon = "REMOVE_DOUBLES")
        layout.operator("mesh.fill_holes", icon = "FILL_HOLE")


class VIEW3D_MT_edit_mesh_delete(Menu):
    bl_label = "Delete"

    def draw(self, context):
        layout = self.layout

        layout.operator_enum("mesh.delete", "type")

        layout.separator()

        layout.operator("mesh.dissolve_verts", icon='DISSOLVE_VERTS')
        layout.operator("mesh.dissolve_edges", icon='DISSOLVE_EDGES')
        layout.operator("mesh.dissolve_faces", icon='DISSOLVE_FACES')

        layout.separator()

        layout.operator("mesh.dissolve_limited", icon='DISSOLVE_LIMITED') 

        layout.separator()

        layout.operator("mesh.edge_collapse", icon='EDGE_COLLAPSE')
        layout.operator("mesh.delete_edgeloop", text="Edge Loops", icon = "DELETE")


# Workaround to separate the tooltips for Show Hide for Mesh in Edit Mode
class VIEW3D_mesh_hide_unselected(bpy.types.Operator):
    """Hide Unselected\nHide unselected geometry in Edit Mode"""      # blender will use this as a tooltip for menu items and buttons.
    bl_idname = "mesh.hide_unselected"        # unique identifier for buttons and menu items to reference.
    bl_label = "Hide Unselected"         # display name in the interface.
    bl_options = {'REGISTER', 'UNDO'}  # enable undo for the operator.

    def execute(self, context):        # execute() is called by blender when running the operator.
        bpy.ops.mesh.hide(unselected = True)
        return {'FINISHED'}  


class VIEW3D_MT_edit_mesh_show_hide(Menu):
    bl_label = "Show/Hide"

    def draw(self, context):
        layout = self.layout

        layout.operator("mesh.reveal", text="Show Hidden", icon = "RESTRICT_VIEW_OFF")
        layout.operator("mesh.hide", text="Hide Selected", icon = "RESTRICT_VIEW_ON").unselected = False
        layout.operator("mesh.hide_unselected", text="Hide Unselected", icon = "HIDE_UNSELECTED") # bfa - separated tooltip


class VIEW3D_MT_edit_gpencil_delete(Menu):
    bl_label = "Delete"

    def draw(self, context):
        layout = self.layout

        layout.operator_enum("gpencil.delete", "type")

        layout.separator()

        layout.operator_enum("gpencil.dissolve", "type")

        layout.separator()

        layout.operator("gpencil.active_frames_delete_all", icon = "DELETE")
# Edit Curve
# draw_curve is used by VIEW3D_MT_edit_curve and VIEW3D_MT_edit_surface


def draw_curve(self, context):
    layout = self.layout

    layout.menu("VIEW3D_MT_transform")
    layout.menu("VIEW3D_MT_mirror")
    layout.menu("VIEW3D_MT_snap")

    layout.separator()

    layout.operator("curve.spin", icon = 'SPIN')
    layout.operator("curve.duplicate_move", icon = "DUPLICATE")

    layout.separator()

    layout.operator("curve.split", icon = "SPLIT")
    layout.operator("curve.separate", icon = "SEPARATE")
    layout.operator("curve.cyclic_toggle", icon = 'TOGGLE_CYCLIC')
    layout.operator("curve.decimate", icon = "DECIMATE")
    layout.operator_menu_enum("curve.spline_type_set", "type")

    layout.separator()

    layout.menu("VIEW3D_MT_edit_curve_show_hide")
    layout.menu("VIEW3D_MT_edit_curve_delete")


class VIEW3D_MT_edit_curve(Menu):
    bl_label = "Curve"

    draw = draw_curve


class VIEW3D_MT_edit_curve_ctrlpoints(Menu):
    bl_label = "Control Points"

    def draw(self, context):
        layout = self.layout

        edit_object = context.edit_object

        if edit_object.type in {'CURVE', 'SURFACE'}:
            layout.operator("curve.extrude_move", icon = 'EXTRUDE_REGION')

            layout.separator()

            layout.operator("curve.make_segment", icon = "MAKE_CURVESEGMENT")

            layout.separator()

            if edit_object.type == 'CURVE':
                layout.operator("transform.tilt", icon = 'TILT')
                layout.operator("curve.tilt_clear",icon = "CLEAR_TILT")

                layout.separator()

                layout.menu("VIEW3D_MT_edit_curve_handle_type_set")
                layout.operator("curve.normals_make_consistent", icon = 'RECALC_NORMALS')

                layout.separator()

            layout.operator("curve.smooth", icon = 'SHADING_SMOOTH')
            if edit_object.type == 'CURVE':
                layout.operator("curve.smooth_weight", icon = "SMOOTH_WEIGHT")
                layout.operator("curve.smooth_radius", icon = "SMOOTH_RADIUS")
                layout.operator("curve.smooth_tilt", icon = "SMOOTH_TILT")

            layout.separator()

        layout.menu("VIEW3D_MT_hook")

        layout.separator()

        layout.operator("object.vertex_parent_set", icon = "VERTEX_PARENT")


class VIEW3D_MT_edit_curve_handle_type_set(Menu):
    bl_label = "Set Handle Type"

    def draw(self, context):
        layout = self.layout

        layout.operator("curve.handle_type_set", icon = 'HANDLE_AUTO', text="Automatic").type = 'AUTOMATIC'
        layout.operator("curve.handle_type_set", icon = 'HANDLE_VECTOR', text="Vector").type = 'VECTOR'
        layout.operator("curve.handle_type_set", icon = 'HANDLE_ALIGN',text="Aligned").type = 'ALIGNED'
        layout.operator("curve.handle_type_set", icon = 'HANDLE_FREE', text="Free").type = 'FREE_ALIGN'

        layout.separator()

        layout.operator("curve.handle_type_set", icon = 'HANDLE_FREE', text="Toggle Free / Aligned").type = 'TOGGLE_FREE_ALIGN'


class VIEW3D_MT_edit_curve_segments(Menu):
    bl_label = "Segments"

    def draw(self, context):
        layout = self.layout

        layout.operator("curve.subdivide", icon = 'SUBDIVIDE_EDGES')
        layout.operator("curve.switch_direction", icon = 'SWITCH_DIRECTION')


class VIEW3D_MT_edit_curve_specials(Menu):
    bl_label = "Curve Context Menu"

    def draw(self, context):
        # TODO(campbell): match mesh vertex menu.

        layout = self.layout

        layout.operator_context = 'INVOKE_DEFAULT'

        layout.operator("curve.subdivide")
        layout.operator("curve.switch_direction")

        layout.separator()

        layout.operator("curve.duplicate_move", icon = "DUPLICATE")
        layout.operator("curve.split")
        layout.operator("curve.cyclic_toggle")
        layout.operator_menu_enum("curve.spline_type_set", "type")

        layout.separator()

        layout.operator("curve.make_segment")

        layout.separator()

        layout.operator("transform.tilt")
        layout.operator("curve.tilt_clear")

        layout.separator()

        layout.operator_menu_enum("curve.handle_type_set", "type")
        layout.operator("curve.normals_make_consistent")

        layout.separator()

        layout.operator("curve.spline_weight_set")
        layout.operator("curve.radius_set")

        layout.separator()

        layout.menu("VIEW3D_MT_mirror")
        layout.menu("VIEW3D_MT_snap")

        layout.separator()

        layout.operator("curve.decimate")
        layout.operator("curve.delete", text="Delete Point").type = 'VERT'
        layout.operator("curve.delete", text="Delete Segment").type = 'SEGMENT'
        layout.operator("curve.dissolve_verts")


class VIEW3D_MT_edit_curve_delete(Menu):
    bl_label = "Delete"

    def draw(self, context):
        layout = self.layout

        layout.operator("curve.delete", text="Vertices", icon = "DELETE").type = 'VERT'
        layout.operator("curve.delete", text="Segment", icon = "DELETE").type = 'SEGMENT'

        layout.separator()

        layout.operator("curve.dissolve_verts", icon='DISSOLVE_VERTS')


# Workaround to separate the tooltips for Show Hide for Curve in Edit Mode
class VIEW3D_curve_hide_unselected(bpy.types.Operator):
    """Hide Unselected\nHide unselected Control Points"""      # blender will use this as a tooltip for menu items and buttons.
    bl_idname = "curve.hide_unselected"        # unique identifier for buttons and menu items to reference.
    bl_label = "Hide Unselected"         # display name in the interface.
    bl_options = {'REGISTER', 'UNDO'}  # enable undo for the operator.

    def execute(self, context):        # execute() is called by blender when running the operator.
        bpy.ops.curve.hide(unselected = True)
        return {'FINISHED'}  


class VIEW3D_MT_edit_curve_show_hide(Menu):
    bl_label = "Show/Hide"

    def draw(self, context):
        layout = self.layout

        layout.operator("curve.reveal", text="Show Hidden", icon = "RESTRICT_VIEW_OFF")
        layout.operator("curve.hide", text="Hide Selected", icon = "RESTRICT_VIEW_ON").unselected = False
        layout.operator("curve.hide_unselected", text="Hide Unselected", icon = "HIDE_UNSELECTED") # bfa - separated tooltip


class VIEW3D_MT_edit_surface(Menu):
    bl_label = "Surface"

    draw = draw_curve


class VIEW3D_MT_edit_font(Menu):
    bl_label = "Text"

    def draw(self, context):
        layout = self.layout

        layout.menu("VIEW3D_MT_edit_text_chars")

        layout.separator()

        layout.menu("VIEW3D_MT_edit_font_move_select")

        layout.separator()

        layout.operator("font.style_toggle", text="Toggle Bold", icon = 'BOLD').style = 'BOLD'
        layout.operator("font.style_toggle", text="Toggle Italic", icon = 'ITALIC').style = 'ITALIC'

        layout.separator()

        layout.operator("font.style_toggle", text="Toggle Underline", icon = 'UNDERLINED').style = 'UNDERLINE'
        layout.operator("font.style_toggle", text="Toggle Small Caps", icon = "SMALL_CAPS").style = 'SMALL_CAPS'

        layout.separator()

        layout.operator("font.case_set", icon = 'SET_UPPERCASE', text = "Set Uppercase").case = 'UPPER'
        layout.operator("font.case_set", icon = 'SET_LOWERCASE', text = "Set Lowercase").case = 'LOWER'

        layout.separator()

        layout.operator("font.delete", icon = "DELETE").type = 'NEXT_OR_SELECTION'


# move_select submenu
class VIEW3D_MT_edit_font_move_select(Menu):
    bl_label = "Select Text"

    def draw(self, context):
        layout = self.layout

        layout.operator("font.move_select", text = "Line End", icon = "HAND").type = 'LINE_END'
        layout.operator("font.move_select", text = "Line Begin", icon = "HAND").type = 'LINE_BEGIN'
        layout.operator("font.move_select", text = "Previous Character", icon = "HAND").type = 'PREVIOUS_CHARACTER'
        layout.operator("font.move_select", text = "Next Character", icon = "HAND").type = 'NEXT_CHARACTER'
        layout.operator("font.move_select", text = "Previous Word", icon = "HAND").type = 'PREVIOUS_WORD'
        layout.operator("font.move_select", text = "Next Word", icon = "HAND").type = 'NEXT_WORD'
        layout.operator("font.move_select", text = "Previous Line", icon = "HAND").type = 'PREVIOUS_LINE'
        layout.operator("font.move_select", text = "Next Line", icon = "HAND").type = 'NEXT_LINE'
        layout.operator("font.move_select", text = "Previous Character", icon = "HAND").type = 'PREVIOUS_CHARACTER'
        layout.operator("font.move_select", text = "Next Character", icon = "HAND").type = 'NEXT_CHARACTER'


class VIEW3D_MT_edit_text_chars(Menu):
    bl_label = "Special Characters"

    def draw(self, context):
        layout = self.layout

        layout.operator("font.text_insert", text="Copyright", icon = "COPYRIGHT").text = "\u00A9"
        layout.operator("font.text_insert", text="Registered Trademark", icon = "TRADEMARK").text = "\u00AE"

        layout.separator()

        layout.operator("font.text_insert", text="Degree Sign", icon = "DEGREE").text = "\u00B0"
        layout.operator("font.text_insert", text="Multiplication Sign", icon = "MULTIPLICATION").text = "\u00D7"
        layout.operator("font.text_insert", text="Circle", icon = "CIRCLE").text = "\u008A"

        layout.separator()

        layout.operator("font.text_insert", text="Superscript 1", icon = "SUPER_ONE").text = "\u00B9"
        layout.operator("font.text_insert", text="Superscript 2", icon = "SUPER_TWO").text = "\u00B2"
        layout.operator("font.text_insert", text="Superscript 3", icon = "SUPER_THREE").text = "\u00B3"

        layout.separator()

        layout.operator("font.text_insert", text="Double >>", icon = "DOUBLE_RIGHT").text = "\u00BB"
        layout.operator("font.text_insert", text="Double <<", icon = "DOUBLE_LEFT").text = "\u00AB"
        layout.operator("font.text_insert", text="Promillage", icon = "PROMILLE").text = "\u2030"

        layout.separator()

        layout.operator("font.text_insert", text="Dutch Florin", icon = "DUTCH_FLORIN").text = "\u00A4"
        layout.operator("font.text_insert", text="British Pound", icon = "POUND").text = "\u00A3"
        layout.operator("font.text_insert", text="Japanese Yen", icon = "YEN").text = "\u00A5"

        layout.separator()

        layout.operator("font.text_insert", text="German S", icon = "GERMAN_S").text = "\u00DF"
        layout.operator("font.text_insert", text="Spanish Question Mark", icon = "SPANISH_QUESTION").text = "\u00BF"
        layout.operator("font.text_insert", text="Spanish Exclamation Mark", icon = "SPANISH_EXCLAMATION").text = "\u00A1"


class VIEW3D_MT_edit_meta(Menu):
    bl_label = "Metaball"

    def draw(self, context):
        layout = self.layout

        layout.menu("VIEW3D_MT_transform")
        layout.menu("VIEW3D_MT_mirror")
        layout.menu("VIEW3D_MT_snap")

        layout.separator()

        layout.operator("mball.duplicate_metaelems", icon = "DUPLICATE")

        layout.separator()

        layout.menu("VIEW3D_MT_edit_meta_showhide")

        layout.operator_context = 'EXEC_DEFAULT'
        layout.operator("mball.delete_metaelems", text="Delete", icon = "DELETE")


# Workaround to separate the tooltips for Show Hide for Curve in Edit Mode
class VIEW3D_MT_edit_meta_showhide_unselected(bpy.types.Operator):
    """Hide Unselected\nHide unselected metaelement(s)"""      # blender will use this as a tooltip for menu items and buttons.
    bl_idname = "mball.hide_metaelems_unselected"        # unique identifier for buttons and menu items to reference.
    bl_label = "Hide Unselected"         # display name in the interface.
    bl_options = {'REGISTER', 'UNDO'}  # enable undo for the operator.

    def execute(self, context):        # execute() is called by blender when running the operator.
        bpy.ops.mball.hide_metaelems(unselected = True)
        return {'FINISHED'}  


class VIEW3D_MT_edit_meta_showhide(Menu):
    bl_label = "Show/Hide"

    def draw(self, context):
        layout = self.layout

        layout.operator("mball.reveal_metaelems", text="Show Hidden", icon = "RESTRICT_VIEW_OFF")
        layout.operator("mball.hide_metaelems", text="Hide Selected", icon = "RESTRICT_VIEW_ON").unselected = False
        layout.operator("mball.hide_metaelems_unselected", text="Hide Unselected", icon = "HIDE_UNSELECTED") 


class VIEW3D_MT_edit_lattice(Menu):
    bl_label = "Lattice"

    def draw(self, context):
        layout = self.layout

        layout.separator()

        layout.menu("VIEW3D_MT_transform")
        layout.menu("VIEW3D_MT_mirror")
        layout.menu("VIEW3D_MT_snap")
        layout.menu("VIEW3D_MT_edit_lattice_flip")

        layout.separator()

        layout.operator("lattice.make_regular", icon = 'MAKE_REGULAR')

        layout.separator()

        layout.operator("object.vertex_parent_set", icon = "VERTEX_PARENT")

class VIEW3D_MT_edit_lattice_flip(Menu):
    bl_label = "Flip"

    def draw(self, context):
        layout = self.layout

        layout.operator("lattice.flip", text = " U (X) axis", icon = "FLIP_X").axis = 'U'
        layout.operator("lattice.flip", text = " V (Y) axis", icon = "FLIP_Y").axis = 'V'
        layout.operator("lattice.flip", text = " W (Z) axis", icon = "FLIP_Z").axis = 'W'


class VIEW3D_MT_edit_armature(Menu):
    bl_label = "Armature"

    def draw(self, context):
        layout = self.layout

        edit_object = context.edit_object
        arm = edit_object.data

        layout.menu("VIEW3D_MT_transform_armature")
        layout.menu("VIEW3D_MT_mirror")
        layout.menu("VIEW3D_MT_snap")
        layout.menu("VIEW3D_MT_edit_armature_roll")

        layout.separator()

        layout.operator("armature.extrude_move", icon = 'EXTRUDE_REGION')

        if arm.use_mirror_x:
            layout.operator("armature.extrude_forked", icon = "EXTRUDE_REGION")

        layout.operator("armature.duplicate_move", icon = "DUPLICATE")
        layout.operator("armature.merge", icon = "MERGE")
        layout.operator("armature.fill", icon = "FILLBETWEEN")
        layout.operator("armature.split", icon = "SPLIT")
        layout.operator("armature.separate", icon = "SEPARATE")

        layout.separator()

        layout.operator("armature.subdivide", text="Subdivide", icon = 'SUBDIVIDE_EDGES')
        layout.operator("armature.switch_direction", text="Switch Direction", icon = "SWITCH_DIRECTION")

        layout.separator()

        layout.menu("VIEW3D_MT_edit_armature_names")

        layout.separator()

        layout.operator_context = 'INVOKE_DEFAULT'
        layout.operator("armature.armature_layers", icon = "LAYER")
        layout.operator("armature.bone_layers", icon = "LAYER")

        layout.separator()

        layout.menu("VIEW3D_MT_edit_armature_parent")

        layout.separator()

        layout.menu("VIEW3D_MT_bone_options_toggle", text="Bone Settings")
        layout.menu("VIEW3D_MT_armature_show_hide") # bfa - the new show hide menu with split tooltip

        layout.separator()

        layout.menu("VIEW3D_MT_edit_armature_delete")


# Workaround to separate the tooltips for Show Hide for Armature in Edit Mode
class VIEW3D_armature_hide_unselected(bpy.types.Operator):
    """Hide Unselected\nHide unselected Bones in Edit Mode"""      # blender will use this as a tooltip for menu items and buttons.
    bl_idname = "armature.hide_unselected"        # unique identifier for buttons and menu items to reference.
    bl_label = "Hide Unselected"         # display name in the interface.
    bl_options = {'REGISTER', 'UNDO'}  # enable undo for the operator.

    def execute(self, context):        # execute() is called by blender when running the operator.
        bpy.ops.armature.hide(unselected = True)
        return {'FINISHED'}  


class VIEW3D_MT_armature_show_hide(Menu):
    bl_label = "Show/Hide"

    def draw(self, context):
        layout = self.layout

        layout.operator("armature.reveal", text="Show Hidden", icon = "RESTRICT_VIEW_OFF")
        layout.operator("armature.hide", text="Hide Selected", icon = "RESTRICT_VIEW_ON").unselected = False
        layout.operator("armature.hide_unselected", text="Hide Unselected", icon = "HIDE_UNSELECTED")


class VIEW3D_MT_armature_specials(Menu):
    bl_label = "Armature Context Menu"

    def draw(self, context):
        layout = self.layout

        edit_object = context.edit_object
        arm = edit_object.data

        layout.operator_context = 'INVOKE_REGION_WIN'

        layout.operator("armature.subdivide", text="Subdivide")

        layout.operator("armature.duplicate_move", text="Duplicate", icon = "DUPLICATE")

        layout.operator("armature.extrude_move", icon='EXTRUDE_REGION')
        if arm.use_mirror_x:
            layout.operator("armature.extrude_forked", icon='EXTRUDE_REGION')

        layout.separator()

        layout.operator("armature.fill")

        layout.operator("armature.switch_direction", text="Switch Direction")
        layout.operator("armature.symmetrize")

        layout.menu("VIEW3D_MT_edit_armature_names")

        layout.separator()

        layout.menu("VIEW3D_MT_edit_armature_parent")

        layout.separator()

        layout.operator("armature.split")
        layout.operator("armature.merge")
        layout.operator("armature.dissolve")
        layout.operator("armature.delete")


class VIEW3D_MT_edit_armature_names(Menu):
    bl_label = "Names"

    def draw(self, context):
        layout = self.layout

        layout.operator_context = 'EXEC_REGION_WIN'
        layout.operator("armature.autoside_names", text="AutoName Left/Right", icon = "STRING").type = 'XAXIS'
        layout.operator("armature.autoside_names", text="AutoName Front/Back", icon = "STRING").type = 'YAXIS'
        layout.operator("armature.autoside_names", text="AutoName Top/Bottom", icon = "STRING").type = 'ZAXIS'
        layout.operator("armature.flip_names", text="Flip Names", icon = "FLIP")


class VIEW3D_MT_edit_armature_parent(Menu):
    bl_label = "Parent"

    def draw(self, context):
        layout = self.layout

        layout.operator("armature.parent_set", text="Make", icon='PARENT_SET')
        layout.operator("armature.parent_clear", text="Clear", icon='PARENT_CLEAR')


class VIEW3D_MT_edit_armature_roll(Menu):
    bl_label = "Bone Roll"

    def draw(self, context):
        layout = self.layout

        layout.menu("VIEW3D_MT_edit_recalc_roll")

        layout.separator()

        layout.operator("transform.transform", text="Set Roll", icon = "SET_ROLL").mode = 'BONE_ROLL'
        layout.operator("armature.roll_clear", icon = "CLEAR_ROLL")


class VIEW3D_MT_edit_recalc_roll(Menu):
    bl_label = "Recalculate Roll"

    def draw(self, context):
        layout = self.layout
        layout.label(text="- Positive: -")
        layout.operator("armature.calculate_roll", text= "Local + X Tangent", icon = "ROLL_X_TANG_POS").type = 'POS_X'
        layout.operator("armature.calculate_roll", text= "Local + Z Tangent", icon = "ROLL_Z_TANG_POS").type = 'POS_Z'
        layout.operator("armature.calculate_roll", text= "Global + X Axis", icon = "ROLL_X_POS").type = 'GLOBAL_POS_X'
        layout.operator("armature.calculate_roll", text= "Global + Y Axis", icon = "ROLL_Y_POS").type = 'GLOBAL_POS_Y'
        layout.operator("armature.calculate_roll", text= "Global + Z Axis", icon = "ROLL_Z_POS").type = 'GLOBAL_POS_Z'
        layout.label(text="- Negative: -")
        layout.operator("armature.calculate_roll", text= "Local - X Tangent", icon = "ROLL_X_TANG_NEG").type = 'NEG_X'
        layout.operator("armature.calculate_roll", text= "Local - Z Tangent", icon = "ROLL_Z_TANG_NEG").type = 'NEG_Z'
        layout.operator("armature.calculate_roll", text= "Global - X Axis", icon = "ROLL_X_NEG").type = 'GLOBAL_NEG_X'
        layout.operator("armature.calculate_roll", text= "Global - Y Axis", icon = "ROLL_Y_NEG").type = 'GLOBAL_NEG_Y'
        layout.operator("armature.calculate_roll", text= "Global - Z Axis", icon = "ROLL_Z_NEG").type = 'GLOBAL_NEG_Z'
        layout.label(text="- Other: -")
        layout.operator("armature.calculate_roll", text= "Active Bone", icon = "BONE_DATA").type = 'ACTIVE'
        layout.operator("armature.calculate_roll", text= "View Axis", icon = "MANIPUL").type = 'VIEW'
        layout.operator("armature.calculate_roll", text= "Cursor", icon = "CURSOR").type = 'CURSOR'


class VIEW3D_MT_edit_armature_delete(Menu):
    bl_label = "Delete"

    def draw(self, context):
        layout = self.layout
        layout.operator_context = 'EXEC_AREA'

        layout.operator("armature.delete", text="Bones", icon = "DELETE")

        layout.separator()

        layout.operator("armature.dissolve", text="Dissolve Bones", icon = "DELETE")


# ********** Grease Pencil Stroke menus **********
class VIEW3D_MT_gpencil_autoweights(Menu):
    bl_label = "Generate Weights"

    def draw(self, context):
        layout = self.layout
        layout.operator("gpencil.generate_weights", text="With Empty Groups", icon = "ADD").mode = 'NAME'
        layout.operator("gpencil.generate_weights", text="With Automatic Weights").mode = 'AUTO'


class VIEW3D_MT_gpencil_simplify(Menu):
    bl_label = "Simplify"

    def draw(self, context):
        layout = self.layout
        layout.operator("gpencil.stroke_simplify_fixed", text="Fixed", icon = "MOD_SIMPLIFY")
        layout.operator("gpencil.stroke_simplify", text="Adaptative", icon = "MOD_SIMPLIFY")


class VIEW3D_MT_paint_gpencil(Menu):
    bl_label = "Strokes"

    def draw(self, context):

        layout = self.layout

        layout.menu("VIEW3D_MT_gpencil_animation")
        layout.menu("VIEW3D_MT_edit_gpencil_interpolate")

        layout.separator()

        layout.operator("gpencil.delete", text="Delete Frame", icon = "DELETE").type = 'FRAME'
        layout.operator("gpencil.active_frames_delete_all", icon = "DELETE")


class VIEW3D_MT_assign_material(Menu):
    bl_label = "Assign Material"

    def draw(self, context):
        layout = self.layout
        ob = context.active_object

        for slot in ob.material_slots:
            mat = slot.material
            if mat:
                layout.operator("gpencil.stroke_change_color", text=mat.name, icon = "COLOR").material = mat.name


class VIEW3D_MT_gpencil_copy_layer(Menu):
    bl_label = "Copy Layer to Object"

    def draw(self, context):
        layout = self.layout
        view_layer = context.view_layer
        obact = context.active_object
        gpl = context.active_gpencil_layer

        done = False
        if gpl is not None:
            for ob in view_layer.objects:
                if ob.type == 'GPENCIL' and ob != obact:
                    layout.operator("gpencil.layer_duplicate_object", text=ob.name, icon = "DUPLICATE").object = ob.name
                    done = True

            if done is False:
                layout.label(text="No destination object", icon='ERROR')
        else:
            layout.label(text="No layer to copy", icon='ERROR')


class VIEW3D_MT_edit_gpencil(Menu):
    bl_label = "Strokes"

    def draw(self, context):
        layout = self.layout

        layout.menu("VIEW3D_MT_edit_gpencil_transform")

        layout.separator()
        layout.menu("GPENCIL_MT_snap")

        layout.separator()

        layout.menu("VIEW3D_MT_gpencil_animation")

        layout.separator()

        layout.menu("VIEW3D_MT_edit_gpencil_interpolate")

        layout.separator()

        layout.operator("gpencil.duplicate_move", text="Duplicate", icon = "DUPLICATE")
        layout.operator("gpencil.stroke_smooth", text="Smooth", icon = "SMOOTH")
        layout.operator("gpencil.stroke_subdivide", text="Subdivide", icon = "SUBDIVIDE_EDGES")
        layout.menu("VIEW3D_MT_gpencil_simplify")

        layout.separator()

        #layout.operator_menu_enum("gpencil.stroke_separate", "mode", text="Separate")
        layout.menu("GPENCIL_MT_separate")
        layout.operator("gpencil.stroke_split", text="Split", icon = "SPLIT")
        layout.operator("gpencil.stroke_join", text="Join", icon = "JOIN").type = 'JOIN'
        layout.operator("gpencil.stroke_join", text="Join and Copy", icon = "JOIN").type = 'JOINCOPY'

        layout.separator()

        layout.operator("gpencil.stroke_flip", text="Flip Direction", icon = "FLIP")

        layout.separator()

        layout.operator("gpencil.copy", text="Copy", icon='COPYDOWN')
        layout.operator("gpencil.paste", text="Paste", icon='PASTEDOWN').type = 'COPY'
        layout.operator("gpencil.paste", text="Paste & Merge", icon = "MERGE").type = 'MERGE'

        layout.separator()

        layout.operator_menu_enum("gpencil.move_to_layer", "layer", text="Move to Layer")
        layout.menu("VIEW3D_MT_assign_material")
        layout.operator_menu_enum("gpencil.stroke_arrange", "direction", text="Arrange Strokes")

        layout.separator()

        layout.operator_menu_enum("gpencil.convert", "type", text="Convert to Geometry")

        layout.separator()

        layout.menu("VIEW3D_MT_edit_gpencil_delete")
        layout.operator("gpencil.stroke_cyclical_set", text="Toggle Cyclic", icon = 'TOGGLE_CYCLIC').type = 'TOGGLE'
        
        layout.operator_menu_enum("gpencil.stroke_caps_set", text="Toggle Caps...", property="type")

        layout.separator()

        layout.menu("GPENCIL_MT_cleanup")


class VIEW3D_MT_weight_gpencil(Menu):
    bl_label = "Weights"

    def draw(self, context):
        layout = self.layout

        layout.operator("gpencil.vertex_group_invert", text="Invert", icon='WEIGHT_INVERT')
        layout.operator("gpencil.vertex_group_smooth", text="Smooth", icon='WEIGHT_SMOOTH')

        layout.separator()
        layout.menu("VIEW3D_MT_gpencil_autoweights")


class VIEW3D_MT_gpencil_animation(Menu):
    bl_label = "Animation"

    @classmethod
    def poll(cls, context):
        ob = context.active_object
        return ob and ob.type == 'GPENCIL' and ob.mode != 'OBJECT'

    @staticmethod
    def draw(self, context):
        layout = self.layout

        layout.operator("gpencil.blank_frame_add", icon = "ADD")
        layout.operator("gpencil.active_frames_delete_all", text="Delete Frame(s)", icon = "DELETE")

        layout.separator()
        layout.operator("gpencil.frame_duplicate", text="Duplicate Active Frame", icon = "DUPLICATE")
        layout.operator("gpencil.frame_duplicate", text="Duplicate All Layers", icon = "DUPLICATE").mode = 'ALL'


class VIEW3D_MT_edit_gpencil_transform(Menu):
    bl_label = "Transform"

    def draw(self, context):
        layout = self.layout

        layout.operator("transform.translate", icon='TRANSFORM_MOVE')
        layout.operator("transform.rotate", icon='TRANSFORM_ROTATE')
        layout.operator("transform.resize", text="Scale", icon='TRANSFORM_SCALE')

        layout.separator()

        layout.operator("transform.bend", text="Bend", icon = "BEND")
        layout.operator("transform.shear", text="Shear", icon = "SHEAR")
        layout.operator("transform.tosphere", text="To Sphere", icon = "TOSPHERE")
        layout.operator("transform.transform", text="Shrink Fatten", icon = 'SHRINK_FATTEN').mode = 'GPENCIL_SHRINKFATTEN'

        layout.separator()

        layout.operator("gpencil.reproject")


class VIEW3D_MT_edit_gpencil_interpolate(Menu):
    bl_label = "Interpolate"

    def draw(self, context):
        layout = self.layout

        layout.operator("gpencil.interpolate", text="Interpolate", icon = "INTERPOLATE")
        layout.operator("gpencil.interpolate_sequence", text="Sequence", icon = "SEQUENCE")


class VIEW3D_MT_object_mode_pie(Menu):
    bl_label = "Mode"

    def draw(self, context):
        layout = self.layout

        pie = layout.menu_pie()
        pie.operator_enum("object.mode_set", "mode")


class VIEW3D_MT_view_pie(Menu):
    bl_label = "View"
    bl_idname = "VIEW3D_MT_view_pie"

    def draw(self, context):
        layout = self.layout

        pie = layout.menu_pie()
        pie.operator_enum("view3d.view_axis", "type")
        pie.operator("view3d.view_camera", text="View Camera", icon='CAMERA_DATA')
        pie.operator("view3d.view_selected", text="View Selected", icon='VIEW_SELECTED')


class VIEW3D_MT_shading_pie(Menu):
    bl_label = "Shading"

    def draw(self, context):
        layout = self.layout
        pie = layout.menu_pie()

        view = context.space_data

        pie.prop(view.shading, "type", expand=True)


class VIEW3D_MT_shading_ex_pie(Menu):
    bl_label = "Shading"

    def draw(self, context):
        layout = self.layout
        pie = layout.menu_pie()

        view = context.space_data

        pie.prop_enum(view.shading, "type", value='WIREFRAME')
        pie.prop_enum(view.shading, "type", value='SOLID')

        # Note this duplicates "view3d.toggle_xray" logic, so we can see the active item: T58661.
        if (
                (context.mode == 'POSE') or
                ((context.mode == 'WEIGHT_PAINT') and (context.active_object.find_armature()))
        ):
            pie.prop(view.overlay, "show_xray_bone", icon='XRAY')
        else:
            xray_active = (
                (context.mode == 'EDIT_MESH') or
                (view.shading.type in {'SOLID', 'WIREFRAME'})
            )
            if xray_active:
                sub = pie
            else:
                sub = pie.row()
                sub.active = False
            sub.prop(
                view.shading,
                "show_xray_wireframe" if (view.shading.type == 'WIREFRAME') else "show_xray",
                text="Toggle X-Ray",
                icon='XRAY',
            )

        pie.prop(view.overlay, "show_overlays", text="Toggle Overlays", icon='OVERLAY')

        pie.prop_enum(view.shading, "type", value='MATERIAL')
        pie.prop_enum(view.shading, "type", value='RENDERED')


class VIEW3D_MT_pivot_pie(Menu):
    bl_label = "Pivot Point"

    def draw(self, context):
        layout = self.layout
        pie = layout.menu_pie()
        obj = context.active_object
        mode = context.mode

        pie.prop_enum(context.scene.tool_settings, "transform_pivot_point", value='BOUNDING_BOX_CENTER')
        pie.prop_enum(context.scene.tool_settings, "transform_pivot_point", value='CURSOR')
        pie.prop_enum(context.scene.tool_settings, "transform_pivot_point", value='INDIVIDUAL_ORIGINS')
        pie.prop_enum(context.scene.tool_settings, "transform_pivot_point", value='MEDIAN_POINT')
        pie.prop_enum(context.scene.tool_settings, "transform_pivot_point", value='ACTIVE_ELEMENT')
        if (obj is None) or (mode in {'OBJECT', 'POSE', 'WEIGHT_PAINT'}):
            pie.prop(context.scene.tool_settings, "use_transform_pivot_point_align", text="Only Origins")


class VIEW3D_MT_orientations_pie(Menu):
    bl_label = "Orientation"

    def draw(self, context):
        layout = self.layout
        pie = layout.menu_pie()
        scene = context.scene

        pie.prop(scene.transform_orientation_slots[0], "type", expand=True)


class VIEW3D_MT_snap_pie(Menu):
    bl_label = "Snap"

    def draw(self, context):
        layout = self.layout
        pie = layout.menu_pie()

        pie.operator("view3d.snap_cursor_to_grid", text="Cursor to Grid", icon='PIVOT_CURSOR')
        pie.operator("view3d.snap_selected_to_grid", text="Selection to Grid", icon='RESTRICT_SELECT_OFF')
        pie.operator("view3d.snap_cursor_to_selected", text="Cursor to Selected", icon='PIVOT_CURSOR')
        pie.operator("view3d.snap_selected_to_cursor", text="Selection to Cursor", icon='RESTRICT_SELECT_OFF').use_offset = False
        pie.operator("view3d.snap_selected_to_cursor", text="Selection to Cursor (Keep Offset)", icon='RESTRICT_SELECT_OFF').use_offset = True
        pie.operator("view3d.snap_selected_to_active", text="Selection to Active", icon='RESTRICT_SELECT_OFF')
        pie.operator("view3d.snap_cursor_to_center", text="Cursor to World Origin", icon='PIVOT_CURSOR')
        pie.operator("view3d.snap_cursor_to_active", text="Cursor to Active", icon='PIVOT_CURSOR')


class VIEW3D_MT_proportional_editing_falloff_pie(Menu):
    bl_label = "Proportional Editing Falloff"

    def draw(self, context):
        layout = self.layout
        pie = layout.menu_pie()
        tool_settings = context.scene.tool_settings

        pie.prop(tool_settings, "proportional_edit_falloff", expand=True)


# ********** Panel **********


class VIEW3D_PT_view3d_properties(Panel):
    bl_space_type = 'VIEW_3D'
    bl_region_type = 'UI'
    bl_category = "View"
    bl_label = "View"

    def draw(self, context):
        layout = self.layout

        view = context.space_data

        layout.use_property_split = True
        layout.use_property_decorate = False  # No animation.

        flow = layout.grid_flow(row_major=True, columns=0, even_columns=False, even_rows=False, align=True)
        col = flow.column()

        subcol = col.column()
        subcol.active = bool(view.region_3d.view_perspective != 'CAMERA' or view.region_quadviews)
        subcol.prop(view, "lens", text="Focal Length")

        subcol = col.column(align=True)
        subcol.prop(view, "clip_start", text="Clip Start")
        subcol.prop(view, "clip_end", text="End")

        subcol.separator()

        col = flow.column()

        subcol = col.column()
        subcol.prop(view, "use_local_camera")

        subcol = col.column()
        subcol.enabled = view.use_local_camera
        subcol.prop(view, "camera", text="Local Camera")

        subcol = col.column(align=True)
        subcol.prop(view, "use_render_border")
        subcol.active = view.region_3d.view_perspective != 'CAMERA'


class VIEW3D_PT_view3d_camera_lock(Panel):
    bl_space_type = 'VIEW_3D'
    bl_region_type = 'UI'
    bl_category = "View"
    bl_label = "Camera Lock"
    bl_parent_id = "VIEW3D_PT_view3d_properties"

    def draw(self, context):
        layout = self.layout

        layout.use_property_split = True
        layout.use_property_decorate = False  # No animation.

        view = context.space_data

        col = layout.column(align=True)
        subcol = col.column()
        subcol.active = bool(view.region_3d.view_perspective != 'CAMERA' or view.region_quadviews)

        subcol.prop(view, "lock_object")
        lock_object = view.lock_object
        if lock_object:
            if lock_object.type == 'ARMATURE':
                subcol.prop_search(
                    view, "lock_bone", lock_object.data,
                    "edit_bones" if lock_object.mode == 'EDIT'
                    else "bones",
                    text=""
                )
        else:
            subcol.prop(view, "lock_cursor", text="Lock to 3D Cursor")

        col.prop(view, "lock_camera")


class VIEW3D_PT_view3d_cursor(Panel):
    bl_space_type = 'VIEW_3D'
    bl_region_type = 'UI'
    bl_category = "View"
    bl_label = "3D Cursor"

    def draw(self, context):
        layout = self.layout
        layout.use_property_split = True

        scene = context.scene

        layout.column().prop(scene, "cursor_location", text="Location")


class VIEW3D_PT_collections(Panel):
    bl_space_type = 'VIEW_3D'
    bl_region_type = 'HEADER'
    bl_label = "Collections Visibility"
    bl_ui_units_x = 10

    def _draw_collection(self, layout, view_layer, collection, index):
        need_separator = index
        for child in collection.children:
            index += 1

            if child.exclude:
                continue

            if child.collection.hide_viewport:
                continue

            if need_separator:
                layout.separator()
                need_separator = False

            icon = 'BLANK1'
            has_objects = True
            if child.has_selected_objects(view_layer):
                icon = 'LAYER_ACTIVE'
            elif child.has_objects():
                icon = 'LAYER_USED'
            else:
                has_objects = False

            has_visible_objects = has_objects and child.has_visible_objects(view_layer)

            row = layout.row()
            sub = row.split(factor=0.98)
            subrow = sub.row()
            subrow.alignment = 'LEFT'
            subrow.active = has_visible_objects
            subrow.operator("object.hide_collection", text=child.name, icon=icon, emboss=False).collection_index = index

            sub = row.split()
            subrow = sub.row(align=True)
            subrow.alignment = 'RIGHT'
            icon = 'HIDE_OFF' if has_visible_objects else 'HIDE_ON'
            props = subrow.operator("object.hide_collection", text="", icon=icon, emboss=False)
            props.collection_index = index
            props.toggle = True
            subrow.prop(child.collection, "hide_select", text="", emboss=False)

        for child in collection.children:
            index = self._draw_collection(layout, view_layer, child, index)

        return index

    def draw(self, context):
        layout = self.layout
        layout.use_property_split = False

        layout.label(text="Collections Visibility")
        col = layout.column()

        view_layer = context.view_layer
        # We pass index 0 here beause the index is increased
        # so the first real index is 1
        # And we start with index as 1 because we skip the master collection
        self._draw_collection(layout, view_layer, view_layer.layer_collection, 0)


class VIEW3D_PT_object_type_visibility(Panel):
    bl_space_type = 'VIEW_3D'
    bl_region_type = 'HEADER'
    bl_label = "View Object Types"
    bl_ui_units_x = 6

    def draw(self, context):
        layout = self.layout
        layout.use_property_split = True

        view = context.space_data

        layout.label(text="Object Types Visibility")
        col = layout.column()

        attr_object_types = (
            # Geometry
            ("mesh", "Mesh"),
            ("curve", "Curve"),
            ("surf", "Surface"),
            ("meta", "Meta"),
            ("font", "Font"),
            (None, None),
            # Other
            ("armature", "Armature"),
            ("lattice", "Lattice"),
            ("empty", "Empty"),
            ("grease_pencil", "Grease Pencil"),
            ("camera", "Camera"),
            ("light", "Light"),
            ("light_probe", "Light Probe"),
            ("speaker", "Speaker"),
        )

        for attr, attr_name in attr_object_types:
            if attr is None:
                col.separator()
                continue

            attr_v = "show_object_viewport_" f"{attr:s}"
            attr_s = "show_object_select_" f"{attr:s}"

            icon_v = 'HIDE_OFF' if getattr(view, attr_v) else 'HIDE_ON'
            icon_s = 'RESTRICT_SELECT_OFF' if getattr(view, attr_s) else 'RESTRICT_SELECT_ON'

            row = col.row(align=True)
            row.alignment = 'RIGHT'

            row.label(text=attr_name)
            row.prop(view, attr_v, text="", icon=icon_v, emboss=False)
            rowsub = row.row(align=True)
            rowsub.active = getattr(view, attr_v)
            rowsub.prop(view, attr_s, text="", icon=icon_s, emboss=False)


class VIEW3D_PT_shading(Panel):
    bl_space_type = 'VIEW_3D'
    bl_region_type = 'HEADER'
    bl_label = "Shading"
    bl_ui_units_x = 12

    @classmethod
    def get_shading(cls, context):
        # Get settings from 3D viewport or OpenGL render engine
        view = context.space_data
        if view.type == 'VIEW_3D':
            return view.shading
        else:
            return context.scene.display.shading

    def draw(self, context):
        pass


class VIEW3D_PT_shading_lighting(Panel):
    bl_space_type = 'VIEW_3D'
    bl_region_type = 'HEADER'
    bl_label = "Lighting"
    bl_parent_id = 'VIEW3D_PT_shading'

    @classmethod
    def poll(cls, context):
        shading = VIEW3D_PT_shading.get_shading(context)
        return shading.type in {'SOLID', 'MATERIAL'}

    def draw(self, context):
        layout = self.layout
        shading = VIEW3D_PT_shading.get_shading(context)

        col = layout.column()
        split = col.split(factor=0.9)

        if shading.type == 'SOLID':
            split.row().prop(shading, "light", expand=True)
            col = split.column()

            split = layout.split(factor=0.9)
            col = split.column()
            sub = col.row()

            if shading.light == 'STUDIO':
                prefs = context.preferences
                system = prefs.system

                if not system.edit_studio_light:
                    sub.scale_y = 0.6  # smaller studiolight preview
                    sub.template_icon_view(shading, "studio_light", scale_popup=3.0)
                else:
                    sub.prop(system, "edit_studio_light", text="Disable Studio Light Edit", icon='NONE', toggle=True)

                col = split.column()
                col.operator("wm.studiolight_userpref_show", emboss=False, text="", icon='PREFERENCES')

                split = layout.split(factor=0.9)
                col = split.column()

                row = col.row()
                row.prop(shading, "use_world_space_lighting", text="", icon='WORLD', toggle=True)
                row = row.row()
                row.active = shading.use_world_space_lighting
                row.prop(shading, "studiolight_rotate_z", text="Rotation")
                col = split.column()  # to align properly with above

            elif shading.light == 'MATCAP':
                sub.scale_y = 0.6  # smaller matcap preview

                sub.template_icon_view(shading, "studio_light", scale_popup=3.0)

                col = split.column()
                col.operator("wm.studiolight_userpref_show", emboss=False, text="", icon='PREFERENCES')
                col.operator("view3d.toggle_matcap_flip", emboss=False, text="", icon='ARROW_LEFTRIGHT')

        elif shading.type == 'MATERIAL':
            col.prop(shading, "use_scene_lights")
            col.prop(shading, "use_scene_world")

            if not shading.use_scene_world:
                col = layout.column()
                split = col.split(factor=0.9)

                col = split.column()
                sub = col.row()
                sub.scale_y = 0.6
                sub.template_icon_view(shading, "studio_light", scale_popup=3)

                col = split.column()
                col.operator("wm.studiolight_userpref_show", emboss=False, text="", icon='PREFERENCES')

                if shading.selected_studio_light.type == 'WORLD':
                    split = layout.split(factor=0.9)
                    col = split.column()
                    col.prop(shading, "studiolight_rotate_z", text="Rotation")
                    col.prop(shading, "studiolight_background_alpha")
                    col = split.column()  # to align properly with above


class VIEW3D_PT_shading_color(Panel):
    bl_space_type = 'VIEW_3D'
    bl_region_type = 'HEADER'
    bl_label = "Color"
    bl_parent_id = 'VIEW3D_PT_shading'

    @classmethod
    def poll(cls, context):
        shading = VIEW3D_PT_shading.get_shading(context)
        return shading.type in {'WIREFRAME', 'SOLID'}

    def _draw_color_type(self, context):
        layout = self.layout
        shading = VIEW3D_PT_shading.get_shading(context)

        layout.row().prop(shading, "color_type", expand=True)
        if shading.color_type == 'SINGLE':
            layout.row().prop(shading, "single_color", text="")

    def _draw_background_color(self, context):
        layout = self.layout
        shading = VIEW3D_PT_shading.get_shading(context)

        layout.row().label(text="Background")
        layout.row().prop(shading, "background_type", expand=True)
        if shading.background_type == 'VIEWPORT':
            layout.row().prop(shading, "background_color", text="")

    def draw(self, context):
        shading = VIEW3D_PT_shading.get_shading(context)
        if shading.type != 'WIREFRAME':
            self._draw_color_type(context)
            self.layout.separator()
        self._draw_background_color(context)


class VIEW3D_PT_shading_options(Panel):
    bl_space_type = 'VIEW_3D'
    bl_region_type = 'HEADER'
    bl_label = "Options"
    bl_parent_id = 'VIEW3D_PT_shading'

    def draw(self, context):
        layout = self.layout

        shading = VIEW3D_PT_shading.get_shading(context)

        col = layout.column()

        if shading.type != 'WIREFRAME':
            col.prop(shading, "show_backface_culling")

        row = col.row()

        if shading.type == 'WIREFRAME':
            row.prop(shading, "show_xray_wireframe", text="")
            sub = row.row()
            sub.active = shading.show_xray_wireframe
            sub.prop(shading, "xray_alpha_wireframe", text="X-Ray")
        elif shading.type == 'SOLID':
            row.prop(shading, "show_xray", text="")
            sub = row.row()
            sub.active = shading.show_xray
            sub.prop(shading, "xray_alpha", text="X-Ray")

            row = col.row()
            row.prop(shading, "show_shadows", text="")
            row.active = not shading.show_xray
            sub = row.row(align=True)
            sub.active = shading.show_shadows
            sub.prop(shading, "shadow_intensity", text="Shadow")
            sub.popover(
                panel="VIEW3D_PT_shading_options_shadow",
                icon='PREFERENCES',
                text=""
            )

            col = layout.column()

            row = col.row()
            row.active = not shading.show_xray
            row.prop(shading, "show_cavity")

            if shading.show_cavity and not shading.show_xray:
                row.prop(shading, "cavity_type", text="Type")

                if shading.cavity_type in {'WORLD', 'BOTH'}:
                    col.label(text="World Space")
                    sub = col.row(align=True)
                    sub.prop(shading, "cavity_ridge_factor", text="Ridge")
                    sub.prop(shading, "cavity_valley_factor", text="Valley")
                    sub.popover(
                        panel="VIEW3D_PT_shading_options_ssao",
                        icon='PREFERENCES',
                        text=""
                    )

                if shading.cavity_type in {'SCREEN', 'BOTH'}:
                    col.label(text="Screen Space")
                    sub = col.row(align=True)
                    sub.prop(shading, "curvature_ridge_factor", text="Ridge")
                    sub.prop(shading, "curvature_valley_factor", text="Valley")

            row = col.row()
            row.active = not shading.show_xray
            row.prop(shading, "use_dof", text="Depth Of Field")

        if shading.type in {'WIREFRAME', 'SOLID'}:
            row = layout.split()
            row.prop(shading, "show_object_outline")
            sub = row.row()
            sub.active = shading.show_object_outline
            sub.prop(shading, "object_outline_color", text="")

            col = layout.column()
            if (shading.light == 'STUDIO') and (shading.type != 'WIREFRAME'):
                col.prop(shading, "show_specular_highlight", text="Specular Lighting")


class VIEW3D_PT_shading_options_shadow(Panel):
    bl_label = "Shadow Settings"
    bl_space_type = 'VIEW_3D'
    bl_region_type = 'HEADER'

    @classmethod
    def poll(cls, context):
        return True

    def draw(self, context):
        layout = self.layout
        layout.use_property_split = True
        scene = context.scene

        col = layout.column()
        col.prop(scene.display, "light_direction")
        col.prop(scene.display, "shadow_shift")
        col.prop(scene.display, "shadow_focus")


class VIEW3D_PT_shading_options_ssao(Panel):
    bl_label = "SSAO Settings"
    bl_space_type = 'VIEW_3D'
    bl_region_type = 'HEADER'

    @classmethod
    def poll(cls, context):
        return True

    def draw(self, context):
        layout = self.layout
        layout.use_property_split = True
        scene = context.scene

        col = layout.column(align=True)
        col.prop(scene.display, "matcap_ssao_samples")
        col.prop(scene.display, "matcap_ssao_distance")
        col.prop(scene.display, "matcap_ssao_attenuation")


class VIEW3D_PT_overlay(Panel):
    bl_space_type = 'VIEW_3D'
    bl_region_type = 'HEADER'
    bl_label = "Overlays"
    bl_ui_units_x = 13

    def draw(self, context):
        pass


class VIEW3D_PT_overlay_gizmo(Panel):
    bl_space_type = 'VIEW_3D'
    bl_region_type = 'HEADER'
    bl_parent_id = 'VIEW3D_PT_overlay'
    bl_label = "Gizmo"

    def draw_header(self, context):
        view = context.space_data
        self.layout.prop(view, "show_gizmo", text="")

    def draw(self, context):
        layout = self.layout

        view = context.space_data
        overlay = view.overlay
        display_all = overlay.show_overlays

        col = layout.column()
        col.active = display_all

        row = col.row(align=True)
        row.active = view.show_gizmo
        row.prop(view, "show_gizmo_navigate", text="Navigate", toggle=True)
        row.prop(view, "show_gizmo_context", text="Active Object", toggle=True)
        row.prop(view, "show_gizmo_tool", text="Active Tools", toggle=True)


class VIEW3D_PT_overlay_guides(Panel):
    bl_space_type = 'VIEW_3D'
    bl_region_type = 'HEADER'
    bl_parent_id = 'VIEW3D_PT_overlay'
    bl_label = "Guides"

    def draw(self, context):
        layout = self.layout

        view = context.space_data
        overlay = view.overlay
        shading = view.shading
        display_all = overlay.show_overlays

        col = layout.column()
        col.active = display_all

        split = col.split()
        sub = split.column()
        sub.prop(overlay, "show_floor", text="Grid")

        if overlay.show_floor:
            sub = col.column(align=True)
            sub.active = bool(overlay.show_floor or view.region_quadviews or not view.region_3d.is_perspective)
            subsub = sub.row(align=True)
            subsub.active = overlay.show_floor
            subsub.prop(overlay, "grid_scale", text="Scale")
            subsub.prop(overlay, "grid_subdivisions", text="Subdivisions")

        sub = split.column()
        row = sub.row()
        row.label(text="Axes")

        subrow = row.row(align=True)
        subrow.prop(overlay, "show_axis_x", text="X", toggle=True)
        subrow.prop(overlay, "show_axis_y", text="Y", toggle=True)
        subrow.prop(overlay, "show_axis_z", text="Z", toggle=True)

        split = col.split()
        sub = split.column()
        sub.prop(overlay, "show_text", text="Text Info")
        sub = split.column()
        sub.prop(overlay, "show_cursor", text="3D Cursor")

        if shading.type == 'MATERIAL':
            col.prop(overlay, "show_look_dev")

        col.prop(overlay, "show_annotation", text="Annotations")


class VIEW3D_PT_overlay_object(Panel):
    bl_space_type = 'VIEW_3D'
    bl_region_type = 'HEADER'
    bl_parent_id = 'VIEW3D_PT_overlay'
    bl_label = "Objects"

    def draw(self, context):
        layout = self.layout
        view = context.space_data
        overlay = view.overlay
        display_all = overlay.show_overlays

        col = layout.column(align=True)
        col.active = display_all

        split = col.split()

        sub = split.column(align=True)
        sub.prop(overlay, "show_extras", text="Extras")
        sub.prop(overlay, "show_relationship_lines")
        sub.prop(overlay, "show_outline_selected")

        sub = split.column(align=True)
        sub.prop(overlay, "show_bones", text="Bones")
        sub.prop(overlay, "show_motion_paths")
        sub.prop(overlay, "show_object_origins", text="Origins")
        subsub = sub.column()
        subsub.active = overlay.show_object_origins
        subsub.prop(overlay, "show_object_origins_all", text="Origins (All)")


class VIEW3D_PT_overlay_geometry(Panel):
    bl_space_type = 'VIEW_3D'
    bl_region_type = 'HEADER'
    bl_parent_id = 'VIEW3D_PT_overlay'
    bl_label = "Geometry"

    def draw(self, context):
        layout = self.layout
        view = context.space_data
        overlay = view.overlay
        display_all = overlay.show_overlays
        is_wireframes = view.shading.type == 'WIREFRAME'

        col = layout.column()
        col.active = display_all

        row = col.row()
        if not is_wireframes:
            row.prop(overlay, "show_wireframes", text="")
        sub = row.row()
        sub.active = overlay.show_wireframes or is_wireframes
        sub.prop(overlay, "wireframe_threshold", text="Wireframe")

        col = layout.column(align=True)
        col.active = display_all

        col.prop(overlay, "show_face_orientation")

        # sub.prop(overlay, "show_onion_skins")


class VIEW3D_PT_overlay_motion_tracking(Panel):
    bl_space_type = 'VIEW_3D'
    bl_region_type = 'HEADER'
    bl_parent_id = 'VIEW3D_PT_overlay'
    bl_label = "Motion Tracking"

    def draw_header(self, context):
        view = context.space_data
        self.layout.prop(view, "show_reconstruction", text="")

    def draw(self, context):
        layout = self.layout
        view = context.space_data
        overlay = view.overlay
        display_all = overlay.show_overlays

        col = layout.column()
        col.active = display_all

        if view.show_reconstruction:
            split = col.split()

            sub = split.column(align=True)
            sub.active = view.show_reconstruction
            sub.prop(view, "show_camera_path", text="Camera Path")

            sub = split.column()
            sub.prop(view, "show_bundle_names", text="Marker Names")

            col = layout.column()
            col.label(text="Tracks:")
            row = col.row(align=True)
            row.prop(view, "tracks_display_type", text="")
            row.prop(view, "tracks_display_size", text="Size")


class VIEW3D_PT_overlay_edit_mesh(Panel):
    bl_space_type = 'VIEW_3D'
    bl_region_type = 'HEADER'
    bl_parent_id = 'VIEW3D_PT_overlay'
    bl_label = "Mesh Edit Mode"

    @classmethod
    def poll(cls, context):
        return context.mode == 'EDIT_MESH'

    def draw(self, context):
        layout = self.layout

        view = context.space_data
        overlay = view.overlay
        shading = view.shading
        display_all = overlay.show_overlays

        col = layout.column()
        col.active = display_all

        split = col.split()

        sub = split.column()
        sub.prop(overlay, "show_edges", text="Edges")
        sub = split.column()
        sub.prop(overlay, "show_faces", text="Faces")
        sub = split.column()
        if shading.type == 'WIREFRAME':
            sub.active = not shading.show_xray_wireframe
        else:
            sub.active = not shading.show_xray
        sub.prop(overlay, "show_face_center", text="Center")

        row = col.row(align=True)
        row.prop(overlay, "show_edge_crease", text="Creases", toggle=True)
        row.prop(overlay, "show_edge_sharp", text="Sharp", text_ctxt=i18n_contexts.plural, toggle=True)
        row.prop(overlay, "show_edge_bevel_weight", text="Bevel", toggle=True)
        row.prop(overlay, "show_edge_seams", text="Seams", toggle=True)


class VIEW3D_PT_overlay_edit_mesh_shading(Panel):
    bl_space_type = 'VIEW_3D'
    bl_region_type = 'HEADER'
    bl_parent_id = 'VIEW3D_PT_overlay_edit_mesh'
    bl_label = "Shading"

    @classmethod
    def poll(cls, context):
        return context.mode == 'EDIT_MESH'

    def draw(self, context):
        layout = self.layout

        view = context.space_data
        overlay = view.overlay
        tool_settings = context.tool_settings
        display_all = overlay.show_overlays
        statvis = tool_settings.statvis

        col = layout.column()
        col.active = display_all

        col.prop(overlay, "show_occlude_wire")

        col.prop(overlay, "show_weight", text="Vertex Group Weights")
        if overlay.show_weight:
            row = col.split(factor=0.33)
            row.label(text="Zero Weights")
            sub = row.row()
            sub.prop(tool_settings, "vertex_group_user", expand=True)

        col.prop(overlay, "show_statvis", text="Mesh Analysis")
        if overlay.show_statvis:
            col = col.column()

            sub = col.split()
            sub.active = overlay.show_statvis
            sub.label(text="Type")
            sub.prop(statvis, "type", text="")

            statvis_type = statvis.type
            if statvis_type == 'OVERHANG':
                row = col.row(align=True)
                row.prop(statvis, "overhang_min", text="Minimum")
                row.prop(statvis, "overhang_max", text="Maximum")
                col.row().prop(statvis, "overhang_axis", expand=True)
            elif statvis_type == 'THICKNESS':
                row = col.row(align=True)
                row.prop(statvis, "thickness_min", text="Minimum")
                row.prop(statvis, "thickness_max", text="Maximum")
                col.prop(statvis, "thickness_samples")
            elif statvis_type == 'INTERSECT':
                pass
            elif statvis_type == 'DISTORT':
                row = col.row(align=True)
                row.prop(statvis, "distort_min", text="Minimum")
                row.prop(statvis, "distort_max", text="Maximum")
            elif statvis_type == 'SHARP':
                row = col.row(align=True)
                row.prop(statvis, "sharp_min", text="Minimum")
                row.prop(statvis, "sharp_max", text="Maximum")


class VIEW3D_PT_overlay_edit_mesh_measurement(Panel):
    bl_space_type = 'VIEW_3D'
    bl_region_type = 'HEADER'
    bl_parent_id = 'VIEW3D_PT_overlay_edit_mesh'
    bl_label = "Measurement"

    @classmethod
    def poll(cls, context):
        return context.mode == 'EDIT_MESH'

    def draw(self, context):
        layout = self.layout

        view = context.space_data
        overlay = view.overlay
        display_all = overlay.show_overlays

        col = layout.column()
        col.active = display_all

        split = col.split()

        sub = split.column()
        sub.prop(overlay, "show_extra_edge_length", text="Edge Length")
        sub.prop(overlay, "show_extra_edge_angle", text="Edge Angle")

        sub = split.column()
        sub.prop(overlay, "show_extra_face_area", text="Face Area")
        sub.prop(overlay, "show_extra_face_angle", text="Face Angle")


class VIEW3D_PT_overlay_edit_mesh_normals(Panel):
    bl_space_type = 'VIEW_3D'
    bl_region_type = 'HEADER'
    bl_parent_id = 'VIEW3D_PT_overlay_edit_mesh'
    bl_label = "Normals"

    @classmethod
    def poll(cls, context):
        return context.mode == 'EDIT_MESH'

    def draw(self, context):
        layout = self.layout

        view = context.space_data
        overlay = view.overlay
        display_all = overlay.show_overlays

        col = layout.column()
        col.active = display_all

        row = col.row(align=True)
        row.prop(overlay, "show_vertex_normals", text="", icon='NORMALS_VERTEX')
        row.prop(overlay, "show_split_normals", text="", icon='NORMALS_VERTEX_FACE')
        row.prop(overlay, "show_face_normals", text="", icon='NORMALS_FACE')

        sub = row.row(align=True)
        sub.active = overlay.show_vertex_normals or overlay.show_face_normals or overlay.show_split_normals
        sub.prop(overlay, "normals_length", text="Size")


class VIEW3D_PT_overlay_edit_mesh_freestyle(Panel):
    bl_space_type = 'VIEW_3D'
    bl_region_type = 'HEADER'
    bl_parent_id = 'VIEW3D_PT_overlay'
    bl_label = "Freestyle"

    @classmethod
    def poll(cls, context):
        return context.mode == 'EDIT_MESH' and bpy.app.build_options.freestyle

    def draw(self, context):
        layout = self.layout

        view = context.space_data
        overlay = view.overlay
        display_all = overlay.show_overlays

        col = layout.column()
        col.active = display_all

        row = col.row()
        row.prop(overlay, "show_freestyle_edge_marks", text="Edge Marks")
        row.prop(overlay, "show_freestyle_face_marks", text="Face Marks")


class VIEW3D_PT_overlay_edit_mesh_developer(Panel):
    bl_space_type = 'VIEW_3D'
    bl_region_type = 'HEADER'
    bl_parent_id = 'VIEW3D_PT_overlay_edit_mesh'
    bl_label = "Developer"

    @classmethod
    def poll(cls, context):
        return context.mode == 'EDIT_MESH' and context.preferences.view.show_developer_ui

    def draw(self, context):
        layout = self.layout

        view = context.space_data
        overlay = view.overlay
        display_all = overlay.show_overlays

        col = layout.column()
        col.active = display_all

        col.prop(overlay, "show_extra_indices", text="Indices")


class VIEW3D_PT_overlay_edit_curve(Panel):
    bl_space_type = 'VIEW_3D'
    bl_region_type = 'HEADER'
    bl_parent_id = 'VIEW3D_PT_overlay'
    bl_label = "Curve Edit Mode"

    @classmethod
    def poll(cls, context):
        return context.mode == 'EDIT_CURVE'

    def draw(self, context):
        layout = self.layout
        view = context.space_data
        overlay = view.overlay
        display_all = overlay.show_overlays

        col = layout.column()
        col.active = display_all

        row = col.row()
        row.prop(overlay, "show_curve_handles", text="Handles")

        row = col.row()
        row.prop(overlay, "show_curve_normals", text="")
        sub = row.row()
        sub.active = overlay.show_curve_normals
        sub.prop(overlay, "normals_length", text="Normals")


class VIEW3D_PT_overlay_sculpt(Panel):
    bl_space_type = 'VIEW_3D'
    bl_context = ".sculpt_mode"
    bl_region_type = 'HEADER'
    bl_parent_id = 'VIEW3D_PT_overlay'
    bl_label = "Sculpt"

    @classmethod
    def poll(cls, context):
        return (
            context.mode == 'SCULPT' and
            (context.sculpt_object and context.tool_settings.sculpt)
        )

    def draw(self, context):
        layout = self.layout
        tool_settings = context.tool_settings
        sculpt = tool_settings.sculpt

        layout.prop(sculpt, "show_diffuse_color")
        layout.prop(sculpt, "show_mask")


class VIEW3D_PT_overlay_pose(Panel):
    bl_space_type = 'VIEW_3D'
    bl_region_type = 'HEADER'
    bl_parent_id = 'VIEW3D_PT_overlay'
    bl_label = "Pose Mode"

    @classmethod
    def poll(cls, context):
        mode = context.mode
        return (
            (mode == 'POSE') or
            (mode == 'PAINT_WEIGHT' and context.active_object.find_armature())
        )

    def draw(self, context):
        layout = self.layout
        view = context.space_data
        mode = context.mode
        overlay = view.overlay
        display_all = overlay.show_overlays

        col = layout.column()
        col.active = display_all
        col.prop(overlay, "show_transparent_bones")

        if mode == 'POSE':
            row = col.row()
            row.prop(overlay, "show_xray_bone", text="")
            sub = row.row()
            sub.active = display_all and overlay.show_xray_bone
            sub.prop(overlay, "xray_alpha_bone", text="Fade Geometry")
        else:
            row = col.row()
            row.prop(overlay, "show_xray_bone")


class VIEW3D_PT_overlay_edit_armature(Panel):
    bl_space_type = 'VIEW_3D'
    bl_region_type = 'HEADER'
    bl_parent_id = 'VIEW3D_PT_overlay'
    bl_label = "Armature Edit Mode"

    @classmethod
    def poll(cls, context):
        return context.mode == 'EDIT_ARMATURE'

    def draw(self, context):
        layout = self.layout
        view = context.space_data
        overlay = view.overlay
        display_all = overlay.show_overlays

        col = layout.column()
        col.active = display_all
        col.prop(overlay, "show_transparent_bones")


class VIEW3D_PT_overlay_paint(Panel):
    bl_space_type = 'VIEW_3D'
    bl_region_type = 'HEADER'
    bl_parent_id = 'VIEW3D_PT_overlay'
    bl_label = ""

    @classmethod
    def poll(cls, context):
        return context.mode in {'PAINT_WEIGHT', 'PAINT_VERTEX', 'PAINT_TEXTURE'}

    def draw_header(self, context):
        layout = self.layout
        layout.label(text={
            'PAINT_TEXTURE': "Texture Paint",
            'PAINT_VERTEX': "Vertex Paint",
            'PAINT_WEIGHT': "Weight Paint",
        }[context.mode])

    def draw(self, context):
        layout = self.layout
        view = context.space_data
        overlay = view.overlay
        display_all = overlay.show_overlays

        col = layout.column()
        col.active = display_all

        col.prop(overlay, {
            'PAINT_TEXTURE': "texture_paint_mode_opacity",
            'PAINT_VERTEX': "vertex_paint_mode_opacity",
            'PAINT_WEIGHT': "weight_paint_mode_opacity",
        }[context.mode], text="Opacity")

        if context.mode == 'PAINT_WEIGHT':
            row = col.split(factor=0.33)
            row.label(text="Zero Weights")
            sub = row.row()
            sub.prop(context.tool_settings, "vertex_group_user", expand=True)

            col.prop(overlay, "show_wpaint_contours")

        if context.mode in {'PAINT_WEIGHT', 'PAINT_VERTEX'}:
            col.prop(overlay, "show_paint_wire")


class VIEW3D_PT_pivot_point(Panel):
    bl_space_type = 'VIEW_3D'
    bl_region_type = 'HEADER'
    bl_label = "Pivot Point"
    bl_ui_units_x = 8

    def draw(self, context):
        tool_settings = context.tool_settings
        obj = context.active_object
        mode = context.mode

        layout = self.layout
        col = layout.column()
        col.label(text="Pivot Point")
        col.prop(tool_settings, "transform_pivot_point", expand=True)

        if (obj is None) or (mode in {'OBJECT', 'POSE', 'WEIGHT_PAINT'}):
            col.separator()

            col.prop(
                tool_settings,
                "use_transform_pivot_point_align",
                text="Only Origins",
            )


class VIEW3D_PT_snapping(Panel):
    bl_space_type = 'VIEW_3D'
    bl_region_type = 'HEADER'
    bl_label = "Snapping"

    def draw(self, context):
        tool_settings = context.tool_settings
        snap_elements = tool_settings.snap_elements
        obj = context.active_object
        object_mode = 'OBJECT' if obj is None else obj.mode

        layout = self.layout
        col = layout.column()
        col.label(text="Snapping")
        col.prop(tool_settings, "snap_elements", expand=True)

        col.separator()
        if 'INCREMENT' in snap_elements:
            col.prop(tool_settings, "use_snap_grid_absolute")

        if snap_elements != {'INCREMENT'}:
            col.label(text="Target")
            row = col.row(align=True)
            row.prop(tool_settings, "snap_target", expand=True)

            if obj:
                if object_mode == 'EDIT':
                    col.prop(tool_settings, "use_snap_self")
                if object_mode in {'OBJECT', 'POSE', 'EDIT'}:
                    col.prop(tool_settings, "use_snap_align_rotation")

            if 'FACE' in snap_elements:
                col.prop(tool_settings, "use_snap_project")

            if 'VOLUME' in snap_elements:
                col.prop(tool_settings, "use_snap_peel_object")

        col.label(text="Affect")
        row = col.row(align=True)
        row.prop(tool_settings, "use_snap_translate", text="Move", toggle=True)
        row.prop(tool_settings, "use_snap_rotate", text="Rotate", toggle=True)
        row.prop(tool_settings, "use_snap_scale", text="Scale", toggle=True)


class VIEW3D_PT_transform_orientations(Panel):
    bl_space_type = 'VIEW_3D'
    bl_region_type = 'HEADER'
    bl_label = "Transform Orientations"
    bl_ui_units_x = 8

    def draw(self, context):
        layout = self.layout
        layout.label(text="Transform Orientations")

        scene = context.scene
        orient_slot = scene.transform_orientation_slots[0]
        orientation = orient_slot.custom_orientation

        row = layout.row()
        col = row.column()
        col.prop(orient_slot, "type", expand=True)
        row.operator("transform.create_orientation", text="", icon='ADD', emboss=False).use = True

        if orientation:
            row = layout.row(align=False)
            row.prop(orientation, "name", text="", icon='OBJECT_ORIGIN')
            row.operator("transform.delete_orientation", text="", icon='X', emboss=False)


class VIEW3D_PT_gpencil_origin(Panel):
    bl_space_type = 'VIEW_3D'
    bl_region_type = 'HEADER'
    bl_label = "Stroke Placement"

    def draw(self, context):
        layout = self.layout
        tool_settings = context.tool_settings
        gpd = context.gpencil_data

        layout.label(text="Stroke Placement")

        row = layout.row()
        col = row.column()
        col.prop(tool_settings, "gpencil_stroke_placement_view3d", expand=True)

        if tool_settings.gpencil_stroke_placement_view3d == 'SURFACE':
            row = layout.row()
            row.label(text="Offset")
            row = layout.row()
            row.prop(gpd, "zdepth_offset", text="")

        if tool_settings.gpencil_stroke_placement_view3d == 'STROKE':
            row = layout.row()
            row.label(text="Target")
            row = layout.row()
            row.prop(tool_settings, "gpencil_stroke_snap_mode", expand=True)


class VIEW3D_PT_gpencil_lock(Panel):
    bl_space_type = 'VIEW_3D'
    bl_region_type = 'HEADER'
    bl_label = "Drawing Plane"

    def draw(self, context):
        layout = self.layout
        layout.label(text="Drawing Plane")

        row = layout.row()
        col = row.column()
        col.prop(context.tool_settings.gpencil_sculpt, "lock_axis", expand=True)


class VIEW3D_PT_gpencil_guide(Panel):
    bl_space_type = 'VIEW_3D'
    bl_region_type = 'HEADER'
    bl_label = "Guides"

    @staticmethod
    def draw(self, context):
        from math import pi
        settings = context.tool_settings.gpencil_sculpt.guide

        layout = self.layout
        layout.label(text="Guides")

        col = layout.column()
        col.active = settings.use_guide
        col.prop(settings, "type", expand=True)

        if settings.type in {'PARALLEL'}:
            col.prop(settings, "angle")
            row = col.row(align=True)

        col.prop(settings, "use_snapping")
        if settings.use_snapping:

            if settings.type in {'RADIAL'}:
                col.prop(settings, "angle_snap")
            else:
                col.prop(settings, "spacing")

        col.label(text="Reference Point")
        row = col.row(align=True)
        row.prop(settings, "reference_point", expand=True)
        if settings.reference_point in {'CUSTOM'}:
            col.prop(settings, "location", text="Custom Location")
        if settings.reference_point in {'OBJECT'}:
            col.prop(settings, "reference_object", text="Object Location")
            if not settings.reference_object:
                col.label(text="No object selected, using cursor")


class VIEW3D_PT_overlay_gpencil_options(Panel):
    bl_space_type = 'VIEW_3D'
    bl_region_type = 'HEADER'
    bl_parent_id = 'VIEW3D_PT_overlay'
    bl_label = ""

    @classmethod
    def poll(cls, context):
        return context.object and context.object.type == 'GPENCIL'

    def draw_header(self, context):
        layout = self.layout
        layout.label(text={
            'PAINT_GPENCIL': "Draw Grease Pencil",
            'EDIT_GPENCIL': "Edit Grease Pencil",
            'SCULPT_GPENCIL': "Sculpt Grease Pencil",
            'WEIGHT_GPENCIL': "Weight Grease Pencil",
            'OBJECT': "Grease Pencil",
        }[context.mode])

    def draw(self, context):
        layout = self.layout
        view = context.space_data
        overlay = view.overlay

        layout.prop(overlay, "use_gpencil_onion_skin", text="Onion Skin")

        col = layout.column()
        row = col.row()
        row.prop(overlay, "use_gpencil_grid", text="")
        sub = row.row()
        sub.active = overlay.use_gpencil_grid
        sub.prop(overlay, "gpencil_grid_opacity", text="Canvas", slider=True)

        row = col.row()
        row.prop(overlay, "use_gpencil_paper", text="")
        sub = row.row()
        sub.active = overlay.use_gpencil_paper
        sub.prop(overlay, "gpencil_paper_opacity", text="Fade 3D Objects", slider=True)

        if context.object.mode == 'PAINT_GPENCIL':
            row = col.row()
            row.prop(overlay, "use_gpencil_fade_layers", text="")
            sub = row.row()
            sub.active = overlay.use_gpencil_fade_layers
            sub.prop(overlay, "gpencil_fade_layer", text="Fade Layers", slider=True)

        if context.object.mode in {'EDIT_GPENCIL', 'SCULPT_GPENCIL', 'WEIGHT_GPENCIL'}:
            layout.prop(overlay, "use_gpencil_edit_lines", text="Edit Lines")
            layout.prop(overlay, "use_gpencil_multiedit_line_only", text="Show Edit Lines only in multiframe")
            layout.prop(overlay, "vertex_opacity", text="Vertex Opacity", slider=True)


class VIEW3D_PT_quad_view(Panel):
    bl_space_type = 'VIEW_3D'
    bl_region_type = 'UI'
    bl_category = "View"
    bl_label = "Quad View"
    bl_options = {'DEFAULT_CLOSED'}

    @classmethod
    def poll(cls, context):
        view = context.space_data
        return view.region_quadviews

    def draw(self, context):
        layout = self.layout

        view = context.space_data

        region = view.region_quadviews[2]
        col = layout.column()
        col.prop(region, "lock_rotation")
        row = col.row()
        row.enabled = region.lock_rotation
        row.prop(region, "show_sync_view")
        row = col.row()
        row.enabled = region.lock_rotation and region.show_sync_view
        row.prop(region, "use_box_clip")


# Annotation properties
class VIEW3D_PT_grease_pencil(AnnotationDataPanel, Panel):
    bl_space_type = 'VIEW_3D'
    bl_region_type = 'UI'
    bl_category = "View"

    # NOTE: this is just a wrapper around the generic GP Panel


class VIEW3D_PT_annotation_onion(AnnotationOnionSkin, Panel):
    bl_space_type = 'VIEW_3D'
    bl_region_type = 'UI'
    bl_category = "View"
    bl_parent_id = 'VIEW3D_PT_grease_pencil'

    # NOTE: this is just a wrapper around the generic GP Panel


class TOPBAR_PT_annotation_layers(Panel, AnnotationDataPanel):
    bl_space_type = 'VIEW_3D'
    bl_region_type = 'HEADER'
    bl_label = "Layers"
    bl_ui_units_x = 14


class VIEW3D_PT_view3d_stereo(Panel):
    bl_space_type = 'VIEW_3D'
    bl_region_type = 'UI'
    bl_category = "View"
    bl_label = "Stereoscopy"
    bl_options = {'DEFAULT_CLOSED'}

    @classmethod
    def poll(cls, context):
        scene = context.scene

        multiview = scene.render.use_multiview
        return multiview

    def draw(self, context):
        layout = self.layout
        view = context.space_data

        basic_stereo = context.scene.render.views_format == 'STEREO_3D'

        col = layout.column()
        col.row().prop(view, "stereo_3d_camera", expand=True)

        col.label(text="Display:")
        row = col.row()
        row.active = basic_stereo
        row.prop(view, "show_stereo_3d_cameras")
        row = col.row()
        row.active = basic_stereo
        split = row.split()
        split.prop(view, "show_stereo_3d_convergence_plane")
        split = row.split()
        split.prop(view, "stereo_3d_convergence_plane_alpha", text="Alpha")
        split.active = view.show_stereo_3d_convergence_plane
        row = col.row()
        split = row.split()
        split.prop(view, "show_stereo_3d_volume")
        split = row.split()
        split.prop(view, "stereo_3d_volume_alpha", text="Alpha")


class VIEW3D_PT_context_properties(Panel):
    bl_space_type = 'VIEW_3D'
    bl_region_type = 'UI'
    bl_category = "View"
    bl_label = "Properties"
    bl_options = {'DEFAULT_CLOSED'}

    def _active_context_member(context):
        obj = context.object
        if obj:
            object_mode = obj.mode
            if object_mode == 'POSE':
                return "active_pose_bone"
            elif object_mode == 'EDIT' and obj.type == 'ARMATURE':
                return "active_bone"
            else:
                return "object"

        return ""

    @classmethod
    def poll(cls, context):
        import rna_prop_ui
        member = cls._active_context_member(context)

        if member:
            context_member, member = rna_prop_ui.rna_idprop_context_value(context, member, object)
            return context_member and rna_prop_ui.rna_idprop_has_properties(context_member)

        return False

    def draw(self, context):
        import rna_prop_ui
        member = VIEW3D_PT_context_properties._active_context_member(context)

        if member:
            # Draw with no edit button
            rna_prop_ui.draw(self.layout, context, member, object, False)


# Grease Pencil Object - Multiframe falloff tools
class VIEW3D_PT_gpencil_multi_frame(Panel):
    bl_space_type = 'VIEW_3D'
    bl_region_type = 'HEADER'
    bl_label = "Multi Frame"

    @staticmethod
    def draw(self, context):
        gpd = context.gpencil_data
        settings = context.tool_settings.gpencil_sculpt

        layout = self.layout
        col = layout.column(align=True)
        col.prop(settings, "use_multiframe_falloff")

        # Falloff curve
        if gpd.use_multiedit and settings.use_multiframe_falloff:
            layout.template_curve_mapping(settings, "multiframe_falloff_curve", brush=True)


class VIEW3D_MT_gpencil_edit_specials(Menu):
    bl_label = "Grease Pencil Specials"

    def draw(self, context):
        layout = self.layout
        is_3d_view = context.space_data.type == 'VIEW_3D'

        layout.operator_context = 'INVOKE_REGION_WIN'

        layout.menu("VIEW3D_MT_assign_material")
        layout.separator()

        layout.operator("gpencil.stroke_smooth", text="Smooth")
        layout.operator("gpencil.stroke_subdivide", text="Subdivide")
        layout.operator("gpencil.stroke_simplify_fixed", text="Simplify")
        layout.operator("gpencil.stroke_simplify", text="Simplify Adaptive")

        layout.separator()
        layout.menu("GPENCIL_MT_separate", text="Separate")

        layout.separator()
        layout.operator("gpencil.stroke_split", text="Split")

        layout.separator()
        layout.operator_menu_enum("gpencil.stroke_arrange", "direction", text="Arrange Strokes")

        layout.separator()
        layout.menu("VIEW3D_MT_gpencil_copy_layer")

        layout.separator()

        layout.operator("gpencil.stroke_merge", text="Merge")
        layout.operator("gpencil.stroke_join", text="Join").type = 'JOIN'
        layout.operator("gpencil.stroke_join", text="Join & Copy").type = 'JOINCOPY'
        layout.operator("gpencil.stroke_flip", text="Flip Direction")
        layout.operator_menu_enum("gpencil.stroke_caps_set", text="Toggle Caps...", property="type")

        layout.separator()
        layout.operator("gpencil.frame_duplicate", text="Duplicate Active Frame")
        layout.operator("gpencil.frame_duplicate", text="Duplicate Active Frame All Layers").mode = 'ALL'

        if is_3d_view:
            layout.separator()
            layout.menu("GPENCIL_MT_cleanup")


class VIEW3D_MT_gpencil_sculpt_specials(Menu):
    bl_label = "Grease Pencil Specials"

    def draw(self, context):
        layout = self.layout

        layout.operator_context = 'INVOKE_REGION_WIN'
        layout.menu("VIEW3D_MT_assign_material")
        layout.separator()

        layout.operator("gpencil.frame_duplicate", text="Duplicate Active Frame")
        layout.operator("gpencil.frame_duplicate", text="Duplicate Active Frame All Layers").mode = 'ALL'

        layout.separator()

        layout.operator("gpencil.stroke_subdivide", text="Subdivide")
        layout.operator("gpencil.stroke_simplify_fixed", text="Simplify")
        layout.operator("gpencil.stroke_simplify", text="Simplify Adaptative")

        if context.mode == 'WEIGHT_GPENCIL':
            layout.separator()
            layout.menu("VIEW3D_MT_gpencil_autoweights")


class TOPBAR_PT_gpencil_materials(GreasePencilMaterialsPanel, Panel):
    bl_space_type = 'VIEW_3D'
    bl_region_type = 'HEADER'
    bl_label = "Materials"
    bl_ui_units_x = 14


classes = (
    VIEW3D_HT_header,
    ALL_MT_editormenu,
    VIEW3D_MT_editor_menus,
    VIEW3D_MT_transform,
    VIEW3D_MT_transform_base,
    VIEW3D_MT_transform_object,
    VIEW3D_MT_transform_armature,
    VIEW3D_MT_mirror,
    VIEW3D_MT_snap,
    VIEW3D_MT_uv_map,
    VIEW3D_MT_edit_proportional,
    VIEW3D_MT_view_view_selected_all_regions,
    VIEW3D_MT_view_all_all_regions,
    VIEW3D_MT_view_center_cursor_and_view_all,
    VIEW3D_MT_view,
    VIEW3D_MT_view_navigation,
    VIEW3D_MT_view_align,
    VIEW3D_MT_view_align_selected,
    VIEW3D_MT_select_object_inverse,
    VIEW3D_MT_select_object,
    VIEW3D_MT_select_by_type,
    VIEW3D_MT_select_grouped,
    VIEW3D_MT_select_linked,
    VIEW3D_MT_select_object_more_less,
    VIEW3D_MT_select_pose_inverse,
    VIEW3D_MT_select_pose,
    VIEW3D_MT_select_pose_more_less,
    VIEW3D_MT_select_particle_inverse,
    VIEW3D_MT_select_particle,
    VIEW3D_MT_edit_mesh,
    VIEW3D_MT_edit_mesh_sort_elements,
    VIEW3D_MT_edit_mesh_select_similar,
    VIEW3D_MT_edit_mesh_select_more_less,
    VIEW3D_MT_select_edit_mesh_inverse,
    VIEW3D_MT_select_edit_mesh,
    VIEW3D_MT_select_edit_curve_inverse,
    VIEW3D_MT_select_edit_curve,
    VIEW3D_MT_select_edit_curve_select_similar,
    VIEW3D_MT_select_edit_surface,
    VIEW3D_MT_select_edit_text,
    VIEW3D_MT_select_edit_metaball_inverse,
    VIEW3D_MT_select_edit_metaball,
    VIEW3D_MT_select_edit_metaball_select_similar,
    VIEW3D_MT_select_edit_lattice_inverse,
    VIEW3D_MT_select_edit_lattice,
    VIEW3D_MT_select_edit_armature_inverse,
    VIEW3D_MT_select_edit_armature,
    VIEW3D_MT_select_gpencil,
    VIEW3D_MT_select_gpencil_grouped,
    VIEW3D_MT_select_paint_mask_inverse,
    VIEW3D_MT_select_paint_mask,
    VIEW3D_MT_select_paint_mask_vertex_inverse,
    VIEW3D_MT_select_paint_mask_vertex,
    VIEW3D_MT_angle_control,
    VIEW3D_MT_mesh_add,
    VIEW3D_MT_curve_add,
    VIEW3D_MT_surface_add,
    VIEW3D_MT_metaball_add,
    TOPBAR_MT_edit_curve_add,
    TOPBAR_MT_edit_armature_add,
    VIEW3D_MT_armature_add,
    VIEW3D_MT_light_add,
    VIEW3D_MT_lightprobe_add,
    VIEW3D_MT_camera_add,
    VIEW3D_MT_add,
    VIEW3D_MT_image_add,
    VIEW3D_MT_origin_set,
    VIEW3D_MT_object_delete_global,
    VIEW3D_MT_object,
    VIEW3D_MT_object_animation,
    VIEW3D_MT_object_rigid_body,
    VIEW3D_MT_object_clear,
    VIEW3D_MT_object_specials,
    VIEW3D_MT_object_shading,
    VIEW3D_MT_object_apply,
    VIEW3D_MT_object_relations,
    VIEW3D_MT_object_parent,
    VIEW3D_MT_object_track,
    VIEW3D_MT_object_collection,
    VIEW3D_MT_object_constraints,
    VIEW3D_MT_object_quick_effects,
    VIEW3D_hide_view_set_unselected,
    VIEW3D_MT_object_showhide,
    VIEW3D_MT_make_single_user,
    VIEW3D_MT_make_links,
    VIEW3D_MT_brush,
    VIEW3D_MT_facemask_showhide,
    VIEW3D_MT_brush_paint_modes,
    VIEW3D_MT_paint_vertex,
    VIEW3D_MT_hook,
    VIEW3D_MT_vertex_group,
    VIEW3D_MT_paint_weight,
    VIEW3D_MT_sculpt,
    VIEW3D_MT_hide_mask,
    VIEW3D_MT_particle,
    VIEW3D_MT_particle_specials,
    VIEW3D_particle_hide_unselected,
    VIEW3D_MT_particle_show_hide,
    VIEW3D_MT_pose,
    VIEW3D_MT_pose_transform,
    VIEW3D_MT_pose_slide,
    VIEW3D_MT_pose_propagate,
    VIEW3D_MT_pose_library,
    VIEW3D_MT_pose_motion,
    VIEW3D_MT_pose_group,
    VIEW3D_MT_pose_ik,
    VIEW3D_MT_pose_constraints,
    VIEW3D_MT_pose_hide_unselected,
    VIEW3D_MT_pose_show_hide,
    VIEW3D_MT_pose_apply,
    VIEW3D_MT_pose_specials,
    VIEW3D_MT_bone_options_toggle,
    VIEW3D_MT_bone_options_enable,
    VIEW3D_MT_bone_options_disable,
    VIEW3D_MT_edit_mesh_specials,
    VIEW3D_MT_edit_mesh_select_mode,
    VIEW3D_MT_edit_mesh_extrude,
    VIEW3D_MT_edit_mesh_vertices,
    VIEW3D_MT_edit_mesh_edges,
    VIEW3D_MT_edit_mesh_edges_data,
    VIEW3D_MT_edit_mesh_faces,
    VIEW3D_MT_edit_mesh_faces_data,
    VIEW3D_normals_make_consistent_inside,
    VIEW3D_MT_edit_mesh_normals,
    VIEW3D_MT_edit_mesh_shading,
    VIEW3D_MT_edit_mesh_weights,
    VIEW3D_MT_edit_mesh_clean,
    VIEW3D_MT_edit_mesh_delete,
    VIEW3D_mesh_hide_unselected,
    VIEW3D_curve_hide_unselected,
    VIEW3D_MT_edit_mesh_show_hide,
    VIEW3D_MT_paint_gpencil,
    VIEW3D_MT_assign_material,
    VIEW3D_MT_edit_gpencil,
    VIEW3D_MT_edit_gpencil_delete,
    VIEW3D_MT_weight_gpencil,
    VIEW3D_MT_gpencil_animation,
    VIEW3D_MT_gpencil_simplify,
    VIEW3D_MT_gpencil_copy_layer,
    VIEW3D_MT_edit_curve,
    VIEW3D_MT_edit_curve_ctrlpoints,
    VIEW3D_MT_edit_curve_handle_type_set,
    VIEW3D_MT_edit_curve_segments,
    VIEW3D_MT_edit_curve_specials,
    VIEW3D_MT_edit_curve_delete,
    VIEW3D_MT_edit_curve_show_hide,
    VIEW3D_MT_edit_surface,
    VIEW3D_MT_edit_font,
    VIEW3D_MT_edit_font_move_select,
    VIEW3D_MT_edit_text_chars,
    VIEW3D_MT_edit_meta,
    VIEW3D_MT_edit_meta_showhide_unselected,
    VIEW3D_MT_edit_meta_showhide,
    VIEW3D_MT_edit_lattice,
    VIEW3D_MT_edit_lattice_flip,
    VIEW3D_MT_edit_armature,
    VIEW3D_armature_hide_unselected,
    VIEW3D_MT_armature_show_hide,
    VIEW3D_MT_armature_specials,
    VIEW3D_MT_edit_armature_parent,
    VIEW3D_MT_edit_armature_roll,
    VIEW3D_MT_edit_recalc_roll,
    VIEW3D_MT_edit_armature_names,
    VIEW3D_MT_edit_armature_delete,
    VIEW3D_MT_edit_gpencil_transform,
    VIEW3D_MT_edit_gpencil_interpolate,
    VIEW3D_MT_object_mode_pie,
    VIEW3D_MT_view_pie,
    VIEW3D_MT_shading_pie,
    VIEW3D_MT_shading_ex_pie,
    VIEW3D_MT_pivot_pie,
    VIEW3D_MT_snap_pie,
    VIEW3D_MT_orientations_pie,
    VIEW3D_MT_proportional_editing_falloff_pie,
    VIEW3D_PT_view3d_properties,
    VIEW3D_PT_view3d_camera_lock,
    VIEW3D_PT_view3d_cursor,
    VIEW3D_PT_collections,
    VIEW3D_PT_object_type_visibility,
    VIEW3D_PT_grease_pencil,
    VIEW3D_PT_annotation_onion,
    VIEW3D_PT_gpencil_multi_frame,
    VIEW3D_MT_gpencil_autoweights,
    VIEW3D_MT_gpencil_edit_specials,
    VIEW3D_MT_gpencil_sculpt_specials,
    VIEW3D_PT_quad_view,
    VIEW3D_PT_view3d_stereo,
    VIEW3D_PT_shading,
    VIEW3D_PT_shading_lighting,
    VIEW3D_PT_shading_color,
    VIEW3D_PT_shading_options,
    VIEW3D_PT_shading_options_shadow,
    VIEW3D_PT_shading_options_ssao,
    VIEW3D_PT_overlay,
    VIEW3D_PT_overlay_gizmo,
    VIEW3D_PT_overlay_guides,
    VIEW3D_PT_overlay_object,
    VIEW3D_PT_overlay_geometry,
    VIEW3D_PT_overlay_motion_tracking,
    VIEW3D_PT_overlay_edit_mesh,
    VIEW3D_PT_overlay_edit_mesh_shading,
    VIEW3D_PT_overlay_edit_mesh_measurement,
    VIEW3D_PT_overlay_edit_mesh_normals,
    VIEW3D_PT_overlay_edit_mesh_freestyle,
    VIEW3D_PT_overlay_edit_mesh_developer,
    VIEW3D_PT_overlay_edit_curve,
    VIEW3D_PT_overlay_edit_armature,
    VIEW3D_PT_overlay_paint,
    VIEW3D_PT_overlay_pose,
    VIEW3D_PT_overlay_sculpt,
    VIEW3D_PT_pivot_point,
    VIEW3D_PT_snapping,
    VIEW3D_PT_gpencil_origin,
    VIEW3D_PT_gpencil_lock,
    VIEW3D_PT_gpencil_guide,
    VIEW3D_PT_transform_orientations,
    VIEW3D_PT_overlay_gpencil_options,
    VIEW3D_PT_context_properties,
    TOPBAR_PT_gpencil_materials,
    TOPBAR_PT_annotation_layers,
)


if __name__ == "__main__":  # only for live edit.
    from bpy.utils import register_class
    for cls in classes:
        register_class(cls)<|MERGE_RESOLUTION|>--- conflicted
+++ resolved
@@ -244,7 +244,7 @@
                 text=lk_name,
                 icon=lk_icon,
             )
-
+            
         if object_mode in {'PAINT_GPENCIL'}:
             if context.workspace.tools.from_space_view3d_mode(object_mode).name == "Draw":
                 settings = tool_settings.gpencil_sculpt.guide
@@ -664,6 +664,7 @@
         layout.separator()
 
         layout.operator_context = 'INVOKE_REGION_WIN'
+        layout.operator("view3d.clip_border", text="Clipping Border", icon = "CLIPPINGBORDER")
         layout.operator("view3d.render_border", text="Render Border", icon = "RENDERBORDER")
         layout.operator("view3d.clear_render_border", text="Clear Render Border", icon = "RENDERBORDER_CLEAR")
 
@@ -811,22 +812,6 @@
         props.type = 'LEFT'
 
 
-<<<<<<< HEAD
-=======
-class VIEW3D_MT_view_borders(Menu):
-    bl_label = "View Borders"
-
-    def draw(self, context):
-        layout = self.layout
-        layout.operator("view3d.clip_border", text="Clipping Border...")
-        layout.operator("view3d.render_border", text="Render Border...")
-
-        layout.separator()
-
-        layout.operator("view3d.clear_render_border")
-
-
->>>>>>> f1860f04
 # ********** Select menus, suffix from context.mode **********
 
 class VIEW3D_MT_select_object_more_less(Menu):
@@ -2058,6 +2043,7 @@
         '''
 
         # If something is selected
+
         if obj is None:
             pass
         elif obj.type == 'MESH':
@@ -4724,10 +4710,7 @@
         col = flow.column()
 
         subcol = col.column()
-        subcol.prop(view, "use_local_camera")
-
-        subcol = col.column()
-        subcol.enabled = view.use_local_camera
+        subcol.enabled = not view.lock_camera_and_layers
         subcol.prop(view, "camera", text="Local Camera")
 
         subcol = col.column(align=True)
@@ -5110,10 +5093,6 @@
                     sub = col.row(align=True)
                     sub.prop(shading, "curvature_ridge_factor", text="Ridge")
                     sub.prop(shading, "curvature_valley_factor", text="Valley")
-
-            row = col.row()
-            row.active = not shading.show_xray
-            row.prop(shading, "use_dof", text="Depth Of Field")
 
         if shading.type in {'WIREFRAME', 'SOLID'}:
             row = layout.split()
@@ -5856,7 +5835,7 @@
         col = row.column()
         col.prop(context.tool_settings.gpencil_sculpt, "lock_axis", expand=True)
 
-
+        
 class VIEW3D_PT_gpencil_guide(Panel):
     bl_space_type = 'VIEW_3D'
     bl_region_type = 'HEADER'
@@ -5869,34 +5848,34 @@
 
         layout = self.layout
         layout.label(text="Guides")
-
+        
         col = layout.column()
         col.active = settings.use_guide
         col.prop(settings, "type", expand=True)
-
+                
         if settings.type in {'PARALLEL'}:
             col.prop(settings, "angle")
             row = col.row(align=True)
-
-        col.prop(settings, "use_snapping")
+        
+        col.prop(settings, "use_snapping")        
         if settings.use_snapping:
-
+            
             if settings.type in {'RADIAL'}:
                 col.prop(settings, "angle_snap")
             else:
                 col.prop(settings, "spacing")
-
+        
         col.label(text="Reference Point")
         row = col.row(align=True)
-        row.prop(settings, "reference_point", expand=True)
+        row.prop(settings, "reference_point", expand=True)    
         if settings.reference_point in {'CUSTOM'}:
-            col.prop(settings, "location", text="Custom Location")
+            col.prop(settings, "location", text="Custom Location")        
         if settings.reference_point in {'OBJECT'}:
-            col.prop(settings, "reference_object", text="Object Location")
+            col.prop(settings, "reference_object", text="Object Location")     
             if not settings.reference_object:
                 col.label(text="No object selected, using cursor")
 
-
+        
 class VIEW3D_PT_overlay_gpencil_options(Panel):
     bl_space_type = 'VIEW_3D'
     bl_region_type = 'HEADER'
