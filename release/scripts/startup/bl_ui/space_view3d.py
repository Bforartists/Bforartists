--- conflicted
+++ resolved
@@ -311,18 +311,17 @@
 
         # While exposing 'shading.show_xray(_wireframe)' is correct.
         # this hides the key shortcut from users: T70433.
+        if has_pose_mode:
+            draw_depressed = overlay.show_xray_bone
+        elif shading.type == 'WIREFRAME':
+            draw_depressed = shading.show_xray_wireframe
+        else:
+            draw_depressed = shading.show_xray
         row.operator(
             "view3d.toggle_xray",
             text="",
             icon='XRAY',
-            depress=(
-                overlay.show_xray_bone if has_pose_mode else
-                getattr(
-                    shading,
-                    "show_xray_wireframe" if shading.type == 'WIREFRAME' else
-                    "show_xray"
-                )
-            ),
+            depress=draw_depressed,
         )
 
         row = layout.row(align=True)
@@ -843,24 +842,7 @@
                 sub.active = settings.use_emitter_deflect
                 sub.prop(settings, "emitter_distance", text="Distance")
 
-<<<<<<< HEAD
         return True
-=======
-        # While exposing 'shading.show_xray(_wireframe)' is correct.
-        # this hides the key shortcut from users: T70433.
-        if has_pose_mode:
-            draw_depressed = overlay.show_xray_bone
-        elif shading.type == 'WIREFRAME':
-            draw_depressed = shading.show_xray_wireframe
-        else:
-            draw_depressed = shading.show_xray
-        row.operator(
-            "view3d.toggle_xray",
-            text="",
-            icon='XRAY',
-            depress=draw_depressed,
-        )
->>>>>>> df22b042
 
 
 # bfa - show hide the editormenu
@@ -1236,18 +1218,12 @@
         bpy.ops.view3d.view_all(use_all_regions = True)
         return {'FINISHED'}
 
-<<<<<<< HEAD
     # Workaround to separate the tooltips
 class VIEW3D_MT_view_center_cursor_and_view_all(bpy.types.Operator):
     """Views all objects in scene and centers the 3D cursor"""      # blender will use this as a tooltip for menu items and buttons.
     bl_idname = "view3d.view_all_center_cursor"        # unique identifier for buttons and menu items to reference.
-    bl_label = "Center Cursor and View All"         # display name in the interface.
+    bl_label = "Center Cursor and Frame All"         # display name in the interface.
     bl_options = {'REGISTER', 'UNDO'}  # enable undo for the operator.
-=======
-        layout.operator("view3d.view_all").center = False
-        layout.operator("view3d.view_persportho", text="Perspective/Orthographic")
-        layout.menu("VIEW3D_MT_view_local")
->>>>>>> df22b042
 
     def execute(self, context):        # execute() is called by blender when running the operator.
         bpy.ops.view3d.view_all(center = True)
@@ -1283,7 +1259,7 @@
 
         layout.separator()
 
-        layout.operator("render.opengl", text="OpenGL Render Image", icon='RENDER_STILL') #BFA - by Draise
+        layout.operator("render.opengl", text="OpenGL Render Image", icon='RENDER_STILL')
         layout.operator("render.opengl", text="OpenGL Render Animation", icon='RENDER_ANIMATION').animation = True
         props = layout.operator("render.opengl", text="OpenGL Render Keyframes", icon='RENDER_ANIMATION')
         props.animation = True
@@ -1318,10 +1294,10 @@
         layout.operator("view3d.view_selected", text="View Selected", icon = "VIEW_SELECTED").use_all_regions = False
         if view.region_quadviews:
             layout.operator("view3d.view_selected_all_regions", text="View Selected (Quad View)", icon = "ALIGNCAMERA_ACTIVE")
-        layout.operator("view3d.view_all", text="View All", icon = "VIEWALL").center = False
+        layout.operator("view3d.view_all", text="Frame All", icon = "VIEWALL").center = False
         if view.region_quadviews:
             layout.operator("view3d.view_all_all_regions", text = "View All (Quad View)", icon = "VIEWALL" ) # bfa - separated tooltip
-        layout.operator("view3d.view_all_center_cursor", text="Center Cursor and View All", icon = "VIEWALL_RESETCURSOR") # bfa - separated tooltip
+        layout.operator("view3d.view_all_center_cursor", text="Center Cursor and Frame All", icon = "VIEWALL_RESETCURSOR") # bfa - separated tooltip
 
         layout.separator()
 
@@ -1392,12 +1368,7 @@
 
         layout.separator()
 
-<<<<<<< HEAD
         layout.operator("view3d.view_persportho", text="Perspective/Orthographic", icon = "PERSP_ORTHO")
-=======
-        layout.operator("view3d.view_all", text="Center Cursor and Frame All").center = True
-        layout.operator("view3d.view_center_cursor")
->>>>>>> df22b042
 
         layout.separator()
 
@@ -4769,18 +4740,8 @@
 
             col.separator()
 
-<<<<<<< HEAD
-            col.operator("mesh.mark_seam", icon = "MARK_SEAM").clear = False
-            col.operator("mesh.mark_seam", text="Clear Seam", icon = 'CLEAR_SEAM').clear = True
-
-            col.separator()
-
             col.operator("mesh.mark_sharp", icon = "MARKSHARPEDGES")
             col.operator("mesh.mark_sharp", text="Clear Sharp", icon = "CLEARSHARPEDGES").clear = True
-=======
-            col.operator("mesh.mark_sharp")
-            col.operator("mesh.mark_sharp", text="Clear Sharp").clear = True
->>>>>>> df22b042
 
             if render.use_freestyle:
                 col.separator()
@@ -5004,23 +4965,19 @@
 
         layout.separator()
 
-<<<<<<< HEAD
         layout.operator("mesh.subdivide", icon='SUBDIVIDE_EDGES')
         layout.operator("mesh.subdivide_edgering", icon = "SUBDIV_EDGERING")
         layout.operator("mesh.unsubdivide", icon = "UNSUBDIVIDE")
-=======
-        layout.operator("transform.edge_slide")
-        layout.operator("mesh.offset_edge_loops_slide")
->>>>>>> df22b042
 
         layout.separator()
 
         layout.operator("mesh.edge_rotate", text="Rotate Edge CW", icon = "ROTATECW").use_ccw = False
         layout.operator("mesh.edge_rotate", text="Rotate Edge CCW", icon = "ROTATECW").use_ccw = True
 
-        layout.separator()
-
-<<<<<<< HEAD
+        layout.operator("mesh.offset_edge_loops_slide", icon = "OFFSET_EDGE_SLIDE")
+
+        layout.separator()
+
         layout.operator("transform.edge_crease", icon = "CREASE")
         layout.operator("transform.edge_bevelweight", icon = "BEVEL")
 
@@ -5028,10 +4985,6 @@
 
         layout.operator("mesh.mark_sharp", icon = "MARKSHARPEDGES")
         layout.operator("mesh.mark_sharp", text="Clear Sharp", icon = "CLEARSHARPEDGES").clear = True
-=======
-        layout.operator("mesh.mark_sharp")
-        layout.operator("mesh.mark_sharp", text="Clear Sharp").clear = True
->>>>>>> df22b042
 
         layout.operator("mesh.mark_sharp", text="Mark Sharp from Vertices", icon = "MARKSHARPEDGES").use_verts = True
         props = layout.operator("mesh.mark_sharp", text="Clear Sharp from Vertices", icon = "CLEARSHARPEDGES")
