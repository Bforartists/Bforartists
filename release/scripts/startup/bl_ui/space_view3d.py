# ##### BEGIN GPL LICENSE BLOCK #####
#
#  This program is free software; you can redistribute it and/or
#  modify it under the terms of the GNU General Public License
#  as published by the Free Software Foundation; either version 2
#  of the License, or (at your option) any later version.
#
#  This program is distributed in the hope that it will be useful,
#  but WITHOUT ANY WARRANTY; without even the implied warranty of
#  MERCHANTABILITY or FITNESS FOR A PARTICULAR PURPOSE.  See
#  GNU General Public License for more details.
#
#  You should have received a copy of the GNU General Public License
#  along with this program; if not, write to the Free Software Foundation,
#  Inc., 51 Franklin Street, Fifth Floor, Boston, MA 02110-1301, USA.
#
# ##### END GPL LICENSE BLOCK #####

# <pep8 compliant>
import bpy
from bpy.types import (
    Header,
    Menu,
    Panel,
)
from bl_ui.properties_paint_common import (
    UnifiedPaintPanel,
    brush_basic_texpaint_settings,
)
from bl_ui.properties_grease_pencil_common import (
    AnnotationDataPanel,
    AnnotationOnionSkin,
    GreasePencilMaterialsPanel,
    GreasePencilVertexcolorPanel,
)
from bl_ui.space_toolsystem_common import (
    ToolActivePanelHelper,
)
from bpy.app.translations import contexts as i18n_contexts


class VIEW3D_HT_header(Header):
    bl_space_type = 'VIEW_3D'

    @staticmethod
    def draw_xform_template(layout, context):
        obj = context.active_object
        object_mode = 'OBJECT' if obj is None else obj.mode
        has_pose_mode = (
            (object_mode == 'POSE') or
            (object_mode == 'WEIGHT_PAINT' and context.pose_object is not None)
        )

        tool_settings = context.tool_settings

        # Mode & Transform Settings
        scene = context.scene

        # Orientation
        if object_mode in {'OBJECT', 'EDIT', 'EDIT_GPENCIL'} or has_pose_mode:
            orient_slot = scene.transform_orientation_slots[0]
            row = layout.row(align=True)

            row.prop_with_popover(orient_slot, "type", text="", panel="VIEW3D_PT_transform_orientations",)

        # Pivot
        if object_mode in {'OBJECT', 'EDIT', 'EDIT_GPENCIL', 'SCULPT_GPENCIL'} or has_pose_mode:
            layout.prop(tool_settings, "transform_pivot_point", text="", icon_only=True)

        # Snap
        show_snap = False
        if obj is None:
            show_snap = True
        else:
            if (object_mode not in {
                    'SCULPT', 'VERTEX_PAINT', 'WEIGHT_PAINT', 'TEXTURE_PAINT',
                    'PAINT_GPENCIL', 'SCULPT_GPENCIL', 'WEIGHT_GPENCIL', 'VERTEX_GPENCIL'
            }) or has_pose_mode:
                show_snap = True
            else:

                paint_settings = UnifiedPaintPanel.paint_settings(context)

                if paint_settings:
                    brush = paint_settings.brush
                    if brush and hasattr(brush, "stroke_method") and brush.stroke_method == 'CURVE':
                        show_snap = True
        if show_snap:
            snap_items = bpy.types.ToolSettings.bl_rna.properties["snap_elements"].enum_items
            snap_elements = tool_settings.snap_elements
            if len(snap_elements) == 1:
                text = ""
                for elem in snap_elements:
                    icon = snap_items[elem].icon
                    break
            else:
                text = "Mix"
                icon = 'NONE'
            del snap_items, snap_elements

            row = layout.row(align=True)
            row.prop(tool_settings, "use_snap", text="")

            sub = row.row(align=True)
            sub.popover(
                panel="VIEW3D_PT_snapping",
                icon=icon,
                text=text,
            )

        # Proportional editing
        if object_mode in {'EDIT', 'PARTICLE_EDIT', 'SCULPT_GPENCIL', 'EDIT_GPENCIL', 'OBJECT'}:
            row = layout.row(align=True)
            kw = {}
            if object_mode == 'OBJECT':
                attr = "use_proportional_edit_objects"
            else:
                attr = "use_proportional_edit"

                if tool_settings.use_proportional_edit:
                    if tool_settings.use_proportional_connected:
                        kw["icon"] = 'PROP_CON'
                    elif tool_settings.use_proportional_projected:
                        kw["icon"] = 'PROP_PROJECTED'
                    else:
                        kw["icon"] = 'PROP_ON'
                else:
                    kw["icon"] = 'PROP_OFF'

            row.prop(tool_settings, attr, icon_only=True, **kw) # proportional editing button

            # We can have the proportional editing on in the editing modes but off in object mode and vice versa.
            # So two separated lines to display the settings, just when it is on.

            # proportional editing settings, editing modes
            if object_mode != 'OBJECT' and tool_settings.use_proportional_edit is True:
                sub = row.row(align=True)
                sub.prop_with_popover(tool_settings,"proportional_edit_falloff",text="", icon_only=True, panel="VIEW3D_PT_proportional_edit")

            # proportional editing settings, just in object mode
            if object_mode == 'OBJECT' and tool_settings.use_proportional_edit_objects is True:
                sub = row.row(align=True)
                sub.prop_with_popover(tool_settings,"proportional_edit_falloff",text="", icon_only=True, panel="VIEW3D_PT_proportional_edit")


    def draw(self, context):
        layout = self.layout

        view = context.space_data
        shading = view.shading
        overlay = view.overlay
        tool_settings = context.tool_settings

        ALL_MT_editormenu.draw_hidden(context, layout) # bfa - show hide the editormenu

        show_region_tool_header = view.show_region_tool_header

        obj = context.active_object
        # mode_string = context.mode
        object_mode = 'OBJECT' if obj is None else obj.mode
        has_pose_mode = (
            (object_mode == 'POSE') or
            (object_mode == 'WEIGHT_PAINT' and context.pose_object is not None)
        )

        # Note: This is actually deadly in case enum_items have to be dynamically generated
        #       (because internal RNA array iterator will free everything immediately...).
        # XXX This is an RNA internal issue, not sure how to fix it.
        # Note: Tried to add an accessor to get translated UI strings instead of manual call
        #       to pgettext_iface below, but this fails because translated enumitems
        #       are always dynamically allocated.
        act_mode_item = bpy.types.Object.bl_rna.properties["mode"].enum_items[object_mode]
        act_mode_i18n_context = bpy.types.Object.bl_rna.properties["mode"].translation_context

        row = layout.row(align=True)
        row.separator()

        sub = row.row()
        #sub.ui_units_x = 5.5 # width of mode edit box
        sub.operator_menu_enum("object.mode_set", "mode", text=act_mode_item.name, icon=act_mode_item.icon)
        del act_mode_item

        layout.template_header_3D_mode()

        # Contains buttons like Mode, Pivot, Layer, Mesh Select Mode
        if obj:
            # Particle edit
            if object_mode == 'PARTICLE_EDIT':
                row = layout.row()
                row.prop(tool_settings.particle_edit, "select_mode", text="", expand=True)

        # Grease Pencil
        if obj and obj.type == 'GPENCIL' and context.gpencil_data:
            gpd = context.gpencil_data

            # Select mode for Editing
            if gpd.use_stroke_edit_mode:
                row = layout.row(align=True)
                row.prop_enum(tool_settings, "gpencil_selectmode_edit", text="", value='POINT')
                row.prop_enum(tool_settings, "gpencil_selectmode_edit", text="", value='STROKE')

                subrow = row.row(align=True)
                subrow.enabled = not gpd.use_curve_edit
                subrow.prop_enum(tool_settings, "gpencil_selectmode_edit", text="", value='SEGMENT')

                # Curve edit submode
                row = layout.row(align=True)
                row.prop(gpd, "use_curve_edit", text="",
                         icon='IPO_BEZIER')
                sub = row.row(align=True)
                if gpd.use_curve_edit:
                    sub.popover(panel="VIEW3D_PT_gpencil_curve_edit", text="",)

            # Select mode for Sculpt
            if gpd.is_stroke_sculpt_mode:
                row = layout.row(align=True)
                row.prop(tool_settings, "use_gpencil_select_mask_point", text="")
                row.prop(tool_settings, "use_gpencil_select_mask_stroke", text="")
                row.prop(tool_settings, "use_gpencil_select_mask_segment", text="")

            # Select mode for Vertex Paint
            if gpd.is_stroke_vertex_mode:
                row = layout.row(align=True)
                row.prop(tool_settings, "use_gpencil_vertex_select_mask_point", text="")
                row.prop(tool_settings, "use_gpencil_vertex_select_mask_stroke", text="")
                row.prop(tool_settings, "use_gpencil_vertex_select_mask_segment", text="")

            if gpd.is_stroke_paint_mode:
                row = layout.row(align=True)
                row.prop(gpd, "use_multiedit", text="", icon='GP_MULTIFRAME_EDITING')

            if (
                    gpd.use_stroke_edit_mode or
                    gpd.is_stroke_sculpt_mode or
                    gpd.is_stroke_weight_mode or
                    gpd.is_stroke_vertex_mode
            ):
                row = layout.row(align=True)

                row.prop(gpd, "use_multiedit", text="", icon='GP_MULTIFRAME_EDITING')

                if gpd.use_multiedit:
                    sub = row.row(align=True)
                    sub.popover(panel="VIEW3D_PT_gpencil_multi_frame", text="")

        VIEW3D_MT_editor_menus.draw_collapsible(context, layout)

        layout.separator_spacer()

        if object_mode in {'PAINT_GPENCIL', 'SCULPT_GPENCIL'}:
            # Grease pencil
            if object_mode == 'PAINT_GPENCIL':
                layout.prop_with_popover(
                    tool_settings,
                    "gpencil_stroke_placement_view3d",
                    text="",
                    panel="VIEW3D_PT_gpencil_origin",
                )

            if object_mode in {'PAINT_GPENCIL', 'SCULPT_GPENCIL'}:
                layout.prop_with_popover(
                    tool_settings.gpencil_sculpt,
                    "lock_axis",
                    text="",
                    panel="VIEW3D_PT_gpencil_lock",
                )

            if object_mode == 'PAINT_GPENCIL':
                # FIXME: this is bad practice!
                # Tool options are to be displayed in the topbar.
                if context.workspace.tools.from_space_view3d_mode(object_mode).idname == "builtin_brush.Draw":
                    settings = tool_settings.gpencil_sculpt.guide
                    row = layout.row(align=True)
                    row.prop(settings, "use_guide", text="", icon='GRID')
                    sub = row.row(align=True)
                    if settings.use_guide:
                        sub.popover(panel="VIEW3D_PT_gpencil_guide", text="Guides")

              # Grease Pencil
                if obj and obj.type == 'GPENCIL' and context.gpencil_data:
                    gpd = context.gpencil_data

                    if gpd.is_stroke_paint_mode:
                        row = layout.row()
                        sub = row.row(align=True)
                        sub.prop(tool_settings, "use_gpencil_draw_onback", text="", icon='MOD_OPACITY')
                        sub.separator(factor=0.4)
                        sub.prop(tool_settings, "use_gpencil_automerge_strokes", text="")
                        sub.separator(factor=0.4)
                        sub.prop(tool_settings, "use_gpencil_weight_data_add", text="", icon='WPAINT_HLT')
                        sub.separator(factor=0.4)
                        sub.prop(tool_settings, "use_gpencil_draw_additive", text="", icon='FREEZE')

        elif not show_region_tool_header:
            # Transform settings depending on tool header visibility
            VIEW3D_HT_header.draw_xform_template(layout, context)

        # Mode & Transform Settings
        scene = context.scene

        # Collection Visibility
        # layout.popover(panel="VIEW3D_PT_collections", icon='GROUP', text="")

        # Viewport Settings
        layout.popover(panel = "VIEW3D_PT_object_type_visibility", icon_value = view.icon_from_show_object_viewport, text="")


        # Gizmo toggle & popover.
        row = layout.row(align=True)
        # FIXME: place-holder icon.
        row.prop(view, "show_gizmo", text="", toggle=True, icon='GIZMO')
        sub = row.row(align=True)
        sub.active = view.show_gizmo
        sub.popover(
            panel="VIEW3D_PT_gizmo_display",
            text="",
        )

        # Overlay toggle & popover.
        row = layout.row(align=True)
        row.prop(overlay, "show_overlays", icon='OVERLAY', text="")
        sub = row.row(align=True)
        sub.active = overlay.show_overlays
        sub.popover(panel="VIEW3D_PT_overlay", text="")

        row = layout.row()
        row.active = (object_mode == 'EDIT') or (shading.type in {'WIREFRAME', 'SOLID'})

        # While exposing 'shading.show_xray(_wireframe)' is correct.
        # this hides the key shortcut from users: T70433.
        if has_pose_mode:
            draw_depressed = overlay.show_xray_bone
        elif shading.type == 'WIREFRAME':
            draw_depressed = shading.show_xray_wireframe
        else:
            draw_depressed = shading.show_xray
        row.operator(
            "view3d.toggle_xray",
            text="",
            icon='XRAY',
            depress=draw_depressed,
        )

        row = layout.row(align=True)
        row.prop(shading, "type", text="", expand=True)
        sub = row.row(align=True)
        # TODO, currently render shading type ignores mesh two-side, until it's supported
        # show the shading popover which shows double-sided option.

        # sub.enabled = shading.type != 'RENDERED'
        sub.popover(panel="VIEW3D_PT_shading", text="")

class VIEW3D_HT_tool_header(Header):
    bl_space_type = 'VIEW_3D'
    bl_region_type = 'TOOL_HEADER'

    def draw(self, context):
        layout = self.layout

        # mode_string = context.mode
        obj = context.active_object
        tool_settings = context.tool_settings

        self.draw_tool_settings(context)

        layout.separator_spacer()

        VIEW3D_HT_header.draw_xform_template(layout, context)

        self.draw_mode_settings(context)

    def draw_tool_settings(self, context):
        layout = self.layout
        tool_mode = context.mode

        # Active Tool
        # -----------
        from bl_ui.space_toolsystem_common import ToolSelectPanelHelper
        tool = ToolSelectPanelHelper.draw_active_tool_header(
            context, layout,
            tool_key=('VIEW_3D', tool_mode),
        )

        # Object Mode Options
        # -------------------

        # Example of how tool_settings can be accessed as pop-overs.

        # TODO(campbell): editing options should be after active tool options
        # (obviously separated for from the users POV)
        draw_fn = getattr(_draw_tool_settings_context_mode, tool_mode, None)
        if draw_fn is not None:
            is_valid_context = draw_fn(context, layout, tool)

        def draw_3d_brush_settings(layout, tool_mode):
            layout.popover("VIEW3D_PT_tools_brush_settings_advanced", text="Brush")
            if tool_mode != 'PAINT_WEIGHT':
                layout.popover("VIEW3D_PT_tools_brush_texture")
            if tool_mode == 'PAINT_TEXTURE':
                layout.popover("VIEW3D_PT_tools_mask_texture")
            layout.popover("VIEW3D_PT_tools_brush_stroke")
            layout.popover("VIEW3D_PT_tools_brush_falloff")
            layout.popover("VIEW3D_PT_tools_brush_display")

        # Note: general mode options should be added to 'draw_mode_settings'.
        if tool_mode == 'SCULPT':
            if is_valid_context:
                draw_3d_brush_settings(layout, tool_mode)
        elif tool_mode == 'PAINT_VERTEX':
            if is_valid_context:
                draw_3d_brush_settings(layout, tool_mode)
        elif tool_mode == 'PAINT_WEIGHT':
            if is_valid_context:
                draw_3d_brush_settings(layout, tool_mode)
        elif tool_mode == 'PAINT_TEXTURE':
            if is_valid_context:
                draw_3d_brush_settings(layout, tool_mode)
        elif tool_mode == 'EDIT_ARMATURE':
            pass
        elif tool_mode == 'EDIT_CURVE':
            pass
        elif tool_mode == 'EDIT_MESH':
            pass
        elif tool_mode == 'POSE':
            pass
        elif tool_mode == 'PARTICLE':
            # Disable, only shows "Brush" panel, which is already in the top-bar.
            # if tool.has_datablock:
            #     layout.popover_group(context=".paint_common", **popover_kw)
            pass
        elif tool_mode == 'PAINT_GPENCIL':
            if is_valid_context:
                brush = context.tool_settings.gpencil_paint.brush
                if brush.gpencil_tool != 'ERASE':
                    if brush.gpencil_tool != 'TINT':
                        layout.popover("VIEW3D_PT_tools_grease_pencil_brush_advanced")

                    if brush.gpencil_tool not in {'FILL', 'TINT'}:
                        layout.popover("VIEW3D_PT_tools_grease_pencil_brush_stroke")

                    layout.popover("VIEW3D_PT_tools_grease_pencil_paint_appearance")
        elif tool_mode == 'SCULPT_GPENCIL':
            if is_valid_context:
                brush = context.tool_settings.gpencil_sculpt_paint.brush
                tool = brush.gpencil_tool
                if tool in {'SMOOTH', 'RANDOMIZE'}:
                    layout.popover("VIEW3D_PT_tools_grease_pencil_sculpt_options")
                layout.popover("VIEW3D_PT_tools_grease_pencil_sculpt_appearance")
        elif tool_mode == 'WEIGHT_GPENCIL':
            if is_valid_context:
                layout.popover("VIEW3D_PT_tools_grease_pencil_weight_appearance")
        elif tool_mode == 'VERTEX_GPENCIL':
            if is_valid_context:
                layout.popover("VIEW3D_PT_tools_grease_pencil_vertex_appearance")

    def draw_mode_settings(self, context):
        layout = self.layout
        mode_string = context.mode

        def row_for_mirror():
            row = layout.row(align=True)
            sub = row.row(align=True)
            return row, sub

        if mode_string == 'EDIT_ARMATURE':
            _row, sub = row_for_mirror()
            sub.prop(context.object.data, "use_mirror_x", icon='MIRROR_X', toggle=True, icon_only = True)
        elif mode_string == 'POSE':
            _row, sub = row_for_mirror()
            sub.prop(context.object.pose, "use_mirror_x", icon='MIRROR_X', toggle=True, icon_only = True)
        elif mode_string in {'EDIT_MESH', 'PAINT_WEIGHT', 'SCULPT', 'PAINT_VERTEX', 'PAINT_TEXTURE'}:
            # Mesh Modes, Use Mesh Symmetry
            row, sub = row_for_mirror()
            sub.prop(context.object, "use_mesh_mirror_x", icon='MIRROR_X', toggle=True, icon_only = True)
            sub.prop(context.object, "use_mesh_mirror_y", icon='MIRROR_Y', toggle=True, icon_only = True)
            sub.prop(context.object, "use_mesh_mirror_z", icon='MIRROR_Z', toggle=True, icon_only = True)
            if mode_string == 'EDIT_MESH':
                tool_settings = context.tool_settings
                layout.prop(tool_settings, "use_mesh_automerge", text="")
            elif mode_string == 'PAINT_WEIGHT':
                row.popover(panel="VIEW3D_PT_tools_weightpaint_symmetry_for_topbar", text="")
            elif mode_string == 'SCULPT':
                row.popover(panel="VIEW3D_PT_sculpt_symmetry_for_topbar", text="")
            elif mode_string == 'PAINT_VERTEX':
                row.popover(panel="VIEW3D_PT_tools_vertexpaint_symmetry_for_topbar", text="")

        # Expand panels from the side-bar as popovers.
        popover_kw = {"space_type": 'VIEW_3D', "region_type": 'UI', "category": "Tool"}

        if mode_string == 'SCULPT':
            layout.popover_group(context=".sculpt_mode", **popover_kw)
        elif mode_string == 'PAINT_VERTEX':
            layout.popover_group(context=".vertexpaint", **popover_kw)
        elif mode_string == 'PAINT_WEIGHT':
            layout.popover_group(context=".weightpaint", **popover_kw)
        elif mode_string == 'PAINT_TEXTURE':
            layout.popover_group(context=".imagepaint", **popover_kw)
        elif mode_string == 'EDIT_TEXT':
            layout.popover_group(context=".text_edit", **popover_kw)
        elif mode_string == 'EDIT_ARMATURE':
            layout.popover_group(context=".armature_edit", **popover_kw)
        elif mode_string == 'EDIT_METABALL':
            layout.popover_group(context=".mball_edit", **popover_kw)
        elif mode_string == 'EDIT_LATTICE':
            layout.popover_group(context=".lattice_edit", **popover_kw)
        elif mode_string == 'EDIT_CURVE':
            layout.popover_group(context=".curve_edit", **popover_kw)
        elif mode_string == 'EDIT_MESH':
            layout.popover_group(context=".mesh_edit", **popover_kw)
        elif mode_string == 'POSE':
            layout.popover_group(context=".posemode", **popover_kw)
        elif mode_string == 'PARTICLE':
            layout.popover_group(context=".particlemode", **popover_kw)
        elif mode_string == 'OBJECT':
            layout.popover_group(context=".objectmode", **popover_kw)
        elif mode_string in {'PAINT_GPENCIL', 'EDIT_GPENCIL', 'SCULPT_GPENCIL', 'WEIGHT_GPENCIL'}:
            # Grease pencil layer.
            gpl = context.active_gpencil_layer
            if gpl and gpl.info is not None:
                text = gpl.info
                maxw = 25
                if len(text) > maxw:
                    text = text[:maxw - 5] + '..' + text[-3:]
            else:
                text = ""

            sub = layout.row()
            sub.ui_units_x = 8
            sub.popover(
                panel="TOPBAR_PT_gpencil_layers",
                text = "Layer: " + text,
            )
            if mode_string == 'EDIT_GPENCIL':
                sub.popover(panel = "VIEW3D_PT_gpencil_edit_options", text = "Options")


class _draw_tool_settings_context_mode:
    @staticmethod
    def SCULPT(context, layout, tool):
        if (tool is None) or (not tool.has_datablock):
            return False

        paint = context.tool_settings.sculpt
        layout.template_ID_preview(paint, "brush", rows=3, cols=8, hide_buttons=True)

        brush = paint.brush
        if brush is None:
            return False

        tool_settings = context.tool_settings
        capabilities = brush.sculpt_capabilities

        ups = tool_settings.unified_paint_settings

        size = "size"
        size_owner = ups if ups.use_unified_size else brush
        if size_owner.use_locked_size == 'SCENE':
            size = "unprojected_radius"

        UnifiedPaintPanel.prop_unified(
            layout,
            context,
            brush,
            size,
            pressure_name="use_pressure_size",
            unified_name="use_unified_size",
            text="Radius",
            slider=True,
            header=True
        )

        # strength, use_strength_pressure
        pressure_name = "use_pressure_strength" if capabilities.has_strength_pressure else None
        UnifiedPaintPanel.prop_unified(
            layout,
            context,
            brush,
            "strength",
            pressure_name=pressure_name,
            unified_name="use_unified_strength",
            text="Strength",
            header=True
        )

        # direction
        if not capabilities.has_direction:
            layout.row().prop(brush, "direction", expand=True, text="")

        if capabilities.has_color:
            UnifiedPaintPanel.prop_unified_color(layout, context, brush, "color", text = "")
            layout.prop(brush, "blend", text="", expand = False)

        return True

    @staticmethod
    def PAINT_TEXTURE(context, layout, tool):
        if (tool is None) or (not tool.has_datablock):
            return False

        paint = context.tool_settings.image_paint
        layout.template_ID_preview(paint, "brush", rows=3, cols=8, hide_buttons=True)

        brush = paint.brush
        if brush is None:
            return False

        brush_basic_texpaint_settings(layout, context, brush, compact=True)

        return True

    @staticmethod
    def PAINT_VERTEX(context, layout, tool):
        if (tool is None) or (not tool.has_datablock):
            return False

        paint = context.tool_settings.vertex_paint
        layout.template_ID_preview(paint, "brush", rows=3, cols=8, hide_buttons=True)

        brush = paint.brush
        if brush is None:
            return False

        brush_basic_texpaint_settings(layout, context, brush, compact=True)

        return True

    @staticmethod
    def PAINT_WEIGHT(context, layout, tool):
        if (tool is None) or (not tool.has_datablock):
            return False

        paint = context.tool_settings.weight_paint
        layout.template_ID_preview(paint, "brush", rows=3, cols=8, hide_buttons=True)
        brush = paint.brush
        if brush is None:
            return False

        capabilities = brush.weight_paint_capabilities
        if capabilities.has_weight:
            UnifiedPaintPanel.prop_unified(
                layout,
                context,
                brush,
                "weight",
                unified_name="use_unified_weight",
                slider=True,
                header=True
            )

        UnifiedPaintPanel.prop_unified(
            layout,
            context,
            brush,
            "size",
            pressure_name="use_pressure_size",
            unified_name="use_unified_size",
            slider=True,
            text="Radius",
            header=True
        )
        UnifiedPaintPanel.prop_unified(
            layout,
            context,
            brush,
            "strength",
            pressure_name="use_pressure_strength",
            unified_name="use_unified_strength",
            header=True
        )

        return True

    @staticmethod
    def PAINT_GPENCIL(context, layout, tool):
        if tool is None:
            return False

        if tool.idname == "builtin.cutter":
            row = layout.row(align=True)
            row.prop(context.tool_settings.gpencil_sculpt, "intersection_threshold")
            return False
        elif not tool.has_datablock:
            return False

        paint = context.tool_settings.gpencil_paint
        brush = paint.brush
        if brush is None:
            return False

        gp_settings = brush.gpencil_settings

        row = layout.row(align=True)
        tool_settings = context.scene.tool_settings
        settings = tool_settings.gpencil_paint
        row.template_ID_preview(settings, "brush", rows=3, cols=8, hide_buttons=True)

        if context.object and brush.gpencil_tool in {'FILL', 'DRAW'}:
            from bl_ui.properties_paint_common import (
                brush_basic__draw_color_selector,
            )
            brush_basic__draw_color_selector(context, layout, brush, gp_settings, None)

        if context.object and brush.gpencil_tool == 'TINT':
            row.separator(factor=0.4)
            row.prop_with_popover(brush, "color", text="", panel="TOPBAR_PT_gpencil_vertexcolor")

        from bl_ui.properties_paint_common import (
            brush_basic_gpencil_paint_settings,
        )
        brush_basic_gpencil_paint_settings(layout, context, brush, compact=True)

        return True

    @staticmethod
    def SCULPT_GPENCIL(context, layout, tool):
        if (tool is None) or (not tool.has_datablock):
            return False
        paint = context.tool_settings.gpencil_sculpt_paint
        brush = paint.brush

        from bl_ui.properties_paint_common import (
            brush_basic_gpencil_sculpt_settings,
        )
        brush_basic_gpencil_sculpt_settings(layout, context, brush, compact=True)

        return True

    @staticmethod
    def WEIGHT_GPENCIL(context, layout, tool):
        if (tool is None) or (not tool.has_datablock):
            return False
        paint = context.tool_settings.gpencil_weight_paint
        brush = paint.brush

        from bl_ui.properties_paint_common import (
            brush_basic_gpencil_weight_settings,
        )
        brush_basic_gpencil_weight_settings(layout, context, brush, compact=True)

        return True

    @staticmethod
    def VERTEX_GPENCIL(context, layout, tool):
        if (tool is None) or (not tool.has_datablock):
            return False

        paint = context.tool_settings.gpencil_vertex_paint
        brush = paint.brush

        row = layout.row(align=True)
        tool_settings = context.scene.tool_settings
        settings = tool_settings.gpencil_vertex_paint
        row.template_ID_preview(settings, "brush", rows=3, cols=8, hide_buttons=True)

        if brush.gpencil_vertex_tool not in {'BLUR', 'AVERAGE', 'SMEAR'}:
            row.separator(factor=0.4)
            sub = row.row(align = True)
            sub.scale_x = 0.33
            sub.prop_with_popover(brush, "color", text="", panel="TOPBAR_PT_gpencil_vertexcolor")
            sub.prop(brush, "secondary_color", text="")
            row.operator("gpencil.tint_flip", icon='FILE_REFRESH', text="")

        from bl_ui.properties_paint_common import (
            brush_basic_gpencil_vertex_settings,
        )

        brush_basic_gpencil_vertex_settings(layout, context, brush, compact=True)

        return True

    @staticmethod
    def PARTICLE(context, layout, tool):
        if (tool is None) or (not tool.has_datablock):
            return False

        # See: 'VIEW3D_PT_tools_brush', basically a duplicate
        settings = context.tool_settings.particle_edit
        brush = settings.brush
        tool = settings.tool
        if tool == 'NONE':
            return False

        layout.prop(brush, "size", slider=True)
        if tool == 'ADD':
            layout.prop(brush, "count")

            layout.prop(settings, "use_default_interpolate")
            layout.prop(brush, "steps", slider=True)
            layout.prop(settings, "default_key_count", slider=True)
        else:
            layout.prop(brush, "strength", slider=True)

            if tool == 'LENGTH':
                layout.row().prop(brush, "length_mode", expand=True)
            elif tool == 'PUFF':
                layout.row().prop(brush, "puff_mode", expand=True)
                layout.prop(brush, "use_puff_volume")
            elif tool == 'COMB':
                row = layout.row()
                row.active = settings.is_editable
                row.prop(settings, "use_emitter_deflect", text="Deflect Emitter")
                sub = row.row(align=True)
                sub.active = settings.use_emitter_deflect
                sub.prop(settings, "emitter_distance", text="Distance")

        return True


# bfa - show hide the editormenu
class ALL_MT_editormenu(Menu):
    bl_label = ""

    def draw(self, context):
        self.draw_menus(self.layout, context)

    @staticmethod
    def draw_menus(layout, context):

        row = layout.row(align=True)
        row.template_header() # editor type menus


class VIEW3D_MT_editor_menus(Menu):
    bl_label = ""

    def draw(self, context):
        layout = self.layout
        obj = context.active_object
        mode_string = context.mode
        edit_object = context.edit_object
        gp_edit = obj and obj.mode in {'EDIT_GPENCIL', 'PAINT_GPENCIL', 'SCULPT_GPENCIL',
                                       'WEIGHT_GPENCIL', 'VERTEX_GPENCIL'}
        ts = context.scene.tool_settings

        layout.menu("SCREEN_MT_user_menu", text = "Quick") # Quick favourites menu
        layout.menu("VIEW3D_MT_view")
        layout.menu("VIEW3D_MT_view_navigation")

        # Select Menu
        if gp_edit:
            if mode_string not in {'PAINT_GPENCIL', 'WEIGHT_GPENCIL'}:
                if (
                        mode_string == 'SCULPT_GPENCIL' and
                        (ts.use_gpencil_select_mask_point or
                         ts.use_gpencil_select_mask_stroke or
                         ts.use_gpencil_select_mask_segment)
                ):
                    layout.menu("VIEW3D_MT_select_gpencil")
                    layout.menu("VIEW3D_MT_sculpt_gpencil_copy")
                elif mode_string == 'EDIT_GPENCIL':
                    layout.menu("VIEW3D_MT_select_gpencil")
                elif mode_string == 'VERTEX_GPENCIL':
                    layout.menu("VIEW3D_MT_select_gpencil")
                    layout.menu("VIEW3D_MT_gpencil_animation")
                    layout.menu("GPENCIL_MT_layer_active", text = "Active Layer")

        elif mode_string in {'PAINT_WEIGHT', 'PAINT_VERTEX', 'PAINT_TEXTURE'}:
            mesh = obj.data
            if mesh.use_paint_mask:
                layout.menu("VIEW3D_MT_select_paint_mask")
            elif mesh.use_paint_mask_vertex and mode_string in {'PAINT_WEIGHT', 'PAINT_VERTEX'}:
                layout.menu("VIEW3D_MT_select_paint_mask_vertex")
        elif mode_string != 'SCULPT':
            layout.menu("VIEW3D_MT_select_%s" % mode_string.lower())

        if gp_edit:
            pass
        elif mode_string == 'OBJECT':
            layout.menu("VIEW3D_MT_add", text="Add", text_ctxt=i18n_contexts.operator_default)
        elif mode_string == 'EDIT_MESH':
            layout.menu("VIEW3D_MT_mesh_add", text="Add", text_ctxt=i18n_contexts.operator_default)
        elif mode_string == 'EDIT_CURVE':
            layout.menu("VIEW3D_MT_curve_add", text="Add", text_ctxt=i18n_contexts.operator_default)
        elif mode_string == 'EDIT_SURFACE':
            layout.menu("VIEW3D_MT_surface_add", text="Add", text_ctxt=i18n_contexts.operator_default)
        elif mode_string == 'EDIT_METABALL':
            layout.menu("VIEW3D_MT_metaball_add", text="Add", text_ctxt=i18n_contexts.operator_default)
        elif mode_string == 'EDIT_ARMATURE':
            layout.menu("TOPBAR_MT_edit_armature_add", text="Add", text_ctxt=i18n_contexts.operator_default)

        if gp_edit:
            if obj and obj.mode == 'PAINT_GPENCIL':
                layout.menu("VIEW3D_MT_draw_gpencil")
            elif obj and obj.mode == 'EDIT_GPENCIL':
                layout.menu("VIEW3D_MT_edit_gpencil")
                layout.menu("VIEW3D_MT_edit_gpencil_stroke")
                layout.menu("VIEW3D_MT_edit_gpencil_point")
            elif obj and obj.mode == 'WEIGHT_GPENCIL':
                layout.menu("VIEW3D_MT_weight_gpencil")
            if obj and obj.mode == 'VERTEX_GPENCIL':
                layout.menu("VIEW3D_MT_paint_gpencil")

        elif edit_object:
            layout.menu("VIEW3D_MT_edit_%s" % edit_object.type.lower())

            if mode_string == 'EDIT_MESH':
                layout.menu("VIEW3D_MT_edit_mesh_vertices")
                layout.menu("VIEW3D_MT_edit_mesh_edges")
                layout.menu("VIEW3D_MT_edit_mesh_faces")
                layout.menu("VIEW3D_MT_uv_map", text="UV")
            elif mode_string in {'EDIT_CURVE', 'EDIT_SURFACE'}:
                layout.menu("VIEW3D_MT_edit_curve_ctrlpoints")
                layout.menu("VIEW3D_MT_edit_curve_segments")

        elif obj:
            if mode_string != 'PAINT_TEXTURE':
                layout.menu("VIEW3D_MT_%s" % mode_string.lower())
            if mode_string in {'SCULPT', 'PAINT_VERTEX', 'PAINT_TEXTURE'}:
                layout.menu("VIEW3D_MT_brush")
            if mode_string == 'SCULPT':
                layout.menu("VIEW3D_MT_mask")
                layout.menu("VIEW3D_MT_face_sets")

        else:
            layout.menu("VIEW3D_MT_object")


# ********** Menu **********


# ********** Utilities **********


class ShowHideMenu:
    bl_label = "Show/Hide"
    _operator_name = ""

    def draw(self, _context):
        layout = self.layout

        layout.operator("%s.reveal" % self._operator_name, text="Show Hidden", icon = "HIDE_OFF")
        layout.operator("%s.hide" % self._operator_name, text="Hide Selected", icon = "HIDE_ON").unselected = False
        layout.operator("%s.hide" % self._operator_name, text="Hide Unselected", icon = "HIDE_UNSELECTED").unselected = True


# Standard transforms which apply to all cases (mix-in class, not used directly).
class VIEW3D_MT_transform_base:
    bl_label = "Transform"
    bl_category = "View"

    # TODO: get rid of the custom text strings?
    def draw(self, context):
        layout = self.layout

        obj = context.object

        layout.operator("transform.tosphere", text="To Sphere", icon = "TOSPHERE")
        layout.operator("transform.shear", text="Shear", icon = "SHEAR")
        layout.operator("transform.bend", text="Bend", icon = "BEND")
        layout.operator("transform.push_pull", text="Push/Pull", icon = 'PUSH_PULL')

        if context.mode in {'EDIT_MESH', 'EDIT_ARMATURE', 'EDIT_SURFACE', 'EDIT_CURVE',
                            'EDIT_LATTICE', 'EDIT_METABALL'}:
            layout.operator("transform.vertex_warp", text="Warp", icon = "MOD_WARP")
            layout.operator_context = 'EXEC_REGION_WIN'
            layout.operator("transform.vertex_random", text="Randomize", icon = 'RANDOMIZE').offset = 0.1
            layout.operator_context = 'INVOKE_REGION_WIN'


# Generic transform menu - geometry types
class VIEW3D_MT_transform(VIEW3D_MT_transform_base, Menu):
    def draw(self, context):
        # base menu
        VIEW3D_MT_transform_base.draw(self, context)

        obj = context.object

        # generic
        layout = self.layout

        if obj.type == 'MESH':
            layout.operator("transform.shrink_fatten", text="Shrink Fatten", icon = 'SHRINK_FATTEN')
            layout.operator("transform.skin_resize", icon = "MOD_SKIN")

        elif obj.type == 'CURVE':
            layout.operator("transform.transform", text="Radius", icon = 'SHRINK_FATTEN').mode = 'CURVE_SHRINKFATTEN'

        layout.separator()

        layout.operator("transform.translate", text="Move Texture Space", icon = "MOVE_TEXTURESPACE").texture_space = True
        layout.operator("transform.resize", text="Scale Texture Space", icon = "SCALE_TEXTURESPACE").texture_space = True


# Object-specific extensions to Transform menu
class VIEW3D_MT_transform_object(VIEW3D_MT_transform_base, Menu):
    def draw(self, context):
        layout = self.layout

        # base menu
        VIEW3D_MT_transform_base.draw(self, context)

        # object-specific option follow
        layout.separator()

        layout.operator("transform.translate", text="Move Texture Space", icon = "MOVE_TEXTURESPACE").texture_space = True
        layout.operator("transform.resize", text="Scale Texture Space", icon = "SCALE_TEXTURESPACE").texture_space = True

        layout.separator()

        layout.operator_context = 'EXEC_REGION_WIN'
        # XXX see alignmenu() in edit.c of b2.4x to get this working
        layout.operator("transform.transform", text="Align to Transform Orientation", icon = "ALIGN_TRANSFORM").mode = 'ALIGN'

        layout.separator()

        layout.operator("object.randomize_transform", icon = "RANDOMIZE_TRANSFORM")
        layout.operator("object.align", icon = "ALIGN")

        # TODO: there is a strange context bug here.
        """
        layout.operator_context = 'INVOKE_REGION_WIN'
        layout.operator("object.transform_axis_target")
        """


# Armature EditMode extensions to Transform menu
class VIEW3D_MT_transform_armature(VIEW3D_MT_transform_base, Menu):
    def draw(self, context):
        layout = self.layout

        # base menu
        VIEW3D_MT_transform_base.draw(self, context)

        # armature specific extensions follow
        obj = context.object
        if obj.type == 'ARMATURE' and obj.mode in {'EDIT', 'POSE'}:
            if obj.data.display_type == 'BBONE':
                layout.separator()

                layout.operator("transform.transform", text="Scale BBone", icon='TRANSFORM_SCALE').mode = 'BONE_SIZE'
            elif obj.data.display_type == 'ENVELOPE':
                layout.separator()

                layout.operator("transform.transform", text="Scale Envelope Distance", icon='TRANSFORM_SCALE').mode = 'BONE_SIZE'
                layout.operator("transform.transform", text="Scale Radius", icon='TRANSFORM_SCALE').mode = 'BONE_ENVELOPE'

        if context.edit_object and context.edit_object.type == 'ARMATURE':
            layout.separator()

            layout.operator("armature.align", icon = "ALIGN")


class VIEW3D_MT_mirror(Menu):
    bl_label = "Mirror"

    def draw(self, _context):
        layout = self.layout

        layout.operator("transform.mirror", text="Interactive Mirror", icon='TRANSFORM_MIRROR')

        layout.separator()

        layout.operator_context = 'EXEC_REGION_WIN'

        props = layout.operator("transform.mirror", text="X Global", icon = "MIRROR_X")
        props.constraint_axis = (True, False, False)
        props.orient_type = 'GLOBAL'
        props = layout.operator("transform.mirror", text="Y Global", icon = "MIRROR_Y")
        props.constraint_axis = (False, True, False)
        props.orient_type = 'GLOBAL'
        props = layout.operator("transform.mirror", text="Z Global", icon = "MIRROR_Z")
        props.constraint_axis = (False, False, True)
        props.orient_type = 'GLOBAL'

        layout.separator()

        props = layout.operator("transform.mirror", text="X Local", icon = "MIRROR_X")
        props.constraint_axis = (True, False, False)
        props.orient_type = 'LOCAL'
        props = layout.operator("transform.mirror", text="Y Local", icon = "MIRROR_Y")
        props.constraint_axis = (False, True, False)
        props.orient_type = 'LOCAL'
        props = layout.operator("transform.mirror", text="Z Local", icon = "MIRROR_Z")
        props.constraint_axis = (False, False, True)
        props.orient_type = 'LOCAL'

        if _context.edit_object and _context.edit_object.type in {'MESH', 'SURFACE'}:

            layout.separator()

            layout.operator("object.vertex_group_mirror", icon = "MIRROR_VERTEXGROUP")


class VIEW3D_MT_snap(Menu):
    bl_label = "Snap"

    def draw(self, _context):
        layout = self.layout


        layout.operator("view3d.snap_selected_to_cursor", text="Selection to Cursor", icon = "SELECTIONTOCURSOR").use_offset = False
        layout.operator("view3d.snap_selected_to_cursor", text="Selection to Cursor (Keep Offset)", icon = "SELECTIONTOCURSOROFFSET").use_offset = True
        layout.operator("view3d.snap_selected_to_active", text="Selection to Active", icon = "SELECTIONTOACTIVE")
        layout.operator("view3d.snap_selected_to_grid", text="Selection to Grid", icon = "SELECTIONTOGRID")

        layout.separator()

        layout.operator("view3d.snap_cursor_to_selected", text="Cursor to Selected", icon = "CURSORTOSELECTION")
        layout.operator("view3d.snap_cursor_to_center", text="Cursor to World Origin", icon = "CURSORTOCENTER")
        layout.operator("view3d.snap_cursor_to_active", text="Cursor to Active", icon = "CURSORTOACTIVE")
        layout.operator("view3d.snap_cursor_to_grid", text="Cursor to Grid", icon = "CURSORTOGRID")


# Tooltip and operator for Clear Seam.
class VIEW3D_MT_uv_map_clear_seam(bpy.types.Operator):
    """Clears the UV Seam for selected edges"""      # blender will use this as a tooltip for menu items and buttons.
    bl_idname = "mesh.clear_seam"        # unique identifier for buttons and menu items to reference.
    bl_label = "Clear seam"         # display name in the interface.
    bl_options = {'REGISTER', 'UNDO'}  # enable undo for the operator.

    def execute(self, context):        # execute() is called by blender when running the operator.
        bpy.ops.mesh.mark_seam(clear=True)
        return {'FINISHED'}


class VIEW3D_MT_uv_map(Menu):
    bl_label = "UV Mapping"

    def draw(self, _context):
        layout = self.layout

        layout.operator("uv.unwrap", text = "Unwrap ABF", icon='UNWRAP_ABF').method = 'ANGLE_BASED'
        layout.operator("uv.unwrap", text = "Unwrap Conformal", icon='UNWRAP_LSCM').method = 'CONFORMAL'

        layout.separator()

        layout.operator_context = 'INVOKE_DEFAULT'
        layout.operator("uv.smart_project", icon = "MOD_UVPROJECT")
        layout.operator("uv.lightmap_pack", icon = "LIGHTMAPPACK")
        layout.operator("uv.follow_active_quads", icon = "FOLLOWQUADS")

        layout.separator()

        layout.operator_context = 'EXEC_REGION_WIN'
        layout.operator("uv.cube_project", icon = "CUBEPROJECT")
        layout.operator("uv.cylinder_project", icon = "CYLINDERPROJECT")
        layout.operator("uv.sphere_project", icon = "SPHEREPROJECT")

        layout.separator()

        layout.operator_context = 'INVOKE_REGION_WIN'
        layout.operator("uv.project_from_view", icon = "PROJECTFROMVIEW").scale_to_bounds = False
        layout.operator("uv.project_from_view", text="Project from View (Bounds)", icon = "PROJECTFROMVIEW_BOUNDS").scale_to_bounds = True

        layout.separator()

        layout.operator("mesh.mark_seam", icon = "MARK_SEAM").clear = False
        layout.operator("mesh.clear_seam", text="Clear Seam", icon = 'CLEAR_SEAM')

        layout.separator()

        layout.operator("uv.reset", icon = "RESET")


# ********** View menus **********

# bfa - set active camera does not exist in blender
class VIEW3D_MT_switchactivecamto(bpy.types.Operator):
    """Sets the current selected camera as the active camera to render from\nYou need to have a camera object selected"""
    bl_idname = "view3d.switchactivecamto"
    bl_label = "Set active Camera"
    bl_options = {'REGISTER', 'UNDO'}

    def execute(self, context):

        context = bpy.context
        scene = context.scene
        if context.active_object is not None:
            currentCameraObj = bpy.data.objects[bpy.context.active_object.name]
            scene.camera = currentCameraObj
        return {'FINISHED'}


class VIEW3D_MT_view(Menu):
    bl_label = "View"

    def draw(self, context):
        layout = self.layout
        view = context.space_data
        overlay = view.overlay

        layout.prop(view, "show_region_toolbar")
        layout.prop(view, "show_region_ui")
        layout.prop(view, "show_region_tool_header")
        layout.prop(view, "show_region_hud")
        layout.prop(overlay, "show_toolshelf_tabs", text="Tool Shelf Tabs") # bfa - the toolshelf tabs.

        layout.separator()

        layout.operator("render.opengl", text="OpenGL Render Image", icon='RENDER_STILL')
        layout.operator("render.opengl", text="OpenGL Render Animation", icon='RENDER_ANIMATION').animation = True
        props = layout.operator("render.opengl", text="Viewport Render Keyframes", icon='RENDER_ANIMATION')
        props.animation = True
        props.render_keyed_only = True

        layout.separator()

        layout.operator_context = 'INVOKE_REGION_WIN'
        layout.operator("view3d.clip_border", text="Clipping Border", icon = "CLIPPINGBORDER")
        layout.operator("view3d.render_border", icon = "RENDERBORDER")
        layout.operator("view3d.clear_render_border", icon = "RENDERBORDER_CLEAR")

        layout.separator()

        layout.operator("view3d.object_as_camera", icon = 'VIEW_SWITCHACTIVECAM')
        layout.operator("view3d.switchactivecamto", text="Set Active Camera", icon ="VIEW_SWITCHACTIVECAM")
        layout.operator("view3d.view_camera", text="Active Camera", icon = 'VIEW_SWITCHTOCAM')
        layout.operator("view3d.view_center_camera", icon = "VIEWCAMERACENTER")

        layout.separator()

        layout.menu("VIEW3D_MT_view_align")
        layout.menu("VIEW3D_MT_view_align_selected")

        layout.separator()

        layout.operator("view3d.localview", text="Toggle Local View", icon = "VIEW_GLOBAL_LOCAL")
        layout.operator("view3d.localview_remove_from", icon = "VIEW_REMOVE_LOCAL")

        layout.separator()

        layout.operator("view3d.view_selected", text="Frame Selected", icon = "VIEW_SELECTED").use_all_regions = False
        if view.region_quadviews:
            layout.operator("view3d.view_selected", text="Frame Selected (Quad View)", icon = "ALIGNCAMERA_ACTIVE").use_all_regions = True
        layout.operator("view3d.view_all", text="Frame All", icon = "VIEWALL").center = False
        if view.region_quadviews:
            layout.operator("view3d.view_all", text="Frame All (Quad View)", icon = "VIEWALL").use_all_regions = True
        layout.operator("view3d.view_all", text="Center Cursor and Frame All", icon = "VIEWALL_RESETCURSOR").center = True

        layout.separator()

        layout.operator("screen.region_quadview", icon = "QUADVIEW")

        layout.separator()

        layout.menu("VIEW3D_MT_view_pie_menus")


class VIEW3D_MT_view_pie_menus(Menu):
    bl_label = "Pie menus"

    def draw(self, _context):
        layout = self.layout

        layout.operator("wm.call_menu_pie", text = "Object Mode", icon = "MENU_PANEL").name = 'VIEW3D_MT_object_mode_pie'
        layout.operator("wm.call_menu_pie", text = "View", icon = "MENU_PANEL").name = 'VIEW3D_MT_view_pie'
        layout.operator("wm.call_menu_pie", text = "Transform", icon = "MENU_PANEL").name = 'VIEW3D_MT_transform_gizmo_pie'
        layout.operator("wm.call_menu_pie", text = "Shading", icon = "MENU_PANEL").name = 'VIEW3D_MT_shading_pie'
        layout.operator("wm.call_menu_pie", text = "Pivot", icon = "MENU_PANEL").name = 'VIEW3D_MT_pivot_pie'
        layout.operator("wm.call_menu_pie", text = "Snap", icon = "MENU_PANEL").name = 'VIEW3D_MT_snap_pie'
        layout.operator("wm.call_menu_pie", text = "Orientations", icon = "MENU_PANEL").name = 'VIEW3D_MT_orientations_pie'
        layout.operator("wm.call_menu_pie", text = "Proportional Editing Falloff", icon = "MENU_PANEL").name = 'VIEW3D_MT_proportional_editing_falloff_pie'
        layout.operator("wm.call_menu_pie", text = "Sculpt Mask Edit", icon = "MENU_PANEL").name = 'VIEW3D_MT_sculpt_mask_edit_pie'
        layout.operator("wm.call_menu_pie", text = "Sculpt Faces Sets Edit", icon = "MENU_PANEL").name = 'VIEW3D_MT_sculpt_face_sets_edit_pie'
        layout.operator("wm.call_menu_pie", text = "Automasking", icon = "MENU_PANEL").name = 'VIEW3D_MT_sculpt_automasking_pie'
        layout.operator("wm.call_menu_pie", text = "Weightpaint Vertexgroup Lock", icon = "MENU_PANEL").name = 'VIEW3D_MT_wpaint_vgroup_lock_pie'

        layout.separator()

        layout.operator("wm.call_menu_pie", text = "Greasepencil Snap", icon = "MENU_PANEL").name = 'GPENCIL_MT_snap_pie'

        layout.separator()

        layout.operator("wm.toolbar_fallback_pie", text = "Fallback Tool", icon = "MENU_PANEL")
        layout.operator("view3d.object_mode_pie_or_toggle", text = "Modes", icon = "MENU_PANEL")


class VIEW3D_MT_view_navigation(Menu):
    bl_label = "Navi"

    def draw(self, _context):
        from math import pi
        layout = self.layout

        layout.operator("view3d.view_orbit", text= "Orbit Down", icon = "ORBIT_DOWN").type='ORBITDOWN'
        layout.operator("view3d.view_orbit", text= "Orbit Up", icon = "ORBIT_UP").type='ORBITUP'
        layout.operator("view3d.view_orbit", text= "Orbit Right", icon = "ORBIT_RIGHT").type='ORBITRIGHT'
        layout.operator("view3d.view_orbit", text= "Orbit Left", icon = "ORBIT_LEFT").type='ORBITLEFT'
        props = layout.operator("view3d.view_orbit", text = "Orbit Opposite", icon = "ORBIT_OPPOSITE")
        props.type = 'ORBITRIGHT'
        props.angle = pi

        layout.separator()

        layout.operator("view3d.view_roll", text="Roll Left", icon = "ROLL_LEFT").angle = pi / -12.0
        layout.operator("view3d.view_roll", text="Roll Right", icon = "ROLL_RIGHT").angle = pi / 12.0

        layout.separator()

        layout.operator("view3d.view_pan", text= "Pan Down", icon = "PAN_DOWN").type = 'PANDOWN'
        layout.operator("view3d.view_pan", text= "Pan Up", icon = "PAN_UP").type = 'PANUP'
        layout.operator("view3d.view_pan", text= "Pan Right", icon = "PAN_RIGHT").type = 'PANRIGHT'
        layout.operator("view3d.view_pan", text= "Pan Left", icon = "PAN_LEFT").type = 'PANLEFT'

        layout.separator()

        layout.operator("view3d.zoom_border", text="Zoom Border", icon = "ZOOM_BORDER")
        layout.operator("view3d.zoom", text="Zoom In", icon = "ZOOM_IN").delta = 1
        layout.operator("view3d.zoom", text="Zoom Out", icon = "ZOOM_OUT").delta = -1
        layout.operator("view3d.zoom_camera_1_to_1", text="Zoom Camera 1:1", icon = "ZOOM_CAMERA")
        layout.operator("view3d.dolly", text="Dolly View", icon = "DOLLY")
        layout.operator("view3d.view_center_pick", icon = "CENTERTOMOUSE")

        layout.separator()

        layout.operator("view3d.fly", icon = "FLY_NAVIGATION")
        layout.operator("view3d.walk", icon = "WALK_NAVIGATION")
        layout.operator("view3d.navigate", icon = "VIEW_NAVIGATION")

        layout.separator()

        layout.operator("screen.animation_play", text="Playback Animation", icon = "TRIA_RIGHT")


class VIEW3D_MT_view_align(Menu):
    bl_label = "Align View"

    def draw(self, _context):
        layout = self.layout

        layout.operator("view3d.camera_to_view", text="Align Active Camera to View", icon = "ALIGNCAMERA_VIEW")
        layout.operator("view3d.camera_to_view_selected", text="Align Active Camera to Selected", icon = "ALIGNCAMERA_ACTIVE")
        layout.operator("view3d.view_center_cursor", icon = "CENTERTOCURSOR")

        layout.separator()

        layout.operator("view3d.view_lock_to_active", icon = "LOCKTOACTIVE")
        layout.operator("view3d.view_center_lock", icon = "LOCKTOCENTER")
        layout.operator("view3d.view_lock_clear", icon = "LOCK_CLEAR")

        layout.separator()

        layout.operator("view3d.view_persportho", text="Perspective/Orthographic", icon = "PERSP_ORTHO")

        layout.separator()

        layout.operator("view3d.view_axis", text="Top", icon ="VIEW_TOP").type = 'TOP'
        layout.operator("view3d.view_axis", text="Bottom", icon ="VIEW_BOTTOM").type = 'BOTTOM'
        layout.operator("view3d.view_axis", text="Front", icon ="VIEW_FRONT").type = 'FRONT'
        layout.operator("view3d.view_axis", text="Back", icon ="VIEW_BACK").type = 'BACK'
        layout.operator("view3d.view_axis", text="Right", icon ="VIEW_RIGHT").type = 'RIGHT'
        layout.operator("view3d.view_axis", text="Left", icon ="VIEW_LEFT").type = 'LEFT'


class VIEW3D_MT_view_align_selected(Menu):
    bl_label = "Align View to Active"

    def draw(self, _context):
        layout = self.layout

        props = layout.operator("view3d.view_axis", text="Top", icon = "VIEW_ACTIVE_TOP")
        props.align_active = True
        props.type = 'TOP'

        props = layout.operator("view3d.view_axis", text="Bottom", icon ="VIEW_ACTIVE_BOTTOM")
        props.align_active = True
        props.type = 'BOTTOM'

        props = layout.operator("view3d.view_axis", text="Front", icon ="VIEW_ACTIVE_FRONT")
        props.align_active = True
        props.type = 'FRONT'

        props = layout.operator("view3d.view_axis", text="Back", icon ="VIEW_ACTIVE_BACK")
        props.align_active = True
        props.type = 'BACK'

        props = layout.operator("view3d.view_axis", text="Right" , icon ="VIEW_ACTIVE_RIGHT")
        props.align_active = True
        props.type = 'RIGHT'

        props = layout.operator("view3d.view_axis", text="Left", icon ="VIEW_ACTIVE_LEFT")
        props.align_active = True
        props.type = 'LEFT'


# ********** Select menus, suffix from context.mode **********

class VIEW3D_MT_select_object_more_less(Menu):
    bl_label = "More/Less"

    def draw(self, _context):
        layout = self.layout

        layout = self.layout

        layout.operator("object.select_more", text="More", icon = "SELECTMORE")
        layout.operator("object.select_less", text="Less", icon = "SELECTLESS")

        layout.separator()

        props = layout.operator("object.select_hierarchy", text="Parent", icon = "PARENT")
        props.extend = False
        props.direction = 'PARENT'

        props = layout.operator("object.select_hierarchy", text="Child", icon = "CHILD")
        props.extend = False
        props.direction = 'CHILD'

        layout.separator()

        props = layout.operator("object.select_hierarchy", text="Extend Parent", icon = "PARENT")
        props.extend = True
        props.direction = 'PARENT'

        props = layout.operator("object.select_hierarchy", text="Extend Child", icon = "CHILD")
        props.extend = True
        props.direction = 'CHILD'


class VIEW3D_MT_select_object(Menu):
    bl_label = "Select"

    def draw(self, _context):
        layout = self.layout

        layout.menu ("VIEW3D_MT_select_object_legacy")

        layout.operator("object.select_all", text="All", icon='SELECT_ALL').action = 'SELECT'
        layout.operator("object.select_all", text="None", icon='SELECT_NONE').action = 'DESELECT'
        layout.operator("object.select_all", text="Invert", icon='INVERSE').action = 'INVERT'

        layout.separator()

        layout.menu ("VIEW3D_MT_select_grouped")
        layout.menu ("VIEW3D_MT_select_linked")
        layout.menu ("VIEW3D_MT_select_by_type")

        layout.separator()
        layout.operator("object.select_random", text="Random", icon = "RANDOMIZE")
        layout.operator("object.select_mirror", text="Mirror Selection", icon = "TRANSFORM_MIRROR")

        layout.operator("object.select_pattern", text="By Pattern", icon = "PATTERN")
        layout.operator("object.select_camera", text="Active Camera", icon = "CAMERA_DATA")

        layout.separator()

        layout.menu("VIEW3D_MT_select_object_more_less")


class VIEW3D_MT_select_object_legacy(Menu):
    bl_label = "Legacy"

    def draw(self, _context):
        layout = self.layout

        layout.operator("view3d.select_box", icon = "BOX_MASK")
        layout.operator("view3d.select_circle", icon = "CIRCLE_SELECT")


class VIEW3D_MT_select_by_type(Menu):
    bl_label = "All by Type"

    def draw(self, context):
        layout = self.layout

        layout.operator("object.select_by_type", text= "Mesh", icon = "OUTLINER_OB_MESH").type = 'MESH'
        layout.operator("object.select_by_type", text= "Curve", icon = "OUTLINER_OB_CURVE").type = 'CURVE'
        layout.operator("object.select_by_type", text= "Surface", icon = "OUTLINER_OB_SURFACE").type = 'SURFACE'
        layout.operator("object.select_by_type", text= "Meta", icon = "OUTLINER_OB_META").type = 'META'
        layout.operator("object.select_by_type", text= "Font", icon = "OUTLINER_OB_FONT").type = 'FONT'

        layout.separator()

        layout.operator("object.select_by_type", text= "Armature", icon = "OUTLINER_OB_ARMATURE").type = 'ARMATURE'
        layout.operator("object.select_by_type", text= "Lattice", icon = "OUTLINER_OB_LATTICE").type = 'LATTICE'
        layout.operator("object.select_by_type", text= "Empty", icon = "OUTLINER_OB_EMPTY").type = 'EMPTY'
        layout.operator("object.select_by_type", text= "GPencil", icon = "GREASEPENCIL").type = 'GPENCIL'

        layout.separator()

        layout.operator("object.select_by_type", text= "Camera", icon = "OUTLINER_OB_CAMERA").type = 'CAMERA'
        layout.operator("object.select_by_type", text= "Light", icon = "OUTLINER_OB_LIGHT").type = 'LIGHT'
        layout.operator("object.select_by_type", text= "Speaker", icon = "OUTLINER_OB_SPEAKER").type = 'SPEAKER'
        layout.operator("object.select_by_type", text= "Probe", icon = "OUTLINER_OB_LIGHTPROBE").type = 'LIGHT_PROBE'

class VIEW3D_MT_select_grouped(Menu):
    bl_label = "Grouped"

    def draw(self, context):
        layout = self.layout

        layout.operator("object.select_grouped", text= "Siblings", icon = "SIBLINGS").type = 'SIBLINGS'
        layout.operator("object.select_grouped", text= "Parent", icon = "PARENT").type = 'PARENT'
        layout.operator("object.select_grouped", text= "Children", icon = "CHILD_RECURSIVE").type = 'CHILDREN_RECURSIVE'
        layout.operator("object.select_grouped", text= "Immediate Children", icon = "CHILD").type = 'CHILDREN'

        layout.separator()

        layout.operator("object.select_grouped", text= "Type", icon = "TYPE").type = 'TYPE'
        layout.operator("object.select_grouped", text= "Collection", icon = "GROUP").type = 'COLLECTION'
        layout.operator("object.select_grouped", text= "Hook", icon = "HOOK").type = 'HOOK'

        layout.separator()

        layout.operator("object.select_grouped", text= "Pass", icon = "PASS").type = 'PASS'
        layout.operator("object.select_grouped", text= "Color", icon = "COLOR").type = 'COLOR'
        layout.operator("object.select_grouped", text= "Keying Set", icon = "KEYINGSET").type = 'KEYINGSET'
        layout.operator("object.select_grouped", text= "Light Type", icon = "LIGHT").type = 'LIGHT_TYPE'


class VIEW3D_MT_select_linked(Menu):
    bl_label = "Linked"

    def draw(self, context):
        layout = self.layout

        layout.operator("object.select_linked", text= "Object Data", icon = "OBJECT_DATA").type = 'OBDATA'
        layout.operator("object.select_linked", text= "Material", icon = "MATERIAL_DATA").type = 'MATERIAL'
        layout.operator("object.select_linked", text= "Instanced Collection", icon = "GROUP").type = 'DUPGROUP'
        layout.operator("object.select_linked", text= "Particle System", icon = "PARTICLES").type = 'PARTICLE'
        layout.operator("object.select_linked", text= "Library", icon = "LIBRARY").type = 'LIBRARY'
        layout.operator("object.select_linked", text= "Library (Object Data)", icon = "LIBRARY_OBJECT").type = 'LIBRARY_OBDATA'


class VIEW3D_MT_select_pose(Menu):
    bl_label = "Select"

    def draw(self, _context):
        layout = self.layout

        layout.menu ("VIEW3D_MT_select_object_legacy")

        layout.operator("pose.select_all", text="All", icon='SELECT_ALL').action = 'SELECT'
        layout.operator("pose.select_all", text="None", icon='SELECT_NONE').action = 'DESELECT'
        layout.operator("pose.select_all", text="Invert", icon='INVERSE').action = 'INVERT'

        layout.separator()

        layout.operator_menu_enum("pose.select_grouped", "type", text="Grouped")
        layout.operator("pose.select_linked", text="Linked", icon = "LINKED")
        layout.operator("pose.select_constraint_target", text="Constraint Target", icon = "CONSTRAINT_BONE")

        layout.separator()

        layout.operator("object.select_pattern", text="By Pattern", icon = "PATTERN")

        layout.separator()

        layout.operator("pose.select_mirror", text="Flip Active", icon = "FLIP")

        layout.separator()

        props = layout.operator("pose.select_hierarchy", text="Parent", icon = "PARENT")
        props.extend = False
        props.direction = 'PARENT'

        props = layout.operator("pose.select_hierarchy", text="Child", icon = "CHILD")
        props.extend = False
        props.direction = 'CHILD'

        layout.separator()

        props = layout.operator("pose.select_hierarchy", text="Extend Parent", icon = "PARENT")
        props.extend = True
        props.direction = 'PARENT'

        props = layout.operator("pose.select_hierarchy", text="Extend Child", icon = "CHILD")
        props.extend = True
        props.direction = 'CHILD'


class VIEW3D_MT_select_particle(Menu):
    bl_label = "Select"

    def draw(self, _context):
        layout = self.layout

        layout.menu ("VIEW3D_MT_select_object_legacy")

        layout.operator("particle.select_all", text="All", icon='SELECT_ALL').action = 'SELECT'
        layout.operator("particle.select_all", text="None", icon='SELECT_NONE').action = 'DESELECT'
        layout.operator("particle.select_all", text="Invert", icon='INVERSE').action = 'INVERT'

        layout.separator()

        layout.operator("particle.select_more", text = "More", icon = "SELECTMORE")
        layout.operator("particle.select_less", text = "Less", icon = "SELECTLESS")

        layout.separator()

        layout.operator("particle.select_linked", text="Linked", icon = "LINKED")

        layout.separator()


        layout.operator("particle.select_random", text = "Random", icon = "RANDOMIZE")

        layout.separator()

        layout.operator("particle.select_roots", text="Roots", icon = "SELECT_ROOT")
        layout.operator("particle.select_tips", text="Tips", icon = "SELECT_TIP")


class VIEW3D_MT_edit_mesh_select_similar(Menu):
    bl_label = "Similar"

    def draw(self, _context):
        layout = self.layout

        select_mode = _context.tool_settings.mesh_select_mode

        # Vertices select mode
        if tuple(select_mode) == (True, False, False):

            layout.operator("mesh.select_similar", text= "Normal", icon = "RECALC_NORMALS").type='NORMAL'
            layout.operator("mesh.select_similar", text= "Amount of Adjacent Faces", icon = "FACESEL").type='FACE'
            layout.operator("mesh.select_similar", text= "Vertex Groups", icon = "GROUP_VERTEX").type='VGROUP'
            layout.operator("mesh.select_similar", text= "Amount of connecting Edges", icon = "EDGESEL").type='EDGE'

        # Edges select mode
        if tuple(select_mode) == (False, True, False):

            layout.operator("mesh.select_similar", text= "Length", icon = "RULER").type='LENGTH'
            layout.operator("mesh.select_similar", text= "Direction", icon = "SWITCH_DIRECTION").type='DIR'
            layout.operator("mesh.select_similar", text= "Amount of Faces around an edge", icon = "FACESEL").type='FACE'
            layout.operator("mesh.select_similar", text= "Face Angles", icon = "ANGLE").type='FACE_ANGLE'
            layout.operator("mesh.select_similar", text= "Crease", icon = "CREASE").type='CREASE'
            layout.operator("mesh.select_similar", text= "Bevel", icon = "BEVEL").type='BEVEL'
            layout.operator("mesh.select_similar", text= "Seam", icon = "MARK_SEAM").type='SEAM'
            layout.operator("mesh.select_similar", text= "Sharpness", icon = "SELECT_SHARPEDGES").type='SHARP'
            layout.operator("mesh.select_similar", text= "Freestyle Edge Marks", icon = "MARK_FS_EDGE").type='FREESTYLE_EDGE'

        # Faces select mode
        if tuple(select_mode) == (False, False, True ):

            layout.operator("mesh.select_similar", text= "Material", icon = "MATERIAL").type='MATERIAL'
            layout.operator("mesh.select_similar", text= "Area", icon = "AREA").type='AREA'
            layout.operator("mesh.select_similar", text= "Polygon Sides", icon = "POLYGONSIDES").type='SIDES'
            layout.operator("mesh.select_similar", text= "Perimeter", icon = "PERIMETER").type='PERIMETER'
            layout.operator("mesh.select_similar", text= "Normal", icon = "RECALC_NORMALS").type='NORMAL'
            layout.operator("mesh.select_similar", text= "Co-Planar", icon = "MAKE_PLANAR").type='COPLANAR'
            layout.operator("mesh.select_similar", text= "Flat / Smooth", icon = "SHADING_SMOOTH").type='SMOOTH'
            layout.operator("mesh.select_similar", text= "Face Map", icon = "TEXTURE").type='FACE_MAP'
            layout.operator("mesh.select_similar", text= "Freestyle Face Marks", icon = "MARKFSFACE").type='FREESTYLE_FACE'

        layout.separator()

        layout.operator("mesh.select_similar_region", text="Face Regions", icon = "FACEREGIONS")


class VIEW3D_MT_edit_mesh_select_more_less(Menu):
    bl_label = "More/Less"

    def draw(self, _context):
        layout = self.layout

        layout.operator("mesh.select_more", text="More", icon = "SELECTMORE")
        layout.operator("mesh.select_less", text="Less", icon = "SELECTLESS")

        layout.separator()

        layout.operator("mesh.select_next_item", text="Next Active", icon = "NEXTACTIVE")
        layout.operator("mesh.select_prev_item", text="Previous Active", icon = "PREVIOUSACTIVE")


class VIEW3D_MT_select_edit_mesh(Menu):
    bl_label = "Select"

    def draw(self, _context):
        layout = self.layout

        layout.menu ("VIEW3D_MT_select_object_legacy")

        # primitive
        layout.operator("mesh.select_all", text="All", icon='SELECT_ALL').action = 'SELECT'
        layout.operator("mesh.select_all", text="None", icon='SELECT_NONE').action = 'DESELECT'
        layout.operator("mesh.select_all", text="Invert", icon='INVERSE').action = 'INVERT'

        layout.separator()

        layout.operator("mesh.select_linked", text="Linked", icon = "LINKED")
        layout.operator("mesh.faces_select_linked_flat", text="Linked Flat Faces", icon = "LINKED")
        layout.operator("mesh.select_linked_pick", text="Linked Pick Select", icon = "LINKED").deselect = False
        layout.operator("mesh.select_linked_pick", text="Linked Pick Deselect", icon = "LINKED").deselect = True

        layout.separator()

        # other
        layout.menu("VIEW3D_MT_edit_mesh_select_similar")

        layout.separator()

        # numeric
        layout.operator("mesh.select_random", text="Random", icon = "RANDOMIZE")
        layout.operator("mesh.select_nth", icon = "CHECKER_DESELECT")

        layout.separator()

        layout.operator("mesh.select_mirror", text="Mirror Selection", icon = "TRANSFORM_MIRROR")
        layout.operator("mesh.select_axis", text="Side of Active", icon = "SELECT_SIDEOFACTIVE")
        layout.operator("mesh.shortest_path_select", text="Shortest Path", icon = "SELECT_SHORTESTPATH")

        layout.separator()

        # geometric
        layout.operator("mesh.edges_select_sharp", text="Sharp Edges", icon = "SELECT_SHARPEDGES")

        layout.separator()

        # topology
        tool_settings = _context.tool_settings
        if tool_settings.mesh_select_mode[2] is False:
            layout.operator("mesh.select_non_manifold", text="Non Manifold", icon = "SELECT_NONMANIFOLD")
        layout.operator("mesh.select_loose", text="Loose Geometry", icon = "SELECT_LOOSE")
        layout.operator("mesh.select_interior_faces", text="Interior Faces", icon = "SELECT_INTERIOR")
        layout.operator("mesh.select_face_by_sides", text="Faces by Sides", icon = "SELECT_FACES_BY_SIDE")

        layout.separator()

        # loops
        layout.operator("mesh.loop_multi_select", text="Edge Loops", icon = "SELECT_EDGELOOP").ring = False
        layout.operator("mesh.loop_multi_select", text="Edge Rings", icon = "SELECT_EDGERING").ring = True
        layout.operator("mesh.loop_to_region", text = "Loop Inner Region", icon = "SELECT_LOOPINNER")
        layout.operator("mesh.region_to_loop", text = "Boundary Loop", icon = "SELECT_BOUNDARY")

        layout.separator()

        layout.operator("mesh.select_ungrouped", text="Ungrouped Vertices", icon = "SELECT_UNGROUPED_VERTS")

        layout.separator()

        layout.menu("VIEW3D_MT_edit_mesh_select_more_less")


class VIEW3D_MT_select_edit_curve(Menu):
    bl_label = "Select"

    def draw(self, _context):
        layout = self.layout

        layout.menu ("VIEW3D_MT_select_object_legacy")

        layout.operator("curve.select_all", text="All", icon='SELECT_ALL').action = 'SELECT'
        layout.operator("curve.select_all", text="None", icon='SELECT_NONE').action = 'DESELECT'
        layout.operator("curve.select_all", text="Invert", icon='INVERSE').action = 'INVERT'

        layout.separator()


        layout.operator("curve.select_linked", text="Linked", icon = "LINKED")
        layout.operator("curve.select_linked_pick", text="Linked Pick Select", icon = "LINKED").deselect = False
        layout.operator("curve.select_linked_pick", text="Linked Pick Deselect", icon = "LINKED").deselect = True

        layout.separator()

        layout.menu("VIEW3D_MT_select_edit_curve_select_similar")

        layout.separator()

        layout.operator("curve.select_random", text= "Random", icon = "RANDOMIZE")
        layout.operator("curve.select_nth", icon = "CHECKER_DESELECT")

        layout.separator()

        layout.operator("curve.de_select_first", icon = "SELECT_FIRST")
        layout.operator("curve.de_select_last", icon = "SELECT_LAST")
        layout.operator("curve.select_next", text = "Next", icon = "NEXTACTIVE")
        layout.operator("curve.select_previous", text = "Previous", icon = "PREVIOUSACTIVE")

        layout.separator()

        layout.operator("curve.select_more", text= "More", icon = "SELECTMORE")
        layout.operator("curve.select_less", text= "Less", icon = "SELECTLESS")

class VIEW3D_MT_select_edit_curve_select_similar(Menu):
    bl_label = "Similar"

    def draw(self, context):
        layout = self.layout

        layout.operator("curve.select_similar", text="Type", icon = "TYPE").type = 'TYPE'
        layout.operator("curve.select_similar", text="Radius", icon = "RADIUS").type = 'RADIUS'
        layout.operator("curve.select_similar", text="Weight", icon = "MOD_VERTEX_WEIGHT").type = 'WEIGHT'
        layout.operator("curve.select_similar", text="Direction", icon = "SWITCH_DIRECTION").type = 'DIRECTION'


class VIEW3D_MT_select_edit_surface(Menu):
    bl_label = "Select"

    def draw(self, _context):
        layout = self.layout

        layout.menu ("VIEW3D_MT_select_object_legacy")

        layout.operator("curve.select_all", text="All", icon='SELECT_ALL').action = 'SELECT'
        layout.operator("curve.select_all_none", text="None", icon='SELECT_NONE') # bfa - separated tooltip
        layout.operator("curve.select_all_inverse", text="Inverse", icon='INVERSE') # bfa - separated tooltip

        layout.separator()

        layout.operator("curve.select_linked", text="Linked", icon = "LINKED")
        layout.menu("VIEW3D_MT_select_edit_curve_select_similar")

        layout.separator()

        layout.operator("curve.select_random", text= "Random", icon = "RANDOMIZE")
        layout.operator("curve.select_nth", icon = "CHECKER_DESELECT")


        layout.separator()

        layout.operator("curve.select_row", text = "Control Point row", icon = "CONTROLPOINTROW")

        layout.separator()

        layout.operator("curve.select_more", text= "More", icon = "SELECTMORE")
        layout.operator("curve.select_less", text= "Less", icon = "SELECTLESS")


class VIEW3D_MT_select_edit_text(Menu):
    bl_label = "Select"

    def draw(self, _context):
        layout = self.layout

        layout.operator("font.select_all", text="All", icon = "SELECT_ALL")

        layout.separator()

        layout.operator("font.move_select", text = "Line End", icon = "HAND").type = 'LINE_END'
        layout.operator("font.move_select", text = "Line Begin", icon = "HAND").type = 'LINE_BEGIN'

        layout.separator()

        layout.operator("font.move_select", text = "Previous Character", icon = "HAND").type = 'PREVIOUS_CHARACTER'
        layout.operator("font.move_select", text = "Next Character", icon = "HAND").type = 'NEXT_CHARACTER'

        layout.separator()

        layout.operator("font.move_select", text = "Previous Word", icon = "HAND").type = 'PREVIOUS_WORD'
        layout.operator("font.move_select", text = "Next Word", icon = "HAND").type = 'NEXT_WORD'

        layout.separator()

        layout.operator("font.move_select", text = "Previous Line", icon = "HAND").type = 'PREVIOUS_LINE'
        layout.operator("font.move_select", text = "Next Line", icon = "HAND").type = 'NEXT_LINE'


class VIEW3D_MT_select_edit_metaball(Menu):
    bl_label = "Select"

    def draw(self, _context):
        layout = self.layout

        layout.menu ("VIEW3D_MT_select_object_legacy")

        layout.operator("mball.select_all", text="All", icon='SELECT_ALL').action = 'SELECT'
        layout.operator("mball.select_all", text="None", icon='SELECT_NONE').action = 'DESELECT'
        layout.operator("mball.select_all", text="Invert", icon='INVERSE').action = 'INVERT'

        layout.separator()

        layout.menu("VIEW3D_MT_select_edit_metaball_select_similar")

        layout.separator()

        layout.operator("mball.select_random_metaelems", text = "Random", icon = "RANDOMIZE")


class VIEW3D_MT_select_edit_metaball_select_similar(Menu):
    bl_label = "Similar"

    def draw(self, context):
        layout = self.layout

        layout.operator("mball.select_similar", text="Type", icon = "TYPE").type = 'TYPE'
        layout.operator("mball.select_similar", text="Radius", icon = "RADIUS").type = 'RADIUS'
        layout.operator("mball.select_similar", text="Stiffness", icon = "BEND").type = 'STIFFNESS'
        layout.operator("mball.select_similar", text="Rotation", icon = "ROTATE").type = 'ROTATION'


class VIEW3D_MT_edit_lattice_context_menu(Menu):
    bl_label = "Lattice Context Menu"

    def draw(self, context):
        layout = self.layout

        layout = self.layout

        layout.menu("VIEW3D_MT_mirror")
        layout.menu("VIEW3D_MT_edit_lattice_flip")
        layout.menu("VIEW3D_MT_snap")

        layout.separator()

        layout.operator("lattice.make_regular", icon = 'MAKE_REGULAR')


class VIEW3D_MT_select_edit_lattice(Menu):
    bl_label = "Select"

    def draw(self, _context):
        layout = self.layout

        layout.menu ("VIEW3D_MT_select_object_legacy")

        layout.operator("lattice.select_all", text="All", icon='SELECT_ALL').action = 'SELECT'
        layout.operator("lattice.select_all", text="None", icon='SELECT_NONE').action = 'DESELECT'
        layout.operator("lattice.select_all", text="Invert", icon='INVERSE').action = 'INVERT'

        layout.separator()

        layout.operator("lattice.select_mirror", text = "Mirror", icon = "TRANSFORM_MIRROR")
        layout.operator("lattice.select_random", text = "Random", icon = "RANDOMIZE")

        layout.separator()

        layout.operator("lattice.select_ungrouped", text="Ungrouped Vertices", icon = "SELECT_UNGROUPED_VERTS")

        layout.separator()

        layout.operator("lattice.select_more", text = "More", icon = "SELECTMORE")
        layout.operator("lattice.select_less", text = "Less", icon = "SELECTLESS")


class VIEW3D_MT_select_edit_armature(Menu):
    bl_label = "Select"

    def draw(self, _context):
        layout = self.layout

        layout.menu ("VIEW3D_MT_select_object_legacy")

        layout.operator("armature.select_all", text="All", icon='SELECT_ALL').action = 'SELECT'
        layout.operator("armature.select_all", text="None", icon='SELECT_NONE').action = 'DESELECT'
        layout.operator("armature.select_all", text="Invert", icon='INVERSE').action = 'INVERT'

        layout.separator()

        layout.operator_menu_enum("armature.select_similar", "type", text="Similar")

        layout.separator()

        layout.operator("armature.select_mirror", text="Mirror Selection", icon = "TRANSFORM_MIRROR").extend = False
        layout.operator("object.select_pattern", text="By Pattern", icon = "PATTERN")

        layout.separator()

        layout.operator("armature.select_linked", text="Linked", icon = "LINKED")

        layout.separator()

        props = layout.operator("armature.select_hierarchy", text="Parent", icon = "PARENT")
        props.extend = False
        props.direction = 'PARENT'

        props = layout.operator("armature.select_hierarchy", text="Child", icon = "CHILD")
        props.extend = False
        props.direction = 'CHILD'

        layout.separator()

        props = layout.operator("armature.select_hierarchy", text="Extend Parent", icon = "PARENT")
        props.extend = True
        props.direction = 'PARENT'

        props = layout.operator("armature.select_hierarchy", text="Extend Child", icon = "CHILD")
        props.extend = True
        props.direction = 'CHILD'

        layout.separator()

        layout.operator("armature.select_more", text="More", icon = "SELECTMORE")
        layout.operator("armature.select_less", text="Less", icon = "SELECTLESS")


class VIEW3D_MT_paint_gpencil(Menu):
    bl_label = "Paint"

    def draw(self, _context):
        layout = self.layout

        layout.operator("gpencil.vertex_color_set", text="Set Vertex Colors", icon = "NODE_VERTEX_COLOR")
        layout.operator("gpencil.stroke_reset_vertex_color", icon = "RESET")
        layout.separator()
        layout.operator("gpencil.vertex_color_invert", text="Invert", icon = "NODE_INVERT")
        layout.operator("gpencil.vertex_color_levels", text="Levels", icon = "LEVELS")
        layout.operator("gpencil.vertex_color_hsv", text="Hue Saturation Value", icon = "HUESATVAL")
        layout.operator("gpencil.vertex_color_brightness_contrast", text="Bright/Contrast", icon = "BRIGHTNESS_CONTRAST")


class VIEW3D_MT_select_gpencil(Menu):
    bl_label = "Select"

    def draw(self, context):
        layout = self.layout

        layout.menu ("VIEW3D_MT_select_gpencil_legacy")

        layout.operator("gpencil.select_all", text="All", icon='SELECT_ALL').action = 'SELECT'
        layout.operator("gpencil.select_all", text="None", icon='SELECT_NONE').action = 'DESELECT'
        layout.operator("gpencil.select_all", text="Invert", icon='INVERSE').action = 'INVERT'

        layout.separator()

        layout.operator("gpencil.select_linked", text="Linked", icon = "LINKED")
        layout.operator("gpencil.select_alternate", icon = "ALTERNATED")
        layout.menu("VIEW3D_MT_select_gpencil_grouped", text="Grouped")

        if context.mode == 'VERTEX_GPENCIL':
            layout.operator("gpencil.select_vertex_color", text="Vertex Color")

        layout.separator()

        layout.operator("gpencil.select_first", text = "First", icon = "SELECT_FIRST")
        layout.operator("gpencil.select_last", text = "Last", icon = "SELECT_LAST")

        layout.separator()

        layout.operator("gpencil.select_more", text = "More", icon = "SELECTMORE")
        layout.operator("gpencil.select_less", text = "Less", icon = "SELECTLESS")


class VIEW3D_MT_select_gpencil_legacy(Menu):
    bl_label = "Legacy"

    def draw(self, _context):
        layout = self.layout

        layout.operator("gpencil.select_box", icon = "BORDER_RECT")
        layout.operator("gpencil.select_circle", icon = "CIRCLE_SELECT")


class VIEW3D_MT_select_gpencil_grouped(Menu):
    bl_label = "Grouped"

    def draw(self, context):
        layout = self.layout

        layout.operator("gpencil.select_grouped", text="Layer", icon = "LAYER").type = 'LAYER'
        layout.operator("gpencil.select_grouped", text="Color", icon = "COLOR").type = 'MATERIAL'


class VIEW3D_MT_select_paint_mask(Menu):
    bl_label = "Select"

    def draw(self, _context):
        layout = self.layout

        layout.menu ("VIEW3D_MT_select_object_legacy")

        layout.operator("paint.face_select_all", text="All", icon = 'SELECT_ALL').action = 'SELECT'
        layout.operator("paint.face_select_all", text="None", icon='SELECT_NONE').action = 'DESELECT'
        layout.operator("paint.face_select_all", text="Invert", icon='INVERSE').action = 'INVERT'

        layout.separator()

        layout.operator("paint.face_select_linked", text="Linked", icon = "LINKED")
        layout.operator("paint.face_select_linked_pick", text="Linked Pick Select", icon = "LINKED").deselect = False
        layout.operator("paint.face_select_linked_pick", text="Linked Pick Deselect", icon = "LINKED").deselect = True


class VIEW3D_MT_select_paint_mask_vertex(Menu):
    bl_label = "Select"

    def draw(self, _context):
        layout = self.layout

        layout.menu ("VIEW3D_MT_select_object_legacy")

        layout.operator("paint.vert_select_all", text="All", icon='SELECT_ALL').action = 'SELECT'
        layout.operator("paint.vert_select_all", text="None", icon='SELECT_NONE').action = 'DESELECT'
        layout.operator("paint.vert_select_all", text="Invert", icon='INVERSE').action = 'INVERT'

        layout.separator()

        layout.operator("paint.vert_select_ungrouped", text="Ungrouped Vertices", icon = "SELECT_UNGROUPED_VERTS")


class VIEW3D_MT_angle_control(Menu):
    bl_label = "Angle Control"

    @classmethod
    def poll(cls, context):
        settings = UnifiedPaintPanel.paint_settings(context)
        if not settings:
            return False

        brush = settings.brush
        tex_slot = brush.texture_slot

        return tex_slot.has_texture_angle and tex_slot.has_texture_angle_source

    def draw(self, context):
        layout = self.layout

        settings = UnifiedPaintPanel.paint_settings(context)
        brush = settings.brush

        sculpt = (context.sculpt_object is not None)

        tex_slot = brush.texture_slot

        layout.prop(tex_slot, "use_rake", text="Rake")

        if brush.brush_capabilities.has_random_texture_angle and tex_slot.has_random_texture_angle:
            if sculpt:
                if brush.sculpt_capabilities.has_random_texture_angle:
                    layout.prop(tex_slot, "use_random", text="Random")
            else:
                layout.prop(tex_slot, "use_random", text="Random")


class VIEW3D_MT_mesh_add(Menu):
    bl_idname = "VIEW3D_MT_mesh_add"
    bl_label = "Mesh"

    def draw(self, _context):
        layout = self.layout

        layout.operator_context = 'INVOKE_REGION_WIN'

        layout.operator("mesh.primitive_plane_add", text="Plane", icon='MESH_PLANE')
        layout.operator("mesh.primitive_cube_add", text="Cube", icon='MESH_CUBE')
        layout.operator("mesh.primitive_circle_add", text="Circle", icon='MESH_CIRCLE')
        layout.operator("mesh.primitive_uv_sphere_add", text="UV Sphere", icon='MESH_UVSPHERE')
        layout.operator("mesh.primitive_ico_sphere_add", text="Ico Sphere", icon='MESH_ICOSPHERE')
        layout.operator("mesh.primitive_cylinder_add", text="Cylinder", icon='MESH_CYLINDER')
        layout.operator("mesh.primitive_cone_add", text="Cone", icon='MESH_CONE')
        layout.operator("mesh.primitive_torus_add", text="Torus", icon='MESH_TORUS')

        layout.separator()

        layout.operator("mesh.primitive_grid_add", text="Grid", icon='MESH_GRID')
        layout.operator("mesh.primitive_monkey_add", text="Monkey", icon='MESH_MONKEY')


class VIEW3D_MT_curve_add(Menu):
    bl_idname = "VIEW3D_MT_curve_add"
    bl_label = "Curve"

    def draw(self, _context):
        layout = self.layout

        layout.operator_context = 'INVOKE_REGION_WIN'

        layout.operator("curve.primitive_bezier_curve_add", text="Bezier", icon='CURVE_BEZCURVE')
        layout.operator("curve.primitive_bezier_circle_add", text="Circle", icon='CURVE_BEZCIRCLE')

        layout.separator()

        layout.operator("curve.primitive_nurbs_curve_add", text="Nurbs Curve", icon='CURVE_NCURVE')
        layout.operator("curve.primitive_nurbs_circle_add", text="Nurbs Circle", icon='CURVE_NCIRCLE')
        layout.operator("curve.primitive_nurbs_path_add", text="Path", icon='CURVE_PATH')


class VIEW3D_MT_surface_add(Menu):
    bl_idname = "VIEW3D_MT_surface_add"
    bl_label = "Surface"

    def draw(self, _context):
        layout = self.layout

        layout.operator_context = 'INVOKE_REGION_WIN'

        layout.operator("surface.primitive_nurbs_surface_curve_add", text="Surface Curve", icon='SURFACE_NCURVE')
        layout.operator("surface.primitive_nurbs_surface_circle_add", text="Surface Circle", icon='SURFACE_NCIRCLE')
        layout.operator("surface.primitive_nurbs_surface_surface_add", text="Surface Patch", icon='SURFACE_NSURFACE')
        layout.operator("surface.primitive_nurbs_surface_cylinder_add", text="Surface Cylinder", icon='SURFACE_NCYLINDER')
        layout.operator("surface.primitive_nurbs_surface_sphere_add", text="Surface Sphere", icon='SURFACE_NSPHERE')
        layout.operator("surface.primitive_nurbs_surface_torus_add", text="Surface Torus", icon='SURFACE_NTORUS')


class VIEW3D_MT_edit_metaball_context_menu(Menu):
    bl_label = "Metaball Context Menu"

    def draw(self, _context):
        layout = self.layout

        layout.operator_context = 'INVOKE_REGION_WIN'

        # Add
        layout.operator("mball.duplicate_move", icon = "DUPLICATE")

        layout.separator()

        # Modify
        layout.menu("VIEW3D_MT_mirror")
        layout.menu("VIEW3D_MT_snap")

        layout.separator()

        # Remove
        layout.operator_context = 'EXEC_REGION_WIN'
        layout.operator("mball.delete_metaelems", text="Delete", icon = "DELETE")


class VIEW3D_MT_metaball_add(Menu):
    bl_idname = "VIEW3D_MT_metaball_add"
    bl_label = "Metaball"

    def draw(self, _context):
        layout = self.layout

        layout.operator_context = 'INVOKE_REGION_WIN'
        layout.operator_enum("object.metaball_add", "type")


class TOPBAR_MT_edit_curve_add(Menu):
    bl_idname = "TOPBAR_MT_edit_curve_add"
    bl_label = "Add"
    bl_translation_context = i18n_contexts.operator_default

    def draw(self, context):
        is_surf = context.active_object.type == 'SURFACE'

        layout = self.layout
        layout.operator_context = 'EXEC_REGION_WIN'

        if is_surf:
            VIEW3D_MT_surface_add.draw(self, context)
        else:
            VIEW3D_MT_curve_add.draw(self, context)


class TOPBAR_MT_edit_armature_add(Menu):
    bl_idname = "TOPBAR_MT_edit_armature_add"
    bl_label = "Armature"

    def draw(self, _context):
        layout = self.layout

        layout.operator_context = 'EXEC_REGION_WIN'
        layout.operator("armature.bone_primitive_add", text="Single Bone", icon='BONE_DATA')


class VIEW3D_MT_armature_add(Menu):
    bl_idname = "VIEW3D_MT_armature_add"
    bl_label = "Armature"

    def draw(self, _context):
        layout = self.layout

        layout.operator_context = 'EXEC_REGION_WIN'
        layout.operator("object.armature_add", text="Single Bone", icon='BONE_DATA')


class VIEW3D_MT_light_add(Menu):
    bl_idname = "VIEW3D_MT_light_add"
    bl_label = "Light"

    def draw(self, _context):
        layout = self.layout

        layout.operator_context = 'INVOKE_REGION_WIN'
        layout.operator_enum("object.light_add", "type")


class VIEW3D_MT_lightprobe_add(Menu):
    bl_idname = "VIEW3D_MT_lightprobe_add"
    bl_label = "Light Probe"

    def draw(self, _context):
        layout = self.layout

        layout.operator_context = 'INVOKE_REGION_WIN'
        layout.operator_enum("object.lightprobe_add", "type")


class VIEW3D_MT_camera_add(Menu):
    bl_idname = "VIEW3D_MT_camera_add"
    bl_label = "Camera"

    def draw(self, _context):
        layout = self.layout
        layout.operator_context = 'EXEC_REGION_WIN'
        layout.operator("object.camera_add", text="Camera", icon='OUTLINER_OB_CAMERA')


class VIEW3D_MT_volume_add(Menu):
    bl_idname = "VIEW3D_MT_volume_add"
    bl_label = "Volume"

    def draw(self, _context):
        layout = self.layout
        layout.operator("object.volume_import", text="Import OpenVDB", icon='FILE_VOLUME')
        layout.operator("object.volume_add", text="Empty", icon='OUTLINER_OB_VOLUME')


class VIEW3D_MT_add(Menu):
    bl_label = "Add"
    bl_translation_context = i18n_contexts.operator_default

    def draw(self, context):
        layout = self.layout

        # note, don't use 'EXEC_SCREEN' or operators won't get the 'v3d' context.

        # Note: was EXEC_AREA, but this context does not have the 'rv3d', which prevents
        #       "align_view" to work on first call (see T32719).
        layout.operator_context = 'EXEC_REGION_WIN'

        # layout.operator_menu_enum("object.mesh_add", "type", text="Mesh", icon='OUTLINER_OB_MESH')
        layout.menu("VIEW3D_MT_mesh_add", icon='OUTLINER_OB_MESH')

        # layout.operator_menu_enum("object.curve_add", "type", text="Curve", icon='OUTLINER_OB_CURVE')
        layout.menu("VIEW3D_MT_curve_add", icon='OUTLINER_OB_CURVE')
        # layout.operator_menu_enum("object.surface_add", "type", text="Surface", icon='OUTLINER_OB_SURFACE')
        layout.menu("VIEW3D_MT_surface_add", icon='OUTLINER_OB_SURFACE')
        layout.menu("VIEW3D_MT_metaball_add", text="Metaball", icon='OUTLINER_OB_META')
        layout.operator("object.text_add", text="Text", icon='OUTLINER_OB_FONT')
        if context.preferences.experimental.use_new_hair_type:
            layout.operator("object.hair_add", text="Hair", icon='OUTLINER_OB_HAIR')
        if context.preferences.experimental.use_new_point_cloud_type:
            layout.operator("object.pointcloud_add", text="Point Cloud", icon='OUTLINER_OB_POINTCLOUD')
        layout.menu("VIEW3D_MT_volume_add", text="Volume", icon='OUTLINER_OB_VOLUME')
        layout.operator_menu_enum("object.gpencil_add", "type", text="Grease Pencil", icon='OUTLINER_OB_GREASEPENCIL')
        layout.separator()

        if VIEW3D_MT_armature_add.is_extended():
            layout.menu("VIEW3D_MT_armature_add", icon='OUTLINER_OB_ARMATURE')
        else:
            layout.operator("object.armature_add", text="Armature", icon='OUTLINER_OB_ARMATURE')

        layout.operator("object.add", text="Lattice", icon='OUTLINER_OB_LATTICE').type = 'LATTICE'
        layout.operator_menu_enum("object.empty_add", "type", text="Empty", icon='OUTLINER_OB_EMPTY')
        layout.menu("VIEW3D_MT_image_add", text="Image", icon='OUTLINER_OB_IMAGE')

        layout.separator()

        layout.operator("object.speaker_add", text="Speaker", icon='OUTLINER_OB_SPEAKER')
        layout.separator()

        if VIEW3D_MT_camera_add.is_extended():
            layout.menu("VIEW3D_MT_camera_add", icon='OUTLINER_OB_CAMERA')
        else:
            VIEW3D_MT_camera_add.draw(self, context)

        layout.menu("VIEW3D_MT_light_add", icon='OUTLINER_OB_LIGHT')

        layout.separator()

        layout.menu("VIEW3D_MT_lightprobe_add", icon='OUTLINER_OB_LIGHTPROBE')

        layout.separator()

        layout.operator_menu_enum("object.effector_add", "type", text="Force Field", icon='OUTLINER_OB_FORCE_FIELD')

        layout.separator()

        has_collections = bool(bpy.data.collections)
        col = layout.column()
        col.enabled = has_collections

        if not has_collections or len(bpy.data.collections) > 10:
            col.operator_context = 'INVOKE_REGION_WIN'
            col.operator(
                "object.collection_instance_add",
                text="Collection Instance" if has_collections else "No Collections to Instance",
                icon='OUTLINER_OB_GROUP_INSTANCE',
            )
        else:
            col.operator_menu_enum(
                "object.collection_instance_add",
                "collection",
                text="Collection Instance",
                icon='OUTLINER_OB_GROUP_INSTANCE',
            )


class VIEW3D_MT_image_add(Menu):
    bl_label = "Add Image"

    def draw(self, _context):
        layout = self.layout
        layout.operator("object.load_reference_image", text="Reference", icon='IMAGE_REFERENCE')
        layout.operator("object.load_background_image", text="Background", icon='IMAGE_BACKGROUND')


class VIEW3D_MT_object_relations(Menu):
    bl_label = "Relations"

    def draw(self, _context):
        layout = self.layout

        layout.operator("object.proxy_make", text="Make Proxy", icon='MAKE_PROXY')

        layout.operator("object.make_override_library", text="Make Library Override", icon = "LIBRARY_DATA_OVERRIDE")

        layout.operator("object.convert_proxy_to_override", icon='PROXY_OVERRIDE')

        layout.operator("object.make_dupli_face", icon = "MAKEDUPLIFACE")

        layout.separator()

        layout.operator_menu_enum("object.make_local", "type", text="Make Local")
        layout.menu("VIEW3D_MT_make_single_user")


class VIEW3D_MT_origin_set(Menu):
    bl_label = "Set Origin"

    def draw(self, context):
        layout = self.layout

        layout.operator("object.origin_set", icon ='GEOMETRY_TO_ORIGIN', text = "Geometry to Origin").type='GEOMETRY_ORIGIN'
        layout.operator("object.origin_set", icon ='ORIGIN_TO_GEOMETRY', text = "Origin to Geometry").type='ORIGIN_GEOMETRY'
        layout.operator("object.origin_set", icon ='ORIGIN_TO_CURSOR', text = "Origin to 3D Cursor").type='ORIGIN_CURSOR'
        layout.operator("object.origin_set", icon ='ORIGIN_TO_CENTEROFMASS', text = "Origin to Center of Mass (Surface)").type='ORIGIN_CENTER_OF_MASS'
        layout.operator("object.origin_set", icon ='ORIGIN_TO_VOLUME', text = "Origin to Center of Mass (Volume)").type='ORIGIN_CENTER_OF_VOLUME'


# ********** Object menu **********

class VIEW3D_MT_object(Menu):
    bl_context = "objectmode"
    bl_label = "Object"

    def draw(self, _context):
        layout = self.layout

        obj = _context.object
        is_eevee = _context.scene.render.engine == 'BLENDER_EEVEE'
        view = _context.space_data

        layout.menu("VIEW3D_MT_transform_object")
        layout.menu("VIEW3D_MT_origin_set")
        layout.menu("VIEW3D_MT_mirror")
        layout.menu("VIEW3D_MT_object_clear")
        layout.menu("VIEW3D_MT_object_apply")
        layout.menu("VIEW3D_MT_snap")

        layout.separator()

        layout.operator("object.duplicate_move", icon = "DUPLICATE")
        layout.operator("object.duplicate_move_linked", icon = "DUPLICATE")
        layout.operator("object.join", icon ='JOIN')

        layout.separator()

        layout.operator_context = 'EXEC_REGION_WIN'
        myvar = layout.operator("object.delete", text="Delete", icon = "DELETE")
        myvar.use_global = False
        myvar.confirm = False
        myvar = layout.operator("object.delete", text="Delete Global", icon = "DELETE")
        myvar.use_global = True
        myvar.confirm = False

        layout.separator()

        layout.operator("view3d.copybuffer", text="Copy Objects", icon='COPYDOWN')
        layout.operator("view3d.pastebuffer", text="Paste Objects", icon='PASTEDOWN')

        layout.separator()

        layout.menu("VIEW3D_MT_object_parent")
        #layout.menu("VIEW3D_MT_object_collection") # bfa, turned off
        layout.menu("VIEW3D_MT_object_relations")
        layout.menu("VIEW3D_MT_object_constraints")
        layout.menu("VIEW3D_MT_object_track")
        layout.menu("VIEW3D_MT_make_links")

        # shading just for mesh and curve objects
        if obj is None:
            pass

        elif obj.type in {'MESH', 'CURVE', 'SURFACE'}:

            layout.separator()

            layout.operator("object.shade_smooth", icon ='SHADING_SMOOTH')
            layout.operator("object.shade_flat", icon ='SHADING_FLAT')

        layout.separator()

        layout.menu("VIEW3D_MT_object_animation")
        layout.menu("VIEW3D_MT_object_rigid_body")

        layout.separator()

        layout.menu("VIEW3D_MT_object_quick_effects")
        layout.menu("VIEW3D_MT_subdivision_set")

        layout.separator()

        layout.menu("VIEW3D_MT_object_convert")

        layout.separator()

        layout.menu("VIEW3D_MT_object_showhide")
        layout.menu("VIEW3D_MT_object_cleanup")

        if obj is None:
            pass

        elif obj.type == 'CAMERA':
            layout.operator_context = 'INVOKE_REGION_WIN'

            layout.separator()

            if obj.data.type == 'PERSP':
                props = layout.operator("wm.context_modal_mouse", text="Adjust Focal Length", icon = "LENS_ANGLE")
                props.data_path_iter = "selected_editable_objects"
                props.data_path_item = "data.lens"
                props.input_scale = 0.1
                if obj.data.lens_unit == 'MILLIMETERS':
                    props.header_text = "Camera Focal Length: %.1fmm"
                else:
                    props.header_text = "Camera Focal Length: %.1f\u00B0"

            else:
                props = layout.operator("wm.context_modal_mouse", text="Camera Lens Scale", icon = "LENS_SCALE")
                props.data_path_iter = "selected_editable_objects"
                props.data_path_item = "data.ortho_scale"
                props.input_scale = 0.01
                props.header_text = "Camera Lens Scale: %.3f"

            if not obj.data.dof.focus_object:
                if view and view.camera == obj and view.region_3d.view_perspective == 'CAMERA':
                    props = layout.operator("ui.eyedropper_depth", text="DOF Distance (Pick)", icon = "DOF")
                else:
                    props = layout.operator("wm.context_modal_mouse", text="Adjust Focus Distance", icon = "DOF")
                    props.data_path_iter = "selected_editable_objects"
                    props.data_path_item = "data.dof.focus_distance"
                    props.input_scale = 0.02
                    props.header_text = "Focus Distance: %.3f"

        elif obj.type in {'CURVE', 'FONT'}:
            layout.operator_context = 'INVOKE_REGION_WIN'

            layout.separator()

            props = layout.operator("wm.context_modal_mouse", text="Adjust Extrusion", icon = "EXTRUDESIZE")
            props.data_path_iter = "selected_editable_objects"
            props.data_path_item = "data.extrude"
            props.input_scale = 0.01
            props.header_text = "Extrude: %.3f"

            props = layout.operator("wm.context_modal_mouse", text="Adjust Offset", icon = "WIDTH_SIZE")
            props.data_path_iter = "selected_editable_objects"
            props.data_path_item = "data.offset"
            props.input_scale = 0.01
            props.header_text = "Offset %.3f"


        elif obj.type == 'EMPTY':
            layout.operator_context = 'INVOKE_REGION_WIN'

            layout.separator()

            props = layout.operator("wm.context_modal_mouse", text="Adjust Empty Display Size", icon = "DRAWSIZE")
            props.data_path_iter = "selected_editable_objects"
            props.data_path_item = "empty_display_size"
            props.input_scale = 0.01
            props.header_text = "Empty Diosplay Size: %.3f"

        elif obj.type == 'LIGHT':
            light = obj.data

            layout.operator_context = 'INVOKE_REGION_WIN'

            layout.separator()

            props = layout.operator("wm.context_modal_mouse", text="Adjust Light Power", icon = "LIGHT_STRENGTH")
            props.data_path_iter = "selected_editable_objects"
            props.data_path_item = "data.energy"
            props.input_scale = 1.0
            props.header_text = "Light Power: %.3f"

            if light.type == 'AREA':
                if light.shape in {'RECTANGLE', 'ELLIPSE'}:
                    props = layout.operator("wm.context_modal_mouse", text="Adjust Area Light X Size", icon = "LIGHT_SIZE")
                    props.data_path_iter = "selected_editable_objects"
                    props.data_path_item = "data.size"
                    props.header_text = "Light Size X: %.3f"

                    props = layout.operator("wm.context_modal_mouse", text="Adjust Area Light Y Size", icon = "LIGHT_SIZE")
                    props.data_path_iter = "selected_editable_objects"
                    props.data_path_item = "data.size_y"
                    props.header_text = "Light Size Y: %.3f"
                else:
                    props = layout.operator("wm.context_modal_mouse", text="Adjust Area Light Size", icon = "LIGHT_SIZE")
                    props.data_path_iter = "selected_editable_objects"
                    props.data_path_item = "data.size"
                    props.header_text = "Light Size: %.3f"

            elif light.type in {'SPOT', 'POINT'}:
                props = layout.operator("wm.context_modal_mouse", text="Adjust Light Radius", icon = "RADIUS")
                props.data_path_iter = "selected_editable_objects"
                props.data_path_item = "data.shadow_soft_size"
                props.header_text = "Light Radius: %.3f"

            elif light.type == 'SUN':
                props = layout.operator("wm.context_modal_mouse", text="Adjust Sun Light Angle", icon = "ANGLE")
                props.data_path_iter = "selected_editable_objects"
                props.data_path_item = "data.angle"
                props.header_text = "Light Angle: %.3f"

            if light.type == 'SPOT':
                layout.separator()

                props = layout.operator("wm.context_modal_mouse", text="Adjust Spot Light Size", icon = "LIGHT_SIZE")
                props.data_path_iter = "selected_editable_objects"
                props.data_path_item = "data.spot_size"
                props.input_scale = 0.01
                props.header_text = "Spot Size: %.2f"

                props = layout.operator("wm.context_modal_mouse", text="Adjust Spot Light Blend", icon = "SPOT_BLEND")
                props.data_path_iter = "selected_editable_objects"
                props.data_path_item = "data.spot_blend"
                props.input_scale = -0.01
                props.header_text = "Spot Blend: %.2f"

            if light.type in ['SPOT', 'SUN', 'AREA']:
                props = layout.operator("object.transform_axis_target", text="Interactive Light Track", icon = "NODE_LIGHTPATH")


class VIEW3D_MT_object_animation(Menu):
    bl_label = "Animation"

    def draw(self, _context):
        layout = self.layout

        layout.operator("anim.keyframe_insert_menu", text="Insert Keyframe", icon= 'KEYFRAMES_INSERT')
        layout.operator("anim.keyframe_delete_v3d", text="Delete Keyframes", icon= 'KEYFRAMES_REMOVE')
        layout.operator("anim.keyframe_clear_v3d", text="Clear Keyframes", icon= 'KEYFRAMES_CLEAR')
        layout.operator("anim.keying_set_active_set", text="Change Keying Set", icon='TRIA_RIGHT')

        layout.separator()

<<<<<<< HEAD
        layout.operator("nla.bake", text="Bake Action", icon= 'BAKE_ACTION')
        layout.operator("gpencil.bake_mesh_animation", text="Bake Mesh to Grease Pencil", icon= 'BAKE_ACTION')
=======
        layout.operator("nla.bake", text="Bake Action...")
        layout.operator("gpencil.bake_mesh_animation", text="Bake Mesh to Grease Pencil...")
        layout.operator("gpencil.bake_grease_pencil_animation", text="Bake Object Transform to Grease Pencil...")
>>>>>>> 5d2e05da


class VIEW3D_MT_object_rigid_body(Menu):
    bl_label = "Rigid Body"

    def draw(self, _context):
        layout = self.layout

        layout.operator("rigidbody.objects_add", text="Add Active", icon='RIGID_ADD_ACTIVE').type = 'ACTIVE'
        layout.operator("rigidbody.objects_add", text="Add Passive", icon='RIGID_ADD_PASSIVE').type = 'PASSIVE'

        layout.separator()

        layout.operator("rigidbody.objects_remove", text="Remove", icon='RIGID_REMOVE')

        layout.separator()

        layout.operator("rigidbody.shape_change", text="Change Shape", icon='RIGID_CHANGE_SHAPE')
        layout.operator("rigidbody.mass_calculate", text="Calculate Mass", icon='RIGID_CALCULATE_MASS')
        layout.operator("rigidbody.object_settings_copy", text="Copy from Active", icon='RIGID_COPY_FROM_ACTIVE')
        layout.operator("object.visual_transform_apply", text="Apply Transformation", icon='RIGID_APPLY_TRANS')
        layout.operator("rigidbody.bake_to_keyframes", text="Bake To Keyframes", icon='RIGID_BAKE_TO_KEYFRAME')

        layout.separator()

        layout.operator("rigidbody.connect", text="Connect", icon='RIGID_CONSTRAINTS_CONNECT')


class VIEW3D_MT_object_clear(Menu):
    bl_label = "Clear"

    def draw(self, _context):
        layout = self.layout

        layout.operator("object.location_clear", text="Location", icon = "CLEARMOVE").clear_delta = False
        layout.operator("object.rotation_clear", text="Rotation", icon = "CLEARROTATE").clear_delta = False
        layout.operator("object.scale_clear", text="Scale", icon = "CLEARSCALE").clear_delta = False

        layout.separator()

        layout.operator("object.origin_clear", text="Origin", icon = "CLEARORIGIN")


class VIEW3D_MT_object_context_menu(Menu):
    bl_label = "Object Context Menu"

    def draw(self, context):

        layout = self.layout
        view = context.space_data

        obj = context.object

        selected_objects_len = len(context.selected_objects)

        # If nothing is selected
        # (disabled for now until it can be made more useful).
        '''
        if selected_objects_len == 0:

            layout.menu("VIEW3D_MT_add", text="Add", text_ctxt=i18n_contexts.operator_default)
            layout.operator("view3d.pastebuffer", text="Paste Objects", icon='PASTEDOWN')

            return
        '''

        # If something is selected

        # Individual object types.
        if obj is None:
            pass

        elif obj.type == 'CAMERA':
            layout.operator_context = 'INVOKE_REGION_WIN'

            layout.operator("view3d.object_as_camera", text="Set Active Camera", icon ="VIEW_SWITCHACTIVECAM")

            if obj.data.type == 'PERSP':
                props = layout.operator("wm.context_modal_mouse", text="Adjust Focal Length", icon = "LENS_ANGLE")
                props.data_path_iter = "selected_editable_objects"
                props.data_path_item = "data.lens"
                props.input_scale = 0.1
                if obj.data.lens_unit == 'MILLIMETERS':
                    props.header_text = "Camera Focal Length: %.1fmm"
                else:
                    props.header_text = "Camera Focal Length: %.1f\u00B0"

            else:
                props = layout.operator("wm.context_modal_mouse", text="Camera Lens Scale", icon = "LENS_SCALE")
                props.data_path_iter = "selected_editable_objects"
                props.data_path_item = "data.ortho_scale"
                props.input_scale = 0.01
                props.header_text = "Camera Lens Scale: %.3f"

            if not obj.data.dof.focus_object:
                if view and view.camera == obj and view.region_3d.view_perspective == 'CAMERA':
                    props = layout.operator("ui.eyedropper_depth", text="DOF Distance (Pick)", icon = "DOF")
                else:
                    props = layout.operator("wm.context_modal_mouse", text="Adjust Focus Distance", icon = "DOF")
                    props.data_path_iter = "selected_editable_objects"
                    props.data_path_item = "data.dof.focus_distance"
                    props.input_scale = 0.02
                    props.header_text = "Focus Distance: %.3f"

            layout.separator()

        elif obj.type in {'CURVE', 'FONT'}:
            layout.operator_context = 'INVOKE_REGION_WIN'

            props = layout.operator("wm.context_modal_mouse", text="Adjust Extrusion", icon = "EXTRUDESIZE")
            props.data_path_iter = "selected_editable_objects"
            props.data_path_item = "data.extrude"
            props.input_scale = 0.01
            props.header_text = "Extrude: %.3f"

            props = layout.operator("wm.context_modal_mouse", text="Adjust Offset", icon = "WIDTH_SIZE")
            props.data_path_iter = "selected_editable_objects"
            props.data_path_item = "data.offset"
            props.input_scale = 0.01
            props.header_text = "Offset: %.3f"

            layout.separator()

        elif obj.type == 'EMPTY':
            layout.operator_context = 'INVOKE_REGION_WIN'

            props = layout.operator("wm.context_modal_mouse", text="Adjust Empty Display Size", icon = "DRAWSIZE")
            props.data_path_iter = "selected_editable_objects"
            props.data_path_item = "empty_display_size"
            props.input_scale = 0.01
            props.header_text = "Empty Display Size: %.3f"

            layout.separator()

            if obj.empty_display_type == 'IMAGE':
                layout.operator("gpencil.trace_image", icon = "FILE_IMAGE")

                layout.separator()

        elif obj.type == 'LIGHT':
            light = obj.data

            layout.operator_context = 'INVOKE_REGION_WIN'

            props = layout.operator("wm.context_modal_mouse", text="Adjust Light Power", icon = "LIGHT_STRENGTH")
            props.data_path_iter = "selected_editable_objects"
            props.data_path_item = "data.energy"
            props.input_scale = 1.0
            props.header_text = "Light Power: %.3f"

            if light.type == 'AREA':
                if light.shape in {'RECTANGLE', 'ELLIPSE'}:
                    props = layout.operator("wm.context_modal_mouse", text="Adjust Area Light X Size", icon = "LIGHT_SIZE")
                    props.data_path_iter = "selected_editable_objects"
                    props.data_path_item = "data.size"
                    props.header_text = "Light Size X: %.3f"

                    props = layout.operator("wm.context_modal_mouse", text="Adjust Area Light Y Size", icon = "LIGHT_SIZE")
                    props.data_path_iter = "selected_editable_objects"
                    props.data_path_item = "data.size_y"
                    props.header_text = "Light Size Y: %.3f"
                else:
                    props = layout.operator("wm.context_modal_mouse", text="Adjust Area Light Size", icon = "LIGHT_SIZE")
                    props.data_path_iter = "selected_editable_objects"
                    props.data_path_item = "data.size"
                    props.header_text = "Light Size: %.3f"

            elif light.type in {'SPOT', 'POINT'}:
                props = layout.operator("wm.context_modal_mouse", text="Adjust Light Radius", icon = "RADIUS")
                props.data_path_iter = "selected_editable_objects"
                props.data_path_item = "data.shadow_soft_size"
                props.header_text = "Light Radius: %.3f"

            elif light.type == 'SUN':
                props = layout.operator("wm.context_modal_mouse", text="Adjust Sun Light Angle", icon = "ANGLE")
                props.data_path_iter = "selected_editable_objects"
                props.data_path_item = "data.angle"
                props.header_text = "Light Angle: %.3f"

            if light.type == 'SPOT':
                layout.separator()

                props = layout.operator("wm.context_modal_mouse", text="Adjust Spot Light Size", icon = "LIGHT_SIZE")
                props.data_path_iter = "selected_editable_objects"
                props.data_path_item = "data.spot_size"
                props.input_scale = 0.01
                props.header_text = "Spot Size: %.2f"

                props = layout.operator("wm.context_modal_mouse", text="Adjust Spot Light Blend", icon = "SPOT_BLEND")
                props.data_path_iter = "selected_editable_objects"
                props.data_path_item = "data.spot_blend"
                props.input_scale = -0.01
                props.header_text = "Spot Blend: %.2f"

            layout.separator()

        # Shared among some object types.
        if obj is not None:
            if obj.type in {'MESH', 'CURVE', 'SURFACE'}:
                layout.operator("object.shade_smooth", text="Shade Smooth", icon = "SHADING_SMOOTH")
                layout.operator("object.shade_flat", text="Shade Flat", icon = "SHADING_FLAT")

                layout.separator()

            if obj.type in {'MESH', 'CURVE', 'SURFACE', 'ARMATURE', 'GPENCIL'}:
                if selected_objects_len > 1:
                    layout.operator("object.join")

            if obj.type in {'MESH', 'CURVE', 'SURFACE', 'POINTCLOUD', 'META', 'FONT'}:
                layout.operator_menu_enum("object.convert", "target")

            if obj.type == 'GPENCIL':
                layout.operator_menu_enum("gpencil.convert", "type", text="Convert To")

            if (
                    obj.type in {'MESH', 'CURVE', 'SURFACE', 'GPENCIL', 'LATTICE', 'ARMATURE', 'META'} or
                    (obj.type == 'EMPTY' and obj.instance_collection is not None)
            ):
                layout.operator_context = 'INVOKE_REGION_WIN'
                layout.operator_menu_enum("object.origin_set", text="Set Origin", property="type")
                layout.operator_context = 'INVOKE_DEFAULT'

                layout.separator()

        # Shared among all object types
        layout.operator("view3d.copybuffer", text="Copy Objects", icon='COPYDOWN')
        layout.operator("view3d.pastebuffer", text="Paste Objects", icon='PASTEDOWN')

        layout.separator()

        layout.operator("object.duplicate_move", icon='DUPLICATE')
        layout.operator("object.duplicate_move_linked", icon = "DUPLICATE")

        layout.separator()

        props = layout.operator("wm.call_panel", text="Rename Active Object", icon='RENAME')
        props.name = "TOPBAR_PT_name"
        props.keep_open = False

        layout.separator()

        layout.menu("VIEW3D_MT_mirror")
        layout.menu("VIEW3D_MT_snap")
        layout.menu("VIEW3D_MT_object_parent")
        layout.operator_context = 'INVOKE_REGION_WIN'

        if view and view.local_view:
            layout.operator("view3d.localview_remove_from", icon= 'VIEW_REMOVE_LOCAL')
        else:
            layout.operator("object.move_to_collection", icon= 'GROUP')

        layout.separator()

        layout.operator("anim.keyframe_insert_menu", text="Insert Keyframe", icon= 'KEYFRAMES_INSERT')

        layout.separator()

        layout.operator_context = 'EXEC_REGION_WIN'
        layout.operator("object.delete", text="Delete", icon = "DELETE").use_global = False


class VIEW3D_MT_object_shading(Menu):
    # XXX, this menu is a place to store shading operator in object mode
    bl_label = "Shading"

    def draw(self, _context):
        layout = self.layout
        layout.operator("object.shade_smooth", text="Smooth", icon = "SHADING_SMOOTH")
        layout.operator("object.shade_flat", text="Flat", icon = "SHADING_FLAT")


class VIEW3D_MT_object_apply(Menu):
    bl_label = "Apply"

    def draw(self, _context):
        layout = self.layout

        props = layout.operator("object.transform_apply", text="Location", text_ctxt=i18n_contexts.default, icon = "APPLYMOVE")
        props.location, props.rotation, props.scale = True, False, False

        props = layout.operator("object.transform_apply", text="Rotation", text_ctxt=i18n_contexts.default, icon = "APPLYROTATE")
        props.location, props.rotation, props.scale = False, True, False

        props = layout.operator("object.transform_apply", text="Scale", text_ctxt=i18n_contexts.default, icon = "APPLYSCALE")
        props.location, props.rotation, props.scale = False, False, True

        props = layout.operator("object.transform_apply", text="All Transforms", text_ctxt=i18n_contexts.default, icon = "APPLYALL")
        props.location, props.rotation, props.scale = True, True, True

        props = layout.operator("object.transform_apply", text="Rotation & Scale", text_ctxt=i18n_contexts.default, icon = "APPLY_ROTSCALE")
        props.location, props.rotation, props.scale = False, True, True

        layout.separator()

        layout.operator("object.transforms_to_deltas", text="Location to Deltas", text_ctxt=i18n_contexts.default, icon = "APPLYMOVEDELTA").mode = 'LOC'
        layout.operator("object.transforms_to_deltas", text="Rotation to Deltas", text_ctxt=i18n_contexts.default, icon = "APPLYROTATEDELTA").mode = 'ROT'
        layout.operator("object.transforms_to_deltas", text="Scale to Deltas", text_ctxt=i18n_contexts.default, icon = "APPLYSCALEDELTA").mode = 'SCALE'
        layout.operator("object.transforms_to_deltas", text="All Transforms to Deltas", text_ctxt=i18n_contexts.default, icon = "APPLYALLDELTA").mode = 'ALL'
        layout.operator("object.anim_transforms_to_deltas", icon = "APPLYANIDELTA")

        layout.separator()

        layout.operator("object.visual_transform_apply", text="Visual Transform", text_ctxt=i18n_contexts.default, icon = "VISUALTRANSFORM")
        layout.operator("object.duplicates_make_real", icon = "MAKEDUPLIREAL")


class VIEW3D_MT_object_parent(Menu):
    bl_label = "Parent"

    def draw(self, _context):
        layout = self.layout
        operator_context_default = layout.operator_context

        layout.operator_enum("object.parent_set", "type")

        layout.separator()

        layout.operator_context = 'EXEC_REGION_WIN'
        layout.operator("object.parent_no_inverse_set", icon = "PARENT")
        layout.operator_context = operator_context_default

        layout.separator()

        layout.operator_enum("object.parent_clear", "type")


class VIEW3D_MT_object_track(Menu):
    bl_label = "Track"

    def draw(self, _context):
        layout = self.layout

        layout.operator("object.track_set", text = "Damped Track Constraint", icon = "CONSTRAINT_DATA").type = "DAMPTRACK"
        layout.operator("object.track_set", text = "Track to Constraint", icon = "CONSTRAINT_DATA").type = "TRACKTO"
        layout.operator("object.track_set", text = "Lock Track Constraint", icon = "CONSTRAINT_DATA").type = "LOCKTRACK"

        layout.separator()

        layout.operator("object.track_clear", text= "Clear Track", icon = "CLEAR_TRACK").type = 'CLEAR'
        layout.operator("object.track_clear", text= "Clear Track - Keep Transformation", icon = "CLEAR_TRACK").type = 'CLEAR_KEEP_TRANSFORM'


class VIEW3D_MT_object_collection(Menu):
    bl_label = "Collection"

    def draw(self, _context):
        layout = self.layout

        layout.operator("object.move_to_collection", icon='GROUP')
        layout.operator("object.link_to_collection", icon='GROUP')

        layout.separator()

        layout.operator("collection.create", icon='COLLECTION_NEW')
        # layout.operator_menu_enum("collection.objects_remove", "collection")  # BUGGY
        layout.operator("collection.objects_remove", icon = "DELETE")
        layout.operator("collection.objects_remove_all", icon = "DELETE")

        layout.separator()

        layout.operator("collection.objects_add_active", icon='GROUP')
        layout.operator("collection.objects_remove_active", icon = "DELETE")


class VIEW3D_MT_object_constraints(Menu):
    bl_label = "Constraints"

    def draw(self, _context):
        layout = self.layout

        layout.operator("object.constraint_add_with_targets", icon = "CONSTRAINT_DATA")
        layout.operator("object.constraints_copy", icon = "COPYDOWN")

        layout.separator()

        layout.operator("object.constraints_clear", icon = "CLEAR_CONSTRAINT")


class VIEW3D_MT_object_quick_effects(Menu):
    bl_label = "Quick Effects"

    def draw(self, _context):
        layout = self.layout

        layout.operator("object.quick_fur", icon = "HAIR")
        layout.operator("object.quick_explode", icon = "MOD_EXPLODE")
        layout.operator("object.quick_smoke", icon = "MOD_SMOKE")
        layout.operator("object.quick_liquid", icon = "MOD_FLUIDSIM")


class VIEW3D_MT_object_showhide(Menu):
    bl_label = "Show/Hide"

    def draw(self, _context):
        layout = self.layout

        layout.operator("object.hide_view_clear", text="Show Hidden", icon = "HIDE_OFF")

        layout.separator()

        layout.operator("object.hide_view_set", text="Hide Selected", icon = "HIDE_ON").unselected = False
        layout.operator("object.hide_view_set", text="Hide Unselected", icon = "HIDE_UNSELECTED").unselected = True


class VIEW3D_MT_object_cleanup(Menu):
    bl_label = "Clean Up"

    def draw(self, _context):
        layout = self.layout

        layout.operator("object.vertex_group_clean", text="Clean Vertex Group Weights", icon = 'CLEAN_CHANNELS').group_select_mode = 'ALL'
        layout.operator("object.vertex_group_limit_total", text="Limit Total Vertex Groups", icon = 'WEIGHT_LIMIT_TOTAL').group_select_mode = 'ALL'

        layout.separator()

        layout.operator("object.material_slot_remove_unused", text="Remove Unused Material Slots", icon = 'DELETE')


class VIEW3D_MT_make_single_user(Menu):
    bl_label = "Make Single User"

    def draw(self, _context):
        layout = self.layout
        layout.operator_context = 'EXEC_REGION_WIN'

        props = layout.operator("object.make_single_user", text="Object", icon='MAKE_SINGLE_USER')
        props.object = True
        props.obdata = props.material = props.animation = False

        props = layout.operator("object.make_single_user", text="Object & Data", icon='MAKE_SINGLE_USER')
        props.object = props.obdata = True
        props.material = props.animation = False

        props = layout.operator("object.make_single_user", text="Object & Data & Materials", icon='MAKE_SINGLE_USER')
        props.object = props.obdata = props.material = True
        props.animation = False

        props = layout.operator("object.make_single_user", text="Materials", icon='MAKE_SINGLE_USER')
        props.material = True
        props.object = props.obdata = props.animation = False

        props = layout.operator("object.make_single_user", text="Object Animation", icon='MAKE_SINGLE_USER')
        props.animation = True
        props.object = props.obdata = props.material = False


class VIEW3D_MT_object_convert(Menu):
    bl_label = "Convert"

    def draw(self, context):
        layout = self.layout
        ob = context.active_object

        if ob and ob.type == 'GPENCIL' and context.gpencil_data:
            layout.operator_enum("gpencil.convert", "type")
        else:
            layout.operator_enum("object.convert", "target")

        # Potrace lib dependency.
        if bpy.app.build_options.potrace:
            layout.operator("gpencil.trace_image", icon='OUTLINER_OB_GREASEPENCIL')


class VIEW3D_MT_make_links(Menu):
    bl_label = "Link/Transfer Data"

    def draw(self, _context):
        layout = self.layout
        operator_context_default = layout.operator_context

        if len(bpy.data.scenes) > 10:
            layout.operator_context = 'INVOKE_REGION_WIN'
            layout.operator("object.make_links_scene", text="Link Objects to Scene", icon='OUTLINER_OB_EMPTY')
        else:
            layout.operator_context = 'EXEC_REGION_WIN'
            layout.operator_menu_enum("object.make_links_scene", "scene", text="Link Objects to Scene")

        layout.separator()

        layout.operator_context = operator_context_default

        layout.operator_enum("object.make_links_data", "type")  # inline

        layout.separator()

        layout.operator("object.join_uvs", text="Copy UV Maps", icon = "TRANSFER_UV")

        layout.separator()

        layout.operator("object.data_transfer", icon ='TRANSFER_DATA')
        layout.operator("object.datalayout_transfer", icon ='TRANSFER_DATA_LAYOUT')


class VIEW3D_MT_brush(Menu):
    bl_label = "Brush"

    def draw(self, context):
        layout = self.layout

        settings = UnifiedPaintPanel.paint_settings(context)
        brush = getattr(settings, "brush", None)
        obj = context.active_object
        mesh = context.object.data # face selection masking for painting

        # skip if no active brush
        if not brush:
            layout.label(text="No Brush selected. Please select a brush first", icon='INFO')
            return

        tex_slot = brush.texture_slot
        mask_tex_slot = brush.mask_texture_slot

        # brush tool
        if context.sculpt_object:
            layout.operator("brush.reset", icon = "BRUSH_RESET")

        if tex_slot.map_mode == 'STENCIL':

            layout.separator()

            layout.operator("brush.stencil_control", text = 'Move Stencil Texture', icon ='TRANSFORM_MOVE').mode = 'TRANSLATION'
            layout.operator("brush.stencil_control", text = 'Rotate Stencil Texture', icon ='TRANSFORM_ROTATE').mode = 'ROTATION'
            layout.operator("brush.stencil_control", text = 'Scale Stencil Texture', icon ='TRANSFORM_SCALE').mode = 'SCALE'
            layout.operator("brush.stencil_reset_transform", text = "Reset Stencil Texture position", icon = "RESET")

        if mask_tex_slot.map_mode == 'STENCIL':

            layout.separator()

            myvar = layout.operator("brush.stencil_control", text = "Move Stencil Mask Texture", icon ='TRANSFORM_MOVE')
            myvar.mode = 'TRANSLATION'
            myvar.texmode = 'SECONDARY'
            myvar = layout.operator("brush.stencil_control", text = "Rotate Stencil Mask Texture", icon ='TRANSFORM_ROTATE')
            myvar.mode = 'ROTATION'
            myvar.texmode = 'SECONDARY'
            myvar = layout.operator("brush.stencil_control", text = "Scale Stencil Mask Texture", icon ='TRANSFORM_SCALE')
            myvar.mode = 'SCALE'
            myvar.texmode = 'SECONDARY'
            layout.operator("brush.stencil_reset_transform", text = "Reset Stencil Mask Texture position", icon = "RESET").mask = True


        # If face selection masking for painting is active
        if mesh.use_paint_mask:

            layout.separator()

            layout.menu("VIEW3D_MT_facemask_showhide") ### show hide for face mask tool

        # Color picker just in vertex and texture paint
        if obj.mode in {'VERTEX_PAINT', 'TEXTURE_PAINT'}:

            layout.separator()

            layout.operator("paint.sample_color", text = "Color Picker", icon='EYEDROPPER')


class VIEW3D_MT_brush_curve_presets(Menu):
    bl_label = "Curve Preset"

    def draw(self, context):
        layout = self.layout

        toolsettings = context.tool_settings.image_paint
        brush = toolsettings.brush

        layout.operator("brush.curve_preset", icon='SHARPCURVE', text="Sharp").shape = 'SHARP'
        layout.operator("brush.curve_preset", icon='SMOOTHCURVE', text="Smooth").shape = 'SMOOTH'
        layout.operator("brush.curve_preset", icon='NOCURVE', text="Max").shape = 'MAX'
        layout.operator("brush.curve_preset", icon='LINCURVE', text="Line").shape = 'LINE'
        layout.operator("brush.curve_preset", icon='ROOTCURVE', text="Root").shape = 'ROOT'
        layout.operator("brush.curve_preset", icon='SPHERECURVE', text="Round").shape = 'ROUND'

# Show hide menu for face selection masking
class VIEW3D_MT_facemask_showhide(Menu):
    bl_label = "Show/Hide"

    def draw(self, context):
        layout = self.layout

        layout.operator("paint.face_select_reveal", text="Show Hidden", icon = "HIDE_OFF")
        layout.operator("paint.face_select_hide", text="Hide Selected", icon = "HIDE_ON").unselected = False
        layout.operator("paint.face_select_hide", text="Hide Unselected", icon = "HIDE_UNSELECTED").unselected = True


class VIEW3D_MT_paint_vertex(Menu):
    bl_label = "Paint"

    def draw(self, _context):
        layout = self.layout

        layout.operator("paint.vertex_color_set", icon = "COLOR")
        layout.operator("paint.vertex_color_smooth", icon = "PARTICLEBRUSH_SMOOTH")
        layout.operator("paint.vertex_color_dirt", icon = "DIRTY_VERTEX")
        layout.operator("paint.vertex_color_from_weight", icon = "VERTCOLFROMWEIGHT")

        layout.separator()

        layout.operator("paint.vertex_color_invert", text="Invert", icon = "REVERSE_COLORS")
        layout.operator("paint.vertex_color_levels", text="Levels", icon = "LEVELS")
        layout.operator("paint.vertex_color_hsv", text="Hue Saturation Value", icon = "HUESATVAL")
        layout.operator("paint.vertex_color_brightness_contrast", text="Bright/Contrast", icon = "BRIGHTNESS_CONTRAST")


class VIEW3D_MT_paint_vertex_specials(Menu):
    bl_label = "Vertex Paint Context Menu"

    def draw(self, context):
        layout = self.layout
        # TODO: populate with useful items.
        layout.operator("paint.vertex_color_set", icon = "COLOR")
        layout.separator()
        layout.operator("paint.vertex_color_smooth", icon = "PARTICLEBRUSH_SMOOTH")


class VIEW3D_MT_paint_texture_specials(Menu):
    bl_label = "Texture Paint Context Menu"

    def draw(self, context):
        layout = self.layout
        # TODO: populate with useful items.
        layout.operator("image.save_dirty", icon = "FILE_TICK")


class VIEW3D_MT_hook(Menu):
    bl_label = "Hooks"

    def draw(self, context):
        layout = self.layout
        layout.operator_context = 'EXEC_AREA'
        layout.operator("object.hook_add_newob", icon = "HOOK_NEW")
        layout.operator("object.hook_add_selob", icon = "HOOK_SELECTED").use_bone = False
        layout.operator("object.hook_add_selob", text="Hook to Selected Object Bone", icon = "HOOK_BONE").use_bone = True

        if any([mod.type == 'HOOK' for mod in context.active_object.modifiers]):
            layout.separator()

            layout.operator_menu_enum("object.hook_assign", "modifier", icon = "HOOK_ASSIGN")
            layout.operator_menu_enum("object.hook_remove", "modifier", icon = "HOOK_REMOVE")

            layout.separator()

            layout.operator_menu_enum("object.hook_select", "modifier", icon = "HOOK_SELECT")
            layout.operator_menu_enum("object.hook_reset", "modifier", icon = "HOOK_RESET")
            layout.operator_menu_enum("object.hook_recenter", "modifier", icon = "HOOK_RECENTER")


class VIEW3D_MT_vertex_group(Menu):
    bl_label = "Vertex Groups"

    def draw(self, context):
        layout = self.layout

        layout.operator_context = 'EXEC_AREA'
        layout.operator("object.vertex_group_assign_new", icon = "GROUP_VERTEX")

        ob = context.active_object
        if ob.mode == 'EDIT' or (ob.mode == 'WEIGHT_PAINT' and ob.type == 'MESH' and ob.data.use_paint_mask_vertex):
            if ob.vertex_groups.active:
                layout.separator()

                layout.operator("object.vertex_group_assign", text="Assign to Active Group", icon = "ADD_TO_ACTIVE")
                layout.operator("object.vertex_group_remove_from", text="Remove from Active Group", icon = "REMOVE_SELECTED_FROM_ACTIVE_GROUP").use_all_groups = False
                layout.operator("object.vertex_group_remove_from", text="Remove from All", icon = "REMOVE_FROM_ALL_GROUPS").use_all_groups = True

        if ob.vertex_groups.active:
            layout.separator()

            layout.operator_menu_enum("object.vertex_group_set_active", "group", text="Set Active Group")
            layout.operator("object.vertex_group_remove", text="Remove Active Group", icon = "REMOVE_ACTIVE_GROUP").all = False
            layout.operator("object.vertex_group_remove", text="Remove All Groups", icon = "REMOVE_ALL_GROUPS").all = True


class VIEW3D_MT_gpencil_vertex_group(Menu):
    bl_label = "Vertex Groups"

    def draw(self, context):
        layout = self.layout

        layout.operator_context = 'EXEC_AREA'
        ob = context.active_object

        layout.operator("object.vertex_group_add", text="Add New Group", icon = "GROUP_VERTEX")
        ob = context.active_object
        if ob.vertex_groups.active:
            layout.separator()

            layout.operator("gpencil.vertex_group_assign", text="Assign", icon = "ADD_TO_ACTIVE")
            layout.operator("gpencil.vertex_group_remove_from", text="Remove", icon = "REMOVE_SELECTED_FROM_ACTIVE_GROUP")

            layout.operator("gpencil.vertex_group_select", text="Select", icon = "SELECT_ALL" )
            layout.operator("gpencil.vertex_group_deselect", text="Deselect", icon = "SELECT_NONE" )

class VIEW3D_MT_paint_weight_lock(Menu):
    bl_label = "Vertex Group Locks"

    def draw(self, _context):
        layout = self.layout

        op = layout.operator("object.vertex_group_lock", text="Lock All", icon='LOCKED')
        op.action, op.mask = 'LOCK', 'ALL'
        op = layout.operator("object.vertex_group_lock", text="Unlock All", icon='UNLOCKED')
        op.action, op.mask = 'UNLOCK', 'ALL'
        op = layout.operator("object.vertex_group_lock", text="Lock Selected", icon='LOCKED')
        op.action, op.mask = 'LOCK', 'SELECTED'
        op = layout.operator("object.vertex_group_lock", text="Unlock Selected", icon='UNLOCKED')
        op.action, op.mask = 'UNLOCK', 'SELECTED'
        op = layout.operator("object.vertex_group_lock", text="Lock Unselected", icon='LOCKED')
        op.action, op.mask = 'LOCK', 'UNSELECTED'
        op = layout.operator("object.vertex_group_lock",  text="Unlock Unselected", icon='UNLOCKED')
        op.action, op.mask = 'UNLOCK', 'UNSELECTED'
        op = layout.operator("object.vertex_group_lock", text="Lock Only Selected", icon='RESTRICT_SELECT_OFF')
        op.action, op.mask = 'LOCK', 'INVERT_UNSELECTED'
        op = layout.operator("object.vertex_group_lock", text="Lock Only Unselected", icon='RESTRICT_SELECT_ON')
        op.action, op.mask = 'UNLOCK', 'INVERT_UNSELECTED'
        op = layout.operator("object.vertex_group_lock", text="Invert Locks", icon='INVERSE')
        op.action, op.mask = 'INVERT', 'ALL'


class VIEW3D_MT_paint_weight(Menu):
    bl_label = "Weights"

    @staticmethod
    def draw_generic(layout, is_editmode=False):

        if not is_editmode:

            layout.operator("paint.weight_from_bones", text = "Assign Automatic from Bones", icon = "BONE_DATA").type = 'AUTOMATIC'
            layout.operator("paint.weight_from_bones", text = "Assign from Bone Envelopes", icon = "ENVELOPE_MODIFIER").type = 'ENVELOPES'

            layout.separator()

        layout.operator("object.vertex_group_normalize_all", text = "Normalize All", icon='WEIGHT_NORMALIZE_ALL')
        layout.operator("object.vertex_group_normalize", text = "Normalize", icon='WEIGHT_NORMALIZE')

        layout.separator()

        layout.operator("object.vertex_group_mirror", text="Mirror", icon='WEIGHT_MIRROR')
        layout.operator("object.vertex_group_invert", text="Invert", icon='WEIGHT_INVERT')
        layout.operator("object.vertex_group_clean", text="Clean", icon='WEIGHT_CLEAN')

        layout.separator()

        layout.operator("object.vertex_group_quantize", text = "Quantize", icon = "WEIGHT_QUANTIZE")
        layout.operator("object.vertex_group_levels", text = "Levels", icon = 'WEIGHT_LEVELS')
        layout.operator("object.vertex_group_smooth", text = "Smooth", icon='WEIGHT_SMOOTH')

        if not is_editmode:
            props = layout.operator("object.data_transfer", text="Transfer Weights", icon = 'WEIGHT_TRANSFER_WEIGHTS')
            props.use_reverse_transfer = True
            props.data_type = 'VGROUP_WEIGHTS'

        layout.operator("object.vertex_group_limit_total", text="Limit Total", icon='WEIGHT_LIMIT_TOTAL')
        layout.operator("object.vertex_group_fix", text="Fix Deforms", icon='WEIGHT_FIX_DEFORMS')

        if not is_editmode:
            layout.separator()

            layout.operator("paint.weight_set", icon = "MOD_VERTEX_WEIGHT")

        layout.menu("VIEW3D_MT_paint_weight_lock", text="Locks")

    def draw(self, _context):
        self.draw_generic(self.layout, is_editmode=False)


class VIEW3D_MT_subdivision_set(Menu):
    bl_label = "Subdivide"

    def draw(self, context):
        layout = self.layout

        myvar = layout.operator("object.subdivision_set", text = "Level 0", icon = "SUBDIVIDE_EDGES")
        myvar.relative = False
        myvar.level = 0
        myvar = layout.operator("object.subdivision_set", text = "Level 1", icon = "SUBDIVIDE_EDGES")
        myvar.relative = False
        myvar.level = 1
        myvar = layout.operator("object.subdivision_set", text = "Level 2", icon = "SUBDIVIDE_EDGES")
        myvar.relative = False
        myvar.level = 2
        myvar = layout.operator("object.subdivision_set", text = "Level 3", icon = "SUBDIVIDE_EDGES")
        myvar.relative = False
        myvar.level = 3
        myvar = layout.operator("object.subdivision_set", text = "Level 4", icon = "SUBDIVIDE_EDGES")
        myvar.relative = False
        myvar.level = 4
        myvar = layout.operator("object.subdivision_set", text = "Level 5", icon = "SUBDIVIDE_EDGES")
        myvar.relative = False
        myvar.level = 5


class VIEW3D_MT_paint_weight_specials(Menu):
    bl_label = "Weights Context Menu"

    def draw(self, context):
        layout = self.layout
        # TODO: populate with useful items.
        layout.operator("paint.weight_set")
        layout.separator()
        layout.operator("object.vertex_group_normalize", text="Normalize", icon='WEIGHT_NORMALIZE')
        layout.operator("object.vertex_group_clean", text="Clean", icon='WEIGHT_CLEAN')
        layout.operator("object.vertex_group_smooth", text="Smooth", icon='WEIGHT_SMOOTH')


class VIEW3D_MT_sculpt(Menu):
    bl_label = "Sculpt"

    def draw(self, _context):
        layout = self.layout

        props = layout.operator("paint.hide_show", text="Show All", icon = "HIDE_OFF")
        props.action = 'SHOW'
        props.area = 'ALL'

        props = layout.operator("paint.hide_show", text="Show Bounding Box", icon = "HIDE_OFF")
        props.action = 'SHOW'
        props.area = 'INSIDE'

        props = layout.operator("paint.hide_show", text="Hide Bounding Box", icon = "HIDE_ON")
        props.action = 'HIDE'
        props.area = 'INSIDE'

        props = layout.operator("paint.hide_show", text="Hide Masked", icon = "HIDE_ON")
        props.action = 'HIDE'
        props.area = 'MASKED'

        layout.separator()

        layout.menu("VIEW3D_MT_sculpt_set_pivot", text="Set Pivot")

        layout.separator()

        layout.operator("sculpt.optimize", icon = "FILE_REFRESH")

        layout.separator()

        props = layout.operator("object.transfer_mode", text="Transfer Sculpt Mode", icon = "TRANSFER_SCULPT")
        props.use_eyedropper = True


class VIEW3D_MT_mask(Menu):
    bl_label = "Mask"

    def draw(self, _context):
        layout = self.layout

        layout.menu("VIEW3D_MT_mask_legacy")

        props = layout.operator("paint.mask_flood_fill", text="Invert Mask", icon = "INVERT_MASK")
        props.mode = 'INVERT'

        props = layout.operator("paint.mask_flood_fill", text="Fill Mask", icon = "FILL_MASK")
        props.mode = 'VALUE'
        props.value = 1

        props = layout.operator("paint.mask_flood_fill", text="Clear Mask", icon = "CLEAR_MASK")
        props.mode = 'VALUE'
        props.value = 0

        layout.separator()

        props = layout.operator("sculpt.mask_filter", text='Smooth Mask', icon = "PARTICLEBRUSH_SMOOTH")
        props.filter_type = 'SMOOTH'
        props.auto_iteration_count = True

        props = layout.operator("sculpt.mask_filter", text='Sharpen Mask', icon = "SHARPEN")
        props.filter_type = 'SHARPEN'
        props.auto_iteration_count = True

        props = layout.operator("sculpt.mask_filter", text='Grow Mask', icon = "SELECTMORE")
        props.filter_type = 'GROW'
        props.auto_iteration_count = True

        props = layout.operator("sculpt.mask_filter", text='Shrink Mask', icon = "SELECTLESS")
        props.filter_type = 'SHRINK'
        props.auto_iteration_count = True

        props = layout.operator("sculpt.mask_filter", text='Increase Contrast', icon = "INC_CONTRAST")
        props.filter_type = 'CONTRAST_INCREASE'
        props.auto_iteration_count = False

        props = layout.operator("sculpt.mask_filter", text='Decrease Contrast', icon = "DEC_CONTRAST")
        props.filter_type = 'CONTRAST_DECREASE'
        props.auto_iteration_count = False

        layout.separator()

        props = layout.operator("sculpt.expand", text="Expand Mask by Topology", icon = "MESH_DATA")
        props.target = 'MASK'
        props.falloff_type = 'GEODESIC'
        props.invert = True

        props = layout.operator("sculpt.expand", text="Expand Mask by Curvature", icon = "CURVE_DATA")
        props.target = 'MASK'
        props.falloff_type = 'NORMALS'
        props.invert = False

        layout.separator()

        props = layout.operator("mesh.paint_mask_extract", text="Mask Extract", icon = "PACKAGE")

        layout.separator()

        props = layout.operator("mesh.paint_mask_slice", text="Mask Slice", icon = "MASK_SLICE")
        props.fill_holes = False
        props.new_object = False
        props = layout.operator("mesh.paint_mask_slice", text="Mask Slice and Fill Holes", icon = "MASK_SLICE")
        props.new_object = False
        props = layout.operator("mesh.paint_mask_slice", text="Mask Slice to New Object", icon = "MASK_SLICE")

        layout.separator()

        props = layout.operator("sculpt.dirty_mask", text='Dirty Mask', icon = "DIRTY_VERTEX")

        layout.separator()

        layout.menu("VIEW3D_MT_random_mask", text="Random Mask")


class VIEW3D_MT_mask_legacy(Menu):
    bl_label = "Legacy"

    def draw(self, _context):
        layout = self.layout

        props = layout.operator("paint.mask_box_gesture", text="Box Mask", icon = "BOX_MASK")
        props.mode = 'VALUE'
        props.value = 0

        props = layout.operator("paint.mask_lasso_gesture", text="Lasso Mask", icon = "LASSO_MASK")


class VIEW3D_MT_face_sets(Menu):
    bl_label = "Face Sets"

    def draw(self, _context):
        layout = self.layout

        op = layout.operator("sculpt.face_sets_create", text='Face Set from Masked', icon = "MOD_MASK")
        op.mode = 'MASKED'

        op = layout.operator("sculpt.face_sets_create", text='Face Set from Visible', icon = "FILL_MASK")
        op.mode = 'VISIBLE'

        op = layout.operator("sculpt.face_sets_create", text='Face Set from Edit Mode Selection', icon = "EDITMODE_HLT")
        op.mode = 'SELECTION'

        layout.separator()

        layout.menu("VIEW3D_MT_face_sets_init", text="Initialize Face Sets")

        layout.separator()

        op = layout.operator("sculpt.face_set_edit", text='Grow Face Set', icon = 'SELECTMORE')
        op.mode = 'GROW'

        op = layout.operator("sculpt.face_set_edit", text='Shrink Face Set', icon = 'SELECTLESS')
        op.mode = 'SHRINK'

        layout.separator()

        op = layout.operator("mesh.face_set_extract", text='Extract Face Set', icon = "SEPARATE")

        layout.separator()

        op = layout.operator("sculpt.face_set_change_visibility", text='Invert Visible Face Sets', icon = "INVERT_MASK")
        op.mode = 'INVERT'

        op = layout.operator("sculpt.face_set_change_visibility", text='Show All Face Sets', icon = "HIDE_OFF")
        op.mode = 'SHOW_ALL'
        op = layout.operator("sculpt.face_set_change_visibility", text='Toggle Visibility', icon = "HIDE_UNSELECTED")
        op.mode = 'TOGGLE'
        op = layout.operator("sculpt.face_set_change_visibility", text='Hide Active Face Sets', icon = "HIDE_ON")
        op.mode = 'HIDE_ACTIVE'

        layout.separator()

        op = layout.operator("sculpt.face_sets_randomize_colors", text='Randomize Colors', icon = "COLOR")


class VIEW3D_MT_sculpt_set_pivot(Menu):
    bl_label = "Sculpt Set Pivot"

    def draw(self, _context):
        layout = self.layout

        props = layout.operator("sculpt.set_pivot_position", text="Pivot to Origin", icon = "PIVOT_TO_ORIGIN")
        props.mode = 'ORIGIN'

        props = layout.operator("sculpt.set_pivot_position", text="Pivot to Unmasked", icon = "PIVOT_TO_UNMASKED")
        props.mode = 'UNMASKED'

        props = layout.operator("sculpt.set_pivot_position", text="Pivot to Mask Border", icon = "PIVOT_TO_MASKBORDER")
        props.mode = 'BORDER'

        props = layout.operator("sculpt.set_pivot_position", text="Pivot to Active Vertex", icon = "PIVOT_TO_ACTIVE_VERT")
        props.mode = 'ACTIVE'

        props = layout.operator("sculpt.set_pivot_position", text="Pivot to Surface Under Cursor", icon = "PIVOT_TO_SURFACE")
        props.mode = 'SURFACE'


class VIEW3D_MT_sculpt_specials(Menu):
    bl_label = "Sculpt Context Menu"

    def draw(self, context):
        layout = self.layout
        # TODO: populate with useful items.
        layout.operator("object.shade_smooth", icon = 'SHADING_SMOOTH')
        layout.operator("object.shade_flat", icon = 'SHADING_FLAT')


class VIEW3D_MT_hide_mask(Menu):
    bl_label = "Hide/Mask"

    def draw(self, _context):
        layout = self.layout

        props = layout.operator("paint.hide_show", text="Show All", icon = "HIDE_OFF")
        props.action = 'SHOW'
        props.area = 'ALL'

        props = layout.operator("paint.hide_show", text="Hide Bounding Box", icon = "HIDE_ON")
        props.action = 'HIDE'
        props.area = 'INSIDE'

        props = layout.operator("paint.hide_show", text="Show Bounding Box", icon = "HIDE_OFF")
        props.action = 'SHOW'
        props.area = 'INSIDE'

        props = layout.operator("paint.hide_show", text="Hide Masked", icon = "HIDE_ON")
        props.area = 'MASKED'
        props.action = 'HIDE'

        layout.separator()

        props = layout.operator("paint.mask_flood_fill", text="Invert Mask", icon = "INVERT_MASK")
        props.mode = 'INVERT'

        props = layout.operator("paint.mask_flood_fill", text="Fill Mask", icon = "FILL_MASK")
        props.mode = 'VALUE'
        props.value = 1

        props = layout.operator("paint.mask_flood_fill", text="Clear Mask", icon = "CLEAR_MASK")
        props.mode = 'VALUE'
        props.value = 0

        props = layout.operator("view3d.select_box", text="Box Mask", icon = "BOX_MASK")
        props = layout.operator("paint.mask_lasso_gesture", text="Lasso Mask", icon = "LASSO_MASK")


class VIEW3D_MT_face_sets_init(Menu):
    bl_label = "Face Sets Init"

    def draw(self, _context):
        layout = self.layout

        op = layout.operator("sculpt.face_sets_init", text='By Loose Parts', icon = "SELECT_LOOSE")
        op.mode = 'LOOSE_PARTS'

        op = layout.operator("sculpt.face_sets_init", text='By Face Set Boundaries', icon = "SELECT_BOUNDARY")
        op.mode = 'FACE_SET_BOUNDARIES'

        op = layout.operator("sculpt.face_sets_init", text='By Materials', icon = "MATERIAL_DATA")
        op.mode = 'MATERIALS'

        op = layout.operator("sculpt.face_sets_init", text='By Normals', icon = "RECALC_NORMALS")
        op.mode = 'NORMALS'

        op = layout.operator("sculpt.face_sets_init", text='By UV Seams', icon = "MARK_SEAM")
        op.mode = 'UV_SEAMS'

        op = layout.operator("sculpt.face_sets_init", text='By Edge Creases', icon = "CREASE")
        op.mode = 'CREASES'

        op = layout.operator("sculpt.face_sets_init", text='By Edge Bevel Weight', icon = "BEVEL")
        op.mode = 'BEVEL_WEIGHT'

        op = layout.operator("sculpt.face_sets_init", text='By Sharp Edges', icon = "SELECT_SHARPEDGES")
        op.mode = 'SHARP_EDGES'

        op = layout.operator("sculpt.face_sets_init", text='By Face Maps', icon = "FACE_MAPS")
        op.mode = 'FACE_MAPS'


class VIEW3D_MT_random_mask(Menu):
    bl_label = "Random Mask"

    def draw(self, _context):
        layout = self.layout

        op = layout.operator("sculpt.mask_init", text='Per Vertex', icon = "SELECT_UNGROUPED_VERTS")
        op.mode = 'RANDOM_PER_VERTEX'

        op = layout.operator("sculpt.mask_init", text='Per Face Set', icon = "FACESEL")
        op.mode = 'RANDOM_PER_FACE_SET'

        op = layout.operator("sculpt.mask_init", text='Per Loose Part', icon = "SELECT_LOOSE")
        op.mode = 'RANDOM_PER_LOOSE_PART'


class VIEW3D_MT_particle(Menu):
    bl_label = "Particle"

    def draw(self, context):
        layout = self.layout
        tool_settings = context.tool_settings

        particle_edit = tool_settings.particle_edit

        layout.operator("particle.mirror", icon = "TRANSFORM_MIRROR")

        layout.operator("particle.remove_doubles", icon='REMOVE_DOUBLES')

        layout.separator()

        if particle_edit.select_mode == 'POINT':
            layout.operator("particle.subdivide", icon = "SUBDIVIDE_EDGES")

        layout.operator("particle.unify_length", icon = "RULER")
        layout.operator("particle.rekey", icon = "KEY_HLT")
        layout.operator("particle.weight_set", icon = "MOD_VERTEX_WEIGHT")

        layout.separator()

        layout.menu("VIEW3D_MT_particle_show_hide")

        layout.separator()

        layout.operator("particle.delete", icon = "DELETE")


class VIEW3D_MT_particle_context_menu(Menu):
    bl_label = "Particle Context Menu"

    def draw(self, context):
        layout = self.layout
        tool_settings = context.tool_settings

        particle_edit = tool_settings.particle_edit

        layout.operator("particle.rekey", icon = "KEY_HLT")

        layout.separator()

        layout.operator("particle.delete", icon = "DELETE")

        layout.separator()

        layout.operator("particle.remove_doubles", icon='REMOVE_DOUBLES')
        layout.operator("particle.unify_length", icon = "RULER")

        if particle_edit.select_mode == 'POINT':
            layout.operator("particle.subdivide", icon = "SUBDIVIDE_EDGES")

        layout.operator("particle.weight_set", icon = "MOD_VERTEX_WEIGHT")

        layout.separator()

        layout.operator("particle.mirror")

        if particle_edit.select_mode == 'POINT':
            layout.separator()

            layout.operator("particle.select_all", text="All", icon='SELECT_ALL').action = 'SELECT'
            layout.operator("particle.select_all", text="None", icon = 'SELECT_NONE').action = 'DESELECT'
            layout.operator("particle.select_all", text="Invert", icon='INVERSE').action = 'INVERT'

            layout.separator()

            layout.operator("particle.select_roots", icon = "SELECT_ROOT")
            layout.operator("particle.select_tips", icon = "SELECT_TIP")

            layout.separator()

            layout.operator("particle.select_random", icon = "RANDOMIZE")

            layout.separator()

            layout.operator("particle.select_more", icon = "SELECTMORE")
            layout.operator("particle.select_less", icon = "SELECTLESS")

            layout.operator("particle.select_linked", text="Select Linked", icon = "LINKED")


class VIEW3D_MT_particle_show_hide(Menu):
    bl_label = "Show/Hide"

    def draw(self, context):
        layout = self.layout

        layout.operator("particle.reveal", text="Show Hidden", icon = "HIDE_OFF")
        layout.operator("particle.hide", text="Hide Selected", icon = "HIDE_ON").unselected = False
        layout.operator("particle.hide", text="Hide Unselected", icon = "HIDE_UNSELECTED").unselected = True


class VIEW3D_MT_pose(Menu):
    bl_label = "Pose"

    def draw(self, _context):
        layout = self.layout

        layout.menu("VIEW3D_MT_transform_armature")

        layout.menu("VIEW3D_MT_pose_transform")
        layout.menu("VIEW3D_MT_pose_apply")

        layout.menu("VIEW3D_MT_snap")

        layout.separator()

        layout.menu("VIEW3D_MT_object_animation")

        layout.separator()

        layout.menu("VIEW3D_MT_pose_slide")
        layout.menu("VIEW3D_MT_pose_propagate")

        layout.separator()

        layout.operator("pose.copy", icon='COPYDOWN')
        layout.operator("pose.paste", icon='PASTEDOWN').flipped = False
        layout.operator("pose.paste", icon='PASTEFLIPDOWN', text="Paste Pose Flipped").flipped = True

        layout.separator()

        layout.menu("VIEW3D_MT_pose_library")
        layout.menu("VIEW3D_MT_pose_motion")
        layout.menu("VIEW3D_MT_pose_group")

        layout.separator()

        layout.menu("VIEW3D_MT_object_parent")
        layout.menu("VIEW3D_MT_pose_ik")
        layout.menu("VIEW3D_MT_pose_constraints")

        layout.separator()

        layout.menu("VIEW3D_MT_pose_names")
        layout.operator("pose.quaternions_flip", icon = "FLIP")

        layout.separator()

        layout.operator_context = 'INVOKE_AREA'
        layout.operator("armature.armature_layers", text="Change Armature Layers", icon = "LAYER")
        layout.operator("pose.bone_layers", text="Change Bone Layers", icon = "LAYER")

        layout.separator()

        layout.menu("VIEW3D_MT_pose_show_hide")
        layout.menu("VIEW3D_MT_bone_options_toggle", text="Bone Settings")


class VIEW3D_MT_pose_transform(Menu):
    bl_label = "Clear Transform"

    def draw(self, _context):
        layout = self.layout

        layout.operator("pose.transforms_clear", text="All", icon = "CLEAR")
        layout.operator("pose.user_transforms_clear", icon = "CLEAR")

        layout.separator()

        layout.operator("pose.loc_clear", text="Location", icon = "CLEARMOVE")
        layout.operator("pose.rot_clear", text="Rotation", icon = "CLEARROTATE")
        layout.operator("pose.scale_clear", text="Scale", icon = "CLEARSCALE")

        layout.separator()

        layout.operator("pose.user_transforms_clear", text="Reset Unkeyed", icon = "RESET")


class VIEW3D_MT_pose_slide(Menu):
    bl_label = "In-Betweens"

    def draw(self, _context):
        layout = self.layout

        layout.operator("pose.push_rest", icon = 'PUSH_POSE')
        layout.operator("pose.relax_rest", icon = 'RELAX_POSE')
        layout.operator("pose.push", icon = 'PUSH_POSE')
        layout.operator("pose.relax", icon = 'RELAX_POSE')
        layout.operator("pose.breakdown", icon = 'BREAKDOWNER_POSE')


class VIEW3D_MT_pose_propagate(Menu):
    bl_label = "Propagate"

    def draw(self, _context):
        layout = self.layout

        layout.operator("pose.propagate", icon = "PROPAGATE").mode = 'WHILE_HELD'

        layout.separator()

        layout.operator("pose.propagate", text="To Next Keyframe", icon = "PROPAGATE").mode = 'NEXT_KEY'
        layout.operator("pose.propagate", text="To Last Keyframe (Make Cyclic)", icon = "PROPAGATE").mode = 'LAST_KEY'

        layout.separator()

        layout.operator("pose.propagate", text="On Selected Keyframes", icon = "PROPAGATE").mode = 'SELECTED_KEYS'

        layout.separator()

        layout.operator("pose.propagate", text="On Selected Markers", icon = "PROPAGATE").mode = 'SELECTED_MARKERS'


class VIEW3D_MT_pose_library(Menu):
    bl_label = "Pose Library"

    def draw(self, _context):
        layout = self.layout

        layout.operator("poselib.browse_interactive", text="Browse Poses", icon = "FILEBROWSER")

        layout.separator()

        layout.operator("poselib.pose_add", text="Add Pose", icon = "LIBRARY")
        layout.operator("poselib.pose_rename", text="Rename Pose", icon='RENAME')
        layout.operator("poselib.pose_remove", text="Remove Pose", icon = "DELETE")


class VIEW3D_MT_pose_motion(Menu):
    bl_label = "Motion Paths"

    def draw(self, _context):
        layout = self.layout

        layout.operator("pose.paths_calculate", text="Calculate", icon ='MOTIONPATHS_CALCULATE')
        layout.operator("pose.paths_clear", text="Clear", icon ='MOTIONPATHS_CLEAR')


class VIEW3D_MT_pose_group(Menu):
    bl_label = "Bone Groups"

    def draw(self, context):
        layout = self.layout

        pose = context.active_object.pose

        layout.operator_context = 'EXEC_AREA'
        layout.operator("pose.group_assign", text="Assign to New Group", icon = "NEW_GROUP").type = 0

        if pose.bone_groups:
            active_group = pose.bone_groups.active_index + 1
            layout.operator("pose.group_assign", text="Assign to Group", icon = "ADD_TO_ACTIVE").type = active_group

            layout.separator()

            # layout.operator_context = 'INVOKE_AREA'
            layout.operator("pose.group_unassign", icon = "REMOVE_SELECTED_FROM_ACTIVE_GROUP")
            layout.operator("pose.group_remove", icon = "REMOVE_FROM_ALL_GROUPS")


class VIEW3D_MT_pose_ik(Menu):
    bl_label = "Inverse Kinematics"

    def draw(self, _context):
        layout = self.layout

        layout.operator("pose.ik_add", icon= "ADD_IK")
        layout.operator("pose.ik_clear", icon = "CLEAR_IK")


class VIEW3D_MT_pose_constraints(Menu):
    bl_label = "Constraints"

    def draw(self, _context):
        layout = self.layout

        layout.operator("pose.constraint_add_with_targets", text="Add (with Targets)", icon = "CONSTRAINT_DATA")
        layout.operator("pose.constraints_copy", icon = "COPYDOWN")
        layout.operator("pose.constraints_clear", icon = "CLEAR_CONSTRAINT")

class VIEW3D_MT_pose_names(Menu):
    bl_label = "Names"

    def draw(self, _context):
        layout = self.layout

        layout.operator_context = 'EXEC_REGION_WIN'
        layout.operator("pose.autoside_names", text="Auto-Name Left/Right", icon = "STRING").axis = 'XAXIS'
        layout.operator("pose.autoside_names", text="Auto-Name Front/Back", icon = "STRING").axis = 'YAXIS'
        layout.operator("pose.autoside_names", text="Auto-Name Top/Bottom", icon = "STRING").axis = 'ZAXIS'
        layout.operator("pose.flip_names", icon = "FLIP")


class VIEW3D_MT_pose_show_hide(Menu):
    bl_label = "Show/Hide"

    def draw(self, context):
        layout = self.layout

        layout.operator("pose.reveal", text="Show Hidden", icon = "HIDE_OFF")
        layout.operator("pose.hide", text="Hide Selected", icon = "HIDE_ON").unselected = False
        layout.operator("pose.hide", text="Hide Unselected", icon = "HIDE_UNSELECTED").unselected = True


class VIEW3D_MT_pose_apply(Menu):
    bl_label = "Apply"

    def draw(self, _context):
        layout = self.layout

        layout.operator("pose.armature_apply", icon = "MOD_ARMATURE")
        layout.operator("pose.armature_apply", text="Apply Selected as Rest Pose", icon = "MOD_ARMATURE").selected = True
        layout.operator("pose.visual_transform_apply", icon = "APPLYMOVE")

        layout.separator()

        props = layout.operator("object.assign_property_defaults", icon = "ASSIGN")
        props.process_bones = True


class VIEW3D_MT_pose_context_menu(Menu):
    bl_label = "Pose Context Menu"

    def draw(self, _context):
        layout = self.layout

        layout.operator_context = 'INVOKE_REGION_WIN'

        layout.operator("anim.keyframe_insert_menu", text="Insert Keyframe", icon= 'KEYFRAMES_INSERT')

        layout.separator()

        layout.operator("pose.copy", icon='COPYDOWN')
        layout.operator("pose.paste", icon='PASTEDOWN').flipped = False
        layout.operator("pose.paste", icon='PASTEFLIPDOWN', text="Paste X-Flipped Pose").flipped = True

        layout.separator()

        props = layout.operator("wm.call_panel", text="Rename Active Bone...", icon='RENAME')
        props.name = "TOPBAR_PT_name"
        props.keep_open = False

        layout.separator()

        layout.operator("pose.push", icon = 'PUSH_POSE')
        layout.operator("pose.relax", icon = 'RELAX_POSE')
        layout.operator("pose.breakdown", icon = 'BREAKDOWNER_POSE')

        layout.separator()

        layout.operator("pose.paths_calculate", text="Calculate Motion Paths", icon ='MOTIONPATHS_CALCULATE')
        layout.operator("pose.paths_clear", text="Clear Motion Paths", icon ='MOTIONPATHS_CLEAR')

        layout.separator()

        layout.operator("pose.hide", icon = "HIDE_ON").unselected = False
        layout.operator("pose.reveal", icon = "HIDE_OFF")

        layout.separator()

        layout.operator("pose.user_transforms_clear", icon = "CLEAR")


class BoneOptions:
    def draw(self, context):
        layout = self.layout

        options = [
            "show_wire",
            "use_deform",
            "use_envelope_multiply",
            "use_inherit_rotation",
        ]

        if context.mode == 'EDIT_ARMATURE':
            bone_props = bpy.types.EditBone.bl_rna.properties
            data_path_iter = "selected_bones"
            opt_suffix = ""
            options.append("lock")
        else:  # pose-mode
            bone_props = bpy.types.Bone.bl_rna.properties
            data_path_iter = "selected_pose_bones"
            opt_suffix = "bone."

        for opt in options:
            props = layout.operator("wm.context_collection_boolean_set", text=bone_props[opt].name,
                                    text_ctxt=i18n_contexts.default)
            props.data_path_iter = data_path_iter
            props.data_path_item = opt_suffix + opt
            props.type = self.type


class VIEW3D_MT_bone_options_toggle(Menu, BoneOptions):
    bl_label = "Toggle Bone Options"
    type = 'TOGGLE'


class VIEW3D_MT_bone_options_enable(Menu, BoneOptions):
    bl_label = "Enable Bone Options"
    type = 'ENABLE'


class VIEW3D_MT_bone_options_disable(Menu, BoneOptions):
    bl_label = "Disable Bone Options"
    type = 'DISABLE'


# ********** Edit Menus, suffix from ob.type **********


class VIEW3D_MT_edit_mesh(Menu):
    bl_label = "Mesh"

    def draw(self, _context):
        layout = self.layout

        with_bullet = bpy.app.build_options.bullet

        layout.menu("VIEW3D_MT_transform")
        layout.menu("VIEW3D_MT_mirror")
        layout.menu("VIEW3D_MT_snap")

        layout.separator()

        layout.operator("mesh.duplicate_move", text="Duplicate", icon = "DUPLICATE")
        layout.menu("VIEW3D_MT_edit_mesh_extrude")

        layout.separator()

        layout.menu("VIEW3D_MT_edit_mesh_merge", text="Merge")
        layout.menu("VIEW3D_MT_edit_mesh_split", text="Split")
        layout.operator_menu_enum("mesh.separate", "type")

        layout.separator()

        layout.operator("mesh.knife_project", icon='KNIFE_PROJECT')

        if with_bullet:
            layout.operator("mesh.convex_hull", icon = "CONVEXHULL")

        layout.separator()

        layout.operator("mesh.symmetrize", icon = "SYMMETRIZE", text = "Symmetrize")
        layout.operator("mesh.symmetry_snap", icon = "SNAP_SYMMETRY")

        layout.separator()

        layout.menu("VIEW3D_MT_edit_mesh_normals")
        layout.menu("VIEW3D_MT_edit_mesh_shading")
        layout.menu("VIEW3D_MT_edit_mesh_weights")
        layout.menu("VIEW3D_MT_edit_mesh_sort_elements")
        layout.menu("VIEW3D_MT_subdivision_set")

        layout.separator()

        layout.menu("VIEW3D_MT_edit_mesh_show_hide")
        layout.menu("VIEW3D_MT_edit_mesh_clean")

        layout.separator()

        layout.menu("VIEW3D_MT_edit_mesh_delete")
        layout.menu("VIEW3D_MT_edit_mesh_dissolve")
        layout.menu("VIEW3D_MT_edit_mesh_select_mode")

class VIEW3D_MT_edit_mesh_sort_elements(Menu):
    bl_label = "Sort Elements"

    def draw(self, context):
        layout = self.layout

        layout.operator("mesh.sort_elements", text="View Z Axis", icon = "Z_ICON").type = 'VIEW_ZAXIS'
        layout.operator("mesh.sort_elements", text="View X Axis", icon = "X_ICON").type = 'VIEW_XAXIS'
        layout.operator("mesh.sort_elements", text="Cursor Distance", icon = "CURSOR").type = 'CURSOR_DISTANCE'
        layout.operator("mesh.sort_elements", text="Material", icon = "MATERIAL").type = 'MATERIAL'
        layout.operator("mesh.sort_elements", text="Selected", icon = "RESTRICT_SELECT_OFF").type = 'SELECTED'
        layout.operator("mesh.sort_elements", text="Randomize", icon = "RANDOMIZE").type = 'RANDOMIZE'
        layout.operator("mesh.sort_elements", text="Reverse", icon = "SWITCH_DIRECTION").type = 'REVERSE'


class VIEW3D_MT_edit_mesh_context_menu(Menu):
    bl_label = ""

    def draw(self, context):

        def count_selected_items_for_objects_in_mode():
            selected_verts_len = 0
            selected_edges_len = 0
            selected_faces_len = 0
            for ob in context.objects_in_mode_unique_data:
                v, e, f = ob.data.count_selected_items()
                selected_verts_len += v
                selected_edges_len += e
                selected_faces_len += f
            return (selected_verts_len, selected_edges_len, selected_faces_len)

        is_vert_mode, is_edge_mode, is_face_mode = context.tool_settings.mesh_select_mode
        selected_verts_len, selected_edges_len, selected_faces_len = count_selected_items_for_objects_in_mode()

        del count_selected_items_for_objects_in_mode

        layout = self.layout

        layout.operator_context = 'INVOKE_REGION_WIN'

        # If nothing is selected
        # (disabled for now until it can be made more useful).
        '''
        # If nothing is selected
        if not (selected_verts_len or selected_edges_len or selected_faces_len):
            layout.menu("VIEW3D_MT_mesh_add", text="Add", text_ctxt=i18n_contexts.operator_default)

            return
        '''

        # Else something is selected

        row = layout.row()

        if is_vert_mode:
            col = row.column(align=True)

            col.label(text="Vertex Context Menu", icon='VERTEXSEL')
            col.separator()

            # Additive Operators
            col.operator("mesh.subdivide", text="Subdivide", icon = "SUBDIVIDE_EDGES")

            col.separator()

            col.operator("mesh.extrude_vertices_move", text="Extrude Vertices", icon='EXTRUDE_REGION')
            col.operator("mesh.bevel", text="Bevel Vertices", icon='BEVEL').affect = 'VERTICES'

            if selected_verts_len > 1:
                col.separator()
                col.operator("mesh.edge_face_add", text="Make Edge/Face", icon='MAKE_EDGEFACE')
                col.operator("mesh.vert_connect_path", text="Connect Vertex Path", icon = "VERTEXCONNECTPATH")
                col.operator("mesh.vert_connect", text="Connect Vertex Pairs", icon = "VERTEXCONNECT")

            col.separator()

            # Deform Operators
            col.operator("transform.push_pull", text="Push/Pull", icon = 'PUSH_PULL')
            col.operator("transform.shrink_fatten", text="Shrink Fatten", icon = 'SHRINK_FATTEN')
            col.operator("transform.shear", text="Shear", icon = "SHEAR")
            col.operator_context = 'EXEC_REGION_WIN'
            col.operator("transform.vertex_random", text="Randomize Vertices", icon = 'RANDOMIZE')
            col.operator_context = 'INVOKE_REGION_WIN'
            col.operator("mesh.vertices_smooth_laplacian", text="Smooth Laplacian", icon = "SMOOTH_LAPLACIAN")

            col.separator()

            col.menu("VIEW3D_MT_snap", text="Snap Vertices")
            col.operator("transform.mirror", text="Mirror Vertices", icon='TRANSFORM_MIRROR')

            col.separator()

            # Removal Operators
            if selected_verts_len > 1:
                col.menu("VIEW3D_MT_edit_mesh_merge", text="Merge Vertices")
            col.operator("mesh.split", icon = "SPLIT")
            col.operator_menu_enum("mesh.separate", "type")
            col.operator("mesh.dissolve_verts", icon='DISSOLVE_VERTS')
            col.operator("mesh.delete", text="Delete Vertices", icon = "DELETE").type = 'VERT'

        if is_edge_mode:

            col = row.column(align=True)
            col.label(text="Edge Context Menu", icon='EDGESEL')
            col.separator()

            # Additive Operators
            col.operator("mesh.subdivide", text="Subdivide", icon = "SUBDIVIDE_EDGES")

            col.separator()

            col.operator("mesh.extrude_edges_move", text="Extrude Edges", icon='EXTRUDE_REGION')
            col.operator("mesh.bevel", text="Bevel Edges", icon = "BEVEL").affect = 'EDGES'
            if selected_edges_len >= 2:
                col.operator("mesh.bridge_edge_loops", icon = "BRIDGE_EDGELOOPS")
            if selected_edges_len >= 1:
                col.operator("mesh.edge_face_add", text="Make Edge/Face", icon='MAKE_EDGEFACE')
            if selected_edges_len >= 2:
                col.operator("mesh.fill", icon = "FILL")

            col.separator()

            col.operator("mesh.loopcut_slide", icon = "LOOP_CUT_AND_SLIDE")
            col.operator("mesh.offset_edge_loops_slide", icon = "SLIDE_EDGE")

            col.separator()

            col.operator("mesh.knife_tool", icon = 'KNIFE')

            col.separator()

            # Deform Operators
            col.operator("mesh.edge_rotate", text="Rotate Edge CW", icon = "ROTATECW").use_ccw = False
            col.operator("mesh.edge_split", icon = "SPLITEDGE")

            col.separator()

            # Edge Flags
            col.operator("transform.edge_crease", icon = "CREASE")
            col.operator("transform.edge_bevelweight", icon = "BEVEL")

            col.separator()

            col.operator("mesh.mark_sharp", icon = "MARKSHARPEDGES")
            col.operator("mesh.mark_sharp", text="Clear Sharp", icon = "CLEARSHARPEDGES").clear = True

            col.separator()

            col.operator("mesh.mark_freestyle_edge", icon = "MARK_FS_EDGE").clear = False
            col.operator("mesh.mark_freestyle_edge", text="Clear Freestyle Edge", icon = "CLEAR_FS_EDGE").clear = True

            col.separator()

            # Removal Operators
            col.operator("mesh.unsubdivide", icon = "UNSUBDIVIDE")
            col.operator("mesh.split", icon = "SPLIT")
            col.operator_menu_enum("mesh.separate", "type")
            col.operator("mesh.dissolve_edges", icon='DISSOLVE_EDGES')
            col.operator("mesh.delete", text="Delete Edges", icon = "DELETE").type = 'EDGE'

        if is_face_mode:
            col = row.column(align=True)

            col.label(text="Face Context Menu", icon='FACESEL')
            col.separator()

            # Additive Operators
            col.operator("mesh.subdivide", text="Subdivide", icon = "SUBDIVIDE_EDGES")

            col.separator()

            col.operator("view3d.edit_mesh_extrude_move_normal", text="Extrude Faces", icon = 'EXTRUDE_REGION')
            col.operator("view3d.edit_mesh_extrude_move_shrink_fatten", text="Extrude Faces Along Normals", icon = 'EXTRUDE_REGION')
            col.operator("mesh.extrude_faces_move", text="Extrude Individual Faces", icon = 'EXTRUDE_REGION')

            col.operator("mesh.poke", icon = "POKEFACES")

            if selected_faces_len >= 2:
                col.operator("mesh.bridge_edge_loops", text="Bridge Faces", icon = "BRIDGE_EDGELOOPS")

            col.separator()

            # Modify Operators
            col.menu("VIEW3D_MT_uv_map", text="UV Unwrap Faces")

            col.separator()

            props = col.operator("mesh.quads_convert_to_tris", icon = "TRIANGULATE")
            props.quad_method = props.ngon_method = 'BEAUTY'
            col.operator("mesh.tris_convert_to_quads", icon = "TRISTOQUADS")

            col.separator()

            col.operator("mesh.faces_shade_smooth", icon = 'SHADING_SMOOTH')
            col.operator("mesh.faces_shade_flat", icon = 'SHADING_FLAT')

            col.separator()

            # Removal Operators
            col.operator("mesh.unsubdivide", icon = "UNSUBDIVIDE")
            col.operator("mesh.split", icon = "SPLIT")
            col.operator_menu_enum("mesh.separate", "type")
            col.operator("mesh.dissolve_faces", icon='DISSOLVE_FACES')
            col.operator("mesh.delete", text="Delete Faces", icon = "DELETE").type = 'FACE'


class VIEW3D_MT_edit_mesh_select_mode(Menu):
    bl_label = "Mesh Select Mode"

    def draw(self, context):
        layout = self.layout

        layout.operator_context = 'INVOKE_REGION_WIN'
        layout.operator("mesh.select_mode", text="Vertex", icon='VERTEXSEL').type = 'VERT'
        layout.operator("mesh.select_mode", text="Edge", icon='EDGESEL').type = 'EDGE'
        layout.operator("mesh.select_mode", text="Face", icon='FACESEL').type = 'FACE'


class VIEW3D_MT_edit_mesh_extrude_dupli(bpy.types.Operator):
    """Duplicate or Extrude to Cursor\nCreates a slightly rotated copy of the current mesh selection\nThe tool can also extrude the selected geometry, dependant of the selection\nHotkey tool! """      # blender will use this as a tooltip for menu items and buttons.
    bl_idname = "mesh.dupli_extrude_cursor_norotate"        # unique identifier for buttons and menu items to reference.
    bl_label = "Duplicate or Extrude to Cursor"         # display name in the interface.
    bl_options = {'REGISTER', 'UNDO'}  # enable undo for the operator.

    def execute(self, context):        # execute() is called by blender when running the operator.
        bpy.ops.mesh.dupli_extrude_cursor('INVOKE_DEFAULT',rotate_source = False)
        return {'FINISHED'}

class VIEW3D_MT_edit_mesh_extrude_dupli_rotate(bpy.types.Operator):
    """Duplicate or Extrude to Cursor Rotated\nCreates a slightly rotated copy of the current mesh selection, and rotates the source slightly\nThe tool can also extrude the selected geometry, dependant of the selection\nHotkey tool!"""      # blender will use this as a tooltip for menu items and buttons.
    bl_idname = "mesh.dupli_extrude_cursor_rotate"        # unique identifier for buttons and menu items to reference.
    bl_label = "Duplicate or Extrude to Cursor Rotated"         # display name in the interface.
    bl_options = {'REGISTER', 'UNDO'}  # enable undo for the operator.

    def execute(self, context):        # execute() is called by blender when running the operator.
        bpy.ops.mesh.dupli_extrude_cursor('INVOKE_DEFAULT', rotate_source = True)
        return {'FINISHED'}



class VIEW3D_MT_edit_mesh_extrude(Menu):
    bl_label = "Extrude"

    _extrude_funcs = {
        'VERT': lambda layout:
        layout.operator("mesh.extrude_vertices_move", text="Extrude Vertices", icon='EXTRUDE_REGION'),
        'EDGE': lambda layout:
        layout.operator("mesh.extrude_edges_move", text="Extrude Edges", icon='EXTRUDE_REGION'),
        'REGION': lambda layout:
        layout.operator("view3d.edit_mesh_extrude_move_normal", text="Extrude Faces (Legacy)", icon='EXTRUDE_REGION'),
        'REGION_VERT_NORMAL': lambda layout:
        layout.operator("view3d.edit_mesh_extrude_move_shrink_fatten", text="Extrude Faces Along Normals (Legacy)", icon='EXTRUDE_REGION'),
        'FACE': lambda layout:
        layout.operator("mesh.extrude_faces_move", text="Extrude Individual Faces (Legacy)", icon='EXTRUDE_REGION'),
        'MANIFOLD': lambda layout:
        layout.operator("view3d.edit_mesh_extrude_manifold_normal", text="Extrude Manifold (Legacy)", icon='EXTRUDE_REGION'),
        'DUPLI_EXTRUDE': lambda layout:
            layout.operator("mesh.dupli_extrude_cursor_norotate", text="Dupli Extrude", icon='DUPLI_EXTRUDE'),
        'DUPLI_EX_ROTATE': lambda layout:
            layout.operator("mesh.dupli_extrude_cursor_rotate", text="Dupli Extrude Rotate", icon='DUPLI_EXTRUDE_ROTATE'),
    }

    @staticmethod
    def extrude_options(context):
        tool_settings = context.tool_settings
        select_mode = tool_settings.mesh_select_mode
        mesh = context.object.data

        menu = []
        if mesh.total_face_sel:
            menu += ['REGION', 'REGION_VERT_NORMAL', 'FACE', 'MANIFOLD']
        if mesh.total_edge_sel and (select_mode[0] or select_mode[1]):
            menu += ['EDGE']
        if mesh.total_vert_sel and select_mode[0]:
            menu += ['VERT']
        menu += ['DUPLI_EXTRUDE', 'DUPLI_EX_ROTATE']

        # should never get here
        return menu

    def draw(self, context):
        from math import pi

        layout = self.layout
        layout.operator_context = 'INVOKE_REGION_WIN'

        for menu_id in self.extrude_options(context):
            self._extrude_funcs[menu_id](layout)

        layout.separator()

        layout.operator("mesh.extrude_repeat", icon = "REPEAT")
        layout.operator("mesh.spin", icon = "SPIN").angle = pi * 2


class VIEW3D_MT_edit_mesh_vertices(Menu):
    bl_label = "Vertex"

    def draw(self, _context):
        layout = self.layout
        layout.operator_context = 'INVOKE_REGION_WIN'

        layout.menu ("VIEW3D_MT_edit_mesh_vertices_legacy")

        layout.operator("mesh.edge_face_add", text="Make Edge/Face", icon='MAKE_EDGEFACE')
        layout.operator("mesh.vert_connect_path", text = "Connect Vertex Path", icon = "VERTEXCONNECTPATH")
        layout.operator("mesh.vert_connect", text = "Connect Vertex Pairs", icon = "VERTEXCONNECT")

        layout.separator()

        layout.operator_context = 'EXEC_REGION_WIN'
        layout.operator("mesh.vertices_smooth_laplacian", text="Smooth Laplacian", icon = "SMOOTH_LAPLACIAN")
        layout.operator_context = 'INVOKE_REGION_WIN'

        layout.separator()

        layout.operator("mesh.blend_from_shape", icon = "BLENDFROMSHAPE")
        layout.operator("mesh.shape_propagate_to_all", text="Propagate to Shapes", icon = "SHAPEPROPAGATE")

        layout.separator()

        layout.menu("VIEW3D_MT_vertex_group")
        layout.menu("VIEW3D_MT_hook")

        layout.separator()

        layout.operator("object.vertex_parent_set", icon = "VERTEX_PARENT")


class VIEW3D_MT_edit_mesh_vertices_legacy(Menu):
    bl_label = "Legacy"

    def draw(self, _context):
        layout = self.layout
        layout.operator_context = 'INVOKE_REGION_WIN'

        layout.operator("mesh.bevel", text="Bevel Vertices", icon = "BEVEL").affect = 'VERTICES'

        layout.separator()

        props = layout.operator("mesh.rip_move", text="Rip Vertices", icon = "RIP")
        props.MESH_OT_rip.use_fill = False
        props = layout.operator("mesh.rip_move", text="Rip Vertices and Fill", icon = "RIP_FILL")
        props.MESH_OT_rip.use_fill = True
        layout.operator("mesh.rip_edge_move", text="Rip Vertices and Extend", icon = "EXTEND_VERTICES")

        layout.separator()

        layout.operator("transform.vert_slide", text="Slide Vertices", icon = "SLIDE_VERTEX")
        layout.operator_context = 'EXEC_REGION_WIN'
        layout.operator("mesh.vertices_smooth", text="Smooth Vertices", icon = "SMOOTH_VERTEX").factor = 0.5
        layout.operator_context = 'INVOKE_REGION_WIN'


class VIEW3D_MT_edit_mesh_edges_data(Menu):
    bl_label = "Edge Data"

    def draw(self, context):
        layout = self.layout

        layout.operator_context = 'INVOKE_REGION_WIN'

        layout.menu ("VIEW3D_MT_edit_mesh_edges")

        layout.operator("transform.edge_crease", icon = "CREASE")
        layout.operator("transform.edge_bevelweight", icon = "BEVEL")

        layout.separator()

        layout.operator("mesh.mark_seam", icon = 'MARK_SEAM').clear = False
        layout.operator("mesh.mark_seam", text="Clear Seam", icon = 'CLEAR_SEAM').clear = True

        layout.separator()

        layout.operator("mesh.mark_sharp", icon = "MARKSHARPEDGES")
        layout.operator("mesh.mark_sharp", text="Clear Sharp", icon = "CLEARSHARPEDGES").clear = True

        layout.operator("mesh.mark_sharp", text="Mark Sharp from Vertices", icon = "MARKSHARPVERTS").use_verts = True
        props = layout.operator("mesh.mark_sharp", text="Clear Sharp from Vertices", icon = "CLEARSHARPVERTS")
        props.use_verts = True
        props.clear = True

        layout.separator()

        layout.operator("mesh.mark_freestyle_edge", icon = "MARK_FS_EDGE").clear = False
        layout.operator("mesh.mark_freestyle_edge", text="Clear Freestyle Edge", icon = "CLEAR_FS_EDGE").clear = True


class VIEW3D_MT_edit_mesh_edges(Menu):
    bl_label = "Edge"

    def draw(self, context):
        layout = self.layout

        with_freestyle = bpy.app.build_options.freestyle

        layout.operator_context = 'INVOKE_REGION_WIN'

        layout.menu ("VIEW3D_MT_edit_mesh_edges_legacy")

        layout.operator("mesh.bridge_edge_loops", icon = "BRIDGE_EDGELOOPS")
        layout.operator("mesh.screw", icon = "MOD_SCREW")

        layout.separator()

        layout.operator("mesh.subdivide", icon='SUBDIVIDE_EDGES')
        layout.operator("mesh.subdivide_edgering", icon = "SUBDIV_EDGERING")
        layout.operator("mesh.unsubdivide", icon = "UNSUBDIVIDE")

        layout.separator()

        layout.operator("mesh.edge_rotate", text="Rotate Edge CW", icon = "ROTATECW").use_ccw = False
        layout.operator("mesh.edge_rotate", text="Rotate Edge CCW", icon = "ROTATECCW").use_ccw = True

        layout.separator()

        layout.operator("transform.edge_crease", icon = "CREASE")
        layout.operator("transform.edge_bevelweight", icon = "BEVEL")

        layout.separator()

        layout.operator("mesh.mark_sharp", icon = "MARKSHARPEDGES")
        layout.operator("mesh.mark_sharp", text="Clear Sharp", icon = "CLEARSHARPEDGES").clear = True

        layout.operator("mesh.mark_sharp", text="Mark Sharp from Vertices", icon = "MARKSHARPVERTS").use_verts = True
        props = layout.operator("mesh.mark_sharp", text="Clear Sharp from Vertices", icon = "CLEARSHARPVERTS")
        props.use_verts = True
        props.clear = True

        if with_freestyle:
            layout.separator()

            layout.operator("mesh.mark_freestyle_edge", icon = "MARK_FS_EDGE").clear = False
            layout.operator("mesh.mark_freestyle_edge", text="Clear Freestyle Edge", icon = "CLEAR_FS_EDGE").clear = True


class VIEW3D_MT_edit_mesh_edges_legacy(Menu):
    bl_label = "Legacy"

    def draw(self, _context):
        layout = self.layout

        layout.operator("mesh.bevel", text="Bevel Edges", icon = "BEVEL").affect = 'EDGES'

        layout.separator()

        layout.operator("transform.edge_slide", icon = "SLIDE_EDGE")
        props = layout.operator("mesh.loopcut_slide", icon = "LOOP_CUT_AND_SLIDE")
        props.TRANSFORM_OT_edge_slide.release_confirm = False
        layout.operator("mesh.offset_edge_loops_slide", icon = "OFFSET_EDGE_SLIDE")


class VIEW3D_MT_edit_mesh_faces_data(Menu):
    bl_label = "Face Data"

    def draw(self, _context):
        layout = self.layout

        with_freestyle = bpy.app.build_options.freestyle

        layout.operator_context = 'INVOKE_REGION_WIN'

        layout.operator("mesh.colors_rotate", icon = "ROTATE_COLORS")
        layout.operator("mesh.colors_reverse", icon = "REVERSE_COLORS")

        layout.separator()

        layout.operator("mesh.uvs_rotate", icon = "ROTATE_UVS")
        layout.operator("mesh.uvs_reverse", icon = "REVERSE_UVS")

        layout.separator()

        if with_freestyle:
            layout.operator("mesh.mark_freestyle_face", icon = "MARKFSFACE").clear = False
            layout.operator("mesh.mark_freestyle_face", text="Clear Freestyle Face", icon = "CLEARFSFACE").clear = True


class VIEW3D_MT_edit_mesh_faces(Menu):
    bl_label = "Face"
    bl_idname = "VIEW3D_MT_edit_mesh_faces"

    def draw(self, _context):
        layout = self.layout

        layout.operator_context = 'INVOKE_REGION_WIN'

        layout.menu ("VIEW3D_MT_edit_mesh_faces_legacy")

        layout.operator("mesh.poke", icon = "POKEFACES")

        layout.separator()

        props = layout.operator("mesh.quads_convert_to_tris", icon = "TRIANGULATE")
        props.quad_method = props.ngon_method = 'BEAUTY'
        layout.operator("mesh.tris_convert_to_quads", icon = "TRISTOQUADS")
        layout.operator("mesh.solidify", text="Solidify Faces", icon = "SOLIDIFY")
        layout.operator("mesh.wireframe", icon = "WIREFRAME")

        layout.separator()

        layout.operator("mesh.fill", icon = "FILL")
        layout.operator("mesh.fill_grid", icon = "GRIDFILL")
        layout.operator("mesh.beautify_fill", icon = "BEAUTIFY")

        layout.separator()

        layout.operator("mesh.intersect", icon = "INTERSECT")
        layout.operator("mesh.intersect_boolean", icon = "BOOLEAN_INTERSECT")

        layout.separator()

        layout.operator("mesh.face_split_by_edges", icon = "SPLITBYEDGES")

        layout.separator()

        layout.menu("VIEW3D_MT_edit_mesh_faces_data")


class VIEW3D_MT_edit_mesh_faces_legacy(Menu):
    bl_label = "Legacy"

    def draw(self, _context):
        layout = self.layout

        layout.operator("mesh.inset", icon = "INSET_FACES")


class VIEW3D_MT_edit_mesh_normals_select_strength(Menu):
    bl_label = "Select by Face Strength"

    def draw(self, _context):
        layout = self.layout

        op = layout.operator("mesh.mod_weighted_strength", text="Weak", icon='FACESEL')
        op.set = False
        op.face_strength = 'WEAK'

        op = layout.operator("mesh.mod_weighted_strength", text="Medium", icon='FACESEL')
        op.set = False
        op.face_strength = 'MEDIUM'

        op = layout.operator("mesh.mod_weighted_strength", text="Strong", icon='FACESEL')
        op.set = False
        op.face_strength = 'STRONG'


class VIEW3D_MT_edit_mesh_normals_set_strength(Menu):
    bl_label = "Set Face Strength"

    def draw(self, _context):
        layout = self.layout

        op = layout.operator("mesh.mod_weighted_strength", text="Weak", icon='NORMAL_SETSTRENGTH')
        op.set = True
        op.face_strength = 'WEAK'

        op = layout.operator("mesh.mod_weighted_strength", text="Medium", icon='NORMAL_SETSTRENGTH')
        op.set = True
        op.face_strength = 'MEDIUM'

        op = layout.operator("mesh.mod_weighted_strength", text="Strong", icon='NORMAL_SETSTRENGTH')
        op.set = True
        op.face_strength = 'STRONG'


class VIEW3D_MT_edit_mesh_normals_average(Menu):
    bl_label = "Average"

    def draw(self, _context):
        layout = self.layout

        layout.operator("mesh.average_normals", text="Custom Normal", icon = "NORMAL_AVERAGE").average_type = 'CUSTOM_NORMAL'
        layout.operator("mesh.average_normals", text="Face Area", icon = "NORMAL_AVERAGE").average_type = 'FACE_AREA'
        layout.operator("mesh.average_normals", text="Corner Angle", icon = "NORMAL_AVERAGE").average_type = 'CORNER_ANGLE'


class VIEW3D_MT_edit_mesh_normals(Menu):
    bl_label = "Normals"

    def draw(self, _context):
        layout = self.layout

        layout.operator("mesh.normals_make_consistent", text="Recalculate Outside", icon = 'RECALC_NORMALS').inside = False
        layout.operator("mesh.normals_make_consistent", text="Recalculate Inside", icon = 'RECALC_NORMALS_INSIDE').inside = True
        layout.operator("mesh.flip_normals", text = "Flip", icon = 'FLIP_NORMALS')

        layout.separator()

        layout.operator("mesh.set_normals_from_faces", text="Set from Faces", icon = 'SET_FROM_FACES')

        layout.operator_context = 'INVOKE_REGION_WIN'
        layout.operator("transform.rotate_normal", text="Rotate", icon = "NORMAL_ROTATE")
        layout.operator("mesh.point_normals", text="Point normals to target", icon = "NORMAL_TARGET")

        layout.operator_context = 'EXEC_REGION_WIN'
        layout.operator("mesh.merge_normals", text="Merge", icon = "MERGE")
        layout.operator("mesh.split_normals", text="Split", icon = "SPLIT")
        layout.menu("VIEW3D_MT_edit_mesh_normals_average", text="Average")

        layout.separator()

        layout.operator("mesh.normals_tools", text="Copy Vectors", icon = "COPYDOWN").mode = 'COPY'
        layout.operator("mesh.normals_tools", text="Paste Vectors", icon = "PASTEDOWN").mode = 'PASTE'
        layout.operator("mesh.smooth_normals", text="Smooth Vectors", icon = "NORMAL_SMOOTH")
        layout.operator("mesh.normals_tools", text="Reset Vectors", icon = "RESET").mode = 'RESET'

        layout.separator()

        layout.menu("VIEW3D_MT_edit_mesh_normals_select_strength", icon="HAND")
        layout.menu("VIEW3D_MT_edit_mesh_normals_set_strength", icon="MESH_PLANE")


class VIEW3D_MT_edit_mesh_shading(Menu):
    bl_label = "Shading"

    def draw(self, _context):
        layout = self.layout

        layout.operator("mesh.faces_shade_smooth", icon = 'SHADING_SMOOTH')
        layout.operator("mesh.faces_shade_flat", icon = 'SHADING_FLAT')

        layout.separator()

        layout.operator("mesh.mark_sharp", text="Smooth Edges", icon = 'SHADING_EDGE_SMOOTH').clear = True
        layout.operator("mesh.mark_sharp", text="Sharp Edges", icon = 'SHADING_EDGE_SHARP')

        layout.separator()

        props = layout.operator("mesh.mark_sharp", text="Smooth Vertices", icon = 'SHADING_VERT_SMOOTH')
        props.use_verts = True
        props.clear = True

        layout.operator("mesh.mark_sharp", text="Sharp Vertices", icon = 'SHADING_VERT_SHARP').use_verts = True


class VIEW3D_MT_edit_mesh_weights(Menu):
    bl_label = "Weights"

    def draw(self, _context):
        VIEW3D_MT_paint_weight.draw_generic(self.layout, is_editmode=True)


class VIEW3D_MT_edit_mesh_clean(Menu):
    bl_label = "Clean Up"

    def draw(self, _context):
        layout = self.layout

        layout.operator("mesh.delete_loose", icon = "DELETE")

        layout.separator()

        layout.operator("mesh.decimate", icon = "DECIMATE")
        layout.operator("mesh.dissolve_degenerate", icon = "DEGENERATE_DISSOLVE")
        layout.operator("mesh.dissolve_limited", icon='DISSOLVE_LIMITED')
        layout.operator("mesh.face_make_planar", icon = "MAKE_PLANAR")

        layout.separator()

        layout.operator("mesh.vert_connect_nonplanar", icon = "SPLIT_NONPLANAR")
        layout.operator("mesh.vert_connect_concave", icon = "SPLIT_CONCAVE")
        layout.operator("mesh.fill_holes", icon = "FILL_HOLE")


class VIEW3D_MT_edit_mesh_delete(Menu):
    bl_label = "Delete"

    def draw(self, _context):
        layout = self.layout

        layout.operator_enum("mesh.delete", "type")

        layout.separator()

        layout.operator("mesh.delete_edgeloop", text="Edge Loops", icon = "DELETE")


class VIEW3D_MT_edit_mesh_dissolve(Menu):
    bl_label = "Dissolve"

    def draw(self, context):
        layout = self.layout

        layout.operator("mesh.dissolve_verts", icon='DISSOLVE_VERTS')
        layout.operator("mesh.dissolve_edges", icon='DISSOLVE_EDGES')
        layout.operator("mesh.dissolve_faces", icon='DISSOLVE_FACES')

        layout.separator()

        layout.operator("mesh.dissolve_limited", icon='DISSOLVE_LIMITED')
        layout.operator("mesh.dissolve_mode", icon='DISSOLVE_SELECTION')

        layout.separator()

        layout.operator("mesh.edge_collapse", icon='EDGE_COLLAPSE')


class VIEW3D_MT_edit_mesh_merge(Menu):
    bl_label = "Merge"

    def draw(self, _context):
        layout = self.layout

        layout.operator_enum("mesh.merge", "type")

        layout.separator()

        layout.operator("mesh.remove_doubles", text="By Distance", icon = "REMOVE_DOUBLES")


class VIEW3D_MT_edit_mesh_split(Menu):
    bl_label = "Split"

    def draw(self, _context):
        layout = self.layout

        layout.operator("mesh.split", text="Selection", icon = "SPLIT")

        layout.separator()

        layout.operator_enum("mesh.edge_split", "type")


class VIEW3D_MT_edit_mesh_show_hide(Menu):
    bl_label = "Show/Hide"

    def draw(self, context):
        layout = self.layout

        layout.operator("mesh.reveal", text="Show Hidden", icon = "HIDE_OFF")
        layout.operator("mesh.hide", text="Hide Selected", icon = "HIDE_ON").unselected = False
        layout.operator("mesh.hide", text="Hide Unselected", icon = "HIDE_UNSELECTED").unselected = True

class VIEW3D_MT_edit_gpencil_delete(Menu):
    bl_label = "Delete"

    def draw(self, _context):
        layout = self.layout

        layout.operator_enum("gpencil.delete", "type")

        layout.separator()

        layout.operator("gpencil.delete", text="Delete Active Keyframe (Active Layer)", icon = 'DELETE').type = 'FRAME'
        layout.operator("gpencil.active_frames_delete_all", text="Delete Active Keyframes (All Layers)", icon = 'DELETE')


class VIEW3D_MT_sculpt_gpencil_copy(Menu):
    bl_label = "Copy"

    def draw(self, _context):
        layout = self.layout

        layout.operator("gpencil.copy", text="Copy", icon='COPYDOWN')


# Edit Curve
# draw_curve is used by VIEW3D_MT_edit_curve and VIEW3D_MT_edit_surface


def draw_curve(self, _context):
    layout = self.layout

    edit_object = _context.edit_object

    layout.menu("VIEW3D_MT_transform")
    layout.menu("VIEW3D_MT_mirror")
    layout.menu("VIEW3D_MT_snap")

    layout.separator()

    if edit_object.type == 'SURFACE':
        layout.operator("curve.spin", icon = 'SPIN')
    layout.operator("curve.duplicate_move", text = "Duplicate", icon = "DUPLICATE")

    layout.separator()

    layout.operator("curve.split", icon = "SPLIT")
    layout.operator("curve.separate", icon = "SEPARATE")

    layout.separator()

    layout.operator("curve.cyclic_toggle", icon = 'TOGGLE_CYCLIC')
    if edit_object.type == 'CURVE':
        layout.operator("curve.decimate", icon = "DECIMATE")
        layout.operator_menu_enum("curve.spline_type_set", "type")

    layout.separator()

    if edit_object.type == 'CURVE':
        layout.operator("transform.tilt", icon = "TILT")
        layout.operator("curve.tilt_clear", icon = "CLEAR_TILT")

    layout.separator()

    if edit_object.type == 'CURVE':
        layout.menu("VIEW3D_MT_edit_curve_handle_type_set")
        layout.operator("curve.normals_make_consistent", icon = 'RECALC_NORMALS')

    layout.separator()

    layout.menu("VIEW3D_MT_edit_curve_show_hide")

    layout.separator()

    layout.menu("VIEW3D_MT_edit_curve_delete")
    if edit_object.type == 'CURVE':
        layout.operator("curve.dissolve_verts", icon='DISSOLVE_VERTS')


class VIEW3D_MT_edit_curve(Menu):
    bl_label = "Curve"

    draw = draw_curve


class VIEW3D_MT_edit_curve_ctrlpoints(Menu):
    bl_label = "Control Points"

    def draw(self, context):
        layout = self.layout

        edit_object = context.edit_object

        if edit_object.type in {'CURVE', 'SURFACE'}:
            layout.operator("curve.extrude_move", text = "Extrude Curve", icon = 'EXTRUDE_REGION')

            layout.separator()

            layout.operator("curve.make_segment", icon = "MAKE_CURVESEGMENT")

            layout.separator()

            if edit_object.type == 'CURVE':
                layout.operator("transform.tilt", icon = 'TILT')
                layout.operator("curve.tilt_clear",icon = "CLEAR_TILT")

                layout.separator()

                layout.menu("VIEW3D_MT_edit_curve_handle_type_set")
                layout.operator("curve.normals_make_consistent", icon = 'RECALC_NORMALS')

                layout.separator()

            layout.operator("curve.smooth", icon = 'PARTICLEBRUSH_SMOOTH')
            if edit_object.type == 'CURVE':
                layout.operator("curve.smooth_weight", icon = "SMOOTH_WEIGHT")
                layout.operator("curve.smooth_radius", icon = "SMOOTH_RADIUS")
                layout.operator("curve.smooth_tilt", icon = "SMOOTH_TILT")

            layout.separator()

        layout.menu("VIEW3D_MT_hook")

        layout.separator()

        layout.operator("object.vertex_parent_set", icon = "VERTEX_PARENT")


class VIEW3D_MT_edit_curve_handle_type_set(Menu):
    bl_label = "Set Handle Type"

    def draw(self, context):
        layout = self.layout

        layout.operator("curve.handle_type_set", icon = 'HANDLE_AUTO', text="Automatic").type = 'AUTOMATIC'
        layout.operator("curve.handle_type_set", icon = 'HANDLE_VECTOR', text="Vector").type = 'VECTOR'
        layout.operator("curve.handle_type_set", icon = 'HANDLE_ALIGNED',text="Aligned").type = 'ALIGNED'
        layout.operator("curve.handle_type_set", icon = 'HANDLE_FREE', text="Free").type = 'FREE_ALIGN'

        layout.separator()

        layout.operator("curve.handle_type_set", icon = 'HANDLE_FREE', text="Toggle Free / Aligned").type = 'TOGGLE_FREE_ALIGN'


class VIEW3D_MT_edit_curve_segments(Menu):
    bl_label = "Segments"

    def draw(self, _context):
        layout = self.layout

        layout.operator("curve.subdivide", icon = 'SUBDIVIDE_EDGES')
        layout.operator("curve.switch_direction", icon = 'SWITCH_DIRECTION')


class VIEW3D_MT_edit_curve_context_menu(Menu):
    bl_label = "Curve Context Menu"

    def draw(self, _context):
        # TODO(campbell): match mesh vertex menu.

        layout = self.layout

        layout.operator_context = 'INVOKE_DEFAULT'

        # Add
        layout.operator("curve.subdivide", icon = 'SUBDIVIDE_EDGES')
        layout.operator("curve.extrude_move", text = "Extrude Curve", icon = 'EXTRUDE_REGION')
        layout.operator("curve.make_segment", icon = "MAKE_CURVESEGMENT")
        layout.operator("curve.duplicate_move", text = "Duplicate", icon = "DUPLICATE")

        layout.separator()

        # Transform
        layout.operator("transform.transform", text = "Radius", icon = 'SHRINK_FATTEN').mode = 'CURVE_SHRINKFATTEN'
        layout.operator("transform.tilt", icon = 'TILT')
        layout.operator("curve.tilt_clear", icon = "CLEAR_TILT")
        layout.operator("curve.smooth", icon = 'PARTICLEBRUSH_SMOOTH')
        layout.operator("curve.smooth_tilt", icon = "SMOOTH_TILT")
        layout.operator("curve.smooth_radius", icon = "SMOOTH_RADIUS")

        layout.separator()

        layout.menu("VIEW3D_MT_mirror")
        layout.menu("VIEW3D_MT_snap")

        layout.separator()

        # Modify
        layout.operator_menu_enum("curve.spline_type_set", "type")
        layout.operator_menu_enum("curve.handle_type_set", "type")
        layout.operator("curve.cyclic_toggle", icon = 'TOGGLE_CYCLIC')
        layout.operator("curve.switch_direction", icon = 'SWITCH_DIRECTION')

        layout.separator()

        layout.operator("curve.normals_make_consistent", icon = 'RECALC_NORMALS')
        layout.operator("curve.spline_weight_set", icon = "MOD_VERTEX_WEIGHT")
        layout.operator("curve.radius_set", icon = "RADIUS")

        layout.separator()

        # Remove
        layout.operator("curve.split", icon = "SPLIT")
        layout.operator("curve.decimate", icon = "DECIMATE")
        layout.operator("curve.separate", icon = "SEPARATE")
        layout.operator("curve.dissolve_verts", icon='DISSOLVE_VERTS')
        layout.operator("curve.delete", text="Delete Segment", icon = "DELETE").type = 'SEGMENT'
        layout.operator("curve.delete", text="Delete Point", icon = "DELETE").type = 'VERT'


class VIEW3D_MT_edit_curve_delete(Menu):
    bl_label = "Delete"

    def draw(self, _context):
        layout = self.layout

        layout.operator("curve.delete", text="Vertices", icon = "DELETE").type = 'VERT'
        layout.operator("curve.delete", text="Segment", icon = "DELETE").type = 'SEGMENT'


class VIEW3D_MT_edit_curve_show_hide(Menu):
    bl_label = "Show/Hide"

    def draw(self, context):
        layout = self.layout

        layout.operator("curve.reveal", text="Show Hidden", icon = "HIDE_OFF")
        layout.operator("curve.hide", text="Hide Selected", icon = "HIDE_ON").unselected = False
        layout.operator("curve.hide", text="Hide Unselected", icon = "HIDE_UNSELECTED").unselected = True


class VIEW3D_MT_edit_surface(Menu):
    bl_label = "Surface"

    draw = draw_curve


class VIEW3D_MT_edit_font_chars(Menu):
    bl_label = "Special Characters"

    def draw(self, _context):
        layout = self.layout

        layout.operator("font.text_insert", text="Copyright", icon = "COPYRIGHT").text = "\u00A9"
        layout.operator("font.text_insert", text="Registered Trademark", icon = "TRADEMARK").text = "\u00AE"

        layout.separator()

        layout.operator("font.text_insert", text="Degree Sign", icon = "DEGREE").text = "\u00B0"
        layout.operator("font.text_insert", text="Multiplication Sign", icon = "MULTIPLICATION").text = "\u00D7"
        layout.operator("font.text_insert", text="Circle", icon = "CIRCLE").text = "\u008A"

        layout.separator()

        layout.operator("font.text_insert", text="Superscript 1", icon = "SUPER_ONE").text = "\u00B9"
        layout.operator("font.text_insert", text="Superscript 2", icon = "SUPER_TWO").text = "\u00B2"
        layout.operator("font.text_insert", text="Superscript 3", icon = "SUPER_THREE").text = "\u00B3"

        layout.separator()

        layout.operator("font.text_insert", text="Double >>", icon = "DOUBLE_RIGHT").text = "\u00BB"
        layout.operator("font.text_insert", text="Double <<", icon = "DOUBLE_LEFT").text = "\u00AB"
        layout.operator("font.text_insert", text="Promillage", icon = "PROMILLE").text = "\u2030"

        layout.separator()

        layout.operator("font.text_insert", text="Dutch Florin", icon = "DUTCH_FLORIN").text = "\u00A4"
        layout.operator("font.text_insert", text="British Pound", icon = "POUND").text = "\u00A3"
        layout.operator("font.text_insert", text="Japanese Yen", icon = "YEN").text = "\u00A5"

        layout.separator()

        layout.operator("font.text_insert", text="German S", icon = "GERMAN_S").text = "\u00DF"
        layout.operator("font.text_insert", text="Spanish Question Mark", icon = "SPANISH_QUESTION").text = "\u00BF"
        layout.operator("font.text_insert", text="Spanish Exclamation Mark", icon = "SPANISH_EXCLAMATION").text = "\u00A1"


class VIEW3D_MT_edit_font_kerning(Menu):
    bl_label = "Kerning"

    def draw(self, context):
        layout = self.layout

        ob = context.active_object
        text = ob.data
        kerning = text.edit_format.kerning

        layout.operator("font.change_spacing", text="Decrease Kerning", icon = "DECREASE_KERNING").delta = -1
        layout.operator("font.change_spacing", text="Increase Kerning", icon = "INCREASE_KERNING").delta = 1
        layout.operator("font.change_spacing", text="Reset Kerning", icon = "RESET").delta = -kerning


class VIEW3D_MT_edit_font_move(Menu):
    bl_label = "Move Cursor"

    def draw(self, _context):
        layout = self.layout

        layout.operator_enum("font.move", "type")


class VIEW3D_MT_edit_font_delete(Menu):
    bl_label = "Delete"

    def draw(self, _context):
        layout = self.layout

        layout.operator("font.delete", text="Previous Character", icon = "DELETE").type = 'PREVIOUS_CHARACTER'
        layout.operator("font.delete", text="Next Character", icon = "DELETE").type = 'NEXT_CHARACTER'
        layout.operator("font.delete", text="Previous Word", icon = "DELETE").type = 'PREVIOUS_WORD'
        layout.operator("font.delete", text="Next Word", icon = "DELETE").type = 'NEXT_WORD'


class VIEW3D_MT_edit_font(Menu):
    bl_label = "Text"

    def draw(self, _context):
        layout = self.layout

        layout.operator("font.text_cut", text="Cut", icon = "CUT")
        layout.operator("font.text_copy", text="Copy", icon='COPYDOWN')
        layout.operator("font.text_paste", text="Paste", icon='PASTEDOWN')

        layout.separator()

        layout.operator("font.text_paste_from_file", icon='PASTEDOWN')

        layout.separator()

        layout.operator("font.case_set", text="To Uppercase", icon = "SET_UPPERCASE").case = 'UPPER'
        layout.operator("font.case_set", text="To Lowercase", icon = "SET_LOWERCASE").case = 'LOWER'

        layout.separator()

        layout.menu("VIEW3D_MT_edit_font_chars")
        layout.menu("VIEW3D_MT_edit_font_move")

        layout.separator()

        layout.operator("font.style_toggle", text="Toggle Bold", icon='BOLD').style = 'BOLD'
        layout.operator("font.style_toggle", text="Toggle Italic", icon='ITALIC').style = 'ITALIC'
        layout.operator("font.style_toggle", text="Toggle Underline", icon='UNDERLINE').style = 'UNDERLINE'
        layout.operator("font.style_toggle", text="Toggle Small Caps", icon='SMALL_CAPS').style = 'SMALL_CAPS'

        layout.menu("VIEW3D_MT_edit_font_kerning")

        layout.separator()

        layout.menu("VIEW3D_MT_edit_font_delete")


class VIEW3D_MT_edit_font_context_menu(Menu):
    bl_label = "Text Context Menu"

    def draw(self, _context):
        layout = self.layout

        layout.operator_context = 'INVOKE_DEFAULT'

        layout.operator("font.text_cut", text="Cut", icon = "CUT")
        layout.operator("font.text_copy", text="Copy", icon='COPYDOWN')
        layout.operator("font.text_paste", text="Paste", icon='PASTEDOWN')

        layout.separator()

        layout.operator("font.select_all", icon = "SELECT_ALL")

        layout.separator()

        layout.menu("VIEW3D_MT_edit_font")


class VIEW3D_MT_edit_meta(Menu):
    bl_label = "Metaball"

    def draw(self, _context):
        layout = self.layout

        layout.menu("VIEW3D_MT_transform")
        layout.menu("VIEW3D_MT_mirror")
        layout.menu("VIEW3D_MT_snap")

        layout.separator()

        layout.operator("mball.duplicate_metaelems", text = "Duplicate", icon = "DUPLICATE")

        layout.separator()

        layout.menu("VIEW3D_MT_edit_meta_showhide")

        layout.operator_context = 'EXEC_REGION_WIN'
        layout.operator("mball.delete_metaelems", text="Delete", icon = "DELETE")


class VIEW3D_MT_edit_meta_showhide(Menu):
    bl_label = "Show/Hide"

    def draw(self, _context):
        layout = self.layout

        layout.operator("mball.reveal_metaelems", text="Show Hidden", icon = "HIDE_OFF")
        layout.operator("mball.hide_metaelems", text="Hide Selected", icon = "HIDE_ON").unselected = False
        layout.operator("mball.hide_metaelems", text="Hide Unselected", icon = "HIDE_UNSELECTED").unselected = True


class VIEW3D_MT_edit_lattice(Menu):
    bl_label = "Lattice"

    def draw(self, _context):
        layout = self.layout

        layout.menu("VIEW3D_MT_transform")
        layout.menu("VIEW3D_MT_mirror")
        layout.menu("VIEW3D_MT_snap")
        layout.menu("VIEW3D_MT_edit_lattice_flip")

        layout.separator()

        layout.operator("lattice.make_regular", icon = 'MAKE_REGULAR')

        layout.menu("VIEW3D_MT_hook")

        layout.separator()

        layout.operator("object.vertex_parent_set", icon = "VERTEX_PARENT")

class VIEW3D_MT_edit_lattice_flip(Menu):
    bl_label = "Flip"

    def draw(self, context):
        layout = self.layout

        layout.operator("lattice.flip", text = " U (X) axis", icon = "FLIP_X").axis = 'U'
        layout.operator("lattice.flip", text = " V (Y) axis", icon = "FLIP_Y").axis = 'V'
        layout.operator("lattice.flip", text = " W (Z) axis", icon = "FLIP_Z").axis = 'W'


class VIEW3D_MT_edit_armature(Menu):
    bl_label = "Armature"

    def draw(self, context):
        layout = self.layout

        edit_object = context.edit_object
        arm = edit_object.data

        layout.menu("VIEW3D_MT_transform_armature")
        layout.menu("VIEW3D_MT_mirror")
        layout.menu("VIEW3D_MT_snap")

        layout.separator()

        layout.menu("VIEW3D_MT_edit_armature_roll")

        layout.operator("transform.transform", text="Set Bone Roll", icon = "SET_ROLL").mode = 'BONE_ROLL'
        layout.operator("armature.roll_clear", text="Clear Bone Roll", icon = "CLEAR_ROLL")

        layout.separator()

        layout.operator("armature.extrude_move", icon = 'EXTRUDE_REGION')

        if arm.use_mirror_x:
            layout.operator("armature.extrude_forked", icon = "EXTRUDE_REGION")

        layout.operator("armature.duplicate_move", icon = "DUPLICATE")
        layout.operator("armature.fill", icon = "FILLBETWEEN")

        layout.separator()

        layout.operator("armature.split", icon = "SPLIT")
        layout.operator("armature.separate", icon = "SEPARATE")
        layout.operator("armature.symmetrize", icon = "SYMMETRIZE")

        layout.separator()

        layout.operator("armature.subdivide", text="Subdivide", icon = 'SUBDIVIDE_EDGES')
        layout.operator("armature.switch_direction", text="Switch Direction", icon = "SWITCH_DIRECTION")

        layout.separator()

        layout.menu("VIEW3D_MT_edit_armature_names")

        layout.separator()

        layout.operator_context = 'INVOKE_REGION_WIN'
        layout.operator("armature.armature_layers", icon = "LAYER")
        layout.operator("armature.bone_layers", icon = "LAYER")

        layout.separator()

        layout.operator_context = 'EXEC_REGION_WIN'
        layout.operator("armature.parent_set", text="Make Parent", icon='PARENT_SET')
        layout.operator("armature.parent_clear", text="Clear Parent", icon='PARENT_CLEAR')

        layout.separator()

        layout.menu("VIEW3D_MT_bone_options_toggle", text="Bone Settings")
        layout.menu("VIEW3D_MT_armature_show_hide") # bfa - the new show hide menu with split tooltip

        layout.separator()

        layout.operator("armature.delete", icon = "DELETE")
        layout.operator("armature.dissolve", icon = "DELETE")


class VIEW3D_MT_armature_show_hide(Menu):
    bl_label = "Show/Hide"

    def draw(self, context):
        layout = self.layout

        layout.operator("armature.reveal", text="Show Hidden", icon = "HIDE_OFF")
        layout.operator("armature.hide", text="Hide Selected", icon = "HIDE_ON").unselected = False
        layout.operator("armature.hide", text="Hide Unselected", icon = "HIDE_UNSELECTED").unselected = True


class VIEW3D_MT_armature_context_menu(Menu):
    bl_label = "Armature Context Menu"

    def draw(self, context):
        layout = self.layout

        edit_object = context.edit_object
        arm = edit_object.data

        layout.operator_context = 'INVOKE_REGION_WIN'

        # Add
        layout.operator("armature.subdivide", text="Subdivide", icon = "SUBDIVIDE_EDGES")
        layout.operator("armature.duplicate_move", text="Duplicate", icon = "DUPLICATE")
        layout.operator("armature.extrude_move", icon='EXTRUDE_REGION')
        if arm.use_mirror_x:
            layout.operator("armature.extrude_forked", icon='EXTRUDE_REGION')

        layout.separator()

        layout.operator("armature.fill", icon = "FILLBETWEEN")

        layout.separator()

        # Modify
        layout.menu("VIEW3D_MT_mirror")
        layout.menu("VIEW3D_MT_snap")
        layout.operator("armature.switch_direction", text="Switch Direction", icon = "SWITCH_DIRECTION")
        layout.operator("armature.symmetrize", icon = "SYMMETRIZE")
        layout.menu("VIEW3D_MT_edit_armature_names")

        layout.separator()

        layout.operator("armature.parent_set", text="Make Parent", icon='PARENT_SET')
        layout.operator("armature.parent_clear", text="Clear Parent", icon='PARENT_CLEAR')

        layout.separator()

        # Remove
        layout.operator("armature.split", icon = "SPLIT")
        layout.operator("armature.separate", icon = "SEPARATE")
        layout.operator("armature.dissolve", icon = "DELETE")
        layout.operator("armature.delete", icon = "DELETE")


class VIEW3D_MT_edit_armature_names(Menu):
    bl_label = "Names"

    def draw(self, _context):
        layout = self.layout

        layout.operator_context = 'EXEC_REGION_WIN'
        layout.operator("armature.autoside_names", text="Auto-Name Left/Right", icon = "STRING").type = 'XAXIS'
        layout.operator("armature.autoside_names", text="Auto-Name Front/Back", icon = "STRING").type = 'YAXIS'
        layout.operator("armature.autoside_names", text="Auto-Name Top/Bottom", icon = "STRING").type = 'ZAXIS'
        layout.operator("armature.flip_names", text="Flip Names", icon = "FLIP")


class VIEW3D_MT_edit_armature_roll(Menu):
    bl_label = "Recalculate Bone Roll"
    def draw(self, _context):
        layout = self.layout

        layout.label(text="- Positive: -")
        layout.operator("armature.calculate_roll", text= "Local + X Tangent", icon = "ROLL_X_TANG_POS").type = 'POS_X'
        layout.operator("armature.calculate_roll", text= "Local + Z Tangent", icon = "ROLL_Z_TANG_POS").type = 'POS_Z'
        layout.operator("armature.calculate_roll", text= "Global + X Axis", icon = "ROLL_X_POS").type = 'GLOBAL_POS_X'
        layout.operator("armature.calculate_roll", text= "Global + Y Axis", icon = "ROLL_Y_POS").type = 'GLOBAL_POS_Y'
        layout.operator("armature.calculate_roll", text= "Global + Z Axis", icon = "ROLL_Z_POS").type = 'GLOBAL_POS_Z'
        layout.label(text="- Negative: -")
        layout.operator("armature.calculate_roll", text= "Local - X Tangent", icon = "ROLL_X_TANG_NEG").type = 'NEG_X'
        layout.operator("armature.calculate_roll", text= "Local - Z Tangent", icon = "ROLL_Z_TANG_NEG").type = 'NEG_Z'
        layout.operator("armature.calculate_roll", text= "Global - X Axis", icon = "ROLL_X_NEG").type = 'GLOBAL_NEG_X'
        layout.operator("armature.calculate_roll", text= "Global - Y Axis", icon = "ROLL_Y_NEG").type = 'GLOBAL_NEG_Y'
        layout.operator("armature.calculate_roll", text= "Global - Z Axis", icon = "ROLL_Z_NEG").type = 'GLOBAL_NEG_Z'
        layout.label(text="- Other: -")
        layout.operator("armature.calculate_roll", text= "Active Bone", icon = "BONE_DATA").type = 'ACTIVE'
        layout.operator("armature.calculate_roll", text= "View Axis", icon = "MANIPUL").type = 'VIEW'
        layout.operator("armature.calculate_roll", text= "Cursor", icon = "CURSOR").type = 'CURSOR'

# bfa - not functional in the BFA keymap. But menu class remains for the Blender keymap. DO NOT DELETE!
class VIEW3D_MT_edit_armature_delete(Menu):
    bl_label = "Delete"

    def draw(self, _context):
        layout = self.layout
        layout.operator_context = 'EXEC_AREA'

        layout.operator("armature.delete", text="Bones", icon = "DELETE")

        layout.separator()

        layout.operator("armature.dissolve", text="Dissolve Bones", icon = "DELETE")


# ********** Grease Pencil menus **********
class VIEW3D_MT_gpencil_autoweights(Menu):
    bl_label = "Generate Weights"

    def draw(self, _context):
        layout = self.layout
        layout.operator("gpencil.generate_weights", text="With Empty Groups", icon = "PARTICLEBRUSH_WEIGHT").mode = 'NAME'
        layout.operator("gpencil.generate_weights", text="With Automatic Weights", icon = "PARTICLEBRUSH_WEIGHT").mode = 'AUTO'


class VIEW3D_MT_gpencil_simplify(Menu):
    bl_label = "Simplify"

    def draw(self, _context):
        layout = self.layout
        layout.operator("gpencil.stroke_simplify_fixed", text="Fixed", icon = "MOD_SIMPLIFY")
        layout.operator("gpencil.stroke_simplify", text="Adaptative", icon = "MOD_SIMPLIFY")
        layout.operator("gpencil.stroke_sample", text="Sample", icon = "MOD_SIMPLIFY")


class VIEW3D_MT_draw_gpencil(Menu):
    bl_label = "Draw"

    def draw(self, _context):

        layout = self.layout

        layout.menu("GPENCIL_MT_layer_active", text="Active Layer")

        layout.separator()

        layout.operator("gpencil.interpolate", text="Interpolate", icon = "INTERPOLATE")
        layout.operator("gpencil.interpolate_sequence", text="Interpolate Sequence", icon = "SEQUENCE")

        layout.separator()

        layout.menu("VIEW3D_MT_gpencil_animation")

        layout.separator()

        layout.menu("VIEW3D_MT_edit_gpencil_showhide")
        layout.menu("GPENCIL_MT_cleanup")


class VIEW3D_MT_edit_gpencil_showhide(Menu):
    bl_label = "Show/Hide"

    def draw(self, _context):
        layout = self.layout

        layout.operator("gpencil.reveal", text="Show All Layers", icon = "HIDE_OFF")

        layout.separator()

        layout.operator("gpencil.hide", text="Hide Active Layer", icon = "HIDE_ON").unselected = False
        layout.operator("gpencil.hide", text="Hide Inactive Layers", icon = "HIDE_UNSELECTED").unselected = True


class VIEW3D_MT_assign_material(Menu):
    bl_label = "Assign Material"

    def draw(self, context):
        layout = self.layout
        ob = context.active_object
        mat_active = ob.active_material

        for slot in ob.material_slots:
            mat = slot.material
            if mat:
                layout.operator("gpencil.stroke_change_color", text=mat.name,
                                icon='LAYER_ACTIVE' if mat == mat_active else 'BLANK1').material = mat.name


class VIEW3D_MT_edit_gpencil(Menu):
    bl_label = "Grease Pencil"

    def draw(self, _context):
        layout = self.layout

        layout.menu("VIEW3D_MT_edit_gpencil_transform")
        layout.menu("VIEW3D_MT_mirror")
        layout.menu("GPENCIL_MT_snap")

        layout.separator()

        layout.menu("GPENCIL_MT_layer_active", text="Active Layer")

        layout.separator()

        layout.menu("VIEW3D_MT_gpencil_animation")
        layout.operator("gpencil.interpolate_sequence", text="Interpolate Sequence", icon = "SEQUENCE")

        layout.separator()

        layout.operator("gpencil.duplicate_move", text="Duplicate", icon = "DUPLICATE")
        layout.operator("gpencil.frame_duplicate", text="Duplicate Active Frame", icon = "DUPLICATE")
        layout.operator("gpencil.frame_duplicate", text="Duplicate Active Frame All Layers", icon = "DUPLICATE").mode = 'ALL'

        layout.separator()

        layout.operator("gpencil.stroke_split", text="Split", icon = "SPLIT")

        layout.separator()

        layout.operator("gpencil.copy", text="Copy", icon='COPYDOWN')
        layout.operator("gpencil.paste", text="Paste", icon='PASTEDOWN').type = 'ACTIVE'
        layout.operator("gpencil.paste", text="Paste by Layer", icon='PASTEDOWN').type = 'LAYER'

        layout.separator()

        layout.menu("VIEW3D_MT_edit_gpencil_delete")
        layout.operator_menu_enum("gpencil.dissolve", "type")

        layout.separator()

        layout.menu("GPENCIL_MT_cleanup")
        layout.menu("VIEW3D_MT_edit_gpencil_hide", text = "Show/Hide")

        layout.separator()

        layout.operator_menu_enum("gpencil.stroke_separate", "mode", text="Separate")


class VIEW3D_MT_edit_gpencil_hide(Menu):
    bl_label = "Hide"

    def draw(self, context):
        layout = self.layout

        layout.operator("gpencil.reveal", text="Show Hidden Layer", icon = "HIDE_OFF")
        layout.operator("gpencil.hide", text="Hide selected Layer", icon = "HIDE_ON").unselected = False
        layout.operator("gpencil.hide", text="Hide unselected Layer", icon = "HIDE_UNSELECTED").unselected = True

        layout.separator()

        layout.operator("gpencil.selection_opacity_toggle", text="Toggle Opacity", icon = "HIDE_OFF")


class VIEW3D_MT_edit_gpencil_arrange_strokes(Menu):
    bl_label = "Arrange Strokes"

    def draw(self, context):
        layout = self.layout

        layout.operator("gpencil.stroke_arrange", text="Bring Forward", icon='MOVE_UP').direction = 'UP'
        layout.operator("gpencil.stroke_arrange", text="Send Backward", icon='MOVE_DOWN').direction = 'DOWN'
        layout.operator("gpencil.stroke_arrange", text="Bring to Front", icon='MOVE_TO_TOP').direction = 'TOP'
        layout.operator("gpencil.stroke_arrange", text="Send to Back", icon='MOVE_TO_BOTTOM').direction = 'BOTTOM'


class VIEW3D_MT_edit_gpencil_stroke(Menu):
    bl_label = "Stroke"

    def draw(self, context):
        layout = self.layout
        settings = context.tool_settings.gpencil_sculpt

        layout.operator("gpencil.stroke_subdivide", text="Subdivide", icon = "SUBDIVIDE_EDGES").only_selected = False
        layout.menu("VIEW3D_MT_gpencil_simplify")
        layout.operator("gpencil.stroke_trim", text="Trim", icon = "CUT")

        layout.separator()

        layout.operator("gpencil.stroke_join", text="Join", icon = "JOIN").type = 'JOIN'
        layout.operator("gpencil.stroke_join", text="Join and Copy", icon = "JOIN").type = 'JOINCOPY'

        layout.separator()

        layout.menu("GPENCIL_MT_move_to_layer")
        layout.menu("VIEW3D_MT_assign_material")
        layout.operator("gpencil.set_active_material", text="Set as Active Material", icon = "MATERIAL")
        layout.menu("VIEW3D_MT_edit_gpencil_arrange_strokes")

        layout.separator()

        # Convert
        op = layout.operator("gpencil.stroke_cyclical_set", text="Close", icon = 'TOGGLE_CYCLIC')
        op.type = 'CLOSE'
        op.geometry = True
        layout.operator("gpencil.stroke_cyclical_set", text="Toggle Cyclic", icon = 'TOGGLE_CYCLIC').type = 'TOGGLE'
        layout.operator_menu_enum("gpencil.stroke_caps_set", text="Toggle Caps", property="type")
        layout.operator("gpencil.stroke_flip", text="Switch Direction", icon = "FLIP")

        layout.separator()

        layout.operator_menu_enum("gpencil.reproject", property="type", text="Reproject Strokes")

        layout.separator()
        layout.operator("gpencil.reset_transform_fill", text="Reset Fill Transform", icon = "RESET")


class VIEW3D_MT_edit_gpencil_point(Menu):
    bl_label = "Point"

    def draw(self, _context):
        layout = self.layout

        layout.operator("gpencil.extrude_move", text="Extrude", icon = "EXTRUDE_REGION")

        layout.separator()

        layout.operator("gpencil.stroke_smooth", text="Smooth", icon = "PARTICLEBRUSH_SMOOTH").only_selected = True

        layout.separator()

        layout.operator("gpencil.stroke_merge", text="Merge", icon = "MERGE")

        # TODO: add new RIP operator

        layout.separator()

        layout.menu("VIEW3D_MT_gpencil_vertex_group")


class VIEW3D_MT_weight_gpencil(Menu):
    bl_label = "Weights"

    def draw(self, context):
        layout = self.layout

        #layout.operator_context = 'INVOKE_REGION_WIN'

        layout.operator("gpencil.vertex_group_normalize_all", text="Normalize All", icon = "WEIGHT_NORMALIZE_ALL")
        layout.operator("gpencil.vertex_group_normalize", text="Normalize", icon = "WEIGHT_NORMALIZE")

        layout.separator()

        layout.operator("gpencil.vertex_group_invert", text="Invert", icon='WEIGHT_INVERT')
        layout.operator("gpencil.vertex_group_smooth", text="Smooth", icon='WEIGHT_SMOOTH')

        layout.menu("VIEW3D_MT_gpencil_autoweights")


class VIEW3D_MT_gpencil_animation(Menu):
    bl_label = "Animation"

    @classmethod
    def poll(cls, context):
        ob = context.active_object
        return ob and ob.type == 'GPENCIL' and ob.mode != 'OBJECT'

    def draw(self, _context):
        layout = self.layout

        layout.operator("gpencil.blank_frame_add", text="Insert Blank Keyframe (Active Layer)", icon = "ADD")
        layout.operator("gpencil.blank_frame_add", text="Insert Blank Keyframe (All Layers)", icon = "ADD").all_layers = True

        layout.separator()

        layout.operator("gpencil.frame_duplicate", text="Duplicate Active Keyframe (Active Layer)", icon = "DUPLICATE")
        layout.operator("gpencil.frame_duplicate", text="Duplicate Active Keyframe (All Layers)", icon = "DUPLICATE").mode = 'ALL'

        layout.separator()

        layout.operator("gpencil.delete", text="Delete Active Keyframe (Active Layer)", icon = "DELETE").type = 'FRAME'
        layout.operator("gpencil.active_frames_delete_all", text="Delete Active Keyframes (All Layers)", icon = "DELETE")


class VIEW3D_MT_edit_gpencil_transform(Menu):
    bl_label = "Transform"

    def draw(self, _context):
        layout = self.layout

        layout.operator("transform.bend", text="Bend", icon = "BEND")
        layout.operator("transform.shear", text="Shear", icon = "SHEAR")
        layout.operator("transform.tosphere", text="To Sphere", icon = "TOSPHERE")
        layout.operator("transform.transform", text="Shrink Fatten", icon = 'SHRINK_FATTEN').mode = 'GPENCIL_SHRINKFATTEN'


class VIEW3D_MT_object_mode_pie(Menu):
    bl_label = "Mode"

    def draw(self, _context):
        layout = self.layout

        pie = layout.menu_pie()
        pie.operator_enum("object.mode_set", "mode")


class VIEW3D_MT_view_pie(Menu):
    bl_label = "View"
    bl_idname = "VIEW3D_MT_view_pie"

    def draw(self, _context):
        layout = self.layout

        pie = layout.menu_pie()
        pie.operator_enum("view3d.view_axis", "type")
        pie.operator("view3d.view_camera", text="View Camera", icon='CAMERA_DATA')
        pie.operator("view3d.view_selected", text="View Selected", icon='VIEW_SELECTED')


class VIEW3D_MT_transform_gizmo_pie(Menu):
    bl_label = "View"

    def draw(self, context):
        layout = self.layout

        pie = layout.menu_pie()
        # 1: Left
        pie.operator("view3d.transform_gizmo_set", text="Move").type = {'TRANSLATE'}
        # 2: Right
        pie.operator("view3d.transform_gizmo_set", text="Rotate").type = {'ROTATE'}
        # 3: Down
        pie.operator("view3d.transform_gizmo_set", text="Scale").type = {'SCALE'}
        # 4: Up
        pie.prop(context.space_data, "show_gizmo", text="Show Gizmos", icon='GIZMO')
        # 5: Up/Left
        pie.operator("view3d.transform_gizmo_set", text="All").type = {'TRANSLATE', 'ROTATE', 'SCALE'}


class VIEW3D_MT_shading_pie(Menu):
    bl_label = "Shading"

    def draw(self, context):
        layout = self.layout
        pie = layout.menu_pie()

        view = context.space_data

        pie.prop(view.shading, "type", expand=True)


class VIEW3D_MT_shading_ex_pie(Menu):
    bl_label = "Shading"

    def draw(self, context):
        layout = self.layout
        pie = layout.menu_pie()

        view = context.space_data

        pie.prop_enum(view.shading, "type", value='WIREFRAME')
        pie.prop_enum(view.shading, "type", value='SOLID')

        # Note this duplicates "view3d.toggle_xray" logic, so we can see the active item: T58661.
        if context.pose_object:
            pie.prop(view.overlay, "show_xray_bone", icon='XRAY')
        else:
            xray_active = (
                (context.mode == 'EDIT_MESH') or
                (view.shading.type in {'SOLID', 'WIREFRAME'})
            )
            if xray_active:
                sub = pie
            else:
                sub = pie.row()
                sub.active = False
            sub.prop(
                view.shading,
                "show_xray_wireframe" if (view.shading.type == 'WIREFRAME') else "show_xray",
                text="Toggle X-Ray",
                icon='XRAY',
            )

        pie.prop(view.overlay, "show_overlays", text="Toggle Overlays", icon='OVERLAY')

        pie.prop_enum(view.shading, "type", value='MATERIAL')
        pie.prop_enum(view.shading, "type", value='RENDERED')


class VIEW3D_MT_pivot_pie(Menu):
    bl_label = "Pivot Point"

    def draw(self, context):
        layout = self.layout
        pie = layout.menu_pie()
        obj = context.active_object
        mode = context.mode

        pie.prop_enum(context.scene.tool_settings, "transform_pivot_point", value='BOUNDING_BOX_CENTER')
        pie.prop_enum(context.scene.tool_settings, "transform_pivot_point", value='CURSOR')
        pie.prop_enum(context.scene.tool_settings, "transform_pivot_point", value='INDIVIDUAL_ORIGINS')
        pie.prop_enum(context.scene.tool_settings, "transform_pivot_point", value='MEDIAN_POINT')
        pie.prop_enum(context.scene.tool_settings, "transform_pivot_point", value='ACTIVE_ELEMENT')
        if (obj is None) or (mode in {'OBJECT', 'POSE', 'WEIGHT_PAINT'}):
            pie.prop(context.scene.tool_settings, "use_transform_pivot_point_align", text="Only Origins")


class VIEW3D_MT_orientations_pie(Menu):
    bl_label = "Orientation"

    def draw(self, context):
        layout = self.layout
        pie = layout.menu_pie()
        scene = context.scene

        pie.prop(scene.transform_orientation_slots[0], "type", expand=True)


class VIEW3D_MT_snap_pie(Menu):
    bl_label = "Snap"

    def draw(self, _context):
        layout = self.layout
        pie = layout.menu_pie()

        pie.operator("view3d.snap_cursor_to_grid", text="Cursor to Grid", icon='CURSORTOGRID')
        pie.operator("view3d.snap_selected_to_grid", text="Selection to Grid", icon='SELECTIONTOGRID')
        pie.operator("view3d.snap_cursor_to_selected", text="Cursor to Selected", icon='CURSORTOSELECTION')
        pie.operator("view3d.snap_selected_to_cursor", text="Selection to Cursor", icon='SELECTIONTOCURSOR').use_offset = False
        pie.operator("view3d.snap_selected_to_cursor", text="Selection to Cursor (Keep Offset)", icon='SELECTIONTOCURSOROFFSET').use_offset = True
        pie.operator("view3d.snap_selected_to_active", text="Selection to Active", icon='SELECTIONTOACTIVE')
        pie.operator("view3d.snap_cursor_to_center", text="Cursor to World Origin", icon='CURSORTOCENTER')
        pie.operator("view3d.snap_cursor_to_active", text="Cursor to Active", icon='CURSORTOACTIVE')


class VIEW3D_MT_proportional_editing_falloff_pie(Menu):
    bl_label = "Proportional Editing Falloff"

    def draw(self, context):
        layout = self.layout
        pie = layout.menu_pie()
        tool_settings = context.scene.tool_settings

        pie.prop(tool_settings, "proportional_edit_falloff", expand=True)


class VIEW3D_MT_sculpt_mask_edit_pie(Menu):
    bl_label = "Mask Edit"

    def draw(self, _context):
        layout = self.layout
        pie = layout.menu_pie()

        op = pie.operator("paint.mask_flood_fill", text='Invert Mask')
        op.mode = 'INVERT'
        op = pie.operator("paint.mask_flood_fill", text='Clear Mask')
        op.mode = 'VALUE'
        op.value = 0.0
        op = pie.operator("sculpt.mask_filter", text='Smooth Mask')
        op.filter_type = 'SMOOTH'
        op.auto_iteration_count = True
        op = pie.operator("sculpt.mask_filter", text='Sharpen Mask')
        op.filter_type = 'SHARPEN'
        op.auto_iteration_count = True
        op = pie.operator("sculpt.mask_filter", text='Grow Mask')
        op.filter_type = 'GROW'
        op.auto_iteration_count = True
        op = pie.operator("sculpt.mask_filter", text='Shrink Mask')
        op.filter_type = 'SHRINK'
        op.auto_iteration_count = True
        op = pie.operator("sculpt.mask_filter", text='Increase Contrast')
        op.filter_type = 'CONTRAST_INCREASE'
        op.auto_iteration_count = False
        op = pie.operator("sculpt.mask_filter", text='Decrease Contrast')
        op.filter_type = 'CONTRAST_DECREASE'
        op.auto_iteration_count = False


class VIEW3D_MT_sculpt_automasking_pie(Menu):
    bl_label = "Automasking"

    def draw(self, context):
        layout = self.layout
        pie = layout.menu_pie()

        tool_settings = context.tool_settings
        sculpt = tool_settings.sculpt

        pie.prop(sculpt, "use_automasking_topology", text="Topology")
        pie.prop(sculpt, "use_automasking_face_sets", text="Face Sets")
        pie.prop(sculpt, "use_automasking_boundary_edges", text="Mesh Boundary")
        pie.prop(sculpt, "use_automasking_boundary_face_sets", text="Face Sets Boundary")


class VIEW3D_MT_sculpt_face_sets_edit_pie(Menu):
    bl_label = "Face Sets Edit"

    def draw(self, _context):
        layout = self.layout
        pie = layout.menu_pie()

        op = pie.operator("sculpt.face_sets_create", text='Face Set from Masked')
        op.mode = 'MASKED'

        op = pie.operator("sculpt.face_sets_create", text='Face Set from Visible')
        op.mode = 'VISIBLE'

        op = pie.operator("sculpt.face_set_change_visibility", text='Invert Visible')
        op.mode = 'INVERT'

        op = pie.operator("sculpt.face_set_change_visibility", text='Show All')
        op.mode = 'SHOW_ALL'


class VIEW3D_MT_wpaint_vgroup_lock_pie(Menu):
    bl_label = "Vertex Group Locks"

    def draw(self, _context):
        layout = self.layout
        pie = layout.menu_pie()

        # 1: Left
        op = pie.operator("object.vertex_group_lock", icon='LOCKED', text="Lock All")
        op.action, op.mask = 'LOCK', 'ALL'
        # 2: Right
        op = pie.operator("object.vertex_group_lock", icon='UNLOCKED', text="Unlock All")
        op.action, op.mask = 'UNLOCK', 'ALL'
        # 3: Down
        op = pie.operator("object.vertex_group_lock", icon='UNLOCKED', text="Unlock Selected")
        op.action, op.mask = 'UNLOCK', 'SELECTED'
        # 4: Up
        op = pie.operator("object.vertex_group_lock", icon='LOCKED', text="Lock Selected")
        op.action, op.mask = 'LOCK', 'SELECTED'
        # 5: Up/Left
        op = pie.operator("object.vertex_group_lock", icon='LOCKED', text="Lock Unselected")
        op.action, op.mask = 'LOCK', 'UNSELECTED'
        # 6: Up/Right
        op = pie.operator("object.vertex_group_lock", text="Lock Only Selected")
        op.action, op.mask = 'LOCK', 'INVERT_UNSELECTED'
        # 7: Down/Left
        op = pie.operator("object.vertex_group_lock", text="Lock Only Unselected")
        op.action, op.mask = 'UNLOCK', 'INVERT_UNSELECTED'
        # 8: Down/Right
        op = pie.operator("object.vertex_group_lock", text="Invert Locks")
        op.action, op.mask = 'INVERT', 'ALL'


# ********** Panel **********

class VIEW3D_PT_active_tool(Panel, ToolActivePanelHelper):
    bl_space_type = 'VIEW_3D'
    bl_region_type = 'UI'
    bl_category = "Tool"
    # See comment below.
    # bl_options = {'HIDE_HEADER'}

    # Don't show in properties editor.
    @classmethod
    def poll(cls, context):
        return context.area.type == 'VIEW_3D'


# FIXME(campbell): remove this second panel once 'HIDE_HEADER' works with category tabs,
# Currently pinning allows ordering headerless panels below panels with headers.
class VIEW3D_PT_active_tool_duplicate(Panel, ToolActivePanelHelper):
    bl_space_type = 'VIEW_3D'
    bl_region_type = 'UI'
    bl_category = "Tool"
    bl_options = {'HIDE_HEADER'}

    # Only show in properties editor.
    @classmethod
    def poll(cls, context):
        return context.area.type != 'VIEW_3D'


class VIEW3D_PT_view3d_properties(Panel):
    bl_space_type = 'VIEW_3D'
    bl_region_type = 'UI'
    bl_category = "View"
    bl_label = "View"
    bl_options = {'DEFAULT_CLOSED'}

    def draw(self, context):
        layout = self.layout

        view = context.space_data

        layout.use_property_split = True
        layout.use_property_decorate = False  # No animation.

        col = layout.column()

        subcol = col.column()
        subcol.active = bool(view.region_3d.view_perspective != 'CAMERA' or view.region_quadviews)
        subcol.prop(view, "lens", text="Focal Length")

        subcol = col.column(align=True)
        subcol.prop(view, "clip_start", text="Clip Near")
        subcol.prop(view, "clip_end", text="Clip Far")

        subcol.separator()

        col = layout.column()

        subcol = col.column()
        subcol.use_property_split = False
        row = subcol.row()
        split = row.split(factor = 0.65)
        split.prop(view, "use_local_camera")
        if view.use_local_camera:
            split.label(icon='DISCLOSURE_TRI_DOWN')
        else:
            split.label(icon='DISCLOSURE_TRI_RIGHT')

        if view.use_local_camera:
            subcol = col.column()
            row = subcol.row()
            row.separator()
            row.use_property_split = True
            row.prop(view, "camera", text="")

        subcol.use_property_split = False
        subcol.prop(view, "use_render_border")


class VIEW3D_PT_view3d_properties_edit(Panel):
    bl_space_type = 'VIEW_3D'
    bl_region_type = 'UI'
    bl_category = "View"
    bl_label = "Edit"
    bl_options = {'DEFAULT_CLOSED'}

    def draw(self, context):
        layout = self.layout

        tool_settings = context.tool_settings
        layout.prop(tool_settings, "lock_object_mode")


class VIEW3D_PT_view3d_camera_lock(Panel):
    bl_space_type = 'VIEW_3D'
    bl_region_type = 'UI'
    bl_category = "View"
    bl_label = "Camera Lock"
    bl_parent_id = "VIEW3D_PT_view3d_properties"

    def draw(self, context):
        layout = self.layout

        layout.use_property_split = True
        layout.use_property_decorate = False  # No animation.

        view = context.space_data

        col = layout.column(align=True)
        sub = col.column()
        sub.active = bool(view.region_3d.view_perspective != 'CAMERA' or view.region_quadviews)

        sub.prop(view, "lock_object")
        lock_object = view.lock_object
        if lock_object:
            if lock_object.type == 'ARMATURE':
                sub.prop_search(
                    view, "lock_bone", lock_object.data,
                    "edit_bones" if lock_object.mode == 'EDIT'
                    else "bones",
                    text="Bone",
                )
        else:
            col = layout.column(align=True)
            col.use_property_split = False
            col.prop(view, "lock_cursor", text="Lock To 3D Cursor")

        col.use_property_split = False
        col.prop(view, "lock_camera", text="Camera to View")
        col.prop(context.space_data.region_3d, 'lock_rotation', text='Lock View Rotation')


class VIEW3D_PT_view3d_cursor(Panel):
    bl_space_type = 'VIEW_3D'
    bl_region_type = 'UI'
    bl_category = "View"
    bl_label = "3D Cursor"
    bl_options = {'DEFAULT_CLOSED'}

    def draw(self, context):
        layout = self.layout

        cursor = context.scene.cursor

        layout.use_property_split = True
        layout.use_property_decorate = False

        layout.column().prop(cursor, "location", text="Location")
        rotation_mode = cursor.rotation_mode
        if rotation_mode == 'QUATERNION':
            layout.column().prop(cursor, "rotation_quaternion", text="Rotation")
        elif rotation_mode == 'AXIS_ANGLE':
            layout.column().prop(cursor, "rotation_axis_angle", text="Rotation")
        else:
            layout.column().prop(cursor, "rotation_euler", text="Rotation")
        layout.prop(cursor, "rotation_mode", text="")


class VIEW3D_PT_collections(Panel):
    bl_space_type = 'VIEW_3D'
    bl_region_type = 'UI'
    bl_category = "View"
    bl_label = "Collections"
    bl_options = {'DEFAULT_CLOSED'}

    def _draw_collection(self, layout, view_layer, use_local_collections, collection, index):
        need_separator = index
        for child in collection.children:
            index += 1

            if child.exclude:
                continue

            if child.collection.hide_viewport:
                continue

            if need_separator:
                layout.separator()
                need_separator = False

            icon = 'BLANK1'
            # has_objects = True
            if child.has_selected_objects(view_layer):
                icon = 'LAYER_ACTIVE'
            elif child.has_objects():
                icon = 'LAYER_USED'
            else:
                # has_objects = False
                pass

            row = layout.row()
            row.use_property_decorate = False
            sub = row.split(factor=0.98)
            subrow = sub.row()
            subrow.alignment = 'LEFT'
            subrow.operator(
                "object.hide_collection", text=child.name, icon=icon, emboss=False,
            ).collection_index = index

            sub = row.split()
            subrow = sub.row(align=True)
            subrow.alignment = 'RIGHT'
            if not use_local_collections:
                subrow.active = collection.is_visible  # Parent collection runtime visibility
                subrow.prop(child, "hide_viewport", text="", emboss=False)
            else:
                subrow.active = collection.visible_get()  # Parent collection runtime visibility
                icon = 'HIDE_OFF' if child.visible_get() else 'HIDE_ON'
                props = subrow.operator("object.hide_collection", text="", icon=icon, emboss=False)
                props.collection_index = index
                props.toggle = True

        for child in collection.children:
            index = self._draw_collection(layout, view_layer, use_local_collections, child, index)

        return index

    def draw(self, context):
        layout = self.layout
        layout.use_property_split = False

        view = context.space_data
        view_layer = context.view_layer

        layout.use_property_split = False
        layout.prop(view, "use_local_collections")
        layout.separator()

        # We pass index 0 here because the index is increased
        # so the first real index is 1
        # And we start with index as 1 because we skip the master collection
        self._draw_collection(layout, view_layer, view.use_local_collections, view_layer.layer_collection, 0)


class VIEW3D_PT_object_type_visibility(Panel):
    bl_space_type = 'VIEW_3D'
    bl_region_type = 'HEADER'
    bl_label = "View Object Types"
    bl_ui_units_x = 7

    def draw(self, context):
        layout = self.layout
        layout.use_property_split = True
        layout.use_property_decorate = False

        view = context.space_data

        layout.label(text="Object Types Visibility")

        layout.separator()

        col = layout.column()

        attr_object_types = (
            # Geometry
            ("mesh", "Mesh"),
            ("curve", "Curve"),
            ("surf", "Surface"),
            ("meta", "Meta"),
            ("font", "Text"),
            ("hair", "Hair"),
            ("pointcloud", "Point Cloud"),
            ("volume", "Volume"),
            ("grease_pencil", "Grease Pencil"),
            (None, None),
            # Other
            ("armature", "Armature"),
            ("lattice", "Lattice"),
            ("empty", "Empty"),
            ("light", "Light"),
            ("light_probe", "Light Probe"),
            ("camera", "Camera"),
            ("speaker", "Speaker"),
        )

        for attr, attr_name in attr_object_types:
            if attr is None:
                col.separator()
                continue

            if attr == "hair" and not hasattr(bpy.data, "hairs"):
                continue
            elif attr == "pointcloud" and not hasattr(bpy.data, "pointclouds"):
                continue

            attr_v = "show_object_viewport_" + attr
            attr_s = "show_object_select_" + attr

            icon_v = 'HIDE_OFF' if getattr(view, attr_v) else 'HIDE_ON'
            icon_s = 'RESTRICT_SELECT_OFF' if getattr(view, attr_s) else 'RESTRICT_SELECT_ON'

            split = layout.split(factor = 0.7)
            row = split.row(align=True)
            row.alignment = 'LEFT'
            row.label(text=attr_name)

            row = split.row(align=True)
            row.alignment = 'RIGHT'
            rowsub = row.row(align=True)
            row.prop(view, attr_v, text="", icon=icon_v, emboss=False)
            rowsub.active = getattr(view, attr_v)
            rowsub.prop(view, attr_s, text="", icon=icon_s, emboss=False)


class VIEW3D_PT_shading(Panel):
    bl_space_type = 'VIEW_3D'
    bl_region_type = 'HEADER'
    bl_label = "Shading"
    bl_ui_units_x = 12

    @classmethod
    def get_shading(cls, context):
        # Get settings from 3D viewport or OpenGL render engine
        view = context.space_data
        if view.type == 'VIEW_3D':
            return view.shading
        else:
            return context.scene.display.shading

    def draw(self, _context):
        layout = self.layout
        layout.label(text="Viewport Shading")


class VIEW3D_PT_shading_lighting(Panel):
    bl_space_type = 'VIEW_3D'
    bl_region_type = 'HEADER'
    bl_label = "Lighting"
    bl_parent_id = 'VIEW3D_PT_shading'

    @classmethod
    def poll(cls, context):
        shading = VIEW3D_PT_shading.get_shading(context)
        engine = context.scene.render.engine
        return shading.type in {'SOLID', 'MATERIAL'} or engine == 'BLENDER_EEVEE' and shading.type == 'RENDERED'

    def draw(self, context):
        layout = self.layout
        shading = VIEW3D_PT_shading.get_shading(context)

        col = layout.column()
        split = col.split(factor=0.9)

        if shading.type == 'SOLID':
            row = split.row()
            row.separator()
            row.prop(shading, "light", expand=True)
            col = split.column()

            split = layout.split(factor=0.9)
            col = split.column()
            sub = col.row()

            if shading.light == 'STUDIO':
                prefs = context.preferences
                system = prefs.system

                if not system.use_studio_light_edit:
                    sub.scale_y = 0.6  # smaller studiolight preview
                    row = sub.row()
                    row.separator()
                    row.template_icon_view(shading, "studio_light", scale_popup=3.0)
                else:
                    row = sub.row()
                    row.separator()
                    row.prop(system, "use_studio_light_edit", text="Disable Studio Light Edit", icon='NONE', toggle=True)

                col = split.column()
                col.operator("preferences.studiolight_show", emboss=False, text="", icon='PREFERENCES')

                split = layout.split(factor=0.9)
                col = split.column()

                row = col.row()
                row.separator()
                row.prop(shading, "use_world_space_lighting", text="", icon='WORLD', toggle=True)
                row = row.row()
                if shading.use_world_space_lighting:
                    row.prop(shading, "studiolight_rotate_z", text="Rotation")
                    col = split.column()  # to align properly with above

            elif shading.light == 'MATCAP':
                sub.scale_y = 0.6  # smaller matcap preview
                row = sub.row()
                row.separator()
                row.template_icon_view(shading, "studio_light", scale_popup=3.0)

                col = split.column()
                col.operator("preferences.studiolight_show", emboss=False, text="", icon='PREFERENCES')
                col.operator("view3d.toggle_matcap_flip", emboss=False, text="", icon='ARROW_LEFTRIGHT')

        elif shading.type == 'MATERIAL':
            row =col.row()
            row.separator()
            row.prop(shading, "use_scene_lights")
            row =col.row()
            row.separator()
            row.prop(shading, "use_scene_world")
            col = layout.column()
            split = col.split(factor=0.9)

            if not shading.use_scene_world:
                col = split.column()
                sub = col.row()
                sub.scale_y = 0.6
                row = sub.row()
                row.separator()
                row.template_icon_view(shading, "studio_light", scale_popup=3)

                col = split.column()
                col.operator("preferences.studiolight_show", emboss=False, text="", icon='PREFERENCES')

                split = layout.split(factor=0.9)
                col = split.column()

                row = col.row()
                row.separator()
                row.prop(shading, "use_studiolight_view_rotation", text="", icon='WORLD', toggle=True)
                row = row.row()
                row.prop(shading, "studiolight_rotate_z", text="Rotation")

                row = col.row()
                row.separator()
                row.prop(shading, "studiolight_intensity")
                row = col.row()
                row.separator()
                row.prop(shading, "studiolight_background_alpha")
                row = col.row()
                row.separator()
                row.prop(shading, "studiolight_background_blur")
                col = split.column()  # to align properly with above

        elif shading.type == 'RENDERED':
            row =col.row()
            row.separator()
            row.prop(shading, "use_scene_lights_render")
            row =col.row()
            row.separator()
            row.prop(shading, "use_scene_world_render")

            if not shading.use_scene_world_render:
                col = layout.column()
                split = col.split(factor=0.9)

                col = split.column()
                sub = col.row()
                sub.scale_y = 0.6
                row = sub.row()
                row.separator()
                row.template_icon_view(shading, "studio_light", scale_popup=3)

                col = split.column()
                col.operator("preferences.studiolight_show", emboss=False, text="", icon='PREFERENCES')

                split = layout.split(factor=0.9)
                col = split.column()
                row = col.row()
                row.separator()
                row.prop(shading, "studiolight_rotate_z", text="Rotation")
                row = col.row()
                row.separator()
                row.prop(shading, "studiolight_intensity")
                row = col.row()
                row.separator()
                row.prop(shading, "studiolight_background_alpha")
                row = col.row()
                row.separator()
                row.prop(shading, "studiolight_background_blur")
                col = split.column()  # to align properly with above
            else:
                row = col.row()
                row.separator()
                row.label(icon='DISCLOSURE_TRI_RIGHT')


class VIEW3D_PT_shading_color(Panel):
    bl_space_type = 'VIEW_3D'
    bl_region_type = 'HEADER'
    bl_label = "Color"
    bl_parent_id = 'VIEW3D_PT_shading'

    @classmethod
    def poll(cls, context):
        shading = VIEW3D_PT_shading.get_shading(context)
        return shading.type in {'WIREFRAME', 'SOLID'}

    def _draw_color_type(self, context):
        layout = self.layout
        shading = VIEW3D_PT_shading.get_shading(context)

        layout.grid_flow(columns=3, align=True).prop(shading, "color_type", expand=True)

        if shading.color_type == 'SINGLE':
            layout.row().prop(shading, "single_color", text="")

    def _draw_background_color(self, context):
        layout = self.layout
        shading = VIEW3D_PT_shading.get_shading(context)

        layout.row().label(text="Background")
        layout.row().prop(shading, "background_type", expand=True)
        if shading.background_type == 'VIEWPORT':
            layout.row().prop(shading, "background_color", text="")

    def draw(self, context):
        shading = VIEW3D_PT_shading.get_shading(context)
        if shading.type == 'WIREFRAME':
            self.layout.row().prop(shading, "wireframe_color_type", expand=True)
        else:
            self._draw_color_type(context)
            self.layout.separator()
        self._draw_background_color(context)


class VIEW3D_PT_shading_options(Panel):
    bl_space_type = 'VIEW_3D'
    bl_region_type = 'HEADER'
    bl_label = "Options"
    bl_parent_id = 'VIEW3D_PT_shading'

    @classmethod
    def poll(cls, context):
        shading = VIEW3D_PT_shading.get_shading(context)
        return shading.type in {'WIREFRAME', 'SOLID'}

    def draw(self, context):
        layout = self.layout

        shading = VIEW3D_PT_shading.get_shading(context)

        col = layout.column()

        if shading.type == 'SOLID':
            row = col.row()
            row.separator()
            row.prop(shading, "show_backface_culling")

        row = col.row()

        if shading.type == 'WIREFRAME':
            split = layout.split()
            col = split.column()
            row = col.row()
            row.separator()
            row.prop(shading, "show_xray_wireframe")
            col = split.column()
            if shading.show_xray_wireframe:
                col.prop(shading, "xray_alpha_wireframe", text="")
            else:
                col.label(icon='DISCLOSURE_TRI_RIGHT')

        elif shading.type == 'SOLID':

            xray_active = shading.show_xray and shading.xray_alpha != 1

            split = layout.split()
            col = split.column()
            col.use_property_split = False
            row = col.row()
            row.separator()
            row.prop(shading, "show_xray")
            col = split.column()
            if shading.show_xray:
                col.use_property_split = False
                col.prop(shading, "xray_alpha", text = "")
            else:
                col.label(icon='DISCLOSURE_TRI_RIGHT')

            split = layout.split()
            split.active = not xray_active
            col = split.column()
            col.use_property_split = False
            row = col.row()
            row.separator()
            row.prop(shading, "show_shadows")
            col = split.column()
            if shading.show_shadows:
                col.use_property_split = False
                row = col.row(align = True)
                row.prop(shading, "shadow_intensity", text = "")
                row.popover(panel="VIEW3D_PT_shading_options_shadow", icon='PREFERENCES', text="")
            else:
                col.label(icon='DISCLOSURE_TRI_RIGHT')

            split = layout.split()
            col = split.column()
            col.use_property_split = False
            row = col.row()
            row.separator()
            row.prop(shading, "show_cavity")
            col = split.column()
            if shading.show_cavity:
                col.prop(shading, "cavity_type", text="Type")
            else:
                col.label(icon='DISCLOSURE_TRI_RIGHT')

            col = layout.column()

            if shading.show_cavity:

                #row.prop(shading, "cavity_type", text="Type")

                if shading.cavity_type in {'WORLD', 'BOTH'}:
                    row = col.row()
                    row.separator()
                    row.separator()
                    row.label(text="World Space")
                    row = col.row()
                    row.separator()
                    row.separator()
                    row.separator()
                    row.use_property_split = True
                    row.prop(shading, "cavity_ridge_factor", text="Ridge")
                    row = col.row()
                    row.separator()
                    row.separator()
                    row.separator()
                    row.use_property_split = True
                    row.prop(shading, "cavity_valley_factor", text="Valley")
                    row.popover(panel="VIEW3D_PT_shading_options_ssao", icon='PREFERENCES', text="",)

                if shading.cavity_type in {'SCREEN', 'BOTH'}:
                    row = col.row()
                    row.separator()
                    row.separator()
                    row.label(text="Screen Space")
                    row = col.row()
                    row.separator()
                    row.separator()
                    row.separator()
                    row.use_property_split = True
                    row.prop(shading, "curvature_ridge_factor", text="Ridge")
                    row = col.row()
                    row.separator()
                    row.separator()
                    row.separator()
                    row.use_property_split = True
                    row.prop(shading, "curvature_valley_factor", text="Valley")

            row = col.row()
            row.separator()
            row.prop(shading, "use_dof", text="Depth of Field")

        if shading.type in {'WIREFRAME', 'SOLID'}:
            split = layout.split()
            col = split.column()
            col.use_property_split = False
            row = col.row()
            row.separator()
            row.prop(shading, "show_object_outline")
            col = split.column()
            if shading.show_object_outline:
                col.use_property_split = False
                col.prop(shading, "object_outline_color", text="")
            else:
                col.label(icon='DISCLOSURE_TRI_RIGHT')

        if shading.type == 'SOLID':
            col = layout.column()
            if shading.light in {'STUDIO', 'MATCAP'}:
                if shading.selected_studio_light.has_specular_highlight_pass:
                    row = col.row()
                    row.separator()
                    row.prop(shading, "show_specular_highlight", text="Specular Lighting")


class VIEW3D_PT_shading_options_shadow(Panel):
    bl_label = "Shadow Settings"
    bl_space_type = 'VIEW_3D'
    bl_region_type = 'HEADER'

    def draw(self, context):
        layout = self.layout
        layout.use_property_split = True
        scene = context.scene

        col = layout.column()
        col.prop(scene.display, "light_direction")
        col.prop(scene.display, "shadow_shift")
        col.prop(scene.display, "shadow_focus")


class VIEW3D_PT_shading_options_ssao(Panel):
    bl_label = "SSAO Settings"
    bl_space_type = 'VIEW_3D'
    bl_region_type = 'HEADER'

    def draw(self, context):
        layout = self.layout
        layout.use_property_split = True
        scene = context.scene

        col = layout.column(align=True)
        col.prop(scene.display, "matcap_ssao_samples")
        col.prop(scene.display, "matcap_ssao_distance")
        col.prop(scene.display, "matcap_ssao_attenuation")


class VIEW3D_PT_shading_render_pass(Panel):
    bl_space_type = 'VIEW_3D'
    bl_region_type = 'HEADER'
    bl_label = "Render Pass"
    bl_parent_id = 'VIEW3D_PT_shading'
    COMPAT_ENGINES = {'BLENDER_EEVEE'}

    @classmethod
    def poll(cls, context):
        return (
            (context.space_data.shading.type == 'MATERIAL') or
            (context.engine in cls.COMPAT_ENGINES and context.space_data.shading.type == 'RENDERED')
        )

    def draw(self, context):
        shading = context.space_data.shading

        layout = self.layout
        row = layout.row()
        row.separator()
        row.prop(shading, "render_pass", text="")


class VIEW3D_PT_gizmo_display(Panel):
    bl_space_type = 'VIEW_3D'
    bl_region_type = 'HEADER'
    bl_label = "Gizmo"
    bl_ui_units_x = 8

    def draw(self, context):
        layout = self.layout

        scene = context.scene
        view = context.space_data

        prefs = context.preferences
        prefsview = prefs.view

        col = layout.column()
        col.label(text="Viewport Gizmos")

        col.separator()
        col.active = view.show_gizmo
        colsub = col.column(align = True)

        row = colsub.row()
        row.separator()
        row.prop(view, "show_gizmo_navigate", text="Navigate")

        if view.show_gizmo_navigate:
            row = colsub.row()
            row.separator()
            row.separator()
            row.prop(prefsview, "show_navigate_ui") # bfa - moved from the preferences
            row = colsub.row()
            row.separator()
            row.separator()
            row.prop(prefsview, "mini_axis_type", text="")

        row = colsub.row()
        row.separator()
        row.prop(view, "show_gizmo_tool", text="Active Tools")
        row = colsub.row()
        row.separator()
        row.prop(view, "show_gizmo_context", text="Active Object")

        col = layout.column( align = True)
        if view.show_gizmo and view.show_gizmo_context:
            col.label(text="Object Gizmos")
            row = col.row()
            row.separator()
            row.prop(scene.transform_orientation_slots[1], "type", text="")
            row = col.row()
            row.separator()
            row.prop(view, "show_gizmo_object_translate", text="Move")
            row = col.row()
            row.separator()
            row.prop(view, "show_gizmo_object_rotate", text="Rotate")
            row = col.row()
            row.separator()
            row.prop(view, "show_gizmo_object_scale", text="Scale")

        # Match order of object type visibility
        col = layout.column(align = True)
        col.active = view.show_gizmo
        col.label(text="Empty")
        row = col.row()
        row.separator()
        row.prop(view, "show_gizmo_empty_image", text="Image")
        row = col.row()
        row.separator()
        row.prop(view, "show_gizmo_empty_force_field", text="Force Field")

        col.label(text="Light")
        row = col.row()
        row.separator()
        row.prop(view, "show_gizmo_light_size", text="Size")
        row = col.row()
        row.separator()
        row.prop(view, "show_gizmo_light_look_at", text="Look At")

        col.label(text="Camera")
        row = col.row()
        row.separator()
        row.prop(view, "show_gizmo_camera_lens", text="Lens")
        row = col.row()
        row.separator()
        row.prop(view, "show_gizmo_camera_dof_distance", text="Focus Distance")


class VIEW3D_PT_overlay(Panel):
    bl_space_type = 'VIEW_3D'
    bl_region_type = 'HEADER'
    bl_label = "Overlays"
    bl_ui_units_x = 13

    def draw(self, _context):
        layout = self.layout
        layout.label(text="Viewport Overlays")


class VIEW3D_PT_overlay_guides(Panel):
    bl_space_type = 'VIEW_3D'
    bl_region_type = 'HEADER'
    bl_parent_id = 'VIEW3D_PT_overlay'
    bl_label = "Guides"

    def draw(self, context):
        layout = self.layout

        view = context.space_data
        scene = context.scene

        overlay = view.overlay
        shading = view.shading
        display_all = overlay.show_overlays
        region = context.area.spaces.active.region_3d

        col = layout.column()
        col.active = display_all

        split = col.split()
        sub = split.column()

        split = col.split()
        col = split.column()
        col.use_property_split = False
        col.prop(overlay, "show_ortho_grid")
        col = split.column()
        if overlay.show_ortho_grid:
            col.prop(overlay, "show_floor", text="Floor")
        else:
            col.label(icon='DISCLOSURE_TRI_RIGHT')

        if overlay.show_ortho_grid:

            split = layout.split()
            row = split.row()
            row.active = display_all
            row.separator()
            row.label(text="Axes")

            #subrow = row.row(align=True)
            row = split.row(align=True)
            row.active = display_all
            subrow = row.row(align=True)
            subrow.active = region.view_perspective != 'ORTHO'
            subrow.prop(overlay, "show_axis_x", text="X", toggle=True)
            subrow.prop(overlay, "show_axis_y", text="Y", toggle=True)
            subrow.prop(overlay, "show_axis_z", text="Z", toggle=True)

            if overlay.show_floor or overlay.show_ortho_grid:
                col = layout.column()
                col.active = display_all
                col.use_property_split = True
                if (overlay.show_floor) or (overlay.show_ortho_grid):
                    row = col.row()
                    row.separator()
                    row.prop(overlay, "grid_scale", text="Grid Scale")

                    if scene.unit_settings.system == 'NONE':
                        col = layout.column()
                        col.use_property_split = True
                        row = col.row()
                        row.separator()
                        row.prop(overlay, "grid_subdivisions", text="Subdivisions")

        layout.separator()

        layout.label(text = "Options")

        split = layout.split()
        split.active = display_all
        sub = split.column()
        row = sub.row()
        row.separator()
        row.prop(overlay, "show_text", text="Text Info")
        row = sub.row()
        row.separator()
        row.prop(overlay, "show_stats", text="Statistics")

        sub = split.column()
        sub.prop(overlay, "show_cursor", text="3D Cursor")
        sub.prop(overlay, "show_annotation", text="Annotations")

        if shading.type == 'MATERIAL':
            row = col.row()
            row.active = shading.render_pass == 'COMBINED'
            row.separator()
            row.prop(overlay, "show_look_dev")


class VIEW3D_PT_overlay_object(Panel):
    bl_space_type = 'VIEW_3D'
    bl_region_type = 'HEADER'
    bl_parent_id = 'VIEW3D_PT_overlay'
    bl_label = "Objects"

    def draw(self, context):
        layout = self.layout
        view = context.space_data
        overlay = view.overlay
        display_all = overlay.show_overlays

        col = layout.column(align=True)
        col.active = display_all

        split = col.split()

        sub = split.column(align=True)
        row = sub.row()
        row.separator()
        row.prop(overlay, "show_extras", text="Extras")
        row = sub.row()
        row.separator()
        row.prop(overlay, "show_relationship_lines")
        row = sub.row()
        row.separator()
        row.prop(overlay, "show_outline_selected")

        sub = split.column(align=True)
        sub.prop(overlay, "show_bones", text="Bones")
        sub.prop(overlay, "show_motion_paths")

        split = col.split()
        col = split.column()
        col.use_property_split = False
        row = col.row()
        row.separator()
        row.prop(overlay, "show_object_origins", text="Origins")
        col = split.column()
        if overlay.show_object_origins:
            col.prop(overlay, "show_object_origins_all", text="Origins (All)")
        else:
            col.label(icon='DISCLOSURE_TRI_RIGHT')


class VIEW3D_PT_overlay_geometry(Panel):
    bl_space_type = 'VIEW_3D'
    bl_region_type = 'HEADER'
    bl_parent_id = 'VIEW3D_PT_overlay'
    bl_label = "Geometry"

    def draw(self, context):
        layout = self.layout
        view = context.space_data
        overlay = view.overlay
        display_all = overlay.show_overlays
        is_wireframes = view.shading.type == 'WIREFRAME'

        col = layout.column(align = True)
        col.active = display_all
        split = col.split()
        row = split.row()
        row.separator()
        row.prop(overlay, "show_wireframes")

        row = split.row(align=True)
        if overlay.show_wireframes or is_wireframes:
            row.prop(overlay, "wireframe_threshold", text="")
            row.prop(overlay, "wireframe_opacity", text="Opacity")
        else:
            row.label(icon='DISCLOSURE_TRI_RIGHT')

        row = col.row()
        row.separator()
        row.prop(overlay, "show_face_orientation")

        # These properties should be always available in the UI for all modes
        # other than Object.
        # Even when the Fade Inactive Geometry overlay is not affecting the
        # current active object depending on its mode, it will always affect
        # the rest of the scene.
        if context.mode != 'OBJECT':
            col = layout.column(align = True)
            col.active = display_all
            split = col.split()
            row = split.row()
            row.separator()
            row.prop(overlay, "show_fade_inactive")

            row = split.row(align=True)
            if overlay.show_fade_inactive:
                row.prop(overlay, "fade_inactive_alpha", text="")
            else:
                row.label(icon='DISCLOSURE_TRI_RIGHT')

        # sub.prop(overlay, "show_onion_skins")


class VIEW3D_PT_overlay_motion_tracking(Panel):
    bl_space_type = 'VIEW_3D'
    bl_region_type = 'HEADER'
    bl_parent_id = 'VIEW3D_PT_overlay'
    bl_label = "Motion Tracking"

    def draw_header(self, context):
        layout = self.layout
        view = context.space_data
        overlay = view.overlay
        display_all = overlay.show_overlays
        layout.active = display_all

        row = layout.row()
        split = row.split()
        split.prop(view, "show_reconstruction", text=self.bl_label)
        if view.show_reconstruction:
            split.label(icon='DISCLOSURE_TRI_DOWN')
        else:
            split.label(icon='DISCLOSURE_TRI_RIGHT')

    def draw(self, context):
        layout = self.layout
        view = context.space_data
        overlay = view.overlay
        display_all = overlay.show_overlays

        col = layout.column()
        col.active = display_all

        if view.show_reconstruction:
            split = col.split()

            sub = split.column(align=True)
            row = sub.row()
            row.separator()
            row.prop(view, "show_camera_path", text="Camera Path")

            sub = split.column()
            sub.prop(view, "show_bundle_names", text="Marker Names")

            col = layout.column()
            col.active = display_all
            col.label(text="Tracks")
            row = col.row(align=True)
            row.separator()
            row.prop(view, "tracks_display_type", text="")
            row.prop(view, "tracks_display_size", text="Size")


class VIEW3D_PT_overlay_edit_mesh(Panel):
    bl_space_type = 'VIEW_3D'
    bl_region_type = 'HEADER'
    bl_parent_id = 'VIEW3D_PT_overlay'
    bl_label = "Mesh Edit Mode"

    @classmethod
    def poll(cls, context):
        return context.mode == 'EDIT_MESH'

    def draw(self, context):
        layout = self.layout

        view = context.space_data
        shading = view.shading
        overlay = view.overlay
        display_all = overlay.show_overlays

        is_any_solid_shading = not (shading.show_xray or (shading.type == 'WIREFRAME'))

        col = layout.column()
        col.active = display_all

        split = col.split()

        sub = split.column()
        sub.active = is_any_solid_shading
        row = sub.row()
        row.separator()
        row.prop(overlay, "show_edges", text="Edges")
        sub = split.column()
        sub.prop(overlay, "show_faces", text="Faces")
        sub = split.column()
        sub.active = is_any_solid_shading
        sub.prop(overlay, "show_face_center", text="Center")

        row = col.row(align=True)
        row.separator()
        row.prop(overlay, "show_edge_crease", text="Creases", toggle=True)
        row.prop(overlay, "show_edge_sharp", text="Sharp", text_ctxt=i18n_contexts.plural, toggle=True)
        row.prop(overlay, "show_edge_bevel_weight", text="Bevel", toggle=True)
        row.prop(overlay, "show_edge_seams", text="Seams", toggle=True)

        if context.preferences.view.show_developer_ui:
            col.label(text="Developer")
            row = col.row()
            row.separator()
            row.prop(overlay, "show_extra_indices", text="Indices")


class VIEW3D_PT_overlay_edit_mesh_shading(Panel):
    bl_space_type = 'VIEW_3D'
    bl_region_type = 'HEADER'
    bl_parent_id = 'VIEW3D_PT_overlay_edit_mesh'
    bl_label = "Shading"

    @classmethod
    def poll(cls, context):
        return context.mode == 'EDIT_MESH'

    def draw(self, context):
        layout = self.layout

        view = context.space_data
        shading = view.shading
        overlay = view.overlay
        tool_settings = context.tool_settings
        display_all = overlay.show_overlays
        statvis = tool_settings.statvis

        col = layout.column()
        col.active = display_all
        row = col.row()
        row.separator()
        row.prop(overlay, "show_occlude_wire")

        row = col.row()
        row.separator()
        split = row.split(factor = 0.55)
        split.prop(overlay, "show_weight", text="Vertex Group Weights")
        if overlay.show_weight:
            split.label(icon='DISCLOSURE_TRI_DOWN')
        else:
            split.label(icon='DISCLOSURE_TRI_RIGHT')

        if overlay.show_weight:
            row = col.row()
            row.separator()
            row.separator()
            row.use_property_split = True
            row.prop(tool_settings, "vertex_group_user", text = "Zero Weights", expand=True)

        if shading.type == 'WIREFRAME':
            xray = shading.show_xray_wireframe and shading.xray_alpha_wireframe < 1.0
        elif shading.type == 'SOLID':
            xray = shading.show_xray and shading.xray_alpha < 1.0
        else:
            xray = False

        statvis_active = not xray
        row = col.row()
        row.active = statvis_active
        row.separator()
        split = row.split(factor = 0.55)
        split.prop(overlay, "show_statvis", text="Mesh Analysis")
        if overlay.show_statvis:
            split.label(icon='DISCLOSURE_TRI_DOWN')
        else:
            split.label(icon='DISCLOSURE_TRI_RIGHT')

        if overlay.show_statvis:
            col = col.column()
            col.active = statvis_active

            sub = col.split()
            row = sub.row()
            row.separator()
            row.separator()
            row.use_property_split = True
            row.prop(statvis, "type", text="Type")

            statvis_type = statvis.type
            if statvis_type == 'OVERHANG':
                row = col.row(align=True)
                row.separator()
                row.prop(statvis, "overhang_min", text="Minimum")
                row.prop(statvis, "overhang_max", text="Maximum")
                row = col.row(align=True)
                row.separator()
                row.row().prop(statvis, "overhang_axis", expand=True)
            elif statvis_type == 'THICKNESS':
                row = col.row(align=True)
                row.separator()
                row.prop(statvis, "thickness_min", text="Minimum")
                row.prop(statvis, "thickness_max", text="Maximum")
                col.prop(statvis, "thickness_samples")
            elif statvis_type == 'INTERSECT':
                pass
            elif statvis_type == 'DISTORT':
                row = col.row(align=True)
                row.separator()
                row.prop(statvis, "distort_min", text="Minimum")
                row.prop(statvis, "distort_max", text="Maximum")
            elif statvis_type == 'SHARP':
                row = col.row(align=True)
                row.separator()
                row.prop(statvis, "sharp_min", text="Minimum")
                row.prop(statvis, "sharp_max", text="Maximum")


class VIEW3D_PT_overlay_edit_mesh_measurement(Panel):
    bl_space_type = 'VIEW_3D'
    bl_region_type = 'HEADER'
    bl_parent_id = 'VIEW3D_PT_overlay_edit_mesh'
    bl_label = "Measurement"

    @classmethod
    def poll(cls, context):
        return context.mode == 'EDIT_MESH'

    def draw(self, context):
        layout = self.layout

        view = context.space_data
        overlay = view.overlay
        display_all = overlay.show_overlays

        col = layout.column()
        col.active = display_all

        split = col.split()

        sub = split.column()
        row = sub.row()
        row.separator()
        row.prop(overlay, "show_extra_edge_length", text="Edge Length")
        row = sub.row()
        row.separator()
        row.prop(overlay, "show_extra_edge_angle", text="Edge Angle")

        sub = split.column()
        sub.prop(overlay, "show_extra_face_area", text="Face Area")
        sub.prop(overlay, "show_extra_face_angle", text="Face Angle")


class VIEW3D_PT_overlay_edit_mesh_normals(Panel):
    bl_space_type = 'VIEW_3D'
    bl_region_type = 'HEADER'
    bl_parent_id = 'VIEW3D_PT_overlay_edit_mesh'
    bl_label = "Normals"

    @classmethod
    def poll(cls, context):
        return context.mode == 'EDIT_MESH'

    def draw(self, context):
        layout = self.layout

        view = context.space_data
        overlay = view.overlay
        display_all = overlay.show_overlays

        col = layout.column()
        col.active = display_all
        split = col.split()

        row = split.row(align=True)
        row.separator()
        row.separator()
        row.prop(overlay, "show_vertex_normals", text="", icon='NORMALS_VERTEX')
        row.prop(overlay, "show_split_normals", text="", icon='NORMALS_VERTEX_FACE')
        row.prop(overlay, "show_face_normals", text="", icon='NORMALS_FACE')

        sub = split.row(align=True)
        if overlay.show_vertex_normals or overlay.show_face_normals or overlay.show_split_normals:
            sub.use_property_split = True
            sub.prop(overlay, "normals_length", text="")
        else:
            sub.label(icon='DISCLOSURE_TRI_RIGHT')


class VIEW3D_PT_overlay_edit_mesh_freestyle(Panel):
    bl_space_type = 'VIEW_3D'
    bl_region_type = 'HEADER'
    bl_parent_id = 'VIEW3D_PT_overlay'
    bl_label = "Freestyle"

    @classmethod
    def poll(cls, context):
        return context.mode == 'EDIT_MESH' and bpy.app.build_options.freestyle

    def draw(self, context):
        layout = self.layout

        view = context.space_data
        overlay = view.overlay
        display_all = overlay.show_overlays

        col = layout.column()
        col.active = display_all

        row = col.row()
        row.separator()
        row.prop(overlay, "show_freestyle_edge_marks", text="Edge Marks")
        row.prop(overlay, "show_freestyle_face_marks", text="Face Marks")


class VIEW3D_PT_overlay_edit_curve(Panel):
    bl_space_type = 'VIEW_3D'
    bl_region_type = 'HEADER'
    bl_parent_id = 'VIEW3D_PT_overlay'
    bl_label = "Curve Edit Mode"

    @classmethod
    def poll(cls, context):
        return context.mode == 'EDIT_CURVE'

    def draw(self, context):
        layout = self.layout
        view = context.space_data
        overlay = view.overlay
        display_all = overlay.show_overlays

        col = layout.column()
        col.active = display_all

        row = col.row()
        row.prop(overlay, "display_handle", text="Handles")

        col = layout.column(align = True)
        col.active = display_all
        split = col.split()
        row = split.row(align=True)
        #row.separator()
        #row.separator()
        row.prop(overlay, "show_curve_normals")

        row = split.row(align=True)
        if overlay.show_curve_normals:
            row.prop(overlay, "normals_length", text="")
        else:
            row.label(icon='DISCLOSURE_TRI_RIGHT')


class VIEW3D_PT_overlay_sculpt(Panel):
    bl_space_type = 'VIEW_3D'
    bl_context = ".sculpt_mode"
    bl_region_type = 'HEADER'
    bl_parent_id = 'VIEW3D_PT_overlay'
    bl_label = "Sculpt"

    @classmethod
    def poll(cls, context):
        return (
            context.mode == 'SCULPT' and
            (context.sculpt_object and context.tool_settings.sculpt)
        )

    def draw(self, context):
        layout = self.layout
        tool_settings = context.tool_settings
        sculpt = tool_settings.sculpt

        view = context.space_data
        overlay = view.overlay
        display_all = overlay.show_overlays

        col = layout.column(align = True)
        col.active = display_all
        split = col.split()
        row = split.row()
        row.separator()
        row.prop(sculpt, "show_mask")

        row = split.row(align=True)
        if sculpt.show_mask:
            row.prop(overlay, "sculpt_mode_mask_opacity", text = "")
        else:
            row.label(icon='DISCLOSURE_TRI_RIGHT')

        col = layout.column(align = True)
        col.active = display_all
        split = col.split()
        row = split.row()
        row.separator()
        row.prop(sculpt, "show_face_sets")

        row = split.row(align=True)
        if sculpt.show_face_sets:
            row.prop(overlay, "sculpt_mode_face_sets_opacity", text="")
        else:
            row.label(icon='DISCLOSURE_TRI_RIGHT')


class VIEW3D_PT_overlay_pose(Panel):
    bl_space_type = 'VIEW_3D'
    bl_region_type = 'HEADER'
    bl_parent_id = 'VIEW3D_PT_overlay'
    bl_label = "Pose Mode"

    @classmethod
    def poll(cls, context):
        mode = context.mode
        return (
            (mode == 'POSE') or
            (mode == 'PAINT_WEIGHT' and context.pose_object)
        )

    def draw(self, context):
        layout = self.layout
        view = context.space_data
        mode = context.mode
        overlay = view.overlay
        display_all = overlay.show_overlays

        col = layout.column()
        col.active = display_all

        if mode == 'POSE':

            col = layout.column(align = True)
            col.active = display_all
            split = col.split()
            row = split.row(align=True)
            #row.separator()
            #row.separator()
            row.prop(overlay, "show_xray_bone")

            row = split.row(align=True)
            if overlay.show_xray_bone:
                row.prop(overlay, "xray_alpha_bone", text="")
            else:
                row.label(icon='DISCLOSURE_TRI_RIGHT')

        else:
            row = col.row()
            row.prop(overlay, "show_xray_bone")


class VIEW3D_PT_overlay_texture_paint(Panel):
    bl_space_type = 'VIEW_3D'
    bl_region_type = 'HEADER'
    bl_parent_id = 'VIEW3D_PT_overlay'
    bl_label = "Texture Paint"

    @classmethod
    def poll(cls, context):
        return context.mode == 'PAINT_TEXTURE'

    def draw(self, context):
        layout = self.layout
        view = context.space_data
        overlay = view.overlay
        display_all = overlay.show_overlays

        col = layout.column()
        col.active = display_all
        row = col.row()
        row.separator()
        row.label(text = "Stencil Mask Opacity")
        row.prop(overlay, "texture_paint_mode_opacity", text = "")


class VIEW3D_PT_overlay_vertex_paint(Panel):
    bl_space_type = 'VIEW_3D'
    bl_region_type = 'HEADER'
    bl_parent_id = 'VIEW3D_PT_overlay'
    bl_label = "Vertex Paint"

    @classmethod
    def poll(cls, context):
        return context.mode == 'PAINT_VERTEX'

    def draw(self, context):
        layout = self.layout
        view = context.space_data
        overlay = view.overlay
        display_all = overlay.show_overlays

        col = layout.column()
        col.active = display_all
        row = col.row()
        row.separator()
        row.label( text = "Stencil Mask Opacity")
        row.prop(overlay, "vertex_paint_mode_opacity", text = "")
        row = col.row()
        row.separator()
        row.prop(overlay, "show_paint_wire")


class VIEW3D_PT_overlay_weight_paint(Panel):
    bl_space_type = 'VIEW_3D'
    bl_region_type = 'HEADER'
    bl_parent_id = 'VIEW3D_PT_overlay'
    bl_label = "Weight Paint"

    @classmethod
    def poll(cls, context):
        return context.mode == 'PAINT_WEIGHT'

    def draw(self, context):
        layout = self.layout
        view = context.space_data
        overlay = view.overlay
        display_all = overlay.show_overlays

        col = layout.column()
        col.active = display_all

        row = col.row()
        row.separator()
        row.label(text = "Opacity")
        row.prop(overlay, "weight_paint_mode_opacity", text="")
        row = col.split(factor = 0.36)
        row.label(text="     Zero Weights")
        sub = row.row()
        sub.prop(context.tool_settings, "vertex_group_user", expand=True)

        row = col.row()
        row.separator()
        row.prop(overlay, "show_wpaint_contours")
        row = col.row()
        row.separator()
        row.prop(overlay, "show_paint_wire")


class VIEW3D_PT_snapping(Panel):
    bl_space_type = 'VIEW_3D'
    bl_region_type = 'HEADER'
    bl_label = "Snapping"

    def draw(self, context):
        tool_settings = context.tool_settings
        snap_elements = tool_settings.snap_elements
        obj = context.active_object
        object_mode = 'OBJECT' if obj is None else obj.mode

        layout = self.layout
        col = layout.column()
        col.label(text="Snap To")
        col.prop(tool_settings, "snap_elements", expand=True)

        col.separator()
        if 'INCREMENT' in snap_elements:
            col.prop(tool_settings, "use_snap_grid_absolute")

        if snap_elements != {'INCREMENT'}:
            col.label(text="Snap With")
            row = col.row(align=True)
            row.prop(tool_settings, "snap_target", expand=True)

            col.prop(tool_settings, "use_snap_backface_culling")

            if obj:
                if object_mode == 'EDIT':
                    col.prop(tool_settings, "use_snap_self")
                if object_mode in {'OBJECT', 'POSE', 'EDIT', 'WEIGHT_PAINT'}:
                    col.prop(tool_settings, "use_snap_align_rotation")

            if 'FACE' in snap_elements:
                col.prop(tool_settings, "use_snap_project")

            if 'VOLUME' in snap_elements:
                col.prop(tool_settings, "use_snap_peel_object")

        col.label(text="Affect")
        row = col.row(align=True)
        row.prop(tool_settings, "use_snap_translate", text="Move", toggle=True)
        row.prop(tool_settings, "use_snap_rotate", text="Rotate", toggle=True)
        row.prop(tool_settings, "use_snap_scale", text="Scale", toggle=True)


class VIEW3D_PT_proportional_edit(Panel):
    bl_space_type = 'VIEW_3D'
    bl_region_type = 'HEADER'
    bl_label = "Proportional Editing"
    bl_ui_units_x = 8

    def draw(self, context):
        layout = self.layout
        tool_settings = context.tool_settings
        col = layout.column()
        col.active = (tool_settings.use_proportional_edit_objects if context.mode == 'OBJECT' else tool_settings.use_proportional_edit)

        if context.mode != 'OBJECT':
            col.prop(tool_settings, "use_proportional_connected")
            sub = col.column()
            sub.active = not tool_settings.use_proportional_connected
            sub.prop(tool_settings, "use_proportional_projected")
            col.separator()

        col.prop(tool_settings, "proportional_edit_falloff", expand=True)


class VIEW3D_PT_transform_orientations(Panel):
    bl_space_type = 'VIEW_3D'
    bl_region_type = 'HEADER'
    bl_label = "Transform Orientations"
    bl_ui_units_x = 8

    def draw(self, context):
        layout = self.layout
        layout.label(text="Transform Orientations")

        scene = context.scene
        orient_slot = scene.transform_orientation_slots[0]
        orientation = orient_slot.custom_orientation

        row = layout.row()
        col = row.column()
        col.prop(orient_slot, "type", expand=True)
        row.operator("transform.create_orientation", text="", icon='ADD', emboss=False).use = True

        if orientation:
            row = layout.row(align=False)
            row.prop(orientation, "name", text="", icon='OBJECT_ORIGIN')
            row.operator("transform.delete_orientation", text="", icon='X', emboss=False)


class VIEW3D_PT_gpencil_origin(Panel):
    bl_space_type = 'VIEW_3D'
    bl_region_type = 'HEADER'
    bl_label = "Stroke Placement"

    def draw(self, context):
        layout = self.layout
        tool_settings = context.tool_settings
        gpd = context.gpencil_data

        layout.label(text="Stroke Placement")

        row = layout.row()
        col = row.column()
        col.prop(tool_settings, "gpencil_stroke_placement_view3d", expand=True)

        if tool_settings.gpencil_stroke_placement_view3d == 'SURFACE':
            row = layout.row()
            row.label(text="Offset")
            row = layout.row()
            row.prop(gpd, "zdepth_offset", text="")

        if tool_settings.gpencil_stroke_placement_view3d == 'STROKE':
            row = layout.row()
            row.label(text="Target")
            row = layout.row()
            row.prop(tool_settings, "gpencil_stroke_snap_mode", expand=True)


class VIEW3D_PT_gpencil_lock(Panel):
    bl_space_type = 'VIEW_3D'
    bl_region_type = 'HEADER'
    bl_label = "Drawing Plane"

    def draw(self, context):
        layout = self.layout
        layout.label(text="Drawing Plane")

        row = layout.row()
        col = row.column()
        col.prop(context.tool_settings.gpencil_sculpt, "lock_axis", expand=True)


class VIEW3D_PT_gpencil_guide(Panel):
    bl_space_type = 'VIEW_3D'
    bl_region_type = 'HEADER'
    bl_label = "Guides"

    def draw(self, context):
        settings = context.tool_settings.gpencil_sculpt.guide

        layout = self.layout
        layout.label(text="Guides")

        col = layout.column()
        col.active = settings.use_guide
        col.prop(settings, "type", expand=True)

        if settings.type in {'ISO', 'PARALLEL', 'RADIAL'}:
            col.prop(settings, "angle")
            row = col.row(align=True)

        col.prop(settings, "use_snapping")
        if settings.use_snapping:

            if settings.type == 'RADIAL':
                col.prop(settings, "angle_snap")
            else:
                col.prop(settings, "spacing")

        if settings.type in {'CIRCULAR', 'RADIAL'} or settings.use_snapping:
            col.label(text="Reference Point")
            row = col.row(align=True)
            row.prop(settings, "reference_point", expand=True)
            if settings.reference_point == 'CUSTOM':
                col.prop(settings, "location", text="Custom Location")
            elif settings.reference_point == 'OBJECT':
                col.prop(settings, "reference_object", text="Object Location")
                if not settings.reference_object:
                    col.label(text="No object selected, using cursor")


class VIEW3D_PT_overlay_gpencil_options(Panel):
    bl_space_type = 'VIEW_3D'
    bl_region_type = 'HEADER'
    bl_parent_id = 'VIEW3D_PT_overlay'
    bl_label = ""

    @classmethod
    def poll(cls, context):
        return context.object and context.object.type == 'GPENCIL'

    def draw_header(self, context):
        layout = self.layout
        layout.label(text={
            'PAINT_GPENCIL': "Draw Grease Pencil",
            'EDIT_GPENCIL': "Edit Grease Pencil",
            'SCULPT_GPENCIL': "Sculpt Grease Pencil",
            'WEIGHT_GPENCIL': "Weight Grease Pencil",
            'VERTEX_GPENCIL': "Vertex Grease Pencil",
            'OBJECT': "Grease Pencil",
        }[context.mode])

    def draw(self, context):
        layout = self.layout
        view = context.space_data
        overlay = view.overlay
        display_all = overlay.show_overlays

        row = layout.row()
        row.separator()
        row.prop(overlay, "use_gpencil_onion_skin", text="Onion Skin")

        col = layout.column(align = True)
        col.active = display_all
        split = col.split()
        row = split.row()
        row.separator()
        row.prop(overlay, "use_gpencil_grid")

        row = split.row(align=True)
        if overlay.use_gpencil_grid:
            row.prop(overlay, "gpencil_grid_opacity", text="", slider=True)
            row.prop(overlay, "use_gpencil_canvas_xray", text="", icon='XRAY')
        else:
            row.label(icon='DISCLOSURE_TRI_RIGHT')

        col = layout.column(align = True)
        col.active = display_all
        split = col.split()
        row = split.row()
        row.separator()
        row.prop(overlay, "use_gpencil_fade_layers")

        row = split.row(align=True)
        if overlay.use_gpencil_fade_layers:
            row.separator
            row.prop(overlay, "gpencil_fade_layer", text="", slider=True)
        else:
            row.label(icon='DISCLOSURE_TRI_RIGHT')

        col = layout.column(align = True)
        col.active = display_all
        split = col.split()
        row = split.row()
        row.separator()
        row.prop(overlay, "use_gpencil_fade_objects")

        row = split.row(align=True)
        if overlay.use_gpencil_fade_objects:
            row.prop(overlay, "gpencil_fade_objects", text="", slider=True)
            row.prop(overlay, "use_gpencil_fade_gp_objects", text="", icon='OUTLINER_OB_GREASEPENCIL')
        else:
            row.label(icon='DISCLOSURE_TRI_RIGHT')

        if context.object.mode in {'EDIT_GPENCIL', 'SCULPT_GPENCIL', 'WEIGHT_GPENCIL', 'VERTEX_GPENCIL'}:
            split = layout.split()
            col = split.column()
            row = col.row()
            row.separator()
            row.prop(overlay, "use_gpencil_edit_lines", text="Edit Lines")
            col = split.column()
            if overlay.use_gpencil_edit_lines:
                col.prop(overlay, "use_gpencil_multiedit_line_only", text="Only in Multiframe")
            else:
                col.label(icon='DISCLOSURE_TRI_RIGHT')

            if context.object.mode == 'EDIT_GPENCIL':
                split = layout.split()
                col = split.column()
                row = col.row()
                row.separator()
                row.prop(overlay, "use_gpencil_show_directions")
                col = split.column()
                col.prop(overlay, "use_gpencil_show_material_name", text="Material Name")

            layout.use_property_split = True
            layout.separator()
            row = layout.row()
            row.separator()
            row.prop(overlay, "vertex_opacity", text="Vertex Opacity", slider=True)

            # Handles for Curve Edit
            if context.object.mode == 'EDIT_GPENCIL':
                gpd = context.object.data
                if gpd.use_curve_edit:
                    layout.prop(overlay, "display_handle", text="Handles")

        if context.object.mode in {'PAINT_GPENCIL', 'VERTEX_GPENCIL'}:
            layout.label(text="Vertex Paint")
            row = layout.row()
            shading = VIEW3D_PT_shading.get_shading(context)
            row.enabled = shading.type not in {'WIREFRAME', 'RENDERED'}
            row.separator()
            row.use_property_split = True
            row.prop(overlay, "gpencil_vertex_paint_opacity", text="Opacity", slider=True)


class VIEW3D_PT_quad_view(Panel):
    bl_space_type = 'VIEW_3D'
    bl_region_type = 'UI'
    bl_category = "View"
    bl_label = "Quad View"
    bl_options = {'DEFAULT_CLOSED'}

    @classmethod
    def poll(cls, context):
        view = context.space_data
        return view.region_quadviews

    def draw(self, context):
        layout = self.layout

        view = context.space_data

        region = view.region_quadviews[2]
        col = layout.column()
        col.prop(region, "lock_rotation")
        row = col.row()
        row.enabled = region.lock_rotation
        row.prop(region, "show_sync_view")
        row = col.row()
        row.enabled = region.lock_rotation and region.show_sync_view
        row.prop(region, "use_box_clip")


# Annotation properties
class VIEW3D_PT_grease_pencil(AnnotationDataPanel, Panel):
    bl_space_type = 'VIEW_3D'
    bl_region_type = 'UI'
    bl_category = "View"

    # NOTE: this is just a wrapper around the generic GP Panel


class VIEW3D_PT_annotation_onion(AnnotationOnionSkin, Panel):
    bl_space_type = 'VIEW_3D'
    bl_region_type = 'UI'
    bl_category = "View"
    bl_parent_id = 'VIEW3D_PT_grease_pencil'

    # NOTE: this is just a wrapper around the generic GP Panel


class TOPBAR_PT_annotation_layers(Panel, AnnotationDataPanel):
    bl_space_type = 'VIEW_3D'
    bl_region_type = 'HEADER'
    bl_label = "Layers"
    bl_ui_units_x = 14


class VIEW3D_PT_view3d_stereo(Panel):
    bl_space_type = 'VIEW_3D'
    bl_region_type = 'UI'
    bl_category = "View"
    bl_label = "Stereoscopy"
    bl_options = {'DEFAULT_CLOSED'}

    @classmethod
    def poll(cls, context):
        scene = context.scene
        wm = bpy.ops.wm

        multiview = scene.render.use_multiview
        return multiview

    def draw(self, context):
        layout = self.layout
        view = context.space_data

        basic_stereo = context.scene.render.views_format == 'STEREO_3D'

        col = layout.column()
        col.row().prop(view, "stereo_3d_camera", expand=True)

        col.label(text="Display")
        row = col.row()
        row.active = basic_stereo
        row.prop(view, "show_stereo_3d_cameras")
        row = col.row()
        row.active = basic_stereo
        split = row.split()
        split.prop(view, "show_stereo_3d_convergence_plane")
        split = row.split()
        split.prop(view, "stereo_3d_convergence_plane_alpha", text="Alpha")
        split.active = view.show_stereo_3d_convergence_plane
        row = col.row()
        split = row.split()
        split.prop(view, "show_stereo_3d_volume")
        split = row.split()
        split.prop(view, "stereo_3d_volume_alpha", text="Alpha")

        if context.scene.render.use_multiview:
            layout.separator()
            layout.operator("wm.set_stereo_3d", icon='CAMERA_STEREO')


class VIEW3D_PT_context_properties(Panel):
    bl_space_type = 'VIEW_3D'
    bl_region_type = 'UI'
    bl_category = "Item"
    bl_label = "Properties"
    bl_options = {'DEFAULT_CLOSED'}

    @staticmethod
    def _active_context_member(context):
        obj = context.object
        if obj:
            object_mode = obj.mode
            if object_mode == 'POSE':
                return "active_pose_bone"
            elif object_mode == 'EDIT' and obj.type == 'ARMATURE':
                return "active_bone"
            else:
                return "object"

        return ""

    @classmethod
    def poll(cls, context):
        import rna_prop_ui
        member = cls._active_context_member(context)

        if member:
            context_member, member = rna_prop_ui.rna_idprop_context_value(context, member, object)
            return context_member and rna_prop_ui.rna_idprop_has_properties(context_member)

        return False

    def draw(self, context):
        import rna_prop_ui
        member = VIEW3D_PT_context_properties._active_context_member(context)

        if member:
            # Draw with no edit button
            rna_prop_ui.draw(self.layout, context, member, object, False)


# Grease Pencil Object - Multiframe falloff tools
class VIEW3D_PT_gpencil_multi_frame(Panel):
    bl_space_type = 'VIEW_3D'
    bl_region_type = 'HEADER'
    bl_label = "Multi Frame"

    def draw(self, context):
        gpd = context.gpencil_data
        settings = context.tool_settings.gpencil_sculpt

        layout = self.layout
        col = layout.column(align=True)
        col.prop(settings, "use_multiframe_falloff")

        # Falloff curve
        if gpd.use_multiedit and settings.use_multiframe_falloff:
            layout.template_curve_mapping(settings, "multiframe_falloff_curve", brush=True)


# Grease Pencil Object - Curve Editing tools
class VIEW3D_PT_gpencil_curve_edit(Panel):
    bl_space_type = 'VIEW_3D'
    bl_region_type = 'HEADER'
    bl_label = "Curve Editing"

    def draw(self, context):
        layout = self.layout

        gpd = context.gpencil_data
        col = layout.column()

        col.label(text = "Curve Editing:")

        split = layout.split()
        col = split.column(align = True)
        row = col.row()
        row.separator()
        row.label(text = "Resolution")
        row = col.row()
        row.separator()
        row.label(text = "Threshold")
        row = col.row()
        row.separator()
        row.label(text =  "Corner Angle")

        col = split.column(align = True)
        col.prop(gpd, "edit_curve_resolution", text = "")
        col.prop(gpd, "curve_edit_threshold", text = "")
        col.prop(gpd, "curve_edit_corner_angle", text = "")

        col = layout.column()
        row = col.row()
        row.separator()
        row.prop(gpd, "use_adaptive_curve_resolution")


class VIEW3D_MT_gpencil_edit_context_menu(Menu):
    bl_label = ""

    def draw(self, context):

        is_point_mode = context.tool_settings.gpencil_selectmode_edit == 'POINT'
        is_stroke_mode = context.tool_settings.gpencil_selectmode_edit == 'STROKE'
        is_segment_mode = context.tool_settings.gpencil_selectmode_edit == 'SEGMENT'

        layout = self.layout

        layout.operator_context = 'INVOKE_REGION_WIN'

        row = layout.row()

        if is_point_mode or is_segment_mode:
            col = row.column(align=True)

            col.label(text="Point Context Menu", icon='GP_SELECT_POINTS')
            col.separator()

            # Additive Operators
            col.operator("gpencil.stroke_subdivide", text="Subdivide", icon = "SUBDIVIDE_EDGES").only_selected = True

            col.separator()

            col.operator("gpencil.extrude_move", text="Extrude", icon = 'EXTRUDE_REGION')

            col.separator()

            # Deform Operators
            col.operator("gpencil.stroke_smooth", text="Smooth", icon = "PARTICLEBRUSH_SMOOTH").only_selected = True
            col.operator("transform.bend", text="Bend", icon = "BEND")
            col.operator("transform.shear", text="Shear", icon = "SHEAR")
            col.operator("transform.tosphere", text="To Sphere", icon = "TOSPHERE")
            col.operator("transform.transform", text="Shrink Fatten", icon = 'SHRINK_FATTEN').mode = 'GPENCIL_SHRINKFATTEN'

            col.separator()

            col.menu("VIEW3D_MT_mirror", text="Mirror")
            col.menu("GPENCIL_MT_snap", text="Snap")

            col.separator()

            # Duplicate operators
            col.operator("gpencil.duplicate_move", text="Duplicate", icon='DUPLICATE')
            col.operator("gpencil.copy", text="Copy", icon='COPYDOWN')
            col.operator("gpencil.paste", text="Paste", icon='PASTEDOWN').type = 'ACTIVE'
            col.operator("gpencil.paste", text="Paste by Layer", icon='PASTEDOWN').type = 'LAYER'

            col.separator()

            # Removal Operators
            col.operator("gpencil.stroke_merge", text="Merge", icon = "MERGE")
            col.operator("gpencil.stroke_merge_by_distance", icon = "MERGE").use_unselected = False
            col.operator("gpencil.stroke_split", text="Split", icon = "SPLIT")
            col.operator("gpencil.stroke_separate", text="Separate", icon = "SEPARATE").mode = 'POINT'

            col.separator()

            col.operator("gpencil.delete", text="Delete Points", icon = "DELETE").type = 'POINTS'
            col.operator("gpencil.dissolve", text="Dissolve", icon = "DISSOLVE_VERTS").type = 'POINTS'
            col.operator("gpencil.dissolve", text="Dissolve Between", icon = "DISSOLVE_BETWEEN").type = 'BETWEEN'
            col.operator("gpencil.dissolve", text="Dissolve Unselected", icon = "DISSOLVE_UNSELECTED").type = 'UNSELECT'

        if is_stroke_mode:

            col = row.column(align = True)
            col.label(text="Stroke Context Menu", icon='GP_SELECT_STROKES')
            col.separator()

            # Main Strokes Operators
            col.operator("gpencil.stroke_subdivide", text="Subdivide", icon = "SUBDIVIDE_EDGES").only_selected = False
            col.menu("VIEW3D_MT_gpencil_simplify")
            col.operator("gpencil.stroke_trim", text="Trim", icon = "CUT")

            col.separator()

            col.operator("gpencil.stroke_smooth", text="Smooth Stroke", icon = "PARTICLEBRUSH_SMOOTH").only_selected = False
            col.operator("transform.transform", text="Shrink Fatten", icon = 'SHRINK_FATTEN').mode = 'GPENCIL_SHRINKFATTEN'

            col.separator()

            # Layer and Materials operators
            col.menu("GPENCIL_MT_move_to_layer")
            col.menu("VIEW3D_MT_assign_material")
            col.operator("gpencil.set_active_material", text="Set as Active Material", icon = "MATERIAL_DATA")
            col.operator_menu_enum("gpencil.stroke_arrange", "direction", text="Arrange")

            col.separator()

            col.menu("VIEW3D_MT_mirror", text="Mirror")
            col.menu("VIEW3D_MT_snap", text="Snap")

            col.separator()

            # Duplicate operators
            col.operator("gpencil.duplicate_move", text="Duplicate", icon='DUPLICATE')
            col.operator("gpencil.copy", text="Copy", icon='COPYDOWN')
            col.operator("gpencil.paste", text="Paste", icon='PASTEDOWN').type = 'ACTIVE'
            col.operator("gpencil.paste", text="Paste by Layer", icon='PASTEDOWN').type = 'LAYER'

            col.separator()

            # Removal Operators
            col.operator("gpencil.stroke_merge_by_distance", icon = "MERGE").use_unselected = True
            col.operator_menu_enum("gpencil.stroke_join", "type", text="Join", icon ='JOIN')
            col.operator("gpencil.stroke_split", text="Split", icon = "SPLIT")
            col.operator("gpencil.stroke_separate", text="Separate", icon = "SEPARATE").mode = 'STROKE'

            col.separator()

            col.operator("gpencil.delete", text="Delete", icon = "DELETE").type = 'STROKES'

            col.separator()

            col.operator("gpencil.reproject", text="Reproject", icon = "REPROJECT")


class VIEW3D_PT_gpencil_draw_context_menu(Panel):
    bl_space_type = 'VIEW_3D'
    bl_region_type = 'WINDOW'
    bl_label = "Draw Context Menu"
    bl_ui_units_x = 12

    def draw(self, context):
        ts = context.tool_settings
        settings = ts.gpencil_paint
        brush = settings.brush
        gp_settings = brush.gpencil_settings

        layout = self.layout
        is_pin_vertex = gp_settings.brush_draw_mode == 'VERTEXCOLOR'
        is_vertex = settings.color_mode == 'VERTEXCOLOR' or brush.gpencil_tool == 'TINT' or is_pin_vertex

        if brush.gpencil_tool not in {'ERASE', 'CUTTER', 'EYEDROPPER'} and is_vertex:
            split = layout.split(factor=0.1)
            split.prop(brush, "color", text="")
            split.template_color_picker(brush, "color", value_slider=True)

            col = layout.column()
            col.separator()
            col.prop_menu_enum(gp_settings, "vertex_mode", text="Mode")
            col.separator()

        if brush.gpencil_tool not in {'FILL', 'CUTTER'}:
            layout.prop(brush, "size", slider=True)
        if brush.gpencil_tool not in {'ERASE', 'FILL', 'CUTTER'}:
            layout.prop(gp_settings, "pen_strength")

        # Layers
        draw_gpencil_layer_active(context, layout)
        # Material
        if not is_vertex:
            draw_gpencil_material_active(context, layout)


class VIEW3D_PT_gpencil_vertex_context_menu(Panel):
    bl_space_type = 'VIEW_3D'
    bl_region_type = 'WINDOW'
    bl_label = "Vertex Paint Context Menu"
    bl_ui_units_x = 12

    def draw(self, context):
        layout = self.layout
        ts = context.tool_settings
        settings = ts.gpencil_vertex_paint
        brush = settings.brush
        gp_settings = brush.gpencil_settings

        col = layout.column()

        if brush.gpencil_vertex_tool in {'DRAW', 'REPLACE'}:
            split = layout.split(factor=0.1)
            split.prop(brush, "color", text="")
            split.template_color_picker(brush, "color", value_slider=True)

            col = layout.column()
            col.separator()
            col.prop_menu_enum(gp_settings, "vertex_mode", text="Mode")
            col.separator()

        row = col.row(align=True)
        row.prop(brush, "size", text="Radius")
        row.prop(gp_settings, "use_pressure", text="", icon='STYLUS_PRESSURE')

        if brush.gpencil_vertex_tool in {'DRAW', 'BLUR', 'SMEAR'}:
            row = layout.row(align=True)
            row.prop(gp_settings, "pen_strength", slider=True)
            row.prop(gp_settings, "use_strength_pressure", text="", icon='STYLUS_PRESSURE')

        # Layers
        draw_gpencil_layer_active(context, layout)


class VIEW3D_PT_paint_vertex_context_menu(Panel):
    # Only for popover, these are dummy values.
    bl_space_type = 'VIEW_3D'
    bl_region_type = 'WINDOW'
    bl_label = "Vertex Paint Context Menu"

    def draw(self, context):
        layout = self.layout

        brush = context.tool_settings.vertex_paint.brush
        capabilities = brush.vertex_paint_capabilities

        if capabilities.has_color:
            split = layout.split(factor=0.1)
            UnifiedPaintPanel.prop_unified_color(split, context, brush, "color", text="")
            UnifiedPaintPanel.prop_unified_color_picker(split, context, brush, "color", value_slider=True)
            layout.prop(brush, "blend", text="")

        UnifiedPaintPanel.prop_unified(
            layout,
            context,
            brush,
            "size",
            unified_name="use_unified_size",
            pressure_name="use_pressure_size",
            slider=True,
        )
        UnifiedPaintPanel.prop_unified(
            layout,
            context,
            brush,
            "strength",
            unified_name="use_unified_strength",
            pressure_name="use_pressure_strength",
            slider=True,
        )


class VIEW3D_PT_paint_texture_context_menu(Panel):
    # Only for popover, these are dummy values.
    bl_space_type = 'VIEW_3D'
    bl_region_type = 'WINDOW'
    bl_label = "Texture Paint Context Menu"

    def draw(self, context):
        layout = self.layout

        brush = context.tool_settings.image_paint.brush
        capabilities = brush.image_paint_capabilities

        if capabilities.has_color:
            split = layout.split(factor=0.1)
            UnifiedPaintPanel.prop_unified_color(split, context, brush, "color", text="")
            UnifiedPaintPanel.prop_unified_color_picker(split, context, brush, "color", value_slider=True)
            layout.prop(brush, "blend", text="")

        if capabilities.has_radius:
            UnifiedPaintPanel.prop_unified(layout, context, brush, "size", unified_name="use_unified_size", pressure_name="use_pressure_size", slider=True,)
            UnifiedPaintPanel.prop_unified(layout, context, brush, "strength", unified_name="use_unified_strength", pressure_name="use_pressure_strength", slider=True,)


class VIEW3D_PT_paint_weight_context_menu(Panel):
    # Only for popover, these are dummy values.
    bl_space_type = 'VIEW_3D'
    bl_region_type = 'WINDOW'
    bl_label = "Weights Context Menu"

    def draw(self, context):
        layout = self.layout

        brush = context.tool_settings.weight_paint.brush
        UnifiedPaintPanel.prop_unified(layout, context, brush, "weight", unified_name="use_unified_weight", slider=True,)
        UnifiedPaintPanel.prop_unified(layout, context, brush, "size", unified_name="use_unified_size", pressure_name="use_pressure_size", slider=True,)
        UnifiedPaintPanel.prop_unified(layout, context, brush, "strength", unified_name="use_unified_strength", pressure_name="use_pressure_strength", slider=True)


def draw_gpencil_layer_active(context, layout):
    gpl = context.active_gpencil_layer
    if gpl:
        layout.label(text="Active Layer")
        row = layout.row(align=True)
        row.operator_context = 'EXEC_REGION_WIN'
        row.operator_menu_enum("gpencil.layer_change", "layer", text="", icon='GREASEPENCIL')
        row.prop(gpl, "info", text="")
        row.operator("gpencil.layer_remove", text="", icon='X')


def draw_gpencil_material_active(context, layout):
    ob = context.active_object
    if ob and len(ob.material_slots) > 0 and ob.active_material_index >= 0:
        ma = ob.material_slots[ob.active_material_index].material
        if ma:
            layout.label(text="Active Material")
            row = layout.row(align=True)
            row.operator_context = 'EXEC_REGION_WIN'
            row.operator_menu_enum("gpencil.material_set", "slot", text="", icon='MATERIAL')
            row.prop(ma, "name", text="")

class VIEW3D_PT_gpencil_sculpt_context_menu(Panel):
    bl_space_type = 'VIEW_3D'
    bl_region_type = 'WINDOW'
    bl_label = "Sculpt Context Menu"
    bl_ui_units_x = 12

    def draw(self, context):
        ts = context.tool_settings
        settings = ts.gpencil_sculpt_paint
        brush = settings.brush

        layout = self.layout

        layout.prop(brush, "size", slider=True)
        layout.prop(brush, "strength")

        # Layers
        draw_gpencil_layer_active(context, layout)


class VIEW3D_PT_gpencil_weight_context_menu(Panel):
    bl_space_type = 'VIEW_3D'
    bl_region_type = 'WINDOW'
    bl_label = "Weight Paint Context Menu"
    bl_ui_units_x = 12

    def draw(self, context):
        ts = context.tool_settings
        settings = ts.gpencil_weight_paint
        brush = settings.brush

        layout = self.layout

        layout.prop(brush, "size", slider=True)
        layout.prop(brush, "strength")
        layout.prop(brush, "weight")

        # Layers
        draw_gpencil_layer_active(context, layout)


class VIEW3D_MT_gpencil_sculpt(Menu):
    bl_label = "Sculpt"

    def draw(self, context):
        layout = self.layout

        layout.operator_context = 'INVOKE_REGION_WIN'
        layout.menu("VIEW3D_MT_assign_material")
        layout.separator()

        layout.operator("gpencil.frame_duplicate", text="Duplicate Active Frame", icon = "DUPLICATE")
        layout.operator("gpencil.frame_duplicate", text="Duplicate Active Frame All Layers", icon = "DUPLICATE").mode = 'ALL'

        layout.separator()

        layout.operator("gpencil.stroke_subdivide", text="Subdivide", icon = "SUBDIVIDE_EDGES")
        layout.operator("gpencil.stroke_simplify_fixed", text="Simplify", icon = "MOD_SIMPLIFY")
        layout.operator("gpencil.stroke_simplify", text="Simplify Adaptative", icon = "MOD_SIMPLIFY")

        if context.mode == 'WEIGHT_GPENCIL':
            layout.separator()
            layout.menu("VIEW3D_MT_gpencil_autoweights")

        layout.separator()

        #radial control button brush size
        myvar = layout.operator("wm.radial_control", text = "Brush Radius", icon = "BRUSHSIZE")
        myvar.data_path_primary = 'tool_settings.gpencil_sculpt.brush.size'

        #radial control button brush strength
        myvar = layout.operator("wm.radial_control", text = "Brush Strength", icon = "BRUSHSTRENGTH")
        myvar.data_path_primary = 'tool_settings.gpencil_sculpt.brush.strength'

        layout.separator()

        # line edit toggles from the keympap
        props = layout.operator("wm.context_toggle", text="Toggle Edit Lines", icon='STROKE')
        props.data_path = "space_data.overlay.use_gpencil_edit_lines"

        props = layout.operator("wm.context_toggle", text="Toggle Multiline Edit Only", icon='STROKE')
        props.data_path = "space_data.overlay.use_gpencil_multiedit_line_only"


class VIEW3D_PT_gpencil_edit_options(Panel):
    bl_space_type = 'VIEW_3D'
    bl_region_type = 'HEADER'
    bl_label = "Options"

    def draw(self, context):
        layout = self.layout
        settings = context.tool_settings.gpencil_sculpt

        layout.prop(settings, "use_scale_thickness", text="Scale Thickness")


class VIEW3D_PT_sculpt_context_menu(Panel):
    # Only for popover, these are dummy values.
    bl_space_type = 'VIEW_3D'
    bl_region_type = 'WINDOW'
    bl_label = "Sculpt Context Menu"

    def draw(self, context):
        layout = self.layout

        brush = context.tool_settings.sculpt.brush
        capabilities = brush.sculpt_capabilities

        if capabilities.has_color:
            split = layout.split(factor=0.1)
            UnifiedPaintPanel.prop_unified_color(split, context, brush, "color", text="")
            UnifiedPaintPanel.prop_unified_color_picker(split, context, brush, "color", value_slider=True)

            layout.prop(brush, "blend", text="")

        UnifiedPaintPanel.prop_unified(layout, context, brush, "size", unified_name="use_unified_size", pressure_name="use_pressure_size", slider=True,)
        UnifiedPaintPanel.prop_unified(layout, context, brush, "strength", unified_name="use_unified_strength", pressure_name="use_pressure_strength", slider=True,)

        if capabilities.has_auto_smooth:
            layout.prop(brush, "auto_smooth_factor", slider=True)

        if capabilities.has_normal_weight:
            layout.prop(brush, "normal_weight", slider=True)

        if capabilities.has_pinch_factor:
            text = "Pinch"
            if brush.sculpt_tool in {'BLOB', 'SNAKE_HOOK'}:
                text = "Magnify"
            layout.prop(brush, "crease_pinch_factor", slider=True, text=text)

        if capabilities.has_rake_factor:
            layout.prop(brush, "rake_factor", slider=True)

        if capabilities.has_plane_offset:
            layout.prop(brush, "plane_offset", slider=True)
            layout.prop(brush, "plane_trim", slider=True, text="Distance")

        if capabilities.has_height:
            layout.prop(brush, "height", slider=True, text="Height")


class TOPBAR_PT_gpencil_materials(GreasePencilMaterialsPanel, Panel):
    bl_space_type = 'VIEW_3D'
    bl_region_type = 'HEADER'
    bl_label = "Materials"
    bl_ui_units_x = 14

    @classmethod
    def poll(cls, context):
        ob = context.object
        return ob and ob.type == 'GPENCIL'


class TOPBAR_PT_gpencil_vertexcolor(GreasePencilVertexcolorPanel, Panel):
    bl_space_type = 'VIEW_3D'
    bl_region_type = 'HEADER'
    bl_label = "Vertex Color"
    bl_ui_units_x = 10

    @classmethod
    def poll(cls, context):
        ob = context.object
        return ob and ob.type == 'GPENCIL'


classes = (
    VIEW3D_HT_header,
    VIEW3D_HT_tool_header,
    ALL_MT_editormenu,
    VIEW3D_MT_editor_menus,
    VIEW3D_MT_transform,
    VIEW3D_MT_transform_object,
    VIEW3D_MT_transform_armature,
    VIEW3D_MT_mirror,
    VIEW3D_MT_snap,
    VIEW3D_MT_uv_map_clear_seam,
    VIEW3D_MT_uv_map,
    VIEW3D_MT_switchactivecamto,
    VIEW3D_MT_view,
    VIEW3D_MT_view_pie_menus,
    VIEW3D_MT_view_navigation,
    VIEW3D_MT_view_align,
    VIEW3D_MT_view_align_selected,
    VIEW3D_MT_select_object,
    VIEW3D_MT_select_object_legacy,
    VIEW3D_MT_select_by_type,
    VIEW3D_MT_select_grouped,
    VIEW3D_MT_select_linked,
    VIEW3D_MT_select_object_more_less,
    VIEW3D_MT_select_pose,
    VIEW3D_MT_select_particle,
    VIEW3D_MT_edit_mesh,
    VIEW3D_MT_edit_mesh_sort_elements,
    VIEW3D_MT_edit_mesh_select_similar,
    VIEW3D_MT_edit_mesh_select_more_less,
    VIEW3D_MT_select_edit_mesh,
    VIEW3D_MT_select_edit_curve,
    VIEW3D_MT_select_edit_curve_select_similar,
    VIEW3D_MT_select_edit_surface,
    VIEW3D_MT_select_edit_text,
    VIEW3D_MT_select_edit_metaball,
    VIEW3D_MT_edit_lattice_context_menu,
    VIEW3D_MT_select_edit_metaball_select_similar,
    VIEW3D_MT_select_edit_lattice,
    VIEW3D_MT_select_edit_armature,
    VIEW3D_MT_select_gpencil,
    VIEW3D_MT_select_gpencil_legacy,
    VIEW3D_MT_select_gpencil_grouped,
    VIEW3D_MT_select_paint_mask,
    VIEW3D_MT_select_paint_mask_vertex,
    VIEW3D_MT_angle_control,
    VIEW3D_MT_mesh_add,
    VIEW3D_MT_curve_add,
    VIEW3D_MT_surface_add,
    VIEW3D_MT_edit_metaball_context_menu,
    VIEW3D_MT_metaball_add,
    TOPBAR_MT_edit_curve_add,
    TOPBAR_MT_edit_armature_add,
    VIEW3D_MT_armature_add,
    VIEW3D_MT_light_add,
    VIEW3D_MT_lightprobe_add,
    VIEW3D_MT_camera_add,
    VIEW3D_MT_volume_add,
    VIEW3D_MT_add,
    VIEW3D_MT_image_add,
    VIEW3D_MT_origin_set,
    VIEW3D_MT_object,
    VIEW3D_MT_object_convert,
    VIEW3D_MT_object_animation,
    VIEW3D_MT_object_rigid_body,
    VIEW3D_MT_object_clear,
    VIEW3D_MT_object_context_menu,
    VIEW3D_MT_object_shading,
    VIEW3D_MT_object_apply,
    VIEW3D_MT_object_relations,
    VIEW3D_MT_object_parent,
    VIEW3D_MT_object_track,
    VIEW3D_MT_object_collection,
    VIEW3D_MT_object_constraints,
    VIEW3D_MT_object_quick_effects,
    VIEW3D_MT_object_showhide,
    VIEW3D_MT_object_cleanup,
    VIEW3D_MT_make_single_user,
    VIEW3D_MT_make_links,
    VIEW3D_MT_brush,
    VIEW3D_MT_brush_curve_presets,
    VIEW3D_MT_facemask_showhide,
    VIEW3D_MT_paint_vertex,
    VIEW3D_MT_paint_vertex_specials,
    VIEW3D_MT_paint_texture_specials,
    VIEW3D_MT_hook,
    VIEW3D_MT_vertex_group,
    VIEW3D_MT_gpencil_vertex_group,
    VIEW3D_MT_paint_weight,
    VIEW3D_MT_paint_weight_lock,
    VIEW3D_MT_paint_weight_specials,
    VIEW3D_MT_subdivision_set,
    VIEW3D_MT_sculpt_specials,
    VIEW3D_MT_sculpt,
    VIEW3D_MT_sculpt_set_pivot,
    VIEW3D_MT_mask,
    VIEW3D_MT_mask_legacy,
    VIEW3D_MT_face_sets,
    VIEW3D_MT_face_sets_init,
    VIEW3D_MT_random_mask,
    VIEW3D_MT_hide_mask,
    VIEW3D_MT_particle,
    VIEW3D_MT_particle_context_menu,
    VIEW3D_MT_particle_show_hide,
    VIEW3D_MT_pose,
    VIEW3D_MT_pose_transform,
    VIEW3D_MT_pose_slide,
    VIEW3D_MT_pose_propagate,
    VIEW3D_MT_pose_library,
    VIEW3D_MT_pose_motion,
    VIEW3D_MT_pose_group,
    VIEW3D_MT_pose_ik,
    VIEW3D_MT_pose_constraints,
    VIEW3D_MT_pose_names,
    VIEW3D_MT_pose_show_hide,
    VIEW3D_MT_pose_apply,
    VIEW3D_MT_pose_context_menu,
    VIEW3D_MT_bone_options_toggle,
    VIEW3D_MT_bone_options_enable,
    VIEW3D_MT_bone_options_disable,
    VIEW3D_MT_edit_mesh_context_menu,
    VIEW3D_MT_edit_mesh_select_mode,
    VIEW3D_MT_edit_mesh_extrude_dupli,
    VIEW3D_MT_edit_mesh_extrude_dupli_rotate,
    VIEW3D_MT_edit_mesh_extrude,
    VIEW3D_MT_edit_mesh_vertices,
    VIEW3D_MT_edit_mesh_vertices_legacy,
    VIEW3D_MT_edit_mesh_edges,
    VIEW3D_MT_edit_mesh_edges_legacy,
    VIEW3D_MT_edit_mesh_edges_data,
    VIEW3D_MT_edit_mesh_faces,
    VIEW3D_MT_edit_mesh_faces_legacy,
    VIEW3D_MT_edit_mesh_faces_data,
    VIEW3D_MT_edit_mesh_normals,
    VIEW3D_MT_edit_mesh_normals_select_strength,
    VIEW3D_MT_edit_mesh_normals_set_strength,
    VIEW3D_MT_edit_mesh_normals_average,
    VIEW3D_MT_edit_mesh_shading,
    VIEW3D_MT_edit_mesh_weights,
    VIEW3D_MT_edit_mesh_clean,
    VIEW3D_MT_edit_mesh_delete,
    VIEW3D_MT_edit_mesh_merge,
    VIEW3D_MT_edit_mesh_split,
    VIEW3D_MT_edit_mesh_dissolve,
    VIEW3D_MT_edit_mesh_show_hide,
    VIEW3D_MT_paint_gpencil,
    VIEW3D_MT_draw_gpencil,
    VIEW3D_MT_edit_gpencil_showhide,
    VIEW3D_MT_assign_material,
    VIEW3D_MT_edit_gpencil,
    VIEW3D_MT_edit_gpencil_stroke,
    VIEW3D_MT_edit_gpencil_point,
    VIEW3D_MT_edit_gpencil_hide,
    VIEW3D_MT_edit_gpencil_arrange_strokes,
    VIEW3D_MT_edit_gpencil_delete,
    VIEW3D_MT_sculpt_gpencil_copy,
    VIEW3D_MT_weight_gpencil,
    VIEW3D_MT_gpencil_simplify,
    VIEW3D_MT_edit_curve,
    VIEW3D_MT_edit_curve_ctrlpoints,
    VIEW3D_MT_edit_curve_handle_type_set,
    VIEW3D_MT_edit_curve_segments,
    VIEW3D_MT_edit_curve_context_menu,
    VIEW3D_MT_edit_curve_delete,
    VIEW3D_MT_edit_curve_show_hide,
    VIEW3D_MT_edit_surface,
    VIEW3D_MT_edit_font,
    VIEW3D_MT_edit_font_chars,
    VIEW3D_MT_edit_font_kerning,
    VIEW3D_MT_edit_font_move,
    VIEW3D_MT_edit_font_delete,
    VIEW3D_MT_edit_font_context_menu,
    VIEW3D_MT_edit_meta,
    VIEW3D_MT_edit_meta_showhide,
    VIEW3D_MT_edit_lattice,
    VIEW3D_MT_edit_lattice_flip,
    VIEW3D_MT_edit_armature,
    VIEW3D_MT_armature_show_hide,
    VIEW3D_MT_armature_context_menu,
    VIEW3D_MT_edit_armature_roll,
    VIEW3D_MT_edit_armature_names,
    VIEW3D_MT_edit_armature_delete,
    VIEW3D_MT_gpencil_animation,
    VIEW3D_MT_edit_gpencil_transform,
    VIEW3D_MT_object_mode_pie,
    VIEW3D_MT_view_pie,
    VIEW3D_MT_transform_gizmo_pie,
    VIEW3D_MT_shading_pie,
    VIEW3D_MT_shading_ex_pie,
    VIEW3D_MT_pivot_pie,
    VIEW3D_MT_snap_pie,
    VIEW3D_MT_orientations_pie,
    VIEW3D_MT_proportional_editing_falloff_pie,
    VIEW3D_MT_sculpt_mask_edit_pie,
    VIEW3D_MT_sculpt_automasking_pie,
    VIEW3D_MT_wpaint_vgroup_lock_pie,
    VIEW3D_MT_sculpt_face_sets_edit_pie,
    VIEW3D_PT_active_tool,
    VIEW3D_PT_active_tool_duplicate,
    VIEW3D_PT_view3d_properties,
    VIEW3D_PT_view3d_properties_edit,
    VIEW3D_PT_view3d_camera_lock,
    VIEW3D_PT_view3d_cursor,
    VIEW3D_PT_collections,
    VIEW3D_PT_object_type_visibility,
    VIEW3D_PT_grease_pencil,
    VIEW3D_PT_annotation_onion,
    VIEW3D_PT_gpencil_multi_frame,
    VIEW3D_PT_gpencil_curve_edit,
    VIEW3D_MT_gpencil_autoweights,
    VIEW3D_MT_gpencil_edit_context_menu,
    VIEW3D_MT_gpencil_sculpt,
    VIEW3D_PT_quad_view,
    VIEW3D_PT_view3d_stereo,
    VIEW3D_PT_shading,
    VIEW3D_PT_shading_lighting,
    VIEW3D_PT_shading_color,
    VIEW3D_PT_shading_options,
    VIEW3D_PT_shading_options_shadow,
    VIEW3D_PT_shading_options_ssao,
    VIEW3D_PT_shading_render_pass,
    VIEW3D_PT_gizmo_display,
    VIEW3D_PT_overlay,
    VIEW3D_PT_overlay_guides,
    VIEW3D_PT_overlay_object,
    VIEW3D_PT_overlay_geometry,
    VIEW3D_PT_overlay_motion_tracking,
    VIEW3D_PT_overlay_edit_mesh,
    VIEW3D_PT_overlay_edit_mesh_shading,
    VIEW3D_PT_overlay_edit_mesh_measurement,
    VIEW3D_PT_overlay_edit_mesh_normals,
    VIEW3D_PT_overlay_edit_mesh_freestyle,
    VIEW3D_PT_overlay_edit_curve,
    VIEW3D_PT_overlay_texture_paint,
    VIEW3D_PT_overlay_vertex_paint,
    VIEW3D_PT_overlay_weight_paint,
    VIEW3D_PT_overlay_pose,
    VIEW3D_PT_overlay_sculpt,
    VIEW3D_PT_snapping,
    VIEW3D_PT_proportional_edit,
    VIEW3D_PT_gpencil_origin,
    VIEW3D_PT_gpencil_lock,
    VIEW3D_PT_gpencil_guide,
    VIEW3D_PT_transform_orientations,
    VIEW3D_PT_overlay_gpencil_options,
    VIEW3D_PT_context_properties,
    VIEW3D_PT_paint_vertex_context_menu,
    VIEW3D_PT_paint_texture_context_menu,
    VIEW3D_PT_paint_weight_context_menu,
    VIEW3D_PT_gpencil_vertex_context_menu,
    VIEW3D_PT_gpencil_sculpt_context_menu,
    VIEW3D_PT_gpencil_weight_context_menu,
    VIEW3D_PT_gpencil_draw_context_menu,
    VIEW3D_PT_gpencil_edit_options,
    VIEW3D_PT_sculpt_context_menu,
    TOPBAR_PT_gpencil_materials,
    TOPBAR_PT_gpencil_vertexcolor,
    TOPBAR_PT_annotation_layers,
)


if __name__ == "__main__":  # only for live edit.
    from bpy.utils import register_class
    for cls in classes:
        register_class(cls)<|MERGE_RESOLUTION|>--- conflicted
+++ resolved
@@ -2618,14 +2618,9 @@
 
         layout.separator()
 
-<<<<<<< HEAD
         layout.operator("nla.bake", text="Bake Action", icon= 'BAKE_ACTION')
         layout.operator("gpencil.bake_mesh_animation", text="Bake Mesh to Grease Pencil", icon= 'BAKE_ACTION')
-=======
-        layout.operator("nla.bake", text="Bake Action...")
-        layout.operator("gpencil.bake_mesh_animation", text="Bake Mesh to Grease Pencil...")
-        layout.operator("gpencil.bake_grease_pencil_animation", text="Bake Object Transform to Grease Pencil...")
->>>>>>> 5d2e05da
+        layout.operator("gpencil.bake_grease_pencil_animation", text="Bake Object Transform to Grease Pencil", icon= 'BAKE_ACTION')
 
 
 class VIEW3D_MT_object_rigid_body(Menu):
