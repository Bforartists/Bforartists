--- conflicted
+++ resolved
@@ -2295,16 +2295,13 @@
     def draw(self, context):
         layout = self.layout
 
-<<<<<<< HEAD
-        layout.operator("collection.create", icon='GROUP')
-=======
         layout.operator("object.move_to_collection")
         layout.operator("object.link_to_collection")
 
         layout.separator()
 
-        layout.operator("collection.create")
->>>>>>> c240e7e6
+
+        layout.operator("collection.create", icon='GROUP')
         # layout.operator_menu_enum("collection.objects_remove", "collection")  # BUGGY
         layout.operator("collection.objects_remove", icon = "DELETE")
         layout.operator("collection.objects_remove_all", icon = "DELETE")
@@ -2655,6 +2652,10 @@
 
         tool_settings = context.tool_settings
         sculpt = tool_settings.sculpt
+
+        layout.operator("sculpt.dynamic_topology_toggle", text="Toggle Dynamic Topology")
+
+        layout.separator()
 
         layout.menu("VIEW3D_MT_subdivision_set")
 
