# ##### BEGIN GPL LICENSE BLOCK #####
#
#  This program is free software; you can redistribute it and/or
#  modify it under the terms of the GNU General Public License
#  as published by the Free Software Foundation; either version 2
#  of the License, or (at your option) any later version.
#
#  This program is distributed in the hope that it will be useful,
#  but WITHOUT ANY WARRANTY; without even the implied warranty of
#  MERCHANTABILITY or FITNESS FOR A PARTICULAR PURPOSE.  See the
#  GNU General Public License for more details.
#
#  You should have received a copy of the GNU General Public License
#  along with this program; if not, write to the Free Software Foundation,
#  Inc., 51 Franklin Street, Fifth Floor, Boston, MA 02110-1301, USA.
#
# ##### END GPL LICENSE BLOCK #####

# <pep8 compliant>
import bpy
from bpy.types import (
    Header,
    Menu,
    Panel,
)
from bl_ui.properties_paint_common import (
    UnifiedPaintPanel,
    brush_basic_texpaint_settings,
)
from bl_ui.properties_grease_pencil_common import (
    AnnotationDataPanel,
    AnnotationOnionSkin,
    GreasePencilMaterialsPanel,
    GreasePencilVertexcolorPanel,
)
from bl_ui.space_toolsystem_common import (
    ToolActivePanelHelper,
)
from bpy.app.translations import contexts as i18n_contexts


class VIEW3D_HT_header(Header):
    bl_space_type = 'VIEW_3D'

    @staticmethod
    def draw_xform_template(layout, context):
        obj = context.active_object
        object_mode = 'OBJECT' if obj is None else obj.mode
        has_pose_mode = (
            (object_mode == 'POSE') or
            (object_mode == 'WEIGHT_PAINT' and context.pose_object is not None)
        )

        tool_settings = context.tool_settings

        # Mode & Transform Settings
        scene = context.scene

        # Orientation
        if object_mode in {'OBJECT', 'EDIT', 'EDIT_GPENCIL'} or has_pose_mode:
            orient_slot = scene.transform_orientation_slots[0]
            row = layout.row(align=True)

            row.prop_with_popover(orient_slot, "type", text="", panel="VIEW3D_PT_transform_orientations",)

        # Pivot
        if object_mode in {'OBJECT', 'EDIT', 'EDIT_GPENCIL', 'SCULPT_GPENCIL'} or has_pose_mode:
            layout.prop(tool_settings, "transform_pivot_point", text="", icon_only=True)

        # Snap
        show_snap = False
        if obj is None:
            show_snap = True
        else:
            if (object_mode not in {
                    'SCULPT', 'VERTEX_PAINT', 'WEIGHT_PAINT', 'TEXTURE_PAINT',
                    'PAINT_GPENCIL', 'SCULPT_GPENCIL', 'WEIGHT_GPENCIL', 'VERTEX_GPENCIL'
            }) or has_pose_mode:
                show_snap = True
            else:

                paint_settings = UnifiedPaintPanel.paint_settings(context)

                if paint_settings:
                    brush = paint_settings.brush
                    if brush and hasattr(brush, "stroke_method") and brush.stroke_method == 'CURVE':
                        show_snap = True
        if show_snap:
            snap_items = bpy.types.ToolSettings.bl_rna.properties["snap_elements"].enum_items
            snap_elements = tool_settings.snap_elements
            if len(snap_elements) == 1:
                text = ""
                for elem in snap_elements:
                    icon = snap_items[elem].icon
                    break
            else:
                text = "Mix"
                icon = 'NONE'
            del snap_items, snap_elements

            row = layout.row(align=True)
            row.prop(tool_settings, "use_snap", text="")

            sub = row.row(align=True)
            sub.popover(
                panel="VIEW3D_PT_snapping",
                icon=icon,
                text=text,
            )

        # Proportional editing
        if object_mode in {'EDIT', 'PARTICLE_EDIT', 'SCULPT_GPENCIL', 'EDIT_GPENCIL', 'OBJECT'}:
            row = layout.row(align=True)
            kw = {}
            if object_mode == 'OBJECT':
                attr = "use_proportional_edit_objects"
            else:
                attr = "use_proportional_edit"

                if tool_settings.use_proportional_edit:
                    if tool_settings.use_proportional_connected:
                        kw["icon"] = 'PROP_CON'
                    elif tool_settings.use_proportional_projected:
                        kw["icon"] = 'PROP_PROJECTED'
                    else:
                        kw["icon"] = 'PROP_ON'
                else:
                    kw["icon"] = 'PROP_OFF'

            row.prop(tool_settings, attr, icon_only=True, **kw) # proportional editing button

            # We can have the proportional editing on in the editing modes but off in object mode and vice versa.
            # So two separated lines to display the settings, just when it is on.

            # proportional editing settings, editing modes
            if object_mode != 'OBJECT' and tool_settings.use_proportional_edit is True:
                sub = row.row(align=True)
                sub.prop_with_popover(tool_settings,"proportional_edit_falloff",text="", icon_only=True, panel="VIEW3D_PT_proportional_edit")

            # proportional editing settings, just in object mode
            if object_mode == 'OBJECT' and tool_settings.use_proportional_edit_objects is True:
                sub = row.row(align=True)
                sub.prop_with_popover(tool_settings,"proportional_edit_falloff",text="", icon_only=True, panel="VIEW3D_PT_proportional_edit")


    def draw(self, context):
        layout = self.layout

        view = context.space_data
        shading = view.shading
        overlay = view.overlay
        tool_settings = context.tool_settings

        ALL_MT_editormenu.draw_hidden(context, layout) # bfa - show hide the editormenu

        show_region_tool_header = view.show_region_tool_header

        obj = context.active_object
        # mode_string = context.mode
        object_mode = 'OBJECT' if obj is None else obj.mode
        has_pose_mode = (
            (object_mode == 'POSE') or
            (object_mode == 'WEIGHT_PAINT' and context.pose_object is not None)
        )

        # Note: This is actually deadly in case enum_items have to be dynamically generated
        #       (because internal RNA array iterator will free everything immediately...).
        # XXX This is an RNA internal issue, not sure how to fix it.
        # Note: Tried to add an accessor to get translated UI strings instead of manual call
        #       to pgettext_iface below, but this fails because translated enumitems
        #       are always dynamically allocated.
        act_mode_item = bpy.types.Object.bl_rna.properties["mode"].enum_items[object_mode]
        act_mode_i18n_context = bpy.types.Object.bl_rna.properties["mode"].translation_context

        row = layout.row(align=True)
        row.separator()

        sub = row.row()
        #sub.ui_units_x = 5.5 # width of mode edit box
        sub.operator_menu_enum("object.mode_set", "mode", text=act_mode_item.name, icon=act_mode_item.icon)
        del act_mode_item

        layout.template_header_3D_mode()

        # Contains buttons like Mode, Pivot, Layer, Mesh Select Mode
        if obj:
            # Particle edit
            if object_mode == 'PARTICLE_EDIT':
                row = layout.row()
                row.prop(tool_settings.particle_edit, "select_mode", text="", expand=True)

        # Grease Pencil
        if obj and obj.type == 'GPENCIL' and context.gpencil_data:
            gpd = context.gpencil_data

            # Select mode for Editing
            if gpd.use_stroke_edit_mode:
                row = layout.row(align=True)
                row.prop_enum(tool_settings, "gpencil_selectmode_edit", text="", value='POINT')
                row.prop_enum(tool_settings, "gpencil_selectmode_edit", text="", value='STROKE')

                subrow = row.row(align=True)
                subrow.enabled = not gpd.use_curve_edit
                subrow.prop_enum(tool_settings, "gpencil_selectmode_edit", text="", value='SEGMENT')

                # Curve edit submode
                row = layout.row(align=True)
                row.prop(gpd, "use_curve_edit", text="",
                         icon='IPO_BEZIER')
                sub = row.row(align=True)
                if gpd.use_curve_edit:
                    sub.popover(panel="VIEW3D_PT_gpencil_curve_edit", text="",)

            # Select mode for Sculpt
            if gpd.is_stroke_sculpt_mode:
                row = layout.row(align=True)
                row.prop(tool_settings, "use_gpencil_select_mask_point", text="")
                row.prop(tool_settings, "use_gpencil_select_mask_stroke", text="")
                row.prop(tool_settings, "use_gpencil_select_mask_segment", text="")

            # Select mode for Vertex Paint
            if gpd.is_stroke_vertex_mode:
                row = layout.row(align=True)
                row.prop(tool_settings, "use_gpencil_vertex_select_mask_point", text="")
                row.prop(tool_settings, "use_gpencil_vertex_select_mask_stroke", text="")
                row.prop(tool_settings, "use_gpencil_vertex_select_mask_segment", text="")

            if (
                    gpd.use_stroke_edit_mode or
                    gpd.is_stroke_sculpt_mode or
                    gpd.is_stroke_weight_mode or
                    gpd.is_stroke_vertex_mode
            ):
                row = layout.row(align=True)

                row.prop(gpd, "use_multiedit", text="", icon='GP_MULTIFRAME_EDITING')

                if gpd.use_multiedit:
                    sub = row.row(align=True)
                    sub.popover(panel="VIEW3D_PT_gpencil_multi_frame", text="")

        VIEW3D_MT_editor_menus.draw_collapsible(context, layout)

        layout.separator_spacer()

        if object_mode in {'PAINT_GPENCIL', 'SCULPT_GPENCIL'}:
            # Grease pencil
            if object_mode == 'PAINT_GPENCIL':
                layout.prop_with_popover(
                    tool_settings,
                    "gpencil_stroke_placement_view3d",
                    text="",
                    panel="VIEW3D_PT_gpencil_origin",
                )

            if object_mode in {'PAINT_GPENCIL', 'SCULPT_GPENCIL'}:
                layout.prop_with_popover(
                    tool_settings.gpencil_sculpt,
                    "lock_axis",
                    text="",
                    panel="VIEW3D_PT_gpencil_lock",
                )

            if object_mode == 'PAINT_GPENCIL':
                # FIXME: this is bad practice!
                # Tool options are to be displayed in the topbar.
                if context.workspace.tools.from_space_view3d_mode(object_mode).idname == "builtin_brush.Draw":
                    settings = tool_settings.gpencil_sculpt.guide
                    row = layout.row(align=True)
                    row.prop(settings, "use_guide", text="", icon='GRID')
                    sub = row.row(align=True)
                    if settings.use_guide:
                        sub.popover(panel="VIEW3D_PT_gpencil_guide", text="Guides")

              # Grease Pencil
                if obj and obj.type == 'GPENCIL' and context.gpencil_data:
                    gpd = context.gpencil_data

                    if gpd.is_stroke_paint_mode:
                        row = layout.row()
                        sub = row.row(align=True)
                        sub.prop(tool_settings, "use_gpencil_draw_onback", text="", icon='MOD_OPACITY')
                        sub.separator(factor=0.4)
                        sub.prop(tool_settings, "use_gpencil_weight_data_add", text="", icon='WPAINT_HLT')
                        sub.separator(factor=0.4)
                        sub.prop(tool_settings, "use_gpencil_draw_additive", text="", icon='FREEZE')
                        sub.separator(factor=0.4)
                        sub.prop(tool_settings, "use_gpencil_automerge_strokes", text="")

        # Grease Pencil
        if obj and obj.type == 'GPENCIL' and context.gpencil_data:
            gpd = context.gpencil_data

            if gpd.use_stroke_edit_mode or gpd.is_stroke_paint_mode:
                row = layout.row(align=True)
                row.popover(panel="VIEW3D_PT_tools_grease_pencil_interpolate", text="Interpolate")

        elif not show_region_tool_header:
            # Transform settings depending on tool header visibility
            VIEW3D_HT_header.draw_xform_template(layout, context)

        # Mode & Transform Settings
        scene = context.scene

        # Collection Visibility
        # layout.popover(panel="VIEW3D_PT_collections", icon='GROUP', text="")

        # Viewport Settings
        if context.space_data.region_3d.view_perspective == "CAMERA":
            layout.prop(view, "lock_camera", icon = "LOCK_TO_CAMVIEW", icon_only=True )
        layout.popover(panel = "VIEW3D_PT_object_type_visibility", icon_value = view.icon_from_show_object_viewport, text="")


        # Gizmo toggle & popover.
        row = layout.row(align=True)
        # FIXME: place-holder icon.
        row.prop(view, "show_gizmo", text="", toggle=True, icon='GIZMO')
        sub = row.row(align=True)
        sub.active = view.show_gizmo
        sub.popover(
            panel="VIEW3D_PT_gizmo_display",
            text="",
        )

        # Overlay toggle & popover.
        row = layout.row(align=True)
        row.prop(overlay, "show_overlays", icon='OVERLAY', text="")
        sub = row.row(align=True)
        sub.active = overlay.show_overlays
        sub.popover(panel="VIEW3D_PT_overlay", text="")

        row = layout.row()
        row.active = (object_mode == 'EDIT') or (shading.type in {'WIREFRAME', 'SOLID'})

        # While exposing 'shading.show_xray(_wireframe)' is correct.
        # this hides the key shortcut from users: T70433.
        if has_pose_mode:
            draw_depressed = overlay.show_xray_bone
        elif shading.type == 'WIREFRAME':
            draw_depressed = shading.show_xray_wireframe
        else:
            draw_depressed = shading.show_xray
        row.operator(
            "view3d.toggle_xray",
            text="",
            icon='XRAY',
            depress=draw_depressed,
        )

        row = layout.row(align=True)
        row.prop(shading, "type", text="", expand=True)
        sub = row.row(align=True)
        # TODO, currently render shading type ignores mesh two-side, until it's supported
        # show the shading popover which shows double-sided option.

        # sub.enabled = shading.type != 'RENDERED'
        sub.popover(panel="VIEW3D_PT_shading", text="")

class VIEW3D_HT_tool_header(Header):
    bl_space_type = 'VIEW_3D'
    bl_region_type = 'TOOL_HEADER'

    def draw(self, context):
        layout = self.layout

        # mode_string = context.mode
        obj = context.active_object
        tool_settings = context.tool_settings

        self.draw_tool_settings(context)

        layout.separator_spacer()

        VIEW3D_HT_header.draw_xform_template(layout, context)

        self.draw_mode_settings(context)

    def draw_tool_settings(self, context):
        layout = self.layout
        tool_mode = context.mode

        # Active Tool
        # -----------
        from bl_ui.space_toolsystem_common import ToolSelectPanelHelper
        tool = ToolSelectPanelHelper.draw_active_tool_header(
            context, layout,
            tool_key=('VIEW_3D', tool_mode),
        )

        # Object Mode Options
        # -------------------

        # Example of how tool_settings can be accessed as pop-overs.

        # TODO(campbell): editing options should be after active tool options
        # (obviously separated for from the users POV)
        draw_fn = getattr(_draw_tool_settings_context_mode, tool_mode, None)
        if draw_fn is not None:
            is_valid_context = draw_fn(context, layout, tool)

        def draw_3d_brush_settings(layout, tool_mode):
            layout.popover("VIEW3D_PT_tools_brush_settings_advanced", text="Brush")
            if tool_mode != 'PAINT_WEIGHT':
                layout.popover("VIEW3D_PT_tools_brush_texture")
            if tool_mode == 'PAINT_TEXTURE':
                layout.popover("VIEW3D_PT_tools_mask_texture")
            layout.popover("VIEW3D_PT_tools_brush_stroke")
            layout.popover("VIEW3D_PT_tools_brush_falloff")
            layout.popover("VIEW3D_PT_tools_brush_display")

        # Note: general mode options should be added to 'draw_mode_settings'.
        if tool_mode == 'SCULPT':
            if is_valid_context:
                draw_3d_brush_settings(layout, tool_mode)
        elif tool_mode == 'PAINT_VERTEX':
            if is_valid_context:
                draw_3d_brush_settings(layout, tool_mode)
        elif tool_mode == 'PAINT_WEIGHT':
            if is_valid_context:
                draw_3d_brush_settings(layout, tool_mode)
        elif tool_mode == 'PAINT_TEXTURE':
            if is_valid_context:
                draw_3d_brush_settings(layout, tool_mode)
        elif tool_mode == 'EDIT_ARMATURE':
            pass
        elif tool_mode == 'EDIT_CURVE':
            pass
        elif tool_mode == 'EDIT_MESH':
            pass
        elif tool_mode == 'POSE':
            pass
        elif tool_mode == 'PARTICLE':
            # Disable, only shows "Brush" panel, which is already in the top-bar.
            # if tool.has_datablock:
            #     layout.popover_group(context=".paint_common", **popover_kw)
            pass
        elif tool_mode == 'PAINT_GPENCIL':
            if is_valid_context:
                brush = context.tool_settings.gpencil_paint.brush
                if brush.gpencil_tool != 'ERASE':
                    if brush.gpencil_tool != 'TINT':
                        layout.popover("VIEW3D_PT_tools_grease_pencil_brush_advanced")

                    if brush.gpencil_tool not in {'FILL', 'TINT'}:
                        layout.popover("VIEW3D_PT_tools_grease_pencil_brush_stroke")

                    layout.popover("VIEW3D_PT_tools_grease_pencil_paint_appearance")
        elif tool_mode == 'SCULPT_GPENCIL':
            if is_valid_context:
                brush = context.tool_settings.gpencil_sculpt_paint.brush
                tool = brush.gpencil_tool
                if tool in {'SMOOTH', 'RANDOMIZE'}:
                    layout.popover("VIEW3D_PT_tools_grease_pencil_sculpt_options")
                layout.popover("VIEW3D_PT_tools_grease_pencil_sculpt_appearance")
        elif tool_mode == 'WEIGHT_GPENCIL':
            if is_valid_context:
                layout.popover("VIEW3D_PT_tools_grease_pencil_weight_appearance")
        elif tool_mode == 'VERTEX_GPENCIL':
            if is_valid_context:
                layout.popover("VIEW3D_PT_tools_grease_pencil_vertex_appearance")

    def draw_mode_settings(self, context):
        layout = self.layout
        mode_string = context.mode

        def row_for_mirror():
            row = layout.row(align=True)
            sub = row.row(align=True)
            return row, sub

        if mode_string == 'EDIT_ARMATURE':
            _row, sub = row_for_mirror()
            sub.prop(context.object.data, "use_mirror_x", icon='MIRROR_X', toggle=True, icon_only = True)
        elif mode_string == 'POSE':
            _row, sub = row_for_mirror()
            sub.prop(context.object.pose, "use_mirror_x", icon='MIRROR_X', toggle=True, icon_only = True)
        elif mode_string in {'EDIT_MESH', 'PAINT_WEIGHT', 'SCULPT', 'PAINT_VERTEX'}:
            # Mesh Modes, Use Mesh Symmetry
            row, sub = row_for_mirror()
            sub.prop(context.object.data, "use_mirror_x", icon='MIRROR_X', toggle=True, icon_only = True)
            sub.prop(context.object.data, "use_mirror_y", icon='MIRROR_Y', toggle=True, icon_only = True)
            sub.prop(context.object.data, "use_mirror_z", icon='MIRROR_Z', toggle=True, icon_only = True)
            if mode_string == 'EDIT_MESH':
                tool_settings = context.tool_settings
                layout.prop(tool_settings, "use_mesh_automerge", text="")
            elif mode_string == 'PAINT_WEIGHT':
                row.popover(panel="VIEW3D_PT_tools_weightpaint_symmetry_for_topbar", text="")
            elif mode_string == 'SCULPT':
                row.popover(panel="VIEW3D_PT_sculpt_symmetry_for_topbar", text="")
            elif mode_string == 'PAINT_VERTEX':
                row.popover(panel="VIEW3D_PT_tools_vertexpaint_symmetry_for_topbar", text="")

        # Expand panels from the side-bar as popovers.
        popover_kw = {"space_type": 'VIEW_3D', "region_type": 'UI', "category": "Tool"}

        if mode_string == 'SCULPT':
            layout.popover_group(context=".sculpt_mode", **popover_kw)
        elif mode_string == 'PAINT_VERTEX':
            layout.popover_group(context=".vertexpaint", **popover_kw)
        elif mode_string == 'PAINT_WEIGHT':
            layout.popover_group(context=".weightpaint", **popover_kw)
        elif mode_string == 'PAINT_TEXTURE':
            layout.popover_group(context=".imagepaint", **popover_kw)
        elif mode_string == 'EDIT_TEXT':
            layout.popover_group(context=".text_edit", **popover_kw)
        elif mode_string == 'EDIT_ARMATURE':
            layout.popover_group(context=".armature_edit", **popover_kw)
        elif mode_string == 'EDIT_METABALL':
            layout.popover_group(context=".mball_edit", **popover_kw)
        elif mode_string == 'EDIT_LATTICE':
            layout.popover_group(context=".lattice_edit", **popover_kw)
        elif mode_string == 'EDIT_CURVE':
            layout.popover_group(context=".curve_edit", **popover_kw)
        elif mode_string == 'EDIT_MESH':
            layout.popover_group(context=".mesh_edit", **popover_kw)
        elif mode_string == 'POSE':
            layout.popover_group(context=".posemode", **popover_kw)
        elif mode_string == 'PARTICLE':
            layout.popover_group(context=".particlemode", **popover_kw)
        elif mode_string == 'OBJECT':
            layout.popover_group(context=".objectmode", **popover_kw)
        elif mode_string in {'PAINT_GPENCIL', 'EDIT_GPENCIL', 'SCULPT_GPENCIL', 'WEIGHT_GPENCIL'}:
            # Grease pencil layer.
            gpl = context.active_gpencil_layer
            if gpl and gpl.info is not None:
                text = gpl.info
                maxw = 25
                if len(text) > maxw:
                    text = text[:maxw - 5] + '..' + text[-3:]
            else:
                text = ""

            sub = layout.row()
            sub.ui_units_x = 8
            sub.popover(
                panel="TOPBAR_PT_gpencil_layers",
                text = "Layer: " + text,
            )
            if mode_string == 'EDIT_GPENCIL':
                sub.popover(panel = "VIEW3D_PT_gpencil_edit_options", text = "Options")


class _draw_tool_settings_context_mode:
    @staticmethod
    def SCULPT(context, layout, tool):
        if (tool is None) or (not tool.has_datablock):
            return False

        paint = context.tool_settings.sculpt
        layout.template_ID_preview(paint, "brush", rows=3, cols=8, hide_buttons=True)

        brush = paint.brush
        if brush is None:
            return False

        tool_settings = context.tool_settings
        capabilities = brush.sculpt_capabilities

        ups = tool_settings.unified_paint_settings

        size = "size"
        size_owner = ups if ups.use_unified_size else brush
        if size_owner.use_locked_size == 'SCENE':
            size = "unprojected_radius"

        UnifiedPaintPanel.prop_unified(
            layout,
            context,
            brush,
            size,
            pressure_name="use_pressure_size",
            unified_name="use_unified_size",
            text="Radius",
            slider=True,
            header=True
        )

        # strength, use_strength_pressure
        pressure_name = "use_pressure_strength" if capabilities.has_strength_pressure else None
        UnifiedPaintPanel.prop_unified(
            layout,
            context,
            brush,
            "strength",
            pressure_name=pressure_name,
            unified_name="use_unified_strength",
            text="Strength",
            header=True
        )

        # direction
        if not capabilities.has_direction:
            layout.row().prop(brush, "direction", expand=True, text="")

        if capabilities.has_color:
            UnifiedPaintPanel.prop_unified_color(layout, context, brush, "color", text = "")
            layout.prop(brush, "blend", text="", expand = False)

        return True

    @staticmethod
    def PAINT_TEXTURE(context, layout, tool):
        if (tool is None) or (not tool.has_datablock):
            return False

        paint = context.tool_settings.image_paint
        layout.template_ID_preview(paint, "brush", rows=3, cols=8, hide_buttons=True)

        brush = paint.brush
        if brush is None:
            return False

        brush_basic_texpaint_settings(layout, context, brush, compact=True)

        return True

    @staticmethod
    def PAINT_VERTEX(context, layout, tool):
        if (tool is None) or (not tool.has_datablock):
            return False

        paint = context.tool_settings.vertex_paint
        layout.template_ID_preview(paint, "brush", rows=3, cols=8, hide_buttons=True)

        brush = paint.brush
        if brush is None:
            return False

        brush_basic_texpaint_settings(layout, context, brush, compact=True)

        return True

    @staticmethod
    def PAINT_WEIGHT(context, layout, tool):
        if (tool is None) or (not tool.has_datablock):
            return False

        paint = context.tool_settings.weight_paint
        layout.template_ID_preview(paint, "brush", rows=3, cols=8, hide_buttons=True)
        brush = paint.brush
        if brush is None:
            return False

        capabilities = brush.weight_paint_capabilities
        if capabilities.has_weight:
            UnifiedPaintPanel.prop_unified(
                layout,
                context,
                brush,
                "weight",
                unified_name="use_unified_weight",
                slider=True,
                header=True
            )

        UnifiedPaintPanel.prop_unified(
            layout,
            context,
            brush,
            "size",
            pressure_name="use_pressure_size",
            unified_name="use_unified_size",
            slider=True,
            text="Radius",
            header=True
        )
        UnifiedPaintPanel.prop_unified(
            layout,
            context,
            brush,
            "strength",
            pressure_name="use_pressure_strength",
            unified_name="use_unified_strength",
            header=True
        )

        return True

    @staticmethod
    def PAINT_GPENCIL(context, layout, tool):
        if tool is None:
            return False

        if tool.idname == "builtin.cutter":
            row = layout.row(align=True)
            row.prop(context.tool_settings.gpencil_sculpt, "intersection_threshold")
            return False
        elif not tool.has_datablock:
            return False

        paint = context.tool_settings.gpencil_paint
        brush = paint.brush
        if brush is None:
            return False

        gp_settings = brush.gpencil_settings

        row = layout.row(align=True)
        tool_settings = context.scene.tool_settings
        settings = tool_settings.gpencil_paint
        row.template_ID_preview(settings, "brush", rows=3, cols=8, hide_buttons=True)

        if context.object and brush.gpencil_tool in {'FILL', 'DRAW'}:
            from bl_ui.properties_paint_common import (
                brush_basic__draw_color_selector,
            )
            brush_basic__draw_color_selector(context, layout, brush, gp_settings, None)

        if context.object and brush.gpencil_tool == 'TINT':
            row.separator(factor=0.4)
            row.prop_with_popover(brush, "color", text="", panel="TOPBAR_PT_gpencil_vertexcolor")

        from bl_ui.properties_paint_common import (
            brush_basic_gpencil_paint_settings,
        )
        brush_basic_gpencil_paint_settings(layout, context, brush, compact=True)

        return True

    @staticmethod
    def SCULPT_GPENCIL(context, layout, tool):
        if (tool is None) or (not tool.has_datablock):
            return False
        paint = context.tool_settings.gpencil_sculpt_paint
        brush = paint.brush

        from bl_ui.properties_paint_common import (
            brush_basic_gpencil_sculpt_settings,
        )
        brush_basic_gpencil_sculpt_settings(layout, context, brush, compact=True)

        return True

    @staticmethod
    def WEIGHT_GPENCIL(context, layout, tool):
        if (tool is None) or (not tool.has_datablock):
            return False
        paint = context.tool_settings.gpencil_weight_paint
        brush = paint.brush

        from bl_ui.properties_paint_common import (
            brush_basic_gpencil_weight_settings,
        )
        brush_basic_gpencil_weight_settings(layout, context, brush, compact=True)

        return True

    @staticmethod
    def VERTEX_GPENCIL(context, layout, tool):
        if (tool is None) or (not tool.has_datablock):
            return False

        paint = context.tool_settings.gpencil_vertex_paint
        brush = paint.brush

        row = layout.row(align=True)
        tool_settings = context.scene.tool_settings
        settings = tool_settings.gpencil_vertex_paint
        row.template_ID_preview(settings, "brush", rows=3, cols=8, hide_buttons=True)

        if brush.gpencil_vertex_tool not in {'BLUR', 'AVERAGE', 'SMEAR'}:
            row.separator(factor=0.4)
            sub = row.row(align = True)
            sub.scale_x = 0.33
            sub.prop_with_popover(brush, "color", text="", panel="TOPBAR_PT_gpencil_vertexcolor")
            sub.prop(brush, "secondary_color", text="")
            row.operator("gpencil.tint_flip", icon='FILE_REFRESH', text="")

        from bl_ui.properties_paint_common import (
            brush_basic_gpencil_vertex_settings,
        )

        brush_basic_gpencil_vertex_settings(layout, context, brush, compact=True)

        return True

    @staticmethod
    def PARTICLE(context, layout, tool):
        if (tool is None) or (not tool.has_datablock):
            return False

        # See: 'VIEW3D_PT_tools_brush', basically a duplicate
        settings = context.tool_settings.particle_edit
        brush = settings.brush
        tool = settings.tool
        if tool == 'NONE':
            return False

        layout.prop(brush, "size", slider=True)
        if tool == 'ADD':
            layout.prop(brush, "count")

            layout.prop(settings, "use_default_interpolate")
            layout.prop(brush, "steps", slider=True)
            layout.prop(settings, "default_key_count", slider=True)
        else:
            layout.prop(brush, "strength", slider=True)

            if tool == 'LENGTH':
                layout.row().prop(brush, "length_mode", expand=True)
            elif tool == 'PUFF':
                layout.row().prop(brush, "puff_mode", expand=True)
                layout.prop(brush, "use_puff_volume")
            elif tool == 'COMB':
                row = layout.row()
                row.active = settings.is_editable
                row.prop(settings, "use_emitter_deflect", text="Deflect Emitter")
                sub = row.row(align=True)
                sub.active = settings.use_emitter_deflect
                sub.prop(settings, "emitter_distance", text="Distance")

        return True


# bfa - show hide the editormenu
class ALL_MT_editormenu(Menu):
    bl_label = ""

    def draw(self, context):
        self.draw_menus(self.layout, context)

    @staticmethod
    def draw_menus(layout, context):

        row = layout.row(align=True)
        row.template_header() # editor type menus


class VIEW3D_MT_editor_menus(Menu):
    bl_label = ""

    def draw(self, context):
        layout = self.layout
        obj = context.active_object
        mode_string = context.mode
        edit_object = context.edit_object
        gp_edit = obj and obj.mode in {'EDIT_GPENCIL', 'PAINT_GPENCIL', 'SCULPT_GPENCIL',
                                       'WEIGHT_GPENCIL', 'VERTEX_GPENCIL'}
        ts = context.scene.tool_settings

        layout.menu("SCREEN_MT_user_menu", text = "Quick") # Quick favourites menu
        layout.menu("VIEW3D_MT_view")
        layout.menu("VIEW3D_MT_view_navigation")

        # Select Menu
        if gp_edit:
            if mode_string not in {'PAINT_GPENCIL', 'WEIGHT_GPENCIL'}:
                if (
                        mode_string == 'SCULPT_GPENCIL' and
                        (ts.use_gpencil_select_mask_point or
                         ts.use_gpencil_select_mask_stroke or
                         ts.use_gpencil_select_mask_segment)
                ):
                    layout.menu("VIEW3D_MT_select_gpencil")
                    layout.menu("VIEW3D_MT_sculpt_gpencil_copy")
                elif mode_string == 'EDIT_GPENCIL':
                    layout.menu("VIEW3D_MT_select_gpencil")
                elif mode_string == 'VERTEX_GPENCIL':
                    layout.menu("VIEW3D_MT_select_gpencil")
                    layout.menu("VIEW3D_MT_gpencil_animation")
                    layout.menu("GPENCIL_MT_layer_active", text = "Active Layer")

        elif mode_string in {'PAINT_WEIGHT', 'PAINT_VERTEX', 'PAINT_TEXTURE'}:
            mesh = obj.data
            if mesh.use_paint_mask:
                layout.menu("VIEW3D_MT_select_paint_mask")
            elif mesh.use_paint_mask_vertex and mode_string in {'PAINT_WEIGHT', 'PAINT_VERTEX'}:
                layout.menu("VIEW3D_MT_select_paint_mask_vertex")
        elif mode_string != 'SCULPT':
            layout.menu("VIEW3D_MT_select_%s" % mode_string.lower())

        if gp_edit:
            pass
        elif mode_string == 'OBJECT':
            layout.menu("VIEW3D_MT_add", text="Add", text_ctxt=i18n_contexts.operator_default)
        elif mode_string == 'EDIT_MESH':
            layout.menu("VIEW3D_MT_mesh_add", text="Add", text_ctxt=i18n_contexts.operator_default)
        elif mode_string == 'EDIT_CURVE':
            layout.menu("VIEW3D_MT_curve_add", text="Add", text_ctxt=i18n_contexts.operator_default)
        elif mode_string == 'EDIT_SURFACE':
            layout.menu("VIEW3D_MT_surface_add", text="Add", text_ctxt=i18n_contexts.operator_default)
        elif mode_string == 'EDIT_METABALL':
            layout.menu("VIEW3D_MT_metaball_add", text="Add", text_ctxt=i18n_contexts.operator_default)
        elif mode_string == 'EDIT_ARMATURE':
            layout.menu("TOPBAR_MT_edit_armature_add", text="Add", text_ctxt=i18n_contexts.operator_default)

        if gp_edit:
            if obj and obj.mode == 'PAINT_GPENCIL':
                layout.menu("VIEW3D_MT_draw_gpencil")
            elif obj and obj.mode == 'EDIT_GPENCIL':
                layout.menu("VIEW3D_MT_edit_gpencil")
                layout.menu("VIEW3D_MT_edit_gpencil_stroke")
                layout.menu("VIEW3D_MT_edit_gpencil_point")
            elif obj and obj.mode == 'WEIGHT_GPENCIL':
                layout.menu("VIEW3D_MT_weight_gpencil")
            if obj and obj.mode == 'VERTEX_GPENCIL':
                layout.menu("VIEW3D_MT_paint_gpencil")

        elif edit_object:
            layout.menu("VIEW3D_MT_edit_%s" % edit_object.type.lower())

            if mode_string == 'EDIT_MESH':
                layout.menu("VIEW3D_MT_edit_mesh_vertices")
                layout.menu("VIEW3D_MT_edit_mesh_edges")
                layout.menu("VIEW3D_MT_edit_mesh_faces")
                layout.menu("VIEW3D_MT_uv_map", text="UV")
            elif mode_string in {'EDIT_CURVE', 'EDIT_SURFACE'}:
                layout.menu("VIEW3D_MT_edit_curve_ctrlpoints")
                layout.menu("VIEW3D_MT_edit_curve_segments")

        elif obj:
            if mode_string != 'PAINT_TEXTURE':
                layout.menu("VIEW3D_MT_%s" % mode_string.lower())
            if mode_string in {'SCULPT', 'PAINT_VERTEX', 'PAINT_WEIGHT', 'PAINT_TEXTURE'}:
                layout.menu("VIEW3D_MT_brush")
            if mode_string == 'SCULPT':
                layout.menu("VIEW3D_MT_mask")
                layout.menu("VIEW3D_MT_face_sets")

        else:
            layout.menu("VIEW3D_MT_object")


# ********** Menu **********


# ********** Utilities **********


class ShowHideMenu:
    bl_label = "Show/Hide"
    _operator_name = ""

    def draw(self, _context):
        layout = self.layout

        layout.operator("%s.reveal" % self._operator_name, text="Show Hidden", icon = "HIDE_OFF")
        layout.operator("%s.hide" % self._operator_name, text="Hide Selected", icon = "HIDE_ON").unselected = False
        layout.operator("%s.hide" % self._operator_name, text="Hide Unselected", icon = "HIDE_UNSELECTED").unselected = True


# Standard transforms which apply to all cases (mix-in class, not used directly).
class VIEW3D_MT_transform_base:
    bl_label = "Transform"
    bl_category = "View"

    # TODO: get rid of the custom text strings?
    def draw(self, context):
        layout = self.layout

        obj = context.object

        layout.operator("transform.tosphere", text="To Sphere", icon = "TOSPHERE")
        layout.operator("transform.shear", text="Shear", icon = "SHEAR")
        layout.operator("transform.bend", text="Bend", icon = "BEND")
        layout.operator("transform.push_pull", text="Push/Pull", icon = 'PUSH_PULL')

        if context.mode != 'OBJECT':
            layout.operator("transform.vertex_warp", text="Warp", icon = "MOD_WARP")
            layout.operator_context = 'EXEC_REGION_WIN'
            layout.operator("transform.vertex_random", text="Randomize", icon = 'RANDOMIZE').offset = 0.1
            layout.operator_context = 'INVOKE_REGION_WIN'


# Generic transform menu - geometry types
class VIEW3D_MT_transform(VIEW3D_MT_transform_base, Menu):
    def draw(self, context):
        # base menu
        VIEW3D_MT_transform_base.draw(self, context)

        obj = context.object

        # generic
        layout = self.layout

        if obj.type == 'MESH':
            layout.operator("transform.shrink_fatten", text="Shrink Fatten", icon = 'SHRINK_FATTEN')
            layout.operator("transform.skin_resize", icon = "MOD_SKIN")

        elif obj.type == 'CURVE':
            layout.operator("transform.transform", text="Radius", icon = 'SHRINK_FATTEN').mode = 'CURVE_SHRINKFATTEN'

        layout.separator()

        layout.operator("transform.translate", text="Move Texture Space", icon = "MOVE_TEXTURESPACE").texture_space = True
        layout.operator("transform.resize", text="Scale Texture Space", icon = "SCALE_TEXTURESPACE").texture_space = True


# Object-specific extensions to Transform menu
class VIEW3D_MT_transform_object(VIEW3D_MT_transform_base, Menu):
    def draw(self, context):
        layout = self.layout

        # base menu
        VIEW3D_MT_transform_base.draw(self, context)

        # object-specific option follow
        layout.separator()

        layout.operator("transform.translate", text="Move Texture Space", icon = "MOVE_TEXTURESPACE").texture_space = True
        layout.operator("transform.resize", text="Scale Texture Space", icon = "SCALE_TEXTURESPACE").texture_space = True

        layout.separator()

        layout.operator_context = 'EXEC_REGION_WIN'
        # XXX see alignmenu() in edit.c of b2.4x to get this working
        layout.operator("transform.transform", text="Align to Transform Orientation", icon = "ALIGN_TRANSFORM").mode = 'ALIGN'

        layout.separator()

        layout.operator("object.randomize_transform", icon = "RANDOMIZE_TRANSFORM")
        layout.operator("object.align", icon = "ALIGN")

        # TODO: there is a strange context bug here.
        """
        layout.operator_context = 'INVOKE_REGION_WIN'
        layout.operator("object.transform_axis_target")
        """


# Armature EditMode extensions to Transform menu
class VIEW3D_MT_transform_armature(VIEW3D_MT_transform_base, Menu):
    def draw(self, context):
        layout = self.layout

        # base menu
        VIEW3D_MT_transform_base.draw(self, context)

        # armature specific extensions follow
        obj = context.object
        if obj.type == 'ARMATURE' and obj.mode in {'EDIT', 'POSE'}:
            if obj.data.display_type == 'BBONE':
                layout.separator()

                layout.operator("transform.transform", text="Scale BBone", icon='TRANSFORM_SCALE').mode = 'BONE_SIZE'
            elif obj.data.display_type == 'ENVELOPE':
                layout.separator()

                layout.operator("transform.transform", text="Scale Envelope Distance", icon='TRANSFORM_SCALE').mode = 'BONE_SIZE'
                layout.operator("transform.transform", text="Scale Radius", icon='TRANSFORM_SCALE').mode = 'BONE_ENVELOPE'

        if context.edit_object and context.edit_object.type == 'ARMATURE':
            layout.separator()

            layout.operator("armature.align", icon = "ALIGN")


class VIEW3D_MT_mirror(Menu):
    bl_label = "Mirror"

    def draw(self, _context):
        layout = self.layout

        layout.operator("transform.mirror", text="Interactive Mirror", icon='TRANSFORM_MIRROR')

        layout.separator()

        layout.operator_context = 'EXEC_REGION_WIN'

        props = layout.operator("transform.mirror", text="X Global", icon = "MIRROR_X")
        props.constraint_axis = (True, False, False)
        props.orient_type = 'GLOBAL'
        props = layout.operator("transform.mirror", text="Y Global", icon = "MIRROR_Y")
        props.constraint_axis = (False, True, False)
        props.orient_type = 'GLOBAL'
        props = layout.operator("transform.mirror", text="Z Global", icon = "MIRROR_Z")
        props.constraint_axis = (False, False, True)
        props.orient_type = 'GLOBAL'

        layout.separator()

        props = layout.operator("transform.mirror", text="X Local", icon = "MIRROR_X")
        props.constraint_axis = (True, False, False)
        props.orient_type = 'LOCAL'
        props = layout.operator("transform.mirror", text="Y Local", icon = "MIRROR_Y")
        props.constraint_axis = (False, True, False)
        props.orient_type = 'LOCAL'
        props = layout.operator("transform.mirror", text="Z Local", icon = "MIRROR_Z")
        props.constraint_axis = (False, False, True)
        props.orient_type = 'LOCAL'

        if _context.edit_object and _context.edit_object.type in {'MESH', 'SURFACE'}:

            layout.separator()

            layout.operator("object.vertex_group_mirror", icon = "MIRROR_VERTEXGROUP")


class VIEW3D_MT_snap(Menu):
    bl_label = "Snap"

    def draw(self, _context):
        layout = self.layout


        layout.operator("view3d.snap_selected_to_cursor", text="Selection to Cursor", icon = "SELECTIONTOCURSOR").use_offset = False
        layout.operator("view3d.snap_selected_to_cursor", text="Selection to Cursor (Keep Offset)", icon = "SELECTIONTOCURSOROFFSET").use_offset = True
        layout.operator("view3d.snap_selected_to_active", text="Selection to Active", icon = "SELECTIONTOACTIVE")
        layout.operator("view3d.snap_selected_to_grid", text="Selection to Grid", icon = "SELECTIONTOGRID")

        layout.separator()

        layout.operator("view3d.snap_cursor_to_selected", text="Cursor to Selected", icon = "CURSORTOSELECTION")
        layout.operator("view3d.snap_cursor_to_center", text="Cursor to World Origin", icon = "CURSORTOCENTER")
        layout.operator("view3d.snap_cursor_to_active", text="Cursor to Active", icon = "CURSORTOACTIVE")
        layout.operator("view3d.snap_cursor_to_grid", text="Cursor to Grid", icon = "CURSORTOGRID")


# Tooltip and operator for Clear Seam.
class VIEW3D_MT_uv_map_clear_seam(bpy.types.Operator):
    """Clears the UV Seam for selected edges"""      # blender will use this as a tooltip for menu items and buttons.
    bl_idname = "mesh.clear_seam"        # unique identifier for buttons and menu items to reference.
    bl_label = "Clear seam"         # display name in the interface.
    bl_options = {'REGISTER', 'UNDO'}  # enable undo for the operator.

    def execute(self, context):        # execute() is called by blender when running the operator.
        bpy.ops.mesh.mark_seam(clear=True)
        return {'FINISHED'}


class VIEW3D_MT_uv_map(Menu):
    bl_label = "UV Mapping"

    def draw(self, context):
        layout = self.layout

        layout.operator("uv.unwrap", text = "Unwrap ABF", icon='UNWRAP_ABF').method = 'ANGLE_BASED'
        layout.operator("uv.unwrap", text = "Unwrap Conformal", icon='UNWRAP_LSCM').method = 'CONFORMAL'

        layout.separator()

        layout.operator_context = 'INVOKE_DEFAULT'
        layout.operator("uv.smart_project", icon = "MOD_UVPROJECT")
        layout.operator("uv.lightmap_pack", icon = "LIGHTMAPPACK")
        layout.operator("uv.follow_active_quads", icon = "FOLLOWQUADS")

        layout.separator()

        layout.operator_context = 'EXEC_REGION_WIN'
        layout.operator("uv.cube_project", icon = "CUBEPROJECT")
        layout.operator("uv.cylinder_project", icon = "CYLINDERPROJECT")
        layout.operator("uv.sphere_project", icon = "SPHEREPROJECT")

        layout.separator()

        layout.operator_context = 'INVOKE_REGION_WIN'
        layout.operator("uv.project_from_view", icon = "PROJECTFROMVIEW").scale_to_bounds = False
        layout.operator("uv.project_from_view", text="Project from View (Bounds)", icon = "PROJECTFROMVIEW").scale_to_bounds = True

        layout.separator()

        layout.operator("mesh.mark_seam", icon = "MARK_SEAM").clear = False
        layout.operator("mesh.clear_seam", text="Clear Seam", icon = 'CLEAR_SEAM')

        layout.separator()

        layout.operator("uv.reset", icon = "RESET")


# ********** View menus **********


    # Workaround to separate the tooltips
class VIEW3D_MT_view_view_selected_all_regions(bpy.types.Operator):
    """Move the View to the selection center in all Quad View views"""      # blender will use this as a tooltip for menu items and buttons.
    bl_idname = "view3d.view_selected_all_regions"        # unique identifier for buttons and menu items to reference.
    bl_label = "View Selected All Regions"         # display name in the interface.
    bl_options = {'REGISTER', 'UNDO'}  # enable undo for the operator.

    def execute(self, context):        # execute() is called by blender when running the operator.
        bpy.ops.view3d.view_selected(use_all_regions = True)
        return {'FINISHED'}


# Workaround to separate the tooltips
class VIEW3D_MT_view_all_all_regions(bpy.types.Operator):
    """View all objects in scene in all four Quad View views\nJust relevant for Quad View """      # blender will use this as a tooltip for menu items and buttons.
    bl_idname = "view3d.view_all_all_regions"        # unique identifier for buttons and menu items to reference.
    bl_label = "View All all Regions"         # display name in the interface.
    bl_options = {'REGISTER', 'UNDO'}  # enable undo for the operator.

    def execute(self, context):        # execute() is called by blender when running the operator.
        bpy.ops.view3d.view_all(use_all_regions = True)
        return {'FINISHED'}

    # Workaround to separate the tooltips
class VIEW3D_MT_view_center_cursor_and_view_all(bpy.types.Operator):
    """Views all objects in scene and centers the 3D cursor"""      # blender will use this as a tooltip for menu items and buttons.
    bl_idname = "view3d.view_all_center_cursor"        # unique identifier for buttons and menu items to reference.
    bl_label = "Center Cursor and Frame All"         # display name in the interface.
    bl_options = {'REGISTER', 'UNDO'}  # enable undo for the operator.

    def execute(self, context):        # execute() is called by blender when running the operator.
        bpy.ops.view3d.view_all(center = True)
        return {'FINISHED'}

class VIEW3D_MT_switchactivecamto(bpy.types.Operator):
    """Sets the current selected camera as the active camera to render from\nYou need to have a camera object selected"""
    bl_idname = "view3d.switchactivecamto"
    bl_label = "Set active Camera"
    bl_options = {'REGISTER', 'UNDO'}

    def execute(self, context):

        context = bpy.context
        scene = context.scene
        if context.active_object is not None:
            currentCameraObj = bpy.data.objects[bpy.context.active_object.name]
            scene.camera = currentCameraObj
        return {'FINISHED'}


class VIEW3D_MT_view(Menu):
    bl_label = "View"

    def draw(self, context):
        layout = self.layout
        view = context.space_data

        layout.prop(view, "show_region_toolbar")
        layout.prop(view, "show_region_ui")
        layout.prop(view, "show_region_tool_header")
        layout.prop(view, "show_region_hud")

        layout.separator()

        layout.operator("render.opengl", text="OpenGL Render Image", icon='RENDER_STILL')
        layout.operator("render.opengl", text="OpenGL Render Animation", icon='RENDER_ANIMATION').animation = True
        props = layout.operator("render.opengl", text="Viewport Render Keyframes", icon='RENDER_ANIMATION')
        props.animation = True
        props.render_keyed_only = True

        layout.separator()

        layout.operator_context = 'INVOKE_REGION_WIN'
        layout.operator("view3d.clip_border", text="Clipping Border", icon = "CLIPPINGBORDER")
        layout.operator("view3d.render_border", icon = "RENDERBORDER")
        layout.operator("view3d.clear_render_border", icon = "RENDERBORDER_CLEAR")

        layout.separator()

        layout.operator("view3d.object_as_camera", icon = 'VIEW_SWITCHACTIVECAM')
        layout.operator("view3d.switchactivecamto", text="Set Active Camera", icon ="VIEW_SWITCHACTIVECAM")
        layout.operator("view3d.view_camera", text="Active Camera", icon = 'VIEW_SWITCHTOCAM')
        layout.operator("view3d.view_center_camera", icon = "VIEWCAMERACENTER")

        layout.separator()

        layout.menu("VIEW3D_MT_view_align")
        layout.menu("VIEW3D_MT_view_align_selected")

        layout.separator()

        layout.operator("view3d.localview", text="Toggle Local View", icon = "VIEW_GLOBAL_LOCAL")
        layout.operator("view3d.localview_remove_from", icon = "VIEW_REMOVE_LOCAL")

        layout.separator()

        layout.operator("view3d.view_selected", text="View Selected", icon = "VIEW_SELECTED").use_all_regions = False
        if view.region_quadviews:
            layout.operator("view3d.view_selected_all_regions", text="View Selected (Quad View)", icon = "ALIGNCAMERA_ACTIVE")
        layout.operator("view3d.view_all", text="Frame All", icon = "VIEWALL").center = False
        if view.region_quadviews:
            layout.operator("view3d.view_all_all_regions", text = "View All (Quad View)", icon = "VIEWALL" ) # bfa - separated tooltip
        layout.operator("view3d.view_all_center_cursor", text="Center Cursor and Frame All", icon = "VIEWALL_RESETCURSOR") # bfa - separated tooltip

        layout.separator()

        layout.operator("screen.region_quadview", icon = "QUADVIEW")

        layout.separator()

        layout.menu("INFO_MT_area")
        layout.menu("VIEW3D_MT_view_pie_menus")


class VIEW3D_MT_view_pie_menus(Menu):
    bl_label = "Pie menus"

    def draw(self, _context):
        layout = self.layout

        layout.operator("wm.call_menu_pie", text = "Object Mode", icon = "MENU_PANEL").name = 'VIEW3D_MT_object_mode_pie'
        layout.operator("wm.call_menu_pie", text = "View", icon = "MENU_PANEL").name = 'VIEW3D_MT_view_pie'
        layout.operator("wm.call_menu_pie", text = "Transform", icon = "MENU_PANEL").name = 'VIEW3D_MT_transform_gizmo_pie'
        layout.operator("wm.call_menu_pie", text = "Shading", icon = "MENU_PANEL").name = 'VIEW3D_MT_shading_pie'
        layout.operator("wm.call_menu_pie", text = "Pivot", icon = "MENU_PANEL").name = 'VIEW3D_MT_pivot_pie'
        layout.operator("wm.call_menu_pie", text = "Snap", icon = "MENU_PANEL").name = 'VIEW3D_MT_snap_pie'
        layout.operator("wm.call_menu_pie", text = "Orientations", icon = "MENU_PANEL").name = 'VIEW3D_MT_orientations_pie'
        layout.operator("wm.call_menu_pie", text = "Proportional Editing Falloff", icon = "MENU_PANEL").name = 'VIEW3D_MT_proportional_editing_falloff_pie'
        layout.operator("wm.call_menu_pie", text = "Sculpt Mask Edit", icon = "MENU_PANEL").name = 'VIEW3D_MT_sculpt_mask_edit_pie'
        layout.operator("wm.call_menu_pie", text = "Sculpt Faces Sets Edit", icon = "MENU_PANEL").name = 'VIEW3D_MT_sculpt_face_sets_edit_pie'
        layout.operator("wm.call_menu_pie", text = "Automasking", icon = "MENU_PANEL").name = 'VIEW3D_MT_sculpt_automasking_pie'
        layout.operator("wm.call_menu_pie", text = "Weightpaint Vertexgroup Lock", icon = "MENU_PANEL").name = 'VIEW3D_MT_wpaint_vgroup_lock_pie'

        layout.separator()

        layout.operator("wm.call_menu_pie", text = "Greasepencil Snap", icon = "MENU_PANEL").name = 'GPENCIL_MT_snap_pie'

        layout.separator()

        layout.operator("wm.toolbar_fallback_pie", text = "Fallback Tool", icon = "MENU_PANEL")
        layout.operator("view3d.object_mode_pie_or_toggle", text = "Modes", icon = "MENU_PANEL")


class VIEW3D_MT_view_navigation(Menu):
    bl_label = "Navi"

    def draw(self, _context):
        from math import pi
        layout = self.layout

        layout.operator("view3d.view_orbit", text= "Orbit Down", icon = "ORBIT_DOWN").type='ORBITDOWN'
        layout.operator("view3d.view_orbit", text= "Orbit Up", icon = "ORBIT_UP").type='ORBITUP'
        layout.operator("view3d.view_orbit", text= "Orbit Right", icon = "ORBIT_RIGHT").type='ORBITRIGHT'
        layout.operator("view3d.view_orbit", text= "Orbit Left", icon = "ORBIT_LEFT").type='ORBITLEFT'
        props = layout.operator("view3d.view_orbit", text = "Orbit Opposite", icon = "ORBIT_OPPOSITE")
        props.type = 'ORBITRIGHT'
        props.angle = pi

        layout.separator()

        layout.operator("view3d.view_roll", text="Roll Left", icon = "ROLL_LEFT").angle = pi / -12.0
        layout.operator("view3d.view_roll", text="Roll Right", icon = "ROLL_RIGHT").angle = pi / 12.0

        layout.separator()

        layout.operator("view3d.view_pan", text= "Pan Down", icon = "PAN_DOWN").type = 'PANDOWN'
        layout.operator("view3d.view_pan", text= "Pan Up", icon = "PAN_UP").type = 'PANUP'
        layout.operator("view3d.view_pan", text= "Pan Right", icon = "PAN_RIGHT").type = 'PANRIGHT'
        layout.operator("view3d.view_pan", text= "Pan Left", icon = "PAN_LEFT").type = 'PANLEFT'

        layout.separator()

        layout.operator("view3d.zoom_border", text="Zoom Border", icon = "ZOOM_BORDER")
        layout.operator("view3d.zoom", text="Zoom In", icon = "ZOOM_IN").delta = 1
        layout.operator("view3d.zoom", text="Zoom Out", icon = "ZOOM_OUT").delta = -1
        layout.operator("view3d.zoom_camera_1_to_1", text="Zoom Camera 1:1", icon = "ZOOM_CAMERA")
        layout.operator("view3d.dolly", text="Dolly View", icon = "DOLLY")
        layout.operator("view3d.view_center_pick", icon = "CENTERTOMOUSE")

        layout.separator()

        layout.operator("view3d.fly", icon = "FLY_NAVIGATION")
        layout.operator("view3d.walk", icon = "WALK_NAVIGATION")
        layout.operator("view3d.navigate", icon = "VIEW_NAVIGATION")

        layout.separator()

        layout.operator("screen.animation_play", text="Playback Animation", icon = "TRIA_RIGHT")


class VIEW3D_MT_view_align(Menu):
    bl_label = "Align View"

    def draw(self, _context):
        layout = self.layout

        layout.operator("view3d.camera_to_view", text="Align Active Camera to View", icon = "ALIGNCAMERA_VIEW")
        layout.operator("view3d.camera_to_view_selected", text="Align Active Camera to Selected", icon = "ALIGNCAMERA_ACTIVE")
        layout.operator("view3d.view_center_cursor", icon = "CENTERTOCURSOR")

        layout.separator()

        layout.operator("view3d.view_lock_to_active", icon = "LOCKTOACTIVE")
        layout.operator("view3d.view_center_lock", icon = "LOCKTOCENTER")
        layout.operator("view3d.view_lock_clear", icon = "LOCK_CLEAR")

        layout.separator()

        layout.operator("view3d.view_persportho", text="Perspective/Orthographic", icon = "PERSP_ORTHO")

        layout.separator()

        layout.operator("view3d.view_axis", text="Top", icon ="VIEW_TOP").type = 'TOP'
        layout.operator("view3d.view_axis", text="Bottom", icon ="VIEW_BOTTOM").type = 'BOTTOM'
        layout.operator("view3d.view_axis", text="Front", icon ="VIEW_FRONT").type = 'FRONT'
        layout.operator("view3d.view_axis", text="Back", icon ="VIEW_BACK").type = 'BACK'
        layout.operator("view3d.view_axis", text="Right", icon ="VIEW_RIGHT").type = 'RIGHT'
        layout.operator("view3d.view_axis", text="Left", icon ="VIEW_LEFT").type = 'LEFT'


class VIEW3D_MT_view_align_selected(Menu):
    bl_label = "Align View to Active"

    def draw(self, _context):
        layout = self.layout

        props = layout.operator("view3d.view_axis", text="Top", icon = "VIEW_ACTIVE_TOP")
        props.align_active = True
        props.type = 'TOP'

        props = layout.operator("view3d.view_axis", text="Bottom", icon ="VIEW_ACTIVE_BOTTOM")
        props.align_active = True
        props.type = 'BOTTOM'

        props = layout.operator("view3d.view_axis", text="Front", icon ="VIEW_ACTIVE_FRONT")
        props.align_active = True
        props.type = 'FRONT'

        props = layout.operator("view3d.view_axis", text="Back", icon ="VIEW_ACTIVE_BACK")
        props.align_active = True
        props.type = 'BACK'

        props = layout.operator("view3d.view_axis", text="Right" , icon ="VIEW_ACTIVE_RIGHT")
        props.align_active = True
        props.type = 'RIGHT'

        props = layout.operator("view3d.view_axis", text="Left", icon ="VIEW_ACTIVE_LEFT")
        props.align_active = True
        props.type = 'LEFT'


# ********** Select menus, suffix from context.mode **********

class VIEW3D_MT_select_object_more_less(Menu):
    bl_label = "More/Less"

    def draw(self, _context):
        layout = self.layout

        layout = self.layout

        layout.operator("object.select_more", text="More", icon = "SELECTMORE")
        layout.operator("object.select_less", text="Less", icon = "SELECTLESS")

        layout.separator()

        props = layout.operator("object.select_hierarchy", text="Parent", icon = "PARENT")
        props.extend = False
        props.direction = 'PARENT'

        props = layout.operator("object.select_hierarchy", text="Child", icon = "CHILD")
        props.extend = False
        props.direction = 'CHILD'

        layout.separator()

        props = layout.operator("object.select_hierarchy", text="Extend Parent", icon = "PARENT")
        props.extend = True
        props.direction = 'PARENT'

        props = layout.operator("object.select_hierarchy", text="Extend Child", icon = "CHILD")
        props.extend = True
        props.direction = 'CHILD'


# Workaround to separate the tooltips
class VIEW3D_MT_select_object_inverse(bpy.types.Operator):
    """Inverts the current selection """      # blender will use this as a tooltip for menu items and buttons.
    bl_idname = "object.select_all_inverse"        # unique identifier for buttons and menu items to reference.
    bl_label = "Select Inverse"         # display name in the interface.
    bl_options = {'REGISTER', 'UNDO'}  # enable undo for the operator.

    def execute(self, context):        # execute() is called by blender when running the operator.
        bpy.ops.object.select_all(action = 'INVERT')
        return {'FINISHED'}

# Workaround to separate the tooltips
class VIEW3D_MT_select_object_none(bpy.types.Operator):
    """Deselects everything """      # blender will use this as a tooltip for menu items and buttons.
    bl_idname = "object.select_all_none"        # unique identifier for buttons and menu items to reference.
    bl_label = "Select None"         # display name in the interface.
    bl_options = {'REGISTER', 'UNDO'}  # enable undo for the operator.

    def execute(self, context):        # execute() is called by blender when running the operator.
        bpy.ops.object.select_all(action = 'DESELECT')
        return {'FINISHED'}


class VIEW3D_MT_select_object(Menu):
    bl_label = "Select"

    def draw(self, _context):
        layout = self.layout

        layout.menu ("VIEW3D_MT_select_object_legacy")

        layout.operator("object.select_all", text="All", icon='SELECT_ALL').action = 'SELECT'
        layout.operator("object.select_all_none", text="None", icon='SELECT_NONE') # bfa - separated tooltip
        layout.operator("object.select_all_inverse", text="Inverse", icon='INVERSE') # bfa - separated tooltip

        layout.separator()

        layout.menu ("VIEW3D_MT_select_grouped")
        layout.menu ("VIEW3D_MT_select_linked")
        layout.menu ("VIEW3D_MT_select_by_type")

        layout.separator()
        layout.operator("object.select_random", text="Random", icon = "RANDOMIZE")
        layout.operator("object.select_mirror", text="Mirror Selection", icon = "TRANSFORM_MIRROR")

        layout.operator("object.select_pattern", text="By Pattern", icon = "PATTERN")
        layout.operator("object.select_camera", text="Active Camera", icon = "CAMERA_DATA")

        layout.separator()

        layout.menu("VIEW3D_MT_select_object_more_less")


class VIEW3D_MT_select_object_legacy(Menu):
    bl_label = "Legacy"

    def draw(self, _context):
        layout = self.layout

        layout.operator("view3d.select_box", icon = "BOX_MASK")
        layout.operator("view3d.select_circle", icon = "CIRCLE_SELECT")


class VIEW3D_MT_select_by_type(Menu):
    bl_label = "All by Type"

    def draw(self, context):
        layout = self.layout

        layout.operator("object.select_by_type", text= "Mesh", icon = "OUTLINER_OB_MESH").type = 'MESH'
        layout.operator("object.select_by_type", text= "Curve", icon = "OUTLINER_OB_CURVE").type = 'CURVE'
        layout.operator("object.select_by_type", text= "Surface", icon = "OUTLINER_OB_SURFACE").type = 'SURFACE'
        layout.operator("object.select_by_type", text= "Meta", icon = "OUTLINER_OB_META").type = 'META'
        layout.operator("object.select_by_type", text= "Font", icon = "OUTLINER_OB_FONT").type = 'FONT'

        layout.separator()

        layout.operator("object.select_by_type", text= "Armature", icon = "OUTLINER_OB_ARMATURE").type = 'ARMATURE'
        layout.operator("object.select_by_type", text= "Lattice", icon = "OUTLINER_OB_LATTICE").type = 'LATTICE'
        layout.operator("object.select_by_type", text= "Empty", icon = "OUTLINER_OB_EMPTY").type = 'EMPTY'
        layout.operator("object.select_by_type", text= "GPencil", icon = "GREASEPENCIL").type = 'GPENCIL'

        layout.separator()

        layout.operator("object.select_by_type", text= "Camera", icon = "OUTLINER_OB_CAMERA").type = 'CAMERA'
        layout.operator("object.select_by_type", text= "Light", icon = "OUTLINER_OB_LIGHT").type = 'LIGHT'
        layout.operator("object.select_by_type", text= "Speaker", icon = "OUTLINER_OB_SPEAKER").type = 'SPEAKER'
        layout.operator("object.select_by_type", text= "Probe", icon = "OUTLINER_OB_LIGHTPROBE").type = 'LIGHT_PROBE'

class VIEW3D_MT_select_grouped(Menu):
    bl_label = "Grouped"

    def draw(self, context):
        layout = self.layout

        layout.operator("object.select_grouped", text= "Siblings", icon = "SIBLINGS").type = 'SIBLINGS'
        layout.operator("object.select_grouped", text= "Parent", icon = "PARENT").type = 'PARENT'
        layout.operator("object.select_grouped", text= "Children", icon = "CHILD_RECURSIVE").type = 'CHILDREN_RECURSIVE'
        layout.operator("object.select_grouped", text= "Immediate Children", icon = "CHILD").type = 'CHILDREN'

        layout.separator()

        layout.operator("object.select_grouped", text= "Type", icon = "TYPE").type = 'TYPE'
        layout.operator("object.select_grouped", text= "Collection", icon = "GROUP").type = 'COLLECTION'
        layout.operator("object.select_grouped", text= "Hook", icon = "HOOK").type = 'HOOK'

        layout.separator()

        layout.operator("object.select_grouped", text= "Pass", icon = "PASS").type = 'PASS'
        layout.operator("object.select_grouped", text= "Color", icon = "COLOR").type = 'COLOR'
        layout.operator("object.select_grouped", text= "Keying Set", icon = "KEYINGSET").type = 'KEYINGSET'
        layout.operator("object.select_grouped", text= "Light Type", icon = "LIGHT").type = 'LIGHT_TYPE'


class VIEW3D_MT_select_linked(Menu):
    bl_label = "Linked"

    def draw(self, context):
        layout = self.layout

        layout.operator("object.select_linked", text= "Object Data", icon = "OBJECT_DATA").type = 'OBDATA'
        layout.operator("object.select_linked", text= "Material", icon = "MATERIAL_DATA").type = 'MATERIAL'
        layout.operator("object.select_linked", text= "Instanced Collection", icon = "GROUP").type = 'DUPGROUP'
        layout.operator("object.select_linked", text= "Particle System", icon = "PARTICLES").type = 'PARTICLE'
        layout.operator("object.select_linked", text= "Library", icon = "LIBRARY").type = 'LIBRARY'
        layout.operator("object.select_linked", text= "Library (Object Data)", icon = "LIBRARY_OBJECT").type = 'LIBRARY_OBDATA'


# Workaround to separate the tooltips
class VIEW3D_MT_select_pose_inverse(bpy.types.Operator):
    """Inverts the current selection """      # blender will use this as a tooltip for menu items and buttons.
    bl_idname = "pose.select_all_inverse"        # unique identifier for buttons and menu items to reference.
    bl_label = "Select Inverse"         # display name in the interface.
    bl_options = {'REGISTER', 'UNDO'}  # enable undo for the operator.

    def execute(self, context):        # execute() is called by blender when running the operator.
        bpy.ops.pose.select_all(action = 'INVERT')
        return {'FINISHED'}

# Workaround to separate the tooltips
class VIEW3D_MT_select_pose_none(bpy.types.Operator):
    """Deselects everything """      # blender will use this as a tooltip for menu items and buttons.
    bl_idname = "pose.select_all_none"        # unique identifier for buttons and menu items to reference.
    bl_label = "Select None"         # display name in the interface.
    bl_options = {'REGISTER', 'UNDO'}  # enable undo for the operator.

    def execute(self, context):        # execute() is called by blender when running the operator.
        bpy.ops.pose.select_all(action = 'DESELECT')
        return {'FINISHED'}


class VIEW3D_MT_select_pose(Menu):
    bl_label = "Select"

    def draw(self, _context):
        layout = self.layout

        layout.menu ("VIEW3D_MT_select_object_legacy")

        layout.operator("pose.select_all", text="All", icon='SELECT_ALL').action = 'SELECT'
        layout.operator("pose.select_all_none", text="None", icon='SELECT_NONE') # bfa - separated tooltip
        layout.operator("pose.select_all_inverse", text="Inverse", icon='INVERSE') # bfa - separated tooltip

        layout.separator()

        layout.operator_menu_enum("pose.select_grouped", "type", text="Grouped")
        layout.operator("pose.select_linked", text="Linked", icon = "LINKED")
        layout.operator("pose.select_constraint_target", text="Constraint Target", icon = "CONSTRAINT_BONE")

        layout.separator()

        layout.operator("object.select_pattern", text="By Pattern", icon = "PATTERN")

        layout.separator()

        layout.operator("pose.select_mirror", text="Flip Active", icon = "FLIP")

        layout.separator()

        props = layout.operator("pose.select_hierarchy", text="Parent", icon = "PARENT")
        props.extend = False
        props.direction = 'PARENT'

        props = layout.operator("pose.select_hierarchy", text="Child", icon = "CHILD")
        props.extend = False
        props.direction = 'CHILD'

        layout.separator()

        props = layout.operator("pose.select_hierarchy", text="Extend Parent", icon = "PARENT")
        props.extend = True
        props.direction = 'PARENT'

        props = layout.operator("pose.select_hierarchy", text="Extend Child", icon = "CHILD")
        props.extend = True
        props.direction = 'CHILD'


# Workaround to separate the tooltips
class VIEW3D_MT_select_particle_inverse(bpy.types.Operator):
    """Inverts the current selection """      # blender will use this as a tooltip for menu items and buttons.
    bl_idname = "particle.select_all_inverse"        # unique identifier for buttons and menu items to reference.
    bl_label = "Select Inverse"         # display name in the interface.
    bl_options = {'REGISTER', 'UNDO'}  # enable undo for the operator.

    def execute(self, context):        # execute() is called by blender when running the operator.
        bpy.ops.particle.select_all(action = 'INVERT')
        return {'FINISHED'}

# Workaround to separate the tooltips
class VIEW3D_MT_select_particle_none(bpy.types.Operator):
    """Deselects everything """      # blender will use this as a tooltip for menu items and buttons.
    bl_idname = "particle.select_all_none"        # unique identifier for buttons and menu items to reference.
    bl_label = "Select None"         # display name in the interface.
    bl_options = {'REGISTER', 'UNDO'}  # enable undo for the operator.

    def execute(self, context):        # execute() is called by blender when running the operator.
        bpy.ops.particle.select_all(action = 'DESELECT')
        return {'FINISHED'}


class VIEW3D_MT_select_particle(Menu):
    bl_label = "Select"

    def draw(self, _context):
        layout = self.layout

        layout.menu ("VIEW3D_MT_select_object_legacy")

        layout.operator("particle.select_all", text="All", icon='SELECT_ALL').action = 'SELECT'
        layout.operator("particle.select_all_none", text="None", icon='SELECT_NONE') # bfa - separated tooltip
        layout.operator("particle.select_all_inverse", text="Inverse", icon='INVERSE') # bfa - separated tooltip

        layout.separator()

        layout.operator("particle.select_more", text = "More", icon = "SELECTMORE")
        layout.operator("particle.select_less", text = "Less", icon = "SELECTLESS")

        layout.separator()

        layout.operator("particle.select_linked", text="Linked", icon = "LINKED")

        layout.separator()


        layout.operator("particle.select_random", text = "Random", icon = "RANDOMIZE")

        layout.separator()

        layout.operator("particle.select_roots", text="Roots", icon = "SELECT_ROOT")
        layout.operator("particle.select_tips", text="Tips", icon = "SELECT_TIP")


class VIEW3D_MT_edit_mesh_select_similar(Menu):
    bl_label = "Similar"

    def draw(self, _context):
        layout = self.layout

        select_mode = _context.tool_settings.mesh_select_mode

        # Vertices select mode
        if tuple(select_mode) == (True, False, False):

            layout.operator("mesh.select_similar", text= "Normal", icon = "RECALC_NORMALS").type='NORMAL'
            layout.operator("mesh.select_similar", text= "Amount of Adjacent Faces", icon = "FACESEL").type='FACE'
            layout.operator("mesh.select_similar", text= "Vertex Groups", icon = "GROUP_VERTEX").type='VGROUP'
            layout.operator("mesh.select_similar", text= "Amount of connecting Edges", icon = "EDGESEL").type='EDGE'

        # Edges select mode
        if tuple(select_mode) == (False, True, False):

            layout.operator("mesh.select_similar", text= "Length", icon = "RULER").type='LENGTH'
            layout.operator("mesh.select_similar", text= "Direction", icon = "SWITCH_DIRECTION").type='DIR'
            layout.operator("mesh.select_similar", text= "Amount of Faces around an edge", icon = "FACESEL").type='FACE'
            layout.operator("mesh.select_similar", text= "Face Angles", icon = "ANGLE").type='FACE_ANGLE'
            layout.operator("mesh.select_similar", text= "Crease", icon = "CREASE").type='CREASE'
            layout.operator("mesh.select_similar", text= "Bevel", icon = "BEVEL").type='BEVEL'
            layout.operator("mesh.select_similar", text= "Seam", icon = "MARK_SEAM").type='SEAM'
            layout.operator("mesh.select_similar", text= "Sharpness", icon = "SELECT_SHARPEDGES").type='SHARP'
            layout.operator("mesh.select_similar", text= "Freestyle Edge Marks", icon = "MARK_FS_EDGE").type='FREESTYLE_EDGE'

        # Faces select mode
        if tuple(select_mode) == (False, False, True ):

            layout.operator("mesh.select_similar", text= "Material", icon = "MATERIAL").type='MATERIAL'
            layout.operator("mesh.select_similar", text= "Area", icon = "AREA").type='AREA'
            layout.operator("mesh.select_similar", text= "Polygon Sides", icon = "POLYGONSIDES").type='SIDES'
            layout.operator("mesh.select_similar", text= "Perimeter", icon = "PERIMETER").type='PERIMETER'
            layout.operator("mesh.select_similar", text= "Normal", icon = "RECALC_NORMALS").type='NORMAL'
            layout.operator("mesh.select_similar", text= "Co-Planar", icon = "MAKE_PLANAR").type='COPLANAR'
            layout.operator("mesh.select_similar", text= "Flat / Smooth", icon = "SHADING_SMOOTH").type='SMOOTH'
            layout.operator("mesh.select_similar", text= "Face Map", icon = "TEXTURE").type='FACE_MAP'
            layout.operator("mesh.select_similar", text= "Freestyle Face Marks", icon = "MARKFSFACE").type='FREESTYLE_FACE'

        layout.separator()

        layout.operator("mesh.select_similar_region", text="Face Regions", icon = "FACEREGIONS")


class VIEW3D_MT_edit_mesh_select_more_less(Menu):
    bl_label = "More/Less"

    def draw(self, _context):
        layout = self.layout

        layout.operator("mesh.select_more", text="More", icon = "SELECTMORE")
        layout.operator("mesh.select_less", text="Less", icon = "SELECTLESS")

        layout.separator()

        layout.operator("mesh.select_next_item", text="Next Active", icon = "NEXTACTIVE")
        layout.operator("mesh.select_prev_item", text="Previous Active", icon = "PREVIOUSACTIVE")


# Workaround to separate the tooltips
class VIEW3D_MT_select_edit_mesh_inverse(bpy.types.Operator):
    """Inverts the current selection """      # blender will use this as a tooltip for menu items and buttons.
    bl_idname = "mesh.select_all_inverse"        # unique identifier for buttons and menu items to reference.
    bl_label = "Select Inverse"         # display name in the interface.
    bl_options = {'REGISTER', 'UNDO'}  # enable undo for the operator.

    def execute(self, context):        # execute() is called by blender when running the operator.
        bpy.ops.mesh.select_all(action = 'INVERT')
        return {'FINISHED'}

# Workaround to separate the tooltips
class VIEW3D_MT_select_edit_mesh_none(bpy.types.Operator):
    """Deselects everything """       # blender will use this as a tooltip for menu items and buttons.
    bl_idname = "mesh.select_all_none"        # unique identifier for buttons and menu items to reference.
    bl_label = "Select None"         # display name in the interface.
    bl_options = {'REGISTER', 'UNDO'}  # enable undo for the operator.

    def execute(self, context):        # execute() is called by blender when running the operator.
        bpy.ops.mesh.select_all(action = 'DESELECT')
        return {'FINISHED'}


class VIEW3D_MT_select_edit_mesh(Menu):
    bl_label = "Select"

    def draw(self, _context):
        layout = self.layout

        layout.menu ("VIEW3D_MT_select_object_legacy")

        # primitive
        layout.operator("mesh.select_all", text="All", icon='SELECT_ALL').action = 'SELECT'
        layout.operator("mesh.select_all_none", text="None", icon='SELECT_NONE') # bfa - separated tooltip
        layout.operator("mesh.select_all_inverse", text="Inverse", icon='INVERSE') # bfa - separated tooltip

        layout.separator()

        layout.operator("mesh.select_linked", text="Linked", icon = "LINKED")
        layout.operator("mesh.faces_select_linked_flat", text="Linked Flat Faces", icon = "LINKED")
        layout.operator("mesh.select_linked_pick", text="Linked Pick Select", icon = "LINKED").deselect = False
        layout.operator("mesh.select_linked_pick", text="Linked Pick Deselect", icon = "LINKED").deselect = True

        layout.separator()

        # other
        layout.menu("VIEW3D_MT_edit_mesh_select_similar")

        layout.separator()

        # numeric
        layout.operator("mesh.select_random", text="Random", icon = "RANDOMIZE")
        layout.operator("mesh.select_nth", icon = "CHECKER_DESELECT")

        layout.separator()

        layout.operator("mesh.select_mirror", text="Mirror Selection", icon = "TRANSFORM_MIRROR")
        layout.operator("mesh.select_axis", text="Side of Active", icon = "SELECT_SIDEOFACTIVE")
        layout.operator("mesh.shortest_path_select", text="Shortest Path", icon = "SELECT_SHORTESTPATH")

        layout.separator()

        # geometric
        layout.operator("mesh.edges_select_sharp", text="Sharp Edges", icon = "SELECT_SHARPEDGES")

        layout.separator()

        # topology
        tool_settings = _context.tool_settings
        if tool_settings.mesh_select_mode[2] is False:
            layout.operator("mesh.select_non_manifold", text="Non Manifold", icon = "SELECT_NONMANIFOLD")
        layout.operator("mesh.select_loose", text="Loose Geometry", icon = "SELECT_LOOSE")
        layout.operator("mesh.select_interior_faces", text="Interior Faces", icon = "SELECT_INTERIOR")
        layout.operator("mesh.select_face_by_sides", text="Faces by Sides", icon = "SELECT_FACES_BY_SIDE")

        layout.separator()

        # loops
        layout.operator("mesh.loop_multi_select", text="Edge Loops", icon = "SELECT_EDGELOOP").ring = False
        layout.operator("mesh.loop_multi_select", text="Edge Rings", icon = "SELECT_EDGERING").ring = True
        layout.operator("mesh.loop_to_region", text = "Loop Inner Region", icon = "SELECT_LOOPINNER")
        layout.operator("mesh.region_to_loop", text = "Boundary Loop", icon = "SELECT_BOUNDARY")

        layout.separator()

        layout.operator("mesh.select_ungrouped", text="Ungrouped Vertices", icon = "SELECT_UNGROUPED_VERTS")

        layout.separator()

        layout.menu("VIEW3D_MT_edit_mesh_select_more_less")


# Workaround to separate the tooltips
class VIEW3D_MT_select_edit_curve_inverse(bpy.types.Operator):
    """Inverts the current selection """      # blender will use this as a tooltip for menu items and buttons.
    bl_idname = "curve.select_all_inverse"        # unique identifier for buttons and menu items to reference.
    bl_label = "Select Inverse"         # display name in the interface.
    bl_options = {'REGISTER', 'UNDO'}  # enable undo for the operator.

    def execute(self, context):        # execute() is called by blender when running the operator.
        bpy.ops.curve.select_all(action = 'INVERT')
        return {'FINISHED'}

# Workaround to separate the tooltips
class VIEW3D_MT_select_edit_curve_none(bpy.types.Operator):
    """Deselects everything """       # blender will use this as a tooltip for menu items and buttons.
    bl_idname = "curve.select_all_none"        # unique identifier for buttons and menu items to reference.
    bl_label = "Select None"         # display name in the interface.
    bl_options = {'REGISTER', 'UNDO'}  # enable undo for the operator.

    def execute(self, context):        # execute() is called by blender when running the operator.
        bpy.ops.curve.select_all(action = 'DESELECT')
        return {'FINISHED'}


class VIEW3D_MT_select_edit_curve(Menu):
    bl_label = "Select"

    def draw(self, _context):
        layout = self.layout

        layout.menu ("VIEW3D_MT_select_object_legacy")

        layout.operator("curve.select_all", text="All", icon='SELECT_ALL').action = 'SELECT'
        layout.operator("curve.select_all_none", text="None", icon='SELECT_NONE') # bfa - separated tooltip
        layout.operator("curve.select_all_inverse", text="Inverse", icon='INVERSE') # bfa - separated tooltip

        layout.separator()


        layout.operator("curve.select_linked", text="Linked", icon = "LINKED")
        layout.operator("curve.select_linked_pick", text="Linked Pick Select", icon = "LINKED").deselect = False
        layout.operator("curve.select_linked_pick", text="Linked Pick Deselect", icon = "LINKED").deselect = True

        layout.separator()

        layout.menu("VIEW3D_MT_select_edit_curve_select_similar")

        layout.separator()

        layout.operator("curve.select_random", text= "Random", icon = "RANDOMIZE")
        layout.operator("curve.select_nth", icon = "CHECKER_DESELECT")

        layout.separator()

        layout.operator("curve.de_select_first", icon = "SELECT_FIRST")
        layout.operator("curve.de_select_last", icon = "SELECT_LAST")
        layout.operator("curve.select_next", text = "Next", icon = "NEXTACTIVE")
        layout.operator("curve.select_previous", text = "Previous", icon = "PREVIOUSACTIVE")

        layout.separator()

        layout.operator("curve.select_more", text= "More", icon = "SELECTMORE")
        layout.operator("curve.select_less", text= "Less", icon = "SELECTLESS")

class VIEW3D_MT_select_edit_curve_select_similar(Menu):
    bl_label = "Similar"

    def draw(self, context):
        layout = self.layout

        layout.operator("curve.select_similar", text="Type", icon = "TYPE").type = 'TYPE'
        layout.operator("curve.select_similar", text="Radius", icon = "RADIUS").type = 'RADIUS'
        layout.operator("curve.select_similar", text="Weight", icon = "MOD_VERTEX_WEIGHT").type = 'WEIGHT'
        layout.operator("curve.select_similar", text="Direction", icon = "SWITCH_DIRECTION").type = 'DIRECTION'


class VIEW3D_MT_select_edit_surface(Menu):
    bl_label = "Select"

    def draw(self, _context):
        layout = self.layout

        layout.menu ("VIEW3D_MT_select_object_legacy")

        layout.operator("curve.select_all", text="All", icon='SELECT_ALL').action = 'SELECT'
        layout.operator("curve.select_all_none", text="None", icon='SELECT_NONE') # bfa - separated tooltip
        layout.operator("curve.select_all_inverse", text="Inverse", icon='INVERSE') # bfa - separated tooltip

        layout.separator()

        layout.operator("curve.select_linked", text="Linked", icon = "LINKED")
        layout.menu("VIEW3D_MT_select_edit_curve_select_similar")

        layout.separator()

        layout.operator("curve.select_random", text= "Random", icon = "RANDOMIZE")
        layout.operator("curve.select_nth", icon = "CHECKER_DESELECT")


        layout.separator()

        layout.operator("curve.select_row", text = "Control Point row", icon = "CONTROLPOINTROW")

        layout.separator()

        layout.operator("curve.select_more", text= "More", icon = "SELECTMORE")
        layout.operator("curve.select_less", text= "Less", icon = "SELECTLESS")


class VIEW3D_MT_select_edit_text(Menu):
    bl_label = "Select"

    def draw(self, _context):
        layout = self.layout

        layout.operator("font.select_all", text="All", icon = "SELECT_ALL")

        layout.separator()

        layout.operator("font.move_select", text = "Line End", icon = "HAND").type = 'LINE_END'
        layout.operator("font.move_select", text = "Line Begin", icon = "HAND").type = 'LINE_BEGIN'

        layout.separator()

        layout.operator("font.move_select", text = "Previous Character", icon = "HAND").type = 'PREVIOUS_CHARACTER'
        layout.operator("font.move_select", text = "Next Character", icon = "HAND").type = 'NEXT_CHARACTER'

        layout.separator()

        layout.operator("font.move_select", text = "Previous Word", icon = "HAND").type = 'PREVIOUS_WORD'
        layout.operator("font.move_select", text = "Next Word", icon = "HAND").type = 'NEXT_WORD'

        layout.separator()

        layout.operator("font.move_select", text = "Previous Line", icon = "HAND").type = 'PREVIOUS_LINE'
        layout.operator("font.move_select", text = "Next Line", icon = "HAND").type = 'NEXT_LINE'


# Workaround to separate the tooltips
class VIEW3D_MT_select_edit_metaball_inverse(bpy.types.Operator):
    """Inverts the current selection """      # blender will use this as a tooltip for menu items and buttons.
    bl_idname = "mball.select_all_inverse"        # unique identifier for buttons and menu items to reference.
    bl_label = "Select Inverse"         # display name in the interface.
    bl_options = {'REGISTER', 'UNDO'}  # enable undo for the operator.

    def execute(self, context):        # execute() is called by blender when running the operator.
        bpy.ops.mball.select_all(action = 'INVERT')
        return {'FINISHED'}

# Workaround to separate the tooltips
class VIEW3D_MT_select_edit_metaball_none(bpy.types.Operator):
    """Deselects everything """           # blender will use this as a tooltip for menu items and buttons.
    bl_idname = "mball.select_all_none"        # unique identifier for buttons and menu items to reference.
    bl_label = "Select None"         # display name in the interface.
    bl_options = {'REGISTER', 'UNDO'}  # enable undo for the operator.

    def execute(self, context):        # execute() is called by blender when running the operator.
        bpy.ops.mball.select_all(action = 'DESELECT')
        return {'FINISHED'}


class VIEW3D_MT_select_edit_metaball(Menu):
    bl_label = "Select"

    def draw(self, _context):
        layout = self.layout

        layout.menu ("VIEW3D_MT_select_object_legacy")

        layout.operator("mball.select_all", text="All", icon='SELECT_ALL').action = 'SELECT'
        layout.operator("mball.select_all_none", text="None", icon='SELECT_NONE') # bfa - separated tooltip
        layout.operator("mball.select_all_inverse", text="Inverse", icon='INVERSE') # bfa - separated tooltip

        layout.separator()

        layout.menu("VIEW3D_MT_select_edit_metaball_select_similar")

        layout.separator()

        layout.operator("mball.select_random_metaelems", text = "Random", icon = "RANDOMIZE")


class VIEW3D_MT_select_edit_metaball_select_similar(Menu):
    bl_label = "Similar"

    def draw(self, context):
        layout = self.layout

        layout.operator("mball.select_similar", text="Type", icon = "TYPE").type = 'TYPE'
        layout.operator("mball.select_similar", text="Radius", icon = "RADIUS").type = 'RADIUS'
        layout.operator("mball.select_similar", text="Stiffness", icon = "BEND").type = 'STIFFNESS'
        layout.operator("mball.select_similar", text="Rotation", icon = "ROTATE").type = 'ROTATION'


# Workaround to separate the tooltips
class VIEW3D_MT_select_edit_lattice_inverse(bpy.types.Operator):
    """Inverts the current selection """      # blender will use this as a tooltip for menu items and buttons.
    bl_idname = "lattice.select_all_inverse"        # unique identifier for buttons and menu items to reference.
    bl_label = "Select Inverse"         # display name in the interface.
    bl_options = {'REGISTER', 'UNDO'}  # enable undo for the operator.

    def execute(self, context):        # execute() is called by blender when running the operator.
        bpy.ops.lattice.select_all(action = 'INVERT')
        return {'FINISHED'}

# Workaround to separate the tooltips
class VIEW3D_MT_select_edit_lattice_none(bpy.types.Operator):
    """Deselects everything """        # blender will use this as a tooltip for menu items and buttons.
    bl_idname = "lattice.select_all_none"        # unique identifier for buttons and menu items to reference.
    bl_label = "Select None"         # display name in the interface.
    bl_options = {'REGISTER', 'UNDO'}  # enable undo for the operator.

    def execute(self, context):        # execute() is called by blender when running the operator.
        bpy.ops.lattice.select_all(action = 'DESELECT')
        return {'FINISHED'}


class VIEW3D_MT_edit_lattice_context_menu(Menu):
    bl_label = "Lattice Context Menu"

    def draw(self, context):
        layout = self.layout

        layout = self.layout

        layout.menu("VIEW3D_MT_mirror")
        layout.menu("VIEW3D_MT_edit_lattice_flip")
        layout.menu("VIEW3D_MT_snap")

        layout.separator()

        layout.operator("lattice.make_regular", icon = 'MAKE_REGULAR')


class VIEW3D_MT_select_edit_lattice(Menu):
    bl_label = "Select"

    def draw(self, _context):
        layout = self.layout

        layout.menu ("VIEW3D_MT_select_object_legacy")

        layout.operator("lattice.select_all", text="All", icon='SELECT_ALL').action = 'SELECT'
        layout.operator("lattice.select_all_none", text="None", icon='SELECT_NONE') # bfa - separated tooltip
        layout.operator("lattice.select_all_inverse", text="Inverse", icon='INVERSE') # bfa - separated tooltip

        layout.separator()

        layout.operator("lattice.select_mirror", text = "Mirror", icon = "TRANSFORM_MIRROR")
        layout.operator("lattice.select_random", text = "Random", icon = "RANDOMIZE")

        layout.separator()

        layout.operator("lattice.select_ungrouped", text="Ungrouped Vertices", icon = "SELECT_UNGROUPED_VERTS")

        layout.separator()

        layout.operator("lattice.select_more", text = "More", icon = "SELECTMORE")
        layout.operator("lattice.select_less", text = "Less", icon = "SELECTLESS")


# Workaround to separate the tooltips
class VIEW3D_MT_select_edit_armature_inverse(bpy.types.Operator):
    """Inverts the current selection """      # blender will use this as a tooltip for menu items and buttons.
    bl_idname = "armature.select_all_inverse"        # unique identifier for buttons and menu items to reference.
    bl_label = "Select Inverse"         # display name in the interface.
    bl_options = {'REGISTER', 'UNDO'}  # enable undo for the operator.

    def execute(self, context):        # execute() is called by blender when running the operator.
        bpy.ops.armature.select_all(action = 'INVERT')
        return {'FINISHED'}

# Workaround to separate the tooltips
class VIEW3D_MT_select_edit_armature_none(bpy.types.Operator):
    """Deselects everything """          # blender will use this as a tooltip for menu items and buttons.
    bl_idname = "armature.select_all_none"        # unique identifier for buttons and menu items to reference.
    bl_label = "Select None"         # display name in the interface.
    bl_options = {'REGISTER', 'UNDO'}  # enable undo for the operator.

    def execute(self, context):        # execute() is called by blender when running the operator.
        bpy.ops.armature.select_all(action = 'DESELECT')
        return {'FINISHED'}


class VIEW3D_MT_select_edit_armature(Menu):
    bl_label = "Select"

    def draw(self, _context):
        layout = self.layout

        layout.menu ("VIEW3D_MT_select_object_legacy")

        layout.operator("armature.select_all", text="All", icon='SELECT_ALL').action = 'SELECT'
        layout.operator("armature.select_all_none", text="None", icon='SELECT_NONE') # bfa - separated tooltip
        layout.operator("armature.select_all_inverse", text="Inverse", icon='INVERSE') # bfa - separated tooltip

        layout.separator()

        layout.operator_menu_enum("armature.select_similar", "type", text="Similar")

        layout.separator()

        layout.operator("armature.select_mirror", text="Mirror Selection", icon = "TRANSFORM_MIRROR").extend = False
        layout.operator("object.select_pattern", text="By Pattern", icon = "PATTERN")

        layout.separator()

        layout.operator("armature.select_linked", text="Linked", icon = "LINKED")

        layout.separator()

        props = layout.operator("armature.select_hierarchy", text="Parent", icon = "PARENT")
        props.extend = False
        props.direction = 'PARENT'

        props = layout.operator("armature.select_hierarchy", text="Child", icon = "CHILD")
        props.extend = False
        props.direction = 'CHILD'

        layout.separator()

        props = layout.operator("armature.select_hierarchy", text="Extend Parent", icon = "PARENT")
        props.extend = True
        props.direction = 'PARENT'

        props = layout.operator("armature.select_hierarchy", text="Extend Child", icon = "CHILD")
        props.extend = True
        props.direction = 'CHILD'

        layout.separator()

        layout.operator("armature.select_more", text="More", icon = "SELECTMORE")
        layout.operator("armature.select_less", text="Less", icon = "SELECTLESS")


# Workaround to separate the tooltips
class VIEW3D_MT_select_gpencil_inverse(bpy.types.Operator):
    """Inverts the current selection """      # blender will use this as a tooltip for menu items and buttons.
    bl_idname = "gpencil.select_all_inverse"        # unique identifier for buttons and menu items to reference.
    bl_label = "Select Inverse"         # display name in the interface.
    bl_options = {'REGISTER', 'UNDO'}  # enable undo for the operator.

    def execute(self, context):        # execute() is called by blender when running the operator.
        bpy.ops.gpencil.select_all(action = 'INVERT')
        return {'FINISHED'}

# Workaround to separate the tooltips
class VIEW3D_MT_select_gpencil_none(bpy.types.Operator):
    """Deselects everything """          # blender will use this as a tooltip for menu items and buttons.
    bl_idname = "gpencil.select_all_none"        # unique identifier for buttons and menu items to reference.
    bl_label = "Select None"         # display name in the interface.
    bl_options = {'REGISTER', 'UNDO'}  # enable undo for the operator.

    def execute(self, context):        # execute() is called by blender when running the operator.
        bpy.ops.gpencil.select_all(action = 'DESELECT')
        return {'FINISHED'}

class VIEW3D_MT_paint_gpencil(Menu):
    bl_label = "Paint"

    def draw(self, context):
        layout = self.layout

        layout.operator("gpencil.vertex_color_set", text="Set Vertex Colors", icon = "NODE_VERTEX_COLOR")
        layout.operator("gpencil.stroke_reset_vertex_color", icon = "RESET")
        layout.separator()
        layout.operator("gpencil.vertex_color_invert", text="Invert", icon = "NODE_INVERT")
        layout.operator("gpencil.vertex_color_levels", text="Levels", icon = "LEVELS")
        layout.operator("gpencil.vertex_color_hsv", text="Hue Saturation Value", icon = "HUESATVAL")
        layout.operator("gpencil.vertex_color_brightness_contrast", text="Bright/Contrast", icon = "BRIGHTNESS_CONTRAST")


class VIEW3D_MT_select_gpencil(Menu):
    bl_label = "Select"

    def draw(self, context):
        layout = self.layout

        layout.menu ("VIEW3D_MT_select_gpencil_legacy")

        layout.operator("gpencil.select_all", text="All", icon='SELECT_ALL').action = 'SELECT'
        layout.operator("gpencil.select_all_none", text="None", icon='SELECT_NONE') # bfa - separated tooltip
        layout.operator("gpencil.select_all_inverse", text="Inverse", icon='INVERSE') # bfa - separated tooltip

        layout.separator()

        layout.operator("gpencil.select_linked", text="Linked", icon = "LINKED")
        layout.operator("gpencil.select_alternate", icon = "ALTERNATED")
        layout.menu("VIEW3D_MT_select_gpencil_grouped", text="Grouped")

        if context.mode == 'VERTEX_GPENCIL':
            layout.operator("gpencil.select_vertex_color", text="Vertex Color")

        layout.separator()

        layout.operator("gpencil.select_first", text = "First", icon = "SELECT_FIRST")
        layout.operator("gpencil.select_last", text = "Last", icon = "SELECT_LAST")

        layout.separator()

        layout.operator("gpencil.select_more", text = "More", icon = "SELECTMORE")
        layout.operator("gpencil.select_less", text = "Less", icon = "SELECTLESS")


class VIEW3D_MT_select_gpencil_legacy(Menu):
    bl_label = "Legacy"

    def draw(self, _context):
        layout = self.layout

        layout.operator("gpencil.select_box", icon = "BORDER_RECT")
        layout.operator("gpencil.select_circle", icon = "CIRCLE_SELECT")


class VIEW3D_MT_select_gpencil_grouped(Menu):
    bl_label = "Grouped"

    def draw(self, context):
        layout = self.layout

        layout.operator("gpencil.select_grouped", text="Layer", icon = "LAYER").type = 'LAYER'
        layout.operator("gpencil.select_grouped", text="Color", icon = "COLOR").type = 'MATERIAL'


# Workaround to separate the tooltips
class VIEW3D_MT_select_paint_mask_inverse(bpy.types.Operator):
    """Inverts the current selection """      # blender will use this as a tooltip for menu items and buttons.
    bl_idname = "paint.face_select_all_inverse"        # unique identifier for buttons and menu items to reference.
    bl_label = "Select Inverse"         # display name in the interface.
    bl_options = {'REGISTER', 'UNDO'}  # enable undo for the operator.

    def execute(self, context):        # execute() is called by blender when running the operator.
        bpy.ops.paint.face_select_all(action = 'INVERT')
        return {'FINISHED'}

# Workaround to separate the tooltips
class VIEW3D_MT_select_paint_mask_none(bpy.types.Operator):
    """Deselects everything """        # blender will use this as a tooltip for menu items and buttons.
    bl_idname = "paint.face_select_all_none"        # unique identifier for buttons and menu items to reference.
    bl_label = "Select None"         # display name in the interface.
    bl_options = {'REGISTER', 'UNDO'}  # enable undo for the operator.

    def execute(self, context):        # execute() is called by blender when running the operator.
        bpy.ops.paint.face_select_all(action = 'DESELECT')
        return {'FINISHED'}


class VIEW3D_MT_select_paint_mask(Menu):
    bl_label = "Select"

    def draw(self, _context):
        layout = self.layout

        layout.menu ("VIEW3D_MT_select_object_legacy")

        layout.operator("paint.face_select_all", text="All", icon = 'SELECT_ALL').action = 'SELECT'
        layout.operator("paint.face_select_all_none", text="None", icon='SELECT_NONE') # bfa - separated tooltip
        layout.operator("paint.face_select_all_inverse", text="Inverse", icon='INVERSE') # bfa - separated tooltip

        layout.separator()

        layout.operator("paint.face_select_linked", text="Linked", icon = "LINKED")
        layout.operator("paint.face_select_linked_pick", text="Linked Pick Select", icon = "LINKED").deselect = False
        layout.operator("paint.face_select_linked_pick", text="Linked Pick Deselect", icon = "LINKED").deselect = True


# Workaround to separate the tooltips
class VIEW3D_MT_select_paint_mask_vertex_inverse(bpy.types.Operator):
    """Inverts the current selection """      # blender will use this as a tooltip for menu items and buttons.
    bl_idname = "paint.vert_select_all_inverse"        # unique identifier for buttons and menu items to reference.
    bl_label = "Select Inverse"         # display name in the interface.
    bl_options = {'REGISTER', 'UNDO'}  # enable undo for the operator.

    def execute(self, context):        # execute() is called by blender when running the operator.
        bpy.ops.paint.vert_select_all(action = 'INVERT')
        return {'FINISHED'}

# Workaround to separate the tooltips
class VIEW3D_MT_select_paint_mask_vertex_none(bpy.types.Operator):
    """Deselects everything """       # blender will use this as a tooltip for menu items and buttons.
    bl_idname = "paint.vert_select_all_none"        # unique identifier for buttons and menu items to reference.
    bl_label = "Select None"         # display name in the interface.
    bl_options = {'REGISTER', 'UNDO'}  # enable undo for the operator.

    def execute(self, context):        # execute() is called by blender when running the operator.
        bpy.ops.paint.vert_select_all(action = 'DESELECT')
        return {'FINISHED'}


class VIEW3D_MT_select_paint_mask_vertex(Menu):
    bl_label = "Select"

    def draw(self, _context):
        layout = self.layout

        layout.menu ("VIEW3D_MT_select_object_legacy")

        layout.operator("paint.vert_select_all", text="All", icon='SELECT_ALL').action = 'SELECT'
        layout.operator("paint.vert_select_all_none", text="None", icon='SELECT_NONE') # bfa - separated tooltip
        layout.operator("paint.vert_select_all_inverse", text="Inverse", icon='INVERSE') # bfa - separated tooltip

        layout.separator()

        layout.operator("paint.vert_select_ungrouped", text="Ungrouped Vertices", icon = "SELECT_UNGROUPED_VERTS")


class VIEW3D_MT_angle_control(Menu):
    bl_label = "Angle Control"

    @classmethod
    def poll(cls, context):
        settings = UnifiedPaintPanel.paint_settings(context)
        if not settings:
            return False

        brush = settings.brush
        tex_slot = brush.texture_slot

        return tex_slot.has_texture_angle and tex_slot.has_texture_angle_source

    def draw(self, context):
        layout = self.layout

        settings = UnifiedPaintPanel.paint_settings(context)
        brush = settings.brush

        sculpt = (context.sculpt_object is not None)

        tex_slot = brush.texture_slot

        layout.prop(tex_slot, "use_rake", text="Rake")

        if brush.brush_capabilities.has_random_texture_angle and tex_slot.has_random_texture_angle:
            if sculpt:
                if brush.sculpt_capabilities.has_random_texture_angle:
                    layout.prop(tex_slot, "use_random", text="Random")
            else:
                layout.prop(tex_slot, "use_random", text="Random")


class VIEW3D_MT_mesh_add(Menu):
    bl_idname = "VIEW3D_MT_mesh_add"
    bl_label = "Mesh"

    def draw(self, _context):
        layout = self.layout

        layout.operator_context = 'INVOKE_REGION_WIN'

        layout.operator("mesh.primitive_plane_add", text="Plane", icon='MESH_PLANE')
        layout.operator("mesh.primitive_cube_add", text="Cube", icon='MESH_CUBE')
        layout.operator("mesh.primitive_circle_add", text="Circle", icon='MESH_CIRCLE')
        layout.operator("mesh.primitive_uv_sphere_add", text="UV Sphere", icon='MESH_UVSPHERE')
        layout.operator("mesh.primitive_ico_sphere_add", text="Ico Sphere", icon='MESH_ICOSPHERE')
        layout.operator("mesh.primitive_cylinder_add", text="Cylinder", icon='MESH_CYLINDER')
        layout.operator("mesh.primitive_cone_add", text="Cone", icon='MESH_CONE')
        layout.operator("mesh.primitive_torus_add", text="Torus", icon='MESH_TORUS')

        layout.separator()

        layout.operator("mesh.primitive_grid_add", text="Grid", icon='MESH_GRID')
        layout.operator("mesh.primitive_monkey_add", text="Monkey", icon='MESH_MONKEY')


class VIEW3D_MT_curve_add(Menu):
    bl_idname = "VIEW3D_MT_curve_add"
    bl_label = "Curve"

    def draw(self, _context):
        layout = self.layout

        layout.operator_context = 'INVOKE_REGION_WIN'

        layout.operator("curve.primitive_bezier_curve_add", text="Bezier", icon='CURVE_BEZCURVE')
        layout.operator("curve.primitive_bezier_circle_add", text="Circle", icon='CURVE_BEZCIRCLE')

        layout.separator()

        layout.operator("curve.primitive_nurbs_curve_add", text="Nurbs Curve", icon='CURVE_NCURVE')
        layout.operator("curve.primitive_nurbs_circle_add", text="Nurbs Circle", icon='CURVE_NCIRCLE')
        layout.operator("curve.primitive_nurbs_path_add", text="Path", icon='CURVE_PATH')


class VIEW3D_MT_surface_add(Menu):
    bl_idname = "VIEW3D_MT_surface_add"
    bl_label = "Surface"

    def draw(self, _context):
        layout = self.layout

        layout.operator_context = 'INVOKE_REGION_WIN'

        layout.operator("surface.primitive_nurbs_surface_curve_add", text="Surface Curve", icon='SURFACE_NCURVE')
        layout.operator("surface.primitive_nurbs_surface_circle_add", text="Surface Circle", icon='SURFACE_NCIRCLE')
        layout.operator("surface.primitive_nurbs_surface_surface_add", text="Surface Patch", icon='SURFACE_NSURFACE')
        layout.operator("surface.primitive_nurbs_surface_cylinder_add", text="Surface Cylinder", icon='SURFACE_NCYLINDER')
        layout.operator("surface.primitive_nurbs_surface_sphere_add", text="Surface Sphere", icon='SURFACE_NSPHERE')
        layout.operator("surface.primitive_nurbs_surface_torus_add", text="Surface Torus", icon='SURFACE_NTORUS')


class VIEW3D_MT_edit_metaball_context_menu(Menu):
    bl_label = "Metaball Context Menu"

    def draw(self, _context):
        layout = self.layout

        layout.operator_context = 'INVOKE_REGION_WIN'

        # Add
        layout.operator("mball.duplicate_move", icon = "DUPLICATE")

        layout.separator()

        # Modify
        layout.menu("VIEW3D_MT_mirror")
        layout.menu("VIEW3D_MT_snap")

        layout.separator()

        # Remove
        layout.operator_context = 'EXEC_REGION_WIN'
        layout.operator("mball.delete_metaelems", text="Delete", icon = "DELETE")


class VIEW3D_MT_metaball_add(Menu):
    bl_idname = "VIEW3D_MT_metaball_add"
    bl_label = "Metaball"

    def draw(self, _context):
        layout = self.layout

        layout.operator_context = 'INVOKE_REGION_WIN'
        layout.operator_enum("object.metaball_add", "type")


class TOPBAR_MT_edit_curve_add(Menu):
    bl_idname = "TOPBAR_MT_edit_curve_add"
    bl_label = "Add"
    bl_translation_context = i18n_contexts.operator_default

    def draw(self, context):
        is_surf = context.active_object.type == 'SURFACE'

        layout = self.layout
        layout.operator_context = 'EXEC_REGION_WIN'

        if is_surf:
            VIEW3D_MT_surface_add.draw(self, context)
        else:
            VIEW3D_MT_curve_add.draw(self, context)


class TOPBAR_MT_edit_armature_add(Menu):
    bl_idname = "TOPBAR_MT_edit_armature_add"
    bl_label = "Armature"

    def draw(self, _context):
        layout = self.layout

        layout.operator_context = 'EXEC_REGION_WIN'
        layout.operator("armature.bone_primitive_add", text="Single Bone", icon='BONE_DATA')


class VIEW3D_MT_armature_add(Menu):
    bl_idname = "VIEW3D_MT_armature_add"
    bl_label = "Armature"

    def draw(self, _context):
        layout = self.layout

        layout.operator_context = 'EXEC_REGION_WIN'
        layout.operator("object.armature_add", text="Single Bone", icon='BONE_DATA')


class VIEW3D_MT_light_add(Menu):
    bl_idname = "VIEW3D_MT_light_add"
    bl_label = "Light"

    def draw(self, _context):
        layout = self.layout

        layout.operator_context = 'INVOKE_REGION_WIN'
        layout.operator_enum("object.light_add", "type")


class VIEW3D_MT_lightprobe_add(Menu):
    bl_idname = "VIEW3D_MT_lightprobe_add"
    bl_label = "Light Probe"

    def draw(self, _context):
        layout = self.layout

        layout.operator_context = 'INVOKE_REGION_WIN'
        layout.operator_enum("object.lightprobe_add", "type")


class VIEW3D_MT_camera_add(Menu):
    bl_idname = "VIEW3D_MT_camera_add"
    bl_label = "Camera"

    def draw(self, _context):
        layout = self.layout
        layout.operator_context = 'EXEC_REGION_WIN'
        layout.operator("object.camera_add", text="Camera", icon='OUTLINER_OB_CAMERA')


class VIEW3D_MT_volume_add(Menu):
    bl_idname = "VIEW3D_MT_volume_add"
    bl_label = "Volume"

    def draw(self, _context):
        layout = self.layout
        layout.operator("object.volume_import", text="Import OpenVDB", icon='FILE_VOLUME')
        layout.operator("object.volume_add", text="Empty", icon='OUTLINER_OB_VOLUME')


class VIEW3D_MT_add(Menu):
    bl_label = "Add"
    bl_translation_context = i18n_contexts.operator_default

    def draw(self, context):
        layout = self.layout

        # note, don't use 'EXEC_SCREEN' or operators won't get the 'v3d' context.

        # Note: was EXEC_AREA, but this context does not have the 'rv3d', which prevents
        #       "align_view" to work on first call (see T32719).
        layout.operator_context = 'EXEC_REGION_WIN'

        # layout.operator_menu_enum("object.mesh_add", "type", text="Mesh", icon='OUTLINER_OB_MESH')
        layout.menu("VIEW3D_MT_mesh_add", icon='OUTLINER_OB_MESH')

        # layout.operator_menu_enum("object.curve_add", "type", text="Curve", icon='OUTLINER_OB_CURVE')
        layout.menu("VIEW3D_MT_curve_add", icon='OUTLINER_OB_CURVE')
        # layout.operator_menu_enum("object.surface_add", "type", text="Surface", icon='OUTLINER_OB_SURFACE')
        layout.menu("VIEW3D_MT_surface_add", icon='OUTLINER_OB_SURFACE')
        layout.menu("VIEW3D_MT_metaball_add", text="Metaball", icon='OUTLINER_OB_META')
        layout.operator("object.text_add", text="Text", icon='OUTLINER_OB_FONT')
        if context.preferences.experimental.use_new_hair_type:
            layout.operator("object.hair_add", text="Hair", icon='OUTLINER_OB_HAIR')
        if context.preferences.experimental.use_new_point_cloud_type:
            layout.operator("object.pointcloud_add", text="Point Cloud", icon='OUTLINER_OB_POINTCLOUD')
        layout.menu("VIEW3D_MT_volume_add", text="Volume", icon='OUTLINER_OB_VOLUME')
        layout.operator_menu_enum("object.gpencil_add", "type", text="Grease Pencil", icon='OUTLINER_OB_GREASEPENCIL')
        layout.separator()

        if VIEW3D_MT_armature_add.is_extended():
            layout.menu("VIEW3D_MT_armature_add", icon='OUTLINER_OB_ARMATURE')
        else:
            layout.operator("object.armature_add", text="Armature", icon='OUTLINER_OB_ARMATURE')

        layout.operator("object.add", text="Lattice", icon='OUTLINER_OB_LATTICE').type = 'LATTICE'
        layout.operator_menu_enum("object.empty_add", "type", text="Empty", icon='OUTLINER_OB_EMPTY')
        layout.menu("VIEW3D_MT_image_add", text="Image", icon='OUTLINER_OB_IMAGE')

        layout.separator()

        layout.operator("object.speaker_add", text="Speaker", icon='OUTLINER_OB_SPEAKER')
        layout.separator()

        if VIEW3D_MT_camera_add.is_extended():
            layout.menu("VIEW3D_MT_camera_add", icon='OUTLINER_OB_CAMERA')
        else:
            VIEW3D_MT_camera_add.draw(self, context)

        layout.menu("VIEW3D_MT_light_add", icon='OUTLINER_OB_LIGHT')

        layout.separator()

        layout.menu("VIEW3D_MT_lightprobe_add", icon='OUTLINER_OB_LIGHTPROBE')

        layout.separator()

        layout.operator_menu_enum("object.effector_add", "type", text="Force Field", icon='OUTLINER_OB_FORCE_FIELD')

        layout.separator()

        has_collections = bool(bpy.data.collections)
        col = layout.column()
        col.enabled = has_collections

        if not has_collections or len(bpy.data.collections) > 10:
            col.operator_context = 'INVOKE_REGION_WIN'
            col.operator(
                "object.collection_instance_add",
                text="Collection Instance" if has_collections else "No Collections to Instance",
                icon='OUTLINER_OB_GROUP_INSTANCE',
            )
        else:
            col.operator_menu_enum(
                "object.collection_instance_add",
                "collection",
                text="Collection Instance",
                icon='OUTLINER_OB_GROUP_INSTANCE',
            )


class VIEW3D_MT_image_add(Menu):
    bl_label = "Add Image"

    def draw(self, _context):
        layout = self.layout
        layout.operator("object.load_reference_image", text="Reference", icon='IMAGE_REFERENCE')
        layout.operator("object.load_background_image", text="Background", icon='IMAGE_BACKGROUND')


class VIEW3D_MT_object_relations(Menu):
    bl_label = "Relations"

    def draw(self, _context):
        layout = self.layout

        layout.operator("object.proxy_make", text="Make Proxy", icon='MAKE_PROXY')

        layout.operator("object.make_override_library", text="Make Library Override", icon = "LIBRARY_DATA_OVERRIDE")

        layout.operator("object.convert_proxy_to_override")

        layout.operator("object.make_dupli_face", icon = "MAKEDUPLIFACE")

        layout.separator()

        layout.operator_menu_enum("object.make_local", "type", text="Make Local")
        layout.menu("VIEW3D_MT_make_single_user")

<<<<<<< HEAD
        layout.separator()

        layout.operator("object.data_transfer", icon ='TRANSFER_DATA')
        layout.operator("object.datalayout_transfer", icon ='TRANSFER_DATA_LAYOUT')

class VIEW3D_MT_origin_set(Menu):
    bl_label = "Set Origin"

    def draw(self, context):
        layout = self.layout

        layout.operator("object.origin_set", icon ='GEOMETRY_TO_ORIGIN', text = "Geometry to Origin").type='GEOMETRY_ORIGIN'
        layout.operator("object.origin_set", icon ='ORIGIN_TO_GEOMETRY', text = "Origin to Geometry").type='ORIGIN_GEOMETRY'
        layout.operator("object.origin_set", icon ='ORIGIN_TO_CURSOR', text = "Origin to 3D Cursor").type='ORIGIN_CURSOR'
        layout.operator("object.origin_set", icon ='ORIGIN_TO_CENTEROFMASS', text = "Origin to Center of Mass (Surface)").type='ORIGIN_CENTER_OF_MASS'
        layout.operator("object.origin_set", icon ='ORIGIN_TO_VOLUME', text = "Origin to Center of Mass (Volume)").type='ORIGIN_CENTER_OF_VOLUME'


# ********** Object menu **********

# Workaround to separate the tooltips
class VIEW3D_MT_object_delete_global(bpy.types.Operator):
    """Deletes the selected object(s) globally in all opened scenes"""      # blender will use this as a tooltip for menu items and buttons.
    bl_idname = "object.delete_global"        # unique identifier for buttons and menu items to reference.
    bl_label = "Delete Global"         # display name in the interface.
    bl_options = {'REGISTER', 'UNDO'}  # enable undo for the operator.

    def execute(self, context):        # execute() is called by blender when running the operator.
        bpy.ops.object.delete(use_global = True)
        return {'FINISHED'}

=======
>>>>>>> aa065a29

class VIEW3D_MT_object(Menu):
    bl_context = "objectmode"
    bl_label = "Object"

    def draw(self, context):
        layout = self.layout

        obj = context.object
        is_eevee = context.scene.render.engine == 'BLENDER_EEVEE'
        view = context.space_data

        layout.menu("VIEW3D_MT_transform_object")
        layout.menu("VIEW3D_MT_origin_set")
        layout.menu("VIEW3D_MT_mirror")
        layout.menu("VIEW3D_MT_object_clear")
        layout.menu("VIEW3D_MT_object_apply")
        layout.menu("VIEW3D_MT_snap")

        layout.separator()

        layout.operator("object.duplicate_move", icon = "DUPLICATE")
        layout.operator("object.duplicate_move_linked", icon = "DUPLICATE")
        layout.operator("object.join", icon ='JOIN')

        layout.separator()

        layout.operator_context = 'EXEC_REGION_WIN'
        myvar = layout.operator("object.delete", text="Delete", icon = "DELETE")
        myvar.use_global = False
        myvar.confirm = False
        layout.operator("object.delete_global", text="Delete Global", icon = "DELETE") # bfa - separated tooltip

        layout.separator()

        layout.operator("view3d.copybuffer", text="Copy Objects", icon='COPYDOWN')
        layout.operator("view3d.pastebuffer", text="Paste Objects", icon='PASTEDOWN')

        layout.separator()

        layout.menu("VIEW3D_MT_object_parent")
        #layout.menu("VIEW3D_MT_object_collection") # bfa, turned off
        layout.menu("VIEW3D_MT_object_relations")
        layout.menu("VIEW3D_MT_object_constraints")
        layout.menu("VIEW3D_MT_object_track")
        layout.menu("VIEW3D_MT_make_links")

        # shading just for mesh objects
        if obj is None:
            pass

        elif obj.type == 'MESH':

            layout.separator()

            layout.operator("object.shade_smooth", icon ='SHADING_SMOOTH')
            layout.operator("object.shade_flat", icon ='SHADING_FLAT')

        layout.separator()

        layout.menu("VIEW3D_MT_object_animation")
        layout.menu("VIEW3D_MT_object_rigid_body")

        layout.separator()

        layout.menu("VIEW3D_MT_object_quick_effects")
        layout.menu("VIEW3D_MT_subdivision_set")

        layout.separator()

        layout.menu("VIEW3D_MT_object_convert")

        layout.separator()

        layout.menu("VIEW3D_MT_object_showhide")
        layout.menu("VIEW3D_MT_object_cleanup")

        # Potrace lib dependency
        if bpy.app.build_options.potrace:
            layout.separator()
            layout.operator("gpencil.trace_image", icon = "FILE_IMAGE")

        if obj is None:
            pass

        elif obj.type == 'CAMERA':
            layout.operator_context = 'INVOKE_REGION_WIN'

            layout.separator()

            if obj.data.type == 'PERSP':
                props = layout.operator("wm.context_modal_mouse", text="Camera Lens Angle", icon = "LENS_ANGLE")
                props.data_path_iter = "selected_editable_objects"
                props.data_path_item = "data.lens"
                props.input_scale = 0.1
                if obj.data.lens_unit == 'MILLIMETERS':
                    props.header_text = "Camera Lens Angle: %.1fmm"
                else:
                    props.header_text = "Camera Lens Angle: %.1f\u00B0"

            else:
                props = layout.operator("wm.context_modal_mouse", text="Camera Lens Scale", icon = "LENS_SCALE")
                props.data_path_iter = "selected_editable_objects"
                props.data_path_item = "data.ortho_scale"
                props.input_scale = 0.01
                props.header_text = "Camera Lens Scale: %.3f"

            if not obj.data.dof.focus_object:
                if view and view.camera == obj and view.region_3d.view_perspective == 'CAMERA':
                    props = layout.operator("ui.eyedropper_depth", text="DOF Distance (Pick)", icon = "DOF")
                else:
                    props = layout.operator("wm.context_modal_mouse", text="DOF Distance", icon = "DOF")
                    props.data_path_iter = "selected_editable_objects"
                    props.data_path_item = "data.dof.focus_distance"
                    props.input_scale = 0.02
                    props.header_text = "DOF Distance: %.3f"

        elif obj.type in {'CURVE', 'FONT'}:
            layout.operator_context = 'INVOKE_REGION_WIN'

            layout.separator()

            props = layout.operator("wm.context_modal_mouse", text="Extrude Size", icon = "EXTRUDESIZE")
            props.data_path_iter = "selected_editable_objects"
            props.data_path_item = "data.extrude"
            props.input_scale = 0.01
            props.header_text = "Extrude Size: %.3f"

            props = layout.operator("wm.context_modal_mouse", text="Width Size", icon = "WIDTH_SIZE")
            props.data_path_iter = "selected_editable_objects"
            props.data_path_item = "data.offset"
            props.input_scale = 0.01
            props.header_text = "Width Size: %.3f"


        elif obj.type == 'EMPTY':
            layout.operator_context = 'INVOKE_REGION_WIN'

            layout.separator()

            props = layout.operator("wm.context_modal_mouse", text="Empty Draw Size", icon = "DRAWSIZE")
            props.data_path_iter = "selected_editable_objects"
            props.data_path_item = "empty_display_size"
            props.input_scale = 0.01
            props.header_text = "Empty Draw Size: %.3f"

        elif obj.type == 'LIGHT':
            light = obj.data
            layout.operator_context = 'INVOKE_REGION_WIN'

            layout.separator()

            emission_node = None
            if light.node_tree:
                for node in light.node_tree.nodes:
                    if getattr(node, "type", None) == 'EMISSION':
                        emission_node = node
                        break

            if is_eevee and not emission_node:
                props = layout.operator("wm.context_modal_mouse", text="Power", icon = "LIGHT_STRENGTH")
                props.data_path_iter = "selected_editable_objects"
                props.data_path_item = "data.energy"
                props.header_text = "Light Power: %.3f"

            if emission_node is not None:
                props = layout.operator("wm.context_modal_mouse", text="Power", icon = "LIGHT_STRENGTH")
                props.data_path_iter = "selected_editable_objects"
                props.data_path_item = (
                    "data.node_tree"
                    ".nodes[\"" + emission_node.name + "\"]"
                    ".inputs[\"Strength\"].default_value"
                )
                props.header_text = "Light Power: %.3f"
                props.input_scale = 0.1

            if light.type == 'AREA':
                props = layout.operator("wm.context_modal_mouse", text="Size X", icon = "LIGHT_SIZE")
                props.data_path_iter = "selected_editable_objects"
                props.data_path_item = "data.size"
                props.header_text = "Light Size X: %.3f"

                if light.shape in {'RECTANGLE', 'ELLIPSE'}:
                    props = layout.operator("wm.context_modal_mouse", text="Size Y", icon = "LIGHT_SIZE")
                    props.data_path_iter = "selected_editable_objects"
                    props.data_path_item = "data.size_y"
                    props.header_text = "Light Size Y: %.3f"

            elif light.type in {'SPOT', 'POINT'}:
                props = layout.operator("wm.context_modal_mouse", text="Radius", icon = "RADIUS")
                props.data_path_iter = "selected_editable_objects"
                props.data_path_item = "data.shadow_soft_size"
                props.header_text = "Light Radius: %.3f"

            elif light.type == 'SUN':
                props = layout.operator("wm.context_modal_mouse", text="Angle", icon = "ANGLE")
                props.data_path_iter = "selected_editable_objects"
                props.data_path_item = "data.angle"
                props.header_text = "Light Angle: %.3f"

            if light.type == 'SPOT':
                layout.separator()

                props = layout.operator("wm.context_modal_mouse", text="Spot Size", icon = "LIGHT_SIZE")
                props.data_path_iter = "selected_editable_objects"
                props.data_path_item = "data.spot_size"
                props.input_scale = 0.01
                props.header_text = "Spot Size: %.2f"

                props = layout.operator("wm.context_modal_mouse", text="Spot Blend", icon = "SPOT_BLEND")
                props.data_path_iter = "selected_editable_objects"
                props.data_path_item = "data.spot_blend"
                props.input_scale = -0.01
                props.header_text = "Spot Blend: %.2f"

            if light.type in ['SPOT', 'SUN', 'AREA']:
                props = layout.operator("object.transform_axis_target", text="Interactive Light Track", icon = "NODE_LIGHTPATH")

class VIEW3D_MT_object_convert(Menu):
    bl_label = "Convert To"

    def draw(self, context):
        layout = self.layout

        obj = context.object

        layout.operator_enum("object.convert", "target")

        # check if object exists at all.
        if obj is not None and obj.type == 'GPENCIL':

            layout.separator()

            layout.operator("gpencil.convert", text="Gpencil to Path", icon = "CURVE_PATH").type = 'PATH'
            layout.operator("gpencil.convert", text="Gpencil to Bezier Curves", icon = "OUTLINER_DATA_CURVE").type = 'CURVE'
            layout.operator("gpencil.convert", text="Gpencil to Mesh", icon = "OUTLINER_DATA_MESH").type = 'POLY'


class VIEW3D_MT_object_animation(Menu):
    bl_label = "Animation"

    def draw(self, _context):
        layout = self.layout

        layout.operator("anim.keyframe_insert_menu", text="Insert Keyframe", icon= 'KEYFRAMES_INSERT')
        layout.operator("anim.keyframe_delete_v3d", text="Delete Keyframes", icon= 'KEYFRAMES_REMOVE')
        layout.operator("anim.keyframe_clear_v3d", text="Clear Keyframes", icon= 'KEYFRAMES_CLEAR')
        layout.operator("anim.keying_set_active_set", text="Change Keying Set", icon='TRIA_RIGHT')

        layout.separator()

        layout.operator("nla.bake", text="Bake Action", icon= 'BAKE_ACTION')
        layout.operator("gpencil.bake_mesh_animation", text="Bake Mesh to Grease Pencil", icon= 'BAKE_ACTION')


class VIEW3D_MT_object_rigid_body(Menu):
    bl_label = "Rigid Body"

    def draw(self, _context):
        layout = self.layout

        layout.operator("rigidbody.objects_add", text="Add Active", icon='RIGID_ADD_ACTIVE').type = 'ACTIVE'
        layout.operator("rigidbody.objects_add", text="Add Passive", icon='RIGID_ADD_PASSIVE').type = 'PASSIVE'

        layout.separator()

        layout.operator("rigidbody.objects_remove", text="Remove", icon='RIGID_REMOVE')

        layout.separator()

        layout.operator("rigidbody.shape_change", text="Change Shape", icon='RIGID_CHANGE_SHAPE')
        layout.operator("rigidbody.mass_calculate", text="Calculate Mass", icon='RIGID_CALCULATE_MASS')
        layout.operator("rigidbody.object_settings_copy", text="Copy from Active", icon='RIGID_COPY_FROM_ACTIVE')
        layout.operator("object.visual_transform_apply", text="Apply Transformation", icon='RIGID_APPLY_TRANS')
        layout.operator("rigidbody.bake_to_keyframes", text="Bake To Keyframes", icon='RIGID_BAKE_TO_KEYFRAME')

        layout.separator()

        layout.operator("rigidbody.connect", text="Connect", icon='RIGID_CONSTRAINTS_CONNECT')


class VIEW3D_MT_object_clear(Menu):
    bl_label = "Clear"

    def draw(self, _context):
        layout = self.layout

        layout.operator("object.location_clear", text="Location", icon = "CLEARMOVE").clear_delta = False
        layout.operator("object.rotation_clear", text="Rotation", icon = "CLEARROTATE").clear_delta = False
        layout.operator("object.scale_clear", text="Scale", icon = "CLEARSCALE").clear_delta = False

        layout.separator()

        layout.operator("object.origin_clear", text="Origin", icon = "CLEARORIGIN")


class VIEW3D_MT_object_context_menu(Menu):
    bl_label = "Object Context Menu"

    def draw(self, context):

        layout = self.layout
        view = context.space_data

        obj = context.object

        selected_objects_len = len(context.selected_objects)

        # If nothing is selected
        # (disabled for now until it can be made more useful).
        '''
        if selected_objects_len == 0:

            layout.menu("VIEW3D_MT_add", text="Add", text_ctxt=i18n_contexts.operator_default)
            layout.operator("view3d.pastebuffer", text="Paste Objects", icon='PASTEDOWN')

            return
        '''

        # If something is selected
        if obj is not None and obj.type in {'MESH', 'CURVE', 'SURFACE'}:
            layout.operator("object.shade_smooth", text="Shade Smooth", icon ='SHADING_SMOOTH')
            layout.operator("object.shade_flat", text="Shade Flat", icon ='SHADING_FLAT')

            layout.separator()

        if obj is None:
            pass
        elif obj.type == 'MESH':
            layout.operator_context = 'INVOKE_REGION_WIN'
            layout.operator_menu_enum("object.origin_set", text="Set Origin", property="type")

            layout.operator_context = 'INVOKE_DEFAULT'
            # If more than one object is selected
            if selected_objects_len > 1:
                layout.operator("object.join", icon = "JOIN")

            layout.separator()

        elif obj.type == 'CAMERA':
            layout.operator_context = 'INVOKE_REGION_WIN'

            if obj.data.type == 'PERSP':
                props = layout.operator("wm.context_modal_mouse", text="Camera Lens Angle", icon = "LENS_ANGLE")
                props.data_path_iter = "selected_editable_objects"
                props.data_path_item = "data.lens"
                props.input_scale = 0.1
                if obj.data.lens_unit == 'MILLIMETERS':
                    props.header_text = "Camera Lens Angle: %.1fmm"
                else:
                    props.header_text = "Camera Lens Angle: %.1f\u00B0"

            else:
                props = layout.operator("wm.context_modal_mouse", text="Camera Lens Scale", icon = "LENS_SCALE")
                props.data_path_iter = "selected_editable_objects"
                props.data_path_item = "data.ortho_scale"
                props.input_scale = 0.01
                props.header_text = "Camera Lens Scale: %.3f"

            if not obj.data.dof.focus_object:
                if view and view.camera == obj and view.region_3d.view_perspective == 'CAMERA':
                    props = layout.operator("ui.eyedropper_depth", text="DOF Distance (Pick)", icon = "DOF")
                else:
                    props = layout.operator("wm.context_modal_mouse", text="DOF Distance", icon = "DOF")
                    props.data_path_iter = "selected_editable_objects"
                    props.data_path_item = "data.dof_distance"
                    props.input_scale = 0.02
                    props.header_text = "DOF Distance: %.3f"

            layout.separator()

        elif obj.type in {'CURVE', 'FONT'}:
            layout.operator_context = 'INVOKE_REGION_WIN'

            props = layout.operator("wm.context_modal_mouse", text="Extrude Size", icon = "EXTRUDESIZE")
            props.data_path_iter = "selected_editable_objects"
            props.data_path_item = "data.extrude"
            props.input_scale = 0.01
            props.header_text = "Extrude Size: %.3f"

            props = layout.operator("wm.context_modal_mouse", text="Width Size", icon = "WIDTH_SIZE")
            props.data_path_iter = "selected_editable_objects"
            props.data_path_item = "data.offset"
            props.input_scale = 0.01
            props.header_text = "Width Size: %.3f"

            layout.separator()

            layout.operator("object.convert", text="Convert to Mesh", icon = "MESH_DATA").target = 'MESH'
            layout.operator("object.convert", text="Convert to Grease Pencil", icon ="GREASEPENCIL").target = 'GPENCIL'
            layout.operator_menu_enum("object.origin_set", text="Set Origin", property="type", icon ="ORIGIN")

            layout.separator()

        elif obj.type == 'GPENCIL':
            layout.operator("gpencil.convert", text="Gpencil to Path", icon ="CURVE_PATH").type = 'PATH'
            layout.operator("gpencil.convert", text="Gpencil to Bezier Curves", icon ="OUTLINER_DATA_CURVE").type = 'CURVE'
            layout.operator("gpencil.convert", text="Gpencil to Mesh", icon ="OUTLINER_DATA_MESH").type = 'POLY'

            layout.operator_menu_enum("object.origin_set", text="Set Origin", property="type")

            layout.separator()

        elif obj.type == 'EMPTY':
            layout.operator_context = 'INVOKE_REGION_WIN'

            props = layout.operator("wm.context_modal_mouse", text="Empty Draw Size", icon = "DRAWSIZE")
            props.data_path_iter = "selected_editable_objects"
            props.data_path_item = "empty_display_size"
            props.input_scale = 0.01
            props.header_text = "Empty Draw Size: %.3f"

            layout.separator()

        elif obj.type == 'LIGHT':
            light = obj.data

            layout.operator_context = 'INVOKE_REGION_WIN'

            props = layout.operator("wm.context_modal_mouse", text="Power", icon = "LIGHT_STRENGTH")
            props.data_path_iter = "selected_editable_objects"
            props.data_path_item = "data.energy"
            props.header_text = "Light Power: %.3f"

            if light.type == 'AREA':
                props = layout.operator("wm.context_modal_mouse", text="Size X", icon = "LIGHT_SIZE")
                props.data_path_iter = "selected_editable_objects"
                props.data_path_item = "data.size"
                props.header_text = "Light Size X: %.3f"

                if light.shape in {'RECTANGLE', 'ELLIPSE'}:
                    props = layout.operator("wm.context_modal_mouse", text="Size Y", icon = "LIGHT_SIZE")
                    props.data_path_iter = "selected_editable_objects"
                    props.data_path_item = "data.size_y"
                    props.header_text = "Light Size Y: %.3f"

            elif light.type in {'SPOT', 'POINT'}:
                props = layout.operator("wm.context_modal_mouse", text="Radius", icon = "RADIUS")
                props.data_path_iter = "selected_editable_objects"
                props.data_path_item = "data.shadow_soft_size"
                props.header_text = "Light Radius: %.3f"

            elif light.type == 'SUN':
                props = layout.operator("wm.context_modal_mouse", text="Angle", icon = "ANGLE")
                props.data_path_iter = "selected_editable_objects"
                props.data_path_item = "data.angle"
                props.header_text = "Light Angle: %.3f"

            if light.type == 'SPOT':
                layout.separator()

                props = layout.operator("wm.context_modal_mouse", text="Spot Size", icon = "LIGHT_SIZE")
                props.data_path_iter = "selected_editable_objects"
                props.data_path_item = "data.spot_size"
                props.input_scale = 0.01
                props.header_text = "Spot Size: %.2f"

                props = layout.operator("wm.context_modal_mouse", text="Spot Blend", icon = "SPOT_BLEND")
                props.data_path_iter = "selected_editable_objects"
                props.data_path_item = "data.spot_blend"
                props.input_scale = -0.01
                props.header_text = "Spot Blend: %.2f"

            if light.type in ['SPOT', 'SUN', 'AREA']:
                props = layout.operator("object.transform_axis_target", text="Interactive Light Track", icon = "NODE_LIGHTPATH")

            layout.separator()

        layout.operator("view3d.copybuffer", text="Copy Objects", icon='COPYDOWN')
        layout.operator("view3d.pastebuffer", text="Paste Objects", icon='PASTEDOWN')

        layout.separator()

        layout.operator("object.duplicate_move", icon='DUPLICATE')
        layout.operator("object.duplicate_move_linked", icon = "DUPLICATE")

        layout.separator()

        props = layout.operator("wm.call_panel", text="Rename Active Object", icon='RENAME')
        props.name = "TOPBAR_PT_name"
        props.keep_open = False

        layout.separator()

        layout.menu("VIEW3D_MT_mirror")
        layout.menu("VIEW3D_MT_snap")
        layout.menu("VIEW3D_MT_object_parent")
        layout.operator_context = 'INVOKE_REGION_WIN'

        if view and view.local_view:
            layout.operator("view3d.localview_remove_from", icon= 'VIEW_REMOVE_LOCAL')
        else:
            layout.operator("object.move_to_collection", icon= 'GROUP')

        layout.separator()

        layout.operator("anim.keyframe_insert_menu", text="Insert Keyframe", icon= 'KEYFRAMES_INSERT')

        layout.separator()

        layout.operator_context = 'EXEC_REGION_WIN'
        layout.operator("object.delete", text="Delete", icon = "DELETE").use_global = False


class VIEW3D_MT_object_shading(Menu):
    # XXX, this menu is a place to store shading operator in object mode
    bl_label = "Shading"

    def draw(self, _context):
        layout = self.layout
        layout.operator("object.shade_smooth", text="Smooth", icon = "SHADING_SMOOTH")
        layout.operator("object.shade_flat", text="Flat", icon = "SHADING_FLAT")


class VIEW3D_MT_object_apply(Menu):
    bl_label = "Apply"

    def draw(self, _context):
        layout = self.layout

        props = layout.operator("object.transform_apply", text="Location", text_ctxt=i18n_contexts.default, icon = "APPLYMOVE")
        props.location, props.rotation, props.scale = True, False, False

        props = layout.operator("object.transform_apply", text="Rotation", text_ctxt=i18n_contexts.default, icon = "APPLYROTATE")
        props.location, props.rotation, props.scale = False, True, False

        props = layout.operator("object.transform_apply", text="Scale", text_ctxt=i18n_contexts.default, icon = "APPLYSCALE")
        props.location, props.rotation, props.scale = False, False, True

        props = layout.operator("object.transform_apply", text="All Transforms", text_ctxt=i18n_contexts.default, icon = "APPLYALL")
        props.location, props.rotation, props.scale = True, True, True

        props = layout.operator("object.transform_apply", text="Rotation & Scale", text_ctxt=i18n_contexts.default, icon = "APPLY_ROTSCALE")
        props.location, props.rotation, props.scale = False, True, True

        layout.separator()

        layout.operator("object.transforms_to_deltas", text="Location to Deltas", text_ctxt=i18n_contexts.default, icon = "APPLYMOVEDELTA").mode = 'LOC'
        layout.operator("object.transforms_to_deltas", text="Rotation to Deltas", text_ctxt=i18n_contexts.default, icon = "APPLYROTATEDELTA").mode = 'ROT'
        layout.operator("object.transforms_to_deltas", text="Scale to Deltas", text_ctxt=i18n_contexts.default, icon = "APPLYSCALEDELTA").mode = 'SCALE'
        layout.operator("object.transforms_to_deltas", text="All Transforms to Deltas", text_ctxt=i18n_contexts.default, icon = "APPLYALLDELTA").mode = 'ALL'
        layout.operator("object.anim_transforms_to_deltas", icon = "APPLYANIDELTA")

        layout.separator()

        layout.operator("object.visual_transform_apply", text="Visual Transform", text_ctxt=i18n_contexts.default, icon = "VISUALTRANSFORM")
        layout.operator("object.duplicates_make_real", icon = "MAKEDUPLIREAL")


class VIEW3D_MT_object_parent(Menu):
    bl_label = "Parent"

    def draw(self, _context):
        layout = self.layout
        operator_context_default = layout.operator_context

        layout.operator_enum("object.parent_set", "type")

        layout.separator()

        layout.operator_context = 'EXEC_REGION_WIN'
        layout.operator("object.parent_no_inverse_set", icon = "PARENT")
        layout.operator_context = operator_context_default

        layout.separator()

        layout.operator_enum("object.parent_clear", "type")


class VIEW3D_MT_object_track(Menu):
    bl_label = "Track"

    def draw(self, _context):
        layout = self.layout

        layout.operator("object.track_set", text = "Damped Track Constraint", icon = "CONSTRAINT_DATA").type = "DAMPTRACK"
        layout.operator("object.track_set", text = "Track to Constraint", icon = "CONSTRAINT_DATA").type = "TRACKTO"
        layout.operator("object.track_set", text = "Lock Track Constraint", icon = "CONSTRAINT_DATA").type = "LOCKTRACK"

        layout.separator()

        layout.operator("object.track_clear", text= "Clear Track", icon = "CLEAR_TRACK").type = 'CLEAR'
        layout.operator("object.track_clear", text= "Clear Track - Keep Transformation", icon = "CLEAR_TRACK").type = 'CLEAR_KEEP_TRANSFORM'


class VIEW3D_MT_object_collection(Menu):
    bl_label = "Collection"

    def draw(self, _context):
        layout = self.layout

        layout.operator("object.move_to_collection", icon='GROUP')
        layout.operator("object.link_to_collection", icon='GROUP')

        layout.separator()

        layout.operator("collection.create", icon='COLLECTION_NEW')
        # layout.operator_menu_enum("collection.objects_remove", "collection")  # BUGGY
        layout.operator("collection.objects_remove", icon = "DELETE")
        layout.operator("collection.objects_remove_all", icon = "DELETE")

        layout.separator()

        layout.operator("collection.objects_add_active", icon='GROUP')
        layout.operator("collection.objects_remove_active", icon = "DELETE")


class VIEW3D_MT_object_constraints(Menu):
    bl_label = "Constraints"

    def draw(self, _context):
        layout = self.layout

        layout.operator("object.constraint_add_with_targets", icon = "CONSTRAINT_DATA")
        layout.operator("object.constraints_copy", icon = "COPYDOWN")

        layout.separator()

        layout.operator("object.constraints_clear", icon = "CLEAR_CONSTRAINT")


class VIEW3D_MT_object_quick_effects(Menu):
    bl_label = "Quick Effects"

    def draw(self, context):
        layout = self.layout

        layout.operator("object.quick_fur", icon = "HAIR")
        layout.operator("object.quick_explode", icon = "MOD_EXPLODE")
        layout.operator("object.quick_smoke", icon = "MOD_SMOKE")
        layout.operator("object.quick_liquid", icon = "MOD_FLUIDSIM")


# Workaround to separate the tooltips for Show Hide
class VIEW3D_hide_view_set_unselected(bpy.types.Operator):
    """Hides the unselected Object(s)"""      # blender will use this as a tooltip for menu items and buttons.
    bl_idname = "object.hide_unselected"        # unique identifier for buttons and menu items to reference.
    bl_label = "Hide Unselected"         # display name in the interface.
    bl_options = {'REGISTER', 'UNDO'}  # enable undo for the operator.

    def execute(self, context):        # execute() is called by blender when running the operator.
        bpy.ops.object.hide_view_set(unselected = True)
        return {'FINISHED'}


class VIEW3D_MT_object_showhide(Menu):
    bl_label = "Show/Hide"

    def draw(self, _context):
        layout = self.layout

        layout.operator("object.hide_view_clear", text="Show Hidden", icon = "HIDE_OFF")

        layout.separator()

        layout.operator("object.hide_view_set", text="Hide Selected", icon = "HIDE_ON").unselected = False
        layout.operator("object.hide_unselected", text="Hide Unselected", icon = "HIDE_UNSELECTED") # bfa - separated tooltip


class VIEW3D_MT_object_cleanup(Menu):
    bl_label = "Clean Up"

    def draw(self, _context):
        layout = self.layout

        layout.operator("object.vertex_group_clean", text="Clean Vertex Group Weights", icon = 'CLEAN_CHANNELS').group_select_mode = 'ALL'
        layout.operator("object.vertex_group_limit_total", text="Limit Total Vertex Groups", icon = 'WEIGHT_LIMIT_TOTAL').group_select_mode = 'ALL'

        layout.separator()

        layout.operator("object.material_slot_remove_unused", text="Remove Unused Material Slots", icon = 'DELETE')


class VIEW3D_MT_make_single_user(Menu):
    bl_label = "Make Single User"

    def draw(self, _context):
        layout = self.layout
        layout.operator_context = 'EXEC_REGION_WIN'

        props = layout.operator("object.make_single_user", text="Object", icon='MAKE_SINGLE_USER')
        props.object = True
        props.obdata = props.material = props.animation = False

        props = layout.operator("object.make_single_user", text="Object & Data", icon='MAKE_SINGLE_USER')
        props.object = props.obdata = True
        props.material = props.animation = False

        props = layout.operator("object.make_single_user", text="Object & Data & Materials", icon='MAKE_SINGLE_USER')
        props.object = props.obdata = props.material = True
        props.animation = False

        props = layout.operator("object.make_single_user", text="Materials", icon='MAKE_SINGLE_USER')
        props.material = True
        props.object = props.obdata = props.animation = False

        props = layout.operator("object.make_single_user", text="Object Animation", icon='MAKE_SINGLE_USER')
        props.animation = True
        props.object = props.obdata = props.material = False


class VIEW3D_MT_make_links(Menu):
    bl_label = "Link/Transfer Data"

    def draw(self, _context):
        layout = self.layout
        operator_context_default = layout.operator_context

        if len(bpy.data.scenes) > 10:
            layout.operator_context = 'INVOKE_REGION_WIN'
<<<<<<< HEAD
            layout.operator("object.make_links_scene", text="Objects to Scene", icon='OUTLINER_OB_EMPTY')
=======
            layout.operator("object.make_links_scene", text="Link Objects to Scene...", icon='OUTLINER_OB_EMPTY')
>>>>>>> aa065a29
        else:
            layout.operator_context = 'EXEC_REGION_WIN'
            layout.operator_menu_enum("object.make_links_scene", "scene", text="Link Objects to Scene")

        layout.separator()

        layout.operator_context = operator_context_default

        layout.operator_enum("object.make_links_data", "type")  # inline

<<<<<<< HEAD
        layout.separator()

        layout.operator("object.join_uvs", icon = "TRANSFER_UV")  # stupid place to add this!
=======
        layout.operator("object.join_uvs", text="Copy UV Maps")

        layout.separator()

        layout.operator("object.data_transfer")
        layout.operator("object.datalayout_transfer")
>>>>>>> aa065a29


class VIEW3D_MT_brush(Menu):
    bl_label = "Brush"

    def draw(self, context):
        layout = self.layout

        settings = UnifiedPaintPanel.paint_settings(context)
        brush = getattr(settings, "brush", None)
        obj = context.active_object
        mesh = context.object.data # face selection masking for painting

        # skip if no active brush
        if not brush:
            layout.label(text="No Brush selected. Please select a brush first", icon='INFO')
            return

        tex_slot = brush.texture_slot
        mask_tex_slot = brush.mask_texture_slot

        # brush tool
        if context.sculpt_object:
            layout.operator("brush.reset", icon = "BRUSH_RESET")

            layout.separator()

            #radial control button brush size
            myvar = layout.operator("wm.radial_control", text = "Brush Radius", icon = "BRUSHSIZE")
            myvar.data_path_primary = 'tool_settings.sculpt.brush.size'
            myvar.data_path_secondary = 'tool_settings.unified_paint_settings.size'
            myvar.use_secondary = 'tool_settings.unified_paint_settings.use_unified_size'
            myvar.rotation_path = 'tool_settings.sculpt.brush.texture_slot.angle'
            myvar.color_path = 'tool_settings.sculpt.brush.cursor_color_add'
            myvar.fill_color_path = ''
            myvar.fill_color_override_path = ''
            myvar.fill_color_override_test_path = ''
            myvar.zoom_path = ''
            myvar.image_id = 'tool_settings.sculpt.brush'
            myvar.secondary_tex = False

            #radial control button brush strength
            myvar = layout.operator("wm.radial_control", text = "Brush Strength", icon = "BRUSHSTRENGTH")
            myvar.data_path_primary = 'tool_settings.sculpt.brush.strength'
            myvar.data_path_secondary = 'tool_settings.unified_paint_settings.strength'
            myvar.use_secondary = 'tool_settings.unified_paint_settings.use_unified_strength'
            myvar.rotation_path = 'tool_settings.sculpt.brush.texture_slot.angle'
            myvar.color_path = 'tool_settings.sculpt.brush.cursor_color_add'
            myvar.fill_color_path = ''
            myvar.fill_color_override_path = ''
            myvar.fill_color_override_test_path = ''
            myvar.zoom_path = ''
            myvar.image_id = 'tool_settings.sculpt.brush'
            myvar.secondary_tex = False

            if tex_slot.has_texture_angle:

                #radial control button brushsize for texture paint mode
                myvar = layout.operator("wm.radial_control", text = "Texture Brush Angle", icon = "BRUSHANGLE")
                myvar.data_path_primary = 'tool_settings.sculpt.brush.texture_slot.angle'
                myvar.data_path_secondary = ''
                myvar.use_secondary = ''
                myvar.rotation_path = 'tool_settings.sculpt.brush.texture_slot.angle'
                myvar.color_path = 'tool_settings.sculpt.brush.cursor_color_add'
                myvar.fill_color_path = ''
                myvar.fill_color_override_path = ''
                myvar.fill_color_override_test_path = ''
                myvar.zoom_path = ''
                myvar.image_id = 'tool_settings.sculpt.brush'
                myvar.secondary_tex = False

        elif context.image_paint_object:

            if not brush:
                return

            #radial control button brushsize
            myvar = layout.operator("wm.radial_control", text = "Brush Radius", icon = "BRUSHSIZE")
            myvar.data_path_primary = 'tool_settings.image_paint.brush.size'
            myvar.data_path_secondary = 'tool_settings.unified_paint_settings.size'
            myvar.use_secondary = 'tool_settings.unified_paint_settings.use_unified_size'
            myvar.rotation_path = 'tool_settings.image_paint.brush.mask_texture_slot.angle'
            myvar.color_path = 'tool_settings.image_paint.brush.cursor_color_add'
            myvar.fill_color_path = 'tool_settings.image_paint.brush.color'
            myvar.fill_color_override_path = 'tool_settings.unified_paint_settings.color'
            myvar.fill_color_override_test_path = 'tool_settings.unified_paint_settings.use_unified_color'
            myvar.zoom_path = 'space_data.zoom'
            myvar.image_id = 'tool_settings.image_paint.brush'
            myvar.secondary_tex = True

            #radial control button brushsize
            myvar = layout.operator("wm.radial_control", text = "Brush Strength", icon = "BRUSHSTRENGTH")
            myvar.data_path_primary = 'tool_settings.image_paint.brush.strength'
            myvar.data_path_secondary = 'tool_settings.unified_paint_settings.strength'
            myvar.use_secondary = 'tool_settings.unified_paint_settings.use_unified_strength'
            myvar.rotation_path = 'tool_settings.image_paint.brush.mask_texture_slot.angle'
            myvar.color_path = 'tool_settings.image_paint.brush.cursor_color_add'
            myvar.fill_color_path = 'tool_settings.image_paint.brush.color'
            myvar.fill_color_override_path = 'tool_settings.unified_paint_settings.color'
            myvar.fill_color_override_test_path = 'tool_settings.unified_paint_settings.use_unified_color'
            myvar.zoom_path = ''
            myvar.image_id = 'tool_settings.image_paint.brush'
            myvar.secondary_tex = True

            if tex_slot.has_texture_angle:

                #radial control button brushsize for texture paint mode
                myvar = layout.operator("wm.radial_control", text = "Texture Brush Angle", icon = "BRUSHANGLE")
                myvar.data_path_primary = 'tool_settings.image_paint.brush.texture_slot.angle'
                myvar.data_path_secondary = ''
                myvar.use_secondary = ''
                myvar.rotation_path = 'tool_settings.image_paint.brush.texture_slot.angle'
                myvar.color_path = 'tool_settings.image_paint.brush.cursor_color_add'
                myvar.fill_color_path = 'tool_settings.image_paint.brush.color'
                myvar.fill_color_override_path = 'tool_settings.unified_paint_settings.color'
                myvar.fill_color_override_test_path = 'tool_settings.unified_paint_settings.use_unified_color'
                myvar.zoom_path = ''
                myvar.image_id = 'tool_settings.image_paint.brush'
                myvar.secondary_tex = False

            if mask_tex_slot.has_texture_angle:

                #radial control button brushsize
                myvar = layout.operator("wm.radial_control", text = "Texure Mask Brush Angle", icon = "BRUSHANGLE")
                myvar.data_path_primary = 'tool_settings.image_paint.brush.mask_texture_slot.angle'
                myvar.data_path_secondary = ''
                myvar.use_secondary = ''
                myvar.rotation_path = 'tool_settings.image_paint.brush.mask_texture_slot.angle'
                myvar.color_path = 'tool_settings.image_paint.brush.cursor_color_add'
                myvar.fill_color_path = 'tool_settings.image_paint.brush.color'
                myvar.fill_color_override_path = 'tool_settings.unified_paint_settings.color'
                myvar.fill_color_override_test_path = 'tool_settings.unified_paint_settings.use_unified_color'
                myvar.zoom_path = ''
                myvar.image_id = 'tool_settings.image_paint.brush'
                myvar.secondary_tex = True

        elif context.vertex_paint_object:

            #radial control button brush size
            myvar = layout.operator("wm.radial_control", text = "Brush Radius", icon = "BRUSHSIZE")
            myvar.data_path_primary = 'tool_settings.vertex_paint.brush.size'
            myvar.data_path_secondary = 'tool_settings.unified_paint_settings.size'
            myvar.use_secondary = 'tool_settings.unified_paint_settings.use_unified_size'
            myvar.rotation_path = 'tool_settings.vertex_paint.brush.texture_slot.angle'
            myvar.color_path = 'tool_settings.vertex_paint.brush.cursor_color_add'
            myvar.fill_color_path = 'tool_settings.vertex_paint.brush.color'
            myvar.fill_color_override_path = 'tool_settings.unified_paint_settings.color'
            myvar.fill_color_override_test_path = 'tool_settings.unified_paint_settings.use_unified_color'
            myvar.zoom_path = ''
            myvar.image_id = 'tool_settings.vertex_paint.brush'
            myvar.secondary_tex = False

            #radial control button brush strength
            myvar = layout.operator("wm.radial_control", text = "Brush Strength", icon = "BRUSHSTRENGTH")
            myvar.data_path_primary = 'tool_settings.vertex_paint.brush.strength'
            myvar.data_path_secondary = 'tool_settings.unified_paint_settings.strength'
            myvar.use_secondary = 'tool_settings.unified_paint_settings.use_unified_strength'
            myvar.rotation_path = 'tool_settings.vertex_paint.brush.texture_slot.angle'
            myvar.color_path = 'tool_settings.vertex_paint.brush.cursor_color_add'
            myvar.fill_color_path = 'tool_settings.vertex_paint.brush.color'
            myvar.fill_color_override_path = 'tool_settings.unified_paint_settings.color'
            myvar.fill_color_override_test_path = 'tool_settings.unified_paint_settings.use_unified_color'
            myvar.zoom_path = ''
            myvar.image_id = 'tool_settings.vertex_paint.brush'
            myvar.secondary_tex = False

            if tex_slot.has_texture_angle:

                #radial control button brushsize for texture paint mode
                myvar = layout.operator("wm.radial_control", text = "Texture Brush Angle", icon = "BRUSHANGLE")
                myvar.data_path_primary = 'tool_settings.vertex_paint.brush.texture_slot.angle'
                myvar.data_path_secondary = ''
                myvar.use_secondary = ''
                myvar.rotation_path = 'tool_settings.vertex_paint.brush.texture_slot.angle'
                myvar.color_path = 'tool_settings.vertex_paint.brush.cursor_color_add'
                myvar.fill_color_path = 'tool_settings.vertex_paint.brush.color'
                myvar.fill_color_override_path = 'tool_settings.unified_paint_settings.color'
                myvar.fill_color_override_test_path = 'tool_settings.unified_paint_settings.use_unified_color'
                myvar.zoom_path = ''
                myvar.image_id = 'tool_settings.vertex_paint.brush'
                myvar.secondary_tex = False


        elif context.weight_paint_object:

            #radial control button brush size
            myvar = layout.operator("wm.radial_control", text = "Brush Radius", icon = "BRUSHSIZE")
            myvar.data_path_primary = 'tool_settings.weight_paint.brush.size'
            myvar.data_path_secondary = 'tool_settings.unified_paint_settings.size'
            myvar.use_secondary = 'tool_settings.unified_paint_settings.use_unified_size'
            myvar.rotation_path = 'tool_settings.weight_paint.brush.texture_slot.angle'
            myvar.color_path = 'tool_settings.weight_paint.brush.cursor_color_add'
            myvar.fill_color_path = ''
            myvar.fill_color_override_path = ''
            myvar.fill_color_override_test_path = ''
            myvar.zoom_path = ''
            myvar.image_id = 'tool_settings.weight_paint.brush'
            myvar.secondary_tex = False

            #radial control button brush strength
            myvar = layout.operator("wm.radial_control", text = "Brush Strength", icon = "BRUSHSTRENGTH")
            myvar.data_path_primary = 'tool_settings.weight_paint.brush.strength'
            myvar.data_path_secondary = 'tool_settings.unified_paint_settings.strength'
            myvar.use_secondary = 'tool_settings.unified_paint_settings.use_unified_strength'
            myvar.rotation_path = 'tool_settings.weight_paint.brush.texture_slot.angle'
            myvar.color_path = 'tool_settings.weight_paint.brush.cursor_color_add'
            myvar.fill_color_path = ''
            myvar.fill_color_override_path = ''
            myvar.fill_color_override_test_path = ''
            myvar.zoom_path = ''
            myvar.image_id = 'tool_settings.weight_paint.brush'
            myvar.secondary_tex = False

            #radial control button brush weight
            myvar = layout.operator("wm.radial_control", text = "Brush Weight", icon = "BRUSHSTRENGTH")
            myvar.data_path_primary = 'tool_settings.weight_paint.brush.weight'
            myvar.data_path_secondary = 'tool_settings.unified_paint_settings.weight'
            myvar.use_secondary = 'tool_settings.unified_paint_settings.use_unified_weight'
            myvar.rotation_path = 'tool_settings.weight_paint.brush.texture_slot.angle'
            myvar.color_path = 'tool_settings.weight_paint.brush.cursor_color_add'
            myvar.fill_color_path = ''
            myvar.fill_color_override_path = ''
            myvar.fill_color_override_test_path = ''
            myvar.zoom_path = ''
            myvar.image_id = 'tool_settings.weight_paint.brush'
            myvar.secondary_tex = False

        if tex_slot.map_mode == 'STENCIL':

            layout.separator()

            layout.operator("brush.stencil_control", text = 'Move Stencil Texture', icon ='TRANSFORM_MOVE').mode = 'TRANSLATION'
            layout.operator("brush.stencil_control", text = 'Rotate Stencil Texture', icon ='TRANSFORM_ROTATE').mode = 'ROTATION'
            layout.operator("brush.stencil_control", text = 'Scale Stencil Texture', icon ='TRANSFORM_SCALE').mode = 'SCALE'
            layout.operator("brush.stencil_reset_transform", text = "Reset Stencil Texture position", icon = "RESET")

        if mask_tex_slot.map_mode == 'STENCIL':

            layout.separator()

            myvar = layout.operator("brush.stencil_control", text = "Move Stencil Mask Texture", icon ='TRANSFORM_MOVE')
            myvar.mode = 'TRANSLATION'
            myvar.texmode = 'SECONDARY'
            myvar = layout.operator("brush.stencil_control", text = "Rotate Stencil Mask Texture", icon ='TRANSFORM_ROTATE')
            myvar.mode = 'ROTATION'
            myvar.texmode = 'SECONDARY'
            myvar = layout.operator("brush.stencil_control", text = "Scale Stencil Mask Texture", icon ='TRANSFORM_SCALE')
            myvar.mode = 'SCALE'
            myvar.texmode = 'SECONDARY'
            layout.operator("brush.stencil_reset_transform", text = "Reset Stencil Mask Texture position", icon = "RESET").mask = True


        # If face selection masking for painting is active
        if mesh.use_paint_mask:

            layout.separator()

            layout.menu("VIEW3D_MT_facemask_showhide") ### show hide for face mask tool

        # Color picker just in vertex and texture paint
        if obj.mode in {'VERTEX_PAINT', 'TEXTURE_PAINT'}:

            layout.separator()

            layout.operator("paint.sample_color", text = "Color Picker", icon='EYEDROPPER')


class VIEW3D_MT_brush_curve_presets(Menu):
    bl_label = "Curve Preset"

    def draw(self, context):
        layout = self.layout

        toolsettings = context.tool_settings.image_paint
        brush = toolsettings.brush

        layout.operator("brush.curve_preset", icon='SHARPCURVE', text="Sharp").shape = 'SHARP'
        layout.operator("brush.curve_preset", icon='SMOOTHCURVE', text="Smooth").shape = 'SMOOTH'
        layout.operator("brush.curve_preset", icon='NOCURVE', text="Max").shape = 'MAX'
        layout.operator("brush.curve_preset", icon='LINCURVE', text="Line").shape = 'LINE'
        layout.operator("brush.curve_preset", icon='ROOTCURVE', text="Root").shape = 'ROOT'
        layout.operator("brush.curve_preset", icon='SPHERECURVE', text="Round").shape = 'ROUND'

# Show hide menu for face selection masking
class VIEW3D_MT_facemask_showhide(Menu):
    bl_label = "Show/Hide"

    def draw(self, context):
        layout = self.layout

        layout.operator("paint.face_select_reveal", text="Show Hidden", icon = "HIDE_OFF")
        layout.operator("paint.face_select_hide", text="Hide Selected", icon = "HIDE_ON").unselected = False
        layout.operator("paint.face_select_hide", text="Hide Unselected", icon = "HIDE_UNSELECTED").unselected = True


class VIEW3D_MT_paint_vertex(Menu):
    bl_label = "Paint"

    def draw(self, _context):
        layout = self.layout

        layout.operator("paint.vertex_color_set", icon = "COLOR")
        layout.operator("paint.vertex_color_smooth", icon = "PARTICLEBRUSH_SMOOTH")
        layout.operator("paint.vertex_color_dirt", icon = "DIRTY_VERTEX")
        layout.operator("paint.vertex_color_from_weight", icon = "VERTCOLFROMWEIGHT")

        layout.separator()

        layout.operator("paint.vertex_color_invert", text="Invert", icon = "REVERSE_COLORS")
        layout.operator("paint.vertex_color_levels", text="Levels", icon = "LEVELS")
        layout.operator("paint.vertex_color_hsv", text="Hue Saturation Value", icon = "HUESATVAL")
        layout.operator("paint.vertex_color_brightness_contrast", text="Bright/Contrast", icon = "BRIGHTNESS_CONTRAST")


class VIEW3D_MT_paint_vertex_specials(Menu):
    bl_label = "Vertex Paint Context Menu"

    def draw(self, context):
        layout = self.layout
        # TODO: populate with useful items.
        layout.operator("paint.vertex_color_set", icon = "COLOR")
        layout.separator()
        layout.operator("paint.vertex_color_smooth", icon = "PARTICLEBRUSH_SMOOTH")


class VIEW3D_MT_paint_texture_specials(Menu):
    bl_label = "Texture Paint Context Menu"

    def draw(self, context):
        layout = self.layout
        # TODO: populate with useful items.
        layout.operator("image.save_dirty", icon = "FILE_TICK")


class VIEW3D_MT_hook(Menu):
    bl_label = "Hooks"

    def draw(self, context):
        layout = self.layout
        layout.operator_context = 'EXEC_AREA'
        layout.operator("object.hook_add_newob", icon = "HOOK_NEW")
        layout.operator("object.hook_add_selob", icon = "HOOK_SELECTED").use_bone = False
        layout.operator("object.hook_add_selob", text="Hook to Selected Object Bone", icon = "HOOK_BONE").use_bone = True

        if any([mod.type == 'HOOK' for mod in context.active_object.modifiers]):
            layout.separator()

            layout.operator_menu_enum("object.hook_assign", "modifier", icon = "HOOK_ASSIGN")
            layout.operator_menu_enum("object.hook_remove", "modifier", icon = "HOOK_REMOVE")

            layout.separator()

            layout.operator_menu_enum("object.hook_select", "modifier", icon = "HOOK_SELECT")
            layout.operator_menu_enum("object.hook_reset", "modifier", icon = "HOOK_RESET")
            layout.operator_menu_enum("object.hook_recenter", "modifier", icon = "HOOK_RECENTER")


class VIEW3D_MT_vertex_group(Menu):
    bl_label = "Vertex Groups"

    def draw(self, context):
        layout = self.layout

        layout.operator_context = 'EXEC_AREA'
        layout.operator("object.vertex_group_assign_new", icon = "GROUP_VERTEX")

        ob = context.active_object
        if ob.mode == 'EDIT' or (ob.mode == 'WEIGHT_PAINT' and ob.type == 'MESH' and ob.data.use_paint_mask_vertex):
            if ob.vertex_groups.active:
                layout.separator()

                layout.operator("object.vertex_group_assign", text="Assign to Active Group", icon = "ADD_TO_ACTIVE")
                layout.operator("object.vertex_group_remove_from", text="Remove from Active Group", icon = "REMOVE_SELECTED_FROM_ACTIVE_GROUP").use_all_groups = False
                layout.operator("object.vertex_group_remove_from", text="Remove from All", icon = "REMOVE_FROM_ALL_GROUPS").use_all_groups = True

        if ob.vertex_groups.active:
            layout.separator()

            layout.operator_menu_enum("object.vertex_group_set_active", "group", text="Set Active Group")
            layout.operator("object.vertex_group_remove", text="Remove Active Group", icon = "REMOVE_ACTIVE_GROUP").all = False
            layout.operator("object.vertex_group_remove", text="Remove All Groups", icon = "REMOVE_ALL_GROUPS").all = True


class VIEW3D_MT_gpencil_vertex_group(Menu):
    bl_label = "Vertex Groups"

    def draw(self, context):
        layout = self.layout

        layout.operator_context = 'EXEC_AREA'
        ob = context.active_object

        layout.operator("object.vertex_group_add", text="Add New Group", icon = "GROUP_VERTEX")
        ob = context.active_object
        if ob.vertex_groups.active:
            layout.separator()

            layout.operator("gpencil.vertex_group_assign", text="Assign", icon = "ADD_TO_ACTIVE")
            layout.operator("gpencil.vertex_group_remove_from", text="Remove", icon = "REMOVE_SELECTED_FROM_ACTIVE_GROUP")

            layout.operator("gpencil.vertex_group_select", text="Select", icon = "SELECT_ALL" )
            layout.operator("gpencil.vertex_group_deselect", text="Deselect", icon = "SELECT_NONE" )

class VIEW3D_MT_paint_weight_lock(Menu):
    bl_label = "Vertex Group Locks"

    def draw(self, _context):
        layout = self.layout

        op = layout.operator("object.vertex_group_lock", text="Lock All", icon='LOCKED')
        op.action, op.mask = 'LOCK', 'ALL'
        op = layout.operator("object.vertex_group_lock", text="Unlock All", icon='UNLOCKED')
        op.action, op.mask = 'UNLOCK', 'ALL'
        op = layout.operator("object.vertex_group_lock", text="Lock Selected", icon='LOCKED')
        op.action, op.mask = 'LOCK', 'SELECTED'
        op = layout.operator("object.vertex_group_lock", text="Unlock Selected", icon='UNLOCKED')
        op.action, op.mask = 'UNLOCK', 'SELECTED'
        op = layout.operator("object.vertex_group_lock", text="Lock Unselected", icon='LOCKED')
        op.action, op.mask = 'LOCK', 'UNSELECTED'
        op = layout.operator("object.vertex_group_lock",  text="Unlock Unselected", icon='UNLOCKED')
        op.action, op.mask = 'UNLOCK', 'UNSELECTED'
        op = layout.operator("object.vertex_group_lock", text="Lock Only Selected", icon='RESTRICT_SELECT_OFF')
        op.action, op.mask = 'LOCK', 'INVERT_UNSELECTED'
        op = layout.operator("object.vertex_group_lock", text="Lock Only Unselected", icon='RESTRICT_SELECT_ON')
        op.action, op.mask = 'UNLOCK', 'INVERT_UNSELECTED'
        op = layout.operator("object.vertex_group_lock", text="Invert Locks", icon='INVERSE')
        op.action, op.mask = 'INVERT', 'ALL'


class VIEW3D_MT_paint_weight(Menu):
    bl_label = "Weights"

    @staticmethod
    def draw_generic(layout, is_editmode=False):

        if not is_editmode:

            layout.operator("paint.weight_from_bones", text = "Assign Automatic from Bones", icon = "BONE_DATA").type = 'AUTOMATIC'
            layout.operator("paint.weight_from_bones", text = "Assign from Bone Envelopes", icon = "ENVELOPE_MODIFIER").type = 'ENVELOPES'

            layout.separator()

        layout.operator("object.vertex_group_normalize_all", text = "Normalize All", icon='WEIGHT_NORMALIZE_ALL')
        layout.operator("object.vertex_group_normalize", text = "Normalize", icon='WEIGHT_NORMALIZE')

        layout.separator()

        layout.operator("object.vertex_group_mirror", text="Mirror", icon='WEIGHT_MIRROR')
        layout.operator("object.vertex_group_invert", text="Invert", icon='WEIGHT_INVERT')
        layout.operator("object.vertex_group_clean", text="Clean", icon='WEIGHT_CLEAN')

        layout.separator()

        layout.operator("object.vertex_group_quantize", text = "Quantize", icon = "WEIGHT_QUANTIZE")
        layout.operator("object.vertex_group_levels", text = "Levels", icon = 'WEIGHT_LEVELS')
        layout.operator("object.vertex_group_smooth", text = "Smooth", icon='WEIGHT_SMOOTH')

        if not is_editmode:
            props = layout.operator("object.data_transfer", text="Transfer Weights", icon = 'WEIGHT_TRANSFER_WEIGHTS')
            props.use_reverse_transfer = True
            props.data_type = 'VGROUP_WEIGHTS'

        layout.operator("object.vertex_group_limit_total", text="Limit Total", icon='WEIGHT_LIMIT_TOTAL')
        layout.operator("object.vertex_group_fix", text="Fix Deforms", icon='WEIGHT_FIX_DEFORMS')

        if not is_editmode:
            layout.separator()

            layout.operator("paint.weight_set", icon = "MOD_VERTEX_WEIGHT")

        layout.menu("VIEW3D_MT_paint_weight_lock", text="Locks")

    def draw(self, _context):
        self.draw_generic(self.layout, is_editmode=False)


class VIEW3D_MT_subdivision_set(Menu):
    bl_label = "Subdivide"

    def draw(self, context):
        layout = self.layout

        myvar = layout.operator("object.subdivision_set", text = "Level 0", icon = "SUBDIVIDE_EDGES")
        myvar.relative = False
        myvar.level = 0
        myvar = layout.operator("object.subdivision_set", text = "Level 1", icon = "SUBDIVIDE_EDGES")
        myvar.relative = False
        myvar.level = 1
        myvar = layout.operator("object.subdivision_set", text = "Level 2", icon = "SUBDIVIDE_EDGES")
        myvar.relative = False
        myvar.level = 2
        myvar = layout.operator("object.subdivision_set", text = "Level 3", icon = "SUBDIVIDE_EDGES")
        myvar.relative = False
        myvar.level = 3
        myvar = layout.operator("object.subdivision_set", text = "Level 4", icon = "SUBDIVIDE_EDGES")
        myvar.relative = False
        myvar.level = 4
        myvar = layout.operator("object.subdivision_set", text = "Level 5", icon = "SUBDIVIDE_EDGES")
        myvar.relative = False
        myvar.level = 5


class VIEW3D_MT_paint_weight_specials(Menu):
    bl_label = "Weights Context Menu"

    def draw(self, context):
        layout = self.layout
        # TODO: populate with useful items.
        layout.operator("paint.weight_set")
        layout.separator()
        layout.operator("object.vertex_group_normalize", text="Normalize", icon='WEIGHT_NORMALIZE')
        layout.operator("object.vertex_group_clean", text="Clean", icon='WEIGHT_CLEAN')
        layout.operator("object.vertex_group_smooth", text="Smooth", icon='WEIGHT_SMOOTH')


class VIEW3D_MT_sculpt(Menu):
    bl_label = "Sculpt"

    def draw(self, _context):
        layout = self.layout

        props = layout.operator("paint.hide_show", text="Show All", icon = "HIDE_OFF")
        props.action = 'SHOW'
        props.area = 'ALL'

        props = layout.operator("paint.hide_show", text="Show Bounding Box", icon = "HIDE_OFF")
        props.action = 'SHOW'
        props.area = 'INSIDE'

        props = layout.operator("paint.hide_show", text="Hide Bounding Box", icon = "HIDE_ON")
        props.action = 'HIDE'
        props.area = 'INSIDE'

        props = layout.operator("paint.hide_show", text="Hide Masked", icon = "HIDE_ON")
        props.action = 'HIDE'
        props.area = 'MASKED'

        layout.separator()

        layout.menu("VIEW3D_MT_sculpt_set_pivot", text="Set Pivot")

        layout.separator()

        layout.operator("sculpt.optimize", icon = "FILE_REFRESH")


class VIEW3D_MT_mask(Menu):
    bl_label = "Mask"

    def draw(self, _context):
        layout = self.layout

        layout.menu("VIEW3D_MT_mask_legacy")

        props = layout.operator("paint.mask_flood_fill", text="Invert Mask", icon = "INVERT_MASK")
        props.mode = 'INVERT'

        props = layout.operator("paint.mask_flood_fill", text="Fill Mask", icon = "FILL_MASK")
        props.mode = 'VALUE'
        props.value = 1

        props = layout.operator("paint.mask_flood_fill", text="Clear Mask", icon = "CLEAR_MASK")
        props.mode = 'VALUE'
        props.value = 0

        layout.separator()

        props = layout.operator("sculpt.mask_filter", text='Smooth Mask', icon = "PARTICLEBRUSH_SMOOTH")
        props.filter_type = 'SMOOTH'
        props.auto_iteration_count = True

        props = layout.operator("sculpt.mask_filter", text='Sharpen Mask', icon = "SHARPEN")
        props.filter_type = 'SHARPEN'
        props.auto_iteration_count = True

        props = layout.operator("sculpt.mask_filter", text='Grow Mask', icon = "SELECTMORE")
        props.filter_type = 'GROW'
        props.auto_iteration_count = True

        props = layout.operator("sculpt.mask_filter", text='Shrink Mask', icon = "SELECTLESS")
        props.filter_type = 'SHRINK'
        props.auto_iteration_count = True

        props = layout.operator("sculpt.mask_filter", text='Increase Contrast', icon = "INC_CONTRAST")
        props.filter_type = 'CONTRAST_INCREASE'
        props.auto_iteration_count = False

        props = layout.operator("sculpt.mask_filter", text='Decrease Contrast', icon = "DEC_CONTRAST")
        props.filter_type = 'CONTRAST_DECREASE'
        props.auto_iteration_count = False

        layout.separator()

        props = layout.operator("sculpt.mask_expand", text="Expand Mask by Topology", icon = "MESH_DATA")
        props.use_normals = False
        props.keep_previous_mask = False
        props.invert = True
        props.smooth_iterations = 2
        props.create_face_set = False

        props = layout.operator("sculpt.mask_expand", text="Expand Mask by Curvature", icon = "CURVE_DATA")
        props.use_normals = True
        props.keep_previous_mask = True
        props.invert = False
        props.smooth_iterations = 0
        props.create_face_set = False

        layout.separator()

        props = layout.operator("mesh.paint_mask_extract", text="Mask Extract", icon = "PACKAGE")

        layout.separator()

        props = layout.operator("mesh.paint_mask_slice", text="Mask Slice", icon = "MOD_MASK")
        props.fill_holes = False
        props.new_object = False
        props = layout.operator("mesh.paint_mask_slice", text="Mask Slice and Fill Holes", icon = "MOD_MASK")
        props.new_object = False
        props = layout.operator("mesh.paint_mask_slice", text="Mask Slice to New Object", icon = "MOD_MASK")

        layout.separator()

        props = layout.operator("sculpt.dirty_mask", text='Dirty Mask', icon = "DIRTY_VERTEX")


class VIEW3D_MT_mask_legacy(Menu):
    bl_label = "Legacy"

    def draw(self, _context):
        layout = self.layout

        props = layout.operator("paint.mask_box_gesture", text="Box Mask", icon = "BOX_MASK")
        props.mode = 'VALUE'
        props.value = 0

        props = layout.operator("paint.mask_lasso_gesture", text="Lasso Mask", icon = "LASSO_MASK")


class VIEW3D_MT_face_sets(Menu):
    bl_label = "Face Sets"

    def draw(self, _context):
        layout = self.layout

        op = layout.operator("sculpt.face_sets_create", text='Face Set from Masked', icon = "MOD_MASK")
        op.mode = 'MASKED'

        op = layout.operator("sculpt.face_sets_create", text='Face Set from Visible', icon = "FILL_MASK")
        op.mode = 'VISIBLE'

        op = layout.operator("sculpt.face_sets_create", text='Face Set from Edit Mode Selection', icon = "EDITMODE_HLT")
        op.mode = 'SELECTION'

        layout.separator()

        layout.menu("VIEW3D_MT_face_sets_init", text="Init Face Sets")

        layout.separator()

        op = layout.operator("sculpt.face_set_edit", text='Grow Face Set', icon = 'SELECTMORE')
        op.mode = 'GROW'

        op = layout.operator("sculpt.face_set_edit", text='Shrink Face Set', icon = 'SELECTLESS')
        op.mode = 'SHRINK'

        layout.separator()

        op = layout.operator("mesh.face_set_extract", text='Extract Face Set', icon = "SEPARATE")

        layout.separator()

        op = layout.operator("sculpt.face_set_change_visibility", text='Invert Visible Face Sets', icon = "INVERT_MASK")
        op.mode = 'INVERT'

        op = layout.operator("sculpt.face_set_change_visibility", text='Show All Face Sets', icon = "HIDE_OFF")
        op.mode = 'SHOW_ALL'
        op = layout.operator("sculpt.face_set_change_visibility", text='Toggle Visibility', icon = "HIDE_UNSELECTED")
        op.mode = 'TOGGLE'
        op = layout.operator("sculpt.face_set_change_visibility", text='Hide Active Face Sets', icon = "HIDE_ON")
        op.mode = 'HIDE_ACTIVE'

        layout.separator()

        op = layout.operator("sculpt.face_sets_randomize_colors", text='Randomize Colors', icon = "COLOR")


class VIEW3D_MT_sculpt_set_pivot(Menu):
    bl_label = "Sculpt Set Pivot"

    def draw(self, _context):
        layout = self.layout

        props = layout.operator("sculpt.set_pivot_position", text="Pivot to Origin", icon = "PIVOT_TO_ORIGIN")
        props.mode = 'ORIGIN'

        props = layout.operator("sculpt.set_pivot_position", text="Pivot to Unmasked", icon = "PIVOT_TO_UNMASKED")
        props.mode = 'UNMASKED'

        props = layout.operator("sculpt.set_pivot_position", text="Pivot to Mask Border", icon = "PIVOT_TO_MASKBORDER")
        props.mode = 'BORDER'

        props = layout.operator("sculpt.set_pivot_position", text="Pivot to Active Vertex", icon = "PIVOT_TO_ACTIVE_VERT")
        props.mode = 'ACTIVE'

        props = layout.operator("sculpt.set_pivot_position", text="Pivot to Surface Under Cursor", icon = "PIVOT_TO_SURFACE")
        props.mode = 'SURFACE'


class VIEW3D_MT_sculpt_specials(Menu):
    bl_label = "Sculpt Context Menu"

    def draw(self, context):
        layout = self.layout
        # TODO: populate with useful items.
        layout.operator("object.shade_smooth", icon = 'SHADING_SMOOTH')
        layout.operator("object.shade_flat", icon = 'SHADING_FLAT')


class VIEW3D_MT_hide_mask(Menu):
    bl_label = "Hide/Mask"

    def draw(self, _context):
        layout = self.layout

        props = layout.operator("paint.hide_show", text="Show All", icon = "HIDE_OFF")
        props.action = 'SHOW'
        props.area = 'ALL'

        props = layout.operator("paint.hide_show", text="Hide Bounding Box", icon = "HIDE_ON")
        props.action = 'HIDE'
        props.area = 'INSIDE'

        props = layout.operator("paint.hide_show", text="Show Bounding Box", icon = "HIDE_OFF")
        props.action = 'SHOW'
        props.area = 'INSIDE'

        props = layout.operator("paint.hide_show", text="Hide Masked", icon = "HIDE_ON")
        props.area = 'MASKED'
        props.action = 'HIDE'

        layout.separator()

        props = layout.operator("paint.mask_flood_fill", text="Invert Mask", icon = "INVERT_MASK")
        props.mode = 'INVERT'

        props = layout.operator("paint.mask_flood_fill", text="Fill Mask", icon = "FILL_MASK")
        props.mode = 'VALUE'
        props.value = 1

        props = layout.operator("paint.mask_flood_fill", text="Clear Mask", icon = "CLEAR_MASK")
        props.mode = 'VALUE'
        props.value = 0

        props = layout.operator("view3d.select_box", text="Box Mask", icon = "BOX_MASK")
        props = layout.operator("paint.mask_lasso_gesture", text="Lasso Mask", icon = "LASSO_MASK")


class VIEW3D_MT_face_sets_init(Menu):
    bl_label = "Face Sets Init"

    def draw(self, _context):
        layout = self.layout

        op = layout.operator("sculpt.face_sets_init", text='By Loose Parts', icon = "SELECT_LOOSE")
        op.mode = 'LOOSE_PARTS'

        op = layout.operator("sculpt.face_sets_init", text='By Materials', icon = "MATERIAL_DATA")
        op.mode = 'MATERIALS'

        op = layout.operator("sculpt.face_sets_init", text='By Normals', icon = "RECALC_NORMALS")
        op.mode = 'NORMALS'

        op = layout.operator("sculpt.face_sets_init", text='By UV Seams', icon = "MARK_SEAM")
        op.mode = 'UV_SEAMS'

        op = layout.operator("sculpt.face_sets_init", text='By Edge Creases', icon = "CREASE")
        op.mode = 'CREASES'

        op = layout.operator("sculpt.face_sets_init", text='By Edge Bevel Weight', icon = "BEVEL")
        op.mode = 'BEVEL_WEIGHT'

        op = layout.operator("sculpt.face_sets_init", text='By Sharp Edges', icon = "SELECT_SHARPEDGES")
        op.mode = 'SHARP_EDGES'

        op = layout.operator("sculpt.face_sets_init", text='By Face Maps', icon = "FACE_MAPS")
        op.mode = 'FACE_MAPS'


class VIEW3D_MT_particle(Menu):
    bl_label = "Particle"

    def draw(self, context):
        layout = self.layout
        tool_settings = context.tool_settings

        particle_edit = tool_settings.particle_edit

        layout.operator("particle.mirror", icon = "TRANSFORM_MIRROR")

        layout.operator("particle.remove_doubles", icon='REMOVE_DOUBLES')

        layout.separator()

        if particle_edit.select_mode == 'POINT':
            layout.operator("particle.subdivide", icon = "SUBDIVIDE_EDGES")

        layout.operator("particle.unify_length", icon = "RULER")
        layout.operator("particle.rekey", icon = "KEY_HLT")
        layout.operator("particle.weight_set", icon = "MOD_VERTEX_WEIGHT")

        layout.separator()

        layout.menu("VIEW3D_MT_particle_show_hide")

        layout.separator()

        layout.operator("particle.delete", icon = "DELETE")

        layout.separator()


        #radial control button brush size
        myvar = layout.operator("wm.radial_control", text = "Brush Radius", icon = "BRUSHSIZE")
        myvar.data_path_primary = 'tool_settings.particle_edit.brush.size'

        #radial control button brush strength
        myvar = layout.operator("wm.radial_control", text = "Brush Strength", icon = "BRUSHSTRENGTH")
        myvar.data_path_primary = 'tool_settings.particle_edit.brush.strength'


class VIEW3D_MT_particle_context_menu(Menu):
    bl_label = "Particle Context Menu"

    def draw(self, context):
        layout = self.layout
        tool_settings = context.tool_settings

        particle_edit = tool_settings.particle_edit

        layout.operator("particle.rekey", icon = "KEY_HLT")

        layout.separator()

        layout.operator("particle.delete", icon = "DELETE")

        layout.separator()

        layout.operator("particle.remove_doubles", icon='REMOVE_DOUBLES')
        layout.operator("particle.unify_length", icon = "RULER")

        if particle_edit.select_mode == 'POINT':
            layout.operator("particle.subdivide", icon = "SUBDIVIDE_EDGES")

        layout.operator("particle.weight_set", icon = "MOD_VERTEX_WEIGHT")

        layout.separator()

        layout.operator("particle.mirror")

        if particle_edit.select_mode == 'POINT':
            layout.separator()

            layout.operator("particle.select_all", text="All", icon='SELECT_ALL').action = 'SELECT'
            layout.operator("particle.select_all", text="None", icon = 'SELECT_NONE').action = 'DESELECT'
            layout.operator("particle.select_all", text="Invert", icon='INVERSE').action = 'INVERT'

            layout.separator()

            layout.operator("particle.select_roots", icon = "SELECT_ROOT")
            layout.operator("particle.select_tips", icon = "SELECT_TIP")

            layout.separator()

            layout.operator("particle.select_random", icon = "RANDOMIZE")

            layout.separator()

            layout.operator("particle.select_more", icon = "SELECTMORE")
            layout.operator("particle.select_less", icon = "SELECTLESS")

            layout.operator("particle.select_linked", text="Select Linked", icon = "LINKED")


# Workaround to separate the tooltips for Show Hide for Particles in Particle mode
class VIEW3D_particle_hide_unselected(bpy.types.Operator):
    """Hide the unselected Particles"""      # blender will use this as a tooltip for menu items and buttons.
    bl_idname = "particle.hide_unselected"        # unique identifier for buttons and menu items to reference.
    bl_label = "Hide Unselected"         # display name in the interface.
    bl_options = {'REGISTER', 'UNDO'}  # enable undo for the operator.

    def execute(self, context):        # execute() is called by blender when running the operator.
        bpy.ops.particle.hide(unselected = True)
        return {'FINISHED'}


class VIEW3D_MT_particle_show_hide(Menu):
    bl_label = "Show/Hide"

    def draw(self, context):
        layout = self.layout

        layout.operator("particle.reveal", text="Show Hidden", icon = "HIDE_OFF")
        layout.operator("particle.hide", text="Hide Selected", icon = "HIDE_ON").unselected = False
        layout.operator("particle.hide_unselected", text="Hide Unselected", icon = "HIDE_UNSELECTED") # bfa - separated tooltip


class VIEW3D_MT_pose(Menu):
    bl_label = "Pose"

    def draw(self, _context):
        layout = self.layout

        layout.menu("VIEW3D_MT_pose_transform")
        layout.menu("VIEW3D_MT_pose_apply")

        layout.menu("VIEW3D_MT_snap")

        layout.separator()

        layout.menu("VIEW3D_MT_object_animation")

        layout.separator()

        layout.menu("VIEW3D_MT_pose_slide")
        layout.menu("VIEW3D_MT_pose_propagate")

        layout.separator()

        layout.operator("pose.copy", icon='COPYDOWN')
        layout.operator("pose.paste", icon='PASTEDOWN').flipped = False
        layout.operator("pose.paste", icon='PASTEFLIPDOWN', text="Paste Pose Flipped").flipped = True

        layout.separator()

        layout.menu("VIEW3D_MT_pose_library")
        layout.menu("VIEW3D_MT_pose_motion")
        layout.menu("VIEW3D_MT_pose_group")

        layout.separator()

        layout.menu("VIEW3D_MT_object_parent")
        layout.menu("VIEW3D_MT_pose_ik")
        layout.menu("VIEW3D_MT_pose_constraints")

        layout.separator()

        layout.menu("VIEW3D_MT_pose_names")
        layout.operator("pose.quaternions_flip", icon = "FLIP")

        layout.separator()

        layout.operator_context = 'INVOKE_AREA'
        layout.operator("armature.armature_layers", text="Change Armature Layers", icon = "LAYER")
        layout.operator("pose.bone_layers", text="Change Bone Layers", icon = "LAYER")

        layout.separator()

        layout.menu("VIEW3D_MT_pose_show_hide")
        layout.menu("VIEW3D_MT_bone_options_toggle", text="Bone Settings")


class VIEW3D_MT_pose_transform(Menu):
    bl_label = "Clear Transform"

    def draw(self, _context):
        layout = self.layout

        layout.operator("pose.transforms_clear", text="All", icon = "CLEAR")
        layout.operator("pose.user_transforms_clear", icon = "CLEAR")

        layout.separator()

        layout.operator("pose.loc_clear", text="Location", icon = "CLEARMOVE")
        layout.operator("pose.rot_clear", text="Rotation", icon = "CLEARROTATE")
        layout.operator("pose.scale_clear", text="Scale", icon = "CLEARSCALE")

        layout.separator()

        layout.operator("pose.user_transforms_clear", text="Reset Unkeyed", icon = "RESET")


class VIEW3D_MT_pose_slide(Menu):
    bl_label = "In-Betweens"

    def draw(self, _context):
        layout = self.layout

        layout.operator("pose.push_rest", icon = 'PUSH_POSE')
        layout.operator("pose.relax_rest", icon = 'RELAX_POSE')
        layout.operator("pose.push", icon = 'PUSH_POSE')
        layout.operator("pose.relax", icon = 'RELAX_POSE')
        layout.operator("pose.breakdown", icon = 'BREAKDOWNER_POSE')


class VIEW3D_MT_pose_propagate(Menu):
    bl_label = "Propagate"

    def draw(self, _context):
        layout = self.layout

        layout.operator("pose.propagate", icon = "PROPAGATE").mode = 'WHILE_HELD'

        layout.separator()

        layout.operator("pose.propagate", text="To Next Keyframe", icon = "PROPAGATE").mode = 'NEXT_KEY'
        layout.operator("pose.propagate", text="To Last Keyframe (Make Cyclic)", icon = "PROPAGATE").mode = 'LAST_KEY'

        layout.separator()

        layout.operator("pose.propagate", text="On Selected Keyframes", icon = "PROPAGATE").mode = 'SELECTED_KEYS'

        layout.separator()

        layout.operator("pose.propagate", text="On Selected Markers", icon = "PROPAGATE").mode = 'SELECTED_MARKERS'


class VIEW3D_MT_pose_library(Menu):
    bl_label = "Pose Library"

    def draw(self, _context):
        layout = self.layout

        layout.operator("poselib.browse_interactive", text="Browse Poses", icon = "FILEBROWSER")

        layout.separator()

        layout.operator("poselib.pose_add", text="Add Pose", icon = "LIBRARY")
        layout.operator("poselib.pose_rename", text="Rename Pose", icon='RENAME')
        layout.operator("poselib.pose_remove", text="Remove Pose", icon = "DELETE")


class VIEW3D_MT_pose_motion(Menu):
    bl_label = "Motion Paths"

    def draw(self, _context):
        layout = self.layout

        layout.operator("pose.paths_calculate", text="Calculate", icon ='MOTIONPATHS_CALCULATE')
        layout.operator("pose.paths_clear", text="Clear", icon ='MOTIONPATHS_CLEAR')


class VIEW3D_MT_pose_group(Menu):
    bl_label = "Bone Groups"

    def draw(self, context):
        layout = self.layout

        pose = context.active_object.pose

        layout.operator_context = 'EXEC_AREA'
        layout.operator("pose.group_assign", text="Assign to New Group", icon = "NEW_GROUP").type = 0

        if pose.bone_groups:
            active_group = pose.bone_groups.active_index + 1
            layout.operator("pose.group_assign", text="Assign to Group", icon = "ADD_TO_ACTIVE").type = active_group

            layout.separator()

            # layout.operator_context = 'INVOKE_AREA'
            layout.operator("pose.group_unassign", icon = "REMOVE_SELECTED_FROM_ACTIVE_GROUP")
            layout.operator("pose.group_remove", icon = "REMOVE_FROM_ALL_GROUPS")


class VIEW3D_MT_pose_ik(Menu):
    bl_label = "Inverse Kinematics"

    def draw(self, _context):
        layout = self.layout

        layout.operator("pose.ik_add", icon= "ADD_IK")
        layout.operator("pose.ik_clear", icon = "CLEAR_IK")


class VIEW3D_MT_pose_constraints(Menu):
    bl_label = "Constraints"

    def draw(self, _context):
        layout = self.layout

        layout.operator("pose.constraint_add_with_targets", text="Add (with Targets)", icon = "CONSTRAINT_DATA")
        layout.operator("pose.constraints_copy", icon = "COPYDOWN")
        layout.operator("pose.constraints_clear", icon = "CLEAR_CONSTRAINT")

class VIEW3D_MT_pose_names(Menu):
    bl_label = "Names"

    def draw(self, _context):
        layout = self.layout

        layout.operator_context = 'EXEC_REGION_WIN'
        layout.operator("pose.autoside_names", text="Auto-Name Left/Right", icon = "STRING").axis = 'XAXIS'
        layout.operator("pose.autoside_names", text="Auto-Name Front/Back", icon = "STRING").axis = 'YAXIS'
        layout.operator("pose.autoside_names", text="Auto-Name Top/Bottom", icon = "STRING").axis = 'ZAXIS'
        layout.operator("pose.flip_names", icon = "FLIP")


# Workaround to separate the tooltips for Show Hide for Armature in Pose mode
class VIEW3D_MT_pose_hide_unselected(bpy.types.Operator):
    """Hide unselected Bones"""      # blender will use this as a tooltip for menu items and buttons.
    bl_idname = "pose.hide_unselected"        # unique identifier for buttons and menu items to reference.
    bl_label = "Hide Unselected"         # display name in the interface.
    bl_options = {'REGISTER', 'UNDO'}  # enable undo for the operator.

    def execute(self, context):        # execute() is called by blender when running the operator.
        bpy.ops.pose.hide(unselected = True)
        return {'FINISHED'}


class VIEW3D_MT_pose_show_hide(Menu):
    bl_label = "Show/Hide"

    def draw(self, context):
        layout = self.layout

        layout.operator("pose.reveal", text="Show Hidden", icon = "HIDE_OFF")
        layout.operator("pose.hide", text="Hide Selected", icon = "HIDE_ON").unselected = False
        layout.operator("pose.hide_unselected", text="Hide Unselected", icon = "HIDE_UNSELECTED") # bfa - separated tooltip


class VIEW3D_MT_pose_apply(Menu):
    bl_label = "Apply"

    def draw(self, _context):
        layout = self.layout

        layout.operator("pose.armature_apply", icon = "MOD_ARMATURE")
        layout.operator("pose.armature_apply", text="Apply Selected as Rest Pose", icon = "MOD_ARMATURE").selected = True
        layout.operator("pose.visual_transform_apply", icon = "APPLYMOVE")

        layout.separator()

        props = layout.operator("object.assign_property_defaults", icon = "ASSIGN")
        props.process_bones = True


class VIEW3D_MT_pose_context_menu(Menu):
    bl_label = "Pose Context Menu"

    def draw(self, _context):
        layout = self.layout

        layout.operator_context = 'INVOKE_REGION_WIN'

        layout.operator("anim.keyframe_insert_menu", text="Insert Keyframe", icon= 'KEYFRAMES_INSERT')

        layout.separator()

        layout.operator("pose.copy", icon='COPYDOWN')
        layout.operator("pose.paste", icon='PASTEDOWN').flipped = False
        layout.operator("pose.paste", icon='PASTEFLIPDOWN', text="Paste X-Flipped Pose").flipped = True

        layout.separator()

        props = layout.operator("wm.call_panel", text="Rename Active Bone...", icon='RENAME')
        props.name = "TOPBAR_PT_name"
        props.keep_open = False

        layout.separator()

        layout.operator("pose.push", icon = 'PUSH_POSE')
        layout.operator("pose.relax", icon = 'RELAX_POSE')
        layout.operator("pose.breakdown", icon = 'BREAKDOWNER_POSE')

        layout.separator()

        layout.operator("pose.paths_calculate", text="Calculate Motion Paths", icon ='MOTIONPATHS_CALCULATE')
        layout.operator("pose.paths_clear", text="Clear Motion Paths", icon ='MOTIONPATHS_CLEAR')

        layout.separator()

        layout.operator("pose.hide", icon = "HIDE_ON").unselected = False
        layout.operator("pose.reveal", icon = "HIDE_OFF")

        layout.separator()

        layout.operator("pose.user_transforms_clear", icon = "CLEAR")


class BoneOptions:
    def draw(self, context):
        layout = self.layout

        options = [
            "show_wire",
            "use_deform",
            "use_envelope_multiply",
            "use_inherit_rotation",
        ]

        if context.mode == 'EDIT_ARMATURE':
            bone_props = bpy.types.EditBone.bl_rna.properties
            data_path_iter = "selected_bones"
            opt_suffix = ""
            options.append("lock")
        else:  # pose-mode
            bone_props = bpy.types.Bone.bl_rna.properties
            data_path_iter = "selected_pose_bones"
            opt_suffix = "bone."

        for opt in options:
            props = layout.operator("wm.context_collection_boolean_set", text=bone_props[opt].name,
                                    text_ctxt=i18n_contexts.default)
            props.data_path_iter = data_path_iter
            props.data_path_item = opt_suffix + opt
            props.type = self.type


class VIEW3D_MT_bone_options_toggle(Menu, BoneOptions):
    bl_label = "Toggle Bone Options"
    type = 'TOGGLE'


class VIEW3D_MT_bone_options_enable(Menu, BoneOptions):
    bl_label = "Enable Bone Options"
    type = 'ENABLE'


class VIEW3D_MT_bone_options_disable(Menu, BoneOptions):
    bl_label = "Disable Bone Options"
    type = 'DISABLE'


# ********** Edit Menus, suffix from ob.type **********


class VIEW3D_MT_edit_mesh(Menu):
    bl_label = "Mesh"

    def draw(self, _context):
        layout = self.layout

        with_bullet = bpy.app.build_options.bullet

        layout.menu("VIEW3D_MT_transform")
        layout.menu("VIEW3D_MT_mirror")
        layout.menu("VIEW3D_MT_snap")

        layout.separator()

        layout.operator("mesh.duplicate_move", text="Duplicate", icon = "DUPLICATE")
        layout.menu("VIEW3D_MT_edit_mesh_extrude")

        layout.separator()

        layout.menu("VIEW3D_MT_edit_mesh_merge", text="Merge")
        layout.menu("VIEW3D_MT_edit_mesh_split", text="Split")
        layout.operator_menu_enum("mesh.separate", "type")

        layout.separator()

        layout.operator("mesh.knife_project", icon='KNIFE_PROJECT')

        if with_bullet:
            layout.operator("mesh.convex_hull", icon = "CONVEXHULL")

        layout.separator()

        layout.operator("mesh.symmetrize", icon = "SYMMETRIZE", text = "Symmetrize")
        layout.operator("mesh.symmetry_snap", icon = "SNAP_SYMMETRY")

        layout.separator()

        layout.menu("VIEW3D_MT_edit_mesh_normals")
        layout.menu("VIEW3D_MT_edit_mesh_shading")
        layout.menu("VIEW3D_MT_edit_mesh_weights")
        layout.menu("VIEW3D_MT_edit_mesh_sort_elements")
        layout.menu("VIEW3D_MT_subdivision_set")

        layout.separator()

        layout.menu("VIEW3D_MT_edit_mesh_show_hide")
        layout.menu("VIEW3D_MT_edit_mesh_clean")

        layout.separator()

        layout.menu("VIEW3D_MT_edit_mesh_delete")
        layout.menu("VIEW3D_MT_edit_mesh_dissolve")
        layout.menu("VIEW3D_MT_edit_mesh_select_mode")

class VIEW3D_MT_edit_mesh_sort_elements(Menu):
    bl_label = "Sort Elements"

    def draw(self, context):
        layout = self.layout

        layout.operator("mesh.sort_elements", text="View Z Axis", icon = "Z_ICON").type = 'VIEW_ZAXIS'
        layout.operator("mesh.sort_elements", text="View X Axis", icon = "X_ICON").type = 'VIEW_XAXIS'
        layout.operator("mesh.sort_elements", text="Cursor Distance", icon = "CURSOR").type = 'CURSOR_DISTANCE'
        layout.operator("mesh.sort_elements", text="Material", icon = "MATERIAL").type = 'MATERIAL'
        layout.operator("mesh.sort_elements", text="Selected", icon = "RESTRICT_SELECT_OFF").type = 'SELECTED'
        layout.operator("mesh.sort_elements", text="Randomize", icon = "RANDOMIZE").type = 'RANDOMIZE'
        layout.operator("mesh.sort_elements", text="Reverse", icon = "SWITCH_DIRECTION").type = 'REVERSE'


class VIEW3D_MT_edit_mesh_context_menu(Menu):
    bl_label = ""

    def draw(self, context):

        def count_selected_items_for_objects_in_mode():
            selected_verts_len = 0
            selected_edges_len = 0
            selected_faces_len = 0
            for ob in context.objects_in_mode_unique_data:
                v, e, f = ob.data.count_selected_items()
                selected_verts_len += v
                selected_edges_len += e
                selected_faces_len += f
            return (selected_verts_len, selected_edges_len, selected_faces_len)

        is_vert_mode, is_edge_mode, is_face_mode = context.tool_settings.mesh_select_mode
        selected_verts_len, selected_edges_len, selected_faces_len = count_selected_items_for_objects_in_mode()

        del count_selected_items_for_objects_in_mode

        layout = self.layout

        layout.operator_context = 'INVOKE_REGION_WIN'

        # If nothing is selected
        # (disabled for now until it can be made more useful).
        '''
        # If nothing is selected
        if not (selected_verts_len or selected_edges_len or selected_faces_len):
            layout.menu("VIEW3D_MT_mesh_add", text="Add", text_ctxt=i18n_contexts.operator_default)

            return
        '''

        # Else something is selected

        row = layout.row()

        if is_vert_mode:
            col = row.column(align=True)

            col.label(text="Vertex Context Menu", icon='VERTEXSEL')
            col.separator()

            # Additive Operators
            col.operator("mesh.subdivide", text="Subdivide", icon = "SUBDIVIDE_EDGES")

            col.separator()

            col.operator("mesh.extrude_vertices_move", text="Extrude Vertices", icon='EXTRUDE_REGION')
            col.operator("mesh.bevel", text="Bevel Vertices", icon='BEVEL').affect = 'VERTICES'

            if selected_verts_len > 1:
                col.separator()
                col.operator("mesh.edge_face_add", text="Make Edge/Face", icon='MAKE_EDGEFACE')
                col.operator("mesh.vert_connect_path", text="Connect Vertex Path", icon = "VERTEXCONNECTPATH")
                col.operator("mesh.vert_connect", text="Connect Vertex Pairs", icon = "VERTEXCONNECT")

            col.separator()

            # Deform Operators
            col.operator("transform.push_pull", text="Push/Pull", icon = 'PUSH_PULL')
            col.operator("transform.shrink_fatten", text="Shrink Fatten", icon = 'SHRINK_FATTEN')
            col.operator("transform.shear", text="Shear", icon = "SHEAR")
            col.operator_context = 'EXEC_REGION_WIN'
            col.operator("transform.vertex_random", text="Randomize Vertices", icon = 'RANDOMIZE')
            col.operator_context = 'INVOKE_REGION_WIN'
            col.operator("mesh.vertices_smooth_laplacian", text="Smooth Laplacian", icon = "SMOOTH_LAPLACIAN")

            col.separator()

            col.menu("VIEW3D_MT_snap", text="Snap Vertices")
            col.operator("transform.mirror", text="Mirror Vertices", icon='TRANSFORM_MIRROR')

            col.separator()

            # Removal Operators
            if selected_verts_len > 1:
                col.menu("VIEW3D_MT_edit_mesh_merge", text="Merge Vertices")
            col.operator("mesh.split", icon = "SPLIT")
            col.operator_menu_enum("mesh.separate", "type")
            col.operator("mesh.dissolve_verts", icon='DISSOLVE_VERTS')
            col.operator("mesh.delete", text="Delete Vertices", icon = "DELETE").type = 'VERT'

        if is_edge_mode:
            render = context.scene.render

            col = row.column(align=True)
            col.label(text="Edge Context Menu", icon='EDGESEL')
            col.separator()

            # Additive Operators
            col.operator("mesh.subdivide", text="Subdivide", icon = "SUBDIVIDE_EDGES")

            col.separator()

            col.operator("mesh.extrude_edges_move", text="Extrude Edges", icon='EXTRUDE_REGION')
            col.operator("mesh.bevel", text="Bevel Edges", icon = "BEVEL").affect = 'EDGES'
            if selected_edges_len >= 2:
                col.operator("mesh.bridge_edge_loops", icon = "BRIDGE_EDGELOOPS")
            if selected_edges_len >= 1:
                col.operator("mesh.edge_face_add", text="Make Edge/Face", icon='MAKE_EDGEFACE')
            if selected_edges_len >= 2:
                col.operator("mesh.fill", icon = "FILL")

            col.separator()

            col.operator("mesh.loopcut_slide", icon = "LOOP_CUT_AND_SLIDE")
            col.operator("mesh.offset_edge_loops_slide", icon = "SLIDE_EDGE")

            col.separator()

            col.operator("mesh.knife_tool", icon = 'KNIFE')

            col.separator()

            # Deform Operators
            col.operator("mesh.edge_rotate", text="Rotate Edge CW", icon = "ROTATECW").use_ccw = False
            col.operator("mesh.edge_split", icon = "SPLITEDGE")

            col.separator()

            # Edge Flags
            col.operator("transform.edge_crease", icon = "CREASE")
            col.operator("transform.edge_bevelweight", icon = "BEVEL")

            col.separator()

            col.operator("mesh.mark_sharp", icon = "MARKSHARPEDGES")
            col.operator("mesh.mark_sharp", text="Clear Sharp", icon = "CLEARSHARPEDGES").clear = True

            if render.use_freestyle:
                col.separator()

                col.operator("mesh.mark_freestyle_edge", icon = "MARK_FS_EDGE").clear = False
                col.operator("mesh.mark_freestyle_edge", text="Clear Freestyle Edge", icon = "CLEAR_FS_EDGE").clear = True

            col.separator()

            # Removal Operators
            col.operator("mesh.unsubdivide", icon = "UNSUBDIVIDE")
            col.operator("mesh.split", icon = "SPLIT")
            col.operator_menu_enum("mesh.separate", "type")
            col.operator("mesh.dissolve_edges", icon='DISSOLVE_EDGES')
            col.operator("mesh.delete", text="Delete Edges", icon = "DELETE").type = 'EDGE'

        if is_face_mode:
            col = row.column(align=True)

            col.label(text="Face Context Menu", icon='FACESEL')
            col.separator()

            # Additive Operators
            col.operator("mesh.subdivide", text="Subdivide", icon = "SUBDIVIDE_EDGES")

            col.separator()

            col.operator("view3d.edit_mesh_extrude_move_normal", text="Extrude Faces", icon = 'EXTRUDE_REGION')
            col.operator("view3d.edit_mesh_extrude_move_shrink_fatten", text="Extrude Faces Along Normals", icon = 'EXTRUDE_REGION')
            col.operator("mesh.extrude_faces_move", text="Extrude Individual Faces", icon = 'EXTRUDE_REGION')

            col.operator("mesh.poke", icon = "POKEFACES")

            if selected_faces_len >= 2:
                col.operator("mesh.bridge_edge_loops", text="Bridge Faces", icon = "BRIDGE_EDGELOOPS")

            col.separator()

            # Modify Operators
            col.menu("VIEW3D_MT_uv_map", text="UV Unwrap Faces")

            col.separator()

            props = col.operator("mesh.quads_convert_to_tris", icon = "TRIANGULATE")
            props.quad_method = props.ngon_method = 'BEAUTY'
            col.operator("mesh.tris_convert_to_quads", icon = "TRISTOQUADS")

            col.separator()

            col.operator("mesh.faces_shade_smooth", icon = 'SHADING_SMOOTH')
            col.operator("mesh.faces_shade_flat", icon = 'SHADING_FLAT')

            col.separator()

            # Removal Operators
            col.operator("mesh.unsubdivide", icon = "UNSUBDIVIDE")
            col.operator("mesh.split", icon = "SPLIT")
            col.operator_menu_enum("mesh.separate", "type")
            col.operator("mesh.dissolve_faces", icon='DISSOLVE_FACES')
            col.operator("mesh.delete", text="Delete Faces", icon = "DELETE").type = 'FACE'


class VIEW3D_MT_edit_mesh_select_mode(Menu):
    bl_label = "Mesh Select Mode"

    def draw(self, context):
        layout = self.layout

        layout.operator_context = 'INVOKE_REGION_WIN'
        layout.operator("mesh.select_mode", text="Vertex", icon='VERTEXSEL').type = 'VERT'
        layout.operator("mesh.select_mode", text="Edge", icon='EDGESEL').type = 'EDGE'
        layout.operator("mesh.select_mode", text="Face", icon='FACESEL').type = 'FACE'


class VIEW3D_MT_edit_mesh_extrude_dupli(bpy.types.Operator):
    """Duplicate or Extrude to Cursor\nCreates a slightly rotated copy of the current mesh selection\nThe tool can also extrude the selected geometry, dependant of the selection\nHotkey tool! """      # blender will use this as a tooltip for menu items and buttons.
    bl_idname = "mesh.dupli_extrude_cursor_norotate"        # unique identifier for buttons and menu items to reference.
    bl_label = "Duplicate or Extrude to Cursor"         # display name in the interface.
    bl_options = {'REGISTER', 'UNDO'}  # enable undo for the operator.

    def execute(self, context):        # execute() is called by blender when running the operator.
        bpy.ops.mesh.dupli_extrude_cursor('INVOKE_DEFAULT',rotate_source = False)
        return {'FINISHED'}

class VIEW3D_MT_edit_mesh_extrude_dupli_rotate(bpy.types.Operator):
    """Duplicate or Extrude to Cursor Rotated\nCreates a slightly rotated copy of the current mesh selection, and rotates the source slightly\nThe tool can also extrude the selected geometry, dependant of the selection\nHotkey tool!"""      # blender will use this as a tooltip for menu items and buttons.
    bl_idname = "mesh.dupli_extrude_cursor_rotate"        # unique identifier for buttons and menu items to reference.
    bl_label = "Duplicate or Extrude to Cursor Rotated"         # display name in the interface.
    bl_options = {'REGISTER', 'UNDO'}  # enable undo for the operator.

    def execute(self, context):        # execute() is called by blender when running the operator.
        bpy.ops.mesh.dupli_extrude_cursor('INVOKE_DEFAULT', rotate_source = True)
        return {'FINISHED'}



class VIEW3D_MT_edit_mesh_extrude(Menu):
    bl_label = "Extrude"

    _extrude_funcs = {
        'VERT': lambda layout:
        layout.operator("mesh.extrude_vertices_move", text="Extrude Vertices", icon='EXTRUDE_REGION'),
        'EDGE': lambda layout:
        layout.operator("mesh.extrude_edges_move", text="Extrude Edges", icon='EXTRUDE_REGION'),
        'REGION': lambda layout:
        layout.operator("view3d.edit_mesh_extrude_move_normal", text="Extrude Faces (Legacy)", icon='EXTRUDE_REGION'),
        'REGION_VERT_NORMAL': lambda layout:
        layout.operator("view3d.edit_mesh_extrude_move_shrink_fatten", text="Extrude Faces Along Normals (Legacy)", icon='EXTRUDE_REGION'),
        'FACE': lambda layout:
        layout.operator("mesh.extrude_faces_move", text="Extrude Individual Faces (Legacy)", icon='EXTRUDE_REGION'),
        'MANIFOLD': lambda layout:
        layout.operator("view3d.edit_mesh_extrude_manifold_normal", text="Extrude Manifold (Legacy)", icon='EXTRUDE_REGION'),
        'DUPLI_EXTRUDE': lambda layout:
            layout.operator("mesh.dupli_extrude_cursor_norotate", text="Dupli Extrude", icon='DUPLI_EXTRUDE'),
        'DUPLI_EX_ROTATE': lambda layout:
            layout.operator("mesh.dupli_extrude_cursor_rotate", text="Dupli Extrude Rotate", icon='DUPLI_EXTRUDE_ROTATE'),
    }

    @staticmethod
    def extrude_options(context):
        tool_settings = context.tool_settings
        select_mode = tool_settings.mesh_select_mode
        mesh = context.object.data

        menu = []
        if mesh.total_face_sel:
            menu += ['REGION', 'REGION_VERT_NORMAL', 'FACE', 'MANIFOLD']
        if mesh.total_edge_sel and (select_mode[0] or select_mode[1]):
            menu += ['EDGE']
        if mesh.total_vert_sel and select_mode[0]:
            menu += ['VERT']
        menu += ['DUPLI_EXTRUDE', 'DUPLI_EX_ROTATE']

        # should never get here
        return menu

    def draw(self, context):
        from math import pi

        layout = self.layout
        layout.operator_context = 'INVOKE_REGION_WIN'

        for menu_id in self.extrude_options(context):
            self._extrude_funcs[menu_id](layout)

        layout.separator()

        layout.operator("mesh.extrude_repeat", icon = "REPEAT")
        layout.operator("mesh.spin", icon = "SPIN").angle = pi * 2


class VIEW3D_MT_edit_mesh_vertices(Menu):
    bl_label = "Vertex"

    def draw(self, _context):
        layout = self.layout
        layout.operator_context = 'INVOKE_REGION_WIN'

        layout.menu ("VIEW3D_MT_edit_mesh_vertices_legacy")

        layout.operator("mesh.edge_face_add", text="Make Edge/Face", icon='MAKE_EDGEFACE')
        layout.operator("mesh.vert_connect_path", text = "Connect Vertex Path", icon = "VERTEXCONNECTPATH")
        layout.operator("mesh.vert_connect", text = "Connect Vertex Pairs", icon = "VERTEXCONNECT")

        layout.separator()

        layout.operator_context = 'EXEC_REGION_WIN'
        layout.operator("mesh.vertices_smooth_laplacian", text="Smooth Laplacian", icon = "SMOOTH_LAPLACIAN")
        layout.operator_context = 'INVOKE_REGION_WIN'

        layout.separator()

        layout.operator("mesh.blend_from_shape", icon = "BLENDFROMSHAPE")
        layout.operator("mesh.shape_propagate_to_all", text="Propagate to Shapes", icon = "SHAPEPROPAGATE")

        layout.separator()

        layout.menu("VIEW3D_MT_vertex_group")
        layout.menu("VIEW3D_MT_hook")

        layout.separator()

        layout.operator("object.vertex_parent_set", icon = "VERTEX_PARENT")


class VIEW3D_MT_edit_mesh_vertices_legacy(Menu):
    bl_label = "Legacy"

    def draw(self, _context):
        layout = self.layout
        layout.operator_context = 'INVOKE_REGION_WIN'

        layout.operator("mesh.bevel", text="Bevel Vertices", icon = "BEVEL").affect = 'VERTICES'

        layout.separator()

        props = layout.operator("mesh.rip_move", text="Rip Vertices", icon = "RIP")
        props.MESH_OT_rip.use_fill = False
        props = layout.operator("mesh.rip_move", text="Rip Vertices and Fill", icon = "RIP_FILL")
        props.MESH_OT_rip.use_fill = True
        layout.operator("mesh.rip_edge_move", text="Rip Vertices and Extend", icon = "EXTEND_VERTICES")

        layout.separator()

        layout.operator("transform.vert_slide", text="Slide Vertices", icon = "SLIDE_VERTEX")
        layout.operator_context = 'EXEC_REGION_WIN'
        layout.operator("mesh.vertices_smooth", text="Smooth Vertices", icon = "SMOOTH_VERTEX").factor = 0.5
        layout.operator_context = 'INVOKE_REGION_WIN'


class VIEW3D_MT_edit_mesh_edges_data(Menu):
    bl_label = "Edge Data"

    def draw(self, context):
        layout = self.layout

        render = context.scene.render

        layout.operator_context = 'INVOKE_REGION_WIN'

        layout.menu ("VIEW3D_MT_edit_mesh_edges")

        layout.operator("transform.edge_crease", icon = "CREASE")
        layout.operator("transform.edge_bevelweight", icon = "BEVEL")

        layout.separator()

        layout.operator("mesh.mark_seam", icon = 'MARK_SEAM').clear = False
        layout.operator("mesh.mark_seam", text="Clear Seam", icon = 'CLEAR_SEAM').clear = True

        layout.separator()

        layout.operator("mesh.mark_sharp", icon = "MARKSHARPEDGES")
        layout.operator("mesh.mark_sharp", text="Clear Sharp", icon = "CLEARSHARPEDGES").clear = True

        layout.operator("mesh.mark_sharp", text="Mark Sharp from Vertices").use_verts = True
        props = layout.operator("mesh.mark_sharp", text="Clear Sharp from Vertices", icon = "CLEARSHARPEDGES")
        props.use_verts = True
        props.clear = True

        if render.use_freestyle:
            layout.separator()

            layout.operator("mesh.mark_freestyle_edge", icon = "MARK_FS_EDGE").clear = False
            layout.operator("mesh.mark_freestyle_edge", text="Clear Freestyle Edge", icon = "CLEAR_FS_EDGE").clear = True


class VIEW3D_MT_edit_mesh_edges(Menu):
    bl_label = "Edge"

    def draw(self, context):
        layout = self.layout

        with_freestyle = bpy.app.build_options.freestyle

        layout.operator_context = 'INVOKE_REGION_WIN'

        layout.menu ("VIEW3D_MT_edit_mesh_edges_legacy")

        layout.operator("mesh.bridge_edge_loops", icon = "BRIDGE_EDGELOOPS")
        layout.operator("mesh.screw", icon = "MOD_SCREW")

        layout.separator()

        layout.operator("mesh.subdivide", icon='SUBDIVIDE_EDGES')
        layout.operator("mesh.subdivide_edgering", icon = "SUBDIV_EDGERING")
        layout.operator("mesh.unsubdivide", icon = "UNSUBDIVIDE")

        layout.separator()

        layout.operator("mesh.edge_rotate", text="Rotate Edge CW", icon = "ROTATECW").use_ccw = False
        layout.operator("mesh.edge_rotate", text="Rotate Edge CCW", icon = "ROTATECW").use_ccw = True

        layout.separator()

        layout.operator("transform.edge_crease", icon = "CREASE")
        layout.operator("transform.edge_bevelweight", icon = "BEVEL")

        layout.separator()

        layout.operator("mesh.mark_sharp", icon = "MARKSHARPEDGES")
        layout.operator("mesh.mark_sharp", text="Clear Sharp", icon = "CLEARSHARPEDGES").clear = True

        layout.operator("mesh.mark_sharp", text="Mark Sharp from Vertices", icon = "MARKSHARPEDGES").use_verts = True
        props = layout.operator("mesh.mark_sharp", text="Clear Sharp from Vertices", icon = "CLEARSHARPEDGES")
        props.use_verts = True
        props.clear = True

        if with_freestyle:
            layout.separator()

            layout.operator("mesh.mark_freestyle_edge", icon = "MARK_FS_EDGE").clear = False
            layout.operator("mesh.mark_freestyle_edge", text="Clear Freestyle Edge", icon = "CLEAR_FS_EDGE").clear = True


class VIEW3D_MT_edit_mesh_edges_legacy(Menu):
    bl_label = "Legacy"

    def draw(self, _context):
        layout = self.layout

        layout.operator("mesh.bevel", text="Bevel Edges", icon = "BEVEL").affect = 'EDGES'

        layout.separator()

        layout.operator("transform.edge_slide", icon = "SLIDE_EDGE")
        props = layout.operator("mesh.loopcut_slide", icon = "LOOP_CUT_AND_SLIDE")
        props.TRANSFORM_OT_edge_slide.release_confirm = False
        layout.operator("mesh.offset_edge_loops_slide", icon = "OFFSET_EDGE_SLIDE")


class VIEW3D_MT_edit_mesh_faces_data(Menu):
    bl_label = "Face Data"

    def draw(self, _context):
        layout = self.layout

        with_freestyle = bpy.app.build_options.freestyle

        layout.operator_context = 'INVOKE_REGION_WIN'

        layout.operator("mesh.colors_rotate", icon = "ROTATE_COLORS")
        layout.operator("mesh.colors_reverse", icon = "REVERSE_COLORS")

        layout.separator()

        layout.operator("mesh.uvs_rotate", icon = "ROTATE_UVS")
        layout.operator("mesh.uvs_reverse", icon = "REVERSE_UVS")

        layout.separator()

        if with_freestyle:
            layout.operator("mesh.mark_freestyle_face", icon = "MARKFSFACE").clear = False
            layout.operator("mesh.mark_freestyle_face", text="Clear Freestyle Face", icon = "CLEARFSFACE").clear = True


class VIEW3D_MT_edit_mesh_faces(Menu):
    bl_label = "Face"
    bl_idname = "VIEW3D_MT_edit_mesh_faces"

    def draw(self, _context):
        layout = self.layout

        layout.operator_context = 'INVOKE_REGION_WIN'

        layout.menu ("VIEW3D_MT_edit_mesh_faces_legacy")

        layout.operator("mesh.poke", icon = "POKEFACES")

        layout.separator()

        props = layout.operator("mesh.quads_convert_to_tris", icon = "TRIANGULATE")
        props.quad_method = props.ngon_method = 'BEAUTY'
        layout.operator("mesh.tris_convert_to_quads", icon = "TRISTOQUADS")
        layout.operator("mesh.solidify", text="Solidify Faces", icon = "SOLIDIFY")
        layout.operator("mesh.wireframe", icon = "WIREFRAME")

        layout.separator()

        layout.operator("mesh.fill", icon = "FILL")
        layout.operator("mesh.fill_grid", icon = "GRIDFILL")
        layout.operator("mesh.beautify_fill", icon = "BEAUTIFY")

        layout.separator()

        layout.operator("mesh.intersect", icon = "INTERSECT")
        layout.operator("mesh.intersect_boolean", icon = "BOOLEAN_INTERSECT")

        layout.separator()

        layout.operator("mesh.face_split_by_edges", icon = "SPLITBYEDGES")

        layout.separator()

        layout.menu("VIEW3D_MT_edit_mesh_faces_data")


class VIEW3D_MT_edit_mesh_faces_legacy(Menu):
    bl_label = "Legacy"

    def draw(self, _context):
        layout = self.layout

        layout.operator("mesh.inset", icon = "INSET_FACES")


# Workaround to separate the tooltips for Recalculate Outside and Recalculate Inside
class VIEW3D_normals_make_consistent_inside(bpy.types.Operator):
    """Make selected faces and normals point inside the mesh"""      # blender will use this as a tooltip for menu items and buttons.
    bl_idname = "mesh.normals_recalculate_inside"        # unique identifier for buttons and menu items to reference.
    bl_label = "Recalculate Inside"         # display name in the interface.
    bl_options = {'REGISTER', 'UNDO'}  # enable undo for the operator.

    def execute(self, context):        # execute() is called by blender when running the operator.
        bpy.ops.mesh.normals_make_consistent(inside=True)
        return {'FINISHED'}


class VIEW3D_MT_edit_mesh_normals_select_strength(Menu):
    bl_label = "Select by Face Strength"

    def draw(self, _context):
        layout = self.layout

        op = layout.operator("mesh.mod_weighted_strength", text="Weak", icon='FACESEL')
        op.set = False
        op.face_strength = 'WEAK'

        op = layout.operator("mesh.mod_weighted_strength", text="Medium", icon='FACESEL')
        op.set = False
        op.face_strength = 'MEDIUM'

        op = layout.operator("mesh.mod_weighted_strength", text="Strong", icon='FACESEL')
        op.set = False
        op.face_strength = 'STRONG'


class VIEW3D_MT_edit_mesh_normals_set_strength(Menu):
    bl_label = "Set Face Strength"

    def draw(self, _context):
        layout = self.layout

        op = layout.operator("mesh.mod_weighted_strength", text="Weak", icon='NORMAL_SETSTRENGTH')
        op.set = True
        op.face_strength = 'WEAK'

        op = layout.operator("mesh.mod_weighted_strength", text="Medium", icon='NORMAL_SETSTRENGTH')
        op.set = True
        op.face_strength = 'MEDIUM'

        op = layout.operator("mesh.mod_weighted_strength", text="Strong", icon='NORMAL_SETSTRENGTH')
        op.set = True
        op.face_strength = 'STRONG'


class VIEW3D_MT_edit_mesh_normals_average(Menu):
    bl_label = "Average"

    def draw(self, _context):
        layout = self.layout

        layout.operator("mesh.average_normals", text="Custom Normal", icon = "NORMAL_AVERAGE").average_type = 'CUSTOM_NORMAL'
        layout.operator("mesh.average_normals", text="Face Area", icon = "NORMAL_AVERAGE").average_type = 'FACE_AREA'
        layout.operator("mesh.average_normals", text="Corner Angle", icon = "NORMAL_AVERAGE").average_type = 'CORNER_ANGLE'


class VIEW3D_MT_edit_mesh_normals(Menu):
    bl_label = "Normals"

    def draw(self, _context):
        layout = self.layout

        layout.operator("mesh.normals_make_consistent", text="Recalculate Outside", icon = 'RECALC_NORMALS').inside = False
        layout.operator("mesh.normals_recalculate_inside", text="Recalculate Inside", icon = 'RECALC_NORMALS_INSIDE') # bfa - separated tooltip
        layout.operator("mesh.flip_normals", text = "Flip", icon = 'FLIP_NORMALS')

        layout.separator()

        layout.operator("mesh.set_normals_from_faces", text="Set from Faces", icon = 'SET_FROM_FACES')

        layout.operator_context = 'INVOKE_REGION_WIN'
        layout.operator("transform.rotate_normal", text="Rotate", icon = "NORMAL_ROTATE")
        layout.operator("mesh.point_normals", text="Point normals to target", icon = "NORMAL_TARGET")

        layout.operator_context = 'EXEC_REGION_WIN'
        layout.operator("mesh.merge_normals", text="Merge", icon = "MERGE")
        layout.operator("mesh.split_normals", text="Split", icon = "SPLIT")
        layout.menu("VIEW3D_MT_edit_mesh_normals_average", text="Average")

        layout.separator()

        layout.operator("mesh.normals_tools", text="Copy Vectors", icon = "COPYDOWN").mode = 'COPY'
        layout.operator("mesh.normals_tools", text="Paste Vectors", icon = "PASTEDOWN").mode = 'PASTE'
        layout.operator("mesh.smooth_normals", text="Smooth Vectors", icon = "NORMAL_SMOOTH")
        layout.operator("mesh.normals_tools", text="Reset Vectors", icon = "RESET").mode = 'RESET'

        layout.separator()

        layout.menu("VIEW3D_MT_edit_mesh_normals_select_strength", icon="HAND")
        layout.menu("VIEW3D_MT_edit_mesh_normals_set_strength", icon="MESH_PLANE")


class VIEW3D_MT_edit_mesh_shading(Menu):
    bl_label = "Shading"

    def draw(self, _context):
        layout = self.layout

        layout.operator("mesh.faces_shade_smooth", icon = 'SHADING_SMOOTH')
        layout.operator("mesh.faces_shade_flat", icon = 'SHADING_FLAT')

        layout.separator()

        layout.operator("mesh.mark_sharp", text="Smooth Edges", icon = 'SHADING_SMOOTH').clear = True
        layout.operator("mesh.mark_sharp", text="Sharp Edges", icon = 'SHADING_FLAT')

        layout.separator()

        props = layout.operator("mesh.mark_sharp", text="Smooth Vertices", icon = 'SHADING_SMOOTH')
        props.use_verts = True
        props.clear = True

        layout.operator("mesh.mark_sharp", text="Sharp Vertices", icon = 'SHADING_FLAT').use_verts = True


class VIEW3D_MT_edit_mesh_weights(Menu):
    bl_label = "Weights"

    def draw(self, _context):
        VIEW3D_MT_paint_weight.draw_generic(self.layout, is_editmode=True)


class VIEW3D_MT_edit_mesh_clean(Menu):
    bl_label = "Clean Up"

    def draw(self, _context):
        layout = self.layout

        layout.operator("mesh.delete_loose", icon = "DELETE")

        layout.separator()

        layout.operator("mesh.decimate", icon = "DECIMATE")
        layout.operator("mesh.dissolve_degenerate", icon = "DEGENERATE_DISSOLVE")
        layout.operator("mesh.dissolve_limited", icon='DISSOLVE_LIMITED')
        layout.operator("mesh.face_make_planar", icon = "MAKE_PLANAR")

        layout.separator()

        layout.operator("mesh.vert_connect_nonplanar", icon = "SPLIT_NONPLANAR")
        layout.operator("mesh.vert_connect_concave", icon = "SPLIT_CONCAVE")
        layout.operator("mesh.fill_holes", icon = "FILL_HOLE")


class VIEW3D_MT_edit_mesh_delete(Menu):
    bl_label = "Delete"

    def draw(self, _context):
        layout = self.layout

        layout.operator_enum("mesh.delete", "type")

        layout.separator()

        layout.operator("mesh.delete_edgeloop", text="Edge Loops", icon = "DELETE")


class VIEW3D_MT_edit_mesh_dissolve(Menu):
    bl_label = "Dissolve"

    def draw(self, context):
        layout = self.layout

        layout.operator("mesh.dissolve_verts", icon='DISSOLVE_VERTS')
        layout.operator("mesh.dissolve_edges", icon='DISSOLVE_EDGES')
        layout.operator("mesh.dissolve_faces", icon='DISSOLVE_FACES')

        layout.separator()

        layout.operator("mesh.dissolve_limited", icon='DISSOLVE_LIMITED')
        layout.operator("mesh.dissolve_mode", icon='DISSOLVE_SELECTION')

        layout.separator()

        layout.operator("mesh.edge_collapse", icon='EDGE_COLLAPSE')


# Workaround to separate the tooltips for Show Hide for Mesh in Edit Mode
class VIEW3D_mesh_hide_unselected(bpy.types.Operator):
    """Hide unselected geometry in Edit Mode"""      # blender will use this as a tooltip for menu items and buttons.
    bl_idname = "mesh.hide_unselected"        # unique identifier for buttons and menu items to reference.
    bl_label = "Hide Unselected"         # display name in the interface.
    bl_options = {'REGISTER', 'UNDO'}  # enable undo for the operator.

    def execute(self, context):        # execute() is called by blender when running the operator.
        bpy.ops.mesh.hide(unselected = True)
        return {'FINISHED'}


class VIEW3D_MT_edit_mesh_merge(Menu):
    bl_label = "Merge"

    def draw(self, _context):
        layout = self.layout

        layout.operator_enum("mesh.merge", "type")

        layout.separator()

        layout.operator("mesh.remove_doubles", text="By Distance", icon = "REMOVE_DOUBLES")


class VIEW3D_MT_edit_mesh_split(Menu):
    bl_label = "Split"

    def draw(self, _context):
        layout = self.layout

        layout.operator("mesh.split", text="Selection", icon = "SPLIT")

        layout.separator()

        layout.operator_enum("mesh.edge_split", "type")


class VIEW3D_MT_edit_mesh_show_hide(Menu):
    bl_label = "Show/Hide"

    def draw(self, context):
        layout = self.layout

        layout.operator("mesh.reveal", text="Show Hidden", icon = "HIDE_OFF")
        layout.operator("mesh.hide", text="Hide Selected", icon = "HIDE_ON").unselected = False
        layout.operator("mesh.hide_unselected", text="Hide Unselected", icon = "HIDE_UNSELECTED") # bfa - separated tooltip


class VIEW3D_MT_edit_gpencil_delete(Menu):
    bl_label = "Delete"

    def draw(self, _context):
        layout = self.layout

        layout.operator_enum("gpencil.delete", "type")

        layout.separator()

        layout.operator("gpencil.delete", text="Delete Active Keyframe (Active Layer)", icon = 'DELETE').type = 'FRAME'
        layout.operator("gpencil.active_frames_delete_all", text="Delete Active Keyframes (All Layers)", icon = 'DELETE')


class VIEW3D_MT_sculpt_gpencil_copy(Menu):
    bl_label = "Copy"

    def draw(self, _context):
        layout = self.layout

        layout.operator("gpencil.copy", text="Copy", icon='COPYDOWN')


# Edit Curve
# draw_curve is used by VIEW3D_MT_edit_curve and VIEW3D_MT_edit_surface


def draw_curve(self, _context):
    layout = self.layout

    edit_object = _context.edit_object

    layout.menu("VIEW3D_MT_transform")
    layout.menu("VIEW3D_MT_mirror")
    layout.menu("VIEW3D_MT_snap")

    layout.separator()

    if edit_object.type == 'SURFACE':
        layout.operator("curve.spin", icon = 'SPIN')
    layout.operator("curve.duplicate_move", text = "Duplicate", icon = "DUPLICATE")

    layout.separator()

    layout.operator("curve.split", icon = "SPLIT")
    layout.operator("curve.separate", icon = "SEPARATE")

    layout.separator()

    layout.operator("curve.cyclic_toggle", icon = 'TOGGLE_CYCLIC')
    if edit_object.type == 'CURVE':
        layout.operator("curve.decimate", icon = "DECIMATE")
        layout.operator_menu_enum("curve.spline_type_set", "type")

    layout.separator()

    if edit_object.type == 'CURVE':
        layout.operator("transform.tilt", icon = "TILT")
        layout.operator("curve.tilt_clear", icon = "CLEAR_TILT")

    layout.separator()

    if edit_object.type == 'CURVE':
        layout.menu("VIEW3D_MT_edit_curve_handle_type_set")
        layout.operator("curve.normals_make_consistent", icon = 'RECALC_NORMALS')

    layout.separator()

    layout.menu("VIEW3D_MT_edit_curve_show_hide")

    layout.separator()

    layout.menu("VIEW3D_MT_edit_curve_delete")
    if edit_object.type == 'CURVE':
        layout.operator("curve.dissolve_verts", icon='DISSOLVE_VERTS')


class VIEW3D_MT_edit_curve(Menu):
    bl_label = "Curve"

    draw = draw_curve


class VIEW3D_MT_edit_curve_ctrlpoints(Menu):
    bl_label = "Control Points"

    def draw(self, context):
        layout = self.layout

        edit_object = context.edit_object

        if edit_object.type in {'CURVE', 'SURFACE'}:
            layout.operator("curve.extrude_move", text = "Extrude Curve", icon = 'EXTRUDE_REGION')

            layout.separator()

            layout.operator("curve.make_segment", icon = "MAKE_CURVESEGMENT")

            layout.separator()

            if edit_object.type == 'CURVE':
                layout.operator("transform.tilt", icon = 'TILT')
                layout.operator("curve.tilt_clear",icon = "CLEAR_TILT")

                layout.separator()

                layout.menu("VIEW3D_MT_edit_curve_handle_type_set")
                layout.operator("curve.normals_make_consistent", icon = 'RECALC_NORMALS')

                layout.separator()

            layout.operator("curve.smooth", icon = 'SHADING_SMOOTH')
            if edit_object.type == 'CURVE':
                layout.operator("curve.smooth_weight", icon = "SMOOTH_WEIGHT")
                layout.operator("curve.smooth_radius", icon = "SMOOTH_RADIUS")
                layout.operator("curve.smooth_tilt", icon = "SMOOTH_TILT")

            layout.separator()

        layout.menu("VIEW3D_MT_hook")

        layout.separator()

        layout.operator("object.vertex_parent_set", icon = "VERTEX_PARENT")


class VIEW3D_MT_edit_curve_handle_type_set(Menu):
    bl_label = "Set Handle Type"

    def draw(self, context):
        layout = self.layout

        layout.operator("curve.handle_type_set", icon = 'HANDLE_AUTO', text="Automatic").type = 'AUTOMATIC'
        layout.operator("curve.handle_type_set", icon = 'HANDLE_VECTOR', text="Vector").type = 'VECTOR'
        layout.operator("curve.handle_type_set", icon = 'HANDLE_ALIGNED',text="Aligned").type = 'ALIGNED'
        layout.operator("curve.handle_type_set", icon = 'HANDLE_FREE', text="Free").type = 'FREE_ALIGN'

        layout.separator()

        layout.operator("curve.handle_type_set", icon = 'HANDLE_FREE', text="Toggle Free / Aligned").type = 'TOGGLE_FREE_ALIGN'


class VIEW3D_MT_edit_curve_segments(Menu):
    bl_label = "Segments"

    def draw(self, _context):
        layout = self.layout

        layout.operator("curve.subdivide", icon = 'SUBDIVIDE_EDGES')
        layout.operator("curve.switch_direction", icon = 'SWITCH_DIRECTION')


class VIEW3D_MT_edit_curve_context_menu(Menu):
    bl_label = "Curve Context Menu"

    def draw(self, _context):
        # TODO(campbell): match mesh vertex menu.

        layout = self.layout

        layout.operator_context = 'INVOKE_DEFAULT'

        # Add
        layout.operator("curve.subdivide", icon = 'SUBDIVIDE_EDGES')
        layout.operator("curve.extrude_move", text = "Extrude Curve", icon = 'EXTRUDE_REGION')
        layout.operator("curve.make_segment", icon = "MAKE_CURVESEGMENT")
        layout.operator("curve.duplicate_move", text = "Duplicate", icon = "DUPLICATE")

        layout.separator()

        # Transform
        layout.operator("transform.transform", text = "Radius", icon = 'SHRINK_FATTEN').mode = 'CURVE_SHRINKFATTEN'
        layout.operator("transform.tilt", icon = 'TILT')
        layout.operator("curve.tilt_clear", icon = "CLEAR_TILT")
        layout.operator("curve.smooth", icon = 'SHADING_SMOOTH')
        layout.operator("curve.smooth_tilt", icon = "SMOOTH_TILT")
        layout.operator("curve.smooth_radius", icon = "SMOOTH_RADIUS")

        layout.separator()

        layout.menu("VIEW3D_MT_mirror")
        layout.menu("VIEW3D_MT_snap")

        layout.separator()

        # Modify
        layout.operator_menu_enum("curve.spline_type_set", "type")
        layout.operator_menu_enum("curve.handle_type_set", "type")
        layout.operator("curve.cyclic_toggle", icon = 'TOGGLE_CYCLIC')
        layout.operator("curve.switch_direction", icon = 'SWITCH_DIRECTION')

        layout.separator()

        layout.operator("curve.normals_make_consistent", icon = 'RECALC_NORMALS')
        layout.operator("curve.spline_weight_set", icon = "MOD_VERTEX_WEIGHT")
        layout.operator("curve.radius_set", icon = "RADIUS")

        layout.separator()

        # Remove
        layout.operator("curve.split", icon = "SPLIT")
        layout.operator("curve.decimate", icon = "DECIMATE")
        layout.operator("curve.separate", icon = "SEPARATE")
        layout.operator("curve.dissolve_verts", icon='DISSOLVE_VERTS')
        layout.operator("curve.delete", text="Delete Segment", icon = "DELETE").type = 'SEGMENT'
        layout.operator("curve.delete", text="Delete Point", icon = "DELETE").type = 'VERT'



class VIEW3D_MT_edit_curve_delete(Menu):
    bl_label = "Delete"

    def draw(self, _context):
        layout = self.layout

        layout.operator("curve.delete", text="Vertices", icon = "DELETE").type = 'VERT'
        layout.operator("curve.delete", text="Segment", icon = "DELETE").type = 'SEGMENT'


# Workaround to separate the tooltips for Show Hide for Curve in Edit Mode
class VIEW3D_curve_hide_unselected(bpy.types.Operator):
    """Hide unselected Control Points"""      # blender will use this as a tooltip for menu items and buttons.
    bl_idname = "curve.hide_unselected"        # unique identifier for buttons and menu items to reference.
    bl_label = "Hide Unselected"         # display name in the interface.
    bl_options = {'REGISTER', 'UNDO'}  # enable undo for the operator.

    def execute(self, context):        # execute() is called by blender when running the operator.
        bpy.ops.curve.hide(unselected = True)
        return {'FINISHED'}


class VIEW3D_MT_edit_curve_show_hide(Menu):
    bl_label = "Show/Hide"

    def draw(self, context):
        layout = self.layout

        layout.operator("curve.reveal", text="Show Hidden", icon = "HIDE_OFF")
        layout.operator("curve.hide", text="Hide Selected", icon = "HIDE_ON").unselected = False
        layout.operator("curve.hide_unselected", text="Hide Unselected", icon = "HIDE_UNSELECTED") # bfa - separated tooltip


class VIEW3D_MT_edit_surface(Menu):
    bl_label = "Surface"

    draw = draw_curve


class VIEW3D_MT_edit_font_chars(Menu):
    bl_label = "Special Characters"

    def draw(self, _context):
        layout = self.layout

        layout.operator("font.text_insert", text="Copyright", icon = "COPYRIGHT").text = "\u00A9"
        layout.operator("font.text_insert", text="Registered Trademark", icon = "TRADEMARK").text = "\u00AE"

        layout.separator()

        layout.operator("font.text_insert", text="Degree Sign", icon = "DEGREE").text = "\u00B0"
        layout.operator("font.text_insert", text="Multiplication Sign", icon = "MULTIPLICATION").text = "\u00D7"
        layout.operator("font.text_insert", text="Circle", icon = "CIRCLE").text = "\u008A"

        layout.separator()

        layout.operator("font.text_insert", text="Superscript 1", icon = "SUPER_ONE").text = "\u00B9"
        layout.operator("font.text_insert", text="Superscript 2", icon = "SUPER_TWO").text = "\u00B2"
        layout.operator("font.text_insert", text="Superscript 3", icon = "SUPER_THREE").text = "\u00B3"

        layout.separator()

        layout.operator("font.text_insert", text="Double >>", icon = "DOUBLE_RIGHT").text = "\u00BB"
        layout.operator("font.text_insert", text="Double <<", icon = "DOUBLE_LEFT").text = "\u00AB"
        layout.operator("font.text_insert", text="Promillage", icon = "PROMILLE").text = "\u2030"

        layout.separator()

        layout.operator("font.text_insert", text="Dutch Florin", icon = "DUTCH_FLORIN").text = "\u00A4"
        layout.operator("font.text_insert", text="British Pound", icon = "POUND").text = "\u00A3"
        layout.operator("font.text_insert", text="Japanese Yen", icon = "YEN").text = "\u00A5"

        layout.separator()

        layout.operator("font.text_insert", text="German S", icon = "GERMAN_S").text = "\u00DF"
        layout.operator("font.text_insert", text="Spanish Question Mark", icon = "SPANISH_QUESTION").text = "\u00BF"
        layout.operator("font.text_insert", text="Spanish Exclamation Mark", icon = "SPANISH_EXCLAMATION").text = "\u00A1"


class VIEW3D_MT_edit_font_kerning(Menu):
    bl_label = "Kerning"

    def draw(self, context):
        layout = self.layout

        ob = context.active_object
        text = ob.data
        kerning = text.edit_format.kerning

        layout.operator("font.change_spacing", text="Decrease Kerning", icon = "DECREASE_KERNING").delta = -1
        layout.operator("font.change_spacing", text="Increase Kerning", icon = "INCREASE_KERNING").delta = 1
        layout.operator("font.change_spacing", text="Reset Kerning", icon = "RESET").delta = -kerning


class VIEW3D_MT_edit_font_move(Menu):
    bl_label = "Move Cursor"

    def draw(self, _context):
        layout = self.layout

        layout.operator_enum("font.move", "type")


class VIEW3D_MT_edit_font_delete(Menu):
    bl_label = "Delete"

    def draw(self, _context):
        layout = self.layout

        layout.operator("font.delete", text="Previous Character", icon = "DELETE").type = 'PREVIOUS_CHARACTER'
        layout.operator("font.delete", text="Next Character", icon = "DELETE").type = 'NEXT_CHARACTER'
        layout.operator("font.delete", text="Previous Word", icon = "DELETE").type = 'PREVIOUS_WORD'
        layout.operator("font.delete", text="Next Word", icon = "DELETE").type = 'NEXT_WORD'


class VIEW3D_MT_edit_font(Menu):
    bl_label = "Text"

    def draw(self, _context):
        layout = self.layout

        layout.operator("font.text_cut", text="Cut", icon = "CUT")
        layout.operator("font.text_copy", text="Copy", icon='COPYDOWN')
        layout.operator("font.text_paste", text="Paste", icon='PASTEDOWN')

        layout.separator()

        layout.operator("font.text_paste_from_file", icon='PASTEDOWN')

        layout.separator()

        layout.operator("font.case_set", text="To Uppercase", icon = "SET_UPPERCASE").case = 'UPPER'
        layout.operator("font.case_set", text="To Lowercase", icon = "SET_LOWERCASE").case = 'LOWER'

        layout.separator()

        layout.menu("VIEW3D_MT_edit_font_chars")
        layout.menu("VIEW3D_MT_edit_font_move")

        layout.separator()

        layout.operator("font.style_toggle", text="Toggle Bold", icon='BOLD').style = 'BOLD'
        layout.operator("font.style_toggle", text="Toggle Italic", icon='ITALIC').style = 'ITALIC'
        layout.operator("font.style_toggle", text="Toggle Underline", icon='UNDERLINE').style = 'UNDERLINE'
        layout.operator("font.style_toggle", text="Toggle Small Caps", icon='SMALL_CAPS').style = 'SMALL_CAPS'

        layout.menu("VIEW3D_MT_edit_font_kerning")

        layout.separator()

        layout.menu("VIEW3D_MT_edit_font_delete")


class VIEW3D_MT_edit_font_context_menu(Menu):
    bl_label = "Text Context Menu"

    def draw(self, _context):
        layout = self.layout

        layout.operator_context = 'INVOKE_DEFAULT'

        layout.operator("font.text_cut", text="Cut", icon = "CUT")
        layout.operator("font.text_copy", text="Copy", icon='COPYDOWN')
        layout.operator("font.text_paste", text="Paste", icon='PASTEDOWN')

        layout.separator()

        layout.operator("font.select_all", icon = "SELECT_ALL")

        layout.separator()

        layout.menu("VIEW3D_MT_edit_font")


class VIEW3D_MT_edit_meta(Menu):
    bl_label = "Metaball"

    def draw(self, _context):
        layout = self.layout

        layout.menu("VIEW3D_MT_transform")
        layout.menu("VIEW3D_MT_mirror")
        layout.menu("VIEW3D_MT_snap")

        layout.separator()

        layout.operator("mball.duplicate_metaelems", text = "Duplicate", icon = "DUPLICATE")

        layout.separator()

        layout.menu("VIEW3D_MT_edit_meta_showhide")

        layout.operator_context = 'EXEC_REGION_WIN'
        layout.operator("mball.delete_metaelems", text="Delete", icon = "DELETE")


# Workaround to separate the tooltips for Show Hide for Curve in Edit Mode
class VIEW3D_MT_edit_meta_showhide_unselected(bpy.types.Operator):
    """Hide unselected metaelement(s)"""      # blender will use this as a tooltip for menu items and buttons.
    bl_idname = "mball.hide_metaelems_unselected"        # unique identifier for buttons and menu items to reference.
    bl_label = "Hide Unselected"         # display name in the interface.
    bl_options = {'REGISTER', 'UNDO'}  # enable undo for the operator.

    def execute(self, context):        # execute() is called by blender when running the operator.
        bpy.ops.mball.hide_metaelems(unselected = True)
        return {'FINISHED'}


class VIEW3D_MT_edit_meta_showhide(Menu):
    bl_label = "Show/Hide"

    def draw(self, _context):
        layout = self.layout

        layout.operator("mball.reveal_metaelems", text="Show Hidden", icon = "HIDE_OFF")
        layout.operator("mball.hide_metaelems", text="Hide Selected", icon = "HIDE_ON").unselected = False
        layout.operator("mball.hide_metaelems_unselected", text="Hide Unselected", icon = "HIDE_UNSELECTED")


class VIEW3D_MT_edit_lattice(Menu):
    bl_label = "Lattice"

    def draw(self, _context):
        layout = self.layout

        layout.menu("VIEW3D_MT_transform")
        layout.menu("VIEW3D_MT_mirror")
        layout.menu("VIEW3D_MT_snap")
        layout.menu("VIEW3D_MT_edit_lattice_flip")

        layout.separator()

        layout.operator("lattice.make_regular", icon = 'MAKE_REGULAR')

        layout.menu("VIEW3D_MT_hook")

        layout.separator()

        layout.operator("object.vertex_parent_set", icon = "VERTEX_PARENT")

class VIEW3D_MT_edit_lattice_flip(Menu):
    bl_label = "Flip"

    def draw(self, context):
        layout = self.layout

        layout.operator("lattice.flip", text = " U (X) axis", icon = "FLIP_X").axis = 'U'
        layout.operator("lattice.flip", text = " V (Y) axis", icon = "FLIP_Y").axis = 'V'
        layout.operator("lattice.flip", text = " W (Z) axis", icon = "FLIP_Z").axis = 'W'


class VIEW3D_MT_edit_armature(Menu):
    bl_label = "Armature"

    def draw(self, context):
        layout = self.layout

        edit_object = context.edit_object
        arm = edit_object.data

        layout.menu("VIEW3D_MT_transform_armature")
        layout.menu("VIEW3D_MT_mirror")
        layout.menu("VIEW3D_MT_snap")

        layout.separator()

        layout.menu("VIEW3D_MT_edit_armature_roll")

        layout.operator("transform.transform", text="Set Bone Roll", icon = "SET_ROLL").mode = 'BONE_ROLL'
        layout.operator("armature.roll_clear", text="Clear Bone Roll", icon = "CLEAR_ROLL")

        layout.separator()

        layout.operator("armature.extrude_move", icon = 'EXTRUDE_REGION')

        if arm.use_mirror_x:
            layout.operator("armature.extrude_forked", icon = "EXTRUDE_REGION")

        layout.operator("armature.duplicate_move", icon = "DUPLICATE")
        layout.operator("armature.fill", icon = "FILLBETWEEN")

        layout.separator()

        layout.operator("armature.split", icon = "SPLIT")
        layout.operator("armature.separate", icon = "SEPARATE")
        layout.operator("armature.symmetrize", icon = "SYMMETRIZE")

        layout.separator()

        layout.operator("armature.subdivide", text="Subdivide", icon = 'SUBDIVIDE_EDGES')
        layout.operator("armature.switch_direction", text="Switch Direction", icon = "SWITCH_DIRECTION")

        layout.separator()

        layout.menu("VIEW3D_MT_edit_armature_names")

        layout.separator()

        layout.operator_context = 'INVOKE_REGION_WIN'
        layout.operator("armature.armature_layers", icon = "LAYER")
        layout.operator("armature.bone_layers", icon = "LAYER")

        layout.separator()

        layout.operator_context = 'EXEC_REGION_WIN'
        layout.operator("armature.parent_set", text="Make Parent", icon='PARENT_SET')
        layout.operator("armature.parent_clear", text="Clear Parent", icon='PARENT_CLEAR')

        layout.separator()

        layout.menu("VIEW3D_MT_bone_options_toggle", text="Bone Settings")
        layout.menu("VIEW3D_MT_armature_show_hide") # bfa - the new show hide menu with split tooltip

        layout.separator()

        layout.operator("armature.delete", icon = "DELETE")
        layout.operator("armature.dissolve", icon = "DELETE")


# Workaround to separate the tooltips for Show Hide for Armature in Edit Mode
class VIEW3D_armature_hide_unselected(bpy.types.Operator):
    """Hide unselected Bones in Edit Mode"""      # blender will use this as a tooltip for menu items and buttons.
    bl_idname = "armature.hide_unselected"        # unique identifier for buttons and menu items to reference.
    bl_label = "Hide Unselected"         # display name in the interface.
    bl_options = {'REGISTER', 'UNDO'}  # enable undo for the operator.

    def execute(self, context):        # execute() is called by blender when running the operator.
        bpy.ops.armature.hide(unselected = True)
        return {'FINISHED'}


class VIEW3D_MT_armature_show_hide(Menu):
    bl_label = "Show/Hide"

    def draw(self, context):
        layout = self.layout

        layout.operator("armature.reveal", text="Show Hidden", icon = "HIDE_OFF")
        layout.operator("armature.hide", text="Hide Selected", icon = "HIDE_ON").unselected = False
        layout.operator("armature.hide_unselected", text="Hide Unselected", icon = "HIDE_UNSELECTED")


class VIEW3D_MT_armature_context_menu(Menu):
    bl_label = "Armature Context Menu"

    def draw(self, context):
        layout = self.layout

        edit_object = context.edit_object
        arm = edit_object.data

        layout.operator_context = 'INVOKE_REGION_WIN'

        # Add
        layout.operator("armature.subdivide", text="Subdivide", icon = "SUBDIVIDE_EDGES")
        layout.operator("armature.duplicate_move", text="Duplicate", icon = "DUPLICATE")
        layout.operator("armature.extrude_move", icon='EXTRUDE_REGION')
        if arm.use_mirror_x:
            layout.operator("armature.extrude_forked", icon='EXTRUDE_REGION')

        layout.separator()

        layout.operator("armature.fill", icon = "FILLBETWEEN")

        layout.separator()

        # Modify
        layout.menu("VIEW3D_MT_mirror")
        layout.menu("VIEW3D_MT_snap")
        layout.operator("armature.switch_direction", text="Switch Direction", icon = "SWITCH_DIRECTION")
        layout.operator("armature.symmetrize", icon = "SYMMETRIZE")
        layout.menu("VIEW3D_MT_edit_armature_names")

        layout.separator()

        layout.operator("armature.parent_set", text="Make Parent", icon='PARENT_SET')
        layout.operator("armature.parent_clear", text="Clear Parent", icon='PARENT_CLEAR')

        layout.separator()

        # Remove
        layout.operator("armature.split", icon = "SPLIT")
        layout.operator("armature.separate", icon = "SEPARATE")
        layout.operator("armature.dissolve", icon = "DELETE")
        layout.operator("armature.delete", icon = "DELETE")


class VIEW3D_MT_edit_armature_names(Menu):
    bl_label = "Names"

    def draw(self, _context):
        layout = self.layout

        layout.operator_context = 'EXEC_REGION_WIN'
        layout.operator("armature.autoside_names", text="Auto-Name Left/Right", icon = "STRING").type = 'XAXIS'
        layout.operator("armature.autoside_names", text="Auto-Name Front/Back", icon = "STRING").type = 'YAXIS'
        layout.operator("armature.autoside_names", text="Auto-Name Top/Bottom", icon = "STRING").type = 'ZAXIS'
        layout.operator("armature.flip_names", text="Flip Names", icon = "FLIP")


class VIEW3D_MT_edit_armature_roll(Menu):
    bl_label = "Recalculate Bone Roll"
    def draw(self, _context):
        layout = self.layout

        layout.label(text="- Positive: -")
        layout.operator("armature.calculate_roll", text= "Local + X Tangent", icon = "ROLL_X_TANG_POS").type = 'POS_X'
        layout.operator("armature.calculate_roll", text= "Local + Z Tangent", icon = "ROLL_Z_TANG_POS").type = 'POS_Z'
        layout.operator("armature.calculate_roll", text= "Global + X Axis", icon = "ROLL_X_POS").type = 'GLOBAL_POS_X'
        layout.operator("armature.calculate_roll", text= "Global + Y Axis", icon = "ROLL_Y_POS").type = 'GLOBAL_POS_Y'
        layout.operator("armature.calculate_roll", text= "Global + Z Axis", icon = "ROLL_Z_POS").type = 'GLOBAL_POS_Z'
        layout.label(text="- Negative: -")
        layout.operator("armature.calculate_roll", text= "Local - X Tangent", icon = "ROLL_X_TANG_NEG").type = 'NEG_X'
        layout.operator("armature.calculate_roll", text= "Local - Z Tangent", icon = "ROLL_Z_TANG_NEG").type = 'NEG_Z'
        layout.operator("armature.calculate_roll", text= "Global - X Axis", icon = "ROLL_X_NEG").type = 'GLOBAL_NEG_X'
        layout.operator("armature.calculate_roll", text= "Global - Y Axis", icon = "ROLL_Y_NEG").type = 'GLOBAL_NEG_Y'
        layout.operator("armature.calculate_roll", text= "Global - Z Axis", icon = "ROLL_Z_NEG").type = 'GLOBAL_NEG_Z'
        layout.label(text="- Other: -")
        layout.operator("armature.calculate_roll", text= "Active Bone", icon = "BONE_DATA").type = 'ACTIVE'
        layout.operator("armature.calculate_roll", text= "View Axis", icon = "MANIPUL").type = 'VIEW'
        layout.operator("armature.calculate_roll", text= "Cursor", icon = "CURSOR").type = 'CURSOR'

# bfa - not functional in the BFA keymap. But menu class remains for the Blender keymap. DO NOT DELETE!
class VIEW3D_MT_edit_armature_delete(Menu):
    bl_label = "Delete"

    def draw(self, _context):
        layout = self.layout
        layout.operator_context = 'EXEC_AREA'

        layout.operator("armature.delete", text="Bones", icon = "DELETE")

        layout.separator()

        layout.operator("armature.dissolve", text="Dissolve Bones", icon = "DELETE")


# ********** Grease Pencil menus **********
class VIEW3D_MT_gpencil_autoweights(Menu):
    bl_label = "Generate Weights"

    def draw(self, _context):
        layout = self.layout
        layout.operator("gpencil.generate_weights", text="With Empty Groups", icon = "PARTICLEBRUSH_WEIGHT").mode = 'NAME'
        layout.operator("gpencil.generate_weights", text="With Automatic Weights", icon = "PARTICLEBRUSH_WEIGHT").mode = 'AUTO'


class VIEW3D_MT_gpencil_simplify(Menu):
    bl_label = "Simplify"

    def draw(self, _context):
        layout = self.layout
        layout.operator("gpencil.stroke_simplify_fixed", text="Fixed", icon = "MOD_SIMPLIFY")
        layout.operator("gpencil.stroke_simplify", text="Adaptative", icon = "MOD_SIMPLIFY")
        layout.operator("gpencil.stroke_sample", text="Sample", icon = "MOD_SIMPLIFY")


class VIEW3D_MT_draw_gpencil(Menu):
    bl_label = "Draw"

    def draw(self, _context):

        layout = self.layout

        layout.menu("GPENCIL_MT_layer_active", text="Active Layer")

        layout.separator()

        layout.operator("gpencil.interpolate", text="Interpolate", icon = "INTERPOLATE")
        layout.operator("gpencil.interpolate_sequence", text="Sequence", icon = "SEQUENCE")

        layout.separator()

        layout.menu("VIEW3D_MT_gpencil_animation")

        layout.separator()

        layout.menu("VIEW3D_MT_edit_gpencil_showhide")
        layout.menu("GPENCIL_MT_cleanup")

        layout.separator()

        #radial control button brush size
        myvar = layout.operator("wm.radial_control", text = "Brush Radius", icon = "BRUSHSIZE")
        myvar.data_path_primary = 'tool_settings.gpencil_paint.brush.size'

        #radial control button brush strength
        myvar = layout.operator("wm.radial_control", text = "Brush Strength", icon = "BRUSHSTRENGTH")
        myvar.data_path_primary = 'tool_settings.gpencil_paint.brush.gpencil_settings.pen_strength'

        #radial control button brush strength
        myvar = layout.operator("wm.radial_control", text = "Eraser Radius (Old Toolsystem)", icon = "BRUSHSIZE")
        myvar.data_path_primary = 'preferences.edit.grease_pencil_eraser_radius'


class VIEW3D_MT_edit_gpencil_showhide(Menu):
    bl_label = "Show/Hide"

    def draw(self, _context):
        layout = self.layout

        layout.operator("gpencil.reveal", text="Show All Layers", icon = "HIDE_OFF")

        layout.separator()

        layout.operator("gpencil.hide", text="Hide Active Layer", icon = "HIDE_ON").unselected = False
        layout.operator("gpencil.hide", text="Hide Inactive Layers", icon = "HIDE_UNSELECTED").unselected = True


class VIEW3D_MT_assign_material(Menu):
    bl_label = "Assign Material"

    def draw(self, context):
        layout = self.layout
        ob = context.active_object
        mat_active = ob.active_material

        for slot in ob.material_slots:
            mat = slot.material
            if mat:
                layout.operator("gpencil.stroke_change_color", text=mat.name,
                                icon='LAYER_ACTIVE' if mat == mat_active else 'BLANK1').material = mat.name


class VIEW3D_MT_gpencil_copy_layer(Menu):
    bl_label = "Copy Layer to Object"

    def draw(self, context):
        layout = self.layout
        view_layer = context.view_layer
        obact = context.active_object
        gpl = context.active_gpencil_layer

        done = False
        if gpl is not None:
            for ob in view_layer.objects:
                if ob.type == 'GPENCIL' and ob != obact:
                    layout.operator("gpencil.layer_duplicate_object", text=ob.name, icon = "DUPLICATE").object = ob.name
                    done = True

            if done is False:
                layout.label(text="No destination object", icon='ERROR')
        else:
            layout.label(text="No layer to copy", icon='ERROR')


class VIEW3D_MT_edit_gpencil(Menu):
    bl_label = "Grease Pencil"

    def draw(self, _context):
        layout = self.layout

        layout.menu("VIEW3D_MT_edit_gpencil_transform")
        layout.menu("VIEW3D_MT_mirror")
        layout.menu("GPENCIL_MT_snap")

        layout.separator()

        layout.menu("GPENCIL_MT_layer_active", text="Active Layer")

        layout.separator()

        layout.menu("VIEW3D_MT_gpencil_animation")

        layout.separator()

        layout.operator("gpencil.duplicate_move", text="Duplicate", icon = "DUPLICATE")
        layout.operator("gpencil.frame_duplicate", text="Duplicate Active Frame", icon = "DUPLICATE")
        layout.operator("gpencil.frame_duplicate", text="Duplicate Active Frame All Layers", icon = "DUPLICATE").mode = 'ALL'

        layout.separator()

        layout.operator("gpencil.stroke_split", text="Split", icon = "SPLIT")

        layout.separator()

        layout.operator("gpencil.copy", text="Copy", icon='COPYDOWN')
        layout.operator("gpencil.paste", text="Paste", icon='PASTEDOWN').type = 'ACTIVE'
        layout.operator("gpencil.paste", text="Paste by Layer", icon='PASTEDOWN').type = 'LAYER'

        layout.separator()

        layout.menu("VIEW3D_MT_edit_gpencil_delete")
        layout.operator_menu_enum("gpencil.dissolve", "type")

        layout.separator()

        layout.menu("GPENCIL_MT_cleanup")
        layout.menu("VIEW3D_MT_edit_gpencil_hide", text = "Show/Hide")

        layout.separator()

        layout.operator_menu_enum("gpencil.stroke_separate", "mode")


class VIEW3D_MT_edit_gpencil_hide(Menu):
    bl_label = "Hide"

    def draw(self, context):
        layout = self.layout

        layout.operator("gpencil.reveal", text="Show Hidden Layer", icon = "HIDE_OFF")
        layout.operator("gpencil.hide", text="Hide selected Layer", icon = "HIDE_ON").unselected = False
        layout.operator("gpencil.hide", text="Hide unselected Layer", icon = "HIDE_UNSELECTED").unselected = True

        layout.separator()

        layout.operator("gpencil.selection_opacity_toggle", text="Toggle Opacity", icon = "HIDE_OFF")


class VIEW3D_MT_edit_gpencil_arrange_strokes(Menu):
    bl_label = "Arrange Strokes"

    def draw(self, context):
        layout = self.layout

        layout.operator("gpencil.stroke_arrange", text="Bring Forward", icon='MOVE_UP').direction = 'UP'
        layout.operator("gpencil.stroke_arrange", text="Send Backward", icon='MOVE_DOWN').direction = 'DOWN'
        layout.operator("gpencil.stroke_arrange", text="Bring to Front", icon='MOVE_TO_TOP').direction = 'TOP'
        layout.operator("gpencil.stroke_arrange", text="Send to Back", icon='MOVE_TO_BOTTOM').direction = 'BOTTOM'


class VIEW3D_MT_edit_gpencil_stroke(Menu):
    bl_label = "Stroke"

    def draw(self, context):
        layout = self.layout
        settings = context.tool_settings.gpencil_sculpt

        layout.operator("gpencil.stroke_subdivide", text="Subdivide", icon = "SUBDIVIDE_EDGES").only_selected = False
        layout.menu("VIEW3D_MT_gpencil_simplify")
        layout.operator("gpencil.stroke_trim", text="Trim", icon = "CUT")

        layout.separator()

        layout.operator("gpencil.stroke_join", text="Join", icon = "JOIN").type = 'JOIN'
        layout.operator("gpencil.stroke_join", text="Join and Copy", icon = "JOIN").type = 'JOINCOPY'

        layout.separator()

        layout.menu("GPENCIL_MT_move_to_layer")
        layout.menu("VIEW3D_MT_assign_material")
        layout.operator("gpencil.set_active_material", text="Set as Active Material", icon = "MATERIAL")
        layout.menu("VIEW3D_MT_edit_gpencil_arrange_strokes")

        layout.separator()

        # Convert
        op = layout.operator("gpencil.stroke_cyclical_set", text="Close", icon = 'TOGGLE_CYCLIC')
        op.type = 'CLOSE'
        op.geometry = True
        layout.operator("gpencil.stroke_cyclical_set", text="Toggle Cyclic", icon = 'TOGGLE_CYCLIC').type = 'TOGGLE'
        layout.operator_menu_enum("gpencil.stroke_caps_set", text="Toggle Caps", property="type")
        layout.operator("gpencil.stroke_flip", text="Switch Direction", icon = "FLIP")

        layout.separator()

        layout.operator_menu_enum("gpencil.reproject", property="type", text="Reproject Strokes")

        layout.separator()
        layout.operator("gpencil.reset_transform_fill", text="Reset Fill Transform", icon = "RESET")


class VIEW3D_MT_edit_gpencil_point(Menu):
    bl_label = "Point"

    def draw(self, _context):
        layout = self.layout

        layout.operator("gpencil.extrude_move", text="Extrude Points", icon = "EXTRUDE_REGION")

        layout.separator()

        layout.operator("gpencil.stroke_smooth", text="Smooth Points", icon = "PARTICLEBRUSH_SMOOTH").only_selected = True

        layout.separator()

        layout.operator("gpencil.stroke_merge", text="Merge Points", icon = "MERGE")

        # TODO: add new RIP operator

        layout.separator()

        layout.menu("VIEW3D_MT_gpencil_vertex_group")


class VIEW3D_MT_weight_gpencil(Menu):
    bl_label = "Weights"

    def draw(self, context):
        layout = self.layout

        #layout.operator_context = 'INVOKE_REGION_WIN'

        layout.operator("gpencil.vertex_group_normalize_all", text="Normalize All", icon = "WEIGHT_NORMALIZE_ALL")
        layout.operator("gpencil.vertex_group_normalize", text="Normalize", icon = "WEIGHT_NORMALIZE")

        layout.separator()

        layout.operator("gpencil.vertex_group_invert", text="Invert", icon='WEIGHT_INVERT')
        layout.operator("gpencil.vertex_group_smooth", text="Smooth", icon='WEIGHT_SMOOTH')

        layout.menu("VIEW3D_MT_gpencil_autoweights")

        if context.mode == 'WEIGHT_GPENCIL':

            #radial control button brush size
            myvar = layout.operator("wm.radial_control", text = "Brush Radius", icon = "BRUSHSIZE")
            myvar.data_path_primary = 'tool_settings.gpencil_sculpt.brush.size'

            #radial control button brush strength
            myvar = layout.operator("wm.radial_control", text = "Brush Strength", icon = "BRUSHSTRENGTH")
            myvar.data_path_primary = 'tool_settings.gpencil_sculpt.brush.strength'


class VIEW3D_MT_gpencil_animation(Menu):
    bl_label = "Animation"

    @classmethod
    def poll(cls, context):
        ob = context.active_object
        return ob and ob.type == 'GPENCIL' and ob.mode != 'OBJECT'

    def draw(self, _context):
        layout = self.layout

        layout.operator("gpencil.blank_frame_add", text="Insert Blank Keyframe (Active Layer)", icon = "ADD")
        layout.operator("gpencil.blank_frame_add", text="Insert Blank Keyframe (All Layers)", icon = "ADD").all_layers = True

        layout.separator()

        layout.operator("gpencil.frame_duplicate", text="Duplicate Active Keyframe (Active Layer)", icon = "DUPLICATE")
        layout.operator("gpencil.frame_duplicate", text="Duplicate Active Keyframe (All Layers)", icon = "DUPLICATE").mode = 'ALL'

        layout.separator()

        layout.operator("gpencil.delete", text="Delete Active Keyframe (Active Layer)", icon = "DELETE").type = 'FRAME'
        layout.operator("gpencil.active_frames_delete_all", text="Delete Active Keyframes (All Layers)", icon = "DELETE")


class VIEW3D_MT_edit_gpencil_transform(Menu):
    bl_label = "Transform"

    def draw(self, _context):
        layout = self.layout

        layout.operator("transform.bend", text="Bend", icon = "BEND")
        layout.operator("transform.shear", text="Shear", icon = "SHEAR")
        layout.operator("transform.tosphere", text="To Sphere", icon = "TOSPHERE")
        layout.operator("transform.transform", text="Shrink Fatten", icon = 'SHRINK_FATTEN').mode = 'GPENCIL_SHRINKFATTEN'


class VIEW3D_MT_object_mode_pie(Menu):
    bl_label = "Mode"

    def draw(self, _context):
        layout = self.layout

        pie = layout.menu_pie()
        pie.operator_enum("object.mode_set", "mode")


class VIEW3D_MT_view_pie(Menu):
    bl_label = "View"
    bl_idname = "VIEW3D_MT_view_pie"

    def draw(self, _context):
        layout = self.layout

        pie = layout.menu_pie()
        pie.operator_enum("view3d.view_axis", "type")
        pie.operator("view3d.view_camera", text="View Camera", icon='CAMERA_DATA')
        pie.operator("view3d.view_selected", text="View Selected", icon='VIEW_SELECTED')


class VIEW3D_MT_transform_gizmo_pie(Menu):
    bl_label = "View"

    def draw(self, context):
        layout = self.layout

        pie = layout.menu_pie()
        # 1: Left
        pie.operator("view3d.transform_gizmo_set", text="Move").type = {'TRANSLATE'}
        # 2: Right
        pie.operator("view3d.transform_gizmo_set", text="Rotate").type = {'ROTATE'}
        # 3: Down
        pie.operator("view3d.transform_gizmo_set", text="Scale").type = {'SCALE'}
        # 4: Up
        pie.prop(context.space_data, "show_gizmo", text="Show Gizmos", icon='GIZMO')
        # 5: Up/Left
        pie.operator("view3d.transform_gizmo_set", text="All").type = {'TRANSLATE', 'ROTATE', 'SCALE'}


class VIEW3D_MT_shading_pie(Menu):
    bl_label = "Shading"

    def draw(self, context):
        layout = self.layout
        pie = layout.menu_pie()

        view = context.space_data

        pie.prop(view.shading, "type", expand=True)


class VIEW3D_MT_shading_ex_pie(Menu):
    bl_label = "Shading"

    def draw(self, context):
        layout = self.layout
        pie = layout.menu_pie()

        view = context.space_data

        pie.prop_enum(view.shading, "type", value='WIREFRAME')
        pie.prop_enum(view.shading, "type", value='SOLID')

        # Note this duplicates "view3d.toggle_xray" logic, so we can see the active item: T58661.
        if context.pose_object:
            pie.prop(view.overlay, "show_xray_bone", icon='XRAY')
        else:
            xray_active = (
                (context.mode == 'EDIT_MESH') or
                (view.shading.type in {'SOLID', 'WIREFRAME'})
            )
            if xray_active:
                sub = pie
            else:
                sub = pie.row()
                sub.active = False
            sub.prop(
                view.shading,
                "show_xray_wireframe" if (view.shading.type == 'WIREFRAME') else "show_xray",
                text="Toggle X-Ray",
                icon='XRAY',
            )

        pie.prop(view.overlay, "show_overlays", text="Toggle Overlays", icon='OVERLAY')

        pie.prop_enum(view.shading, "type", value='MATERIAL')
        pie.prop_enum(view.shading, "type", value='RENDERED')


class VIEW3D_MT_pivot_pie(Menu):
    bl_label = "Pivot Point"

    def draw(self, context):
        layout = self.layout
        pie = layout.menu_pie()
        obj = context.active_object
        mode = context.mode

        pie.prop_enum(context.scene.tool_settings, "transform_pivot_point", value='BOUNDING_BOX_CENTER')
        pie.prop_enum(context.scene.tool_settings, "transform_pivot_point", value='CURSOR')
        pie.prop_enum(context.scene.tool_settings, "transform_pivot_point", value='INDIVIDUAL_ORIGINS')
        pie.prop_enum(context.scene.tool_settings, "transform_pivot_point", value='MEDIAN_POINT')
        pie.prop_enum(context.scene.tool_settings, "transform_pivot_point", value='ACTIVE_ELEMENT')
        if (obj is None) or (mode in {'OBJECT', 'POSE', 'WEIGHT_PAINT'}):
            pie.prop(context.scene.tool_settings, "use_transform_pivot_point_align", text="Only Origins")


class VIEW3D_MT_orientations_pie(Menu):
    bl_label = "Orientation"

    def draw(self, context):
        layout = self.layout
        pie = layout.menu_pie()
        scene = context.scene

        pie.prop(scene.transform_orientation_slots[0], "type", expand=True)


class VIEW3D_MT_snap_pie(Menu):
    bl_label = "Snap"

    def draw(self, _context):
        layout = self.layout
        pie = layout.menu_pie()

        pie.operator("view3d.snap_cursor_to_grid", text="Cursor to Grid", icon='CURSOR')
        pie.operator("view3d.snap_selected_to_grid", text="Selection to Grid", icon='RESTRICT_SELECT_OFF')
        pie.operator("view3d.snap_cursor_to_selected", text="Cursor to Selected", icon='CURSOR')
        pie.operator("view3d.snap_selected_to_cursor", text="Selection to Cursor", icon='RESTRICT_SELECT_OFF').use_offset = False
        pie.operator("view3d.snap_selected_to_cursor", text="Selection to Cursor (Keep Offset)", icon='RESTRICT_SELECT_OFF').use_offset = True
        pie.operator("view3d.snap_selected_to_active", text="Selection to Active", icon='RESTRICT_SELECT_OFF')
        pie.operator("view3d.snap_cursor_to_center", text="Cursor to World Origin", icon='CURSOR')
        pie.operator("view3d.snap_cursor_to_active", text="Cursor to Active", icon='CURSOR')


class VIEW3D_MT_proportional_editing_falloff_pie(Menu):
    bl_label = "Proportional Editing Falloff"

    def draw(self, context):
        layout = self.layout
        pie = layout.menu_pie()
        tool_settings = context.scene.tool_settings

        pie.prop(tool_settings, "proportional_edit_falloff", expand=True)


class VIEW3D_MT_sculpt_mask_edit_pie(Menu):
    bl_label = "Mask Edit"

    def draw(self, _context):
        layout = self.layout
        pie = layout.menu_pie()

        op = pie.operator("paint.mask_flood_fill", text='Invert Mask')
        op.mode = 'INVERT'
        op = pie.operator("paint.mask_flood_fill", text='Clear Mask')
        op.mode = 'VALUE'
        op.value = 0.0
        op = pie.operator("sculpt.mask_filter", text='Smooth Mask')
        op.filter_type = 'SMOOTH'
        op.auto_iteration_count = True
        op = pie.operator("sculpt.mask_filter", text='Sharpen Mask')
        op.filter_type = 'SHARPEN'
        op.auto_iteration_count = True
        op = pie.operator("sculpt.mask_filter", text='Grow Mask')
        op.filter_type = 'GROW'
        op.auto_iteration_count = True
        op = pie.operator("sculpt.mask_filter", text='Shrink Mask')
        op.filter_type = 'SHRINK'
        op.auto_iteration_count = True
        op = pie.operator("sculpt.mask_filter", text='Increase Contrast')
        op.filter_type = 'CONTRAST_INCREASE'
        op.auto_iteration_count = False
        op = pie.operator("sculpt.mask_filter", text='Decrease Contrast')
        op.filter_type = 'CONTRAST_DECREASE'
        op.auto_iteration_count = False


class VIEW3D_MT_sculpt_automasking_pie(Menu):
    bl_label = "Automasking"

    def draw(self, context):
        layout = self.layout
        pie = layout.menu_pie()

        tool_settings = context.tool_settings
        sculpt = tool_settings.sculpt

        pie.prop(sculpt, "use_automasking_topology", text="Topology")
        pie.prop(sculpt, "use_automasking_face_sets", text="Face Sets")
        pie.prop(sculpt, "use_automasking_boundary_edges", text="Mesh Boundary")
        pie.prop(sculpt, "use_automasking_boundary_face_sets", text="Face Sets Boundary")


class VIEW3D_MT_sculpt_face_sets_edit_pie(Menu):
    bl_label = "Face Sets Edit"

    def draw(self, _context):
        layout = self.layout
        pie = layout.menu_pie()

        op = pie.operator("sculpt.face_sets_create", text='Face Set from Masked')
        op.mode = 'MASKED'

        op = pie.operator("sculpt.face_sets_create", text='Face Set from Visible')
        op.mode = 'VISIBLE'

        op = pie.operator("sculpt.face_set_change_visibility", text='Invert Visible')
        op.mode = 'INVERT'

        op = pie.operator("sculpt.face_set_change_visibility", text='Show All')
        op.mode = 'SHOW_ALL'


class VIEW3D_MT_wpaint_vgroup_lock_pie(Menu):
    bl_label = "Vertex Group Locks"

    def draw(self, _context):
        layout = self.layout
        pie = layout.menu_pie()

        # 1: Left
        op = pie.operator("object.vertex_group_lock", icon='LOCKED', text="Lock All")
        op.action, op.mask = 'LOCK', 'ALL'
        # 2: Right
        op = pie.operator("object.vertex_group_lock", icon='UNLOCKED', text="Unlock All")
        op.action, op.mask = 'UNLOCK', 'ALL'
        # 3: Down
        op = pie.operator("object.vertex_group_lock", icon='UNLOCKED', text="Unlock Selected")
        op.action, op.mask = 'UNLOCK', 'SELECTED'
        # 4: Up
        op = pie.operator("object.vertex_group_lock", icon='LOCKED', text="Lock Selected")
        op.action, op.mask = 'LOCK', 'SELECTED'
        # 5: Up/Left
        op = pie.operator("object.vertex_group_lock", icon='LOCKED', text="Lock Unselected")
        op.action, op.mask = 'LOCK', 'UNSELECTED'
        # 6: Up/Right
        op = pie.operator("object.vertex_group_lock", text="Lock Only Selected")
        op.action, op.mask = 'LOCK', 'INVERT_UNSELECTED'
        # 7: Down/Left
        op = pie.operator("object.vertex_group_lock", text="Lock Only Unselected")
        op.action, op.mask = 'UNLOCK', 'INVERT_UNSELECTED'
        # 8: Down/Right
        op = pie.operator("object.vertex_group_lock", text="Invert Locks")
        op.action, op.mask = 'INVERT', 'ALL'


# ********** Panel **********

class VIEW3D_PT_active_tool(Panel, ToolActivePanelHelper):
    bl_space_type = 'VIEW_3D'
    bl_region_type = 'UI'
    bl_category = "Tool"
    # See comment below.
    # bl_options = {'HIDE_HEADER'}

    # Don't show in properties editor.
    @classmethod
    def poll(cls, context):
        return context.area.type == 'VIEW_3D'


# FIXME(campbell): remove this second panel once 'HIDE_HEADER' works with category tabs,
# Currently pinning allows ordering headerless panels below panels with headers.
class VIEW3D_PT_active_tool_duplicate(Panel, ToolActivePanelHelper):
    bl_space_type = 'VIEW_3D'
    bl_region_type = 'UI'
    bl_category = "Tool"
    bl_options = {'HIDE_HEADER'}

    # Only show in properties editor.
    @classmethod
    def poll(cls, context):
        return context.area.type != 'VIEW_3D'


class VIEW3D_PT_view3d_properties(Panel):
    bl_space_type = 'VIEW_3D'
    bl_region_type = 'UI'
    bl_category = "View"
    bl_label = "View"
    bl_options = {'DEFAULT_CLOSED'}

    def draw(self, context):
        layout = self.layout

        view = context.space_data

        layout.use_property_split = True
        layout.use_property_decorate = False  # No animation.

        col = layout.column()

        subcol = col.column()
        subcol.active = bool(view.region_3d.view_perspective != 'CAMERA' or view.region_quadviews)
        subcol.prop(view, "lens", text="Focal Length")

        subcol = col.column(align=True)
        subcol.prop(view, "clip_start", text="Clip Near")
        subcol.prop(view, "clip_end", text="Clip Far")

        subcol.separator()

        col = layout.column()

        subcol = col.column()
        subcol.use_property_split = False
        row = subcol.row()
        split = row.split(factor = 0.65)
        split.prop(view, "use_local_camera")
        if view.use_local_camera:
            split.label(icon='DISCLOSURE_TRI_DOWN')
        else:
            split.label(icon='DISCLOSURE_TRI_RIGHT')

        if view.use_local_camera:
            subcol = col.column()
            row = subcol.row()
            row.separator()
            row.use_property_split = True
            row.prop(view, "camera", text="")

        subcol.use_property_split = False
        subcol.prop(view, "use_render_border")


class VIEW3D_PT_view3d_properties_edit(Panel):
    bl_space_type = 'VIEW_3D'
    bl_region_type = 'UI'
    bl_category = "View"
    bl_label = "Edit"
    bl_options = {'DEFAULT_CLOSED'}

    def draw(self, context):
        layout = self.layout

        tool_settings = context.tool_settings
        layout.prop(tool_settings, "lock_object_mode")


class VIEW3D_PT_view3d_camera_lock(Panel):
    bl_space_type = 'VIEW_3D'
    bl_region_type = 'UI'
    bl_category = "View"
    bl_label = "Camera Lock"
    bl_parent_id = "VIEW3D_PT_view3d_properties"

    def draw(self, context):
        layout = self.layout

        layout.use_property_split = True
        layout.use_property_decorate = False  # No animation.

        view = context.space_data

        col = layout.column(align=True)
        sub = col.column()
        sub.active = bool(view.region_3d.view_perspective != 'CAMERA' or view.region_quadviews)

        sub.prop(view, "lock_object")
        lock_object = view.lock_object
        if lock_object:
            if lock_object.type == 'ARMATURE':
                sub.prop_search(
                    view, "lock_bone", lock_object.data,
                    "edit_bones" if lock_object.mode == 'EDIT'
                    else "bones",
                    text="Bone",
                )
        else:
            col = layout.column(align=True)
            col.use_property_split = False
            col.prop(view, "lock_cursor", text="Lock To 3D Cursor")

        col.use_property_split = False
        col.prop(view, "lock_camera", text="Camera to View")


class VIEW3D_PT_view3d_cursor(Panel):
    bl_space_type = 'VIEW_3D'
    bl_region_type = 'UI'
    bl_category = "View"
    bl_label = "3D Cursor"
    bl_options = {'DEFAULT_CLOSED'}

    def draw(self, context):
        layout = self.layout

        cursor = context.scene.cursor

        layout.use_property_split = True
        layout.use_property_decorate = False

        layout.column().prop(cursor, "location", text="Location")
        rotation_mode = cursor.rotation_mode
        if rotation_mode == 'QUATERNION':
            layout.column().prop(cursor, "rotation_quaternion", text="Rotation")
        elif rotation_mode == 'AXIS_ANGLE':
            layout.column().prop(cursor, "rotation_axis_angle", text="Rotation")
        else:
            layout.column().prop(cursor, "rotation_euler", text="Rotation")
        layout.prop(cursor, "rotation_mode", text="")


class VIEW3D_PT_collections(Panel):
    bl_space_type = 'VIEW_3D'
    bl_region_type = 'UI'
    bl_category = "View"
    bl_label = "Collections"
    bl_options = {'DEFAULT_CLOSED'}

    def _draw_collection(self, layout, view_layer, use_local_collections, collection, index):
        need_separator = index
        for child in collection.children:
            index += 1

            if child.exclude:
                continue

            if child.collection.hide_viewport:
                continue

            if need_separator:
                layout.separator()
                need_separator = False

            icon = 'BLANK1'
            # has_objects = True
            if child.has_selected_objects(view_layer):
                icon = 'LAYER_ACTIVE'
            elif child.has_objects():
                icon = 'LAYER_USED'
            else:
                # has_objects = False
                pass

            row = layout.row()
            row.use_property_decorate = False
            sub = row.split(factor=0.98)
            subrow = sub.row()
            subrow.alignment = 'LEFT'
            subrow.operator(
                "object.hide_collection", text=child.name, icon=icon, emboss=False,
            ).collection_index = index

            sub = row.split()
            subrow = sub.row(align=True)
            subrow.alignment = 'RIGHT'
            if not use_local_collections:
                subrow.active = collection.is_visible  # Parent collection runtime visibility
                subrow.prop(child, "hide_viewport", text="", emboss=False)
            else:
                subrow.active = collection.visible_get()  # Parent collection runtime visibility
                icon = 'HIDE_OFF' if child.visible_get() else 'HIDE_ON'
                props = subrow.operator("object.hide_collection", text="", icon=icon, emboss=False)
                props.collection_index = index
                props.toggle = True

        for child in collection.children:
            index = self._draw_collection(layout, view_layer, use_local_collections, child, index)

        return index

    def draw(self, context):
        layout = self.layout
        layout.use_property_split = False

        view = context.space_data
        view_layer = context.view_layer

        layout.use_property_split = False
        layout.prop(view, "use_local_collections")
        layout.separator()

        # We pass index 0 here because the index is increased
        # so the first real index is 1
        # And we start with index as 1 because we skip the master collection
        self._draw_collection(layout, view_layer, view.use_local_collections, view_layer.layer_collection, 0)


class VIEW3D_PT_object_type_visibility(Panel):
    bl_space_type = 'VIEW_3D'
    bl_region_type = 'HEADER'
    bl_label = "View Object Types"
    bl_ui_units_x = 7

    def draw(self, context):
        layout = self.layout
        layout.use_property_split = True
        layout.use_property_decorate = False

        view = context.space_data

        layout.label(text="Object Types Visibility")

        layout.separator()

        col = layout.column()

        attr_object_types = (
            # Geometry
            ("mesh", "Mesh"),
            ("curve", "Curve"),
            ("surf", "Surface"),
            ("meta", "Meta"),
            ("font", "Text"),
            ("hair", "Hair"),
            ("pointcloud", "Point Cloud"),
            ("volume", "Volume"),
            ("grease_pencil", "Grease Pencil"),
            (None, None),
            # Other
            ("armature", "Armature"),
            ("lattice", "Lattice"),
            ("empty", "Empty"),
            ("light", "Light"),
            ("light_probe", "Light Probe"),
            ("camera", "Camera"),
            ("speaker", "Speaker"),
        )

        for attr, attr_name in attr_object_types:
            if attr is None:
                col.separator()
                continue

            if attr == "hair" and not hasattr(bpy.data, "hairs"):
                continue
            elif attr == "pointcloud" and not hasattr(bpy.data, "pointclouds"):
                continue

            attr_v = "show_object_viewport_" + attr
            attr_s = "show_object_select_" + attr

            icon_v = 'HIDE_OFF' if getattr(view, attr_v) else 'HIDE_ON'
            icon_s = 'RESTRICT_SELECT_OFF' if getattr(view, attr_s) else 'RESTRICT_SELECT_ON'

            split = layout.split(factor = 0.7)
            row = split.row(align=True)
            row.alignment = 'LEFT'
            row.label(text=attr_name)

            row = split.row(align=True)
            row.alignment = 'RIGHT'
            rowsub = row.row(align=True)
            row.prop(view, attr_v, text="", icon=icon_v, emboss=False)
            rowsub.active = getattr(view, attr_v)
            rowsub.prop(view, attr_s, text="", icon=icon_s, emboss=False)


class VIEW3D_PT_shading(Panel):
    bl_space_type = 'VIEW_3D'
    bl_region_type = 'HEADER'
    bl_label = "Shading"
    bl_ui_units_x = 12

    @classmethod
    def get_shading(cls, context):
        # Get settings from 3D viewport or OpenGL render engine
        view = context.space_data
        if view.type == 'VIEW_3D':
            return view.shading
        else:
            return context.scene.display.shading

    def draw(self, _context):
        layout = self.layout
        layout.label(text="Viewport Shading")


class VIEW3D_PT_shading_lighting(Panel):
    bl_space_type = 'VIEW_3D'
    bl_region_type = 'HEADER'
    bl_label = "Lighting"
    bl_parent_id = 'VIEW3D_PT_shading'

    @classmethod
    def poll(cls, context):
        shading = VIEW3D_PT_shading.get_shading(context)
        engine = context.scene.render.engine
        return shading.type in {'SOLID', 'MATERIAL'} or engine == 'BLENDER_EEVEE' and shading.type == 'RENDERED'

    def draw(self, context):
        layout = self.layout
        shading = VIEW3D_PT_shading.get_shading(context)

        col = layout.column()
        split = col.split(factor=0.9)

        if shading.type == 'SOLID':
            row = split.row()
            row.separator()
            row.prop(shading, "light", expand=True)
            col = split.column()

            split = layout.split(factor=0.9)
            col = split.column()
            sub = col.row()

            if shading.light == 'STUDIO':
                prefs = context.preferences
                system = prefs.system

                if not system.use_studio_light_edit:
                    sub.scale_y = 0.6  # smaller studiolight preview
                    row = sub.row()
                    row.separator()
                    row.template_icon_view(shading, "studio_light", scale_popup=3.0)
                else:
                    row = sub.row()
                    row.separator()
                    row.prop(system, "use_studio_light_edit", text="Disable Studio Light Edit", icon='NONE', toggle=True)

                col = split.column()
                col.operator("preferences.studiolight_show", emboss=False, text="", icon='PREFERENCES')

                split = layout.split(factor=0.9)
                col = split.column()

                row = col.row()
                row.separator()
                row.prop(shading, "use_world_space_lighting", text="", icon='WORLD', toggle=True)
                row = row.row()
                if shading.use_world_space_lighting:
                    row.prop(shading, "studiolight_rotate_z", text="Rotation")
                    col = split.column()  # to align properly with above

            elif shading.light == 'MATCAP':
                sub.scale_y = 0.6  # smaller matcap preview
                row = sub.row()
                row.separator()
                row.template_icon_view(shading, "studio_light", scale_popup=3.0)

                col = split.column()
                col.operator("preferences.studiolight_show", emboss=False, text="", icon='PREFERENCES')
                col.operator("view3d.toggle_matcap_flip", emboss=False, text="", icon='ARROW_LEFTRIGHT')

        elif shading.type == 'MATERIAL':
            row =col.row()
            row.separator()
            row.prop(shading, "use_scene_lights")
            row =col.row()
            row.separator()
            row.prop(shading, "use_scene_world")
            col = layout.column()
            split = col.split(factor=0.9)

            if not shading.use_scene_world:
                col = split.column()
                sub = col.row()
                sub.scale_y = 0.6
                row = sub.row()
                row.separator()
                row.template_icon_view(shading, "studio_light", scale_popup=3)

                col = split.column()
                col.operator("preferences.studiolight_show", emboss=False, text="", icon='PREFERENCES')

                split = layout.split(factor=0.9)
                col = split.column()

                row = col.row()
                row.separator()
                row.prop(shading, "use_studiolight_view_rotation", text="", icon='WORLD', toggle=True)
                row = row.row()
                row.prop(shading, "studiolight_rotate_z", text="Rotation")

                row = col.row()
                row.separator()
                row.prop(shading, "studiolight_intensity")
                row = col.row()
                row.separator()
                row.prop(shading, "studiolight_background_alpha")
                row = col.row()
                row.separator()
                row.prop(shading, "studiolight_background_blur")
                col = split.column()  # to align properly with above

        elif shading.type == 'RENDERED':
            row =col.row()
            row.separator()
            row.prop(shading, "use_scene_lights_render")
            row =col.row()
            row.separator()
            row.prop(shading, "use_scene_world_render")

            if not shading.use_scene_world_render:
                col = layout.column()
                split = col.split(factor=0.9)

                col = split.column()
                sub = col.row()
                sub.scale_y = 0.6
                row = sub.row()
                row.separator()
                row.template_icon_view(shading, "studio_light", scale_popup=3)

                col = split.column()
                col.operator("preferences.studiolight_show", emboss=False, text="", icon='PREFERENCES')

                split = layout.split(factor=0.9)
                col = split.column()
                row = col.row()
                row.separator()
                row.prop(shading, "studiolight_rotate_z", text="Rotation")
                row = col.row()
                row.separator()
                row.prop(shading, "studiolight_intensity")
                row = col.row()
                row.separator()
                row.prop(shading, "studiolight_background_alpha")
                row = col.row()
                row.separator()
                row.prop(shading, "studiolight_background_blur")
                col = split.column()  # to align properly with above
            else:
                row = col.row()
                row.separator()
                row.label(icon='DISCLOSURE_TRI_RIGHT')


class VIEW3D_PT_shading_color(Panel):
    bl_space_type = 'VIEW_3D'
    bl_region_type = 'HEADER'
    bl_label = "Color"
    bl_parent_id = 'VIEW3D_PT_shading'

    @classmethod
    def poll(cls, context):
        shading = VIEW3D_PT_shading.get_shading(context)
        return shading.type in {'WIREFRAME', 'SOLID'}

    def _draw_color_type(self, context):
        layout = self.layout
        shading = VIEW3D_PT_shading.get_shading(context)

        layout.grid_flow(columns=3, align=True).prop(shading, "color_type", expand=True)

        if shading.color_type == 'SINGLE':
            layout.row().prop(shading, "single_color", text="")

    def _draw_background_color(self, context):
        layout = self.layout
        shading = VIEW3D_PT_shading.get_shading(context)

        layout.row().label(text="Background")
        layout.row().prop(shading, "background_type", expand=True)
        if shading.background_type == 'VIEWPORT':
            layout.row().prop(shading, "background_color", text="")

    def draw(self, context):
        shading = VIEW3D_PT_shading.get_shading(context)
        if shading.type == 'WIREFRAME':
            self.layout.row().prop(shading, "wireframe_color_type", expand=True)
        else:
            self._draw_color_type(context)
            self.layout.separator()
        self._draw_background_color(context)


class VIEW3D_PT_shading_options(Panel):
    bl_space_type = 'VIEW_3D'
    bl_region_type = 'HEADER'
    bl_label = "Options"
    bl_parent_id = 'VIEW3D_PT_shading'

    @classmethod
    def poll(cls, context):
        shading = VIEW3D_PT_shading.get_shading(context)
        return shading.type in {'WIREFRAME', 'SOLID'}

    def draw(self, context):
        layout = self.layout

        shading = VIEW3D_PT_shading.get_shading(context)

        col = layout.column()

        if shading.type == 'SOLID':
            row = col.row()
            row.separator()
            row.prop(shading, "show_backface_culling")

        row = col.row()

        if shading.type == 'WIREFRAME':
            split = layout.split()
            col = split.column()
            row = col.row()
            row.separator()
            row.prop(shading, "show_xray_wireframe")
            col = split.column()
            if shading.show_xray_wireframe:
                col.prop(shading, "xray_alpha_wireframe", text="")
            else:
                col.label(icon='DISCLOSURE_TRI_RIGHT')

        elif shading.type == 'SOLID':

            xray_active = shading.show_xray and shading.xray_alpha != 1

            split = layout.split()
            col = split.column()
            col.use_property_split = False
            row = col.row()
            row.separator()
            row.prop(shading, "show_xray")
            col = split.column()
            if shading.show_xray:
                col.use_property_split = False
                col.prop(shading, "xray_alpha", text = "")
            else:
                col.label(icon='DISCLOSURE_TRI_RIGHT')

            split = layout.split()
            split.active = not xray_active
            col = split.column()
            col.use_property_split = False
            row = col.row()
            row.separator()
            row.prop(shading, "show_shadows")
            col = split.column()
            if shading.show_shadows:
                col.use_property_split = False
                row = col.row(align = True)
                row.prop(shading, "shadow_intensity", text = "")
                row.popover(panel="VIEW3D_PT_shading_options_shadow", icon='PREFERENCES', text="")
            else:
                col.label(icon='DISCLOSURE_TRI_RIGHT')

            split = layout.split()
            col = split.column()
            col.use_property_split = False
            row = col.row()
            row.separator()
            row.prop(shading, "show_cavity")
            col = split.column()
            if shading.show_cavity:
                col.prop(shading, "cavity_type", text="Type")
            else:
                col.label(icon='DISCLOSURE_TRI_RIGHT')

            col = layout.column()

            if shading.show_cavity:

                #row.prop(shading, "cavity_type", text="Type")

                if shading.cavity_type in {'WORLD', 'BOTH'}:
                    row = col.row()
                    row.separator()
                    row.separator()
                    row.label(text="World Space")
                    row = col.row()
                    row.separator()
                    row.separator()
                    row.separator()
                    row.use_property_split = True
                    row.prop(shading, "cavity_ridge_factor", text="Ridge")
                    row = col.row()
                    row.separator()
                    row.separator()
                    row.separator()
                    row.use_property_split = True
                    row.prop(shading, "cavity_valley_factor", text="Valley")
                    row.popover(panel="VIEW3D_PT_shading_options_ssao", icon='PREFERENCES', text="",)

                if shading.cavity_type in {'SCREEN', 'BOTH'}:
                    row = col.row()
                    row.separator()
                    row.separator()
                    row.label(text="Screen Space")
                    row = col.row()
                    row.separator()
                    row.separator()
                    row.separator()
                    row.use_property_split = True
                    row.prop(shading, "curvature_ridge_factor", text="Ridge")
                    row = col.row()
                    row.separator()
                    row.separator()
                    row.separator()
                    row.use_property_split = True
                    row.prop(shading, "curvature_valley_factor", text="Valley")

            row = col.row()
            row.separator()
            row.prop(shading, "use_dof", text="Depth of Field")

        if shading.type in {'WIREFRAME', 'SOLID'}:
            split = layout.split()
            col = split.column()
            col.use_property_split = False
            row = col.row()
            row.separator()
            row.prop(shading, "show_object_outline")
            col = split.column()
            if shading.show_object_outline:
                col.use_property_split = False
                col.prop(shading, "object_outline_color", text="")
            else:
                col.label(icon='DISCLOSURE_TRI_RIGHT')

        if shading.type == 'SOLID':
            col = layout.column()
            if shading.light in {'STUDIO', 'MATCAP'}:
                if shading.selected_studio_light.has_specular_highlight_pass:
                    row = col.row()
                    row.separator()
                    row.prop(shading, "show_specular_highlight", text="Specular Lighting")


class VIEW3D_PT_shading_options_shadow(Panel):
    bl_label = "Shadow Settings"
    bl_space_type = 'VIEW_3D'
    bl_region_type = 'HEADER'

    def draw(self, context):
        layout = self.layout
        layout.use_property_split = True
        scene = context.scene

        col = layout.column()
        col.prop(scene.display, "light_direction")
        col.prop(scene.display, "shadow_shift")
        col.prop(scene.display, "shadow_focus")


class VIEW3D_PT_shading_options_ssao(Panel):
    bl_label = "SSAO Settings"
    bl_space_type = 'VIEW_3D'
    bl_region_type = 'HEADER'

    def draw(self, context):
        layout = self.layout
        layout.use_property_split = True
        scene = context.scene

        col = layout.column(align=True)
        col.prop(scene.display, "matcap_ssao_samples")
        col.prop(scene.display, "matcap_ssao_distance")
        col.prop(scene.display, "matcap_ssao_attenuation")


class VIEW3D_PT_shading_render_pass(Panel):
    bl_space_type = 'VIEW_3D'
    bl_region_type = 'HEADER'
    bl_label = "Render Pass"
    bl_parent_id = 'VIEW3D_PT_shading'
    COMPAT_ENGINES = {'BLENDER_EEVEE'}

    @classmethod
    def poll(cls, context):
        return (
            (context.space_data.shading.type == 'MATERIAL') or
            (context.engine in cls.COMPAT_ENGINES and context.space_data.shading.type == 'RENDERED')
        )

    def draw(self, context):
        shading = context.space_data.shading

        layout = self.layout
        row = layout.row()
        row.separator()
        row.prop(shading, "render_pass", text="")


class VIEW3D_PT_gizmo_display(Panel):
    bl_space_type = 'VIEW_3D'
    bl_region_type = 'HEADER'
    bl_label = "Gizmo"
    bl_ui_units_x = 8

    def draw(self, context):
        layout = self.layout

        scene = context.scene
        view = context.space_data

        prefs = context.preferences
        prefsview = prefs.view

        col = layout.column()
        col.label(text="Viewport Gizmos")

        col.separator()
        col.active = view.show_gizmo
        colsub = col.column(align = True)

        row = colsub.row()
        row.separator()
        row.prop(view, "show_gizmo_navigate", text="Navigate")

        if view.show_gizmo_navigate:
            row = colsub.row()
            row.separator()
            row.separator()
            row.prop(prefsview, "show_navigate_ui") # bfa - moved from the preferences
            row = colsub.row()
            row.separator()
            row.separator()
            row.prop(prefsview, "mini_axis_type", text="")

        row = colsub.row()
        row.separator()
        row.prop(view, "show_gizmo_tool", text="Active Tools")
        row = colsub.row()
        row.separator()
        row.prop(view, "show_gizmo_context", text="Active Object")

        col = layout.column( align = True)
        if view.show_gizmo and view.show_gizmo_context:
            col.label(text="Object Gizmos")
            row = col.row()
            row.separator()
            row.prop(scene.transform_orientation_slots[1], "type", text="")
            row = col.row()
            row.separator()
            row.prop(view, "show_gizmo_object_translate", text="Move")
            row = col.row()
            row.separator()
            row.prop(view, "show_gizmo_object_rotate", text="Rotate")
            row = col.row()
            row.separator()
            row.prop(view, "show_gizmo_object_scale", text="Scale")

        # Match order of object type visibility
        col = layout.column(align = True)
        col.active = view.show_gizmo
        col.label(text="Empty")
        row = col.row()
        row.separator()
        row.prop(view, "show_gizmo_empty_image", text="Image")
        row = col.row()
        row.separator()
        row.prop(view, "show_gizmo_empty_force_field", text="Force Field")

        col.label(text="Light")
        row = col.row()
        row.separator()
        row.prop(view, "show_gizmo_light_size", text="Size")
        row = col.row()
        row.separator()
        row.prop(view, "show_gizmo_light_look_at", text="Look At")

        col.label(text="Camera")
        row = col.row()
        row.separator()
        row.prop(view, "show_gizmo_camera_lens", text="Lens")
        row = col.row()
        row.separator()
        row.prop(view, "show_gizmo_camera_dof_distance", text="Focus Distance")


class VIEW3D_PT_overlay(Panel):
    bl_space_type = 'VIEW_3D'
    bl_region_type = 'HEADER'
    bl_label = "Overlays"
    bl_ui_units_x = 13

    def draw(self, _context):
        layout = self.layout
        layout.label(text="Viewport Overlays")


class VIEW3D_PT_overlay_guides(Panel):
    bl_space_type = 'VIEW_3D'
    bl_region_type = 'HEADER'
    bl_parent_id = 'VIEW3D_PT_overlay'
    bl_label = "Guides"

    def draw(self, context):
        layout = self.layout

        view = context.space_data
        scene = context.scene

        overlay = view.overlay
        shading = view.shading
        display_all = overlay.show_overlays

        col = layout.column()
        col.active = display_all

        split = col.split()
        sub = split.column()

        row = sub.row()
        row.separator()
        row_el = row.column()
        row_el.prop(overlay, "show_ortho_grid", text="Grid")
        grid_active = bool(
            view.region_quadviews or
            (view.region_3d.is_orthographic_side_view and not view.region_3d.is_perspective)
        )
        row_el.active = grid_active
        row.prop(overlay, "show_floor", text="Floor")

        split = layout.split()
        row = split.row()
        row.separator()
        row.label(text="Axes")

        #subrow = row.row(align=True)
        row = split.row(align=True)
        row.prop(overlay, "show_axis_x", text="X", toggle=True)
        row.prop(overlay, "show_axis_y", text="Y", toggle=True)
        row.prop(overlay, "show_axis_z", text="Z", toggle=True)

        if overlay.show_floor or overlay.show_ortho_grid:
            col = layout.column()
            col.use_property_split = True
            if (overlay.show_floor and not view.region_3d.is_orthographic_side_view) or (overlay.show_ortho_grid and grid_active):
                row = col.row()
                row.separator()
                row.prop(overlay, "grid_scale", text="Scale")

                if scene.unit_settings.system == 'NONE':
                    col = layout.column()
                    col.use_property_split = True
                    row = col.row()
                    row.separator()
                    row.prop(overlay, "grid_subdivisions", text="Subdivisions")

        layout.separator()

        layout.label(text = "Options")

        split = layout.split()
        sub = split.column()
        row = sub.row()
        row.separator()
        row.prop(overlay, "show_text", text="Text Info")
        row = sub.row()
        row.separator()
        row.prop(overlay, "show_stats", text="Statistics")

        sub = split.column()
        sub.prop(overlay, "show_cursor", text="3D Cursor")
        sub.prop(overlay, "show_annotation", text="Annotations")

        if shading.type == 'MATERIAL':
            row = col.row()
            row.active = shading.render_pass == 'COMBINED'
            row.separator()
            row.prop(overlay, "show_look_dev")


class VIEW3D_PT_overlay_object(Panel):
    bl_space_type = 'VIEW_3D'
    bl_region_type = 'HEADER'
    bl_parent_id = 'VIEW3D_PT_overlay'
    bl_label = "Objects"

    def draw(self, context):
        layout = self.layout
        view = context.space_data
        overlay = view.overlay
        display_all = overlay.show_overlays

        col = layout.column(align=True)
        col.active = display_all

        split = col.split()

        sub = split.column(align=True)
        row = sub.row()
        row.separator()
        row.prop(overlay, "show_extras", text="Extras")
        row = sub.row()
        row.separator()
        row.prop(overlay, "show_relationship_lines")
        row = sub.row()
        row.separator()
        row.prop(overlay, "show_outline_selected")

        sub = split.column(align=True)
        sub.prop(overlay, "show_bones", text="Bones")
        sub.prop(overlay, "show_motion_paths")
        sub.prop(overlay, "show_object_origins", text="Origins")
        subsub = sub.column()
        subsub.active = overlay.show_object_origins
        subsub.prop(overlay, "show_object_origins_all", text="Origins (All)")


class VIEW3D_PT_overlay_geometry(Panel):
    bl_space_type = 'VIEW_3D'
    bl_region_type = 'HEADER'
    bl_parent_id = 'VIEW3D_PT_overlay'
    bl_label = "Geometry"

    def draw(self, context):
        layout = self.layout
        view = context.space_data
        overlay = view.overlay
        display_all = overlay.show_overlays
        is_wireframes = view.shading.type == 'WIREFRAME'

        col = layout.column(align = True)
        col.active = display_all
        split = col.split()
        row = split.row()
        row.separator()
        row.prop(overlay, "show_wireframes")

        row = split.row(align=True)
        if overlay.show_wireframes or is_wireframes:
            row.prop(overlay, "wireframe_threshold", text="")
            row.prop(overlay, "wireframe_opacity", text="Opacity")
        else:
            row.label(icon='DISCLOSURE_TRI_RIGHT')

        col = layout.column(align=True)
        col.active = display_all
        row = col.row()
        row.separator()
        row.prop(overlay, "show_face_orientation")

        if context.mode not in {
                'EDIT_ARMATURE', 'POSE', 'OBJECT',
                'PAINT_GPENCIL', 'VERTEX_GPENCIL', 'WEIGHT_GPENCIL', 'SCULPT_GPENCIL', 'EDIT_GPENCIL',
        }:
            col = layout.column(align = True)
            col.active = display_all
            split = col.split()
            row = split.row()
            row.separator()
            row.prop(overlay, "show_fade_inactive")

            row = split.row(align=True)
            if overlay.show_fade_inactive:
                row.prop(overlay, "fade_inactive_alpha", text="")
            else:
                row.label(icon='DISCLOSURE_TRI_RIGHT')

        # sub.prop(overlay, "show_onion_skins")


class VIEW3D_PT_overlay_motion_tracking(Panel):
    bl_space_type = 'VIEW_3D'
    bl_region_type = 'HEADER'
    bl_parent_id = 'VIEW3D_PT_overlay'
    bl_label = "Motion Tracking"

    def draw_header(self, context):
        layout = self.layout
        view = context.space_data
        overlay = view.overlay
        display_all = overlay.show_overlays
        layout.active = display_all

        row = layout.row()
        split = row.split()
        split.prop(view, "show_reconstruction", text=self.bl_label)
        if view.show_reconstruction:
            split.label(icon='DISCLOSURE_TRI_DOWN')
        else:
            split.label(icon='DISCLOSURE_TRI_RIGHT')

    def draw(self, context):
        layout = self.layout
        view = context.space_data
        overlay = view.overlay
        display_all = overlay.show_overlays

        col = layout.column()
        col.active = display_all

        if view.show_reconstruction:
            split = col.split()

            sub = split.column(align=True)
            row = sub.row()
            row.separator()
            row.prop(view, "show_camera_path", text="Camera Path")

            sub = split.column()
            sub.prop(view, "show_bundle_names", text="Marker Names")

            col = layout.column()
            col.active = display_all
            col.label(text="Tracks:")
            row = col.row(align=True)
            row.separator()
            row.prop(view, "tracks_display_type", text="")
            row.prop(view, "tracks_display_size", text="Size")


class VIEW3D_PT_overlay_edit_mesh(Panel):
    bl_space_type = 'VIEW_3D'
    bl_region_type = 'HEADER'
    bl_parent_id = 'VIEW3D_PT_overlay'
    bl_label = "Mesh Edit Mode"

    @classmethod
    def poll(cls, context):
        return context.mode == 'EDIT_MESH'

    def draw(self, context):
        layout = self.layout

        view = context.space_data
        shading = view.shading
        overlay = view.overlay
        display_all = overlay.show_overlays

        col = layout.column()
        col.active = display_all

        split = col.split()

        sub = split.column()
        sub.active = not ((shading.type == 'WIREFRAME') or shading.show_xray)
        row = sub.row()
        row.separator()
        row.prop(overlay, "show_edges", text="Edges")
        sub = split.column()
        sub.prop(overlay, "show_faces", text="Faces")
        sub = split.column()
        sub.prop(overlay, "show_face_center", text="Center")

        row = col.row(align=True)
        row.separator()
        row.prop(overlay, "show_edge_crease", text="Creases", toggle=True)
        row.prop(overlay, "show_edge_sharp", text="Sharp", text_ctxt=i18n_contexts.plural, toggle=True)
        row.prop(overlay, "show_edge_bevel_weight", text="Bevel", toggle=True)
        row.prop(overlay, "show_edge_seams", text="Seams", toggle=True)

        if context.preferences.view.show_developer_ui:
            col.label(text="Developer")
            row = col.row()
            row.separator()
            row.prop(overlay, "show_extra_indices", text="Indices")


class VIEW3D_PT_overlay_edit_mesh_shading(Panel):
    bl_space_type = 'VIEW_3D'
    bl_region_type = 'HEADER'
    bl_parent_id = 'VIEW3D_PT_overlay_edit_mesh'
    bl_label = "Shading"

    @classmethod
    def poll(cls, context):
        return context.mode == 'EDIT_MESH'

    def draw(self, context):
        layout = self.layout

        view = context.space_data
        shading = view.shading
        overlay = view.overlay
        tool_settings = context.tool_settings
        display_all = overlay.show_overlays
        statvis = tool_settings.statvis

        col = layout.column()
        col.active = display_all
        row = col.row()
        row.separator()
        row.prop(overlay, "show_occlude_wire")

        row = col.row()
        row.separator()
        split = row.split(factor = 0.55)
        split.prop(overlay, "show_weight", text="Vertex Group Weights")
        if overlay.show_weight:
            split.label(icon='DISCLOSURE_TRI_DOWN')
        else:
            split.label(icon='DISCLOSURE_TRI_RIGHT')

        if overlay.show_weight:
            row = col.row()
            row.separator()
            row.separator()
            row.use_property_split = True
            row.prop(tool_settings, "vertex_group_user", text = "Zero Weights", expand=True)

        if shading.type == 'WIREFRAME':
            xray = shading.show_xray_wireframe and shading.xray_alpha_wireframe < 1.0
        elif shading.type == 'SOLID':
            xray = shading.show_xray and shading.xray_alpha < 1.0
        else:
            xray = False

        statvis_active = not xray
        row = col.row()
        row.active = statvis_active
        row.separator()
        split = row.split(factor = 0.55)
        split.prop(overlay, "show_statvis", text="Mesh Analysis")
        if overlay.show_statvis:
            split.label(icon='DISCLOSURE_TRI_DOWN')
        else:
            split.label(icon='DISCLOSURE_TRI_RIGHT')

        if overlay.show_statvis:
            col = col.column()
            col.active = statvis_active

            sub = col.split()
            row = sub.row()
            row.separator()
            row.separator()
            row.use_property_split = True
            row.prop(statvis, "type", text="Type")

            statvis_type = statvis.type
            if statvis_type == 'OVERHANG':
                row = col.row(align=True)
                row.separator()
                row.prop(statvis, "overhang_min", text="Minimum")
                row.prop(statvis, "overhang_max", text="Maximum")
                row = col.row(align=True)
                row.separator()
                row.row().prop(statvis, "overhang_axis", expand=True)
            elif statvis_type == 'THICKNESS':
                row = col.row(align=True)
                row.separator()
                row.prop(statvis, "thickness_min", text="Minimum")
                row.prop(statvis, "thickness_max", text="Maximum")
                col.prop(statvis, "thickness_samples")
            elif statvis_type == 'INTERSECT':
                pass
            elif statvis_type == 'DISTORT':
                row = col.row(align=True)
                row.separator()
                row.prop(statvis, "distort_min", text="Minimum")
                row.prop(statvis, "distort_max", text="Maximum")
            elif statvis_type == 'SHARP':
                row = col.row(align=True)
                row.separator()
                row.prop(statvis, "sharp_min", text="Minimum")
                row.prop(statvis, "sharp_max", text="Maximum")


class VIEW3D_PT_overlay_edit_mesh_measurement(Panel):
    bl_space_type = 'VIEW_3D'
    bl_region_type = 'HEADER'
    bl_parent_id = 'VIEW3D_PT_overlay_edit_mesh'
    bl_label = "Measurement"

    @classmethod
    def poll(cls, context):
        return context.mode == 'EDIT_MESH'

    def draw(self, context):
        layout = self.layout

        view = context.space_data
        overlay = view.overlay
        display_all = overlay.show_overlays

        col = layout.column()
        col.active = display_all

        split = col.split()

        sub = split.column()
        row = sub.row()
        row.separator()
        row.prop(overlay, "show_extra_edge_length", text="Edge Length")
        row = sub.row()
        row.separator()
        row.prop(overlay, "show_extra_edge_angle", text="Edge Angle")

        sub = split.column()
        sub.prop(overlay, "show_extra_face_area", text="Face Area")
        sub.prop(overlay, "show_extra_face_angle", text="Face Angle")


class VIEW3D_PT_overlay_edit_mesh_normals(Panel):
    bl_space_type = 'VIEW_3D'
    bl_region_type = 'HEADER'
    bl_parent_id = 'VIEW3D_PT_overlay_edit_mesh'
    bl_label = "Normals"

    @classmethod
    def poll(cls, context):
        return context.mode == 'EDIT_MESH'

    def draw(self, context):
        layout = self.layout

        view = context.space_data
        overlay = view.overlay
        display_all = overlay.show_overlays

        col = layout.column()
        col.active = display_all
        split = col.split()

        row = split.row(align=True)
        row.separator()
        row.separator()
        row.prop(overlay, "show_vertex_normals", text="", icon='NORMALS_VERTEX')
        row.prop(overlay, "show_split_normals", text="", icon='NORMALS_VERTEX_FACE')
        row.prop(overlay, "show_face_normals", text="", icon='NORMALS_FACE')

        sub = split.row(align=True)
        if overlay.show_vertex_normals or overlay.show_face_normals or overlay.show_split_normals:
            sub.use_property_split = True
            sub.prop(overlay, "normals_length", text="")
        else:
            sub.label(icon='DISCLOSURE_TRI_RIGHT')


class VIEW3D_PT_overlay_edit_mesh_freestyle(Panel):
    bl_space_type = 'VIEW_3D'
    bl_region_type = 'HEADER'
    bl_parent_id = 'VIEW3D_PT_overlay'
    bl_label = "Freestyle"

    @classmethod
    def poll(cls, context):
        return context.mode == 'EDIT_MESH' and bpy.app.build_options.freestyle

    def draw(self, context):
        layout = self.layout

        view = context.space_data
        overlay = view.overlay
        display_all = overlay.show_overlays

        col = layout.column()
        col.active = display_all

        row = col.row()
        row.separator()
        row.prop(overlay, "show_freestyle_edge_marks", text="Edge Marks")
        row.prop(overlay, "show_freestyle_face_marks", text="Face Marks")


class VIEW3D_PT_overlay_edit_curve(Panel):
    bl_space_type = 'VIEW_3D'
    bl_region_type = 'HEADER'
    bl_parent_id = 'VIEW3D_PT_overlay'
    bl_label = "Curve Edit Mode"

    @classmethod
    def poll(cls, context):
        return context.mode == 'EDIT_CURVE'

    def draw(self, context):
        layout = self.layout
        view = context.space_data
        overlay = view.overlay
        display_all = overlay.show_overlays

        col = layout.column()
        col.active = display_all

        row = col.row()
        row.prop(overlay, "display_handle", text="Handles")

        col = layout.column(align = True)
        col.active = display_all
        split = col.split()
        row = split.row(align=True)
        #row.separator()
        #row.separator()
        row.prop(overlay, "show_curve_normals")

        row = split.row(align=True)
        if overlay.show_curve_normals:
            row.prop(overlay, "normals_length", text="")
        else:
            row.label(icon='DISCLOSURE_TRI_RIGHT')


class VIEW3D_PT_overlay_sculpt(Panel):
    bl_space_type = 'VIEW_3D'
    bl_context = ".sculpt_mode"
    bl_region_type = 'HEADER'
    bl_parent_id = 'VIEW3D_PT_overlay'
    bl_label = "Sculpt"

    @classmethod
    def poll(cls, context):
        return (
            context.mode == 'SCULPT' and
            (context.sculpt_object and context.tool_settings.sculpt)
        )

    def draw(self, context):
        layout = self.layout
        tool_settings = context.tool_settings
        sculpt = tool_settings.sculpt

        view = context.space_data
        overlay = view.overlay
        display_all = overlay.show_overlays

        col = layout.column(align = True)
        col.active = display_all
        split = col.split()
        row = split.row()
        row.separator()
        row.prop(sculpt, "show_mask")

        row = split.row(align=True)
        if sculpt.show_mask:
            row.prop(overlay, "sculpt_mode_mask_opacity", text = "")
        else:
            row.label(icon='DISCLOSURE_TRI_RIGHT')

        col = layout.column(align = True)
        col.active = display_all
        split = col.split()
        row = split.row()
        row.separator()
        row.prop(sculpt, "show_face_sets")

        row = split.row(align=True)
        if sculpt.show_face_sets:
            row.prop(overlay, "sculpt_mode_face_sets_opacity", text="")
        else:
            row.label(icon='DISCLOSURE_TRI_RIGHT')


class VIEW3D_PT_overlay_pose(Panel):
    bl_space_type = 'VIEW_3D'
    bl_region_type = 'HEADER'
    bl_parent_id = 'VIEW3D_PT_overlay'
    bl_label = "Pose Mode"

    @classmethod
    def poll(cls, context):
        mode = context.mode
        return (
            (mode == 'POSE') or
            (mode == 'PAINT_WEIGHT' and context.pose_object)
        )

    def draw(self, context):
        layout = self.layout
        view = context.space_data
        mode = context.mode
        overlay = view.overlay
        display_all = overlay.show_overlays

        col = layout.column()
        col.active = display_all

        if mode == 'POSE':

            col = layout.column(align = True)
            col.active = display_all
            split = col.split()
            row = split.row(align=True)
            #row.separator()
            #row.separator()
            row.prop(overlay, "show_xray_bone")

            row = split.row(align=True)
            if overlay.show_xray_bone:
                row.prop(overlay, "xray_alpha_bone", text="")
            else:
                row.label(icon='DISCLOSURE_TRI_RIGHT')

        else:
            row = col.row()
            row.prop(overlay, "show_xray_bone")


class VIEW3D_PT_overlay_texture_paint(Panel):
    bl_space_type = 'VIEW_3D'
    bl_region_type = 'HEADER'
    bl_parent_id = 'VIEW3D_PT_overlay'
    bl_label = "Texture Paint"

    @classmethod
    def poll(cls, context):
        return context.mode == 'PAINT_TEXTURE'

    def draw(self, context):
        layout = self.layout
        view = context.space_data
        overlay = view.overlay
        display_all = overlay.show_overlays

        col = layout.column()
        col.active = display_all
        row = col.row()
        row.separator()
        row.label(text = "Stencil Mask Opacity")
        row.prop(overlay, "texture_paint_mode_opacity", text = "")


class VIEW3D_PT_overlay_vertex_paint(Panel):
    bl_space_type = 'VIEW_3D'
    bl_region_type = 'HEADER'
    bl_parent_id = 'VIEW3D_PT_overlay'
    bl_label = "Vertex Paint"

    @classmethod
    def poll(cls, context):
        return context.mode == 'PAINT_VERTEX'

    def draw(self, context):
        layout = self.layout
        view = context.space_data
        overlay = view.overlay
        display_all = overlay.show_overlays

        col = layout.column()
        col.active = display_all
        row = col.row()
        row.separator()
        row.label( text = "Stencil Mask Opacity")
        row.prop(overlay, "vertex_paint_mode_opacity", text = "")
        row = col.row()
        row.separator()
        row.prop(overlay, "show_paint_wire")


class VIEW3D_PT_overlay_weight_paint(Panel):
    bl_space_type = 'VIEW_3D'
    bl_region_type = 'HEADER'
    bl_parent_id = 'VIEW3D_PT_overlay'
    bl_label = "Weight Paint"

    @classmethod
    def poll(cls, context):
        return context.mode == 'PAINT_WEIGHT'

    def draw(self, context):
        layout = self.layout
        view = context.space_data
        overlay = view.overlay
        display_all = overlay.show_overlays

        col = layout.column()
        col.active = display_all

        row = col.row()
        row.separator()
        row.label(text = "Opacity")
        row.prop(overlay, "weight_paint_mode_opacity", text="")
        row = col.split(factor = 0.36)
        row.label(text="     Zero Weights")
        sub = row.row()
        sub.prop(context.tool_settings, "vertex_group_user", expand=True)

        row = col.row()
        row.separator()
        row.prop(overlay, "show_wpaint_contours")
        row = col.row()
        row.separator()
        row.prop(overlay, "show_paint_wire")


class VIEW3D_PT_snapping(Panel):
    bl_space_type = 'VIEW_3D'
    bl_region_type = 'HEADER'
    bl_label = "Snapping"

    def draw(self, context):
        tool_settings = context.tool_settings
        snap_elements = tool_settings.snap_elements
        obj = context.active_object
        object_mode = 'OBJECT' if obj is None else obj.mode

        layout = self.layout
        col = layout.column()
        col.label(text="Snap To")
        col.prop(tool_settings, "snap_elements", expand=True)

        col.separator()
        if 'INCREMENT' in snap_elements:
            col.prop(tool_settings, "use_snap_grid_absolute")

        if snap_elements != {'INCREMENT'}:
            col.label(text="Snap With")
            row = col.row(align=True)
            row.prop(tool_settings, "snap_target", expand=True)

            col.prop(tool_settings, "use_snap_backface_culling")

            if obj:
                if object_mode == 'EDIT':
                    col.prop(tool_settings, "use_snap_self")
                if object_mode in {'OBJECT', 'POSE', 'EDIT', 'WEIGHT_PAINT'}:
                    col.prop(tool_settings, "use_snap_align_rotation")

            if 'FACE' in snap_elements:
                col.prop(tool_settings, "use_snap_project")

            if 'VOLUME' in snap_elements:
                col.prop(tool_settings, "use_snap_peel_object")

        col.label(text="Affect")
        row = col.row(align=True)
        row.prop(tool_settings, "use_snap_translate", text="Move", toggle=True)
        row.prop(tool_settings, "use_snap_rotate", text="Rotate", toggle=True)
        row.prop(tool_settings, "use_snap_scale", text="Scale", toggle=True)


class VIEW3D_PT_proportional_edit(Panel):
    bl_space_type = 'VIEW_3D'
    bl_region_type = 'HEADER'
    bl_label = "Proportional Editing"
    bl_ui_units_x = 8

    def draw(self, context):
        layout = self.layout
        tool_settings = context.tool_settings
        col = layout.column()
        col.active = (tool_settings.use_proportional_edit_objects if context.mode == 'OBJECT' else tool_settings.use_proportional_edit)

        if context.mode != 'OBJECT':
            col.prop(tool_settings, "use_proportional_connected")
            sub = col.column()
            sub.active = not tool_settings.use_proportional_connected
            sub.prop(tool_settings, "use_proportional_projected")
            col.separator()

        col.prop(tool_settings, "proportional_edit_falloff", expand=True)


class VIEW3D_PT_transform_orientations(Panel):
    bl_space_type = 'VIEW_3D'
    bl_region_type = 'HEADER'
    bl_label = "Transform Orientations"
    bl_ui_units_x = 8

    def draw(self, context):
        layout = self.layout
        layout.label(text="Transform Orientations")

        scene = context.scene
        orient_slot = scene.transform_orientation_slots[0]
        orientation = orient_slot.custom_orientation

        row = layout.row()
        col = row.column()
        col.prop(orient_slot, "type", expand=True)
        row.operator("transform.create_orientation", text="", icon='ADD', emboss=False).use = True

        if orientation:
            row = layout.row(align=False)
            row.prop(orientation, "name", text="", icon='OBJECT_ORIGIN')
            row.operator("transform.delete_orientation", text="", icon='X', emboss=False)


class VIEW3D_PT_gpencil_origin(Panel):
    bl_space_type = 'VIEW_3D'
    bl_region_type = 'HEADER'
    bl_label = "Stroke Placement"

    def draw(self, context):
        layout = self.layout
        tool_settings = context.tool_settings
        gpd = context.gpencil_data

        layout.label(text="Stroke Placement")

        row = layout.row()
        col = row.column()
        col.prop(tool_settings, "gpencil_stroke_placement_view3d", expand=True)

        if tool_settings.gpencil_stroke_placement_view3d == 'SURFACE':
            row = layout.row()
            row.label(text="Offset")
            row = layout.row()
            row.prop(gpd, "zdepth_offset", text="")

        if tool_settings.gpencil_stroke_placement_view3d == 'STROKE':
            row = layout.row()
            row.label(text="Target")
            row = layout.row()
            row.prop(tool_settings, "gpencil_stroke_snap_mode", expand=True)


class VIEW3D_PT_gpencil_lock(Panel):
    bl_space_type = 'VIEW_3D'
    bl_region_type = 'HEADER'
    bl_label = "Drawing Plane"

    def draw(self, context):
        layout = self.layout
        layout.label(text="Drawing Plane")

        row = layout.row()
        col = row.column()
        col.prop(context.tool_settings.gpencil_sculpt, "lock_axis", expand=True)


class VIEW3D_PT_gpencil_guide(Panel):
    bl_space_type = 'VIEW_3D'
    bl_region_type = 'HEADER'
    bl_label = "Guides"

    def draw(self, context):
        settings = context.tool_settings.gpencil_sculpt.guide

        layout = self.layout
        layout.label(text="Guides")

        col = layout.column()
        col.active = settings.use_guide
        col.prop(settings, "type", expand=True)

        if settings.type in {'ISO', 'PARALLEL', 'RADIAL'}:
            col.prop(settings, "angle")
            row = col.row(align=True)

        col.prop(settings, "use_snapping")
        if settings.use_snapping:

            if settings.type == 'RADIAL':
                col.prop(settings, "angle_snap")
            else:
                col.prop(settings, "spacing")

        if settings.type in {'CIRCULAR', 'RADIAL'} or settings.use_snapping:
            col.label(text="Reference Point")
            row = col.row(align=True)
            row.prop(settings, "reference_point", expand=True)
            if settings.reference_point == 'CUSTOM':
                col.prop(settings, "location", text="Custom Location")
            elif settings.reference_point == 'OBJECT':
                col.prop(settings, "reference_object", text="Object Location")
                if not settings.reference_object:
                    col.label(text="No object selected, using cursor")


class VIEW3D_PT_overlay_gpencil_options(Panel):
    bl_space_type = 'VIEW_3D'
    bl_region_type = 'HEADER'
    bl_parent_id = 'VIEW3D_PT_overlay'
    bl_label = ""

    @classmethod
    def poll(cls, context):
        return context.object and context.object.type == 'GPENCIL'

    def draw_header(self, context):
        layout = self.layout
        layout.label(text={
            'PAINT_GPENCIL': "Draw Grease Pencil",
            'EDIT_GPENCIL': "Edit Grease Pencil",
            'SCULPT_GPENCIL': "Sculpt Grease Pencil",
            'WEIGHT_GPENCIL': "Weight Grease Pencil",
            'VERTEX_GPENCIL': "Vertex Grease Pencil",
            'OBJECT': "Grease Pencil",
        }[context.mode])

    def draw(self, context):
        layout = self.layout
        view = context.space_data
        overlay = view.overlay
        display_all = overlay.show_overlays

        row = layout.row()
        row.separator()
        row.prop(overlay, "use_gpencil_onion_skin", text="Onion Skin")

        col = layout.column(align = True)
        col.active = display_all
        split = col.split()
        row = split.row()
        row.separator()
        row.prop(overlay, "use_gpencil_grid")

        row = split.row(align=True)
        if overlay.use_gpencil_grid:
            row.prop(overlay, "gpencil_grid_opacity", text="", slider=True)
            row.prop(overlay, "use_gpencil_canvas_xray", text="", icon='XRAY')
        else:
            row.label(icon='DISCLOSURE_TRI_RIGHT')

        col = layout.column(align = True)
        col.active = display_all
        split = col.split()
        row = split.row()
        row.separator()
        row.prop(overlay, "use_gpencil_fade_layers")

        row = split.row(align=True)
        if overlay.use_gpencil_fade_layers:
            row.separator
            row.prop(overlay, "gpencil_fade_layer", text="", slider=True)
        else:
            row.label(icon='DISCLOSURE_TRI_RIGHT')

        col = layout.column(align = True)
        col.active = display_all
        split = col.split()
        row = split.row()
        row.separator()
        row.prop(overlay, "use_gpencil_fade_objects")

        row = split.row(align=True)
        if overlay.use_gpencil_fade_objects:
            row.prop(overlay, "gpencil_fade_objects", text="", slider=True)
            row.prop(overlay, "use_gpencil_fade_gp_objects", text="", icon='OUTLINER_OB_GREASEPENCIL')
        else:
            row.label(icon='DISCLOSURE_TRI_RIGHT')

        if context.object.mode in {'EDIT_GPENCIL', 'SCULPT_GPENCIL', 'WEIGHT_GPENCIL', 'VERTEX_GPENCIL'}:
            split = layout.split()
            col = split.column()
            row = col.row()
            row.separator()
            row.prop(overlay, "use_gpencil_edit_lines", text="Edit Lines")
            col = split.column()
            if overlay.use_gpencil_edit_lines:
                col.prop(overlay, "use_gpencil_multiedit_line_only", text="Only in Multiframe")
            else:
                col.label(icon='DISCLOSURE_TRI_RIGHT')

            if context.object.mode == 'EDIT_GPENCIL':
                split = layout.split()
                col = split.column()
                row = col.row()
                row.separator()
                row.prop(overlay, "use_gpencil_show_directions")
                col = split.column()
                col.prop(overlay, "use_gpencil_show_material_name", text="Material Name")

            layout.use_property_split = True
            layout.separator()
            row = layout.row()
            row.separator()
            row.prop(overlay, "vertex_opacity", text="Vertex Opacity", slider=True)

            # Handles for Curve Edit
            if context.object.mode == 'EDIT_GPENCIL':
                gpd = context.object.data
                if gpd.use_curve_edit:
                    layout.prop(overlay, "display_handle", text="Handles")

        if context.object.mode in {'PAINT_GPENCIL', 'VERTEX_GPENCIL'}:
            layout.label(text="Vertex Paint")
            row = layout.row()
            shading = VIEW3D_PT_shading.get_shading(context)
            row.enabled = shading.type not in {'WIREFRAME', 'RENDERED'}
            row.separator()
            row.use_property_split = True
            row.prop(overlay, "gpencil_vertex_paint_opacity", text="Opacity", slider=True)


class VIEW3D_PT_quad_view(Panel):
    bl_space_type = 'VIEW_3D'
    bl_region_type = 'UI'
    bl_category = "View"
    bl_label = "Quad View"
    bl_options = {'DEFAULT_CLOSED'}

    @classmethod
    def poll(cls, context):
        view = context.space_data
        return view.region_quadviews

    def draw(self, context):
        layout = self.layout

        view = context.space_data

        region = view.region_quadviews[2]
        col = layout.column()
        col.prop(region, "lock_rotation")
        row = col.row()
        row.enabled = region.lock_rotation
        row.prop(region, "show_sync_view")
        row = col.row()
        row.enabled = region.lock_rotation and region.show_sync_view
        row.prop(region, "use_box_clip")


# Annotation properties
class VIEW3D_PT_grease_pencil(AnnotationDataPanel, Panel):
    bl_space_type = 'VIEW_3D'
    bl_region_type = 'UI'
    bl_category = "View"

    # NOTE: this is just a wrapper around the generic GP Panel


class VIEW3D_PT_annotation_onion(AnnotationOnionSkin, Panel):
    bl_space_type = 'VIEW_3D'
    bl_region_type = 'UI'
    bl_category = "View"
    bl_parent_id = 'VIEW3D_PT_grease_pencil'

    # NOTE: this is just a wrapper around the generic GP Panel


class TOPBAR_PT_annotation_layers(Panel, AnnotationDataPanel):
    bl_space_type = 'VIEW_3D'
    bl_region_type = 'HEADER'
    bl_label = "Layers"
    bl_ui_units_x = 14


class VIEW3D_PT_view3d_stereo(Panel):
    bl_space_type = 'VIEW_3D'
    bl_region_type = 'UI'
    bl_category = "View"
    bl_label = "Stereoscopy"
    bl_options = {'DEFAULT_CLOSED'}

    @classmethod
    def poll(cls, context):
        scene = context.scene
        wm = bpy.ops.wm

        multiview = scene.render.use_multiview
        return multiview

    def draw(self, context):
        layout = self.layout
        view = context.space_data

        basic_stereo = context.scene.render.views_format == 'STEREO_3D'

        col = layout.column()
        col.row().prop(view, "stereo_3d_camera", expand=True)

        col.label(text="Display:")
        row = col.row()
        row.active = basic_stereo
        row.prop(view, "show_stereo_3d_cameras")
        row = col.row()
        row.active = basic_stereo
        split = row.split()
        split.prop(view, "show_stereo_3d_convergence_plane")
        split = row.split()
        split.prop(view, "stereo_3d_convergence_plane_alpha", text="Alpha")
        split.active = view.show_stereo_3d_convergence_plane
        row = col.row()
        split = row.split()
        split.prop(view, "show_stereo_3d_volume")
        split = row.split()
        split.prop(view, "stereo_3d_volume_alpha", text="Alpha")

        if context.scene.render.use_multiview:
            layout.separator()
            layout.operator("wm.set_stereo_3d", icon='CAMERA_STEREO')


class VIEW3D_PT_context_properties(Panel):
    bl_space_type = 'VIEW_3D'
    bl_region_type = 'UI'
    bl_category = "Item"
    bl_label = "Properties"
    bl_options = {'DEFAULT_CLOSED'}

    @staticmethod
    def _active_context_member(context):
        obj = context.object
        if obj:
            object_mode = obj.mode
            if object_mode == 'POSE':
                return "active_pose_bone"
            elif object_mode == 'EDIT' and obj.type == 'ARMATURE':
                return "active_bone"
            else:
                return "object"

        return ""

    @classmethod
    def poll(cls, context):
        import rna_prop_ui
        member = cls._active_context_member(context)

        if member:
            context_member, member = rna_prop_ui.rna_idprop_context_value(context, member, object)
            return context_member and rna_prop_ui.rna_idprop_has_properties(context_member)

        return False

    def draw(self, context):
        import rna_prop_ui
        member = VIEW3D_PT_context_properties._active_context_member(context)

        if member:
            # Draw with no edit button
            rna_prop_ui.draw(self.layout, context, member, object, False)


# Grease Pencil Object - Multiframe falloff tools
class VIEW3D_PT_gpencil_multi_frame(Panel):
    bl_space_type = 'VIEW_3D'
    bl_region_type = 'HEADER'
    bl_label = "Multi Frame"

    def draw(self, context):
        gpd = context.gpencil_data
        settings = context.tool_settings.gpencil_sculpt

        layout = self.layout
        col = layout.column(align=True)
        col.prop(settings, "use_multiframe_falloff")

        # Falloff curve
        if gpd.use_multiedit and settings.use_multiframe_falloff:
            layout.template_curve_mapping(settings, "multiframe_falloff_curve", brush=True)


# Grease Pencil Object - Curve Editing tools
class VIEW3D_PT_gpencil_curve_edit(Panel):
    bl_space_type = 'VIEW_3D'
    bl_region_type = 'HEADER'
    bl_label = "Curve Editing"

    def draw(self, context):
        gpd = context.gpencil_data
        settings = context.tool_settings.gpencil_sculpt

        layout = self.layout
        col = layout.column()

        col.label(text = "Curve Editing:")

        split = layout.split()
        col = split.column(align = True)
        row = col.row()
        row.separator()
        row.label(text = "Resolution")
        row = col.row()
        row.separator()
        row.label(text = "Threshold")
        row = col.row()
        row.separator()
        row.label(text =  "Corner Angle")

        col = split.column(align = True)
        col.prop(gpd, "edit_curve_resolution", text = "")
        col.prop(gpd, "curve_edit_threshold", text = "")
        col.prop(gpd, "curve_edit_corner_angle", text = "")

        col = layout.column()
        row = col.row()
        row.separator()
        row.prop(gpd, "use_adaptive_curve_resolution")


class VIEW3D_MT_gpencil_edit_context_menu(Menu):
    bl_label = ""

    def draw(self, context):

        is_point_mode = context.tool_settings.gpencil_selectmode_edit == 'POINT'
        is_stroke_mode = context.tool_settings.gpencil_selectmode_edit == 'STROKE'
        is_segment_mode = context.tool_settings.gpencil_selectmode_edit == 'SEGMENT'

        layout = self.layout

        layout.operator_context = 'INVOKE_REGION_WIN'

        row = layout.row()

        if is_point_mode or is_segment_mode:
            col = row.column(align=True)

            col.label(text="Point Context Menu", icon='GP_SELECT_POINTS')
            col.separator()

            # Additive Operators
            col.operator("gpencil.stroke_subdivide", text="Subdivide", icon = "SUBDIVIDE_EDGES").only_selected = True

            col.separator()

            col.operator("gpencil.extrude_move", text="Extrude Points", icon = 'EXTRUDE_REGION')

            col.separator()

            # Deform Operators
            col.operator("gpencil.stroke_smooth", text="Smooth Points", icon = "PARTICLEBRUSH_SMOOTH").only_selected = True
            col.operator("transform.bend", text="Bend", icon = "BEND")
            col.operator("transform.shear", text="Shear", icon = "SHEAR")
            col.operator("transform.tosphere", text="To Sphere", icon = "TOSPHERE")
            col.operator("transform.transform", text="Shrink Fatten", icon = 'SHRINK_FATTEN').mode = 'GPENCIL_SHRINKFATTEN'

            col.separator()

            col.menu("VIEW3D_MT_mirror", text="Mirror Points")
            col.menu("GPENCIL_MT_snap", text="Snap Points")

            col.separator()

            # Duplicate operators
            col.operator("gpencil.duplicate_move", text="Duplicate", icon='DUPLICATE')
            col.operator("gpencil.copy", text="Copy", icon='COPYDOWN')
            col.operator("gpencil.paste", text="Paste", icon='PASTEDOWN').type = 'ACTIVE'
            col.operator("gpencil.paste", text="Paste by Layer", icon='PASTEDOWN').type = 'LAYER'

            col.separator()

            # Removal Operators
            col.operator("gpencil.stroke_merge", text="Merge Points", icon = "MERGE")
            col.operator("gpencil.stroke_merge_by_distance", icon = "MERGE").use_unselected = False
            col.operator("gpencil.stroke_split", text="Split", icon = "SPLIT")
            col.operator("gpencil.stroke_separate", text="Separate", icon = "SEPARATE").mode = 'POINT'

            col.separator()

            col.operator("gpencil.delete", text="Delete Points", icon = "DELETE").type = 'POINTS'
            col.operator("gpencil.dissolve", text="Dissolve Points", icon = "DELETE").type = 'POINTS'
            col.operator("gpencil.dissolve", text="Dissolve Between", icon = "DELETE").type = 'BETWEEN'
            col.operator("gpencil.dissolve", text="Dissolve Unselected", icon = "DELETE").type = 'UNSELECT'

        if is_stroke_mode:

            col = row.column(align = True)
            col.label(text="Stroke Context Menu", icon='GP_SELECT_STROKES')
            col.separator()

            # Main Strokes Operators
            col.operator("gpencil.stroke_subdivide", text="Subdivide", icon = "SUBDIVIDE_EDGES").only_selected = False
            col.menu("VIEW3D_MT_gpencil_simplify")
            col.operator("gpencil.stroke_trim", text="Trim", icon = "CUT")

            col.separator()

            col.operator("gpencil.stroke_smooth", text="Smooth Stroke", icon = "PARTICLEBRUSH_SMOOTH").only_selected = False
            col.operator("transform.transform", text="Shrink Fatten", icon = 'SHRINK_FATTEN').mode = 'GPENCIL_SHRINKFATTEN'

            col.separator()

            # Layer and Materials operators
            col.menu("GPENCIL_MT_move_to_layer")
            col.menu("VIEW3D_MT_assign_material")
            col.operator("gpencil.set_active_material", text="Set as Active Material", icon = "MATERIAL_DATA")
            col.operator_menu_enum("gpencil.stroke_arrange", "direction", text="Arrange Strokes")

            col.separator()

            col.menu("VIEW3D_MT_mirror", text="Mirror Stroke")
            col.menu("VIEW3D_MT_snap", text="Snap Stroke")

            col.separator()

            # Duplicate operators
            col.operator("gpencil.duplicate_move", text="Duplicate", icon='DUPLICATE')
            col.operator("gpencil.copy", text="Copy", icon='COPYDOWN')
            col.operator("gpencil.paste", text="Paste", icon='PASTEDOWN').type = 'ACTIVE'
            col.operator("gpencil.paste", text="Paste by Layer", icon='PASTEDOWN').type = 'LAYER'

            col.separator()

            # Removal Operators
            col.operator("gpencil.stroke_merge_by_distance", icon = "MERGE").use_unselected = True
            col.operator_menu_enum("gpencil.stroke_join", "type", text="Join", icon ='JOIN')
            col.operator("gpencil.stroke_split", text="Split", icon = "SPLIT")
            col.operator("gpencil.stroke_separate", text="Separate", icon = "SEPARATE").mode = 'STROKE'

            col.separator()

            col.operator("gpencil.delete", text="Delete Strokes", icon = "DELETE").type = 'STROKES'

            col.separator()

            col.operator("gpencil.reproject", text="Reproject Strokes", icon = "REPROJECT")


class VIEW3D_PT_gpencil_draw_context_menu(Panel):
    bl_space_type = 'VIEW_3D'
    bl_region_type = 'WINDOW'
    bl_label = "Draw Context Menu"
    bl_ui_units_x = 12

    def draw(self, context):
        ts = context.tool_settings
        settings = ts.gpencil_paint
        brush = settings.brush
        gp_settings = brush.gpencil_settings

        layout = self.layout
        is_pin_vertex = gp_settings.brush_draw_mode == 'VERTEXCOLOR'
        is_vertex = settings.color_mode == 'VERTEXCOLOR' or brush.gpencil_tool == 'TINT' or is_pin_vertex

        if brush.gpencil_tool not in {'ERASE', 'CUTTER', 'EYEDROPPER'} and is_vertex:
            split = layout.split(factor=0.1)
            split.prop(brush, "color", text="")
            split.template_color_picker(brush, "color", value_slider=True)

            col = layout.column()
            col.separator()
            col.prop_menu_enum(gp_settings, "vertex_mode", text="Mode")
            col.separator()

        if brush.gpencil_tool not in {'FILL', 'CUTTER'}:
            layout.prop(brush, "size", slider=True)
        if brush.gpencil_tool not in {'ERASE', 'FILL', 'CUTTER'}:
            layout.prop(gp_settings, "pen_strength")

        # Layers
        draw_gpencil_layer_active(context, layout)
        # Material
        if not is_vertex:
            draw_gpencil_material_active(context, layout)


class VIEW3D_PT_gpencil_vertex_context_menu(Panel):
    bl_space_type = 'VIEW_3D'
    bl_region_type = 'WINDOW'
    bl_label = "Vertex Paint Context Menu"
    bl_ui_units_x = 12

    def draw(self, context):
        layout = self.layout
        ts = context.tool_settings
        settings = ts.gpencil_vertex_paint
        brush = settings.brush
        gp_settings = brush.gpencil_settings

        col = layout.column()

        if brush.gpencil_vertex_tool in {'DRAW', 'REPLACE'}:
            split = layout.split(factor=0.1)
            split.prop(brush, "color", text="")
            split.template_color_picker(brush, "color", value_slider=True)

            col = layout.column()
            col.separator()
            col.prop_menu_enum(gp_settings, "vertex_mode", text="Mode")
            col.separator()

        row = col.row(align=True)
        row.prop(brush, "size", text="Radius")
        row.prop(gp_settings, "use_pressure", text="", icon='STYLUS_PRESSURE')

        if brush.gpencil_vertex_tool in {'DRAW', 'BLUR', 'SMEAR'}:
            row = layout.row(align=True)
            row.prop(gp_settings, "pen_strength", slider=True)
            row.prop(gp_settings, "use_strength_pressure", text="", icon='STYLUS_PRESSURE')

        # Layers
        draw_gpencil_layer_active(context, layout)


class VIEW3D_PT_paint_vertex_context_menu(Panel):
    # Only for popover, these are dummy values.
    bl_space_type = 'VIEW_3D'
    bl_region_type = 'WINDOW'
    bl_label = "Vertex Paint Context Menu"

    def draw(self, context):
        layout = self.layout

        brush = context.tool_settings.vertex_paint.brush
        capabilities = brush.vertex_paint_capabilities

        if capabilities.has_color:
            split = layout.split(factor=0.1)
            UnifiedPaintPanel.prop_unified_color(split, context, brush, "color", text="")
            UnifiedPaintPanel.prop_unified_color_picker(split, context, brush, "color", value_slider=True)
            layout.prop(brush, "blend", text="")

        UnifiedPaintPanel.prop_unified(
            layout,
            context,
            brush,
            "size",
            unified_name="use_unified_size",
            pressure_name="use_pressure_size",
            slider=True,
        )
        UnifiedPaintPanel.prop_unified(
            layout,
            context,
            brush,
            "strength",
            unified_name="use_unified_strength",
            pressure_name="use_pressure_strength",
            slider=True,
        )


class VIEW3D_PT_paint_texture_context_menu(Panel):
    # Only for popover, these are dummy values.
    bl_space_type = 'VIEW_3D'
    bl_region_type = 'WINDOW'
    bl_label = "Texture Paint Context Menu"

    def draw(self, context):
        layout = self.layout

        brush = context.tool_settings.image_paint.brush
        capabilities = brush.image_paint_capabilities

        if capabilities.has_color:
            split = layout.split(factor=0.1)
            UnifiedPaintPanel.prop_unified_color(split, context, brush, "color", text="")
            UnifiedPaintPanel.prop_unified_color_picker(split, context, brush, "color", value_slider=True)
            layout.prop(brush, "blend", text="")

        if capabilities.has_radius:
            UnifiedPaintPanel.prop_unified(layout, context, brush, "size", unified_name="use_unified_size", pressure_name="use_pressure_size", slider=True,)
            UnifiedPaintPanel.prop_unified(layout, context, brush, "strength", unified_name="use_unified_strength", pressure_name="use_pressure_strength", slider=True,)


class VIEW3D_PT_paint_weight_context_menu(Panel):
    # Only for popover, these are dummy values.
    bl_space_type = 'VIEW_3D'
    bl_region_type = 'WINDOW'
    bl_label = "Weights Context Menu"

    def draw(self, context):
        layout = self.layout

        brush = context.tool_settings.weight_paint.brush
        UnifiedPaintPanel.prop_unified(layout, context, brush, "weight", unified_name="use_unified_weight", slider=True,)
        UnifiedPaintPanel.prop_unified(layout, context, brush, "size", unified_name="use_unified_size", pressure_name="use_pressure_size", slider=True,)
        UnifiedPaintPanel.prop_unified(layout, context, brush, "strength", unified_name="use_unified_strength", pressure_name="use_pressure_strength", slider=True)


def draw_gpencil_layer_active(context, layout):
    gpl = context.active_gpencil_layer
    if gpl:
        layout.label(text="Active Layer")
        row = layout.row(align=True)
        row.operator_context = 'EXEC_REGION_WIN'
        row.operator_menu_enum("gpencil.layer_change", "layer", text="", icon='GREASEPENCIL')
        row.prop(gpl, "info", text="")
        row.operator("gpencil.layer_remove", text="", icon='X')


def draw_gpencil_material_active(context, layout):
    ob = context.active_object
    if ob and len(ob.material_slots) > 0 and ob.active_material_index >= 0:
        ma = ob.material_slots[ob.active_material_index].material
        if ma:
            layout.label(text="Active Material")
            row = layout.row(align=True)
            row.operator_context = 'EXEC_REGION_WIN'
            row.operator_menu_enum("gpencil.material_set", "slot", text="", icon='MATERIAL')
            row.prop(ma, "name", text="")

class VIEW3D_PT_gpencil_sculpt_context_menu(Panel):
    bl_space_type = 'VIEW_3D'
    bl_region_type = 'WINDOW'
    bl_label = "Sculpt Context Menu"
    bl_ui_units_x = 12

    def draw(self, context):
        ts = context.tool_settings
        settings = ts.gpencil_sculpt_paint
        brush = settings.brush

        layout = self.layout

        layout.prop(brush, "size", slider=True)
        layout.prop(brush, "strength")

        # Layers
        draw_gpencil_layer_active(context, layout)


class VIEW3D_PT_gpencil_weight_context_menu(Panel):
    bl_space_type = 'VIEW_3D'
    bl_region_type = 'WINDOW'
    bl_label = "Weight Paint Context Menu"
    bl_ui_units_x = 12

    def draw(self, context):
        ts = context.tool_settings
        settings = ts.gpencil_weight_paint
        brush = settings.brush

        layout = self.layout

        layout.prop(brush, "size", slider=True)
        layout.prop(brush, "strength")
        layout.prop(brush, "weight")

        # Layers
        draw_gpencil_layer_active(context, layout)


class VIEW3D_MT_gpencil_sculpt(Menu):
    bl_label = "Sculpt"

    def draw(self, context):
        layout = self.layout

        layout.operator_context = 'INVOKE_REGION_WIN'
        layout.menu("VIEW3D_MT_assign_material")
        layout.separator()

        layout.operator("gpencil.frame_duplicate", text="Duplicate Active Frame", icon = "DUPLICATE")
        layout.operator("gpencil.frame_duplicate", text="Duplicate Active Frame All Layers", icon = "DUPLICATE").mode = 'ALL'

        layout.separator()

        layout.operator("gpencil.stroke_subdivide", text="Subdivide", icon = "SUBDIVIDE_EDGES")
        layout.operator("gpencil.stroke_simplify_fixed", text="Simplify", icon = "MOD_SIMPLIFY")
        layout.operator("gpencil.stroke_simplify", text="Simplify Adaptative", icon = "MOD_SIMPLIFY")

        if context.mode == 'WEIGHT_GPENCIL':
            layout.separator()
            layout.menu("VIEW3D_MT_gpencil_autoweights")

        layout.separator()

        #radial control button brush size
        myvar = layout.operator("wm.radial_control", text = "Brush Radius", icon = "BRUSHSIZE")
        myvar.data_path_primary = 'tool_settings.gpencil_sculpt.brush.size'

        #radial control button brush strength
        myvar = layout.operator("wm.radial_control", text = "Brush Strength", icon = "BRUSHSTRENGTH")
        myvar.data_path_primary = 'tool_settings.gpencil_sculpt.brush.strength'

        layout.separator()

        # line edit toggles from the keympap
        props = layout.operator("wm.context_toggle", text="Toggle Edit Lines", icon='STROKE')
        props.data_path = "space_data.overlay.use_gpencil_edit_lines"

        props = layout.operator("wm.context_toggle", text="Toggle Multiline Edit Only", icon='STROKE')
        props.data_path = "space_data.overlay.use_gpencil_multiedit_line_only"


class VIEW3D_PT_gpencil_edit_options(Panel):
    bl_space_type = 'VIEW_3D'
    bl_region_type = 'HEADER'
    bl_label = "Options"

    def draw(self, context):
        layout = self.layout
        settings = context.tool_settings.gpencil_sculpt

        layout.prop(settings, "use_scale_thickness")


class VIEW3D_PT_sculpt_context_menu(Panel):
    # Only for popover, these are dummy values.
    bl_space_type = 'VIEW_3D'
    bl_region_type = 'WINDOW'
    bl_label = "Sculpt Context Menu"

    def draw(self, context):
        layout = self.layout

        brush = context.tool_settings.sculpt.brush
        capabilities = brush.sculpt_capabilities

        if capabilities.has_color:
            split = layout.split(factor=0.1)
            UnifiedPaintPanel.prop_unified_color(split, context, brush, "color", text="")
            UnifiedPaintPanel.prop_unified_color_picker(split, context, brush, "color", value_slider=True)

            layout.prop(brush, "blend", text="")

        UnifiedPaintPanel.prop_unified(layout, context, brush, "size", unified_name="use_unified_size", pressure_name="use_pressure_size", slider=True,)
        UnifiedPaintPanel.prop_unified(layout, context, brush, "strength", unified_name="use_unified_strength", pressure_name="use_pressure_strength", slider=True,)

        if capabilities.has_auto_smooth:
            layout.prop(brush, "auto_smooth_factor", slider=True)

        if capabilities.has_normal_weight:
            layout.prop(brush, "normal_weight", slider=True)

        if capabilities.has_pinch_factor:
            text = "Pinch"
            if brush.sculpt_tool in {'BLOB', 'SNAKE_HOOK'}:
                text = "Magnify"
            layout.prop(brush, "crease_pinch_factor", slider=True, text=text)

        if capabilities.has_rake_factor:
            layout.prop(brush, "rake_factor", slider=True)

        if capabilities.has_plane_offset:
            layout.prop(brush, "plane_offset", slider=True)
            layout.prop(brush, "plane_trim", slider=True, text="Distance")

        if capabilities.has_height:
            layout.prop(brush, "height", slider=True, text="Height")


class TOPBAR_PT_gpencil_materials(GreasePencilMaterialsPanel, Panel):
    bl_space_type = 'VIEW_3D'
    bl_region_type = 'HEADER'
    bl_label = "Materials"
    bl_ui_units_x = 14

    @classmethod
    def poll(cls, context):
        ob = context.object
        return ob and ob.type == 'GPENCIL'


class TOPBAR_PT_gpencil_vertexcolor(GreasePencilVertexcolorPanel, Panel):
    bl_space_type = 'VIEW_3D'
    bl_region_type = 'HEADER'
    bl_label = "Vertex Color"
    bl_ui_units_x = 10

    @classmethod
    def poll(cls, context):
        ob = context.object
        return ob and ob.type == 'GPENCIL'


classes = (
    VIEW3D_HT_header,
    VIEW3D_HT_tool_header,
    ALL_MT_editormenu,
    VIEW3D_MT_editor_menus,
    VIEW3D_MT_transform,
    VIEW3D_MT_transform_object,
    VIEW3D_MT_transform_armature,
    VIEW3D_MT_mirror,
    VIEW3D_MT_snap,
    VIEW3D_MT_uv_map_clear_seam,
    VIEW3D_MT_uv_map,
    VIEW3D_MT_view_view_selected_all_regions,
    VIEW3D_MT_view_all_all_regions,
    VIEW3D_MT_view_center_cursor_and_view_all,
    VIEW3D_MT_switchactivecamto,
    VIEW3D_MT_view,
    VIEW3D_MT_view_pie_menus,
    VIEW3D_MT_view_navigation,
    VIEW3D_MT_view_align,
    VIEW3D_MT_view_align_selected,
    VIEW3D_MT_select_object_inverse,
    VIEW3D_MT_select_object_none,
    VIEW3D_MT_select_object,
    VIEW3D_MT_select_object_legacy,
    VIEW3D_MT_select_by_type,
    VIEW3D_MT_select_grouped,
    VIEW3D_MT_select_linked,
    VIEW3D_MT_select_object_more_less,
    VIEW3D_MT_select_pose_inverse,
    VIEW3D_MT_select_pose_none,
    VIEW3D_MT_select_pose,
    VIEW3D_MT_select_particle_inverse,
    VIEW3D_MT_select_particle_none,
    VIEW3D_MT_select_particle,
    VIEW3D_MT_edit_mesh,
    VIEW3D_MT_edit_mesh_sort_elements,
    VIEW3D_MT_edit_mesh_select_similar,
    VIEW3D_MT_edit_mesh_select_more_less,
    VIEW3D_MT_select_edit_mesh_inverse,
    VIEW3D_MT_select_edit_mesh_none,
    VIEW3D_MT_select_edit_mesh,
    VIEW3D_MT_select_edit_curve_inverse,
    VIEW3D_MT_select_edit_curve_none,
    VIEW3D_MT_select_edit_curve,
    VIEW3D_MT_select_edit_curve_select_similar,
    VIEW3D_MT_select_edit_surface,
    VIEW3D_MT_select_edit_text,
    VIEW3D_MT_select_edit_metaball_inverse,
    VIEW3D_MT_select_edit_metaball_none,
    VIEW3D_MT_select_edit_metaball,
    VIEW3D_MT_edit_lattice_context_menu,
    VIEW3D_MT_select_edit_metaball_select_similar,
    VIEW3D_MT_select_edit_lattice_inverse,
    VIEW3D_MT_select_edit_lattice_none,
    VIEW3D_MT_select_edit_lattice,
    VIEW3D_MT_select_edit_armature_inverse,
    VIEW3D_MT_select_edit_armature_none,
    VIEW3D_MT_select_edit_armature,
    VIEW3D_MT_select_gpencil,
    VIEW3D_MT_select_gpencil_legacy,
    VIEW3D_MT_select_gpencil_inverse,
    VIEW3D_MT_select_gpencil_none,
    VIEW3D_MT_select_gpencil_grouped,
    VIEW3D_MT_select_paint_mask_inverse,
    VIEW3D_MT_select_paint_mask_none,
    VIEW3D_MT_select_paint_mask,
    VIEW3D_MT_select_paint_mask_vertex_inverse,
    VIEW3D_MT_select_paint_mask_vertex_none,
    VIEW3D_MT_select_paint_mask_vertex,
    VIEW3D_MT_angle_control,
    VIEW3D_MT_mesh_add,
    VIEW3D_MT_curve_add,
    VIEW3D_MT_surface_add,
    VIEW3D_MT_edit_metaball_context_menu,
    VIEW3D_MT_metaball_add,
    TOPBAR_MT_edit_curve_add,
    TOPBAR_MT_edit_armature_add,
    VIEW3D_MT_armature_add,
    VIEW3D_MT_light_add,
    VIEW3D_MT_lightprobe_add,
    VIEW3D_MT_camera_add,
    VIEW3D_MT_volume_add,
    VIEW3D_MT_add,
    VIEW3D_MT_image_add,
    VIEW3D_MT_origin_set,
    VIEW3D_MT_object_delete_global,
    VIEW3D_MT_object,
    VIEW3D_MT_object_convert,
    VIEW3D_MT_object_animation,
    VIEW3D_MT_object_rigid_body,
    VIEW3D_MT_object_clear,
    VIEW3D_MT_object_context_menu,
    VIEW3D_MT_object_shading,
    VIEW3D_MT_object_apply,
    VIEW3D_MT_object_relations,
    VIEW3D_MT_object_parent,
    VIEW3D_MT_object_track,
    VIEW3D_MT_object_collection,
    VIEW3D_MT_object_constraints,
    VIEW3D_MT_object_quick_effects,
    VIEW3D_hide_view_set_unselected,
    VIEW3D_MT_object_showhide,
    VIEW3D_MT_object_cleanup,
    VIEW3D_MT_make_single_user,
    VIEW3D_MT_make_links,
    VIEW3D_MT_brush,
    VIEW3D_MT_brush_curve_presets,
    VIEW3D_MT_facemask_showhide,
    VIEW3D_MT_paint_vertex,
    VIEW3D_MT_paint_vertex_specials,
    VIEW3D_MT_paint_texture_specials,
    VIEW3D_MT_hook,
    VIEW3D_MT_vertex_group,
    VIEW3D_MT_gpencil_vertex_group,
    VIEW3D_MT_paint_weight,
    VIEW3D_MT_paint_weight_lock,
    VIEW3D_MT_paint_weight_specials,
    VIEW3D_MT_subdivision_set,
    VIEW3D_MT_sculpt_specials,
    VIEW3D_MT_sculpt,
    VIEW3D_MT_sculpt_set_pivot,
    VIEW3D_MT_mask,
    VIEW3D_MT_mask_legacy,
    VIEW3D_MT_face_sets,
    VIEW3D_MT_face_sets_init,
    VIEW3D_MT_hide_mask,
    VIEW3D_MT_particle,
    VIEW3D_MT_particle_context_menu,
    VIEW3D_particle_hide_unselected,
    VIEW3D_MT_particle_show_hide,
    VIEW3D_MT_pose,
    VIEW3D_MT_pose_transform,
    VIEW3D_MT_pose_slide,
    VIEW3D_MT_pose_propagate,
    VIEW3D_MT_pose_library,
    VIEW3D_MT_pose_motion,
    VIEW3D_MT_pose_group,
    VIEW3D_MT_pose_ik,
    VIEW3D_MT_pose_constraints,
    VIEW3D_MT_pose_names,
    VIEW3D_MT_pose_hide_unselected,
    VIEW3D_MT_pose_show_hide,
    VIEW3D_MT_pose_apply,
    VIEW3D_MT_pose_context_menu,
    VIEW3D_MT_bone_options_toggle,
    VIEW3D_MT_bone_options_enable,
    VIEW3D_MT_bone_options_disable,
    VIEW3D_MT_edit_mesh_context_menu,
    VIEW3D_MT_edit_mesh_select_mode,
    VIEW3D_MT_edit_mesh_extrude_dupli,
    VIEW3D_MT_edit_mesh_extrude_dupli_rotate,
    VIEW3D_MT_edit_mesh_extrude,
    VIEW3D_MT_edit_mesh_vertices,
    VIEW3D_MT_edit_mesh_vertices_legacy,
    VIEW3D_MT_edit_mesh_edges,
    VIEW3D_MT_edit_mesh_edges_legacy,
    VIEW3D_MT_edit_mesh_edges_data,
    VIEW3D_MT_edit_mesh_faces,
    VIEW3D_MT_edit_mesh_faces_legacy,
    VIEW3D_MT_edit_mesh_faces_data,
    VIEW3D_normals_make_consistent_inside,
    VIEW3D_MT_edit_mesh_normals,
    VIEW3D_MT_edit_mesh_normals_select_strength,
    VIEW3D_MT_edit_mesh_normals_set_strength,
    VIEW3D_MT_edit_mesh_normals_average,
    VIEW3D_MT_edit_mesh_shading,
    VIEW3D_MT_edit_mesh_weights,
    VIEW3D_MT_edit_mesh_clean,
    VIEW3D_MT_edit_mesh_delete,
    VIEW3D_MT_edit_mesh_merge,
    VIEW3D_MT_edit_mesh_split,
    VIEW3D_MT_edit_mesh_dissolve,
    VIEW3D_mesh_hide_unselected,
    VIEW3D_curve_hide_unselected,
    VIEW3D_MT_edit_mesh_show_hide,
    VIEW3D_MT_paint_gpencil,
    VIEW3D_MT_draw_gpencil,
    VIEW3D_MT_edit_gpencil_showhide,
    VIEW3D_MT_assign_material,
    VIEW3D_MT_edit_gpencil,
    VIEW3D_MT_edit_gpencil_stroke,
    VIEW3D_MT_edit_gpencil_point,
    VIEW3D_MT_edit_gpencil_hide,
    VIEW3D_MT_edit_gpencil_arrange_strokes,
    VIEW3D_MT_edit_gpencil_delete,
    VIEW3D_MT_sculpt_gpencil_copy,
    VIEW3D_MT_weight_gpencil,
    VIEW3D_MT_gpencil_simplify,
    VIEW3D_MT_gpencil_copy_layer,
    VIEW3D_MT_edit_curve,
    VIEW3D_MT_edit_curve_ctrlpoints,
    VIEW3D_MT_edit_curve_handle_type_set,
    VIEW3D_MT_edit_curve_segments,
    VIEW3D_MT_edit_curve_context_menu,
    VIEW3D_MT_edit_curve_delete,
    VIEW3D_MT_edit_curve_show_hide,
    VIEW3D_MT_edit_surface,
    VIEW3D_MT_edit_font,
    VIEW3D_MT_edit_font_chars,
    VIEW3D_MT_edit_font_kerning,
    VIEW3D_MT_edit_font_move,
    VIEW3D_MT_edit_font_delete,
    VIEW3D_MT_edit_font_context_menu,
    VIEW3D_MT_edit_meta,
    VIEW3D_MT_edit_meta_showhide_unselected,
    VIEW3D_MT_edit_meta_showhide,
    VIEW3D_MT_edit_lattice,
    VIEW3D_MT_edit_lattice_flip,
    VIEW3D_MT_edit_armature,
    VIEW3D_armature_hide_unselected,
    VIEW3D_MT_armature_show_hide,
    VIEW3D_MT_armature_context_menu,
    VIEW3D_MT_edit_armature_roll,
    VIEW3D_MT_edit_armature_names,
    VIEW3D_MT_edit_armature_delete,
    VIEW3D_MT_gpencil_animation,
    VIEW3D_MT_edit_gpencil_transform,
    VIEW3D_MT_object_mode_pie,
    VIEW3D_MT_view_pie,
    VIEW3D_MT_transform_gizmo_pie,
    VIEW3D_MT_shading_pie,
    VIEW3D_MT_shading_ex_pie,
    VIEW3D_MT_pivot_pie,
    VIEW3D_MT_snap_pie,
    VIEW3D_MT_orientations_pie,
    VIEW3D_MT_proportional_editing_falloff_pie,
    VIEW3D_MT_sculpt_mask_edit_pie,
    VIEW3D_MT_sculpt_automasking_pie,
    VIEW3D_MT_wpaint_vgroup_lock_pie,
    VIEW3D_MT_sculpt_face_sets_edit_pie,
    VIEW3D_PT_active_tool,
    VIEW3D_PT_active_tool_duplicate,
    VIEW3D_PT_view3d_properties,
    VIEW3D_PT_view3d_properties_edit,
    VIEW3D_PT_view3d_camera_lock,
    VIEW3D_PT_view3d_cursor,
    VIEW3D_PT_collections,
    VIEW3D_PT_object_type_visibility,
    VIEW3D_PT_grease_pencil,
    VIEW3D_PT_annotation_onion,
    VIEW3D_PT_gpencil_multi_frame,
    VIEW3D_PT_gpencil_curve_edit,
    VIEW3D_MT_gpencil_autoweights,
    VIEW3D_MT_gpencil_edit_context_menu,
    VIEW3D_MT_gpencil_sculpt,
    VIEW3D_PT_quad_view,
    VIEW3D_PT_view3d_stereo,
    VIEW3D_PT_shading,
    VIEW3D_PT_shading_lighting,
    VIEW3D_PT_shading_color,
    VIEW3D_PT_shading_options,
    VIEW3D_PT_shading_options_shadow,
    VIEW3D_PT_shading_options_ssao,
    VIEW3D_PT_shading_render_pass,
    VIEW3D_PT_gizmo_display,
    VIEW3D_PT_overlay,
    VIEW3D_PT_overlay_guides,
    VIEW3D_PT_overlay_object,
    VIEW3D_PT_overlay_geometry,
    VIEW3D_PT_overlay_motion_tracking,
    VIEW3D_PT_overlay_edit_mesh,
    VIEW3D_PT_overlay_edit_mesh_shading,
    VIEW3D_PT_overlay_edit_mesh_measurement,
    VIEW3D_PT_overlay_edit_mesh_normals,
    VIEW3D_PT_overlay_edit_mesh_freestyle,
    VIEW3D_PT_overlay_edit_curve,
    VIEW3D_PT_overlay_texture_paint,
    VIEW3D_PT_overlay_vertex_paint,
    VIEW3D_PT_overlay_weight_paint,
    VIEW3D_PT_overlay_pose,
    VIEW3D_PT_overlay_sculpt,
    VIEW3D_PT_snapping,
    VIEW3D_PT_proportional_edit,
    VIEW3D_PT_gpencil_origin,
    VIEW3D_PT_gpencil_lock,
    VIEW3D_PT_gpencil_guide,
    VIEW3D_PT_transform_orientations,
    VIEW3D_PT_overlay_gpencil_options,
    VIEW3D_PT_context_properties,
    VIEW3D_PT_paint_vertex_context_menu,
    VIEW3D_PT_paint_texture_context_menu,
    VIEW3D_PT_paint_weight_context_menu,
    VIEW3D_PT_gpencil_vertex_context_menu,
    VIEW3D_PT_gpencil_sculpt_context_menu,
    VIEW3D_PT_gpencil_weight_context_menu,
    VIEW3D_PT_gpencil_draw_context_menu,
    VIEW3D_PT_gpencil_edit_options,
    VIEW3D_PT_sculpt_context_menu,
    TOPBAR_PT_gpencil_materials,
    TOPBAR_PT_gpencil_vertexcolor,
    TOPBAR_PT_annotation_layers,
)


if __name__ == "__main__":  # only for live edit.
    from bpy.utils import register_class
    for cls in classes:
        register_class(cls)<|MERGE_RESOLUTION|>--- conflicted
+++ resolved
@@ -2676,11 +2676,6 @@
         layout.operator_menu_enum("object.make_local", "type", text="Make Local")
         layout.menu("VIEW3D_MT_make_single_user")
 
-<<<<<<< HEAD
-        layout.separator()
-
-        layout.operator("object.data_transfer", icon ='TRANSFER_DATA')
-        layout.operator("object.datalayout_transfer", icon ='TRANSFER_DATA_LAYOUT')
 
 class VIEW3D_MT_origin_set(Menu):
     bl_label = "Set Origin"
@@ -2708,8 +2703,6 @@
         bpy.ops.object.delete(use_global = True)
         return {'FINISHED'}
 
-=======
->>>>>>> aa065a29
 
 class VIEW3D_MT_object(Menu):
     bl_context = "objectmode"
@@ -3420,11 +3413,7 @@
 
         if len(bpy.data.scenes) > 10:
             layout.operator_context = 'INVOKE_REGION_WIN'
-<<<<<<< HEAD
-            layout.operator("object.make_links_scene", text="Objects to Scene", icon='OUTLINER_OB_EMPTY')
-=======
-            layout.operator("object.make_links_scene", text="Link Objects to Scene...", icon='OUTLINER_OB_EMPTY')
->>>>>>> aa065a29
+            layout.operator("object.make_links_scene", text="Link Objects to Scene", icon='OUTLINER_OB_EMPTY')
         else:
             layout.operator_context = 'EXEC_REGION_WIN'
             layout.operator_menu_enum("object.make_links_scene", "scene", text="Link Objects to Scene")
@@ -3435,18 +3424,14 @@
 
         layout.operator_enum("object.make_links_data", "type")  # inline
 
-<<<<<<< HEAD
-        layout.separator()
-
-        layout.operator("object.join_uvs", icon = "TRANSFER_UV")  # stupid place to add this!
-=======
-        layout.operator("object.join_uvs", text="Copy UV Maps")
-
-        layout.separator()
-
-        layout.operator("object.data_transfer")
-        layout.operator("object.datalayout_transfer")
->>>>>>> aa065a29
+        layout.separator()
+
+        layout.operator("object.join_uvs", text="Copy UV Maps", icon = "TRANSFER_UV")
+
+        layout.separator()
+
+        layout.operator("object.data_transfer", icon ='TRANSFER_DATA')
+        layout.operator("object.datalayout_transfer", icon ='TRANSFER_DATA_LAYOUT')
 
 
 class VIEW3D_MT_brush(Menu):
