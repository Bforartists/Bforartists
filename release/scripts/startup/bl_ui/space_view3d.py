--- conflicted
+++ resolved
@@ -16,7 +16,7 @@
 #
 # ##### END GPL LICENSE BLOCK #####
 
-# <pep8 compliant>
+# <pep8 compliant>f
 import bpy
 from bpy.types import (
     Header,
@@ -4737,18 +4737,13 @@
 
             col.separator()
 
-<<<<<<< HEAD
+            col.operator("mesh.mark_seam").clear = False
+            col.operator("mesh.mark_seam", text="Clear Seam").clear = True
+
+            col.separator()
+
             col.operator("mesh.mark_sharp", icon = "MARKSHARPEDGES")
             col.operator("mesh.mark_sharp", text="Clear Sharp", icon = "CLEARSHARPEDGES").clear = True
-=======
-            col.operator("mesh.mark_seam").clear = False
-            col.operator("mesh.mark_seam", text="Clear Seam").clear = True
-
-            col.separator()
-
-            col.operator("mesh.mark_sharp")
-            col.operator("mesh.mark_sharp", text="Clear Sharp").clear = True
->>>>>>> 272aaa09
 
             if render.use_freestyle:
                 col.separator()
@@ -4990,18 +4985,8 @@
 
         layout.separator()
 
-<<<<<<< HEAD
         layout.operator("mesh.mark_sharp", icon = "MARKSHARPEDGES")
         layout.operator("mesh.mark_sharp", text="Clear Sharp", icon = "CLEARSHARPEDGES").clear = True
-=======
-        layout.operator("mesh.mark_seam").clear = False
-        layout.operator("mesh.mark_seam", text="Clear Seam").clear = True
-
-        layout.separator()
-
-        layout.operator("mesh.mark_sharp")
-        layout.operator("mesh.mark_sharp", text="Clear Sharp").clear = True
->>>>>>> 272aaa09
 
         layout.operator("mesh.mark_sharp", text="Mark Sharp from Vertices", icon = "MARKSHARPEDGES").use_verts = True
         props = layout.operator("mesh.mark_sharp", text="Clear Sharp from Vertices", icon = "CLEARSHARPEDGES")
