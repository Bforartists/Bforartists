--- conflicted
+++ resolved
@@ -647,7 +647,6 @@
             text="Radius",
             header=True
         )
-<<<<<<< HEAD
         UnifiedPaintPanel.prop_unified(
             layout,
             context,
@@ -656,53 +655,6 @@
             pressure_name="use_pressure_strength",
             unified_name="use_unified_strength",
             header=True
-=======
-
-        if brush.curves_sculpt_tool not in {'ADD', 'DELETE'}:
-            UnifiedPaintPanel.prop_unified(
-                layout,
-                context,
-                brush,
-                "strength",
-                unified_name="use_unified_strength",
-                header=True
-            )
-
-        if brush.curves_sculpt_tool == 'COMB':
-            layout.prop(brush, "falloff_shape", expand=True)
-            layout.prop(brush, "curve_preset")
-
-        if brush.curves_sculpt_tool == 'ADD':
-            layout.prop(brush, "use_frontface")
-            layout.prop(brush, "falloff_shape", expand=True)
-            layout.prop(brush.curves_sculpt_settings, "add_amount")
-            layout.prop(brush.curves_sculpt_settings, "curve_length")
-            layout.prop(brush.curves_sculpt_settings, "interpolate_length")
-            layout.prop(brush.curves_sculpt_settings, "interpolate_shape")
-
-        if brush.curves_sculpt_tool == 'GROW_SHRINK':
-            layout.prop(brush, "direction", expand=True, text="")
-            layout.prop(brush, "falloff_shape", expand=True)
-            layout.prop(brush.curves_sculpt_settings, "scale_uniform")
-            layout.prop(brush.curves_sculpt_settings, "minimum_length")
-            layout.prop(brush, "curve_preset")
-
-        if brush.curves_sculpt_tool == 'SNAKE_HOOK':
-            layout.prop(brush, "falloff_shape", expand=True)
-            layout.prop(brush, "curve_preset")
-
-
-class VIEW3D_HT_header(Header):
-    bl_space_type = 'VIEW_3D'
-
-    @staticmethod
-    def draw_xform_template(layout, context):
-        obj = context.active_object
-        object_mode = 'OBJECT' if obj is None else obj.mode
-        has_pose_mode = (
-            (object_mode == 'POSE') or
-            (object_mode == 'WEIGHT_PAINT' and context.pose_object is not None)
->>>>>>> 9c1c21aa
         )
 
         return True
@@ -884,9 +836,9 @@
             layout.prop(brush, "use_frontface")
             layout.prop(brush, "falloff_shape", expand=True)
             layout.prop(brush.curves_sculpt_settings, "add_amount")
-            layout.prop(tool_settings.curves_sculpt, "curve_length")
-            layout.prop(tool_settings.curves_sculpt, "interpolate_length")
-            layout.prop(tool_settings.curves_sculpt, "interpolate_shape")
+            layout.prop(brush.curves_sculpt_settings, "curve_length")
+            layout.prop(brush.curves_sculpt_settings, "interpolate_length")
+            layout.prop(brush.curves_sculpt_settings, "interpolate_shape")
 
         if brush.curves_sculpt_tool == 'GROW_SHRINK':
             layout.prop(brush, "direction", expand=True, text="")
@@ -898,9 +850,6 @@
         if brush.curves_sculpt_tool == 'SNAKE_HOOK':
             layout.prop(brush, "falloff_shape", expand=True)
             layout.prop(brush, "curve_preset")
-
-        if brush.curves_sculpt_tool == 'TEST1':
-            layout.prop(tool_settings.curves_sculpt, "distance")
 
 
 # bfa - show hide the editormenu
