# ##### BEGIN GPL LICENSE BLOCK #####
#
#  This program is free software; you can redistribute it and/or
#  modify it under the terms of the GNU General Public License
#  as published by the Free Software Foundation; either version 2
#  of the License, or (at your option) any later version.
#
#  This program is distributed in the hope that it will be useful,
#  but WITHOUT ANY WARRANTY; without even the implied warranty of
#  MERCHANTABILITY or FITNESS FOR A PARTICULAR PURPOSE.  See the
#  GNU General Public License for more details.
#
#  You should have received a copy of the GNU General Public License
#  along with this program; if not, write to the Free Software Foundation,
#  Inc., 51 Franklin Street, Fifth Floor, Boston, MA 02110-1301, USA.
#
# ##### END GPL LICENSE BLOCK #####

# <pep8 compliant>
import bpy
from bpy.types import (
    Header,
    Menu,
    Panel,
)
from bl_ui.properties_paint_common import (
    UnifiedPaintPanel,
    brush_basic_texpaint_settings,
)
from bl_ui.properties_grease_pencil_common import (
    AnnotationDataPanel,
    AnnotationOnionSkin,
    GreasePencilMaterialsPanel,
    GreasePencilVertexcolorPanel,
)
from bl_ui.space_toolsystem_common import (
    ToolActivePanelHelper,
)
from bpy.app.translations import contexts as i18n_contexts


class VIEW3D_HT_header(Header):
    bl_space_type = 'VIEW_3D'

    @staticmethod
    def draw_xform_template(layout, context):
        obj = context.active_object
        object_mode = 'OBJECT' if obj is None else obj.mode
        has_pose_mode = (
            (object_mode == 'POSE') or
            (object_mode == 'WEIGHT_PAINT' and context.pose_object is not None)
        )

        tool_settings = context.tool_settings

        # Mode & Transform Settings
        scene = context.scene

        # Orientation
        if object_mode in {'OBJECT', 'EDIT', 'EDIT_GPENCIL'} or has_pose_mode:
            orient_slot = scene.transform_orientation_slots[0]
            row = layout.row(align=True)

            row.prop_with_popover(orient_slot, "type", text="", panel="VIEW3D_PT_transform_orientations",)

        # Pivot
        if object_mode in {'OBJECT', 'EDIT', 'EDIT_GPENCIL', 'SCULPT_GPENCIL'} or has_pose_mode:
            layout.prop(tool_settings, "transform_pivot_point", text="", icon_only=True)

        # Snap
        show_snap = False
        if obj is None:
            show_snap = True
        else:
            if (object_mode not in {
                    'SCULPT', 'VERTEX_PAINT', 'WEIGHT_PAINT', 'TEXTURE_PAINT',
                    'PAINT_GPENCIL', 'SCULPT_GPENCIL', 'WEIGHT_GPENCIL', 'VERTEX_GPENCIL'
            }) or has_pose_mode:
                show_snap = True
            else:

                paint_settings = UnifiedPaintPanel.paint_settings(context)

                if paint_settings:
                    brush = paint_settings.brush
                    if brush and hasattr(brush, "stroke_method") and brush.stroke_method == 'CURVE':
                        show_snap = True
        if show_snap:
            snap_items = bpy.types.ToolSettings.bl_rna.properties["snap_elements"].enum_items
            snap_elements = tool_settings.snap_elements
            if len(snap_elements) == 1:
                text = ""
                for elem in snap_elements:
                    icon = snap_items[elem].icon
                    break
            else:
                text = "Mix"
                icon = 'NONE'
            del snap_items, snap_elements

            row = layout.row(align=True)
            row.prop(tool_settings, "use_snap", text="")
            
            sub = row.row(align=True)
            sub.popover(
                panel="VIEW3D_PT_snapping",
                icon=icon,
                text=text,
            )

        # Proportional editing
        if object_mode in {'EDIT', 'PARTICLE_EDIT', 'SCULPT_GPENCIL', 'EDIT_GPENCIL', 'OBJECT'}:
            row = layout.row(align=True)
            kw = {}
            if object_mode == 'OBJECT':
                attr = "use_proportional_edit_objects"
            else:
                attr = "use_proportional_edit"

                if tool_settings.use_proportional_edit:
                    if tool_settings.use_proportional_connected:
                        kw["icon"] = 'PROP_CON'
                    elif tool_settings.use_proportional_projected:
                        kw["icon"] = 'PROP_PROJECTED'
                    else:
                        kw["icon"] = 'PROP_ON'
                else:
                    kw["icon"] = 'PROP_OFF'

            row.prop(tool_settings, attr, icon_only=True, **kw) # proportional editing button
            
            # We can have the proportional editing on in the editing modes but off in object mode and vice versa. 
            # So two separated lines to display the settings, just when it is on.
            
            # proportional editing settings, editing modes
            if object_mode != 'OBJECT' and tool_settings.use_proportional_edit is True:
                sub = row.row(align=True)
                sub.prop_with_popover(tool_settings,"proportional_edit_falloff",text="", icon_only=True, panel="VIEW3D_PT_proportional_edit")
            
            # proportional editing settings, just in object mode
            if object_mode == 'OBJECT' and tool_settings.use_proportional_edit_objects is True:
                sub = row.row(align=True)
                sub.prop_with_popover(tool_settings,"proportional_edit_falloff",text="", icon_only=True, panel="VIEW3D_PT_proportional_edit")
                

    def draw(self, context):
        layout = self.layout

        view = context.space_data
        shading = view.shading
        overlay = view.overlay
        tool_settings = context.tool_settings

        ALL_MT_editormenu.draw_hidden(context, layout) # bfa - show hide the editormenu

        show_region_tool_header = view.show_region_tool_header
  
        obj = context.active_object
        # mode_string = context.mode
        object_mode = 'OBJECT' if obj is None else obj.mode
        has_pose_mode = (
            (object_mode == 'POSE') or
            (object_mode == 'WEIGHT_PAINT' and context.pose_object is not None)
        )

        # Note: This is actually deadly in case enum_items have to be dynamically generated
        #       (because internal RNA array iterator will free everything immediately...).
        # XXX This is an RNA internal issue, not sure how to fix it.
        # Note: Tried to add an accessor to get translated UI strings instead of manual call
        #       to pgettext_iface below, but this fails because translated enumitems
        #       are always dynamically allocated.
        act_mode_item = bpy.types.Object.bl_rna.properties["mode"].enum_items[object_mode]
        act_mode_i18n_context = bpy.types.Object.bl_rna.properties["mode"].translation_context

        row = layout.row(align=True)
        row.separator()

        sub = row.row()
        #sub.ui_units_x = 5.5 # width of mode edit box
        sub.operator_menu_enum("object.mode_set", "mode", text=act_mode_item.name, icon=act_mode_item.icon)
        del act_mode_item

        layout.template_header_3D_mode()

        # Contains buttons like Mode, Pivot, Layer, Mesh Select Mode
        if obj:
            # Particle edit
            if object_mode == 'PARTICLE_EDIT':
                row = layout.row()
                row.prop(tool_settings.particle_edit, "select_mode", text="", expand=True)

        # Grease Pencil
        if obj and obj.type == 'GPENCIL' and context.gpencil_data:
            gpd = context.gpencil_data

            if gpd.is_stroke_paint_mode:
                row = layout.row()
                sub = row.row(align=True)
                sub.prop(tool_settings, "use_gpencil_draw_onback", text="", icon='MOD_OPACITY')
                sub.separator(factor=0.4)
                sub.prop(tool_settings, "use_gpencil_weight_data_add", text="", icon='WPAINT_HLT')
                sub.separator(factor=0.4)
                sub.prop(tool_settings, "use_gpencil_draw_additive", text="", icon='FREEZE')

            # Select mode for Editing
            if gpd.use_stroke_edit_mode:
                row = layout.row(align=True)
                row.prop(tool_settings, "gpencil_selectmode_edit", text="", expand=True)

            # Select mode for Sculpt
            if gpd.is_stroke_sculpt_mode:
                row = layout.row(align=True)
                row.prop(tool_settings, "use_gpencil_select_mask_point", text="")
                row.prop(tool_settings, "use_gpencil_select_mask_stroke", text="")
                row.prop(tool_settings, "use_gpencil_select_mask_segment", text="")

            # Select mode for Vertex Paint
            if gpd.is_stroke_vertex_mode:
                row = layout.row(align=True)
                row.prop(tool_settings, "use_gpencil_vertex_select_mask_point", text="")
                row.prop(tool_settings, "use_gpencil_vertex_select_mask_stroke", text="")
                row.prop(tool_settings, "use_gpencil_vertex_select_mask_segment", text="")

            if gpd.use_stroke_edit_mode or gpd.is_stroke_sculpt_mode or gpd.is_stroke_weight_mode or gpd.is_stroke_vertex_mode:
                row = layout.row(align=True)

                row.prop(gpd, "use_multiedit", text="", icon='GP_MULTIFRAME_EDITING')
                
                if gpd.use_multiedit:
                    sub = row.row(align=True)
                    sub.popover(panel="VIEW3D_PT_gpencil_multi_frame", text="")

            if gpd.use_stroke_edit_mode:
                row = layout.row(align=True)
                row.popover(
                    panel="VIEW3D_PT_tools_grease_pencil_interpolate",
                    text="Interpolate"
                )
        VIEW3D_MT_editor_menus.draw_collapsible(context, layout)

        layout.separator_spacer()

        if object_mode in {'PAINT_GPENCIL', 'SCULPT_GPENCIL'}:
            # Grease pencil
            if object_mode == 'PAINT_GPENCIL':
                layout.prop_with_popover(
                    tool_settings,
                    "gpencil_stroke_placement_view3d",
                    text="",
                    panel="VIEW3D_PT_gpencil_origin",
                )

            if object_mode in {'PAINT_GPENCIL', 'SCULPT_GPENCIL'}:
                layout.prop_with_popover(
                    tool_settings.gpencil_sculpt,
                    "lock_axis",
                    text="",
                    panel="VIEW3D_PT_gpencil_lock",
                )

            if object_mode == 'PAINT_GPENCIL':
                # FIXME: this is bad practice!
                # Tool options are to be displayed in the topbar.
                if context.workspace.tools.from_space_view3d_mode(object_mode).idname == "builtin_brush.Draw":
                    settings = tool_settings.gpencil_sculpt.guide
                    row = layout.row(align=True)
                    row.prop(settings, "use_guide", text="", icon='GRID')
                    sub = row.row(align=True)
                    sub.active = settings.use_guide
                    sub.popover(
                        panel="VIEW3D_PT_gpencil_guide",
                        text="Guides",
                    )

        elif not show_region_tool_header:
            # Transform settings depending on tool header visibility
            VIEW3D_HT_header.draw_xform_template(layout, context)

        # Mode & Transform Settings
        scene = context.scene

        # Collection Visibility
        # layout.popover(panel="VIEW3D_PT_collections", icon='GROUP', text="")

        # Viewport Settings
        if context.space_data.region_3d.view_perspective == "CAMERA":
            layout.prop(view, "lock_camera", icon = "LOCK_TO_CAMVIEW", icon_only=True )
        layout.popover(panel = "VIEW3D_PT_object_type_visibility", icon_value = view.icon_from_show_object_viewport, text="")


        # Gizmo toggle & popover.
        row = layout.row(align=True)
        # FIXME: place-holder icon.
        row.prop(view, "show_gizmo", text="", toggle=True, icon='GIZMO')
        sub = row.row(align=True)
        sub.active = view.show_gizmo
        sub.popover(
            panel="VIEW3D_PT_gizmo_display",
            text="",
        )

        # Overlay toggle & popover.
        row = layout.row(align=True)
        row.prop(overlay, "show_overlays", icon='OVERLAY', text="")
        sub = row.row(align=True)
        sub.active = overlay.show_overlays
        sub.popover(panel="VIEW3D_PT_overlay", text="")

        row = layout.row()
        row.active = (object_mode == 'EDIT') or (shading.type in {'WIREFRAME', 'SOLID'})

        # While exposing 'shading.show_xray(_wireframe)' is correct.
        # this hides the key shortcut from users: T70433.
        row.operator(
            "view3d.toggle_xray",
            text="",
            icon='XRAY',
            depress=(
                overlay.show_xray_bone if has_pose_mode else
                getattr(
                    shading,
                    "show_xray_wireframe" if shading.type == 'WIREFRAME' else
                    "show_xray"
                )
            ),
        )

        row = layout.row(align=True)
        row.prop(shading, "type", text="", expand=True)
        sub = row.row(align=True)
        # TODO, currently render shading type ignores mesh two-side, until it's supported
        # show the shading popover which shows double-sided option.

        # sub.enabled = shading.type != 'RENDERED'
        sub.popover(panel="VIEW3D_PT_shading", text="")

class VIEW3D_HT_tool_header(Header):
    bl_space_type = 'VIEW_3D'
    bl_region_type = 'TOOL_HEADER'

    def draw(self, context):
        layout = self.layout

        # mode_string = context.mode
        obj = context.active_object
        tool_settings = context.tool_settings

        self.draw_tool_settings(context)

        layout.separator_spacer()

        VIEW3D_HT_header.draw_xform_template(layout, context)

        self.draw_mode_settings(context)

    def draw_tool_settings(self, context):
        layout = self.layout
        tool_mode = context.mode

        # Active Tool
        # -----------
        from bl_ui.space_toolsystem_common import ToolSelectPanelHelper
        tool = ToolSelectPanelHelper.draw_active_tool_header(
            context, layout,
            tool_key=('VIEW_3D', tool_mode),
        )

        # Object Mode Options
        # -------------------

        # Example of how tool_settings can be accessed as pop-overs.

        # TODO(campbell): editing options should be after active tool options
        # (obviously separated for from the users POV)
        draw_fn = getattr(_draw_tool_settings_context_mode, tool_mode, None)
        if draw_fn is not None:
            is_valid_context = draw_fn(context, layout, tool)

        def draw_3d_brush_settings(layout, tool_mode):
            layout.popover("VIEW3D_PT_tools_brush_settings_advanced", text="Brush")
            if tool_mode != 'PAINT_WEIGHT':
                layout.popover("VIEW3D_PT_tools_brush_texture")
            if tool_mode == 'PAINT_TEXTURE':
                layout.popover("VIEW3D_PT_tools_mask_texture")
            layout.popover("VIEW3D_PT_tools_brush_stroke")
            layout.popover("VIEW3D_PT_tools_brush_falloff")
            layout.popover("VIEW3D_PT_tools_brush_display")

        # Note: general mode options should be added to 'draw_mode_settings'.
        if tool_mode == 'SCULPT':
            if is_valid_context:
                draw_3d_brush_settings(layout, tool_mode)
        elif tool_mode == 'PAINT_VERTEX':
            if is_valid_context:
                draw_3d_brush_settings(layout, tool_mode)
        elif tool_mode == 'PAINT_WEIGHT':
            if is_valid_context:
                draw_3d_brush_settings(layout, tool_mode)
        elif tool_mode == 'PAINT_TEXTURE':
            if is_valid_context:
                draw_3d_brush_settings(layout, tool_mode)
        elif tool_mode == 'EDIT_ARMATURE':
            pass
        elif tool_mode == 'EDIT_CURVE':
            pass
        elif tool_mode == 'EDIT_MESH':
            pass
        elif tool_mode == 'POSE':
            pass
        elif tool_mode == 'PARTICLE':
            # Disable, only shows "Brush" panel, which is already in the top-bar.
            # if tool.has_datablock:
            #     layout.popover_group(context=".paint_common", **popover_kw)
            pass
        elif tool_mode == 'PAINT_GPENCIL':
            if is_valid_context:
                brush = context.tool_settings.gpencil_paint.brush
                if brush.gpencil_tool != 'ERASE':
                    if brush.gpencil_tool != 'TINT':
                        layout.popover("VIEW3D_PT_tools_grease_pencil_brush_advanced")

                    if brush.gpencil_tool not in {'FILL', 'TINT'}:
                        layout.popover("VIEW3D_PT_tools_grease_pencil_brush_stroke")
                        layout.popover("VIEW3D_PT_tools_grease_pencil_brushcurves")

                    layout.popover("VIEW3D_PT_tools_grease_pencil_paint_appearance")
        elif tool_mode == 'SCULPT_GPENCIL':
            if is_valid_context:
                brush = context.tool_settings.gpencil_sculpt_paint.brush
                tool = brush.gpencil_tool
                if tool in ('SMOOTH', 'RANDOMIZE'):
                    layout.popover("VIEW3D_PT_tools_grease_pencil_sculpt_options")
                layout.popover("VIEW3D_PT_tools_grease_pencil_sculpt_appearance")
        elif tool_mode == 'WEIGHT_GPENCIL':
            if is_valid_context:
                layout.popover("VIEW3D_PT_tools_grease_pencil_weight_appearance")
        elif tool_mode == 'VERTEX_GPENCIL':
            if is_valid_context:
                layout.popover("VIEW3D_PT_tools_grease_pencil_vertex_appearance")

    def draw_mode_settings(self, context):
        layout = self.layout
        mode_string = context.mode

        def row_for_mirror():
            row = layout.row(align=True)
            #row.label(icon='MOD_MIRROR')
            sub = row.row(align=True)
            sub.scale_x = 0.6
            return row, sub

        if mode_string == 'EDIT_MESH':
            _row, sub = row_for_mirror()
            sub.prop(context.object.data, "use_mirror_x", text="    ", icon='MIRROR_X', toggle=True)
            sub.prop(context.object.data, "use_mirror_y", text="    ", icon='MIRROR_Y', toggle=True)
            sub.prop(context.object.data, "use_mirror_z", text="    ", icon='MIRROR_Z', toggle=True)
            tool_settings = context.tool_settings
            layout.prop(tool_settings, "use_mesh_automerge", text="")
        elif mode_string == 'EDIT_ARMATURE':
            _row, sub = row_for_mirror()
            sub.prop(context.object.data, "use_mirror_x", text="    ", icon='MIRROR_X', toggle=True)
        elif mode_string == 'POSE':
            _row, sub = row_for_mirror()
            sub.prop(context.object.pose, "use_mirror_x", text="    ", icon='MIRROR_X', toggle=True)
        elif mode_string == 'PAINT_WEIGHT':
            row, sub = row_for_mirror()
            wpaint = context.tool_settings.weight_paint
            sub.prop(wpaint, "use_symmetry_x", text="    ", icon='MIRROR_X', toggle=True)
            sub.prop(wpaint, "use_symmetry_y", text="    ", icon='MIRROR_Y', toggle=True)
            sub.prop(wpaint, "use_symmetry_z", text="    ", icon='MIRROR_Z', toggle=True)
            row.popover(panel="VIEW3D_PT_tools_weightpaint_symmetry_for_topbar", text="")
        elif mode_string == 'SCULPT':
            row, sub = row_for_mirror()
            sculpt = context.tool_settings.sculpt
            sub.prop(sculpt, "use_symmetry_x", text="    ", icon='MIRROR_X', toggle=True)
            sub.prop(sculpt, "use_symmetry_y", text="    ", icon='MIRROR_Y', toggle=True)
            sub.prop(sculpt, "use_symmetry_z", text="    ", icon='MIRROR_Z', toggle=True)
            row.popover(panel="VIEW3D_PT_sculpt_symmetry_for_topbar", text="")
        elif mode_string == 'PAINT_TEXTURE':
            _row, sub = row_for_mirror()
            ipaint = context.tool_settings.image_paint
            sub.prop(ipaint, "use_symmetry_x", text="    ", icon='MIRROR_X', toggle=True)
            sub.prop(ipaint, "use_symmetry_y", text="    ", icon='MIRROR_Y', toggle=True)
            sub.prop(ipaint, "use_symmetry_z", text="    ", icon='MIRROR_Z', toggle=True)
            # No need for a popover, the panel only has these options.
        elif mode_string == 'PAINT_VERTEX':
            row, sub = row_for_mirror()
            vpaint = context.tool_settings.vertex_paint
            sub.prop(vpaint, "use_symmetry_x", text="    ", icon='MIRROR_X', toggle=True)
            sub.prop(vpaint, "use_symmetry_y", text="    ", icon='MIRROR_Y', toggle=True)
            sub.prop(vpaint, "use_symmetry_z", text="    ", icon='MIRROR_Z', toggle=True)
            row.popover(panel="VIEW3D_PT_tools_vertexpaint_symmetry_for_topbar", text="")

        elif mode_string in {'PAINT_GPENCIL', 'EDIT_GPENCIL', 'SCULPT_GPENCIL', 'WEIGHT_GPENCIL'}:
            # Grease pencil layer.
            gpl = context.active_gpencil_layer
            if gpl and gpl.info is not None:
                text = gpl.info
                maxw = 25
                if len(text) > maxw:
                    text = text[:maxw - 5] + '..' + text[-3:]
            else:
                text = ""

            layout.label(text="Layer:")
            sub = layout.row()
            sub.ui_units_x = 8
            sub.popover(
                panel="TOPBAR_PT_gpencil_layers",
                text=text,
            )


class _draw_tool_settings_context_mode:
    @staticmethod
    def SCULPT(context, layout, tool):
        if (tool is None) or (not tool.has_datablock):
            return False

        paint = context.tool_settings.sculpt
        layout.template_ID_preview(paint, "brush", rows=3, cols=8, hide_buttons=True)

        brush = paint.brush
        if brush is None:
            return False

        tool_settings = context.tool_settings
        capabilities = brush.sculpt_capabilities

        ups = tool_settings.unified_paint_settings

        size = "size"
        size_owner = ups if ups.use_unified_size else brush
        if size_owner.use_locked_size == 'SCENE':
            size = "unprojected_radius"

        UnifiedPaintPanel.prop_unified(
            layout,
            context,
            brush,
            size,
            pressure_name="use_pressure_size",
            unified_name="use_unified_size",
            text="Radius",
            slider=True,
            header=True
        )

        # strength, use_strength_pressure
        pressure_name = "use_pressure_strength" if capabilities.has_strength_pressure else None
        UnifiedPaintPanel.prop_unified(
            layout,
            context,
            brush,
            "strength",
            pressure_name=pressure_name,
            unified_name="use_unified_strength",
            text="Strength",
            header=True
        )

        # direction
        if not capabilities.has_direction:
            layout.row().prop(brush, "direction", expand=True, text="")

        return True

    @staticmethod
    def PAINT_TEXTURE(context, layout, tool):
        if (tool is None) or (not tool.has_datablock):
            return False

        paint = context.tool_settings.image_paint
        layout.template_ID_preview(paint, "brush", rows=3, cols=8, hide_buttons=True)

        brush = paint.brush
        if brush is None:
            return False

        brush_basic_texpaint_settings(layout, context, brush, compact=True)

        return True

    @staticmethod
    def PAINT_VERTEX(context, layout, tool):
        if (tool is None) or (not tool.has_datablock):
            return False

        paint = context.tool_settings.vertex_paint
        layout.template_ID_preview(paint, "brush", rows=3, cols=8, hide_buttons=True)

        brush = paint.brush
        if brush is None:
            return False

        brush_basic_texpaint_settings(layout, context, brush, compact=True)

        return True

    @staticmethod
    def PAINT_WEIGHT(context, layout, tool):
        if (tool is None) or (not tool.has_datablock):
            return False

        paint = context.tool_settings.weight_paint
        layout.template_ID_preview(paint, "brush", rows=3, cols=8, hide_buttons=True)
        brush = paint.brush
        if brush is None:
            return False

        capabilities = brush.weight_paint_capabilities
        if capabilities.has_weight:
            UnifiedPaintPanel.prop_unified(
                layout,
                context,
                brush,
                "weight",
                unified_name="use_unified_weight",
                slider=True,
                header=True
            )

        UnifiedPaintPanel.prop_unified(
            layout,
            context,
            brush,
            "size",
            pressure_name="use_pressure_size",
            unified_name="use_unified_size",
            slider=True,
            text="Radius",
            header=True
        )
        UnifiedPaintPanel.prop_unified(
            layout,
            context,
            brush,
            "strength",
            pressure_name="use_pressure_strength",
            unified_name="use_unified_strength",
            header=True
        )

        return True

    @staticmethod
    def PAINT_GPENCIL(context, layout, tool):
        if tool is None:
            return False

        # is_paint = True
        # FIXME: tools must use their own UI drawing!
        if tool.idname in {
                "builtin.line",
                "builtin.box",
                "builtin.circle",
                "builtin.arc",
                "builtin.curve",
                "builtin.polyline",
        }:
            # is_paint = False
            pass
        elif tool.idname == "builtin.cutter":
            row = layout.row(align=True)
            row.prop(context.tool_settings.gpencil_sculpt, "intersection_threshold")
            return False
        elif not tool.has_datablock:
            return False

        paint = context.tool_settings.gpencil_paint
        brush = paint.brush
        if brush is None:
            return False

        gp_settings = brush.gpencil_settings

        def draw_color_selector():
            ma = gp_settings.material
            row = layout.row(align=True)
            if not gp_settings.use_material_pin:
                ma = context.object.active_material
            icon_id = 0
            if ma:
                icon_id = ma.id_data.preview.icon_id
                txt_ma = ma.name
                maxw = 25
                if len(txt_ma) > maxw:
                    txt_ma = txt_ma[:maxw - 5] + '..' + txt_ma[-3:]
            else:
                txt_ma = ""

            sub = row.row()
            sub.ui_units_x = 8
            sub.popover(
                panel="TOPBAR_PT_gpencil_materials",
                text=txt_ma,
                icon_value=icon_id,
            )

            row.prop(gp_settings, "use_material_pin", text="")

            if brush.gpencil_tool in {'DRAW', 'FILL'} and ma:
                row.separator(factor=1.0)
                subrow = row.row(align=True)
                row.prop_enum(settings, "color_mode", 'MATERIAL', text="", icon='MATERIAL')
                row.prop_enum(settings, "color_mode", 'VERTEXCOLOR', text="", icon='VPAINT_HLT')
                sub_row = row.row(align=True)
                sub_row.enabled = settings.color_mode == 'VERTEXCOLOR'
                sub_row.prop_with_popover(brush, "color", text="", panel="TOPBAR_PT_gpencil_vertexcolor")

        row = layout.row(align=True)
        tool_settings = context.scene.tool_settings
        settings = tool_settings.gpencil_paint
        row.template_ID_preview(settings, "brush", rows=3, cols=8, hide_buttons=True)

        if context.object and brush.gpencil_tool in {'FILL', 'DRAW'}:
            draw_color_selector()

        if context.object and brush.gpencil_tool == 'TINT':
            row.separator(factor=0.4)
            row.prop_with_popover(brush, "color", text="", panel="TOPBAR_PT_gpencil_vertexcolor")

        from bl_ui.properties_paint_common import (
            brush_basic_gpencil_paint_settings,
        )
        brush_basic_gpencil_paint_settings(layout, context, brush, compact=True)

        return True

    @staticmethod
    def SCULPT_GPENCIL(context, layout, tool):
        if (tool is None) or (not tool.has_datablock):
            return False
        paint = context.tool_settings.gpencil_sculpt_paint
        brush = paint.brush

        from bl_ui.properties_paint_common import (
            brush_basic_gpencil_sculpt_settings,
        )
        brush_basic_gpencil_sculpt_settings(layout, context, brush, compact=True)

        return True

    @staticmethod
    def WEIGHT_GPENCIL(context, layout, tool):
        if (tool is None) or (not tool.has_datablock):
            return False
        paint = context.tool_settings.gpencil_weight_paint
        brush = paint.brush

        from bl_ui.properties_paint_common import (
            brush_basic_gpencil_weight_settings,
        )
        brush_basic_gpencil_weight_settings(layout, context, brush, compact=True)

        return True

    @staticmethod
    def VERTEX_GPENCIL(context, layout, tool):
        if (tool is None) or (not tool.has_datablock):
            return False

        paint = context.tool_settings.gpencil_vertex_paint
        brush = paint.brush

        row = layout.row(align=True)
        tool_settings = context.scene.tool_settings
        settings = tool_settings.gpencil_vertex_paint
        row.template_ID_preview(settings, "brush", rows=3, cols=8, hide_buttons=True)

        if brush.gpencil_vertex_tool not in {'BLUR', 'AVERAGE', 'SMEAR'}:
            row.separator(factor=0.4)
            row.prop_with_popover(brush, "color", text="", panel="TOPBAR_PT_gpencil_vertexcolor")

        from bl_ui.properties_paint_common import (
            brush_basic_gpencil_vertex_settings,
        )

        brush_basic_gpencil_vertex_settings(layout, context, brush, compact=True)

        return True

    @staticmethod
    def PARTICLE(context, layout, tool):
        if (tool is None) or (not tool.has_datablock):
            return False

        # See: 'VIEW3D_PT_tools_brush', basically a duplicate
        settings = context.tool_settings.particle_edit
        brush = settings.brush
        tool = settings.tool
        if tool == 'NONE':
            return False

        layout.prop(brush, "size", slider=True)
        if tool == 'ADD':
            layout.prop(brush, "count")

            layout.prop(settings, "use_default_interpolate")
            layout.prop(brush, "steps", slider=True)
            layout.prop(settings, "default_key_count", slider=True)
        else:
            layout.prop(brush, "strength", slider=True)

            if tool == 'LENGTH':
                layout.row().prop(brush, "length_mode", expand=True)
            elif tool == 'PUFF':
                layout.row().prop(brush, "puff_mode", expand=True)
                layout.prop(brush, "use_puff_volume")
            elif tool == 'COMB':
                row = layout.row()
                row.active = settings.is_editable
                row.prop(settings, "use_emitter_deflect", text="Deflect Emitter")
                sub = row.row(align=True)
                sub.active = settings.use_emitter_deflect
                sub.prop(settings, "emitter_distance", text="Distance")

        return True


# bfa - show hide the editormenu
class ALL_MT_editormenu(Menu):
    bl_label = ""

    def draw(self, context):
        self.draw_menus(self.layout, context)

    @staticmethod
    def draw_menus(layout, context):

        row = layout.row(align=True)
        row.template_header() # editor type menus


class VIEW3D_MT_editor_menus(Menu):
    bl_label = ""

    def draw(self, context):
        layout = self.layout
        obj = context.active_object
        mode_string = context.mode
        edit_object = context.edit_object
        gp_edit = obj and obj.mode in {'EDIT_GPENCIL', 'PAINT_GPENCIL', 'SCULPT_GPENCIL',
                                       'WEIGHT_GPENCIL', 'VERTEX_GPENCIL'}
        ts = context.scene.tool_settings
        
        layout.menu("SCREEN_MT_user_menu", text = "Quick") # Quick favourites menu
        layout.menu("VIEW3D_MT_view")
        layout.menu("VIEW3D_MT_view_navigation")

        # Select Menu
        if gp_edit:
            if mode_string not in {'PAINT_GPENCIL', 'WEIGHT_GPENCIL'}:
                if mode_string == 'SCULPT_GPENCIL' and \
                    (ts.use_gpencil_select_mask_point or
                     ts.use_gpencil_select_mask_stroke or
                     ts.use_gpencil_select_mask_segment):
                    layout.menu("VIEW3D_MT_select_gpencil")
                    layout.menu("VIEW3D_MT_sculpt_gpencil_copy")
                elif mode_string == 'EDIT_GPENCIL':
                    layout.menu("VIEW3D_MT_select_gpencil")
                elif mode_string == 'VERTEX_GPENCIL':
                    layout.menu("VIEW3D_MT_select_gpencil")
                    layout.menu("VIEW3D_MT_gpencil_animation")
                    layout.menu("GPENCIL_MT_layer_active", text = "Active Layer")

        elif mode_string in {'PAINT_WEIGHT', 'PAINT_VERTEX', 'PAINT_TEXTURE'}:
            mesh = obj.data
            if mesh.use_paint_mask:
                layout.menu("VIEW3D_MT_select_paint_mask")
            elif mesh.use_paint_mask_vertex and mode_string in {'PAINT_WEIGHT', 'PAINT_VERTEX'}:
                layout.menu("VIEW3D_MT_select_paint_mask_vertex")
        elif mode_string != 'SCULPT':
            layout.menu("VIEW3D_MT_select_%s" % mode_string.lower())

        if gp_edit:
            pass
        elif mode_string == 'OBJECT':
            layout.menu("VIEW3D_MT_add", text="Add", text_ctxt=i18n_contexts.operator_default)
        elif mode_string == 'EDIT_MESH':
            layout.menu("VIEW3D_MT_mesh_add", text="Add", text_ctxt=i18n_contexts.operator_default)
        elif mode_string == 'EDIT_CURVE':
            layout.menu("VIEW3D_MT_curve_add", text="Add", text_ctxt=i18n_contexts.operator_default)
        elif mode_string == 'EDIT_SURFACE':
            layout.menu("VIEW3D_MT_surface_add", text="Add", text_ctxt=i18n_contexts.operator_default)
        elif mode_string == 'EDIT_METABALL':
            layout.menu("VIEW3D_MT_metaball_add", text="Add", text_ctxt=i18n_contexts.operator_default)
        elif mode_string == 'EDIT_ARMATURE':
            layout.menu("TOPBAR_MT_edit_armature_add", text="Add", text_ctxt=i18n_contexts.operator_default)

        if gp_edit:
            if obj and obj.mode == 'PAINT_GPENCIL':
                layout.menu("VIEW3D_MT_paint_gpencil")
            elif obj and obj.mode == 'EDIT_GPENCIL':
                layout.menu("VIEW3D_MT_edit_gpencil")
                layout.menu("VIEW3D_MT_edit_gpencil_stroke")
                layout.menu("VIEW3D_MT_edit_gpencil_point")
            elif obj and obj.mode == 'WEIGHT_GPENCIL':
                layout.menu("VIEW3D_MT_weight_gpencil")

        elif edit_object:
            layout.menu("VIEW3D_MT_edit_%s" % edit_object.type.lower())

            if mode_string == 'EDIT_MESH':
                layout.menu("VIEW3D_MT_edit_mesh_vertices")
                layout.menu("VIEW3D_MT_edit_mesh_edges")
                layout.menu("VIEW3D_MT_edit_mesh_faces")
                layout.menu("VIEW3D_MT_uv_map", text="UV")
            elif mode_string in {'EDIT_CURVE', 'EDIT_SURFACE'}:
                layout.menu("VIEW3D_MT_edit_curve_ctrlpoints")
                layout.menu("VIEW3D_MT_edit_curve_segments")

        elif obj:
            if mode_string != 'PAINT_TEXTURE':
                layout.menu("VIEW3D_MT_%s" % mode_string.lower())
            if mode_string in {'SCULPT', 'PAINT_VERTEX', 'PAINT_WEIGHT', 'PAINT_TEXTURE'}:
                layout.menu("VIEW3D_MT_brush")
            if mode_string == 'SCULPT':
                layout.menu("VIEW3D_MT_mask")
                layout.menu("VIEW3D_MT_face_sets")

        else:
            layout.menu("VIEW3D_MT_object")


# ********** Menu **********


# ********** Utilities **********


class ShowHideMenu:
    bl_label = "Show/Hide"
    _operator_name = ""

    def draw(self, _context):
        layout = self.layout

        layout.operator("%s.reveal" % self._operator_name, text="Show Hidden", icon = "HIDE_OFF")
        layout.operator("%s.hide" % self._operator_name, text="Hide Selected", icon = "HIDE_ON").unselected = False
        layout.operator("%s.hide" % self._operator_name, text="Hide Unselected", icon = "HIDE_UNSELECTED").unselected = True


# Standard transforms which apply to all cases
# NOTE: this doesn't seem to be able to be used directly
class VIEW3D_MT_transform_base(Menu):
    bl_label = "Transform"
    bl_category = "View"

    # TODO: get rid of the custom text strings?
    def draw(self, context):
        layout = self.layout

        obj = context.object

        layout.operator("transform.tosphere", text="To Sphere", icon = "TOSPHERE")
        layout.operator("transform.shear", text="Shear", icon = "SHEAR")
        layout.operator("transform.bend", text="Bend", icon = "BEND")
        layout.operator("transform.push_pull", text="Push/Pull", icon = 'PUSH_PULL')

        if context.mode != 'OBJECT':
            layout.operator("transform.vertex_warp", text="Warp", icon = "MOD_WARP")
            layout.operator_context = 'EXEC_DEFAULT'
            layout.operator("transform.vertex_random", text="Randomize", icon = 'RANDOMIZE').offset = 0.1
            layout.operator_context = 'INVOKE_REGION_WIN'

            if obj.type == 'MESH':
                layout.operator("transform.skin_resize", text="Skin Resize", icon = "MOD_SKIN")


# Generic transform menu - geometry types
class VIEW3D_MT_transform(VIEW3D_MT_transform_base):
    def draw(self, context):
        # base menu
        VIEW3D_MT_transform_base.draw(self, context)

        obj = context.object

        # generic
        layout = self.layout
<<<<<<< HEAD

        if obj.type == 'MESH':
            layout.operator("transform.shrink_fatten", text="Shrink Fatten", icon = 'SHRINK_FATTEN')

        elif obj.type == 'CURVE':
            layout.operator("transform.transform", text="Shrink Fatten", icon = 'SHRINK_FATTEN').mode = 'CURVE_SHRINKFATTEN'
=======
        if context.mode == 'EDIT_MESH':
            layout.operator("transform.shrink_fatten", text="Shrink Fatten")
            layout.operator("transform.skin_resize")
        elif context.mode == 'EDIT_CURVE':
            layout.operator("transform.transform", text="Radius").mode = 'CURVE_SHRINKFATTEN'
>>>>>>> 0d0fb804

        layout.separator()

        layout.operator("transform.translate", text="Move Texture Space", icon = "MOVE_TEXTURESPACE").texture_space = True
        layout.operator("transform.resize", text="Scale Texture Space", icon = "SCALE_TEXTURESPACE").texture_space = True


# Object-specific extensions to Transform menu
class VIEW3D_MT_transform_object(VIEW3D_MT_transform_base):
    def draw(self, context):
        layout = self.layout

        # base menu
        VIEW3D_MT_transform_base.draw(self, context)

        # object-specific option follow
        layout.separator()

        layout.operator("transform.translate", text="Move Texture Space", icon = "MOVE_TEXTURESPACE").texture_space = True
        layout.operator("transform.resize", text="Scale Texture Space", icon = "SCALE_TEXTURESPACE").texture_space = True

        layout.separator()

        layout.operator_context = 'EXEC_REGION_WIN'
        # XXX see alignmenu() in edit.c of b2.4x to get this working
        layout.operator("transform.transform", text="Align to Transform Orientation", icon = "ALIGN_TRANSFORM").mode = 'ALIGN'

        layout.separator()

        layout.operator("object.randomize_transform", icon = "RANDOMIZE_TRANSFORM")
        layout.operator("object.align", icon = "ALIGN")

        # TODO: there is a strange context bug here.
        """
        layout.operator_context = 'INVOKE_REGION_WIN'
        layout.operator("object.transform_axis_target")
        """


# Armature EditMode extensions to Transform menu
class VIEW3D_MT_transform_armature(VIEW3D_MT_transform_base):
    def draw(self, context):
        layout = self.layout

        # base menu
        VIEW3D_MT_transform_base.draw(self, context)

        # armature specific extensions follow
        obj = context.object
        if obj.type == 'ARMATURE' and obj.mode in {'EDIT', 'POSE'}:
            if obj.data.display_type == 'BBONE':
                layout.separator()

                layout.operator("transform.transform", text="Scale BBone", icon='TRANSFORM_SCALE').mode = 'BONE_SIZE'
            elif obj.data.display_type == 'ENVELOPE':
                layout.separator()

                layout.operator("transform.transform", text="Scale Envelope Distance", icon='TRANSFORM_SCALE').mode = 'BONE_SIZE'
                layout.operator("transform.transform", text="Scale Radius", icon='TRANSFORM_SCALE').mode = 'BONE_ENVELOPE'

        if context.edit_object and context.edit_object.type == 'ARMATURE':
            layout.separator()

            layout.operator("armature.align", icon = "ALIGN")


class VIEW3D_MT_mirror(Menu):
    bl_label = "Mirror"

    def draw(self, _context):
        layout = self.layout

        layout.operator("transform.mirror", text="Interactive Mirror", icon='TRANSFORM_MIRROR')

        layout.separator()

        layout.operator_context = 'EXEC_REGION_WIN'

        props = layout.operator("transform.mirror", text="X Global", icon = "MIRROR_X")
        props.constraint_axis = (True, False, False)
        props.orient_type = 'GLOBAL'
        props = layout.operator("transform.mirror", text="Y Global", icon = "MIRROR_Y")
        props.constraint_axis = (False, True, False)
        props.orient_type = 'GLOBAL'
        props = layout.operator("transform.mirror", text="Z Global", icon = "MIRROR_Z")
        props.constraint_axis = (False, False, True)
        props.orient_type = 'GLOBAL'

        layout.separator()

        props = layout.operator("transform.mirror", text="X Local", icon = "MIRROR_X")
        props.constraint_axis = (True, False, False)
        props.orient_type = 'LOCAL'
        props = layout.operator("transform.mirror", text="Y Local", icon = "MIRROR_Y")
        props.constraint_axis = (False, True, False)
        props.orient_type = 'LOCAL'
        props = layout.operator("transform.mirror", text="Z Local", icon = "MIRROR_Z")
        props.constraint_axis = (False, False, True)
        props.orient_type = 'LOCAL'

        if _context.edit_object and _context.edit_object.type in {'MESH', 'SURFACE'}:            

            layout.separator()

            layout.operator("object.vertex_group_mirror", icon = "MIRROR_VERTEXGROUP")


class VIEW3D_MT_snap(Menu):
    bl_label = "Snap"

    def draw(self, _context):
        layout = self.layout


        layout.operator("view3d.snap_selected_to_cursor", text="Selection to Cursor", icon = "SELECTIONTOCURSOR").use_offset = False
        layout.operator("view3d.snap_selected_to_cursor", text="Selection to Cursor (Keep Offset)", icon = "SELECTIONTOCURSOROFFSET").use_offset = True
        layout.operator("view3d.snap_selected_to_active", text="Selection to Active", icon = "SELECTIONTOACTIVE")
        layout.operator("view3d.snap_selected_to_grid", text="Selection to Grid", icon = "SELECTIONTOGRID")

        layout.separator()

        layout.operator("view3d.snap_cursor_to_selected", text="Cursor to Selected", icon = "CURSORTOSELECTION")
        layout.operator("view3d.snap_cursor_to_center", text="Cursor to World Origin", icon = "CURSORTOCENTER")
        layout.operator("view3d.snap_cursor_to_active", text="Cursor to Active", icon = "CURSORTOACTIVE")
        layout.operator("view3d.snap_cursor_to_grid", text="Cursor to Grid", icon = "CURSORTOGRID")


# Tooltip and operator for Clear Seam.
class VIEW3D_MT_uv_map_clear_seam(bpy.types.Operator):
    """Clear Seam\nClears the UV Seam for selected edges"""      # blender will use this as a tooltip for menu items and buttons.
    bl_idname = "mesh.clear_seam"        # unique identifier for buttons and menu items to reference.
    bl_label = "Clear seam"         # display name in the interface.
    bl_options = {'REGISTER', 'UNDO'}  # enable undo for the operator.

    def execute(self, context):        # execute() is called by blender when running the operator.
        bpy.ops.mesh.mark_seam(clear=True)
        return {'FINISHED'}


class VIEW3D_MT_uv_map(Menu):
    bl_label = "UV Mapping"

    def draw(self, context):
        layout = self.layout

        tool_settings = context.tool_settings

        layout.operator("uv.unwrap", text = "Unwrap ABF", icon='UNWRAP_ABF').method = 'ANGLE_BASED'
        layout.operator("uv.unwrap", text = "Unwrap Conformal", icon='UNWRAP_LSCM').method = 'CONFORMAL'
        layout.prop(tool_settings, "use_edge_path_live_unwrap")

        layout.separator()

        layout.operator_context = 'INVOKE_DEFAULT'
        layout.operator("uv.smart_project", icon = "MOD_UVPROJECT")
        layout.operator("uv.lightmap_pack", icon = "LIGHTMAPPACK")
        layout.operator("uv.follow_active_quads", icon = "FOLLOWQUADS")

        layout.separator()

        layout.operator_context = 'EXEC_REGION_WIN'
        layout.operator("uv.cube_project", icon = "CUBEPROJECT")
        layout.operator("uv.cylinder_project", icon = "CYLINDERPROJECT")
        layout.operator("uv.sphere_project", icon = "SPHEREPROJECT")

        layout.separator()

        layout.operator_context = 'INVOKE_REGION_WIN'
        layout.operator("uv.project_from_view", icon = "PROJECTFROMVIEW").scale_to_bounds = False
        layout.operator("uv.project_from_view", text="Project from View (Bounds)", icon = "PROJECTFROMVIEW").scale_to_bounds = True

        layout.separator()

        layout.operator("mesh.mark_seam", icon = "MARK_SEAM").clear = False
        layout.operator("mesh.clear_seam", text="Clear Seam", icon = 'CLEAR_SEAM')

        layout.separator()

        layout.operator("uv.reset", icon = "RESET")


# ********** View menus **********


    # Workaround to separate the tooltips
class VIEW3D_MT_view_view_selected_all_regions(bpy.types.Operator):
    """Move the View to the selection center in all Quad View views"""      # blender will use this as a tooltip for menu items and buttons.
    bl_idname = "view3d.view_selected_all_regions"        # unique identifier for buttons and menu items to reference.
    bl_label = "View Selected All Regions"         # display name in the interface.
    bl_options = {'REGISTER', 'UNDO'}  # enable undo for the operator.

    def execute(self, context):        # execute() is called by blender when running the operator.
        bpy.ops.view3d.view_selected(use_all_regions = True)
        return {'FINISHED'}


# Workaround to separate the tooltips
class VIEW3D_MT_view_all_all_regions(bpy.types.Operator):
    """View all objects in scene in all four Quad View views\nJust relevant for Quad View """      # blender will use this as a tooltip for menu items and buttons.
    bl_idname = "view3d.view_all_all_regions"        # unique identifier for buttons and menu items to reference.
    bl_label = "View All all Regions"         # display name in the interface.
    bl_options = {'REGISTER', 'UNDO'}  # enable undo for the operator.

    def execute(self, context):        # execute() is called by blender when running the operator.
        bpy.ops.view3d.view_all(use_all_regions = True)
        return {'FINISHED'}

    # Workaround to separate the tooltips
class VIEW3D_MT_view_center_cursor_and_view_all(bpy.types.Operator):
    """Views all objects in scene and centers the 3D cursor"""      # blender will use this as a tooltip for menu items and buttons.
    bl_idname = "view3d.view_all_center_cursor"        # unique identifier for buttons and menu items to reference.
    bl_label = "Center Cursor and View All"         # display name in the interface.
    bl_options = {'REGISTER', 'UNDO'}  # enable undo for the operator.

    def execute(self, context):        # execute() is called by blender when running the operator.
        bpy.ops.view3d.view_all(center = True)
        return {'FINISHED'}

class VIEW3D_MT_switchactivecamto(bpy.types.Operator):
    """Sets the current selected camera as the active camera to render from\nYou need to have a camera object selected"""
    bl_idname = "view3d.switchactivecamto"
    bl_label = "Set active Camera"
    bl_options = {'REGISTER', 'UNDO'}

    def execute(self, context):

        context = bpy.context
        scene = context.scene
        if context.active_object is not None:
            currentCameraObj = bpy.data.objects[bpy.context.active_object.name]
            scene.camera = currentCameraObj
        return {'FINISHED'}


class VIEW3D_MT_view(Menu):
    bl_label = "View"

    def draw(self, context):
        layout = self.layout
        view = context.space_data

        layout.prop(view, "show_region_toolbar")
        layout.prop(view, "show_region_ui")
        layout.prop(view, "show_region_tool_header")
        layout.prop(view, "show_region_hud")

        layout.separator()

        layout.operator("render.opengl", text="OpenGL Render Image", icon='RENDER_STILL') #BFA - by Draise
        layout.operator("render.opengl", text="OpenGL Render Animation", icon='RENDER_ANIMATION').animation = True
        props = layout.operator("render.opengl", text="OpenGL Render Keyframes", icon='RENDER_ANIMATION')
        props.animation = True
        props.render_keyed_only = True

        layout.separator()

        layout.operator_context = 'INVOKE_REGION_WIN'
        layout.operator("view3d.clip_border", text="Clipping Border", icon = "CLIPPINGBORDER")
        layout.operator("view3d.render_border", icon = "RENDERBORDER")
        layout.operator("view3d.clear_render_border", icon = "RENDERBORDER_CLEAR")

        layout.separator()

        layout.operator("view3d.object_as_camera", icon = 'VIEW_SWITCHACTIVECAM')
        layout.operator("view3d.switchactivecamto", text="Set Active Camera", icon ="VIEW_SWITCHACTIVECAM")
        layout.operator("view3d.view_camera", text="Active Camera", icon = 'VIEW_SWITCHTOCAM')
        layout.operator("view3d.view_center_camera", icon = "VIEWCAMERACENTER")

        layout.separator()

        layout.menu("VIEW3D_MT_view_align")
        layout.menu("VIEW3D_MT_view_align_selected")

        layout.separator()

        layout.operator("view3d.localview", text="Toggle Local View", icon = "VIEW_GLOBAL_LOCAL")
        layout.operator("view3d.localview_remove_from", icon = "VIEW_REMOVE_LOCAL")

        layout.separator()

        layout.operator("view3d.view_selected", text="View Selected", icon = "VIEW_SELECTED").use_all_regions = False
        if view.region_quadviews:
            layout.operator("view3d.view_selected_all_regions", text="View Selected (Quad View)", icon = "ALIGNCAMERA_ACTIVE")
        layout.operator("view3d.view_all", text="View All", icon = "VIEWALL").center = False
        if view.region_quadviews:
            layout.operator("view3d.view_all_all_regions", text = "View All (Quad View)", icon = "VIEWALL" ) # bfa - separated tooltip
        layout.operator("view3d.view_all_center_cursor", text="Center Cursor and View All", icon = "VIEWALL_RESETCURSOR") # bfa - separated tooltip

        layout.separator()

        layout.menu("INFO_MT_area")

class VIEW3D_MT_view_navigation(Menu):
    bl_label = "Navi"

    def draw(self, _context):
        from math import pi
        layout = self.layout

        layout.operator("view3d.view_orbit", text= "Orbit Down", icon = "ORBIT_DOWN").type='ORBITDOWN'
        layout.operator("view3d.view_orbit", text= "Orbit Up", icon = "ORBIT_UP").type='ORBITUP'
        layout.operator("view3d.view_orbit", text= "Orbit Right", icon = "ORBIT_RIGHT").type='ORBITRIGHT'
        layout.operator("view3d.view_orbit", text= "Orbit Left", icon = "ORBIT_LEFT").type='ORBITLEFT'
        props = layout.operator("view3d.view_orbit", text = "Orbit Opposite", icon = "ORBIT_OPPOSITE")
        props.type = 'ORBITRIGHT'
        props.angle = pi

        layout.separator()

        layout.operator("view3d.view_roll", text="Roll Left", icon = "ROLL_LEFT").angle = pi / -12.0
        layout.operator("view3d.view_roll", text="Roll Right", icon = "ROLL_RIGHT").angle = pi / 12.0

        layout.separator()

        layout.operator("view3d.view_pan", text= "Pan Down", icon = "PAN_DOWN").type = 'PANDOWN'
        layout.operator("view3d.view_pan", text= "Pan Up", icon = "PAN_UP").type = 'PANUP'
        layout.operator("view3d.view_pan", text= "Pan Right", icon = "PAN_RIGHT").type = 'PANRIGHT'
        layout.operator("view3d.view_pan", text= "Pan Left", icon = "PAN_LEFT").type = 'PANLEFT'

        layout.separator()

        layout.operator("view3d.zoom_border", text="Zoom Border", icon = "ZOOM_BORDER")
        layout.operator("view3d.zoom", text="Zoom In", icon = "ZOOM_IN").delta = 1
        layout.operator("view3d.zoom", text="Zoom Out", icon = "ZOOM_OUT").delta = -1
        layout.operator("view3d.zoom_camera_1_to_1", text="Zoom Camera 1:1", icon = "ZOOM_CAMERA")
        layout.operator("view3d.dolly", text="Dolly View", icon = "DOLLY")
        layout.operator("view3d.view_center_pick", icon = "CENTERTOMOUSE")

        layout.separator()

        layout.operator("view3d.fly", icon = "FLY_NAVIGATION")
        layout.operator("view3d.walk", icon = "WALK_NAVIGATION")
        layout.operator("view3d.navigate", icon = "VIEW_NAVIGATION")

        layout.separator()

        layout.operator("screen.animation_play", text="Playback Animation", icon = "TRIA_RIGHT")


class VIEW3D_MT_view_align(Menu):
    bl_label = "Align View"

    def draw(self, _context):
        layout = self.layout

        layout.operator("view3d.camera_to_view", text="Align Active Camera to View", icon = "ALIGNCAMERA_VIEW")
        layout.operator("view3d.camera_to_view_selected", text="Align Active Camera to Selected", icon = "ALIGNCAMERA_ACTIVE")
        layout.operator("view3d.view_center_cursor", icon = "CENTERTOCURSOR")

        layout.separator()

        layout.operator("view3d.view_lock_to_active", icon = "LOCKTOACTIVE")
        layout.operator("view3d.view_center_lock", icon = "LOCKTOCENTER")
        layout.operator("view3d.view_lock_clear", icon = "LOCK_CLEAR")

        layout.separator()

        layout.operator("view3d.view_persportho", text="Perspective/Orthographic", icon = "PERSP_ORTHO")

        layout.separator()

        layout.operator("view3d.view_axis", text="Top", icon ="VIEW_TOP").type = 'TOP'
        layout.operator("view3d.view_axis", text="Bottom", icon ="VIEW_BOTTOM").type = 'BOTTOM'
        layout.operator("view3d.view_axis", text="Front", icon ="VIEW_FRONT").type = 'FRONT'
        layout.operator("view3d.view_axis", text="Back", icon ="VIEW_BACK").type = 'BACK'
        layout.operator("view3d.view_axis", text="Right", icon ="VIEW_RIGHT").type = 'RIGHT'
        layout.operator("view3d.view_axis", text="Left", icon ="VIEW_LEFT").type = 'LEFT'


class VIEW3D_MT_view_align_selected(Menu):
    bl_label = "Align View to Active"

    def draw(self, _context):
        layout = self.layout

        props = layout.operator("view3d.view_axis", text="Top", icon = "VIEW_ACTIVE_TOP")
        props.align_active = True
        props.type = 'TOP'

        props = layout.operator("view3d.view_axis", text="Bottom", icon ="VIEW_ACTIVE_BOTTOM")
        props.align_active = True
        props.type = 'BOTTOM'

        props = layout.operator("view3d.view_axis", text="Front", icon ="VIEW_ACTIVE_FRONT")
        props.align_active = True
        props.type = 'FRONT'

        props = layout.operator("view3d.view_axis", text="Back", icon ="VIEW_ACTIVE_BACK")
        props.align_active = True
        props.type = 'BACK'

        props = layout.operator("view3d.view_axis", text="Right" , icon ="VIEW_ACTIVE_RIGHT")
        props.align_active = True
        props.type = 'RIGHT'

        props = layout.operator("view3d.view_axis", text="Left", icon ="VIEW_ACTIVE_LEFT")
        props.align_active = True
        props.type = 'LEFT'


# ********** Select menus, suffix from context.mode **********

class VIEW3D_MT_select_object_more_less(Menu):
    bl_label = "More/Less"

    def draw(self, _context):
        layout = self.layout

        layout = self.layout

        layout.operator("object.select_more", text="More", icon = "SELECTMORE")
        layout.operator("object.select_less", text="Less", icon = "SELECTLESS")

        layout.separator()

        props = layout.operator("object.select_hierarchy", text="Parent", icon = "PARENT")
        props.extend = False
        props.direction = 'PARENT'

        props = layout.operator("object.select_hierarchy", text="Child", icon = "CHILD")
        props.extend = False
        props.direction = 'CHILD'

        layout.separator()

        props = layout.operator("object.select_hierarchy", text="Extend Parent", icon = "PARENT")
        props.extend = True
        props.direction = 'PARENT'

        props = layout.operator("object.select_hierarchy", text="Extend Child", icon = "CHILD")
        props.extend = True
        props.direction = 'CHILD'


# Workaround to separate the tooltips
class VIEW3D_MT_select_object_inverse(bpy.types.Operator):
    """Inverts the current selection """      # blender will use this as a tooltip for menu items and buttons.
    bl_idname = "object.select_all_inverse"        # unique identifier for buttons and menu items to reference.
    bl_label = "Select Inverse"         # display name in the interface.
    bl_options = {'REGISTER', 'UNDO'}  # enable undo for the operator.

    def execute(self, context):        # execute() is called by blender when running the operator.
        bpy.ops.object.select_all(action = 'INVERT')
        return {'FINISHED'}

# Workaround to separate the tooltips
class VIEW3D_MT_select_object_none(bpy.types.Operator):
    """Deselects everything """      # blender will use this as a tooltip for menu items and buttons.
    bl_idname = "object.select_all_none"        # unique identifier for buttons and menu items to reference.
    bl_label = "Select None"         # display name in the interface.
    bl_options = {'REGISTER', 'UNDO'}  # enable undo for the operator.

    def execute(self, context):        # execute() is called by blender when running the operator.
        bpy.ops.object.select_all(action = 'DESELECT')
        return {'FINISHED'}


class VIEW3D_MT_select_object(Menu):
    bl_label = "Select"

    def draw(self, _context):
        layout = self.layout

        layout.operator("object.select_all", text="All", icon='SELECT_ALL').action = 'SELECT'
        layout.operator("object.select_all_none", text="None", icon='SELECT_NONE') # bfa - separated tooltip
        layout.operator("object.select_all_inverse", text="Inverse", icon='INVERSE') # bfa - separated tooltip

        layout.separator()

        layout.menu ("VIEW3D_MT_select_grouped")
        layout.menu ("VIEW3D_MT_select_linked")
        layout.menu ("VIEW3D_MT_select_by_type")

        layout.separator()
        layout.operator("object.select_random", text="Random", icon = "RANDOMIZE")      
        layout.operator("object.select_mirror", text="Mirror Selection", icon = "TRANSFORM_MIRROR")

        layout.operator("object.select_pattern", text="By Pattern", icon = "PATTERN")
        layout.operator("object.select_camera", text="Active Camera", icon = "CAMERA_DATA")

        layout.separator()

        layout.menu("VIEW3D_MT_select_object_more_less")

        

class VIEW3D_MT_select_by_type(Menu):
    bl_label = "All by Type"

    def draw(self, context):
        layout = self.layout

        layout.operator("object.select_by_type", text= "Mesh", icon = "OUTLINER_OB_MESH").type = 'MESH'
        layout.operator("object.select_by_type", text= "Curve", icon = "OUTLINER_OB_CURVE").type = 'CURVE'
        layout.operator("object.select_by_type", text= "Surface", icon = "OUTLINER_OB_SURFACE").type = 'SURFACE'
        layout.operator("object.select_by_type", text= "Meta", icon = "OUTLINER_OB_META").type = 'META'
        layout.operator("object.select_by_type", text= "Font", icon = "OUTLINER_OB_FONT").type = 'FONT'

        layout.separator()

        layout.operator("object.select_by_type", text= "Armature", icon = "OUTLINER_OB_ARMATURE").type = 'ARMATURE'
        layout.operator("object.select_by_type", text= "Lattice", icon = "OUTLINER_OB_LATTICE").type = 'LATTICE'
        layout.operator("object.select_by_type", text= "Empty", icon = "OUTLINER_OB_EMPTY").type = 'EMPTY'
        layout.operator("object.select_by_type", text= "GPencil", icon = "GREASEPENCIL").type = 'GPENCIL'

        layout.separator()

        layout.operator("object.select_by_type", text= "Camera", icon = "OUTLINER_OB_CAMERA").type = 'CAMERA'
        layout.operator("object.select_by_type", text= "Light", icon = "OUTLINER_OB_LIGHT").type = 'LIGHT'
        layout.operator("object.select_by_type", text= "Speaker", icon = "OUTLINER_OB_SPEAKER").type = 'SPEAKER'
        layout.operator("object.select_by_type", text= "Probe", icon = "OUTLINER_OB_LIGHTPROBE").type = 'LIGHT_PROBE'

class VIEW3D_MT_select_grouped(Menu):
    bl_label = "Grouped"

    def draw(self, context):
        layout = self.layout

        layout.operator("object.select_grouped", text= "Siblings", icon = "SIBLINGS").type = 'SIBLINGS'
        layout.operator("object.select_grouped", text= "Parent", icon = "PARENT").type = 'PARENT'
        layout.operator("object.select_grouped", text= "Children", icon = "CHILD_RECURSIVE").type = 'CHILDREN_RECURSIVE'
        layout.operator("object.select_grouped", text= "Immediate Children", icon = "CHILD").type = 'CHILDREN'

        layout.separator()

        layout.operator("object.select_grouped", text= "Type", icon = "TYPE").type = 'TYPE'
        layout.operator("object.select_grouped", text= "Collection", icon = "GROUP").type = 'COLLECTION'
        layout.operator("object.select_grouped", text= "Hook", icon = "HOOK").type = 'HOOK'

        layout.separator()

        layout.operator("object.select_grouped", text= "Pass", icon = "PASS").type = 'PASS'
        layout.operator("object.select_grouped", text= "Color", icon = "COLOR").type = 'COLOR'
        layout.operator("object.select_grouped", text= "Keying Set", icon = "KEYINGSET").type = 'KEYINGSET'
        layout.operator("object.select_grouped", text= "Light Type", icon = "LIGHT").type = 'LIGHT_TYPE'


class VIEW3D_MT_select_linked(Menu):
    bl_label = "Linked"

    def draw(self, context):
        layout = self.layout

        layout.operator("object.select_linked", text= "Object Data", icon = "OBJECT_DATA").type = 'OBDATA'
        layout.operator("object.select_linked", text= "Material", icon = "MATERIAL_DATA").type = 'MATERIAL'
        layout.operator("object.select_linked", text= "Instanced Collection", icon = "GROUP").type = 'DUPGROUP'
        layout.operator("object.select_linked", text= "Particle System", icon = "PARTICLES").type = 'PARTICLE'
        layout.operator("object.select_linked", text= "Library", icon = "LIBRARY").type = 'LIBRARY'
        layout.operator("object.select_linked", text= "Library (Object Data)", icon = "LIBRARY_OBJECT").type = 'LIBRARY_OBDATA'


# Workaround to separate the tooltips
class VIEW3D_MT_select_pose_inverse(bpy.types.Operator):
    """Inverts the current selection """      # blender will use this as a tooltip for menu items and buttons.
    bl_idname = "pose.select_all_inverse"        # unique identifier for buttons and menu items to reference.
    bl_label = "Select Inverse"         # display name in the interface.
    bl_options = {'REGISTER', 'UNDO'}  # enable undo for the operator.

    def execute(self, context):        # execute() is called by blender when running the operator.
        bpy.ops.pose.select_all(action = 'INVERT')
        return {'FINISHED'}

# Workaround to separate the tooltips
class VIEW3D_MT_select_pose_none(bpy.types.Operator):
    """Deselects everything """      # blender will use this as a tooltip for menu items and buttons.
    bl_idname = "pose.select_all_none"        # unique identifier for buttons and menu items to reference.
    bl_label = "Select None"         # display name in the interface.
    bl_options = {'REGISTER', 'UNDO'}  # enable undo for the operator.

    def execute(self, context):        # execute() is called by blender when running the operator.
        bpy.ops.pose.select_all(action = 'DESELECT')
        return {'FINISHED'}


class VIEW3D_MT_select_pose(Menu):
    bl_label = "Select"

    def draw(self, _context):
        layout = self.layout

        layout.operator("pose.select_all", text="All", icon='SELECT_ALL').action = 'SELECT'
        layout.operator("pose.select_all_none", text="None", icon='SELECT_NONE') # bfa - separated tooltip
        layout.operator("pose.select_all_inverse", text="Inverse", icon='INVERSE') # bfa - separated tooltip

        layout.separator()

        layout.operator_menu_enum("pose.select_grouped", "type", text="Grouped")
        layout.operator("pose.select_linked", text="Linked", icon = "LINKED")
        layout.operator("pose.select_constraint_target", text="Constraint Target", icon = "CONSTRAINT_BONE")

        layout.separator()

        layout.operator("object.select_pattern", text="By Pattern", icon = "PATTERN")

        layout.separator()

        layout.operator("pose.select_mirror", text="Flip Active", icon = "FLIP")

        layout.separator()

        props = layout.operator("pose.select_hierarchy", text="Parent", icon = "PARENT")
        props.extend = False
        props.direction = 'PARENT'

        props = layout.operator("pose.select_hierarchy", text="Child", icon = "CHILD")
        props.extend = False
        props.direction = 'CHILD'

        layout.separator()

        props = layout.operator("pose.select_hierarchy", text="Extend Parent", icon = "PARENT")
        props.extend = True
        props.direction = 'PARENT'

        props = layout.operator("pose.select_hierarchy", text="Extend Child", icon = "CHILD")
        props.extend = True
        props.direction = 'CHILD'


# Workaround to separate the tooltips
class VIEW3D_MT_select_particle_inverse(bpy.types.Operator):
    """Inverts the current selection """      # blender will use this as a tooltip for menu items and buttons.
    bl_idname = "particle.select_all_inverse"        # unique identifier for buttons and menu items to reference.
    bl_label = "Select Inverse"         # display name in the interface.
    bl_options = {'REGISTER', 'UNDO'}  # enable undo for the operator.

    def execute(self, context):        # execute() is called by blender when running the operator.
        bpy.ops.particle.select_all(action = 'INVERT')
        return {'FINISHED'}

# Workaround to separate the tooltips
class VIEW3D_MT_select_particle_none(bpy.types.Operator):
    """Deselects everything """      # blender will use this as a tooltip for menu items and buttons.
    bl_idname = "particle.select_all_none"        # unique identifier for buttons and menu items to reference.
    bl_label = "Select None"         # display name in the interface.
    bl_options = {'REGISTER', 'UNDO'}  # enable undo for the operator.

    def execute(self, context):        # execute() is called by blender when running the operator.
        bpy.ops.particle.select_all(action = 'DESELECT')
        return {'FINISHED'}


class VIEW3D_MT_select_particle(Menu):
    bl_label = "Select"

    def draw(self, _context):
        layout = self.layout

        layout.operator("particle.select_all", text="All", icon='SELECT_ALL').action = 'SELECT'
        layout.operator("particle.select_all_none", text="None", icon='SELECT_NONE') # bfa - separated tooltip
        layout.operator("particle.select_all_inverse", text="Inverse", icon='INVERSE') # bfa - separated tooltip

        layout.separator()

        layout.operator("particle.select_more", text = "More", icon = "SELECTMORE")
        layout.operator("particle.select_less", text = "Less", icon = "SELECTLESS")

        layout.separator()

        layout.operator("particle.select_linked", text="Linked", icon = "LINKED")

        layout.separator()


        layout.operator("particle.select_random", text = "Random", icon = "RANDOMIZE")

        layout.separator()

        layout.operator("particle.select_roots", text="Roots", icon = "SELECT_ROOT")
        layout.operator("particle.select_tips", text="Tips", icon = "SELECT_TIP")


class VIEW3D_MT_edit_mesh_select_similar(Menu):
    bl_label = "Similar"

    def draw(self, _context):
        layout = self.layout

        select_mode = _context.tool_settings.mesh_select_mode

        # Vertices select mode
        if tuple(select_mode) == (True, False, False):

            layout.operator("mesh.select_similar", text= "Normal", icon = "RECALC_NORMALS").type='NORMAL'
            layout.operator("mesh.select_similar", text= "Amount of Adjacent Faces", icon = "FACESEL").type='FACE'
            layout.operator("mesh.select_similar", text= "Vertex Groups", icon = "GROUP_VERTEX").type='VGROUP'
            layout.operator("mesh.select_similar", text= "Amount of connecting Edges", icon = "EDGESEL").type='EDGE'

        # Edges select mode
        if tuple(select_mode) == (False, True, False):

            layout.operator("mesh.select_similar", text= "Length", icon = "RULER").type='LENGTH'
            layout.operator("mesh.select_similar", text= "Direction", icon = "SWITCH_DIRECTION").type='DIR'
            layout.operator("mesh.select_similar", text= "Amount of Faces around an edge", icon = "FACESEL").type='FACE'
            layout.operator("mesh.select_similar", text= "Face Angles", icon = "ANGLE").type='FACE_ANGLE'
            layout.operator("mesh.select_similar", text= "Crease", icon = "CREASE").type='CREASE'
            layout.operator("mesh.select_similar", text= "Bevel", icon = "BEVEL").type='BEVEL'
            layout.operator("mesh.select_similar", text= "Seam", icon = "MARK_SEAM").type='SEAM'
            layout.operator("mesh.select_similar", text= "Sharpness", icon = "SELECT_SHARPEDGES").type='SHARP'
            layout.operator("mesh.select_similar", text= "Freestyle Edge Marks", icon = "MARK_FS_EDGE").type='FREESTYLE_EDGE'

        # Faces select mode
        if tuple(select_mode) == (False, False, True ):

            layout.operator("mesh.select_similar", text= "Material", icon = "MATERIAL").type='MATERIAL'
            layout.operator("mesh.select_similar", text= "Area", icon = "AREA").type='AREA'
            layout.operator("mesh.select_similar", text= "Polygon Sides", icon = "POLYGONSIDES").type='SIDES'
            layout.operator("mesh.select_similar", text= "Perimeter", icon = "PERIMETER").type='PERIMETER'
            layout.operator("mesh.select_similar", text= "Normal", icon = "RECALC_NORMALS").type='NORMAL'
            layout.operator("mesh.select_similar", text= "Co-Planar", icon = "MAKE_PLANAR").type='COPLANAR'
            layout.operator("mesh.select_similar", text= "Flat / Smooth", icon = "SHADING_SMOOTH").type='SMOOTH'
            layout.operator("mesh.select_similar", text= "Face Map", icon = "TEXTURE").type='FACE_MAP'
            layout.operator("mesh.select_similar", text= "Freestyle Face Marks", icon = "MARKFSFACE").type='FREESTYLE_FACE'

        layout.separator()

        layout.operator("mesh.select_similar_region", text="Face Regions", icon = "FACEREGIONS")


class VIEW3D_MT_edit_mesh_select_more_less(Menu):
    bl_label = "More/Less"

    def draw(self, _context):
        layout = self.layout

        layout.operator("mesh.select_more", text="More", icon = "SELECTMORE")
        layout.operator("mesh.select_less", text="Less", icon = "SELECTLESS")

        layout.separator()

        layout.operator("mesh.select_next_item", text="Next Active", icon = "NEXTACTIVE")
        layout.operator("mesh.select_prev_item", text="Previous Active", icon = "PREVIOUSACTIVE")


# Workaround to separate the tooltips
class VIEW3D_MT_select_edit_mesh_inverse(bpy.types.Operator):
    """Inverts the current selection """      # blender will use this as a tooltip for menu items and buttons.
    bl_idname = "mesh.select_all_inverse"        # unique identifier for buttons and menu items to reference.
    bl_label = "Select Inverse"         # display name in the interface.
    bl_options = {'REGISTER', 'UNDO'}  # enable undo for the operator.

    def execute(self, context):        # execute() is called by blender when running the operator.
        bpy.ops.mesh.select_all(action = 'INVERT')
        return {'FINISHED'}

# Workaround to separate the tooltips
class VIEW3D_MT_select_edit_mesh_none(bpy.types.Operator):
    """Deselects everything """       # blender will use this as a tooltip for menu items and buttons.
    bl_idname = "mesh.select_all_none"        # unique identifier for buttons and menu items to reference.
    bl_label = "Select None"         # display name in the interface.
    bl_options = {'REGISTER', 'UNDO'}  # enable undo for the operator.

    def execute(self, context):        # execute() is called by blender when running the operator.
        bpy.ops.mesh.select_all(action = 'DESELECT')
        return {'FINISHED'}


class VIEW3D_MT_select_edit_mesh(Menu):
    bl_label = "Select"

    def draw(self, _context):
        layout = self.layout

        # primitive
        layout.operator("mesh.select_all", text="All", icon='SELECT_ALL').action = 'SELECT'
        layout.operator("mesh.select_all_none", text="None", icon='SELECT_NONE') # bfa - separated tooltip
        layout.operator("mesh.select_all_inverse", text="Inverse", icon='INVERSE') # bfa - separated tooltip

        layout.separator()

        layout.operator("mesh.select_linked", text="Linked", icon = "LINKED")
        layout.operator("mesh.faces_select_linked_flat", text="Linked Flat Faces", icon = "LINKED")
        layout.operator("mesh.select_linked_pick", text="Linked Pick Select", icon = "LINKED").deselect = False
        layout.operator("mesh.select_linked_pick", text="Linked Pick Deselect", icon = "LINKED").deselect = True

        layout.separator()

        # other
        layout.menu("VIEW3D_MT_edit_mesh_select_similar")

        layout.separator()

        # numeric
        layout.operator("mesh.select_random", text="Random", icon = "RANDOMIZE")
        layout.operator("mesh.select_nth", icon = "CHECKER_DESELECT")

        layout.separator()
       
        layout.operator("mesh.select_mirror", text="Mirror Selection", icon = "TRANSFORM_MIRROR")
        layout.operator("mesh.select_axis", text="Side of Active", icon = "SELECT_SIDEOFACTIVE")
        layout.operator("mesh.shortest_path_select", text="Shortest Path", icon = "SELECT_SHORTESTPATH")

        layout.separator()

        # geometric
        layout.operator("mesh.edges_select_sharp", text="Sharp Edges", icon = "SELECT_SHARPEDGES")

        layout.separator()

        # topology
        tool_settings = _context.tool_settings
        if tool_settings.mesh_select_mode[2] is False:
            layout.operator("mesh.select_non_manifold", text="Non Manifold", icon = "SELECT_NONMANIFOLD")
        layout.operator("mesh.select_loose", text="Loose Geometry", icon = "SELECT_LOOSE")
        layout.operator("mesh.select_interior_faces", text="Interior Faces", icon = "SELECT_INTERIOR")
        layout.operator("mesh.select_face_by_sides", text="Faces by Sides", icon = "SELECT_FACES_BY_SIDE")

        layout.separator()

        # loops
        layout.operator("mesh.loop_multi_select", text="Edge Loops", icon = "SELECT_EDGELOOP").ring = False
        layout.operator("mesh.loop_multi_select", text="Edge Rings", icon = "SELECT_EDGERING").ring = True
        layout.operator("mesh.loop_to_region", text = "Loop Inner Region", icon = "SELECT_LOOPINNER")
        layout.operator("mesh.region_to_loop", text = "Boundary Loop", icon = "SELECT_BOUNDARY")

        layout.separator()

        layout.operator("mesh.select_ungrouped", text="Ungrouped Verts", icon = "SELECT_UNGROUPED_VERTS")

        layout.separator()

        layout.menu("VIEW3D_MT_edit_mesh_select_more_less")


# Workaround to separate the tooltips
class VIEW3D_MT_select_edit_curve_inverse(bpy.types.Operator):
    """Inverts the current selection """      # blender will use this as a tooltip for menu items and buttons.
    bl_idname = "curve.select_all_inverse"        # unique identifier for buttons and menu items to reference.
    bl_label = "Select Inverse"         # display name in the interface.
    bl_options = {'REGISTER', 'UNDO'}  # enable undo for the operator.

    def execute(self, context):        # execute() is called by blender when running the operator.
        bpy.ops.curve.select_all(action = 'INVERT')
        return {'FINISHED'}

# Workaround to separate the tooltips
class VIEW3D_MT_select_edit_curve_none(bpy.types.Operator):
    """Deselects everything """       # blender will use this as a tooltip for menu items and buttons.
    bl_idname = "curve.select_all_none"        # unique identifier for buttons and menu items to reference.
    bl_label = "Select None"         # display name in the interface.
    bl_options = {'REGISTER', 'UNDO'}  # enable undo for the operator.

    def execute(self, context):        # execute() is called by blender when running the operator.
        bpy.ops.curve.select_all(action = 'DESELECT')
        return {'FINISHED'}


class VIEW3D_MT_select_edit_curve(Menu):
    bl_label = "Select"

    def draw(self, _context):
        layout = self.layout

        layout.operator("curve.select_all", text="All", icon='SELECT_ALL').action = 'SELECT'
        layout.operator("curve.select_all_none", text="None", icon='SELECT_NONE') # bfa - separated tooltip
        layout.operator("curve.select_all_inverse", text="Inverse", icon='INVERSE') # bfa - separated tooltip

        layout.separator()


        layout.operator("curve.select_linked", text="Linked", icon = "LINKED")
        layout.operator("curve.select_linked_pick", text="Linked Pick Select", icon = "LINKED").deselect = False
        layout.operator("curve.select_linked_pick", text="Linked Pick Deselect", icon = "LINKED").deselect = True

        layout.separator()

        layout.menu("VIEW3D_MT_select_edit_curve_select_similar")

        layout.separator()

        layout.operator("curve.select_random", text= "Random", icon = "RANDOMIZE")
        layout.operator("curve.select_nth", icon = "CHECKER_DESELECT")

        layout.separator()

        layout.operator("curve.de_select_first", icon = "SELECT_FIRST")
        layout.operator("curve.de_select_last", icon = "SELECT_LAST")
        layout.operator("curve.select_next", text = "Next", icon = "NEXTACTIVE")
        layout.operator("curve.select_previous", text = "Previous", icon = "PREVIOUSACTIVE")

        layout.separator()

        layout.operator("curve.select_more", text= "More", icon = "SELECTMORE")
        layout.operator("curve.select_less", text= "Less", icon = "SELECTLESS")

class VIEW3D_MT_select_edit_curve_select_similar(Menu):
    bl_label = "Similar"

    def draw(self, context):
        layout = self.layout

        layout.operator("curve.select_similar", text="Type", icon = "TYPE").type = 'TYPE'
        layout.operator("curve.select_similar", text="Radius", icon = "RADIUS").type = 'RADIUS'
        layout.operator("curve.select_similar", text="Weight", icon = "MOD_VERTEX_WEIGHT").type = 'WEIGHT'
        layout.operator("curve.select_similar", text="Direction", icon = "SWITCH_DIRECTION").type = 'DIRECTION'


class VIEW3D_MT_select_edit_surface(Menu):
    bl_label = "Select"

    def draw(self, _context):
        layout = self.layout

        layout.operator("curve.select_all", text="All", icon='SELECT_ALL').action = 'SELECT'
        layout.operator("curve.select_all_none", text="None", icon='SELECT_NONE') # bfa - separated tooltip
        layout.operator("curve.select_all_inverse", text="Inverse", icon='INVERSE') # bfa - separated tooltip

        layout.separator()

        layout.operator("curve.select_linked", text="Linked", icon = "LINKED")
        layout.menu("VIEW3D_MT_select_edit_curve_select_similar")

        layout.separator()

        layout.operator("curve.select_random", text= "Random", icon = "RANDOMIZE")
        layout.operator("curve.select_nth", icon = "CHECKER_DESELECT")


        layout.separator()

        layout.operator("curve.select_row", text = "Control Point row", icon = "CONTROLPOINTROW")

        layout.separator()

        layout.operator("curve.select_more", text= "More", icon = "SELECTMORE")
        layout.operator("curve.select_less", text= "Less", icon = "SELECTLESS")


class VIEW3D_MT_select_edit_text(Menu):
    bl_label = "Select"

    def draw(self, _context):
        layout = self.layout

        layout.operator("font.select_all", text="All", icon = "SELECT_ALL")

        layout.separator()

        layout.operator("font.move_select", text = "Line End", icon = "HAND").type = 'LINE_END'
        layout.operator("font.move_select", text = "Line Begin", icon = "HAND").type = 'LINE_BEGIN'

        layout.separator()

        layout.operator("font.move_select", text = "Previous Character", icon = "HAND").type = 'PREVIOUS_CHARACTER'
        layout.operator("font.move_select", text = "Next Character", icon = "HAND").type = 'NEXT_CHARACTER'

        layout.separator()

        layout.operator("font.move_select", text = "Previous Word", icon = "HAND").type = 'PREVIOUS_WORD'
        layout.operator("font.move_select", text = "Next Word", icon = "HAND").type = 'NEXT_WORD'

        layout.separator()

        layout.operator("font.move_select", text = "Previous Line", icon = "HAND").type = 'PREVIOUS_LINE'
        layout.operator("font.move_select", text = "Next Line", icon = "HAND").type = 'NEXT_LINE'


# Workaround to separate the tooltips
class VIEW3D_MT_select_edit_metaball_inverse(bpy.types.Operator):
    """Inverts the current selection """      # blender will use this as a tooltip for menu items and buttons.
    bl_idname = "mball.select_all_inverse"        # unique identifier for buttons and menu items to reference.
    bl_label = "Select Inverse"         # display name in the interface.
    bl_options = {'REGISTER', 'UNDO'}  # enable undo for the operator.

    def execute(self, context):        # execute() is called by blender when running the operator.
        bpy.ops.mball.select_all(action = 'INVERT')
        return {'FINISHED'}

# Workaround to separate the tooltips
class VIEW3D_MT_select_edit_metaball_none(bpy.types.Operator):
    """Deselects everything """           # blender will use this as a tooltip for menu items and buttons.
    bl_idname = "mball.select_all_none"        # unique identifier for buttons and menu items to reference.
    bl_label = "Select None"         # display name in the interface.
    bl_options = {'REGISTER', 'UNDO'}  # enable undo for the operator.

    def execute(self, context):        # execute() is called by blender when running the operator.
        bpy.ops.mball.select_all(action = 'DESELECT')
        return {'FINISHED'}


class VIEW3D_MT_select_edit_metaball(Menu):
    bl_label = "Select"

    def draw(self, _context):
        layout = self.layout

        layout.operator("mball.select_all", text="All", icon='SELECT_ALL').action = 'SELECT'
        layout.operator("mball.select_all_none", text="None", icon='SELECT_NONE') # bfa - separated tooltip
        layout.operator("mball.select_all_inverse", text="Inverse", icon='INVERSE') # bfa - separated tooltip

        layout.separator()

        layout.menu("VIEW3D_MT_select_edit_metaball_select_similar")

        layout.separator()

        layout.operator("mball.select_random_metaelems", text = "Random", icon = "RANDOMIZE")


class VIEW3D_MT_select_edit_metaball_select_similar(Menu):
    bl_label = "Similar"

    def draw(self, context):
        layout = self.layout

        layout.operator("mball.select_similar", text="Type", icon = "TYPE").type = 'TYPE'
        layout.operator("mball.select_similar", text="Radius", icon = "RADIUS").type = 'RADIUS'
        layout.operator("mball.select_similar", text="Stiffness", icon = "BEND").type = 'STIFFNESS'
        layout.operator("mball.select_similar", text="Rotation", icon = "ROTATE").type = 'ROTATION'


# Workaround to separate the tooltips
class VIEW3D_MT_select_edit_lattice_inverse(bpy.types.Operator):
    """Inverts the current selection """      # blender will use this as a tooltip for menu items and buttons.
    bl_idname = "lattice.select_all_inverse"        # unique identifier for buttons and menu items to reference.
    bl_label = "Select Inverse"         # display name in the interface.
    bl_options = {'REGISTER', 'UNDO'}  # enable undo for the operator.

    def execute(self, context):        # execute() is called by blender when running the operator.
        bpy.ops.lattice.select_all(action = 'INVERT')
        return {'FINISHED'}

# Workaround to separate the tooltips
class VIEW3D_MT_select_edit_lattice_none(bpy.types.Operator):
    """Deselects everything """        # blender will use this as a tooltip for menu items and buttons.
    bl_idname = "lattice.select_all_none"        # unique identifier for buttons and menu items to reference.
    bl_label = "Select None"         # display name in the interface.
    bl_options = {'REGISTER', 'UNDO'}  # enable undo for the operator.

    def execute(self, context):        # execute() is called by blender when running the operator.
        bpy.ops.lattice.select_all(action = 'DESELECT')
        return {'FINISHED'}


class VIEW3D_MT_edit_lattice_context_menu(Menu):
    bl_label = "Lattice Context Menu"

    def draw(self, context):
        layout = self.layout

        layout = self.layout

        layout.menu("VIEW3D_MT_mirror")
        layout.menu("VIEW3D_MT_edit_lattice_flip")
        layout.menu("VIEW3D_MT_snap")

        layout.separator()

        layout.operator("lattice.make_regular", icon = 'MAKE_REGULAR')


class VIEW3D_MT_select_edit_lattice(Menu):
    bl_label = "Select"

    def draw(self, _context):
        layout = self.layout

        layout.operator("lattice.select_all", text="All", icon='SELECT_ALL').action = 'SELECT'
        layout.operator("lattice.select_all_none", text="None", icon='SELECT_NONE') # bfa - separated tooltip
        layout.operator("lattice.select_all_inverse", text="Inverse", icon='INVERSE') # bfa - separated tooltip

        layout.separator()

        layout.operator("lattice.select_mirror", text = "Mirror", icon = "TRANSFORM_MIRROR")
        layout.operator("lattice.select_random", text = "Random", icon = "RANDOMIZE")

        layout.separator()

        layout.operator("lattice.select_ungrouped", text="Ungrouped Verts", icon = "SELECT_UNGROUPED_VERTS")

        layout.separator()

        layout.operator("lattice.select_more", text = "More", icon = "SELECTMORE")
        layout.operator("lattice.select_less", text = "Less", icon = "SELECTLESS")


# Workaround to separate the tooltips
class VIEW3D_MT_select_edit_armature_inverse(bpy.types.Operator):
    """Inverts the current selection """      # blender will use this as a tooltip for menu items and buttons.
    bl_idname = "armature.select_all_inverse"        # unique identifier for buttons and menu items to reference.
    bl_label = "Select Inverse"         # display name in the interface.
    bl_options = {'REGISTER', 'UNDO'}  # enable undo for the operator.

    def execute(self, context):        # execute() is called by blender when running the operator.
        bpy.ops.armature.select_all(action = 'INVERT')
        return {'FINISHED'}

# Workaround to separate the tooltips
class VIEW3D_MT_select_edit_armature_none(bpy.types.Operator):
    """Deselects everything """          # blender will use this as a tooltip for menu items and buttons.
    bl_idname = "armature.select_all_none"        # unique identifier for buttons and menu items to reference.
    bl_label = "Select None"         # display name in the interface.
    bl_options = {'REGISTER', 'UNDO'}  # enable undo for the operator.

    def execute(self, context):        # execute() is called by blender when running the operator.
        bpy.ops.armature.select_all(action = 'DESELECT')
        return {'FINISHED'}


class VIEW3D_MT_select_edit_armature(Menu):
    bl_label = "Select"

    def draw(self, _context):
        layout = self.layout

        layout.operator("armature.select_all", text="All", icon='SELECT_ALL').action = 'SELECT'
        layout.operator("armature.select_all_none", text="None", icon='SELECT_NONE') # bfa - separated tooltip
        layout.operator("armature.select_all_inverse", text="Inverse", icon='INVERSE') # bfa - separated tooltip

        layout.separator()

        layout.operator_menu_enum("armature.select_similar", "type", text="Similar")

        layout.separator()
        
        layout.operator("armature.select_mirror", text="Mirror Selection", icon = "TRANSFORM_MIRROR").extend = False
        layout.operator("object.select_pattern", text="By Pattern", icon = "PATTERN")

        layout.separator()

        layout.operator("armature.select_linked", text="Linked")

        layout.separator()

        props = layout.operator("armature.select_hierarchy", text="Parent", icon = "PARENT")
        props.extend = False
        props.direction = 'PARENT'

        props = layout.operator("armature.select_hierarchy", text="Child", icon = "CHILD")
        props.extend = False
        props.direction = 'CHILD'

        layout.separator()

        props = layout.operator("armature.select_hierarchy", text="Extend Parent", icon = "PARENT")
        props.extend = True
        props.direction = 'PARENT'

        props = layout.operator("armature.select_hierarchy", text="Extend Child", icon = "CHILD")
        props.extend = True
        props.direction = 'CHILD'

        layout.separator()

        layout.operator("armature.select_more", text="More", icon = "SELECTMORE")
        layout.operator("armature.select_less", text="Less", icon = "SELECTLESS")


# Workaround to separate the tooltips
class VIEW3D_MT_select_gpencil_inverse(bpy.types.Operator):
    """Inverts the current selection """      # blender will use this as a tooltip for menu items and buttons.
    bl_idname = "gpencil.select_all_inverse"        # unique identifier for buttons and menu items to reference.
    bl_label = "Select Inverse"         # display name in the interface.
    bl_options = {'REGISTER', 'UNDO'}  # enable undo for the operator.

    def execute(self, context):        # execute() is called by blender when running the operator.
        bpy.ops.gpencil.select_all(action = 'INVERT')
        return {'FINISHED'}

# Workaround to separate the tooltips
class VIEW3D_MT_select_gpencil_none(bpy.types.Operator):
    """Deselects everything """          # blender will use this as a tooltip for menu items and buttons.
    bl_idname = "gpencil.select_all_none"        # unique identifier for buttons and menu items to reference.
    bl_label = "Select None"         # display name in the interface.
    bl_options = {'REGISTER', 'UNDO'}  # enable undo for the operator.

    def execute(self, context):        # execute() is called by blender when running the operator.
        bpy.ops.gpencil.select_all(action = 'DESELECT')
        return {'FINISHED'}


class VIEW3D_MT_select_gpencil(Menu):
    bl_label = "Select"

    def draw(self, _context):
        layout = self.layout

        layout.operator("gpencil.select_all", text="All", icon='SELECT_ALL').action = 'SELECT'
        layout.operator("gpencil.select_all_none", text="None", icon='SELECT_NONE') # bfa - separated tooltip
        layout.operator("gpencil.select_all_inverse", text="Inverse", icon='INVERSE') # bfa - separated tooltip

        layout.separator()

        layout.operator("gpencil.select_linked", text="Linked", icon = "LINKED")
        layout.operator("gpencil.select_alternate", icon = "ALTERNATED")
        layout.menu("VIEW3D_MT_select_gpencil_grouped", text="Grouped")

        if _context.mode == 'VERTEX_GPENCIL':
            layout.operator("gpencil.select_vertex_color", text="Vertex Color")

        layout.separator()

        layout.operator("gpencil.select_first", text = "First", icon = "SELECT_FIRST")
        layout.operator("gpencil.select_last", text = "Last", icon = "SELECT_LAST")

        layout.separator()

        layout.operator("gpencil.select_more", text = "More", icon = "SELECTMORE")
        layout.operator("gpencil.select_less", text = "Less", icon = "SELECTLESS")


class VIEW3D_MT_select_gpencil_grouped(Menu):
    bl_label = "Grouped"

    def draw(self, context):
        layout = self.layout

        layout.operator("gpencil.select_grouped", text="Layer", icon = "LAYER").type = 'LAYER'
        layout.operator("gpencil.select_grouped", text="Color", icon = "COLOR").type = 'MATERIAL'


# Workaround to separate the tooltips
class VIEW3D_MT_select_paint_mask_inverse(bpy.types.Operator):
    """Inverts the current selection """      # blender will use this as a tooltip for menu items and buttons.
    bl_idname = "paint.face_select_all_inverse"        # unique identifier for buttons and menu items to reference.
    bl_label = "Select Inverse"         # display name in the interface.
    bl_options = {'REGISTER', 'UNDO'}  # enable undo for the operator.

    def execute(self, context):        # execute() is called by blender when running the operator.
        bpy.ops.paint.face_select_all(action = 'INVERT')
        return {'FINISHED'}

# Workaround to separate the tooltips
class VIEW3D_MT_select_paint_mask_none(bpy.types.Operator):
    """Deselects everything """        # blender will use this as a tooltip for menu items and buttons.
    bl_idname = "paint.face_select_all_none"        # unique identifier for buttons and menu items to reference.
    bl_label = "Select None"         # display name in the interface.
    bl_options = {'REGISTER', 'UNDO'}  # enable undo for the operator.

    def execute(self, context):        # execute() is called by blender when running the operator.
        bpy.ops.paint.face_select_all(action = 'DESELECT')
        return {'FINISHED'}


class VIEW3D_MT_select_paint_mask(Menu):
    bl_label = "Select"

    def draw(self, _context):
        layout = self.layout

        layout.operator("paint.face_select_all", text="All", icon = 'SELECT_ALL').action = 'SELECT'
        layout.operator("paint.face_select_all_none", text="None", icon='SELECT_NONE') # bfa - separated tooltip
        layout.operator("paint.face_select_all_inverse", text="Inverse", icon='INVERSE') # bfa - separated tooltip

        layout.separator()

        layout.operator("paint.face_select_linked", text="Linked", icon = "LINKED")
        layout.operator("paint.face_select_linked_pick", text="Linked Pick Select", icon = "LINKED").deselect = False
        layout.operator("paint.face_select_linked_pick", text="Linked Pick Deselect", icon = "LINKED").deselect = True


# Workaround to separate the tooltips
class VIEW3D_MT_select_paint_mask_vertex_inverse(bpy.types.Operator):
    """Inverts the current selection """      # blender will use this as a tooltip for menu items and buttons.
    bl_idname = "paint.vert_select_all_inverse"        # unique identifier for buttons and menu items to reference.
    bl_label = "Select Inverse"         # display name in the interface.
    bl_options = {'REGISTER', 'UNDO'}  # enable undo for the operator.

    def execute(self, context):        # execute() is called by blender when running the operator.
        bpy.ops.paint.vert_select_all(action = 'INVERT')
        return {'FINISHED'}

# Workaround to separate the tooltips
class VIEW3D_MT_select_paint_mask_vertex_none(bpy.types.Operator):
    """Deselects everything """       # blender will use this as a tooltip for menu items and buttons.
    bl_idname = "paint.vert_select_all_none"        # unique identifier for buttons and menu items to reference.
    bl_label = "Select None"         # display name in the interface.
    bl_options = {'REGISTER', 'UNDO'}  # enable undo for the operator.

    def execute(self, context):        # execute() is called by blender when running the operator.
        bpy.ops.paint.vert_select_all(action = 'DESELECT')
        return {'FINISHED'}


class VIEW3D_MT_select_paint_mask_vertex(Menu):
    bl_label = "Select"

    def draw(self, _context):
        layout = self.layout

        layout.operator("paint.vert_select_all", text="All", icon='SELECT_ALL').action = 'SELECT'
        layout.operator("paint.vert_select_all_none", text="None", icon='SELECT_NONE') # bfa - separated tooltip
        layout.operator("paint.vert_select_all_inverse", text="Inverse", icon='INVERSE') # bfa - separated tooltip

        layout.separator()

        layout.operator("paint.vert_select_ungrouped", text="Ungrouped Verts", icon = "SELECT_UNGROUPED_VERTS")


class VIEW3D_MT_angle_control(Menu):
    bl_label = "Angle Control"

    @classmethod
    def poll(cls, context):
        settings = UnifiedPaintPanel.paint_settings(context)
        if not settings:
            return False

        brush = settings.brush
        tex_slot = brush.texture_slot

        return tex_slot.has_texture_angle and tex_slot.has_texture_angle_source

    def draw(self, context):
        layout = self.layout

        settings = UnifiedPaintPanel.paint_settings(context)
        brush = settings.brush

        sculpt = (context.sculpt_object is not None)

        tex_slot = brush.texture_slot

        layout.prop(tex_slot, "use_rake", text="Rake")

        if brush.brush_capabilities.has_random_texture_angle and tex_slot.has_random_texture_angle:
            if sculpt:
                if brush.sculpt_capabilities.has_random_texture_angle:
                    layout.prop(tex_slot, "use_random", text="Random")
            else:
                layout.prop(tex_slot, "use_random", text="Random")


class VIEW3D_MT_mesh_add(Menu):
    bl_idname = "VIEW3D_MT_mesh_add"
    bl_label = "Mesh"

    def draw(self, _context):
        layout = self.layout

        layout.operator_context = 'INVOKE_REGION_WIN'

        layout.operator("mesh.primitive_plane_add", text="Plane", icon='MESH_PLANE')
        layout.operator("mesh.primitive_cube_add", text="Cube", icon='MESH_CUBE')
        layout.operator("mesh.primitive_circle_add", text="Circle", icon='MESH_CIRCLE')
        layout.operator("mesh.primitive_uv_sphere_add", text="UV Sphere", icon='MESH_UVSPHERE')
        layout.operator("mesh.primitive_ico_sphere_add", text="Ico Sphere", icon='MESH_ICOSPHERE')
        layout.operator("mesh.primitive_cylinder_add", text="Cylinder", icon='MESH_CYLINDER')
        layout.operator("mesh.primitive_cone_add", text="Cone", icon='MESH_CONE')
        layout.operator("mesh.primitive_torus_add", text="Torus", icon='MESH_TORUS')

        layout.separator()

        layout.operator("mesh.primitive_grid_add", text="Grid", icon='MESH_GRID')
        layout.operator("mesh.primitive_monkey_add", text="Monkey", icon='MESH_MONKEY')


class VIEW3D_MT_curve_add(Menu):
    bl_idname = "VIEW3D_MT_curve_add"
    bl_label = "Curve"

    def draw(self, _context):
        layout = self.layout

        layout.operator_context = 'INVOKE_REGION_WIN'

        layout.operator("curve.primitive_bezier_curve_add", text="Bezier", icon='CURVE_BEZCURVE')
        layout.operator("curve.primitive_bezier_circle_add", text="Circle", icon='CURVE_BEZCIRCLE')

        layout.separator()

        layout.operator("curve.primitive_nurbs_curve_add", text="Nurbs Curve", icon='CURVE_NCURVE')
        layout.operator("curve.primitive_nurbs_circle_add", text="Nurbs Circle", icon='CURVE_NCIRCLE')
        layout.operator("curve.primitive_nurbs_path_add", text="Path", icon='CURVE_PATH')


class VIEW3D_MT_surface_add(Menu):
    bl_idname = "VIEW3D_MT_surface_add"
    bl_label = "Surface"

    def draw(self, _context):
        layout = self.layout

        layout.operator_context = 'INVOKE_REGION_WIN'

        layout.operator("surface.primitive_nurbs_surface_curve_add", text="Surface Curve", icon='SURFACE_NCURVE')
        layout.operator("surface.primitive_nurbs_surface_circle_add", text="Surface Circle", icon='SURFACE_NCIRCLE')
        layout.operator("surface.primitive_nurbs_surface_surface_add", text="Surface Patch", icon='SURFACE_NSURFACE')
        layout.operator("surface.primitive_nurbs_surface_cylinder_add", text="Surface Cylinder", icon='SURFACE_NCYLINDER')
        layout.operator("surface.primitive_nurbs_surface_sphere_add", text="Surface Sphere", icon='SURFACE_NSPHERE')
        layout.operator("surface.primitive_nurbs_surface_torus_add", text="Surface Torus", icon='SURFACE_NTORUS')


class VIEW3D_MT_edit_metaball_context_menu(Menu):
    bl_label = "Metaball Context Menu"

    def draw(self, _context):
        layout = self.layout

        layout.operator_context = 'INVOKE_REGION_WIN'

        # Add
        layout.operator("mball.duplicate_move", icon = "DUPLICATE")

        layout.separator()

        # Modify
        layout.menu("VIEW3D_MT_mirror")
        layout.menu("VIEW3D_MT_snap")

        layout.separator()

        # Remove
        layout.operator_context = 'EXEC_DEFAULT'
        layout.operator("mball.delete_metaelems", text="Delete", icon = "DELETE")


class VIEW3D_MT_metaball_add(Menu):
    bl_idname = "VIEW3D_MT_metaball_add"
    bl_label = "Metaball"

    def draw(self, _context):
        layout = self.layout

        layout.operator_context = 'INVOKE_REGION_WIN'
        layout.operator_enum("object.metaball_add", "type")


class TOPBAR_MT_edit_curve_add(Menu):
    bl_idname = "TOPBAR_MT_edit_curve_add"
    bl_label = "Add"
    bl_translation_context = i18n_contexts.operator_default

    def draw(self, context):
        is_surf = context.active_object.type == 'SURFACE'

        layout = self.layout
        layout.operator_context = 'EXEC_REGION_WIN'

        if is_surf:
            VIEW3D_MT_surface_add.draw(self, context)
        else:
            VIEW3D_MT_curve_add.draw(self, context)


class TOPBAR_MT_edit_armature_add(Menu):
    bl_idname = "TOPBAR_MT_edit_armature_add"
    bl_label = "Armature"

    def draw(self, _context):
        layout = self.layout

        layout.operator_context = 'EXEC_REGION_WIN'
        layout.operator("armature.bone_primitive_add", text="Single Bone", icon='BONE_DATA')


class VIEW3D_MT_armature_add(Menu):
    bl_idname = "VIEW3D_MT_armature_add"
    bl_label = "Armature"

    def draw(self, _context):
        layout = self.layout

        layout.operator_context = 'EXEC_REGION_WIN'
        layout.operator("object.armature_add", text="Single Bone", icon='BONE_DATA')


class VIEW3D_MT_light_add(Menu):
    bl_idname = "VIEW3D_MT_light_add"
    bl_label = "Light"

    def draw(self, _context):
        layout = self.layout

        layout.operator_context = 'INVOKE_REGION_WIN'
        layout.operator_enum("object.light_add", "type")


class VIEW3D_MT_lightprobe_add(Menu):
    bl_idname = "VIEW3D_MT_lightprobe_add"
    bl_label = "Light Probe"

    def draw(self, _context):
        layout = self.layout

        layout.operator_context = 'INVOKE_REGION_WIN'
        layout.operator_enum("object.lightprobe_add", "type")


class VIEW3D_MT_camera_add(Menu):
    bl_idname = "VIEW3D_MT_camera_add"
    bl_label = "Camera"

    def draw(self, _context):
        layout = self.layout
        layout.operator_context = 'EXEC_REGION_WIN'
        layout.operator("object.camera_add", text="Camera", icon='OUTLINER_OB_CAMERA')


class VIEW3D_MT_volume_add(Menu):
    bl_idname = "VIEW3D_MT_volume_add"
    bl_label = "Volume"

    def draw(self, _context):
        layout = self.layout
        layout.operator("object.volume_import", text="Import OpenVDB...", icon='VOLUME_DATA')
        layout.operator("object.volume_add", text="Empty", icon='VOLUME_DATA')


class VIEW3D_MT_add(Menu):
    bl_label = "Add"
    bl_translation_context = i18n_contexts.operator_default

    def draw(self, context):
        layout = self.layout

        # note, don't use 'EXEC_SCREEN' or operators won't get the 'v3d' context.

        # Note: was EXEC_AREA, but this context does not have the 'rv3d', which prevents
        #       "align_view" to work on first call (see [#32719]).
        layout.operator_context = 'EXEC_REGION_WIN'

        # layout.operator_menu_enum("object.mesh_add", "type", text="Mesh", icon='OUTLINER_OB_MESH')
        layout.menu("VIEW3D_MT_mesh_add", icon='OUTLINER_OB_MESH')

        # layout.operator_menu_enum("object.curve_add", "type", text="Curve", icon='OUTLINER_OB_CURVE')
        layout.menu("VIEW3D_MT_curve_add", icon='OUTLINER_OB_CURVE')
        # layout.operator_menu_enum("object.surface_add", "type", text="Surface", icon='OUTLINER_OB_SURFACE')
        layout.menu("VIEW3D_MT_surface_add", icon='OUTLINER_OB_SURFACE')
        layout.menu("VIEW3D_MT_metaball_add", text="Metaball", icon='OUTLINER_OB_META')
        layout.operator("object.text_add", text="Text", icon='OUTLINER_OB_FONT')
        if hasattr(bpy.data, "hairs"):
            layout.operator("object.hair_add", text="Hair", icon='OUTLINER_OB_HAIR')
        if hasattr(bpy.data, "pointclouds"):
            layout.operator("object.pointcloud_add", text="Point Cloud", icon='OUTLINER_OB_POINTCLOUD')
        layout.menu("VIEW3D_MT_volume_add", text="Volume", icon='OUTLINER_OB_VOLUME')
        layout.operator_menu_enum("object.gpencil_add", "type", text="Grease Pencil", icon='OUTLINER_OB_GREASEPENCIL')
        layout.separator()

        if VIEW3D_MT_armature_add.is_extended():
            layout.menu("VIEW3D_MT_armature_add", icon='OUTLINER_OB_ARMATURE')
        else:
            layout.operator("object.armature_add", text="Armature", icon='OUTLINER_OB_ARMATURE')

        layout.operator("object.add", text="Lattice", icon='OUTLINER_OB_LATTICE').type = 'LATTICE'
        layout.operator_menu_enum("object.empty_add", "type", text="Empty", icon='OUTLINER_OB_EMPTY')
        layout.menu("VIEW3D_MT_image_add", text="Image", icon='OUTLINER_OB_IMAGE')

        layout.separator()

        layout.operator("object.speaker_add", text="Speaker", icon='OUTLINER_OB_SPEAKER')
        layout.separator()

        if VIEW3D_MT_camera_add.is_extended():
            layout.menu("VIEW3D_MT_camera_add", icon='OUTLINER_OB_CAMERA')
        else:
            VIEW3D_MT_camera_add.draw(self, context)

        layout.menu("VIEW3D_MT_light_add", icon='OUTLINER_OB_LIGHT')

        layout.separator()

        layout.menu("VIEW3D_MT_lightprobe_add", icon='OUTLINER_OB_LIGHTPROBE')

        layout.separator()

        layout.operator_menu_enum("object.effector_add", "type", text="Force Field", icon='OUTLINER_OB_FORCE_FIELD')

        layout.separator()

        has_collections = bool(bpy.data.collections)
        col = layout.column()
        col.enabled = has_collections

        if not has_collections or len(bpy.data.collections) > 10:
            col.operator_context = 'INVOKE_REGION_WIN'
            col.operator(
                "object.collection_instance_add",
                text="Collection Instance" if has_collections else "No Collections to Instance",
                icon='OUTLINER_OB_GROUP_INSTANCE',
            )
        else:
            col.operator_menu_enum(
                "object.collection_instance_add",
                "collection",
                text="Collection Instance",
                icon='OUTLINER_OB_GROUP_INSTANCE',
            )


class VIEW3D_MT_image_add(Menu):
    bl_label = "Add Image"

    def draw(self, _context):
        layout = self.layout
        layout.operator("object.load_reference_image", text="Reference", icon='IMAGE_REFERENCE')
        layout.operator("object.load_background_image", text="Background", icon='IMAGE_BACKGROUND')


class VIEW3D_MT_object_relations(Menu):
    bl_label = "Relations"

    def draw(self, _context):
        layout = self.layout

        layout.operator("object.proxy_make", text="Make Proxy", icon='MAKE_PROXY')

        if bpy.app.use_override_library:
            layout.operator("object.make_override_library", text="Make Library Override", icon = "LIBRARY_DATA_OVERRIDE")

        layout.operator("object.make_dupli_face", icon = "MAKEDUPLIFACE")

        layout.separator()

        layout.operator_menu_enum("object.make_local", "type", text="Make Local")
        layout.menu("VIEW3D_MT_make_single_user")

        layout.separator()

        layout.operator("object.data_transfer", icon ='TRANSFER_DATA')
        layout.operator("object.datalayout_transfer", icon ='TRANSFER_DATA_LAYOUT')

class VIEW3D_MT_origin_set(Menu):
    bl_label = "Set Origin"

    def draw(self, context):
        layout = self.layout

        layout.operator("object.origin_set", icon ='GEOMETRY_TO_ORIGIN', text = "Geometry to Origin").type='GEOMETRY_ORIGIN'
        layout.operator("object.origin_set", icon ='ORIGIN_TO_GEOMETRY', text = "Origin to Geometry").type='ORIGIN_GEOMETRY'
        layout.operator("object.origin_set", icon ='ORIGIN_TO_CURSOR', text = "Origin to 3D Cursor").type='ORIGIN_CURSOR'
        layout.operator("object.origin_set", icon ='ORIGIN_TO_CENTEROFMASS', text = "Origin to Center of Mass (Surface)").type='ORIGIN_CENTER_OF_MASS'
        layout.operator("object.origin_set", icon ='ORIGIN_TO_VOLUME', text = "Origin to Center of Mass (Volume)").type='ORIGIN_CENTER_OF_VOLUME'


# ********** Object menu **********

# Workaround to separate the tooltips
class VIEW3D_MT_object_delete_global(bpy.types.Operator):
    """Deletes the selected object(s) globally in all opened scenes"""      # blender will use this as a tooltip for menu items and buttons.
    bl_idname = "object.delete_global"        # unique identifier for buttons and menu items to reference.
    bl_label = "Delete Global"         # display name in the interface.
    bl_options = {'REGISTER', 'UNDO'}  # enable undo for the operator.

    def execute(self, context):        # execute() is called by blender when running the operator.
        bpy.ops.object.delete(use_global = True)
        return {'FINISHED'}


class VIEW3D_MT_object(Menu):
    bl_context = "objectmode"
    bl_label = "Object"

    def draw(self, context):
        layout = self.layout

        obj = context.object
        is_eevee = context.scene.render.engine == 'BLENDER_EEVEE'
        view = context.space_data

        layout.menu("VIEW3D_MT_transform_object")
        layout.menu("VIEW3D_MT_origin_set")
        layout.menu("VIEW3D_MT_mirror")
        layout.menu("VIEW3D_MT_object_clear")
        layout.menu("VIEW3D_MT_object_apply")
        layout.menu("VIEW3D_MT_snap")

        layout.separator()

        layout.operator("object.duplicate_move", icon = "DUPLICATE")
        layout.operator("object.duplicate_move_linked", icon = "DUPLICATE")
        layout.operator("object.join", icon ='JOIN')

        layout.separator()

        layout.operator_context = 'EXEC_DEFAULT'
        myvar = layout.operator("object.delete", text="Delete", icon = "DELETE")
        myvar.use_global = False
        myvar.confirm = False
        layout.operator("object.delete_global", text="Delete Global", icon = "DELETE") # bfa - separated tooltip

        layout.separator()

        layout.operator("view3d.copybuffer", text="Copy Objects", icon='COPYDOWN')
        layout.operator("view3d.pastebuffer", text="Paste Objects", icon='PASTEDOWN')

        layout.separator()

        layout.menu("VIEW3D_MT_object_parent")
        #layout.menu("VIEW3D_MT_object_collection") # bfa, turned off
        layout.menu("VIEW3D_MT_object_relations")
        layout.menu("VIEW3D_MT_object_constraints")
        layout.menu("VIEW3D_MT_object_track")
        layout.menu("VIEW3D_MT_make_links", text="Make Links")

        # shading just for mesh objects
        if obj is None:
            pass

        elif obj.type == 'MESH':

            layout.separator()

            layout.operator("object.shade_smooth", icon ='SHADING_SMOOTH')
            layout.operator("object.shade_flat", icon ='SHADING_FLAT')

        layout.separator()

        layout.menu("VIEW3D_MT_object_animation")
        layout.menu("VIEW3D_MT_object_rigid_body")

        layout.separator()

        layout.menu("VIEW3D_MT_object_quick_effects")
        layout.menu("VIEW3D_MT_subdivision_set")

        layout.separator()

        layout.menu("VIEW3D_MT_object_convert")

        layout.separator()

        layout.menu("VIEW3D_MT_object_showhide")


        if obj is None:
            pass

        elif obj.type == 'CAMERA':
            layout.operator_context = 'INVOKE_REGION_WIN'

            layout.separator()

            if obj.data.type == 'PERSP':
                props = layout.operator("wm.context_modal_mouse", text="Camera Lens Angle", icon = "LENS_ANGLE")
                props.data_path_iter = "selected_editable_objects"
                props.data_path_item = "data.lens"
                props.input_scale = 0.1
                if obj.data.lens_unit == 'MILLIMETERS':
                    props.header_text = "Camera Lens Angle: %.1fmm"
                else:
                    props.header_text = "Camera Lens Angle: %.1f\u00B0"

            else:
                props = layout.operator("wm.context_modal_mouse", text="Camera Lens Scale", icon = "LENS_SCALE")
                props.data_path_iter = "selected_editable_objects"
                props.data_path_item = "data.ortho_scale"
                props.input_scale = 0.01
                props.header_text = "Camera Lens Scale: %.3f"

            if not obj.data.dof.focus_object:
                if view and view.camera == obj and view.region_3d.view_perspective == 'CAMERA':
                    props = layout.operator("ui.eyedropper_depth", text="DOF Distance (Pick)", icon = "DOF")
                else:
                    props = layout.operator("wm.context_modal_mouse", text="DOF Distance", icon = "DOF")
                    props.data_path_iter = "selected_editable_objects"
                    props.data_path_item = "data.dof.focus_distance"
                    props.input_scale = 0.02
                    props.header_text = "DOF Distance: %.3f"

        elif obj.type in {'CURVE', 'FONT'}:
            layout.operator_context = 'INVOKE_REGION_WIN'

            layout.separator()

            props = layout.operator("wm.context_modal_mouse", text="Extrude Size", icon = "EXTRUDESIZE")
            props.data_path_iter = "selected_editable_objects"
            props.data_path_item = "data.extrude"
            props.input_scale = 0.01
            props.header_text = "Extrude Size: %.3f"

            props = layout.operator("wm.context_modal_mouse", text="Width Size", icon = "WIDTH_SIZE")
            props.data_path_iter = "selected_editable_objects"
            props.data_path_item = "data.offset"
            props.input_scale = 0.01
            props.header_text = "Width Size: %.3f"


        elif obj.type == 'EMPTY':
            layout.operator_context = 'INVOKE_REGION_WIN'

            layout.separator()

            props = layout.operator("wm.context_modal_mouse", text="Empty Draw Size", icon = "DRAWSIZE")
            props.data_path_iter = "selected_editable_objects"
            props.data_path_item = "empty_display_size"
            props.input_scale = 0.01
            props.header_text = "Empty Draw Size: %.3f"

        elif obj.type == 'LIGHT':
            light = obj.data
            layout.operator_context = 'INVOKE_REGION_WIN'

            layout.separator()

            emission_node = None
            if light.node_tree:
                for node in light.node_tree.nodes:
                    if getattr(node, "type", None) == 'EMISSION':
                        emission_node = node
                        break

            if is_eevee and not emission_node:
                props = layout.operator("wm.context_modal_mouse", text="Energy", icon = "LIGHT_STRENGTH")
                props.data_path_iter = "selected_editable_objects"
                props.data_path_item = "data.energy"
                props.header_text = "Light Energy: %.3f"

            if emission_node is not None:
                props = layout.operator("wm.context_modal_mouse", text="Energy", icon = "LIGHT_STRENGTH")
                props.data_path_iter = "selected_editable_objects"
                props.data_path_item = (
                    "data.node_tree"
                    ".nodes[\"" + emission_node.name + "\"]"
                    ".inputs[\"Strength\"].default_value"
                )
                props.header_text = "Light Energy: %.3f"
                props.input_scale = 0.1

            if light.type == 'AREA':
                props = layout.operator("wm.context_modal_mouse", text="Size X", icon = "LIGHT_SIZE")
                props.data_path_iter = "selected_editable_objects"
                props.data_path_item = "data.size"
                props.header_text = "Light Size X: %.3f"

                if light.shape in {'RECTANGLE', 'ELLIPSE'}:
                    props = layout.operator("wm.context_modal_mouse", text="Size Y", icon = "LIGHT_SIZE")
                    props.data_path_iter = "selected_editable_objects"
                    props.data_path_item = "data.size_y"
                    props.header_text = "Light Size Y: %.3f"

            elif light.type in {'SPOT', 'POINT', 'SUN'}:
                props = layout.operator("wm.context_modal_mouse", text="Radius", icon = "RADIUS")
                props.data_path_iter = "selected_editable_objects"
                props.data_path_item = "data.shadow_soft_size"
                props.header_text = "Light Radius: %.3f"

            if light.type == 'SPOT':
                layout.separator()

                props = layout.operator("wm.context_modal_mouse", text="Spot Size", icon = "LIGHT_SIZE")
                props.data_path_iter = "selected_editable_objects"
                props.data_path_item = "data.spot_size"
                props.input_scale = 0.01
                props.header_text = "Spot Size: %.2f"

                props = layout.operator("wm.context_modal_mouse", text="Spot Blend", icon = "SPOT_BLEND")
                props.data_path_iter = "selected_editable_objects"
                props.data_path_item = "data.spot_blend"
                props.input_scale = -0.01
                props.header_text = "Spot Blend: %.2f"

class VIEW3D_MT_object_convert(Menu):
    bl_label = "Convert To"

    def draw(self, context):
        layout = self.layout

        obj = context.object

        layout.operator_enum("object.convert", "target")

        # check if object exists at all.
        if obj is not None and obj.type == 'GPENCIL':

            layout.separator()

            layout.operator("gpencil.convert", text="Convert Gpencil to Path", icon = "OUTLINER_OB_CURVE").type = 'PATH'
            layout.operator("gpencil.convert", text="Convert Gpencil to Bezier Curves", icon = "OUTLINER_OB_CURVE").type = 'CURVE'
            layout.operator("gpencil.convert", text="Convert Gpencil to Mesh", icon = "OUTLINER_OB_MESH").type = 'POLY'


class VIEW3D_MT_object_animation(Menu):
    bl_label = "Animation"

    def draw(self, _context):
        layout = self.layout

        layout.operator("anim.keyframe_insert_menu", text="Insert Keyframe", icon= 'KEYFRAMES_INSERT')
        layout.operator("anim.keyframe_delete_v3d", text="Delete Keyframes", icon= 'KEYFRAMES_REMOVE')
        layout.operator("anim.keyframe_clear_v3d", text="Clear Keyframes", icon= 'KEYFRAMES_CLEAR')
        layout.operator("anim.keying_set_active_set", text="Change Keying Set", icon='TRIA_RIGHT')

        layout.separator()

        layout.operator("nla.bake", text="Bake Action", icon= 'BAKE_ACTION')


class VIEW3D_MT_object_rigid_body(Menu):
    bl_label = "Rigid Body"

    def draw(self, _context):
        layout = self.layout

        layout.operator("rigidbody.objects_add", text="Add Active", icon='RIGID_ADD_ACTIVE').type = 'ACTIVE'
        layout.operator("rigidbody.objects_add", text="Add Passive", icon='RIGID_ADD_PASSIVE').type = 'PASSIVE'

        layout.separator()

        layout.operator("rigidbody.objects_remove", text="Remove", icon='RIGID_REMOVE')

        layout.separator()

        layout.operator("rigidbody.shape_change", text="Change Shape", icon='RIGID_CHANGE_SHAPE')
        layout.operator("rigidbody.mass_calculate", text="Calculate Mass", icon='RIGID_CALCULATE_MASS')
        layout.operator("rigidbody.object_settings_copy", text="Copy from Active", icon='RIGID_COPY_FROM_ACTIVE')
        layout.operator("object.visual_transform_apply", text="Apply Transformation", icon='RIGID_APPLY_TRANS')
        layout.operator("rigidbody.bake_to_keyframes", text="Bake To Keyframes", icon='RIGID_BAKE_TO_KEYFRAME')

        layout.separator()

        layout.operator("rigidbody.connect", text="Connect", icon='RIGID_CONSTRAINTS_CONNECT')


class VIEW3D_MT_object_clear(Menu):
    bl_label = "Clear"

    def draw(self, _context):
        layout = self.layout

        layout.operator("object.location_clear", text="Location", icon = "CLEARMOVE").clear_delta = False
        layout.operator("object.rotation_clear", text="Rotation", icon = "CLEARROTATE").clear_delta = False
        layout.operator("object.scale_clear", text="Scale", icon = "CLEARSCALE").clear_delta = False

        layout.separator()

        layout.operator("object.origin_clear", text="Origin", icon = "CLEARORIGIN")


class VIEW3D_MT_object_context_menu(Menu):
    bl_label = "Object Context Menu"

    def draw(self, context):

        layout = self.layout
        view = context.space_data

        obj = context.object

        selected_objects_len = len(context.selected_objects)

        # If nothing is selected
        # (disabled for now until it can be made more useful).
        '''
        if selected_objects_len == 0:

            layout.menu("VIEW3D_MT_add", text="Add", text_ctxt=i18n_contexts.operator_default)
            layout.operator("view3d.pastebuffer", text="Paste Objects", icon='PASTEDOWN')

            return
        '''

        # If something is selected
        if obj is not None and obj.type in {'MESH', 'CURVE', 'SURFACE'}:
            layout.operator("object.shade_smooth", text="Shade Smooth", icon ='SHADING_SMOOTH')
            layout.operator("object.shade_flat", text="Shade Flat", icon ='SHADING_FLAT')

            layout.separator()

        if obj is None:
            pass
        elif obj.type == 'MESH':
            layout.operator_context = 'INVOKE_REGION_WIN'
            layout.operator_menu_enum("object.origin_set", text="Set Origin", property="type")

            layout.operator_context = 'INVOKE_DEFAULT'
            # If more than one object is selected
            if selected_objects_len > 1:
                layout.operator("object.join", icon = "JOIN")

            layout.separator()

        elif obj.type == 'CAMERA':
            layout.operator_context = 'INVOKE_REGION_WIN'

            if obj.data.type == 'PERSP':
                props = layout.operator("wm.context_modal_mouse", text="Camera Lens Angle", icon = "LENS_ANGLE")
                props.data_path_iter = "selected_editable_objects"
                props.data_path_item = "data.lens"
                props.input_scale = 0.1
                if obj.data.lens_unit == 'MILLIMETERS':
                    props.header_text = "Camera Lens Angle: %.1fmm"
                else:
                    props.header_text = "Camera Lens Angle: %.1f\u00B0"

            else:
                props = layout.operator("wm.context_modal_mouse", text="Camera Lens Scale", icon = "LENS_SCALE")
                props.data_path_iter = "selected_editable_objects"
                props.data_path_item = "data.ortho_scale"
                props.input_scale = 0.01
                props.header_text = "Camera Lens Scale: %.3f"

            if not obj.data.dof.focus_object:
                if view and view.camera == obj and view.region_3d.view_perspective == 'CAMERA':
                    props = layout.operator("ui.eyedropper_depth", text="DOF Distance (Pick)", icon = "DOF")
                else:
                    props = layout.operator("wm.context_modal_mouse", text="DOF Distance", icon = "DOF")
                    props.data_path_iter = "selected_editable_objects"
                    props.data_path_item = "data.dof_distance"
                    props.input_scale = 0.02
                    props.header_text = "DOF Distance: %.3f"

            layout.separator()

        elif obj.type in {'CURVE', 'FONT'}:
            layout.operator_context = 'INVOKE_REGION_WIN'

            props = layout.operator("wm.context_modal_mouse", text="Extrude Size", icon = "EXTRUDESIZE")
            props.data_path_iter = "selected_editable_objects"
            props.data_path_item = "data.extrude"
            props.input_scale = 0.01
            props.header_text = "Extrude Size: %.3f"

            props = layout.operator("wm.context_modal_mouse", text="Width Size", icon = "WIDTH_SIZE")
            props.data_path_iter = "selected_editable_objects"
            props.data_path_item = "data.offset"
            props.input_scale = 0.01
            props.header_text = "Width Size: %.3f"

            layout.separator()

            layout.operator("object.convert", text="Convert to Mesh", icon = "MESH_DATA").target = 'MESH'
            layout.operator("object.convert", text="Convert to Grease Pencil", icon ="GREASEPENCIL").target = 'GPENCIL'
            layout.operator_menu_enum("object.origin_set", text="Set Origin", property="type", icon ="ORIGIN")

            layout.separator()

        elif obj.type == 'GPENCIL':
            layout.operator("gpencil.convert", text="Convert to Path", icon ="CURVE_PATH").type = 'PATH'
            layout.operator("gpencil.convert", text="Convert to Bezier Curve", icon ="OUTLINER_DATA_CURVE").type = 'CURVE'
            layout.operator("gpencil.convert", text="Convert to Polygon Curve", icon ="OUTLINER_DATA_MESH").type = 'POLY'

            layout.operator_menu_enum("object.origin_set", text="Set Origin", property="type")

            layout.separator()

        elif obj.type == 'EMPTY':
            layout.operator_context = 'INVOKE_REGION_WIN'

            props = layout.operator("wm.context_modal_mouse", text="Empty Draw Size", icon = "DRAWSIZE")
            props.data_path_iter = "selected_editable_objects"
            props.data_path_item = "empty_display_size"
            props.input_scale = 0.01
            props.header_text = "Empty Draw Size: %.3f"

            layout.separator()

        elif obj.type == 'LIGHT':
            light = obj.data

            layout.operator_context = 'INVOKE_REGION_WIN'

            props = layout.operator("wm.context_modal_mouse", text="Power", icon = "LIGHT_STRENGTH")
            props.data_path_iter = "selected_editable_objects"
            props.data_path_item = "data.energy"
            props.header_text = "Light Power: %.3f"

            if light.type == 'AREA':
                props = layout.operator("wm.context_modal_mouse", text="Size X", icon = "LIGHT_SIZE")
                props.data_path_iter = "selected_editable_objects"
                props.data_path_item = "data.size"
                props.header_text = "Light Size X: %.3f"

                if light.shape in {'RECTANGLE', 'ELLIPSE'}:
                    props = layout.operator("wm.context_modal_mouse", text="Size Y", icon = "LIGHT_SIZE")
                    props.data_path_iter = "selected_editable_objects"
                    props.data_path_item = "data.size_y"
                    props.header_text = "Light Size Y: %.3f"

            elif light.type in {'SPOT', 'POINT'}:
                props = layout.operator("wm.context_modal_mouse", text="Radius", icon = "RADIUS")
                props.data_path_iter = "selected_editable_objects"
                props.data_path_item = "data.shadow_soft_size"
                props.header_text = "Light Radius: %.3f"

            elif light.type == 'SUN':
                props = layout.operator("wm.context_modal_mouse", text="Angle", icon = "ANGLE")
                props.data_path_iter = "selected_editable_objects"
                props.data_path_item = "data.angle"
                props.header_text = "Light Angle: %.3f"

            if light.type == 'SPOT':
                layout.separator()

                props = layout.operator("wm.context_modal_mouse", text="Spot Size", icon = "LIGHT_SIZE")
                props.data_path_iter = "selected_editable_objects"
                props.data_path_item = "data.spot_size"
                props.input_scale = 0.01
                props.header_text = "Spot Size: %.2f"

                props = layout.operator("wm.context_modal_mouse", text="Spot Blend", icon = "SPOT_BLEND")
                props.data_path_iter = "selected_editable_objects"
                props.data_path_item = "data.spot_blend"
                props.input_scale = -0.01
                props.header_text = "Spot Blend: %.2f"

            layout.separator()

        layout.operator("view3d.copybuffer", text="Copy Objects", icon='COPYDOWN')
        layout.operator("view3d.pastebuffer", text="Paste Objects", icon='PASTEDOWN')

        layout.separator()

        layout.operator("object.duplicate_move", icon='DUPLICATE')
        layout.operator("object.duplicate_move_linked", icon = "DUPLICATE")

        layout.separator()

        props = layout.operator("wm.call_panel", text="Rename Active Object", icon='RENAME')
        props.name = "TOPBAR_PT_name"
        props.keep_open = False

        layout.separator()

        layout.menu("VIEW3D_MT_mirror")
        layout.menu("VIEW3D_MT_snap")
        layout.menu("VIEW3D_MT_object_parent")
        layout.operator_context = 'INVOKE_REGION_WIN'

        if view and view.local_view:
            layout.operator("view3d.localview_remove_from", icon= 'VIEW_REMOVE_LOCAL')
        else:
            layout.operator("object.move_to_collection", icon= 'GROUP')

        layout.separator()

        layout.operator("anim.keyframe_insert_menu", text="Insert Keyframe", icon= 'KEYFRAMES_INSERT')

        layout.separator()

        layout.operator_context = 'EXEC_DEFAULT'
        layout.operator("object.delete", text="Delete", icon = "DELETE").use_global = False


class VIEW3D_MT_object_shading(Menu):
    # XXX, this menu is a place to store shading operator in object mode
    bl_label = "Shading"

    def draw(self, _context):
        layout = self.layout
        layout.operator("object.shade_smooth", text="Smooth", icon = "SHADING_SMOOTH")
        layout.operator("object.shade_flat", text="Flat", icon = "SHADING_FLAT")


class VIEW3D_MT_object_apply(Menu):
    bl_label = "Apply"

    def draw(self, _context):
        layout = self.layout

        props = layout.operator("object.transform_apply", text="Location", text_ctxt=i18n_contexts.default, icon = "APPLYMOVE")
        props.location, props.rotation, props.scale = True, False, False

        props = layout.operator("object.transform_apply", text="Rotation", text_ctxt=i18n_contexts.default, icon = "APPLYROTATE")
        props.location, props.rotation, props.scale = False, True, False

        props = layout.operator("object.transform_apply", text="Scale", text_ctxt=i18n_contexts.default, icon = "APPLYSCALE")
        props.location, props.rotation, props.scale = False, False, True

        props = layout.operator("object.transform_apply", text="All Transforms", text_ctxt=i18n_contexts.default, icon = "APPLYALL")
        props.location, props.rotation, props.scale = True, True, True

        props = layout.operator("object.transform_apply", text="Rotation & Scale", text_ctxt=i18n_contexts.default, icon = "APPLY_ROTSCALE")
        props.location, props.rotation, props.scale = False, True, True

        layout.separator()

        layout.operator("object.transforms_to_deltas", text="Location to Deltas", text_ctxt=i18n_contexts.default, icon = "APPLYMOVEDELTA").mode = 'LOC'
        layout.operator("object.transforms_to_deltas", text="Rotation to Deltas", text_ctxt=i18n_contexts.default, icon = "APPLYROTATEDELTA").mode = 'ROT'
        layout.operator("object.transforms_to_deltas", text="Scale to Deltas", text_ctxt=i18n_contexts.default, icon = "APPLYSCALEDELTA").mode = 'SCALE'
        layout.operator("object.transforms_to_deltas", text="All Transforms to Deltas", text_ctxt=i18n_contexts.default, icon = "APPLYALLDELTA").mode = 'ALL'
        layout.operator("object.anim_transforms_to_deltas", icon = "APPLYANIDELTA")

        layout.separator()

        layout.operator("object.visual_transform_apply", text="Visual Transform", text_ctxt=i18n_contexts.default, icon = "VISUALTRANSFORM")
        layout.operator("object.duplicates_make_real", icon = "MAKEDUPLIREAL")


class VIEW3D_MT_object_parent(Menu):
    bl_label = "Parent"

    def draw(self, _context):
        layout = self.layout
        operator_context_default = layout.operator_context

        layout.operator_enum("object.parent_set", "type")

        layout.separator()

        layout.operator_context = 'EXEC_DEFAULT'
        layout.operator("object.parent_no_inverse_set", icon = "PARENT")
        layout.operator_context = operator_context_default

        layout.separator()

        layout.operator_enum("object.parent_clear", "type")


class VIEW3D_MT_object_track(Menu):
    bl_label = "Track"

    def draw(self, _context):
        layout = self.layout

        layout.operator("object.track_set", text = "Damped Track Constraint", icon = "CONSTRAINT_DATA").type = "DAMPTRACK"
        layout.operator("object.track_set", text = "Track to Constraint", icon = "CONSTRAINT_DATA").type = "TRACKTO"
        layout.operator("object.track_set", text = "Lock Track Constraint", icon = "CONSTRAINT_DATA").type = "LOCKTRACK"

        layout.separator()

        layout.operator("object.track_clear", text= "Clear Track", icon = "CLEAR_TRACK").type = 'CLEAR'
        layout.operator("object.track_clear", text= "Clear Track - Keep Transformation", icon = "CLEAR_TRACK").type = 'CLEAR_KEEP_TRANSFORM'


class VIEW3D_MT_object_collection(Menu):
    bl_label = "Collection"

    def draw(self, _context):
        layout = self.layout

        layout.operator("object.move_to_collection", icon='GROUP')
        layout.operator("object.link_to_collection", icon='GROUP')

        layout.separator()

        layout.operator("collection.create", icon='COLLECTION_NEW')
        # layout.operator_menu_enum("collection.objects_remove", "collection")  # BUGGY
        layout.operator("collection.objects_remove", icon = "DELETE")
        layout.operator("collection.objects_remove_all", icon = "DELETE")

        layout.separator()

        layout.operator("collection.objects_add_active", icon='GROUP')
        layout.operator("collection.objects_remove_active", icon = "DELETE")


class VIEW3D_MT_object_constraints(Menu):
    bl_label = "Constraints"

    def draw(self, _context):
        layout = self.layout

        layout.operator("object.constraint_add_with_targets", icon = "CONSTRAINT_DATA")
        layout.operator("object.constraints_copy", icon = "COPYDOWN")

        layout.separator()

        layout.operator("object.constraints_clear", icon = "CLEAR_CONSTRAINT")


class VIEW3D_MT_object_quick_effects(Menu):
    bl_label = "Quick Effects"

    def draw(self, _context):
        layout = self.layout

        layout.operator("object.quick_fur", icon = "HAIR")
        layout.operator("object.quick_explode", icon = "MOD_EXPLODE")
        layout.operator("object.quick_smoke", icon = "MOD_SMOKE")
        layout.operator("object.quick_liquid", icon = "MOD_FLUIDSIM")


# Workaround to separate the tooltips for Show Hide
class VIEW3D_hide_view_set_unselected(bpy.types.Operator):
    """Hides the unselected Object(s)"""      # blender will use this as a tooltip for menu items and buttons.
    bl_idname = "object.hide_unselected"        # unique identifier for buttons and menu items to reference.
    bl_label = "Hide Unselected"         # display name in the interface.
    bl_options = {'REGISTER', 'UNDO'}  # enable undo for the operator.

    def execute(self, context):        # execute() is called by blender when running the operator.
        bpy.ops.object.hide_view_set(unselected = True)
        return {'FINISHED'}


class VIEW3D_MT_object_showhide(Menu):
    bl_label = "Show/Hide"

    def draw(self, _context):
        layout = self.layout

        layout.operator("object.hide_view_clear", text="Show Hidden", icon = "HIDE_OFF")

        layout.separator()

        layout.operator("object.hide_view_set", text="Hide Selected", icon = "HIDE_ON").unselected = False
        layout.operator("object.hide_unselected", text="Hide Unselected", icon = "HIDE_UNSELECTED") # bfa - separated tooltip


class VIEW3D_MT_make_single_user(Menu):
    bl_label = "Make Single User"

    def draw(self, _context):
        layout = self.layout
        layout.operator_context = 'EXEC_DEFAULT'

        props = layout.operator("object.make_single_user", text="Object", icon='MAKE_SINGLE_USER')
        props.object = True
        props.obdata = props.material = props.animation = False

        props = layout.operator("object.make_single_user", text="Object & Data", icon='MAKE_SINGLE_USER')
        props.object = props.obdata = True
        props.material = props.animation = False

        props = layout.operator("object.make_single_user", text="Object & Data & Materials", icon='MAKE_SINGLE_USER')
        props.object = props.obdata = props.material = True
        props.animation = False

        props = layout.operator("object.make_single_user", text="Materials", icon='MAKE_SINGLE_USER')
        props.material = True
        props.object = props.obdata = props.animation = False

        props = layout.operator("object.make_single_user", text="Object Animation", icon='MAKE_SINGLE_USER')
        props.animation = True
        props.object = props.obdata = props.material = False


class VIEW3D_MT_make_links(Menu):
    bl_label = "Make Links"

    def draw(self, _context):
        layout = self.layout
        operator_context_default = layout.operator_context

        if len(bpy.data.scenes) > 10:
            layout.operator_context = 'INVOKE_REGION_WIN'
            layout.operator("object.make_links_scene", text="Objects to Scene", icon='OUTLINER_OB_EMPTY')
        else:
            layout.operator_context = 'EXEC_REGION_WIN'
            layout.operator_menu_enum("object.make_links_scene", "scene", text="Objects to Scene")

        layout.separator()

        layout.operator_context = operator_context_default

        layout.operator_enum("object.make_links_data", "type")  # inline

        layout.separator()

        layout.operator("object.join_uvs", icon = "TRANSFER_UV")  # stupid place to add this!


class VIEW3D_MT_brush(Menu):
    bl_label = "Brush"

    def draw(self, context):
        layout = self.layout

        settings = UnifiedPaintPanel.paint_settings(context)
        brush = getattr(settings, "brush", None)
        obj = context.active_object
        mesh = context.object.data # face selection masking for painting

        # skip if no active brush
        if not brush:
            layout.label(text="No Brushes currently available. Please add a texture first.", icon='INFO')
            return

        tex_slot = brush.texture_slot
        mask_tex_slot = brush.mask_texture_slot

        # brush tool
        if context.sculpt_object:
            layout.operator("brush.reset", icon = "BRUSH_RESET")

            layout.separator()

            #radial control button brush size
            myvar = layout.operator("wm.radial_control", text = "Brush Radius", icon = "BRUSHSIZE")
            myvar.data_path_primary = 'tool_settings.sculpt.brush.size'
            myvar.data_path_secondary = 'tool_settings.unified_paint_settings.size'
            myvar.use_secondary = 'tool_settings.unified_paint_settings.use_unified_size'
            myvar.rotation_path = 'tool_settings.sculpt.brush.texture_slot.angle'
            myvar.color_path = 'tool_settings.sculpt.brush.cursor_color_add'
            myvar.fill_color_path = ''
            myvar.fill_color_override_path = ''
            myvar.fill_color_override_test_path = ''
            myvar.zoom_path = ''
            myvar.image_id = 'tool_settings.sculpt.brush'
            myvar.secondary_tex = False

            #radial control button brush strength
            myvar = layout.operator("wm.radial_control", text = "Brush Strength", icon = "BRUSHSTRENGTH")
            myvar.data_path_primary = 'tool_settings.sculpt.brush.strength'
            myvar.data_path_secondary = 'tool_settings.unified_paint_settings.strength'
            myvar.use_secondary = 'tool_settings.unified_paint_settings.use_unified_strength'
            myvar.rotation_path = 'tool_settings.sculpt.brush.texture_slot.angle'
            myvar.color_path = 'tool_settings.sculpt.brush.cursor_color_add'
            myvar.fill_color_path = ''
            myvar.fill_color_override_path = ''
            myvar.fill_color_override_test_path = ''
            myvar.zoom_path = ''
            myvar.image_id = 'tool_settings.sculpt.brush'
            myvar.secondary_tex = False

            if tex_slot.has_texture_angle:

                #radial control button brushsize for texture paint mode
                myvar = layout.operator("wm.radial_control", text = "Texture Brush Angle", icon = "BRUSHANGLE")
                myvar.data_path_primary = 'tool_settings.sculpt.brush.texture_slot.angle'
                myvar.data_path_secondary = ''
                myvar.use_secondary = ''
                myvar.rotation_path = 'tool_settings.sculpt.brush.texture_slot.angle'
                myvar.color_path = 'tool_settings.sculpt.brush.cursor_color_add'
                myvar.fill_color_path = ''
                myvar.fill_color_override_path = ''
                myvar.fill_color_override_test_path = ''
                myvar.zoom_path = ''
                myvar.image_id = 'tool_settings.sculpt.brush'
                myvar.secondary_tex = False

        elif context.image_paint_object:

            if not brush:
                return

            #radial control button brushsize
            myvar = layout.operator("wm.radial_control", text = "Brush Radius", icon = "BRUSHSIZE")
            myvar.data_path_primary = 'tool_settings.image_paint.brush.size'
            myvar.data_path_secondary = 'tool_settings.unified_paint_settings.size'
            myvar.use_secondary = 'tool_settings.unified_paint_settings.use_unified_size'
            myvar.rotation_path = 'tool_settings.image_paint.brush.mask_texture_slot.angle'
            myvar.color_path = 'tool_settings.image_paint.brush.cursor_color_add'
            myvar.fill_color_path = 'tool_settings.image_paint.brush.color'
            myvar.fill_color_override_path = 'tool_settings.unified_paint_settings.color'
            myvar.fill_color_override_test_path = 'tool_settings.unified_paint_settings.use_unified_color'
            myvar.zoom_path = 'space_data.zoom'
            myvar.image_id = 'tool_settings.image_paint.brush'
            myvar.secondary_tex = True

            #radial control button brushsize
            myvar = layout.operator("wm.radial_control", text = "Brush Strength", icon = "BRUSHSTRENGTH")
            myvar.data_path_primary = 'tool_settings.image_paint.brush.strength'
            myvar.data_path_secondary = 'tool_settings.unified_paint_settings.strength'
            myvar.use_secondary = 'tool_settings.unified_paint_settings.use_unified_strength'
            myvar.rotation_path = 'tool_settings.image_paint.brush.mask_texture_slot.angle'
            myvar.color_path = 'tool_settings.image_paint.brush.cursor_color_add'
            myvar.fill_color_path = 'tool_settings.image_paint.brush.color'
            myvar.fill_color_override_path = 'tool_settings.unified_paint_settings.color'
            myvar.fill_color_override_test_path = 'tool_settings.unified_paint_settings.use_unified_color'
            myvar.zoom_path = ''
            myvar.image_id = 'tool_settings.image_paint.brush'
            myvar.secondary_tex = True

            if tex_slot.has_texture_angle:

                #radial control button brushsize for texture paint mode
                myvar = layout.operator("wm.radial_control", text = "Texture Brush Angle", icon = "BRUSHANGLE")
                myvar.data_path_primary = 'tool_settings.image_paint.brush.texture_slot.angle'
                myvar.data_path_secondary = ''
                myvar.use_secondary = ''
                myvar.rotation_path = 'tool_settings.image_paint.brush.texture_slot.angle'
                myvar.color_path = 'tool_settings.image_paint.brush.cursor_color_add'
                myvar.fill_color_path = 'tool_settings.image_paint.brush.color'
                myvar.fill_color_override_path = 'tool_settings.unified_paint_settings.color'
                myvar.fill_color_override_test_path = 'tool_settings.unified_paint_settings.use_unified_color'
                myvar.zoom_path = ''
                myvar.image_id = 'tool_settings.image_paint.brush'
                myvar.secondary_tex = False

            if mask_tex_slot.has_texture_angle:

                #radial control button brushsize
                myvar = layout.operator("wm.radial_control", text = "Texure Mask Brush Angle", icon = "BRUSHANGLE")
                myvar.data_path_primary = 'tool_settings.image_paint.brush.mask_texture_slot.angle'
                myvar.data_path_secondary = ''
                myvar.use_secondary = ''
                myvar.rotation_path = 'tool_settings.image_paint.brush.mask_texture_slot.angle'
                myvar.color_path = 'tool_settings.image_paint.brush.cursor_color_add'
                myvar.fill_color_path = 'tool_settings.image_paint.brush.color'
                myvar.fill_color_override_path = 'tool_settings.unified_paint_settings.color'
                myvar.fill_color_override_test_path = 'tool_settings.unified_paint_settings.use_unified_color'
                myvar.zoom_path = ''
                myvar.image_id = 'tool_settings.image_paint.brush'
                myvar.secondary_tex = True

        elif context.vertex_paint_object:

            #radial control button brush size
            myvar = layout.operator("wm.radial_control", text = "Brush Radius", icon = "BRUSHSIZE")
            myvar.data_path_primary = 'tool_settings.vertex_paint.brush.size'
            myvar.data_path_secondary = 'tool_settings.unified_paint_settings.size'
            myvar.use_secondary = 'tool_settings.unified_paint_settings.use_unified_size'
            myvar.rotation_path = 'tool_settings.vertex_paint.brush.texture_slot.angle'
            myvar.color_path = 'tool_settings.vertex_paint.brush.cursor_color_add'
            myvar.fill_color_path = 'tool_settings.vertex_paint.brush.color'
            myvar.fill_color_override_path = 'tool_settings.unified_paint_settings.color'
            myvar.fill_color_override_test_path = 'tool_settings.unified_paint_settings.use_unified_color'
            myvar.zoom_path = ''
            myvar.image_id = 'tool_settings.vertex_paint.brush'
            myvar.secondary_tex = False

            #radial control button brush strength
            myvar = layout.operator("wm.radial_control", text = "Brush Strength", icon = "BRUSHSTRENGTH")
            myvar.data_path_primary = 'tool_settings.vertex_paint.brush.strength'
            myvar.data_path_secondary = 'tool_settings.unified_paint_settings.strength'
            myvar.use_secondary = 'tool_settings.unified_paint_settings.use_unified_strength'
            myvar.rotation_path = 'tool_settings.vertex_paint.brush.texture_slot.angle'
            myvar.color_path = 'tool_settings.vertex_paint.brush.cursor_color_add'
            myvar.fill_color_path = 'tool_settings.vertex_paint.brush.color'
            myvar.fill_color_override_path = 'tool_settings.unified_paint_settings.color'
            myvar.fill_color_override_test_path = 'tool_settings.unified_paint_settings.use_unified_color'
            myvar.zoom_path = ''
            myvar.image_id = 'tool_settings.vertex_paint.brush'
            myvar.secondary_tex = False

            if tex_slot.has_texture_angle:

                #radial control button brushsize for texture paint mode
                myvar = layout.operator("wm.radial_control", text = "Texture Brush Angle", icon = "BRUSHANGLE")
                myvar.data_path_primary = 'tool_settings.vertex_paint.brush.texture_slot.angle'
                myvar.data_path_secondary = ''
                myvar.use_secondary = ''
                myvar.rotation_path = 'tool_settings.vertex_paint.brush.texture_slot.angle'
                myvar.color_path = 'tool_settings.vertex_paint.brush.cursor_color_add'
                myvar.fill_color_path = 'tool_settings.vertex_paint.brush.color'
                myvar.fill_color_override_path = 'tool_settings.unified_paint_settings.color'
                myvar.fill_color_override_test_path = 'tool_settings.unified_paint_settings.use_unified_color'
                myvar.zoom_path = ''
                myvar.image_id = 'tool_settings.vertex_paint.brush'
                myvar.secondary_tex = False


        elif context.weight_paint_object:

            #radial control button brush size
            myvar = layout.operator("wm.radial_control", text = "Brush Radius", icon = "BRUSHSIZE")
            myvar.data_path_primary = 'tool_settings.weight_paint.brush.size'
            myvar.data_path_secondary = 'tool_settings.unified_paint_settings.size'
            myvar.use_secondary = 'tool_settings.unified_paint_settings.use_unified_size'
            myvar.rotation_path = 'tool_settings.weight_paint.brush.texture_slot.angle'
            myvar.color_path = 'tool_settings.weight_paint.brush.cursor_color_add'
            myvar.fill_color_path = ''
            myvar.fill_color_override_path = ''
            myvar.fill_color_override_test_path = ''
            myvar.zoom_path = ''
            myvar.image_id = 'tool_settings.weight_paint.brush'
            myvar.secondary_tex = False

            #radial control button brush strength
            myvar = layout.operator("wm.radial_control", text = "Brush Strength", icon = "BRUSHSTRENGTH")
            myvar.data_path_primary = 'tool_settings.weight_paint.brush.strength'
            myvar.data_path_secondary = 'tool_settings.unified_paint_settings.strength'
            myvar.use_secondary = 'tool_settings.unified_paint_settings.use_unified_strength'
            myvar.rotation_path = 'tool_settings.weight_paint.brush.texture_slot.angle'
            myvar.color_path = 'tool_settings.weight_paint.brush.cursor_color_add'
            myvar.fill_color_path = ''
            myvar.fill_color_override_path = ''
            myvar.fill_color_override_test_path = ''
            myvar.zoom_path = ''
            myvar.image_id = 'tool_settings.weight_paint.brush'
            myvar.secondary_tex = False

            #radial control button brush weight
            myvar = layout.operator("wm.radial_control", text = "Brush Weight", icon = "BRUSHSTRENGTH")
            myvar.data_path_primary = 'tool_settings.weight_paint.brush.weight'
            myvar.data_path_secondary = 'tool_settings.unified_paint_settings.weight'
            myvar.use_secondary = 'tool_settings.unified_paint_settings.use_unified_weight'
            myvar.rotation_path = 'tool_settings.weight_paint.brush.texture_slot.angle'
            myvar.color_path = 'tool_settings.weight_paint.brush.cursor_color_add'
            myvar.fill_color_path = ''
            myvar.fill_color_override_path = ''
            myvar.fill_color_override_test_path = ''
            myvar.zoom_path = ''
            myvar.image_id = 'tool_settings.weight_paint.brush'
            myvar.secondary_tex = False

        if tex_slot.map_mode == 'STENCIL':

            layout.separator()

            layout.operator("brush.stencil_control", text = 'Move Stencil Texture', icon ='TRANSFORM_MOVE').mode = 'TRANSLATION'
            layout.operator("brush.stencil_control", text = 'Rotate Stencil Texture', icon ='TRANSFORM_ROTATE').mode = 'ROTATION'
            layout.operator("brush.stencil_control", text = 'Scale Stencil Texture', icon ='TRANSFORM_SCALE').mode = 'SCALE'
            layout.operator("brush.stencil_reset_transform", text = "Reset Stencil Texture position", icon = "RESET")

        if mask_tex_slot.map_mode == 'STENCIL':

            layout.separator()

            myvar = layout.operator("brush.stencil_control", text = "Move Stencil Mask Texture", icon ='TRANSFORM_MOVE')
            myvar.mode = 'TRANSLATION'
            myvar.texmode = 'SECONDARY'
            myvar = layout.operator("brush.stencil_control", text = "Rotate Stencil Mask Texture", icon ='TRANSFORM_ROTATE')
            myvar.mode = 'ROTATION'
            myvar.texmode = 'SECONDARY'
            myvar = layout.operator("brush.stencil_control", text = "Scale Stencil Mask Texture", icon ='TRANSFORM_SCALE')
            myvar.mode = 'SCALE'
            myvar.texmode = 'SECONDARY'
            layout.operator("brush.stencil_reset_transform", text = "Reset Stencil Mask Texture position", icon = "RESET").mask = True


        # If face selection masking for painting is active
        if mesh.use_paint_mask:

            layout.separator()

            layout.menu("VIEW3D_MT_facemask_showhide") ### show hide for face mask tool

        # Color picker just in vertex and texture paint
        if obj.mode in {'VERTEX_PAINT', 'TEXTURE_PAINT'}:

            layout.separator()

            layout.operator("paint.sample_color", text = "Color Picker", icon='EYEDROPPER')


class VIEW3D_MT_brush_curve_presets(Menu):
    bl_label = "Curve Preset"

    def draw(self, context):
        layout = self.layout

        toolsettings = context.tool_settings.image_paint
        brush = toolsettings.brush

        layout.operator("brush.curve_preset", icon='SHARPCURVE', text="Sharp").shape = 'SHARP'
        layout.operator("brush.curve_preset", icon='SMOOTHCURVE', text="Smooth").shape = 'SMOOTH'
        layout.operator("brush.curve_preset", icon='NOCURVE', text="Max").shape = 'MAX'
        layout.operator("brush.curve_preset", icon='LINCURVE', text="Line").shape = 'LINE'
        layout.operator("brush.curve_preset", icon='ROOTCURVE', text="Root").shape = 'ROOT'
        layout.operator("brush.curve_preset", icon='SPHERECURVE', text="Round").shape = 'ROUND'

# Show hide menu for face selection masking
class VIEW3D_MT_facemask_showhide(Menu):
    bl_label = "Show/Hide"

    def draw(self, context):
        layout = self.layout

        layout.operator("paint.face_select_reveal", text="Show Hidden", icon = "HIDE_OFF")
        layout.operator("paint.face_select_hide", text="Hide Selected", icon = "HIDE_ON").unselected = False
        layout.operator("paint.face_select_hide", text="Hide Unselected", icon = "HIDE_UNSELECTED").unselected = True


class VIEW3D_MT_paint_vertex(Menu):
    bl_label = "Paint"

    def draw(self, _context):
        layout = self.layout

        layout.operator("paint.vertex_color_set", icon = "COLOR")
        layout.operator("paint.vertex_color_smooth", icon = "PARTICLEBRUSH_SMOOTH")
        layout.operator("paint.vertex_color_dirt", icon = "DIRTY_VERTEX")
        layout.operator("paint.vertex_color_from_weight", icon = "VERTCOLFROMWEIGHT")

        layout.separator()

        layout.operator("paint.vertex_color_invert", text="Invert", icon = "REVERSE_COLORS")
        layout.operator("paint.vertex_color_levels", text="Levels", icon = "LEVELS")
        layout.operator("paint.vertex_color_hsv", text="Hue Saturation Value", icon = "HUESATVAL")
        layout.operator("paint.vertex_color_brightness_contrast", text="Bright/Contrast", icon = "BRIGHTNESS_CONTRAST")


class VIEW3D_MT_paint_vertex_specials(Menu):
    bl_label = "Vertex Paint Context Menu"

    def draw(self, context):
        layout = self.layout
        # TODO: populate with useful items.
        layout.operator("paint.vertex_color_set", icon = "COLOR")
        layout.separator()
        layout.operator("paint.vertex_color_smooth", icon = "PARTICLEBRUSH_SMOOTH")


class VIEW3D_MT_paint_texture_specials(Menu):
    bl_label = "Texture Paint Context Menu"

    def draw(self, context):
        layout = self.layout
        # TODO: populate with useful items.
        layout.operator("image.save_dirty", icon = "FILE_TICK")


class VIEW3D_MT_hook(Menu):
    bl_label = "Hooks"

    def draw(self, context):
        layout = self.layout
        layout.operator_context = 'EXEC_AREA'
        layout.operator("object.hook_add_newob", icon = "HOOK_NEW")
        layout.operator("object.hook_add_selob", icon = "HOOK_SELECTED").use_bone = False
        layout.operator("object.hook_add_selob", text="Hook to Selected Object Bone", icon = "HOOK_BONE").use_bone = True

        if any([mod.type == 'HOOK' for mod in context.active_object.modifiers]):
            layout.separator()

            layout.operator_menu_enum("object.hook_assign", "modifier", icon = "HOOK_ASSIGN")
            layout.operator_menu_enum("object.hook_remove", "modifier", icon = "HOOK_REMOVE")

            layout.separator()

            layout.operator_menu_enum("object.hook_select", "modifier", icon = "HOOK_SELECT")
            layout.operator_menu_enum("object.hook_reset", "modifier", icon = "HOOK_RESET")
            layout.operator_menu_enum("object.hook_recenter", "modifier", icon = "HOOK_RECENTER")


class VIEW3D_MT_vertex_group(Menu):
    bl_label = "Vertex Groups"

    def draw(self, context):
        layout = self.layout

        layout.operator_context = 'EXEC_AREA'
        layout.operator("object.vertex_group_assign_new", icon = "GROUP_VERTEX")

        ob = context.active_object
        if ob.mode == 'EDIT' or (ob.mode == 'WEIGHT_PAINT' and ob.type == 'MESH' and ob.data.use_paint_mask_vertex):
            if ob.vertex_groups.active:
                layout.separator()

                layout.operator("object.vertex_group_assign", text="Assign to Active Group", icon = "ADD_TO_ACTIVE")
                layout.operator("object.vertex_group_remove_from", text="Remove from Active Group", icon = "REMOVE_SELECTED_FROM_ACTIVE_GROUP").use_all_groups = False
                layout.operator("object.vertex_group_remove_from", text="Remove from All", icon = "REMOVE_FROM_ALL_GROUPS").use_all_groups = True

        if ob.vertex_groups.active:
            layout.separator()

            layout.operator_menu_enum("object.vertex_group_set_active", "group", text="Set Active Group")
            layout.operator("object.vertex_group_remove", text="Remove Active Group", icon = "REMOVE_ACTIVE_GROUP").all = False
            layout.operator("object.vertex_group_remove", text="Remove All Groups", icon = "REMOVE_ALL_GROUPS").all = True


class VIEW3D_MT_gpencil_vertex_group(Menu):
    bl_label = "Vertex Groups"

    def draw(self, context):
        layout = self.layout

        layout.operator_context = 'EXEC_AREA'
        ob = context.active_object

        layout.operator("object.vertex_group_add", text="Add New Group", icon = "GROUP_VERTEX")
        ob = context.active_object
        if ob.vertex_groups.active:
            layout.separator()

            layout.operator("gpencil.vertex_group_assign", text="Assign", icon = "ADD_TO_ACTIVE")
            layout.operator("gpencil.vertex_group_remove_from", text="Remove", icon = "REMOVE_SELECTED_FROM_ACTIVE_GROUP")

            layout.operator("gpencil.vertex_group_select", text="Select", icon = "SELECT_ALL" )
            layout.operator("gpencil.vertex_group_deselect", text="Deselect", icon = "SELECT_NONE" )

class VIEW3D_MT_paint_weight_lock(Menu):
    bl_label = "Vertex Group Locks"

    def draw(self, _context):
        layout = self.layout

        op = layout.operator("object.vertex_group_lock", text="Lock All", icon='LOCKED')
        op.action, op.mask = 'LOCK', 'ALL'
        op = layout.operator("object.vertex_group_lock", text="Unlock All", icon='UNLOCKED')
        op.action, op.mask = 'UNLOCK', 'ALL'
        op = layout.operator("object.vertex_group_lock", text="Lock Selected", icon='LOCKED')
        op.action, op.mask = 'LOCK', 'SELECTED'
        op = layout.operator("object.vertex_group_lock", text="Unlock Selected", icon='UNLOCKED')
        op.action, op.mask = 'UNLOCK', 'SELECTED'
        op = layout.operator("object.vertex_group_lock", text="Lock Unselected", icon='LOCKED')
        op.action, op.mask = 'LOCK', 'UNSELECTED'
        op = layout.operator("object.vertex_group_lock",  text="Unlock Unselected", icon='UNLOCKED')
        op.action, op.mask = 'UNLOCK', 'UNSELECTED'
        op = layout.operator("object.vertex_group_lock", text="Lock Only Selected", icon='RESTRICT_SELECT_OFF')
        op.action, op.mask = 'LOCK', 'INVERT_UNSELECTED'
        op = layout.operator("object.vertex_group_lock", text="Lock Only Unselected", icon='RESTRICT_SELECT_ON')
        op.action, op.mask = 'UNLOCK', 'INVERT_UNSELECTED'
        op = layout.operator("object.vertex_group_lock", text="Invert Locks", icon='INVERSE')
        op.action, op.mask = 'INVERT', 'ALL'


class VIEW3D_MT_paint_weight(Menu):
    bl_label = "Weights"

    @staticmethod
    def draw_generic(layout, is_editmode=False):

        if not is_editmode:

            layout.operator("paint.weight_from_bones", text = "Assign Automatic From Bones", icon = "BONE_DATA").type = 'AUTOMATIC'
            layout.operator("paint.weight_from_bones", text = "Assign From Bone Envelopes", icon = "ENVELOPE_MODIFIER").type = 'ENVELOPES'

            layout.separator()

        layout.operator("object.vertex_group_normalize_all", text = "Normalize All", icon='WEIGHT_NORMALIZE_ALL')
        layout.operator("object.vertex_group_normalize", text = "Normalize", icon='WEIGHT_NORMALIZE')

        layout.separator()

        layout.operator("object.vertex_group_mirror", text="Mirror", icon='WEIGHT_MIRROR')
        layout.operator("object.vertex_group_invert", text="Invert", icon='WEIGHT_INVERT')
        layout.operator("object.vertex_group_clean", text="Clean", icon='WEIGHT_CLEAN')

        layout.separator()

        layout.operator("object.vertex_group_quantize", text = "Quantize", icon = "WEIGHT_QUANTIZE")
        layout.operator("object.vertex_group_levels", text = "Levels", icon = 'WEIGHT_LEVELS')
        layout.operator("object.vertex_group_smooth", text = "Smooth", icon='WEIGHT_SMOOTH')

        if not is_editmode:
            props = layout.operator("object.data_transfer", text="Transfer Weights", icon = 'WEIGHT_TRANSFER_WEIGHTS')
            props.use_reverse_transfer = True
            props.data_type = 'VGROUP_WEIGHTS'

        layout.operator("object.vertex_group_limit_total", text="Limit Total", icon='WEIGHT_LIMIT_TOTAL')
        layout.operator("object.vertex_group_fix", text="Fix Deforms", icon='WEIGHT_FIX_DEFORMS')

        if not is_editmode:
            layout.separator()

            layout.operator("paint.weight_set", icon = "MOD_VERTEX_WEIGHT")
        
        layout.menu("VIEW3D_MT_paint_weight_lock", text="Locks")

    def draw(self, _context):
        self.draw_generic(self.layout, is_editmode=False)


class VIEW3D_MT_subdivision_set(Menu):
    bl_label = "Subdivide"

    def draw(self, context):
        layout = self.layout

        myvar = layout.operator("object.subdivision_set", text = "Level 0", icon = "SUBDIVIDE_EDGES")
        myvar.relative = False
        myvar.level = 0
        myvar = layout.operator("object.subdivision_set", text = "Level 1", icon = "SUBDIVIDE_EDGES")
        myvar.relative = False
        myvar.level = 1
        myvar = layout.operator("object.subdivision_set", text = "Level 2", icon = "SUBDIVIDE_EDGES")
        myvar.relative = False
        myvar.level = 2
        myvar = layout.operator("object.subdivision_set", text = "Level 3", icon = "SUBDIVIDE_EDGES")
        myvar.relative = False
        myvar.level = 3
        myvar = layout.operator("object.subdivision_set", text = "Level 4", icon = "SUBDIVIDE_EDGES")
        myvar.relative = False
        myvar.level = 4
        myvar = layout.operator("object.subdivision_set", text = "Level 5", icon = "SUBDIVIDE_EDGES")
        myvar.relative = False
        myvar.level = 5


class VIEW3D_MT_paint_weight_specials(Menu):
    bl_label = "Weights Context Menu"

    def draw(self, context):
        layout = self.layout
        # TODO: populate with useful items.
        layout.operator("paint.weight_set")
        layout.separator()
        layout.operator("object.vertex_group_normalize", text="Normalize", icon='WEIGHT_NORMALIZE')
        layout.operator("object.vertex_group_clean", text="Clean", icon='WEIGHT_CLEAN')
        layout.operator("object.vertex_group_smooth", text="Smooth", icon='WEIGHT_SMOOTH')


class VIEW3D_MT_sculpt(Menu):
    bl_label = "Sculpt"

    def draw(self, _context):
        layout = self.layout

        props = layout.operator("paint.hide_show", text="Show All", icon = "HIDE_OFF")
        props.action = 'SHOW'
        props.area = 'ALL'

        props = layout.operator("paint.hide_show", text="Show Bounding Box", icon = "HIDE_OFF")
        props.action = 'SHOW'
        props.area = 'INSIDE'

        props = layout.operator("paint.hide_show", text="Hide Bounding Box", icon = "HIDE_ON")
        props.action = 'HIDE'
        props.area = 'INSIDE'

        props = layout.operator("paint.hide_show", text="Hide Masked", icon = "HIDE_ON")
        props.action = 'HIDE'
        props.area = 'MASKED'

        layout.separator()

        layout.menu("VIEW3D_MT_sculpt_set_pivot", text="Set Pivot")

        layout.separator()

        layout.operator("sculpt.optimize", icon = "FILE_REFRESH")


class VIEW3D_MT_mask(Menu):
    bl_label = "Mask"

    def draw(self, _context):
        layout = self.layout

        props = layout.operator("paint.mask_flood_fill", text="Invert Mask", icon = "INVERT_MASK")
        props.mode = 'INVERT'

        props = layout.operator("paint.mask_flood_fill", text="Fill Mask", icon = "FILL_MASK")
        props.mode = 'VALUE'
        props.value = 1

        props = layout.operator("paint.mask_flood_fill", text="Clear Mask", icon = "CLEAR_MASK")
        props.mode = 'VALUE'
        props.value = 0

        props = layout.operator("view3d.select_box", text="Box Mask", icon = "BOX_MASK")
        props = layout.operator("paint.mask_lasso_gesture", text="Lasso Mask", icon = "LASSO_MASK")

        layout.separator()

        props = layout.operator("sculpt.mask_filter", text='Smooth Mask', icon = "PARTICLEBRUSH_SMOOTH")
        props.filter_type = 'SMOOTH'
        props.auto_iteration_count = True

        props = layout.operator("sculpt.mask_filter", text='Sharpen Mask', icon = "SHARPEN")
        props.filter_type = 'SHARPEN'
        props.auto_iteration_count = True

        props = layout.operator("sculpt.mask_filter", text='Grow Mask', icon = "SELECTMORE")
        props.filter_type = 'GROW'
        props.auto_iteration_count = True

        props = layout.operator("sculpt.mask_filter", text='Shrink Mask', icon = "SELECTLESS")
        props.filter_type = 'SHRINK'
        props.auto_iteration_count = True

        props = layout.operator("sculpt.mask_filter", text='Increase Contrast', icon = "INC_CONTRAST")
        props.filter_type = 'CONTRAST_INCREASE'
        props.auto_iteration_count = False

        props = layout.operator("sculpt.mask_filter", text='Decrease Contrast', icon = "DEC_CONTRAST")
        props.filter_type = 'CONTRAST_DECREASE'
        props.auto_iteration_count = False

        layout.separator()

        props = layout.operator("sculpt.mask_expand", text="Expand Mask By Topology", icon = "MESH_DATA")
        props.use_normals = False
        props.keep_previous_mask = False
        props.invert = True
        props.smooth_iterations = 2
        props.create_face_set = False

        props = layout.operator("sculpt.mask_expand", text="Expand Mask By Curvature", icon = "CURVE_DATA")
        props.use_normals = True
        props.keep_previous_mask = True
        props.invert = False
        props.smooth_iterations = 0
        props.create_face_set = False

        layout.separator()

        props = layout.operator("mesh.paint_mask_extract", text="Mask Extract", icon = "PACKAGE")

        layout.separator()

        props = layout.operator("mesh.paint_mask_slice", text="Mask Slice", icon = "MOD_MASK")
        props.fill_holes = False
        props.new_object = False
        props = layout.operator("mesh.paint_mask_slice", text="Mask Slice and Fill Holes", icon = "MOD_MASK")
        props.new_object = False
        props = layout.operator("mesh.paint_mask_slice", text="Mask Slice to New Object", icon = "MOD_MASK")

        layout.separator()

        props = layout.operator("sculpt.dirty_mask", text='Dirty Mask', icon = "DIRTY_VERTEX")


class VIEW3D_MT_face_sets(Menu):
    bl_label = "Face Sets"

    def draw(self, _context):
        layout = self.layout


        op = layout.operator("sculpt.face_sets_create", text='Face Set From Masked', icon = "MOD_MASK")
        op.mode = 'MASKED'

        op = layout.operator("sculpt.face_sets_create", text='Face Set From Visible', icon = "FILL_MASK")
        op.mode = 'VISIBLE'

        op = layout.operator("sculpt.face_sets_create", text='Face Set From Edit Mode Selection', icon = "EDITMODE_HLT")
        op.mode = 'SELECTION'

        layout.separator()

        layout.menu("VIEW3D_MT_face_sets_init", text="Init Face Sets")

        layout.separator()

        op = layout.operator("sculpt.face_set_change_visibility", text='Invert Visible Face Sets', icon = "INVERT_MASK")
        op.mode = 'INVERT'

        op = layout.operator("sculpt.face_set_change_visibility", text='Show All Face Sets', icon = "HIDE_OFF")
        op.mode = 'SHOW_ALL'

        layout.separator()

        op = layout.operator("sculpt.face_sets_randomize_colors", text='Randomize Colors', icon = "COLOR")


class VIEW3D_MT_sculpt_set_pivot(Menu):
    bl_label = "Sculpt Set Pivot"

    def draw(self, _context):
        layout = self.layout

        props = layout.operator("sculpt.set_pivot_position", text="Pivot to Origin", icon = "PIVOT_TO_ORIGIN")
        props.mode = 'ORIGIN'

        props = layout.operator("sculpt.set_pivot_position", text="Pivot to Unmasked", icon = "PIVOT_TO_UNMASKED")
        props.mode = 'UNMASKED'

        props = layout.operator("sculpt.set_pivot_position", text="Pivot to Mask Border", icon = "PIVOT_TO_MASKBORDER")
        props.mode = 'BORDER'

        props = layout.operator("sculpt.set_pivot_position", text="Pivot to Active Vertex", icon = "PIVOT_TO_ACTIVE_VERT")
        props.mode = 'ACTIVE'

        props = layout.operator("sculpt.set_pivot_position", text="Pivot to Surface Under Cursor", icon = "PIVOT_TO_SURFACE")
        props.mode = 'SURFACE'


class VIEW3D_MT_sculpt_specials(Menu):
    bl_label = "Sculpt Context Menu"

    def draw(self, context):
        layout = self.layout
        # TODO: populate with useful items.
        layout.operator("object.shade_smooth", icon = 'SHADING_SMOOTH')
        layout.operator("object.shade_flat", icon = 'SHADING_FLAT')


class VIEW3D_MT_hide_mask(Menu):
    bl_label = "Hide/Mask"

    def draw(self, _context):
        layout = self.layout

        props = layout.operator("paint.hide_show", text="Show All", icon = "HIDE_OFF")
        props.action = 'SHOW'
        props.area = 'ALL'

        props = layout.operator("paint.hide_show", text="Hide Bounding Box", icon = "HIDE_ON")
        props.action = 'HIDE'
        props.area = 'INSIDE'

        props = layout.operator("paint.hide_show", text="Show Bounding Box", icon = "HIDE_OFF")
        props.action = 'SHOW'
        props.area = 'INSIDE'

        props = layout.operator("paint.hide_show", text="Hide Masked", icon = "HIDE_ON")
        props.area = 'MASKED'
        props.action = 'HIDE'

        layout.separator()

        props = layout.operator("paint.mask_flood_fill", text="Invert Mask", icon = "INVERT_MASK")
        props.mode = 'INVERT'

        props = layout.operator("paint.mask_flood_fill", text="Fill Mask", icon = "FILL_MASK")
        props.mode = 'VALUE'
        props.value = 1

        props = layout.operator("paint.mask_flood_fill", text="Clear Mask", icon = "CLEAR_MASK")
        props.mode = 'VALUE'
        props.value = 0

        props = layout.operator("view3d.select_box", text="Box Mask", icon = "BOX_MASK")
        props = layout.operator("paint.mask_lasso_gesture", text="Lasso Mask", icon = "LASSO_MASK")


class VIEW3D_MT_face_sets_init(Menu):
    bl_label = "Face Sets Init"

    def draw(self, _context):
        layout = self.layout

        op = layout.operator("sculpt.face_sets_init", text='By Loose Parts', icon = "SELECT_LOOSE")
        op.mode = 'LOOSE_PARTS'

        op = layout.operator("sculpt.face_sets_init", text='By Materials', icon = "MATERIAL_DATA")
        op.mode = 'MATERIALS'

        op = layout.operator("sculpt.face_sets_init", text='By Normals', icon = "RECALC_NORMALS")
        op.mode = 'NORMALS'

        op = layout.operator("sculpt.face_sets_init", text='By UV Seams', icon = "MARK_SEAM")
        op.mode = 'UV_SEAMS'

        op = layout.operator("sculpt.face_sets_init", text='By Edge Creases', icon = "CREASE")
        op.mode = 'CREASES'

        op = layout.operator("sculpt.face_sets_init", text='By Edge Bevel Weight', icon = "BEVEL")
        op.mode = 'BEVEL_WEIGHT'

        op = layout.operator("sculpt.face_sets_init", text='By Sharp Edges', icon = "SELECT_SHARPEDGES")
        op.mode = 'SHARP_EDGES'

        op = layout.operator("sculpt.face_sets_init", text='By Face Maps', icon = "FACE_MAPS")
        op.mode = 'FACE_MAPS'


class VIEW3D_MT_particle(Menu):
    bl_label = "Particle"

    def draw(self, context):
        layout = self.layout
        tool_settings = context.tool_settings

        particle_edit = tool_settings.particle_edit

        layout.operator("particle.mirror", icon = "TRANSFORM_MIRROR")

        layout.operator("particle.remove_doubles", icon='REMOVE_DOUBLES')

        layout.separator()

        if particle_edit.select_mode == 'POINT':
            layout.operator("particle.subdivide", icon = "SUBDIVIDE_EDGES")

        layout.operator("particle.unify_length", icon = "RULER")
        layout.operator("particle.rekey", icon = "KEY_HLT")
        layout.operator("particle.weight_set", icon = "MOD_VERTEX_WEIGHT")

        layout.separator()

        layout.menu("VIEW3D_MT_particle_show_hide")

        layout.separator()

        layout.operator("particle.delete", icon = "DELETE")

        layout.separator()


        #radial control button brush size
        myvar = layout.operator("wm.radial_control", text = "Brush Radius", icon = "BRUSHSIZE")
        myvar.data_path_primary = 'tool_settings.particle_edit.brush.size'

        #radial control button brush strength
        myvar = layout.operator("wm.radial_control", text = "Brush Strength", icon = "BRUSHSTRENGTH")
        myvar.data_path_primary = 'tool_settings.particle_edit.brush.strength'


class VIEW3D_MT_particle_context_menu(Menu):
    bl_label = "Particle Context Menu"

    def draw(self, context):
        layout = self.layout
        tool_settings = context.tool_settings

        particle_edit = tool_settings.particle_edit

        layout.operator("particle.rekey", icon = "KEY_HLT")

        layout.separator()

        layout.operator("particle.delete", icon = "DELETE")

        layout.separator()

        layout.operator("particle.remove_doubles", icon='REMOVE_DOUBLES')
        layout.operator("particle.unify_length", icon = "RULER")

        if particle_edit.select_mode == 'POINT':
            layout.operator("particle.subdivide", icon = "SUBDIVIDE_EDGES")

        layout.operator("particle.weight_set", icon = "MOD_VERTEX_WEIGHT")

        layout.separator()

        layout.operator("particle.mirror")

        if particle_edit.select_mode == 'POINT':
            layout.separator()

            layout.operator("particle.select_all", text="All", icon='SELECT_ALL').action = 'SELECT'
            layout.operator("particle.select_all", text="None", icon = 'SELECT_NONE').action = 'DESELECT'
            layout.operator("particle.select_all", text="Invert", icon='INVERSE').action = 'INVERT'

            layout.separator()

            layout.operator("particle.select_roots", icon = "SELECT_ROOT")
            layout.operator("particle.select_tips", icon = "SELECT_TIP")

            layout.separator()

            layout.operator("particle.select_random", icon = "RANDOMIZE")

            layout.separator()

            layout.operator("particle.select_more", icon = "SELECTMORE")
            layout.operator("particle.select_less", icon = "SELECTLESS")

            layout.operator("particle.select_linked", text="Select Linked", icon = "LINKED")


# Workaround to separate the tooltips for Show Hide for Particles in Particle mode
class VIEW3D_particle_hide_unselected(bpy.types.Operator):
    """Hide the unselected Particles"""      # blender will use this as a tooltip for menu items and buttons.
    bl_idname = "particle.hide_unselected"        # unique identifier for buttons and menu items to reference.
    bl_label = "Hide Unselected"         # display name in the interface.
    bl_options = {'REGISTER', 'UNDO'}  # enable undo for the operator.

    def execute(self, context):        # execute() is called by blender when running the operator.
        bpy.ops.particle.hide(unselected = True)
        return {'FINISHED'}


class VIEW3D_MT_particle_show_hide(Menu):
    bl_label = "Show/Hide"

    def draw(self, context):
        layout = self.layout

        layout.operator("particle.reveal", text="Show Hidden", icon = "HIDE_OFF")
        layout.operator("particle.hide", text="Hide Selected", icon = "HIDE_ON").unselected = False
        layout.operator("particle.hide_unselected", text="Hide Unselected", icon = "HIDE_UNSELECTED") # bfa - separated tooltip

class VIEW3D_MT_pose(Menu):
    bl_label = "Pose"

    def draw(self, _context):
        layout = self.layout

        layout.menu("VIEW3D_MT_pose_transform")
        layout.menu("VIEW3D_MT_pose_apply")

        layout.menu("VIEW3D_MT_snap")

        layout.separator()

        layout.menu("VIEW3D_MT_object_animation")

        layout.separator()

        layout.menu("VIEW3D_MT_pose_slide")
        layout.menu("VIEW3D_MT_pose_propagate")

        layout.separator()

        layout.operator("pose.copy", icon='COPYDOWN')
        layout.operator("pose.paste", icon='PASTEDOWN').flipped = False
        layout.operator("pose.paste", icon='PASTEFLIPDOWN', text="Paste Pose Flipped").flipped = True

        layout.separator()

        layout.menu("VIEW3D_MT_pose_library")
        layout.menu("VIEW3D_MT_pose_motion")
        layout.menu("VIEW3D_MT_pose_group")

        layout.separator()

        layout.menu("VIEW3D_MT_object_parent")
        layout.menu("VIEW3D_MT_pose_ik")
        layout.menu("VIEW3D_MT_pose_constraints")

        layout.separator()

        layout.menu("VIEW3D_MT_pose_names")
        layout.operator("pose.quaternions_flip", icon = "FLIP")

        layout.separator()

        layout.operator_context = 'INVOKE_AREA'
        layout.operator("armature.armature_layers", text="Change Armature Layers", icon = "LAYER")
        layout.operator("pose.bone_layers", text="Change Bone Layers", icon = "LAYER")

        layout.separator()

        layout.menu("VIEW3D_MT_pose_show_hide")
        layout.menu("VIEW3D_MT_bone_options_toggle", text="Bone Settings")


class VIEW3D_MT_pose_transform(Menu):
    bl_label = "Clear Transform"

    def draw(self, _context):
        layout = self.layout

        layout.operator("pose.transforms_clear", text="All", icon = "CLEAR")
        layout.operator("pose.user_transforms_clear", icon = "CLEAR")

        layout.separator()

        layout.operator("pose.loc_clear", text="Location", icon = "CLEARMOVE")
        layout.operator("pose.rot_clear", text="Rotation", icon = "CLEARROTATE")
        layout.operator("pose.scale_clear", text="Scale", icon = "CLEARSCALE")

        layout.separator()

        layout.operator("pose.user_transforms_clear", text="Reset Unkeyed", icon = "RESET")


class VIEW3D_MT_pose_slide(Menu):
    bl_label = "In-Betweens"

    def draw(self, _context):
        layout = self.layout

        layout.operator("pose.push_rest", icon = 'PUSH_POSE')
        layout.operator("pose.relax_rest", icon = 'RELAX_POSE')
        layout.operator("pose.push", icon = 'PUSH_POSE')
        layout.operator("pose.relax", icon = 'RELAX_POSE')
        layout.operator("pose.breakdown", icon = 'BREAKDOWNER_POSE')


class VIEW3D_MT_pose_propagate(Menu):
    bl_label = "Propagate"

    def draw(self, _context):
        layout = self.layout

        layout.operator("pose.propagate", icon = "PROPAGATE").mode = 'WHILE_HELD'

        layout.separator()

        layout.operator("pose.propagate", text="To Next Keyframe", icon = "PROPAGATE").mode = 'NEXT_KEY'
        layout.operator("pose.propagate", text="To Last Keyframe (Make Cyclic)", icon = "PROPAGATE").mode = 'LAST_KEY'

        layout.separator()

        layout.operator("pose.propagate", text="On Selected Keyframes", icon = "PROPAGATE").mode = 'SELECTED_KEYS'

        layout.separator()

        layout.operator("pose.propagate", text="On Selected Markers", icon = "PROPAGATE").mode = 'SELECTED_MARKERS'


class VIEW3D_MT_pose_library(Menu):
    bl_label = "Pose Library"

    def draw(self, _context):
        layout = self.layout

        layout.operator("poselib.browse_interactive", text="Browse Poses", icon = "FILEBROWSER")

        layout.separator()

        layout.operator("poselib.pose_add", text="Add Pose", icon = "LIBRARY")
        layout.operator("poselib.pose_rename", text="Rename Pose", icon='RENAME')
        layout.operator("poselib.pose_remove", text="Remove Pose", icon = "DELETE")


class VIEW3D_MT_pose_motion(Menu):
    bl_label = "Motion Paths"

    def draw(self, _context):
        layout = self.layout

        layout.operator("pose.paths_calculate", text="Calculate", icon ='MOTIONPATHS_CALCULATE')
        layout.operator("pose.paths_clear", text="Clear", icon ='MOTIONPATHS_CLEAR')


class VIEW3D_MT_pose_group(Menu):
    bl_label = "Bone Groups"

    def draw(self, context):
        layout = self.layout

        pose = context.active_object.pose

        layout.operator_context = 'EXEC_AREA'
        layout.operator("pose.group_assign", text="Assign to New Group", icon = "NEW_GROUP").type = 0

        if pose.bone_groups:
            active_group = pose.bone_groups.active_index + 1
            layout.operator("pose.group_assign", text="Assign to Group", icon = "ADD_TO_ACTIVE").type = active_group

            layout.separator()

            # layout.operator_context = 'INVOKE_AREA'
            layout.operator("pose.group_unassign", icon = "REMOVE_SELECTED_FROM_ACTIVE_GROUP")
            layout.operator("pose.group_remove", icon = "REMOVE_FROM_ALL_GROUPS")


class VIEW3D_MT_pose_ik(Menu):
    bl_label = "Inverse Kinematics"

    def draw(self, _context):
        layout = self.layout

        layout.operator("pose.ik_add", icon= "ADD_IK")
        layout.operator("pose.ik_clear", icon = "CLEAR_IK")


class VIEW3D_MT_pose_constraints(Menu):
    bl_label = "Constraints"

    def draw(self, _context):
        layout = self.layout

        layout.operator("pose.constraint_add_with_targets", text="Add (With Targets)", icon = "CONSTRAINT_DATA")
        layout.operator("pose.constraints_copy", icon = "COPYDOWN")
        layout.operator("pose.constraints_clear", icon = "CLEAR_CONSTRAINT")

class VIEW3D_MT_pose_names(Menu):
    bl_label = "Names"

    def draw(self, _context):
        layout = self.layout

        layout.operator_context = 'EXEC_REGION_WIN'
        layout.operator("pose.autoside_names", text="AutoName Left/Right", icon = "STRING").axis = 'XAXIS'
        layout.operator("pose.autoside_names", text="AutoName Front/Back", icon = "STRING").axis = 'YAXIS'
        layout.operator("pose.autoside_names", text="AutoName Top/Bottom", icon = "STRING").axis = 'ZAXIS'
        layout.operator("pose.flip_names", icon = "FLIP")


# Workaround to separate the tooltips for Show Hide for Armature in Pose mode
class VIEW3D_MT_pose_hide_unselected(bpy.types.Operator):
    """Hide unselected Bones"""      # blender will use this as a tooltip for menu items and buttons.
    bl_idname = "pose.hide_unselected"        # unique identifier for buttons and menu items to reference.
    bl_label = "Hide Unselected"         # display name in the interface.
    bl_options = {'REGISTER', 'UNDO'}  # enable undo for the operator.

    def execute(self, context):        # execute() is called by blender when running the operator.
        bpy.ops.pose.hide(unselected = True)
        return {'FINISHED'}


class VIEW3D_MT_pose_show_hide(Menu):
    bl_label = "Show/Hide"

    def draw(self, context):
        layout = self.layout

        layout.operator("pose.reveal", text="Show Hidden", icon = "HIDE_OFF")
        layout.operator("pose.hide", text="Hide Selected", icon = "HIDE_ON").unselected = False
        layout.operator("pose.hide_unselected", text="Hide Unselected", icon = "HIDE_UNSELECTED") # bfa - separated tooltip


class VIEW3D_MT_pose_apply(Menu):
    bl_label = "Apply"

    def draw(self, _context):
        layout = self.layout

        layout.operator("pose.armature_apply", icon = "MOD_ARMATURE")
        layout.operator("pose.armature_apply", text="Apply Selected as Rest Pose", icon = "MOD_ARMATURE").selected = True
        layout.operator("pose.visual_transform_apply", icon = "APPLYMOVE")

        layout.separator()

        props = layout.operator("object.assign_property_defaults", icon = "ASSIGN")
        props.process_bones = True


class VIEW3D_MT_pose_context_menu(Menu):
    bl_label = "Pose Context Menu"

    def draw(self, _context):
        layout = self.layout

        layout.operator_context = 'INVOKE_REGION_WIN'

        layout.operator("anim.keyframe_insert_menu", text="Insert Keyframe", icon= 'KEYFRAMES_INSERT')

        layout.separator()

        layout.operator("pose.copy", icon='COPYDOWN')
        layout.operator("pose.paste", icon='PASTEDOWN').flipped = False
        layout.operator("pose.paste", icon='PASTEFLIPDOWN', text="Paste X-Flipped Pose").flipped = True

        layout.separator()

        props = layout.operator("wm.call_panel", text="Rename Active Bone...", icon='RENAME')
        props.name = "TOPBAR_PT_name"
        props.keep_open = False

        layout.separator()

        layout.operator("pose.push", icon = 'PUSH_POSE')
        layout.operator("pose.relax", icon = 'RELAX_POSE')
        layout.operator("pose.breakdown", icon = 'BREAKDOWNER_POSE')

        layout.separator()

        layout.operator("pose.paths_calculate", text="Calculate Motion Paths", icon ='MOTIONPATHS_CALCULATE')
        layout.operator("pose.paths_clear", text="Clear Motion Paths", icon ='MOTIONPATHS_CLEAR')

        layout.separator()

        layout.operator("pose.hide", icon = "HIDE_ON").unselected = False
        layout.operator("pose.reveal", icon = "HIDE_OFF")

        layout.separator()

        layout.operator("pose.user_transforms_clear", icon = "CLEAR")


class BoneOptions:
    def draw(self, context):
        layout = self.layout

        options = [
            "show_wire",
            "use_deform",
            "use_envelope_multiply",
            "use_inherit_rotation",
        ]

        if context.mode == 'EDIT_ARMATURE':
            bone_props = bpy.types.EditBone.bl_rna.properties
            data_path_iter = "selected_bones"
            opt_suffix = ""
            options.append("lock")
        else:  # pose-mode
            bone_props = bpy.types.Bone.bl_rna.properties
            data_path_iter = "selected_pose_bones"
            opt_suffix = "bone."

        for opt in options:
            props = layout.operator("wm.context_collection_boolean_set", text=bone_props[opt].name,
                                    text_ctxt=i18n_contexts.default)
            props.data_path_iter = data_path_iter
            props.data_path_item = opt_suffix + opt
            props.type = self.type


class VIEW3D_MT_bone_options_toggle(Menu, BoneOptions):
    bl_label = "Toggle Bone Options"
    type = 'TOGGLE'


class VIEW3D_MT_bone_options_enable(Menu, BoneOptions):
    bl_label = "Enable Bone Options"
    type = 'ENABLE'


class VIEW3D_MT_bone_options_disable(Menu, BoneOptions):
    bl_label = "Disable Bone Options"
    type = 'DISABLE'


# ********** Edit Menus, suffix from ob.type **********


class VIEW3D_MT_edit_mesh(Menu):
    bl_label = "Mesh"

    def draw(self, _context):
        layout = self.layout

        with_bullet = bpy.app.build_options.bullet

        layout.menu("VIEW3D_MT_transform")
        layout.menu("VIEW3D_MT_mirror")
        layout.menu("VIEW3D_MT_snap")

        layout.separator()

        layout.operator("mesh.duplicate_move", text="Duplicate", icon = "DUPLICATE")
        layout.menu("VIEW3D_MT_edit_mesh_extrude")

        layout.separator()

        layout.menu("VIEW3D_MT_edit_mesh_merge", text="Merge")
        layout.menu("VIEW3D_MT_edit_mesh_split", text="Split")
        layout.operator_menu_enum("mesh.separate", "type")

        layout.separator()

        layout.operator("mesh.knife_project", icon='KNIFE_PROJECT')

        if with_bullet:
            layout.operator("mesh.convex_hull", icon = "CONVEXHULL")

        layout.separator()

        layout.operator("mesh.symmetrize", icon = "SYMMETRIZE", text = "Symmetrize")
        layout.operator("mesh.symmetry_snap", icon = "SNAP_SYMMETRY")

        layout.separator()

        layout.menu("VIEW3D_MT_edit_mesh_normals")
        layout.menu("VIEW3D_MT_edit_mesh_shading")
        layout.menu("VIEW3D_MT_edit_mesh_weights")
        layout.menu("VIEW3D_MT_edit_mesh_sort_elements")
        layout.menu("VIEW3D_MT_subdivision_set")

        layout.separator()

        layout.menu("VIEW3D_MT_edit_mesh_show_hide")
        layout.menu("VIEW3D_MT_edit_mesh_clean")

        layout.separator()

        layout.menu("VIEW3D_MT_edit_mesh_delete")
        layout.menu("VIEW3D_MT_edit_mesh_dissolve")
        layout.menu("VIEW3D_MT_edit_mesh_select_mode")

class VIEW3D_MT_edit_mesh_sort_elements(Menu):
    bl_label = "Sort Elements"

    def draw(self, context):
        layout = self.layout

        layout.operator("mesh.sort_elements", text="View Z Axis", icon = "Z_ICON").type = 'VIEW_ZAXIS'
        layout.operator("mesh.sort_elements", text="View X Axis", icon = "X_ICON").type = 'VIEW_XAXIS'
        layout.operator("mesh.sort_elements", text="Cursor Distance", icon = "CURSOR").type = 'CURSOR_DISTANCE'
        layout.operator("mesh.sort_elements", text="Material", icon = "MATERIAL").type = 'MATERIAL'
        layout.operator("mesh.sort_elements", text="Selected", icon = "RESTRICT_SELECT_OFF").type = 'SELECTED'
        layout.operator("mesh.sort_elements", text="Randomize", icon = "RANDOMIZE").type = 'RANDOMIZE'
        layout.operator("mesh.sort_elements", text="Reverse", icon = "SWITCH_DIRECTION").type = 'REVERSE'


class VIEW3D_MT_edit_mesh_context_menu(Menu):
    bl_label = ""

    def draw(self, context):

        def count_selected_items_for_objects_in_mode():
            selected_verts_len = 0
            selected_edges_len = 0
            selected_faces_len = 0
            for ob in context.objects_in_mode_unique_data:
                v, e, f = ob.data.count_selected_items()
                selected_verts_len += v
                selected_edges_len += e
                selected_faces_len += f
            return (selected_verts_len, selected_edges_len, selected_faces_len)

        is_vert_mode, is_edge_mode, is_face_mode = context.tool_settings.mesh_select_mode
        selected_verts_len, selected_edges_len, selected_faces_len = count_selected_items_for_objects_in_mode()

        del count_selected_items_for_objects_in_mode

        layout = self.layout

        layout.operator_context = 'INVOKE_REGION_WIN'

        # If nothing is selected
        # (disabled for now until it can be made more useful).
        '''
        # If nothing is selected
        if not (selected_verts_len or selected_edges_len or selected_faces_len):
            layout.menu("VIEW3D_MT_mesh_add", text="Add", text_ctxt=i18n_contexts.operator_default)

            return
        '''

        # Else something is selected

        row = layout.row()

        if is_vert_mode:
            col = row.column()

            col.label(text="Vertex Context Menu", icon='VERTEXSEL')
            col.separator()

            # Additive Operators
            col.operator("mesh.subdivide", text="Subdivide", icon = "SUBDIVIDE_EDGES")

            col.separator()

            col.operator("mesh.extrude_vertices_move", text="Extrude Vertices", icon='EXTRUDE_REGION')
            col.operator("mesh.bevel", text="Bevel Vertices", icon='BEVEL').vertex_only = True

            if selected_verts_len > 1:
                col.separator()
                col.operator("mesh.edge_face_add", text="Make Edge/Face", icon='MAKE_EDGEFACE')
                col.operator("mesh.vert_connect_path", text="Connect Vertex Path", icon = "VERTEXCONNECTPATH")
                col.operator("mesh.vert_connect", text="Connect Vertex Pairs", icon = "VERTEXCONNECT")

            col.separator()

            # Deform Operators
            col.operator("transform.push_pull", text="Push/Pull", icon = 'PUSH_PULL')
            col.operator("transform.shrink_fatten", text="Shrink/Fatten", icon = 'SHRINK_FATTEN')
            col.operator("transform.shear", text="Shear", icon = "SHEAR")
            col.operator_context = 'EXEC_DEFAULT'
            col.operator("transform.vertex_random", text="Randomize Vertices")
            col.operator_context = 'INVOKE_REGION_WIN'
            col.operator("mesh.vertices_smooth_laplacian", text="Smooth Laplacian", icon = "SMOOTH_LAPLACIAN")

            col.separator()

            col.menu("VIEW3D_MT_snap", text="Snap Vertices")
            col.operator("transform.mirror", text="Mirror Vertices", icon='TRANSFORM_MIRROR')

            col.separator()

            # Removal Operators
            if selected_verts_len > 1:
                col.menu("VIEW3D_MT_edit_mesh_merge", text="Merge Vertices")
            col.operator("mesh.split", icon = "SPLIT")
            col.operator_menu_enum("mesh.separate", "type")
            col.operator("mesh.dissolve_verts", icon='DISSOLVE_VERTS')
            col.operator("mesh.delete", text="Delete Vertices", icon = "DELETE").type = 'VERT'

        if is_edge_mode:
            render = context.scene.render

            col = row.column()
            col.label(text="Edge Context Menu", icon='EDGESEL')
            col.separator()

            # Additive Operators
            col.operator("mesh.subdivide", text="Subdivide", icon = "SUBDIVIDE_EDGES")

            col.separator()

            col.operator("mesh.extrude_edges_move", text="Extrude Edges", icon='EXTRUDE_REGION')
            col.operator("mesh.bevel", text="Bevel Edges", icon = "BEVEL").vertex_only = False
            if selected_edges_len >= 2:
                col.operator("mesh.bridge_edge_loops", icon = "BRIDGE_EDGELOOPS")
            if selected_edges_len >= 1:
                col.operator("mesh.edge_face_add", text="Make Edge/Face", icon='MAKE_EDGEFACE')
            if selected_edges_len >= 2:
                col.operator("mesh.fill", icon = "FILL")

            col.separator()

            col.operator("mesh.loopcut_slide", icon = "LOOP_CUT_AND_SLIDE")
            col.operator("mesh.offset_edge_loops_slide", icon = "SLIDE_EDGE")

            col.separator()

            col.operator("mesh.knife_tool", icon = 'KNIFE')

            col.separator()

            # Deform Operators
            col.operator("mesh.edge_rotate", text="Rotate Edge CW", icon = "ROTATECW").use_ccw = False
            col.operator("mesh.edge_split", icon = "SPLITEDGE")

            col.separator()

            # Edge Flags
            col.operator("transform.edge_crease", icon = "CREASE")
            col.operator("transform.edge_bevelweight", icon = "BEVEL")

            col.separator()

            col.operator("mesh.mark_seam", icon = "MARK_SEAM").clear = False
            col.operator("mesh.mark_seam", text="Clear Seam", icon = 'CLEAR_SEAM').clear = True

            col.separator()

            col.operator("mesh.mark_sharp", icon = "MARKSHARPEDGES")
            col.operator("mesh.mark_sharp", text="Clear Sharp", icon = "CLEARSHARPEDGES").clear = True

            if render.use_freestyle:
                col.separator()

                col.operator("mesh.mark_freestyle_edge", icon = "MARK_FS_EDGE").clear = False
                col.operator("mesh.mark_freestyle_edge", text="Clear Freestyle Edge", icon = "CLEAR_FS_EDGE").clear = True

            col.separator()

            # Removal Operators
            col.operator("mesh.unsubdivide", icon = "UNSUBDIVIDE")
            col.operator("mesh.split", icon = "SPLIT")
            col.operator_menu_enum("mesh.separate", "type")
            col.operator("mesh.dissolve_edges", icon='DISSOLVE_EDGES')
            col.operator("mesh.delete", text="Delete Edges", icon = "DELETE").type = 'EDGE'

        if is_face_mode:
            col = row.column()

            col.label(text="Face Context Menu", icon='FACESEL')
            col.separator()

            # Additive Operators
            col.operator("mesh.subdivide", text="Subdivide", icon = "SUBDIVIDE_EDGES")

            col.separator()

            col.operator("view3d.edit_mesh_extrude_move_normal", text="Extrude Faces", icon = 'EXTRUDE_REGION')
            col.operator("view3d.edit_mesh_extrude_move_shrink_fatten", text="Extrude Faces Along Normals", icon = 'EXTRUDE_REGION')
            col.operator("mesh.extrude_faces_move", text="Extrude Individual Faces", icon = 'EXTRUDE_REGION')

            col.operator("mesh.poke", icon = "POKEFACES")

            if selected_faces_len >= 2:
                col.operator("mesh.bridge_edge_loops", text="Bridge Faces", icon = "BRIDGE_EDGELOOPS")

            col.separator()

            # Modify Operators
            col.menu("VIEW3D_MT_uv_map", text="UV Unwrap Faces")

            col.separator()

            props = col.operator("mesh.quads_convert_to_tris", icon = "TRIANGULATE")
            props.quad_method = props.ngon_method = 'BEAUTY'
            col.operator("mesh.tris_convert_to_quads", icon = "TRISTOQUADS")

            col.separator()

            col.operator("mesh.faces_shade_smooth", icon = 'SHADING_SMOOTH')
            col.operator("mesh.faces_shade_flat", icon = 'SHADING_FLAT')

            col.separator()

            # Removal Operators
            col.operator("mesh.unsubdivide", icon = "UNSUBDIVIDE")
            col.operator("mesh.split", icon = "SPLIT")
            col.operator_menu_enum("mesh.separate", "type")
            col.operator("mesh.dissolve_faces", icon='DISSOLVE_FACES')
            col.operator("mesh.delete", text="Delete Faces", icon = "DELETE").type = 'FACE'


class VIEW3D_MT_edit_mesh_select_mode(Menu):
    bl_label = "Mesh Select Mode"

    def draw(self, context):
        layout = self.layout

        layout.operator_context = 'INVOKE_REGION_WIN'
        layout.operator("mesh.select_mode", text="Vertex", icon='VERTEXSEL').type = 'VERT'
        layout.operator("mesh.select_mode", text="Edge", icon='EDGESEL').type = 'EDGE'
        layout.operator("mesh.select_mode", text="Face", icon='FACESEL').type = 'FACE'


class VIEW3D_MT_edit_mesh_extrude_dupli(bpy.types.Operator):
    """Duplicate or Extrude to Cursor\nCreates a slightly rotated copy of the current mesh selection\nThe tool can also extrude the selected geometry, dependant of the selection\nHotkey tool! """      # blender will use this as a tooltip for menu items and buttons.
    bl_idname = "mesh.dupli_extrude_cursor_norotate"        # unique identifier for buttons and menu items to reference.
    bl_label = "Duplicate or Extrude to Cursor"         # display name in the interface.
    bl_options = {'REGISTER', 'UNDO'}  # enable undo for the operator.

    def execute(self, context):        # execute() is called by blender when running the operator.
        bpy.ops.mesh.dupli_extrude_cursor('INVOKE_DEFAULT',rotate_source = False)
        return {'FINISHED'}

class VIEW3D_MT_edit_mesh_extrude_dupli_rotate(bpy.types.Operator):
    """Duplicate or Extrude to Cursor Rotated\nCreates a slightly rotated copy of the current mesh selection, and rotates the source slightly\nThe tool can also extrude the selected geometry, dependant of the selection\nHotkey tool!"""      # blender will use this as a tooltip for menu items and buttons.
    bl_idname = "mesh.dupli_extrude_cursor_rotate"        # unique identifier for buttons and menu items to reference.
    bl_label = "Duplicate or Extrude to Cursor Rotated"         # display name in the interface.
    bl_options = {'REGISTER', 'UNDO'}  # enable undo for the operator.

    def execute(self, context):        # execute() is called by blender when running the operator.
        bpy.ops.mesh.dupli_extrude_cursor('INVOKE_DEFAULT', rotate_source = True)
        return {'FINISHED'}



class VIEW3D_MT_edit_mesh_extrude(Menu):
    bl_label = "Extrude"

    _extrude_funcs = {
        'VERT': lambda layout:
            layout.operator("mesh.extrude_vertices_move", text="Extrude Vertices", icon='EXTRUDE_REGION'),
        'EDGE': lambda layout:
            layout.operator("mesh.extrude_edges_move", text="Extrude Edges", icon='EXTRUDE_REGION'),
        'DUPLI_EXTRUDE': lambda layout:
            layout.operator("mesh.dupli_extrude_cursor_norotate", text="Dupli Extrude", icon='DUPLI_EXTRUDE'),
        'DUPLI_EX_ROTATE': lambda layout:
            layout.operator("mesh.dupli_extrude_cursor_rotate", text="Dupli Extrude Rotate", icon='DUPLI_EXTRUDE_ROTATE'),
    }

    @staticmethod
    def extrude_options(context):
        tool_settings = context.tool_settings
        select_mode = tool_settings.mesh_select_mode
        mesh = context.object.data

        menu = []
        if mesh.total_edge_sel and (select_mode[0] or select_mode[1]):
            menu += ['EDGE']
        if mesh.total_vert_sel and select_mode[0]:
            menu += ['VERT']
        menu += ['DUPLI_EXTRUDE', 'DUPLI_EX_ROTATE']

        # should never get here
        return menu

    def draw(self, context):
        from math import pi

        layout = self.layout
        layout.operator_context = 'INVOKE_REGION_WIN'

        for menu_id in self.extrude_options(context):
            self._extrude_funcs[menu_id](layout)

        layout.separator()

        layout.operator("mesh.extrude_repeat")
        layout.operator("mesh.spin").angle = pi * 2


class VIEW3D_MT_edit_mesh_vertices(Menu):
    bl_label = "Vertex"

    def draw(self, _context):
        layout = self.layout
        layout.operator_context = 'INVOKE_REGION_WIN'

        layout.operator("mesh.edge_face_add", text="Make Edge/Face", icon='MAKE_EDGEFACE')
        layout.operator("mesh.vert_connect_path", text = "Connect Vertex Path", icon = "VERTEXCONNECTPATH")
        layout.operator("mesh.vert_connect", text = "Connect Vertex Pairs", icon = "VERTEXCONNECT")

        layout.separator()

        layout.operator_context = 'EXEC_DEFAULT'      
        layout.operator("mesh.vertices_smooth_laplacian", text="Smooth Laplacian", icon = "SMOOTH_LAPLACIAN")
        layout.operator_context = 'INVOKE_REGION_WIN'

        layout.separator()

        layout.operator("mesh.blend_from_shape", icon = "BLENDFROMSHAPE")
        layout.operator("mesh.shape_propagate_to_all", text="Propagate to Shapes", icon = "SHAPEPROPAGATE")

        layout.separator()

        layout.menu("VIEW3D_MT_vertex_group")
        layout.menu("VIEW3D_MT_hook")

        layout.separator()

        layout.operator("object.vertex_parent_set", icon = "VERTEX_PARENT")


class VIEW3D_MT_edit_mesh_edges_data(Menu):
    bl_label = "Edge Data"

    def draw(self, context):
        layout = self.layout

        render = context.scene.render

        layout.operator_context = 'INVOKE_REGION_WIN'

        layout.operator("transform.edge_crease", icon = "CREASE")
        layout.operator("transform.edge_bevelweight", icon = "BEVEL")

        layout.separator()

        layout.operator("mesh.mark_seam", icon = 'MARK_SEAM').clear = False
        layout.operator("mesh.mark_seam", text="Clear Seam", icon = 'CLEAR_SEAM').clear = True

        layout.separator()

        layout.operator("mesh.mark_sharp", icon = "MARKSHARPEDGES")
        layout.operator("mesh.mark_sharp", text="Clear Sharp", icon = "CLEARSHARPEDGES").clear = True

        layout.operator("mesh.mark_sharp", text="Mark Sharp from Vertices").use_verts = True
        props = layout.operator("mesh.mark_sharp", text="Clear Sharp from Vertices", icon = "CLEARSHARPEDGES")
        props.use_verts = True
        props.clear = True

        if render.use_freestyle:
            layout.separator()

            layout.operator("mesh.mark_freestyle_edge", icon = "MARK_FS_EDGE").clear = False
            layout.operator("mesh.mark_freestyle_edge", text="Clear Freestyle Edge", icon = "CLEAR_FS_EDGE").clear = True


class VIEW3D_MT_edit_mesh_edges(Menu):
    bl_label = "Edge"

    def draw(self, context):
        layout = self.layout

        with_freestyle = bpy.app.build_options.freestyle

        layout.operator_context = 'INVOKE_REGION_WIN'

        layout.operator("mesh.bridge_edge_loops", icon = "BRIDGE_EDGELOOPS")
        layout.operator("mesh.screw", icon = "MOD_SCREW")

        layout.separator()

        layout.operator("mesh.subdivide", icon='SUBDIVIDE_EDGES')
        layout.operator("mesh.subdivide_edgering", icon = "SUBDIV_EDGERING")
        layout.operator("mesh.unsubdivide", icon = "UNSUBDIVIDE")

        layout.separator()

        layout.operator("mesh.edge_rotate", text="Rotate Edge CW", icon = "ROTATECW").use_ccw = False
        layout.operator("mesh.edge_rotate", text="Rotate Edge CCW", icon = "ROTATECW").use_ccw = True

        layout.separator()

        layout.operator("transform.edge_crease", icon = "CREASE")
        layout.operator("transform.edge_bevelweight", icon = "BEVEL")

        layout.separator()

        layout.operator("mesh.mark_sharp", icon = "MARKSHARPEDGES")
        layout.operator("mesh.mark_sharp", text="Clear Sharp", icon = "CLEARSHARPEDGES").clear = True

        layout.operator("mesh.mark_sharp", text="Mark Sharp from Vertices", icon = "MARKSHARPEDGES").use_verts = True
        props = layout.operator("mesh.mark_sharp", text="Clear Sharp from Vertices", icon = "CLEARSHARPEDGES")
        props.use_verts = True
        props.clear = True

        if with_freestyle:
            layout.separator()

            layout.operator("mesh.mark_freestyle_edge", icon = "MARK_FS_EDGE").clear = False
            layout.operator("mesh.mark_freestyle_edge", text="Clear Freestyle Edge", icon = "CLEAR_FS_EDGE").clear = True


class VIEW3D_MT_edit_mesh_faces_data(Menu):
    bl_label = "Face Data"

    def draw(self, _context):
        layout = self.layout

        with_freestyle = bpy.app.build_options.freestyle

        layout.operator_context = 'INVOKE_REGION_WIN'

        layout.operator("mesh.colors_rotate", icon = "ROTATE_COLORS")
        layout.operator("mesh.colors_reverse", icon = "REVERSE_COLORS")

        layout.separator()

        layout.operator("mesh.uvs_rotate", icon = "ROTATE_UVS")
        layout.operator("mesh.uvs_reverse", icon = "REVERSE_UVS")

        layout.separator()

        if with_freestyle:
            layout.operator("mesh.mark_freestyle_face", icon = "MARKFSFACE").clear = False
            layout.operator("mesh.mark_freestyle_face", text="Clear Freestyle Face", icon = "CLEARFSFACE").clear = True


class VIEW3D_MT_edit_mesh_faces(Menu):
    bl_label = "Face"
    bl_idname = "VIEW3D_MT_edit_mesh_faces"

    def draw(self, _context):
        layout = self.layout

        layout.operator_context = 'INVOKE_REGION_WIN'

        layout.operator("mesh.poke", icon = "POKEFACES")

        layout.separator()

        props = layout.operator("mesh.quads_convert_to_tris", icon = "TRIANGULATE")
        props.quad_method = props.ngon_method = 'BEAUTY'
        layout.operator("mesh.tris_convert_to_quads", icon = "TRISTOQUADS")
        layout.operator("mesh.solidify", text="Solidify Faces", icon = "SOLIDIFY")
        layout.operator("mesh.wireframe", icon = "WIREFRAME")

        layout.separator()

        layout.operator("mesh.fill", icon = "FILL")
        layout.operator("mesh.fill_grid", icon = "GRIDFILL")
        layout.operator("mesh.beautify_fill", icon = "BEAUTIFY")

        layout.separator()

        layout.operator("mesh.intersect", icon = "INTERSECT")
        layout.operator("mesh.intersect_boolean", icon = "BOOLEAN_INTERSECT")

        layout.separator()

        layout.operator("mesh.face_split_by_edges", icon = "SPLITBYEDGES")

        layout.separator()

        layout.menu("VIEW3D_MT_edit_mesh_faces_data")


# Workaround to separate the tooltips for Recalculate Outside and Recalculate Inside
class VIEW3D_normals_make_consistent_inside(bpy.types.Operator):
    """Make selected faces and normals point inside the mesh"""      # blender will use this as a tooltip for menu items and buttons.
    bl_idname = "mesh.normals_recalculate_inside"        # unique identifier for buttons and menu items to reference.
    bl_label = "Recalculate Inside"         # display name in the interface.
    bl_options = {'REGISTER', 'UNDO'}  # enable undo for the operator.

    def execute(self, context):        # execute() is called by blender when running the operator.
        bpy.ops.mesh.normals_make_consistent(inside=True)
        return {'FINISHED'}


class VIEW3D_MT_edit_mesh_normals_select_strength(Menu):
    bl_label = "Select by Face Strength"

    def draw(self, _context):
        layout = self.layout

        op = layout.operator("mesh.mod_weighted_strength", text="Weak", icon='FACESEL')
        op.set = False
        op.face_strength = 'WEAK'

        op = layout.operator("mesh.mod_weighted_strength", text="Medium", icon='FACESEL')
        op.set = False
        op.face_strength = 'MEDIUM'

        op = layout.operator("mesh.mod_weighted_strength", text="Strong", icon='FACESEL')
        op.set = False
        op.face_strength = 'STRONG'


class VIEW3D_MT_edit_mesh_normals_set_strength(Menu):
    bl_label = "Select by Face Strength"

    def draw(self, _context):
        layout = self.layout

        op = layout.operator("mesh.mod_weighted_strength", text="Weak", icon='NORMAL_SETSTRENGTH')
        op.set = True
        op.face_strength = 'WEAK'

        op = layout.operator("mesh.mod_weighted_strength", text="Medium", icon='NORMAL_SETSTRENGTH')
        op.set = True
        op.face_strength = 'MEDIUM'

        op = layout.operator("mesh.mod_weighted_strength", text="Strong", icon='NORMAL_SETSTRENGTH')
        op.set = True
        op.face_strength = 'STRONG'


class VIEW3D_MT_edit_mesh_normals_average(Menu):
    bl_label = "Average"

    def draw(self, _context):
        layout = self.layout

        layout.operator("mesh.average_normals", text="Custom Normal", icon = "NORMAL_AVERAGE").average_type = 'CUSTOM_NORMAL'
        layout.operator("mesh.average_normals", text="Face Area", icon = "NORMAL_AVERAGE").average_type = 'FACE_AREA'
        layout.operator("mesh.average_normals", text="Corner Angle", icon = "NORMAL_AVERAGE").average_type = 'CORNER_ANGLE'


class VIEW3D_MT_edit_mesh_normals(Menu):
    bl_label = "Normals"

    def draw(self, _context):
        layout = self.layout

        layout.operator("mesh.normals_make_consistent", text="Recalculate Outside", icon = 'RECALC_NORMALS').inside = False
        layout.operator("mesh.normals_recalculate_inside", text="Recalculate Inside", icon = 'RECALC_NORMALS_INSIDE') # bfa - separated tooltip
        layout.operator("mesh.flip_normals", text = "Flip", icon = 'FLIP_NORMALS')

        layout.separator()

        layout.operator("mesh.set_normals_from_faces", text="Set From Faces", icon = 'SET_FROM_FACES')

        layout.operator_context = 'INVOKE_REGION_WIN'
        layout.operator("transform.rotate_normal", text="Rotate", icon = "NORMAL_ROTATE")
        layout.operator("mesh.point_normals", text="Point normals to target", icon = "NORMAL_TARGET")

        layout.operator_context = 'EXEC_DEFAULT'       
        layout.operator("mesh.merge_normals", text="Merge", icon = "MERGE")
        layout.operator("mesh.split_normals", text="Split", icon = "SPLIT")
        layout.menu("VIEW3D_MT_edit_mesh_normals_average", text="Average")

        layout.separator()

        layout.operator("mesh.normals_tools", text="Copy Vectors", icon = "COPYDOWN").mode = 'COPY'
        layout.operator("mesh.normals_tools", text="Paste Vectors", icon = "PASTEDOWN").mode = 'PASTE'
        layout.operator("mesh.smooth_normals", text="Smooth Vectors", icon = "NORMAL_SMOOTH")
        layout.operator("mesh.normals_tools", text="Reset Vectors", icon = "RESET").mode = 'RESET'

        layout.separator()

        layout.menu("VIEW3D_MT_edit_mesh_normals_select_strength", text="Select by Face Strength")
        layout.menu("VIEW3D_MT_edit_mesh_normals_set_strength", text="Set Face Strength")


class VIEW3D_MT_edit_mesh_shading(Menu):
    bl_label = "Shading"

    def draw(self, _context):
        layout = self.layout

        layout.operator("mesh.faces_shade_smooth", icon = 'SHADING_SMOOTH')
        layout.operator("mesh.faces_shade_flat", icon = 'SHADING_FLAT')

        layout.separator()

        layout.operator("mesh.mark_sharp", text="Smooth Edges", icon = 'SHADING_SMOOTH').clear = True
        layout.operator("mesh.mark_sharp", text="Sharp Edges", icon = 'SHADING_FLAT')

        layout.separator()

        props = layout.operator("mesh.mark_sharp", text="Smooth Vertices", icon = 'SHADING_SMOOTH')
        props.use_verts = True
        props.clear = True

        layout.operator("mesh.mark_sharp", text="Sharp Vertices", icon = 'SHADING_FLAT').use_verts = True


class VIEW3D_MT_edit_mesh_weights(Menu):
    bl_label = "Weights"

    def draw(self, _context):
        VIEW3D_MT_paint_weight.draw_generic(self.layout, is_editmode=True)


class VIEW3D_MT_edit_mesh_clean(Menu):
    bl_label = "Clean Up"

    def draw(self, _context):
        layout = self.layout

        layout.operator("mesh.delete_loose", icon = "DELETE")

        layout.separator()

        layout.operator("mesh.decimate", icon = "DECIMATE")
        layout.operator("mesh.dissolve_degenerate", icon = "DEGENERATE_DISSOLVE")
        layout.operator("mesh.dissolve_limited", icon='DISSOLVE_LIMITED')
        layout.operator("mesh.face_make_planar", icon = "MAKE_PLANAR")

        layout.separator()

        layout.operator("mesh.vert_connect_nonplanar", icon = "SPLIT_NONPLANAR")
        layout.operator("mesh.vert_connect_concave", icon = "SPLIT_CONCAVE")
        layout.operator("mesh.fill_holes", icon = "FILL_HOLE")


class VIEW3D_MT_edit_mesh_delete(Menu):
    bl_label = "Delete"

    def draw(self, _context):
        layout = self.layout

        layout.operator_enum("mesh.delete", "type")

        layout.separator()

        layout.operator("mesh.delete_edgeloop", text="Edge Loops", icon = "DELETE")


class VIEW3D_MT_edit_mesh_dissolve(Menu):
    bl_label = "Dissolve"

    def draw(self, context):
        layout = self.layout

        layout.operator("mesh.dissolve_verts", icon='DISSOLVE_VERTS')
        layout.operator("mesh.dissolve_edges", icon='DISSOLVE_EDGES')
        layout.operator("mesh.dissolve_faces", icon='DISSOLVE_FACES')

        layout.separator()

        layout.operator("mesh.dissolve_limited", icon='DISSOLVE_LIMITED')

        layout.separator()

        layout.operator("mesh.edge_collapse", icon='EDGE_COLLAPSE')


# Workaround to separate the tooltips for Show Hide for Mesh in Edit Mode
class VIEW3D_mesh_hide_unselected(bpy.types.Operator):
    """Hide unselected geometry in Edit Mode"""      # blender will use this as a tooltip for menu items and buttons.
    bl_idname = "mesh.hide_unselected"        # unique identifier for buttons and menu items to reference.
    bl_label = "Hide Unselected"         # display name in the interface.
    bl_options = {'REGISTER', 'UNDO'}  # enable undo for the operator.

    def execute(self, context):        # execute() is called by blender when running the operator.
        bpy.ops.mesh.hide(unselected = True)
        return {'FINISHED'}


class VIEW3D_MT_edit_mesh_merge(Menu):
    bl_label = "Merge"

    def draw(self, _context):
        layout = self.layout

        layout.operator_enum("mesh.merge", "type")

        layout.separator()

        layout.operator("mesh.remove_doubles", text="By Distance", icon = "REMOVE_DOUBLES")


class VIEW3D_MT_edit_mesh_split(Menu):
    bl_label = "Split"

    def draw(self, _context):
        layout = self.layout

        layout.operator("mesh.split", text="Selection", icon = "SPLIT")

        layout.separator()

        layout.operator_enum("mesh.edge_split", "type")


class VIEW3D_MT_edit_mesh_show_hide(Menu):
    bl_label = "Show/Hide"

    def draw(self, context):
        layout = self.layout

        layout.operator("mesh.reveal", text="Show Hidden", icon = "HIDE_OFF")
        layout.operator("mesh.hide", text="Hide Selected", icon = "HIDE_ON").unselected = False
        layout.operator("mesh.hide_unselected", text="Hide Unselected", icon = "HIDE_UNSELECTED") # bfa - separated tooltip


class VIEW3D_MT_edit_gpencil_delete(Menu):
    bl_label = "Delete"

    def draw(self, _context):
        layout = self.layout

        layout.operator_enum("gpencil.delete", "type")

        layout.separator()

        layout.operator("gpencil.delete", text="Delete Active Keyframe (Active Layer)", icon = 'DELETE').type = 'FRAME'
        layout.operator("gpencil.active_frames_delete_all", text="Delete Active Keyframes (All Layers)", icon = 'DELETE')


class VIEW3D_MT_sculpt_gpencil_copy(Menu):
    bl_label = "Copy"

    def draw(self, _context):
        layout = self.layout

        layout.operator("gpencil.copy", text="Copy", icon='COPYDOWN')


# Edit Curve
# draw_curve is used by VIEW3D_MT_edit_curve and VIEW3D_MT_edit_surface


def draw_curve(self, _context):
    layout = self.layout

    edit_object = _context.edit_object

    layout.menu("VIEW3D_MT_transform")
    layout.menu("VIEW3D_MT_mirror")
    layout.menu("VIEW3D_MT_snap")

    layout.separator()

    if edit_object.type == 'SURFACE':
        layout.operator("curve.spin", icon = 'SPIN')
    layout.operator("curve.duplicate_move", text = "Duplicate", icon = "DUPLICATE")

    layout.separator()

    layout.operator("curve.split", icon = "SPLIT")
    layout.operator("curve.separate", icon = "SEPARATE")

    layout.separator()

    layout.operator("curve.cyclic_toggle", icon = 'TOGGLE_CYCLIC')
    if edit_object.type == 'CURVE':
        layout.operator("curve.decimate", icon = "DECIMATE")
        layout.operator_menu_enum("curve.spline_type_set", "type")

    layout.separator()

    if edit_object.type == 'CURVE':
        layout.operator("transform.tilt", icon = "TILT")
        layout.operator("curve.tilt_clear", icon = "CLEAR_TILT")

    layout.separator()
    
    if edit_object.type == 'CURVE':
        layout.menu("VIEW3D_MT_edit_curve_handle_type_set")
        layout.operator("curve.normals_make_consistent", icon = 'RECALC_NORMALS')

    layout.separator()

    layout.menu("VIEW3D_MT_edit_curve_show_hide")

    layout.separator()

    layout.menu("VIEW3D_MT_edit_curve_delete")
    if edit_object.type == 'CURVE':
        layout.operator("curve.dissolve_verts", icon='DISSOLVE_VERTS')


class VIEW3D_MT_edit_curve(Menu):
    bl_label = "Curve"

    draw = draw_curve


class VIEW3D_MT_edit_curve_ctrlpoints(Menu):
    bl_label = "Control Points"

    def draw(self, context):
        layout = self.layout

        edit_object = context.edit_object

        if edit_object.type in {'CURVE', 'SURFACE'}:
            layout.operator("curve.extrude_move", text = "Extrude Curve", icon = 'EXTRUDE_REGION')

            layout.separator()

            layout.operator("curve.make_segment", icon = "MAKE_CURVESEGMENT")

            layout.separator()

            if edit_object.type == 'CURVE':
                layout.operator("transform.tilt", icon = 'TILT')
                layout.operator("curve.tilt_clear",icon = "CLEAR_TILT")

                layout.separator()

                layout.menu("VIEW3D_MT_edit_curve_handle_type_set")
                layout.operator("curve.normals_make_consistent", icon = 'RECALC_NORMALS')

                layout.separator()

            layout.operator("curve.smooth", icon = 'SHADING_SMOOTH')
            if edit_object.type == 'CURVE':
                layout.operator("curve.smooth_weight", icon = "SMOOTH_WEIGHT")
                layout.operator("curve.smooth_radius", icon = "SMOOTH_RADIUS")
                layout.operator("curve.smooth_tilt", icon = "SMOOTH_TILT")

            layout.separator()

        layout.menu("VIEW3D_MT_hook")

        layout.separator()

        layout.operator("object.vertex_parent_set", icon = "VERTEX_PARENT")


class VIEW3D_MT_edit_curve_handle_type_set(Menu):
    bl_label = "Set Handle Type"

    def draw(self, context):
        layout = self.layout

        layout.operator("curve.handle_type_set", icon = 'HANDLE_AUTO', text="Automatic").type = 'AUTOMATIC'
        layout.operator("curve.handle_type_set", icon = 'HANDLE_VECTOR', text="Vector").type = 'VECTOR'
        layout.operator("curve.handle_type_set", icon = 'HANDLE_ALIGN',text="Aligned").type = 'ALIGNED'
        layout.operator("curve.handle_type_set", icon = 'HANDLE_FREE', text="Free").type = 'FREE_ALIGN'

        layout.separator()

        layout.operator("curve.handle_type_set", icon = 'HANDLE_FREE', text="Toggle Free / Aligned").type = 'TOGGLE_FREE_ALIGN'


class VIEW3D_MT_edit_curve_segments(Menu):
    bl_label = "Segments"

    def draw(self, _context):
        layout = self.layout

        layout.operator("curve.subdivide", icon = 'SUBDIVIDE_EDGES')
        layout.operator("curve.switch_direction", icon = 'SWITCH_DIRECTION')


class VIEW3D_MT_edit_curve_context_menu(Menu):
    bl_label = "Curve Context Menu"

    def draw(self, _context):
        # TODO(campbell): match mesh vertex menu.

        layout = self.layout

        layout.operator_context = 'INVOKE_DEFAULT'

        # Add
        layout.operator("curve.subdivide", icon = 'SUBDIVIDE_EDGES')
        layout.operator("curve.extrude_move", icon = 'EXTRUDE_REGION')
        layout.operator("curve.make_segment", icon = "MAKE_CURVESEGMENT")
        layout.operator("curve.duplicate_move", icon = "DUPLICATE")

        layout.separator()

        # Transform
        layout.operator("transform.transform", text="Radius").mode = 'CURVE_SHRINKFATTEN'
        layout.operator("transform.tilt", icon = 'TILT')
        layout.operator("curve.tilt_clear", icon = "CLEAR_TILT")
        layout.operator("curve.smooth", icon = 'SHADING_SMOOTH')
        layout.operator("curve.smooth_tilt", icon = "SMOOTH_TILT")
        layout.operator("curve.smooth_radius", icon = "SMOOTH_RADIUS")

        layout.separator()

        layout.menu("VIEW3D_MT_mirror")
        layout.menu("VIEW3D_MT_snap")

        layout.separator()

        # Modify
        layout.operator_menu_enum("curve.spline_type_set", "type")
        layout.operator_menu_enum("curve.handle_type_set", "type")
        layout.operator("curve.cyclic_toggle", icon = 'TOGGLE_CYCLIC')
        layout.operator("curve.switch_direction", icon = 'SWITCH_DIRECTION')

        layout.separator()

        layout.operator("curve.normals_make_consistent", icon = 'RECALC_NORMALS')
        layout.operator("curve.spline_weight_set", icon = "MOD_VERTEX_WEIGHT")
        layout.operator("curve.radius_set", icon = "RADIUS")

        layout.separator()

        # Remove
        layout.operator("curve.split", icon = "SPLIT")
        layout.operator("curve.decimate", icon = "DECIMATE")
        layout.operator("curve.separate", icon = "SEPARATE")
        layout.operator("curve.dissolve_verts", icon='DISSOLVE_VERTS')       
        layout.operator("curve.delete", text="Delete Segment", icon = "DELETE").type = 'SEGMENT'
        layout.operator("curve.delete", text="Delete Point", icon = "DELETE").type = 'VERT'
        


class VIEW3D_MT_edit_curve_delete(Menu):
    bl_label = "Delete"

    def draw(self, _context):
        layout = self.layout

        layout.operator("curve.delete", text="Vertices", icon = "DELETE").type = 'VERT'
        layout.operator("curve.delete", text="Segment", icon = "DELETE").type = 'SEGMENT'


# Workaround to separate the tooltips for Show Hide for Curve in Edit Mode
class VIEW3D_curve_hide_unselected(bpy.types.Operator):
    """Hide unselected Control Points"""      # blender will use this as a tooltip for menu items and buttons.
    bl_idname = "curve.hide_unselected"        # unique identifier for buttons and menu items to reference.
    bl_label = "Hide Unselected"         # display name in the interface.
    bl_options = {'REGISTER', 'UNDO'}  # enable undo for the operator.

    def execute(self, context):        # execute() is called by blender when running the operator.
        bpy.ops.curve.hide(unselected = True)
        return {'FINISHED'}


class VIEW3D_MT_edit_curve_show_hide(Menu):
    bl_label = "Show/Hide"

    def draw(self, context):
        layout = self.layout

        layout.operator("curve.reveal", text="Show Hidden", icon = "HIDE_OFF")
        layout.operator("curve.hide", text="Hide Selected", icon = "HIDE_ON").unselected = False
        layout.operator("curve.hide_unselected", text="Hide Unselected", icon = "HIDE_UNSELECTED") # bfa - separated tooltip


class VIEW3D_MT_edit_surface(Menu):
    bl_label = "Surface"

    draw = draw_curve


class VIEW3D_MT_edit_font_chars(Menu):
    bl_label = "Special Characters"

    def draw(self, _context):
        layout = self.layout

        layout.operator("font.text_insert", text="Copyright", icon = "COPYRIGHT").text = "\u00A9"
        layout.operator("font.text_insert", text="Registered Trademark", icon = "TRADEMARK").text = "\u00AE"

        layout.separator()

        layout.operator("font.text_insert", text="Degree Sign", icon = "DEGREE").text = "\u00B0"
        layout.operator("font.text_insert", text="Multiplication Sign", icon = "MULTIPLICATION").text = "\u00D7"
        layout.operator("font.text_insert", text="Circle", icon = "CIRCLE").text = "\u008A"

        layout.separator()

        layout.operator("font.text_insert", text="Superscript 1", icon = "SUPER_ONE").text = "\u00B9"
        layout.operator("font.text_insert", text="Superscript 2", icon = "SUPER_TWO").text = "\u00B2"
        layout.operator("font.text_insert", text="Superscript 3", icon = "SUPER_THREE").text = "\u00B3"

        layout.separator()

        layout.operator("font.text_insert", text="Double >>", icon = "DOUBLE_RIGHT").text = "\u00BB"
        layout.operator("font.text_insert", text="Double <<", icon = "DOUBLE_LEFT").text = "\u00AB"
        layout.operator("font.text_insert", text="Promillage", icon = "PROMILLE").text = "\u2030"

        layout.separator()

        layout.operator("font.text_insert", text="Dutch Florin", icon = "DUTCH_FLORIN").text = "\u00A4"
        layout.operator("font.text_insert", text="British Pound", icon = "POUND").text = "\u00A3"
        layout.operator("font.text_insert", text="Japanese Yen", icon = "YEN").text = "\u00A5"

        layout.separator()

        layout.operator("font.text_insert", text="German S", icon = "GERMAN_S").text = "\u00DF"
        layout.operator("font.text_insert", text="Spanish Question Mark", icon = "SPANISH_QUESTION").text = "\u00BF"
        layout.operator("font.text_insert", text="Spanish Exclamation Mark", icon = "SPANISH_EXCLAMATION").text = "\u00A1"


class VIEW3D_MT_edit_font_kerning(Menu):
    bl_label = "Kerning"

    def draw(self, context):
        layout = self.layout

        ob = context.active_object
        text = ob.data
        kerning = text.edit_format.kerning

        layout.operator("font.change_spacing", text="Decrease Kerning", icon = "DECREASE_KERNING").delta = -1
        layout.operator("font.change_spacing", text="Increase Kerning", icon = "INCREASE_KERNING").delta = 1
        layout.operator("font.change_spacing", text="Reset Kerning", icon = "RESET").delta = -kerning


class VIEW3D_MT_edit_font_move(Menu):
    bl_label = "Move Cursor"

    def draw(self, _context):
        layout = self.layout
        
        layout.operator_enum("font.move", "type")


class VIEW3D_MT_edit_font_delete(Menu):
    bl_label = "Delete"

    def draw(self, _context):
        layout = self.layout

        layout.operator("font.delete", text="Previous Character", icon = "DELETE").type = 'PREVIOUS_CHARACTER'
        layout.operator("font.delete", text="Next Character", icon = "DELETE").type = 'NEXT_CHARACTER'
        layout.operator("font.delete", text="Previous Word", icon = "DELETE").type = 'PREVIOUS_WORD'
        layout.operator("font.delete", text="Next Word", icon = "DELETE").type = 'NEXT_WORD'


class VIEW3D_MT_edit_font(Menu):
    bl_label = "Text"

    def draw(self, _context):
        layout = self.layout

        layout.operator("font.text_cut", text="Cut", icon = "CUT")
        layout.operator("font.text_copy", text="Copy", icon='COPYDOWN')
        layout.operator("font.text_paste", text="Paste", icon='PASTEDOWN')

        layout.separator()

        layout.operator("font.text_paste_from_file", icon='PASTEDOWN')

        layout.separator()

        layout.operator("font.case_set", text="To Uppercase", icon = "SET_UPPERCASE").case = 'UPPER'
        layout.operator("font.case_set", text="To Lowercase", icon = "SET_LOWERCASE").case = 'LOWER'

        layout.separator()

        layout.menu("VIEW3D_MT_edit_font_chars")
        layout.menu("VIEW3D_MT_edit_font_move")

        layout.separator()

        layout.operator("font.style_toggle", text="Toggle Bold", icon='BOLD').style = 'BOLD'
        layout.operator("font.style_toggle", text="Toggle Italic", icon='ITALIC').style = 'ITALIC'
        layout.operator("font.style_toggle", text="Toggle Underline", icon='UNDERLINE').style = 'UNDERLINE'
        layout.operator("font.style_toggle", text="Toggle Small Caps", icon='SMALL_CAPS').style = 'SMALL_CAPS'

        layout.menu("VIEW3D_MT_edit_font_kerning")

        layout.separator()

        layout.menu("VIEW3D_MT_edit_font_delete")


class VIEW3D_MT_edit_font_context_menu(Menu):
    bl_label = "Text Context Menu"

    def draw(self, _context):
        layout = self.layout

        layout.operator_context = 'INVOKE_DEFAULT'

        layout.operator("font.text_cut", text="Cut", icon = "CUT")
        layout.operator("font.text_copy", text="Copy", icon='COPYDOWN')
        layout.operator("font.text_paste", text="Paste", icon='PASTEDOWN')

        layout.separator()

        layout.operator("font.select_all")

        layout.separator()

        layout.menu("VIEW3D_MT_edit_font")


class VIEW3D_MT_edit_meta(Menu):
    bl_label = "Metaball"

    def draw(self, _context):
        layout = self.layout

        layout.menu("VIEW3D_MT_transform")
        layout.menu("VIEW3D_MT_mirror")
        layout.menu("VIEW3D_MT_snap")

        layout.separator()

        layout.operator("mball.duplicate_metaelems", text = "Duplicate", icon = "DUPLICATE")

        layout.separator()

        layout.menu("VIEW3D_MT_edit_meta_showhide")

        layout.operator_context = 'EXEC_DEFAULT'
        layout.operator("mball.delete_metaelems", text="Delete", icon = "DELETE")


# Workaround to separate the tooltips for Show Hide for Curve in Edit Mode
class VIEW3D_MT_edit_meta_showhide_unselected(bpy.types.Operator):
    """Hide unselected metaelement(s)"""      # blender will use this as a tooltip for menu items and buttons.
    bl_idname = "mball.hide_metaelems_unselected"        # unique identifier for buttons and menu items to reference.
    bl_label = "Hide Unselected"         # display name in the interface.
    bl_options = {'REGISTER', 'UNDO'}  # enable undo for the operator.

    def execute(self, context):        # execute() is called by blender when running the operator.
        bpy.ops.mball.hide_metaelems(unselected = True)
        return {'FINISHED'}


class VIEW3D_MT_edit_meta_showhide(Menu):
    bl_label = "Show/Hide"

    def draw(self, _context):
        layout = self.layout

        layout.operator("mball.reveal_metaelems", text="Show Hidden", icon = "HIDE_OFF")
        layout.operator("mball.hide_metaelems", text="Hide Selected", icon = "HIDE_ON").unselected = False
        layout.operator("mball.hide_metaelems_unselected", text="Hide Unselected", icon = "HIDE_UNSELECTED")


class VIEW3D_MT_edit_lattice(Menu):
    bl_label = "Lattice"

    def draw(self, _context):
        layout = self.layout

        layout.menu("VIEW3D_MT_transform")
        layout.menu("VIEW3D_MT_mirror")
        layout.menu("VIEW3D_MT_snap")
        layout.menu("VIEW3D_MT_edit_lattice_flip")

        layout.separator()

        layout.operator("lattice.make_regular", icon = 'MAKE_REGULAR')

        layout.menu("VIEW3D_MT_hook")

        layout.separator()

        layout.operator("object.vertex_parent_set", icon = "VERTEX_PARENT")

class VIEW3D_MT_edit_lattice_flip(Menu):
    bl_label = "Flip"

    def draw(self, context):
        layout = self.layout

        layout.operator("lattice.flip", text = " U (X) axis", icon = "FLIP_X").axis = 'U'
        layout.operator("lattice.flip", text = " V (Y) axis", icon = "FLIP_Y").axis = 'V'
        layout.operator("lattice.flip", text = " W (Z) axis", icon = "FLIP_Z").axis = 'W'


class VIEW3D_MT_edit_armature(Menu):
    bl_label = "Armature"

    def draw(self, context):
        layout = self.layout

        edit_object = context.edit_object
        arm = edit_object.data

        layout.menu("VIEW3D_MT_transform_armature")
        layout.menu("VIEW3D_MT_mirror")
        layout.menu("VIEW3D_MT_snap")

        layout.separator()

        layout.menu("VIEW3D_MT_edit_armature_roll")

        layout.operator("transform.transform", text="Set Bone Roll", icon = "SET_ROLL").mode = 'BONE_ROLL'
        layout.operator("armature.roll_clear", text="Clear Bone Roll", icon = "CLEAR_ROLL")

        layout.separator()

        layout.operator("armature.extrude_move", icon = 'EXTRUDE_REGION')

        if arm.use_mirror_x:
            layout.operator("armature.extrude_forked", icon = "EXTRUDE_REGION")

        layout.operator("armature.duplicate_move", icon = "DUPLICATE")
        layout.operator("armature.fill", icon = "FILLBETWEEN")

        layout.separator()

        layout.operator("armature.split", icon = "SPLIT")
        layout.operator("armature.separate", icon = "SEPARATE")
        layout.operator("armature.symmetrize", icon = "SYMMETRIZE")

        layout.separator()

        layout.operator("armature.subdivide", text="Subdivide", icon = 'SUBDIVIDE_EDGES')
        layout.operator("armature.switch_direction", text="Switch Direction", icon = "SWITCH_DIRECTION")

        layout.separator()

        layout.menu("VIEW3D_MT_edit_armature_names")

        layout.separator()

        layout.operator_context = 'INVOKE_DEFAULT'
        layout.operator("armature.armature_layers", icon = "LAYER")
        layout.operator("armature.bone_layers", icon = "LAYER")

        layout.separator()

        layout.operator("armature.parent_set", text="Make Parent", icon='PARENT_SET')
        layout.operator("armature.parent_clear", text="Clear Parent", icon='PARENT_CLEAR')

        layout.separator()

        layout.menu("VIEW3D_MT_bone_options_toggle", text="Bone Settings")
        layout.menu("VIEW3D_MT_armature_show_hide") # bfa - the new show hide menu with split tooltip

        layout.separator()

        layout.operator("armature.delete", icon = "DELETE")
        layout.operator("armature.dissolve", icon = "DELETE")


# Workaround to separate the tooltips for Show Hide for Armature in Edit Mode
class VIEW3D_armature_hide_unselected(bpy.types.Operator):
    """Hide unselected Bones in Edit Mode"""      # blender will use this as a tooltip for menu items and buttons.
    bl_idname = "armature.hide_unselected"        # unique identifier for buttons and menu items to reference.
    bl_label = "Hide Unselected"         # display name in the interface.
    bl_options = {'REGISTER', 'UNDO'}  # enable undo for the operator.

    def execute(self, context):        # execute() is called by blender when running the operator.
        bpy.ops.armature.hide(unselected = True)
        return {'FINISHED'}


class VIEW3D_MT_armature_show_hide(Menu):
    bl_label = "Show/Hide"

    def draw(self, context):
        layout = self.layout

        layout.operator("armature.reveal", text="Show Hidden", icon = "HIDE_OFF")
        layout.operator("armature.hide", text="Hide Selected", icon = "HIDE_ON").unselected = False
        layout.operator("armature.hide_unselected", text="Hide Unselected", icon = "HIDE_UNSELECTED")


class VIEW3D_MT_armature_context_menu(Menu):
    bl_label = "Armature Context Menu"

    def draw(self, context):
        layout = self.layout

        edit_object = context.edit_object
        arm = edit_object.data

        layout.operator_context = 'INVOKE_REGION_WIN'

        # Add
        layout.operator("armature.subdivide", text="Subdivide", icon = "SUBDIVIDE_EDGES")
        layout.operator("armature.duplicate_move", text="Duplicate", icon = "DUPLICATE")
        layout.operator("armature.extrude_move", icon='EXTRUDE_REGION')
        if arm.use_mirror_x:
            layout.operator("armature.extrude_forked", icon='EXTRUDE_REGION')

        layout.separator()

        layout.operator("armature.fill", icon = "FILLBETWEEN")

        layout.separator()

        # Modify
        layout.menu("VIEW3D_MT_mirror")
        layout.menu("VIEW3D_MT_snap")
        layout.operator("armature.switch_direction", text="Switch Direction", icon = "SWITCH_DIRECTION")
        layout.operator("armature.symmetrize", icon = "SYMMETRIZE")
        layout.menu("VIEW3D_MT_edit_armature_names")

        layout.separator()

        layout.operator("armature.parent_set", text="Make Parent", icon='PARENT_SET')
        layout.operator("armature.parent_clear", text="Clear Parent", icon='PARENT_CLEAR')

        layout.separator()

        # Remove
        layout.operator("armature.split", icon = "SPLIT")
        layout.operator("armature.separate", icon = "SEPARATE")
        layout.operator("armature.dissolve", icon = "DELETE")
        layout.operator("armature.delete", icon = "DELETE")


class VIEW3D_MT_edit_armature_names(Menu):
    bl_label = "Names"

    def draw(self, _context):
        layout = self.layout

        layout.operator_context = 'EXEC_REGION_WIN'
        layout.operator("armature.autoside_names", text="AutoName Left/Right", icon = "STRING").type = 'XAXIS'
        layout.operator("armature.autoside_names", text="AutoName Front/Back", icon = "STRING").type = 'YAXIS'
        layout.operator("armature.autoside_names", text="AutoName Top/Bottom", icon = "STRING").type = 'ZAXIS'
        layout.operator("armature.flip_names", text="Flip Names", icon = "FLIP")


class VIEW3D_MT_edit_armature_roll(Menu):
    bl_label = "Recalculate Bone Roll"
    def draw(self, _context):
        layout = self.layout

        layout.label(text="- Positive: -")
        layout.operator("armature.calculate_roll", text= "Local + X Tangent", icon = "ROLL_X_TANG_POS").type = 'POS_X'
        layout.operator("armature.calculate_roll", text= "Local + Z Tangent", icon = "ROLL_Z_TANG_POS").type = 'POS_Z'
        layout.operator("armature.calculate_roll", text= "Global + X Axis", icon = "ROLL_X_POS").type = 'GLOBAL_POS_X'
        layout.operator("armature.calculate_roll", text= "Global + Y Axis", icon = "ROLL_Y_POS").type = 'GLOBAL_POS_Y'
        layout.operator("armature.calculate_roll", text= "Global + Z Axis", icon = "ROLL_Z_POS").type = 'GLOBAL_POS_Z'
        layout.label(text="- Negative: -")
        layout.operator("armature.calculate_roll", text= "Local - X Tangent", icon = "ROLL_X_TANG_NEG").type = 'NEG_X'
        layout.operator("armature.calculate_roll", text= "Local - Z Tangent", icon = "ROLL_Z_TANG_NEG").type = 'NEG_Z'
        layout.operator("armature.calculate_roll", text= "Global - X Axis", icon = "ROLL_X_NEG").type = 'GLOBAL_NEG_X'
        layout.operator("armature.calculate_roll", text= "Global - Y Axis", icon = "ROLL_Y_NEG").type = 'GLOBAL_NEG_Y'
        layout.operator("armature.calculate_roll", text= "Global - Z Axis", icon = "ROLL_Z_NEG").type = 'GLOBAL_NEG_Z'
        layout.label(text="- Other: -")
        layout.operator("armature.calculate_roll", text= "Active Bone", icon = "BONE_DATA").type = 'ACTIVE'
        layout.operator("armature.calculate_roll", text= "View Axis", icon = "MANIPUL").type = 'VIEW'
        layout.operator("armature.calculate_roll", text= "Cursor", icon = "CURSOR").type = 'CURSOR'

# bfa - not functional in the BFA keymap. But menu class remains for the Blender keymap. DO NOT DELETE!
class VIEW3D_MT_edit_armature_delete(Menu):
    bl_label = "Delete"

    def draw(self, _context):
        layout = self.layout
        layout.operator_context = 'EXEC_AREA'

        layout.operator("armature.delete", text="Bones", icon = "DELETE")

        layout.separator()

        layout.operator("armature.dissolve", text="Dissolve Bones", icon = "DELETE")


# ********** Grease Pencil menus **********
class VIEW3D_MT_gpencil_autoweights(Menu):
    bl_label = "Generate Weights"

    def draw(self, _context):
        layout = self.layout
        layout.operator("gpencil.generate_weights", text="With Empty Groups", icon = "PARTICLEBRUSH_WEIGHT").mode = 'NAME'
        layout.operator("gpencil.generate_weights", text="With Automatic Weights", icon = "PARTICLEBRUSH_WEIGHT").mode = 'AUTO'


class VIEW3D_MT_gpencil_simplify(Menu):
    bl_label = "Simplify"

    def draw(self, _context):
        layout = self.layout
        layout.operator("gpencil.stroke_simplify_fixed", text="Fixed", icon = "MOD_SIMPLIFY")
        layout.operator("gpencil.stroke_simplify", text="Adaptative", icon = "MOD_SIMPLIFY")
        layout.operator("gpencil.stroke_sample", text="Sample", icon = "MOD_SIMPLIFY")


class VIEW3D_MT_paint_gpencil(Menu):
    bl_label = "Draw"

    def draw(self, _context):

        layout = self.layout

        layout.menu("GPENCIL_MT_layer_active", text="Active Layer")

        layout.separator()

        layout.operator("gpencil.interpolate", text="Interpolate", icon = "INTERPOLATE")
        layout.operator("gpencil.interpolate_sequence", text="Sequence", icon = "SEQUENCE")

        layout.separator()

        layout.menu("VIEW3D_MT_gpencil_animation")

        layout.separator()

        layout.menu("VIEW3D_MT_edit_gpencil_showhide")
        layout.menu("GPENCIL_MT_cleanup")

        layout.separator()

        #radial control button brush size
        myvar = layout.operator("wm.radial_control", text = "Brush Radius", icon = "BRUSHSIZE")
        myvar.data_path_primary = 'tool_settings.gpencil_paint.brush.size'

        #radial control button brush strength
        myvar = layout.operator("wm.radial_control", text = "Brush Strength", icon = "BRUSHSTRENGTH")
        myvar.data_path_primary = 'tool_settings.gpencil_paint.brush.gpencil_settings.pen_strength'

        #radial control button brush strength
        myvar = layout.operator("wm.radial_control", text = "Eraser Radius (Old Toolsystem)", icon = "BRUSHSIZE")
        myvar.data_path_primary = 'preferences.edit.grease_pencil_eraser_radius'


class VIEW3D_MT_edit_gpencil_showhide(Menu):
    bl_label = "Show/hide"

    def draw(self, _context):
        layout = self.layout

        layout.operator("gpencil.reveal", text="Show All Layers", icon = "HIDE_OFF")

        layout.separator()

        layout.operator("gpencil.hide", text="Hide Active Layer", icon = "HIDE_ON").unselected = False
        layout.operator("gpencil.hide", text="Hide Inactive Layers", icon = "HIDE_UNSELECTED").unselected = True


class VIEW3D_MT_assign_material(Menu):
    bl_label = "Assign Material"

    def draw(self, context):
        layout = self.layout
        ob = context.active_object
        mat_active = ob.active_material

        for slot in ob.material_slots:
            mat = slot.material
            if mat:
                layout.operator("gpencil.stroke_change_color", text=mat.name,
                                icon='LAYER_ACTIVE' if mat == mat_active else 'BLANK1').material = mat.name


class VIEW3D_MT_gpencil_copy_layer(Menu):
    bl_label = "Copy Layer to Object"

    def draw(self, context):
        layout = self.layout
        view_layer = context.view_layer
        obact = context.active_object
        gpl = context.active_gpencil_layer

        done = False
        if gpl is not None:
            for ob in view_layer.objects:
                if ob.type == 'GPENCIL' and ob != obact:
                    layout.operator("gpencil.layer_duplicate_object", text=ob.name, icon = "DUPLICATE").object = ob.name
                    done = True

            if done is False:
                layout.label(text="No destination object", icon='ERROR')
        else:
            layout.label(text="No layer to copy", icon='ERROR')


class VIEW3D_MT_edit_gpencil(Menu):
    bl_label = "Grease Pencil"

    def draw(self, _context):
        layout = self.layout

        layout.menu("VIEW3D_MT_edit_gpencil_transform")
        layout.menu("VIEW3D_MT_mirror")
        layout.menu("GPENCIL_MT_snap")

        layout.separator()

        layout.menu("GPENCIL_MT_layer_active", text="Active Layer")

        layout.separator()

        layout.menu("VIEW3D_MT_gpencil_animation")

        layout.separator()

        layout.operator("gpencil.duplicate_move", text="Duplicate", icon = "DUPLICATE")
        layout.operator("gpencil.frame_duplicate", text="Duplicate Active Frame", icon = "DUPLICATE")
        layout.operator("gpencil.frame_duplicate", text="Duplicate Active Frame All Layers", icon = "DUPLICATE").mode = 'ALL'

        layout.separator()

        layout.operator("gpencil.stroke_split", text="Split", icon = "SPLIT")

        layout.separator()

        layout.operator("gpencil.copy", text="Copy", icon='COPYDOWN')
        layout.operator("gpencil.paste", text="Paste", icon='PASTEDOWN').type = 'ACTIVE'
        layout.operator("gpencil.paste", text="Paste by Layer", icon='PASTEDOWN').type = 'LAYER'

        layout.separator()

        layout.menu("VIEW3D_MT_edit_gpencil_delete")
        layout.operator_menu_enum("gpencil.dissolve", "type")

        layout.separator()

        layout.menu("GPENCIL_MT_cleanup")
        layout.menu("VIEW3D_MT_edit_gpencil_hide", text = "Show/Hide")

        layout.separator()

        layout.operator_menu_enum("gpencil.stroke_separate", "mode")


class VIEW3D_MT_edit_gpencil_hide(Menu):
    bl_label = "Hide"

    def draw(self, context):
        layout = self.layout

        layout.operator("gpencil.reveal", text="Show Hidden Layer", icon = "HIDE_OFF")
        layout.operator("gpencil.hide", text="Hide selected Layer", icon = "HIDE_ON").unselected = False
        layout.operator("gpencil.hide", text="Hide unselected Layer", icon = "HIDE_UNSELECTED").unselected = True

        layout.separator()

        layout.operator("gpencil.selection_opacity_toggle", text="Toggle Opacity", icon = "HIDE_OFF")


class VIEW3D_MT_edit_gpencil_arrange_strokes(Menu):
    bl_label = "Arrange Strokes"

    def draw(self, context):
        layout = self.layout

        layout.operator("gpencil.stroke_arrange", text="Bring Forward", icon='MOVE_UP').direction = 'UP'
        layout.operator("gpencil.stroke_arrange", text="Send Backward", icon='MOVE_DOWN').direction = 'DOWN'
        layout.operator("gpencil.stroke_arrange", text="Bring to Front", icon='MOVE_TO_TOP').direction = 'TOP'
        layout.operator("gpencil.stroke_arrange", text="Send to Back", icon='MOVE_TO_BOTTOM').direction = 'BOTTOM'


class VIEW3D_MT_edit_gpencil_stroke(Menu):
    bl_label = "Stroke"

    def draw(self, _context):
        layout = self.layout
        settings = _context.tool_settings.gpencil_sculpt

        layout.operator("gpencil.stroke_subdivide", text="Subdivide", icon = "SUBDIVIDE_EDGES").only_selected = False
        layout.menu("VIEW3D_MT_gpencil_simplify")
        layout.operator("gpencil.stroke_trim", text="Trim", icon = "CUT")

        layout.separator()

        layout.operator("gpencil.stroke_join", text="Join", icon = "JOIN").type = 'JOIN'
        layout.operator("gpencil.stroke_join", text="Join and Copy", icon = "JOIN").type = 'JOINCOPY'

        layout.separator()

        layout.menu("GPENCIL_MT_move_to_layer")
        layout.menu("VIEW3D_MT_assign_material")
        layout.operator("gpencil.set_active_material", text="Set as Active Material", icon = "MATERIAL")
        layout.menu("VIEW3D_MT_edit_gpencil_arrange_strokes")

        layout.separator()

        # Convert
        op = layout.operator("gpencil.stroke_cyclical_set", text="Close", icon = 'TOGGLE_CYCLIC')
        op.type = 'CLOSE'
        op.geometry = True
        layout.operator("gpencil.stroke_cyclical_set", text="Toggle Cyclic", icon = 'TOGGLE_CYCLIC').type = 'TOGGLE'
        layout.operator_menu_enum("gpencil.stroke_caps_set", text="Toggle Caps", property="type")
        layout.operator("gpencil.stroke_flip", text="Switch Direction", icon = "FLIP")
        
        layout.separator()
        
        layout.operator_menu_enum("gpencil.reproject", property="type", text="Reproject Strokes")
        layout.prop(settings, "use_scale_thickness")

        layout.separator()
        layout.operator("gpencil.reset_transform_fill", text="Reset Fill Transform")
        

class VIEW3D_MT_edit_gpencil_point(Menu):
    bl_label = "Point"

    def draw(self, _context):
        layout = self.layout

        layout.operator("gpencil.extrude_move", text="Extrude Points", icon = "EXTRUDE_REGION")

        layout.separator()

        layout.operator("gpencil.stroke_smooth", text="Smooth Points", icon = "PARTICLEBRUSH_SMOOTH").only_selected = True

        layout.separator()

        layout.operator("gpencil.stroke_merge", text="Merge Points", icon = "MERGE")

        # TODO: add new RIP operator

        layout.separator()

        layout.menu("VIEW3D_MT_gpencil_vertex_group")


class VIEW3D_MT_weight_gpencil(Menu):
    bl_label = "Weights"

    def draw(self, context):
        layout = self.layout

        #layout.operator_context = 'INVOKE_REGION_WIN'

        layout.operator("gpencil.vertex_group_normalize_all", text="Normalize All", icon = "WEIGHT_NORMALIZE_ALL")
        layout.operator("gpencil.vertex_group_normalize", text="Normalize", icon = "WEIGHT_NORMALIZE")

        layout.separator()

        layout.operator("gpencil.vertex_group_invert", text="Invert", icon='WEIGHT_INVERT')
        layout.operator("gpencil.vertex_group_smooth", text="Smooth", icon='WEIGHT_SMOOTH')

        layout.menu("VIEW3D_MT_gpencil_autoweights")

        if context.mode == 'WEIGHT_GPENCIL':

            #radial control button brush size
            myvar = layout.operator("wm.radial_control", text = "Brush Radius", icon = "BRUSHSIZE")
            myvar.data_path_primary = 'tool_settings.gpencil_sculpt.brush.size'

            #radial control button brush strength
            myvar = layout.operator("wm.radial_control", text = "Brush Strength", icon = "BRUSHSTRENGTH")
            myvar.data_path_primary = 'tool_settings.gpencil_sculpt.brush.strength'


class VIEW3D_MT_vertex_gpencil(Menu):
    bl_label = "Paint"

    def draw(self, _context):
        layout = self.layout
        layout.operator("gpencil.vertex_color_set", text="Set Vertex Colors")
        layout.separator()
        layout.operator("gpencil.vertex_color_invert", text="Invert")
        layout.operator("gpencil.vertex_color_levels", text="Levels")
        layout.operator("gpencil.vertex_color_hsv", text="Hue Saturation Value")
        layout.operator("gpencil.vertex_color_brightness_contrast", text="Bright/Contrast")

        layout.separator()
        layout.menu("VIEW3D_MT_join_palette")


class VIEW3D_MT_gpencil_animation(Menu):
    bl_label = "Animation"

    @classmethod
    def poll(cls, context):
        ob = context.active_object
        return ob and ob.type == 'GPENCIL' and ob.mode != 'OBJECT'

    def draw(self, _context):
        layout = self.layout

        layout.operator("gpencil.blank_frame_add", text="Insert Blank Keyframe (Active Layer)", icon = "ADD")
        layout.operator("gpencil.blank_frame_add", text="Insert Blank Keyframe (All Layers)", icon = "ADD").all_layers = True

        layout.separator()

        layout.operator("gpencil.frame_duplicate", text="Duplicate Active Keyframe (Active Layer)", icon = "DUPLICATE")
        layout.operator("gpencil.frame_duplicate", text="Duplicate Active Keyframe (All Layers)", icon = "DUPLICATE").mode = 'ALL'

        layout.separator()

        layout.operator("gpencil.delete", text="Delete Active Keyframe (Active Layer)", icon = "DELETE").type = 'FRAME'
        layout.operator("gpencil.active_frames_delete_all", text="Delete Active Keyframes (All Layers)", icon = "DELETE")


class VIEW3D_MT_edit_gpencil_transform(Menu):
    bl_label = "Transform"

    def draw(self, _context):
        layout = self.layout

        layout.operator("transform.bend", text="Bend", icon = "BEND")
        layout.operator("transform.shear", text="Shear", icon = "SHEAR")
        layout.operator("transform.tosphere", text="To Sphere", icon = "TOSPHERE")
        layout.operator("transform.transform", text="Shrink Fatten", icon = 'SHRINK_FATTEN').mode = 'GPENCIL_SHRINKFATTEN'


class VIEW3D_MT_object_mode_pie(Menu):
    bl_label = "Mode"

    def draw(self, _context):
        layout = self.layout

        pie = layout.menu_pie()
        pie.operator_enum("object.mode_set", "mode")


class VIEW3D_MT_view_pie(Menu):
    bl_label = "View"
    bl_idname = "VIEW3D_MT_view_pie"

    def draw(self, _context):
        layout = self.layout

        pie = layout.menu_pie()
        pie.operator_enum("view3d.view_axis", "type")
        pie.operator("view3d.view_camera", text="View Camera", icon='CAMERA_DATA')
        pie.operator("view3d.view_selected", text="View Selected", icon='VIEW_SELECTED')


class VIEW3D_MT_transform_gizmo_pie(Menu):
    bl_label = "View"

    def draw(self, context):
        layout = self.layout

        pie = layout.menu_pie()
        # 1: Left
        pie.operator("view3d.transform_gizmo_set", text="Move").type = {'TRANSLATE'}
        # 2: Right
        pie.operator("view3d.transform_gizmo_set", text="Rotate").type = {'ROTATE'}
        # 3: Down
        pie.operator("view3d.transform_gizmo_set", text="Scale").type = {'SCALE'}
        # 4: Up
        pie.prop(context.space_data, "show_gizmo", text="Show Gizmos", icon='GIZMO')
        # 5: Up/Left
        pie.operator("view3d.transform_gizmo_set", text="All").type = {'TRANSLATE', 'ROTATE', 'SCALE'}


class VIEW3D_MT_shading_pie(Menu):
    bl_label = "Shading"

    def draw(self, context):
        layout = self.layout
        pie = layout.menu_pie()

        view = context.space_data

        pie.prop(view.shading, "type", expand=True)


class VIEW3D_MT_shading_ex_pie(Menu):
    bl_label = "Shading"

    def draw(self, context):
        layout = self.layout
        pie = layout.menu_pie()

        view = context.space_data

        pie.prop_enum(view.shading, "type", value='WIREFRAME')
        pie.prop_enum(view.shading, "type", value='SOLID')

        # Note this duplicates "view3d.toggle_xray" logic, so we can see the active item: T58661.
        if context.pose_object:
            pie.prop(view.overlay, "show_xray_bone", icon='XRAY')
        else:
            xray_active = (
                (context.mode == 'EDIT_MESH') or
                (view.shading.type in {'SOLID', 'WIREFRAME'})
            )
            if xray_active:
                sub = pie
            else:
                sub = pie.row()
                sub.active = False
            sub.prop(
                view.shading,
                "show_xray_wireframe" if (view.shading.type == 'WIREFRAME') else "show_xray",
                text="Toggle X-Ray",
                icon='XRAY',
            )

        pie.prop(view.overlay, "show_overlays", text="Toggle Overlays", icon='OVERLAY')

        pie.prop_enum(view.shading, "type", value='MATERIAL')
        pie.prop_enum(view.shading, "type", value='RENDERED')


class VIEW3D_MT_pivot_pie(Menu):
    bl_label = "Pivot Point"

    def draw(self, context):
        layout = self.layout
        pie = layout.menu_pie()
        obj = context.active_object
        mode = context.mode

        pie.prop_enum(context.scene.tool_settings, "transform_pivot_point", value='BOUNDING_BOX_CENTER')
        pie.prop_enum(context.scene.tool_settings, "transform_pivot_point", value='CURSOR')
        pie.prop_enum(context.scene.tool_settings, "transform_pivot_point", value='INDIVIDUAL_ORIGINS')
        pie.prop_enum(context.scene.tool_settings, "transform_pivot_point", value='MEDIAN_POINT')
        pie.prop_enum(context.scene.tool_settings, "transform_pivot_point", value='ACTIVE_ELEMENT')
        if (obj is None) or (mode in {'OBJECT', 'POSE', 'WEIGHT_PAINT'}):
            pie.prop(context.scene.tool_settings, "use_transform_pivot_point_align", text="Only Origins")


class VIEW3D_MT_orientations_pie(Menu):
    bl_label = "Orientation"

    def draw(self, context):
        layout = self.layout
        pie = layout.menu_pie()
        scene = context.scene

        pie.prop(scene.transform_orientation_slots[0], "type", expand=True)


class VIEW3D_MT_snap_pie(Menu):
    bl_label = "Snap"

    def draw(self, _context):
        layout = self.layout
        pie = layout.menu_pie()

        pie.operator("view3d.snap_cursor_to_grid", text="Cursor to Grid", icon='CURSOR')
        pie.operator("view3d.snap_selected_to_grid", text="Selection to Grid", icon='RESTRICT_SELECT_OFF')
        pie.operator("view3d.snap_cursor_to_selected", text="Cursor to Selected", icon='CURSOR')
        pie.operator("view3d.snap_selected_to_cursor", text="Selection to Cursor", icon='RESTRICT_SELECT_OFF').use_offset = False
        pie.operator("view3d.snap_selected_to_cursor", text="Selection to Cursor (Keep Offset)", icon='RESTRICT_SELECT_OFF').use_offset = True
        pie.operator("view3d.snap_selected_to_active", text="Selection to Active", icon='RESTRICT_SELECT_OFF')
        pie.operator("view3d.snap_cursor_to_center", text="Cursor to World Origin", icon='CURSOR')
        pie.operator("view3d.snap_cursor_to_active", text="Cursor to Active", icon='CURSOR')


class VIEW3D_MT_proportional_editing_falloff_pie(Menu):
    bl_label = "Proportional Editing Falloff"

    def draw(self, context):
        layout = self.layout
        pie = layout.menu_pie()
        tool_settings = context.scene.tool_settings

        pie.prop(tool_settings, "proportional_edit_falloff", expand=True)


class VIEW3D_MT_sculpt_mask_edit_pie(Menu):
    bl_label = "Mask Edit"

    def draw(self, _context):
        layout = self.layout
        pie = layout.menu_pie()

        op = pie.operator("paint.mask_flood_fill", text='Invert Mask')
        op.mode = 'INVERT'
        op = pie.operator("paint.mask_flood_fill", text='Clear Mask')
        op.mode = 'VALUE'
        op = pie.operator("sculpt.mask_filter", text='Smooth Mask')
        op.filter_type = 'SMOOTH'
        op.auto_iteration_count = True
        op = pie.operator("sculpt.mask_filter", text='Sharpen Mask')
        op.filter_type = 'SHARPEN'
        op.auto_iteration_count = True
        op = pie.operator("sculpt.mask_filter", text='Grow Mask')
        op.filter_type = 'GROW'
        op.auto_iteration_count = True
        op = pie.operator("sculpt.mask_filter", text='Shrink Mask')
        op.filter_type = 'SHRINK'
        op.auto_iteration_count = True
        op = pie.operator("sculpt.mask_filter", text='Increase Contrast')
        op.filter_type = 'CONTRAST_INCREASE'
        op.auto_iteration_count = False
        op = pie.operator("sculpt.mask_filter", text='Decrease Contrast')
        op.filter_type = 'CONTRAST_DECREASE'
        op.auto_iteration_count = False


class VIEW3D_MT_sculpt_face_sets_edit_pie(Menu):
    bl_label = "Face Sets Edit"

    def draw(self, _context):
        layout = self.layout
        pie = layout.menu_pie()

        op = pie.operator("sculpt.face_sets_create", text='Face Set From Masked')
        op.mode = 'MASKED'

        op = pie.operator("sculpt.face_sets_create", text='Face Set From Visible')
        op.mode = 'VISIBLE'

        op = pie.operator("sculpt.face_set_change_visibility", text='Invert Visible')
        op.mode = 'INVERT'

        op = pie.operator("sculpt.face_set_change_visibility", text='Show All')
        op.mode = 'SHOW_ALL'


class VIEW3D_MT_wpaint_vgroup_lock_pie(Menu):
    bl_label = "Vertex Group Locks"

    def draw(self, _context):
        layout = self.layout
        pie = layout.menu_pie()

        # 1: Left
        op = pie.operator("object.vertex_group_lock", icon='LOCKED', text="Lock All")
        op.action, op.mask = 'LOCK', 'ALL'
        # 2: Right
        op = pie.operator("object.vertex_group_lock", icon='UNLOCKED', text="Unlock All")
        op.action, op.mask = 'UNLOCK', 'ALL'
        # 3: Down
        op = pie.operator("object.vertex_group_lock", icon='UNLOCKED', text="Unlock Selected")
        op.action, op.mask = 'UNLOCK', 'SELECTED'
        # 4: Up
        op = pie.operator("object.vertex_group_lock", icon='LOCKED', text="Lock Selected")
        op.action, op.mask = 'LOCK', 'SELECTED'
        # 5: Up/Left
        op = pie.operator("object.vertex_group_lock", icon='LOCKED', text="Lock Unselected")
        op.action, op.mask = 'LOCK', 'UNSELECTED'
        # 6: Up/Right
        op = pie.operator("object.vertex_group_lock", text="Lock Only Selected")
        op.action, op.mask = 'LOCK', 'INVERT_UNSELECTED'
        # 7: Down/Left
        op = pie.operator("object.vertex_group_lock", text="Lock Only Unselected")
        op.action, op.mask = 'UNLOCK', 'INVERT_UNSELECTED'
        # 8: Down/Right
        op = pie.operator("object.vertex_group_lock", text="Invert Locks")
        op.action, op.mask = 'INVERT', 'ALL'


# ********** Panel **********

class VIEW3D_PT_active_tool(Panel, ToolActivePanelHelper):
    bl_space_type = 'VIEW_3D'
    bl_region_type = 'UI'
    bl_category = "Tool"
    # See comment below.
    # bl_options = {'HIDE_HEADER'}

    # Don't show in properties editor.
    @classmethod
    def poll(cls, context):
        return context.area.type == 'VIEW_3D'


# FIXME(campbell): remove this second panel once 'HIDE_HEADER' works with category tabs,
# Currently pinning allows ordering headerless panels below panels with headers.
class VIEW3D_PT_active_tool_duplicate(Panel, ToolActivePanelHelper):
    bl_space_type = 'VIEW_3D'
    bl_region_type = 'UI'
    bl_category = "Tool"
    bl_options = {'HIDE_HEADER'}

    # Only show in properties editor.
    @classmethod
    def poll(cls, context):
        return context.area.type != 'VIEW_3D'


class VIEW3D_PT_view3d_properties(Panel):
    bl_space_type = 'VIEW_3D'
    bl_region_type = 'UI'
    bl_category = "View"
    bl_label = "View"
    bl_options = {'DEFAULT_CLOSED'}

    def draw(self, context):
        layout = self.layout

        view = context.space_data

        layout.use_property_split = True
        layout.use_property_decorate = False  # No animation.

        col = layout.column()

        subcol = col.column()
        subcol.active = bool(view.region_3d.view_perspective != 'CAMERA' or view.region_quadviews)
        subcol.prop(view, "lens", text="Focal Length")

        subcol = col.column(align=True)
        subcol.prop(view, "clip_start", text="Clip Near")
        subcol.prop(view, "clip_end", text="Clip Far")

        subcol.separator()

        col = layout.column()

        subcol = col.column()
        subcol.use_property_split = False
        subcol.prop(view, "use_local_camera")
        
        if view.use_local_camera:
            subcol = col.column()
            subcol.use_property_split = True
            subcol.prop(view, "camera", text="")
            
        subcol.use_property_split = False
        subcol.prop(view, "use_render_border")

        
class VIEW3D_PT_view3d_properties_edit(Panel):
    bl_space_type = 'VIEW_3D'
    bl_region_type = 'UI'
    bl_category = "View"
    bl_label = "Edit"
    bl_options = {'DEFAULT_CLOSED'}

    def draw(self, context):
        layout = self.layout
        
        tool_settings = context.tool_settings
        layout.prop(tool_settings, "lock_object_mode")


class VIEW3D_PT_view3d_camera_lock(Panel):
    bl_space_type = 'VIEW_3D'
    bl_region_type = 'UI'
    bl_category = "View"
    bl_label = "Camera Lock"
    bl_parent_id = "VIEW3D_PT_view3d_properties"

    def draw(self, context):
        layout = self.layout

        layout.use_property_split = True
        layout.use_property_decorate = False  # No animation.

        view = context.space_data

        col = layout.column(align=True)
        sub = col.column()
        sub.active = bool(view.region_3d.view_perspective != 'CAMERA' or view.region_quadviews)

        sub.prop(view, "lock_object")
        lock_object = view.lock_object
        if lock_object:
            if lock_object.type == 'ARMATURE':
                sub.prop_search(
                    view, "lock_bone", lock_object.data,
                    "edit_bones" if lock_object.mode == 'EDIT'
                    else "bones",
                    text="",
                )
        else:
            col = layout.column(align=True)
            col.use_property_split = False
            col.prop(view, "lock_cursor", text="Lock To 3D Cursor")

        col.use_property_split = False
        col.prop(view, "lock_camera", text="Camera to View")


class VIEW3D_PT_view3d_cursor(Panel):
    bl_space_type = 'VIEW_3D'
    bl_region_type = 'UI'
    bl_category = "View"
    bl_label = "3D Cursor"
    bl_options = {'DEFAULT_CLOSED'}

    def draw(self, context):
        layout = self.layout

        cursor = context.scene.cursor

        layout.column().prop(cursor, "location", text="Location")
        rotation_mode = cursor.rotation_mode
        if rotation_mode == 'QUATERNION':
            layout.column().prop(cursor, "rotation_quaternion", text="Rotation")
        elif rotation_mode == 'AXIS_ANGLE':
            layout.column().prop(cursor, "rotation_axis_angle", text="Rotation")
        else:
            layout.column().prop(cursor, "rotation_euler", text="Rotation")
        layout.prop(cursor, "rotation_mode", text="")


class VIEW3D_PT_collections(Panel):
    bl_space_type = 'VIEW_3D'
    bl_region_type = 'UI'
    bl_category = "View"
    bl_label = "Collections"
    bl_options = {'DEFAULT_CLOSED'}

    def _draw_collection(self, layout, view_layer, use_local_collections, collection, index):
        need_separator = index
        for child in collection.children:
            index += 1

            if child.exclude:
                continue

            if child.collection.hide_viewport:
                continue

            if need_separator:
                layout.separator()
                need_separator = False

            icon = 'BLANK1'
            # has_objects = True
            if child.has_selected_objects(view_layer):
                icon = 'LAYER_ACTIVE'
            elif child.has_objects():
                icon = 'LAYER_USED'
            else:
                # has_objects = False
                pass

            row = layout.row()
            row.use_property_decorate = False
            sub = row.split(factor=0.98)
            subrow = sub.row()
            subrow.alignment = 'LEFT'
            subrow.operator(
                "object.hide_collection", text=child.name, icon=icon, emboss=False,
            ).collection_index = index

            sub = row.split()
            subrow = sub.row(align=True)
            subrow.alignment = 'RIGHT'
            if not use_local_collections:
                subrow.active = collection.is_visible  # Parent collection runtime visibility
                subrow.prop(child, "hide_viewport", text="", emboss=False)
            else:
                subrow.active = collection.visible_get()  # Parent collection runtime visibility
                icon = 'HIDE_OFF' if child.visible_get() else 'HIDE_ON'
                props = subrow.operator("object.hide_collection", text="", icon=icon, emboss=False)
                props.collection_index = index
                props.toggle = True

        for child in collection.children:
            index = self._draw_collection(layout, view_layer, use_local_collections, child, index)

        return index

    def draw(self, context):
        layout = self.layout
        layout.use_property_split = False

        view = context.space_data
        view_layer = context.view_layer

        layout.use_property_split = False
        layout.prop(view, "use_local_collections")
        layout.separator()

        # We pass index 0 here because the index is increased
        # so the first real index is 1
        # And we start with index as 1 because we skip the master collection
        self._draw_collection(layout, view_layer, view.use_local_collections, view_layer.layer_collection, 0)


class VIEW3D_PT_object_type_visibility(Panel):
    bl_space_type = 'VIEW_3D'
    bl_region_type = 'HEADER'
    bl_label = "View Object Types"
    bl_ui_units_x = 6

    def draw(self, context):
        layout = self.layout
        layout.use_property_split = True

        view = context.space_data

        layout.label(text="Object Types Visibility")
        col = layout.column()

        attr_object_types = (
            # Geometry
            ("mesh", "Mesh          "),
            ("curve", "Curve       "),
            ("surf", "Surface     "),
            ("meta", "Meta         "),
            ("font", "Text           "),
            ("hair", "Hair"),
            ("pointcloud", "Point Cloud"),
            ("volume", "Volume"),
            ("grease_pencil", "Grease Pencil"),
            (None, None),
            # Other
            ("armature", "Armature  "),
            ("lattice", "Lattice      "),
            ("empty", "Empty        "),
            ("light", "Light        "),
            ("light_probe", "Light Probe  "),
            ("camera", "Camera     "),
            ("speaker", "Speaker    "),
        )

        for attr, attr_name in attr_object_types:
            if attr is None:
                col.separator()
                continue

            if attr == "hair" and not hasattr(bpy.data, "hairs"):
                continue
            elif attr == "pointcloud" and not hasattr(bpy.data, "pointclouds"):
                continue

            attr_v = "show_object_viewport_" f"{attr:s}"
            attr_s = "show_object_select_" f"{attr:s}"

            icon_v = 'HIDE_OFF' if getattr(view, attr_v) else 'HIDE_ON'
            icon_s = 'RESTRICT_SELECT_OFF' if getattr(view, attr_s) else 'RESTRICT_SELECT_ON'

            row = col.row(align=True)
            row.alignment = 'RIGHT'

            row.label(text=attr_name)
            row.prop(view, attr_v, text="", icon=icon_v, emboss=False)
            rowsub = row.row(align=True)
            rowsub.active = getattr(view, attr_v)
            rowsub.prop(view, attr_s, text="", icon=icon_s, emboss=False)


class VIEW3D_PT_shading(Panel):
    bl_space_type = 'VIEW_3D'
    bl_region_type = 'HEADER'
    bl_label = "Shading"
    bl_ui_units_x = 12

    @classmethod
    def get_shading(cls, context):
        # Get settings from 3D viewport or OpenGL render engine
        view = context.space_data
        if view.type == 'VIEW_3D':
            return view.shading
        else:
            return context.scene.display.shading

    def draw(self, _context):
        layout = self.layout
        layout.label(text="Viewport Shading")


class VIEW3D_PT_shading_lighting(Panel):
    bl_space_type = 'VIEW_3D'
    bl_region_type = 'HEADER'
    bl_label = "Lighting"
    bl_parent_id = 'VIEW3D_PT_shading'

    @classmethod
    def poll(cls, context):
        shading = VIEW3D_PT_shading.get_shading(context)
        engine = context.scene.render.engine
        return shading.type in {'SOLID', 'MATERIAL'} or engine == 'BLENDER_EEVEE' and shading.type == 'RENDERED'

    def draw(self, context):
        layout = self.layout
        shading = VIEW3D_PT_shading.get_shading(context)

        col = layout.column()
        split = col.split(factor=0.9)

        if shading.type == 'SOLID':
            split.row().prop(shading, "light", expand=True)
            col = split.column()

            split = layout.split(factor=0.9)
            col = split.column()
            sub = col.row()

            if shading.light == 'STUDIO':
                prefs = context.preferences
                system = prefs.system

                if not system.use_studio_light_edit:
                    sub.scale_y = 0.6  # smaller studiolight preview
                    sub.template_icon_view(shading, "studio_light", scale_popup=3.0)
                else:
                    sub.prop(system, "use_studio_light_edit", text="Disable Studio Light Edit", icon='NONE', toggle=True)

                col = split.column()
                col.operator("preferences.studiolight_show", emboss=False, text="", icon='PREFERENCES')

                split = layout.split(factor=0.9)
                col = split.column()

                row = col.row()
                row.prop(shading, "use_world_space_lighting", text="", icon='WORLD', toggle=True)
                row = row.row()
                if shading.use_world_space_lighting:
                    row.prop(shading, "studiolight_rotate_z", text="Rotation")
                    col = split.column()  # to align properly with above

            elif shading.light == 'MATCAP':
                sub.scale_y = 0.6  # smaller matcap preview
                sub.template_icon_view(shading, "studio_light", scale_popup=3.0)

                col = split.column()
                col.operator("preferences.studiolight_show", emboss=False, text="", icon='PREFERENCES')
                col.operator("view3d.toggle_matcap_flip", emboss=False, text="", icon='ARROW_LEFTRIGHT')

        elif shading.type == 'MATERIAL':
            col.prop(shading, "use_scene_lights")
            col.prop(shading, "use_scene_world")
            col = layout.column()
            split = col.split(factor=0.9)

            if not shading.use_scene_world:
                col = split.column()
                sub = col.row()
                sub.scale_y = 0.6
                sub.template_icon_view(shading, "studio_light", scale_popup=3)

                col = split.column()
                col.operator("preferences.studiolight_show", emboss=False, text="", icon='PREFERENCES')

                split = layout.split(factor=0.9)
                col = split.column()
                col.prop(shading, "studiolight_rotate_z", text="Rotation")
                col.prop(shading, "studiolight_intensity")
                col.prop(shading, "studiolight_background_alpha")
                col.prop(shading, "studiolight_background_blur")
                col = split.column()  # to align properly with above

        elif shading.type == 'RENDERED':
            col.prop(shading, "use_scene_lights_render")
            col.prop(shading, "use_scene_world_render")

            if not shading.use_scene_world_render:
                col = layout.column()
                split = col.split(factor=0.9)

                col = split.column()
                sub = col.row()
                sub.scale_y = 0.6
                sub.template_icon_view(shading, "studio_light", scale_popup=3)

                col = split.column()
                col.operator("preferences.studiolight_show", emboss=False, text="", icon='PREFERENCES')

                split = layout.split(factor=0.9)
                col = split.column()
                col.prop(shading, "studiolight_rotate_z", text="Rotation")
                col.prop(shading, "studiolight_intensity")
                col.prop(shading, "studiolight_background_alpha")
                col.prop(shading, "studiolight_background_blur")
                col = split.column()  # to align properly with above


class VIEW3D_PT_shading_color(Panel):
    bl_space_type = 'VIEW_3D'
    bl_region_type = 'HEADER'
    bl_label = "Color"
    bl_parent_id = 'VIEW3D_PT_shading'

    @classmethod
    def poll(cls, context):
        shading = VIEW3D_PT_shading.get_shading(context)
        return shading.type in {'WIREFRAME', 'SOLID'}

    def _draw_color_type(self, context):
        layout = self.layout
        shading = VIEW3D_PT_shading.get_shading(context)

        layout.grid_flow(columns=3, align=True).prop(shading, "color_type", expand=True)
        if shading.color_type == 'SINGLE':
            layout.row().prop(shading, "single_color", text="")

    def _draw_background_color(self, context):
        layout = self.layout
        shading = VIEW3D_PT_shading.get_shading(context)

        layout.row().label(text="Background")
        layout.row().prop(shading, "background_type", expand=True)
        if shading.background_type == 'VIEWPORT':
            layout.row().prop(shading, "background_color", text="")

    def draw(self, context):
        shading = VIEW3D_PT_shading.get_shading(context)
        if shading.type == 'WIREFRAME':
            self.layout.row().prop(shading, "wireframe_color_type", expand=True)
        else:
            self._draw_color_type(context)
            self.layout.separator()
        self._draw_background_color(context)


class VIEW3D_PT_shading_options(Panel):
    bl_space_type = 'VIEW_3D'
    bl_region_type = 'HEADER'
    bl_label = "Options"
    bl_parent_id = 'VIEW3D_PT_shading'

    @classmethod
    def poll(cls, context):
        shading = VIEW3D_PT_shading.get_shading(context)
        return shading.type in {'WIREFRAME', 'SOLID'}

    def draw(self, context):
        layout = self.layout

        shading = VIEW3D_PT_shading.get_shading(context)

        col = layout.column()

        if shading.type == 'SOLID':
            col.prop(shading, "show_backface_culling")

        row = col.row(align=True)

        if shading.type == 'WIREFRAME':
            row.prop(shading, "show_xray_wireframe")
            sub = row.row()
            sub.use_property_split = True
            sub.active = shading.show_xray_wireframe
            sub.prop(shading, "xray_alpha_wireframe", text="")

        elif shading.type == 'SOLID':
            row.prop(shading, "show_xray", text="")
            sub = row.row()
            sub.active = shading.show_xray
            sub.prop(shading, "xray_alpha", text="X-Ray")
            # X-ray mode is off when alpha is 1.0
            xray_active = shading.show_xray and shading.xray_alpha != 1

            row = col.row(align=True)
            row.prop(shading, "show_shadows", text="")
            row.active = not xray_active
            sub = row.row(align=True)
            sub.active = shading.show_shadows
            sub.prop(shading, "shadow_intensity", text="Shadow")
            sub.popover(
                panel="VIEW3D_PT_shading_options_shadow",
                icon='PREFERENCES',
                text="",
            )

            col = layout.column()

            row = col.row()
            row.prop(shading, "show_cavity")

            if shading.show_cavity:
                row.prop(shading, "cavity_type", text="Type")

                if shading.cavity_type in {'WORLD', 'BOTH'}:
                    col.label(text="World Space")
                    sub = col.row(align=True)
                    sub.prop(shading, "cavity_ridge_factor", text="Ridge")
                    sub.prop(shading, "cavity_valley_factor", text="Valley")
                    sub.popover(
                        panel="VIEW3D_PT_shading_options_ssao",
                        icon='PREFERENCES',
                        text="",
                    )

                if shading.cavity_type in {'SCREEN', 'BOTH'}:
                    col.label(text="Screen Space")
                    sub = col.row(align=True)
                    sub.prop(shading, "curvature_ridge_factor", text="Ridge")
                    sub.prop(shading, "curvature_valley_factor", text="Valley")

            row = col.row()
            row.prop(shading, "use_dof", text="Depth Of Field")

        if shading.type in {'WIREFRAME', 'SOLID'}:
            row = layout.split()
            row.prop(shading, "show_object_outline")
            sub = row.row()
            if shading.show_object_outline:
                sub.prop(shading, "object_outline_color", text="")

        if shading.type == 'SOLID':
            col = layout.column()
            if shading.light in {'STUDIO', 'MATCAP'}:
                col.active = shading.selected_studio_light.has_specular_highlight_pass
                col.prop(shading, "show_specular_highlight", text="Specular Lighting")


class VIEW3D_PT_shading_options_shadow(Panel):
    bl_label = "Shadow Settings"
    bl_space_type = 'VIEW_3D'
    bl_region_type = 'HEADER'

    def draw(self, context):
        layout = self.layout
        layout.use_property_split = True
        scene = context.scene

        col = layout.column()
        col.prop(scene.display, "light_direction")
        col.prop(scene.display, "shadow_shift")
        col.prop(scene.display, "shadow_focus")


class VIEW3D_PT_shading_options_ssao(Panel):
    bl_label = "SSAO Settings"
    bl_space_type = 'VIEW_3D'
    bl_region_type = 'HEADER'

    def draw(self, context):
        layout = self.layout
        layout.use_property_split = True
        scene = context.scene

        col = layout.column(align=True)
        col.prop(scene.display, "matcap_ssao_samples")
        col.prop(scene.display, "matcap_ssao_distance")
        col.prop(scene.display, "matcap_ssao_attenuation")


class VIEW3D_PT_shading_render_pass(Panel):
    bl_space_type = 'VIEW_3D'
    bl_region_type = 'HEADER'
    bl_label = "Render Pass"
    bl_parent_id = 'VIEW3D_PT_shading'
    COMPAT_ENGINES = {'BLENDER_EEVEE'}

    @classmethod
    def poll(cls, context):
        return (
            (context.space_data.shading.type == 'MATERIAL') or
            (context.engine in cls.COMPAT_ENGINES and context.space_data.shading.type == 'RENDERED')
        )

    def draw(self, context):
        shading = context.space_data.shading

        layout = self.layout
        layout.prop(shading, "render_pass", text="")


class VIEW3D_PT_gizmo_display(Panel):
    bl_space_type = 'VIEW_3D'
    bl_region_type = 'HEADER'
    bl_label = "Gizmo"

    def draw(self, context):
        layout = self.layout

        scene = context.scene
        view = context.space_data

        col = layout.column()
        col.label(text="Viewport Gizmos")

        col.active = view.show_gizmo
        colsub = col.column()
        colsub.prop(view, "show_gizmo_navigate", text="Navigate")
        colsub.prop(view, "show_gizmo_tool", text="Active Tools")
        colsub.prop(view, "show_gizmo_context", text="Active Object")

        layout.separator()

        col = layout.column()
        col.active = view.show_gizmo_context
        col.label(text="Object Gizmos")
        col.prop(scene.transform_orientation_slots[1], "type", text="")
        col.prop(view, "show_gizmo_object_translate", text="Move")
        col.prop(view, "show_gizmo_object_rotate", text="Rotate")
        col.prop(view, "show_gizmo_object_scale", text="Scale")

        layout.separator()

        # Match order of object type visibility
        col = layout.column()
        col.label(text="Empty")
        col.prop(view, "show_gizmo_empty_image", text="Image")
        col.prop(view, "show_gizmo_empty_force_field", text="Force Field")
        col.label(text="Light")
        col.prop(view, "show_gizmo_light_size", text="Size")
        col.prop(view, "show_gizmo_light_look_at", text="Look At")
        col.label(text="Camera")
        col.prop(view, "show_gizmo_camera_lens", text="Lens")
        col.prop(view, "show_gizmo_camera_dof_distance", text="Focus Distance")


class VIEW3D_PT_overlay(Panel):
    bl_space_type = 'VIEW_3D'
    bl_region_type = 'HEADER'
    bl_label = "Overlays"
    bl_ui_units_x = 13

    def draw(self, _context):
        layout = self.layout
        layout.label(text="Viewport Overlays")


class VIEW3D_PT_overlay_guides(Panel):
    bl_space_type = 'VIEW_3D'
    bl_region_type = 'HEADER'
    bl_parent_id = 'VIEW3D_PT_overlay'
    bl_label = "Guides"

    def draw(self, context):
        layout = self.layout

        view = context.space_data
        scene = context.scene

        overlay = view.overlay
        shading = view.shading
        display_all = overlay.show_overlays

        col = layout.column()
        col.active = display_all

        split = col.split()
        sub = split.column()

        row = sub.row()
        row_el = row.column()
        row_el.prop(overlay, "show_ortho_grid", text="Grid")
        grid_active = bool(
            view.region_quadviews or
            (view.region_3d.is_orthographic_side_view and not view.region_3d.is_perspective)
        )
        row_el.active = grid_active
        row.prop(overlay, "show_floor", text="Floor")

        if overlay.show_floor or overlay.show_ortho_grid:
            sub = col.row(align=True)
            sub.active = (overlay.show_floor and not view.region_3d.is_orthographic_side_view) or (overlay.show_ortho_grid and grid_active)
            sub.prop(overlay, "grid_scale", text="Scale")
            sub = sub.row(align=True)
            sub.active = scene.unit_settings.system == 'NONE'
            sub.prop(overlay, "grid_subdivisions", text="Subdivisions")

        sub = split.column()
        row = sub.row()
        row.label(text="Axes")

        subrow = row.row(align=True)
        subrow.prop(overlay, "show_axis_x", text="X", toggle=True)
        subrow.prop(overlay, "show_axis_y", text="Y", toggle=True)
        subrow.prop(overlay, "show_axis_z", text="Z", toggle=True)

        split = col.split()
        sub = split.column()
        sub.prop(overlay, "show_text", text="Text Info")
        sub.prop(overlay, "show_stats", text="Statistics")

        sub = split.column()
        sub.prop(overlay, "show_cursor", text="3D Cursor")
        sub.prop(overlay, "show_annotation", text="Annotations")

        if shading.type == 'MATERIAL':
            row = col.row()
            row.active = shading.render_pass == 'COMBINED'
            row.prop(overlay, "show_look_dev")


class VIEW3D_PT_overlay_object(Panel):
    bl_space_type = 'VIEW_3D'
    bl_region_type = 'HEADER'
    bl_parent_id = 'VIEW3D_PT_overlay'
    bl_label = "Objects"

    def draw(self, context):
        layout = self.layout
        view = context.space_data
        overlay = view.overlay
        display_all = overlay.show_overlays

        col = layout.column(align=True)
        col.active = display_all

        split = col.split()

        sub = split.column(align=True)
        sub.prop(overlay, "show_extras", text="Extras")
        sub.prop(overlay, "show_relationship_lines")
        sub.prop(overlay, "show_outline_selected")

        sub = split.column(align=True)
        sub.prop(overlay, "show_bones", text="Bones")
        sub.prop(overlay, "show_motion_paths")
        sub.prop(overlay, "show_object_origins", text="Origins")
        subsub = sub.column()
        subsub.active = overlay.show_object_origins
        subsub.prop(overlay, "show_object_origins_all", text="Origins (All)")


class VIEW3D_PT_overlay_geometry(Panel):
    bl_space_type = 'VIEW_3D'
    bl_region_type = 'HEADER'
    bl_parent_id = 'VIEW3D_PT_overlay'
    bl_label = "Geometry"

    def draw(self, context):
        layout = self.layout
        view = context.space_data
        overlay = view.overlay
        display_all = overlay.show_overlays
        is_wireframes = view.shading.type == 'WIREFRAME'

        col = layout.column()
        col.active = display_all

        row = col.row(align=True)
        if not is_wireframes:
            row.prop(overlay, "show_wireframes", text="")
        sub = row.row()
        sub.active = overlay.show_wireframes or is_wireframes
        sub.prop(overlay, "wireframe_threshold", text="Wireframe")

        col = layout.column(align=True)
        col.active = display_all

        col.prop(overlay, "show_face_orientation")

        # sub.prop(overlay, "show_onion_skins")


class VIEW3D_PT_overlay_motion_tracking(Panel):
    bl_space_type = 'VIEW_3D'
    bl_region_type = 'HEADER'
    bl_parent_id = 'VIEW3D_PT_overlay'
    bl_label = "Motion Tracking"

    def draw_header(self, context):
        view = context.space_data
        self.layout.prop(view, "show_reconstruction", text="")

    def draw(self, context):
        layout = self.layout
        view = context.space_data
        overlay = view.overlay
        display_all = overlay.show_overlays

        col = layout.column()
        col.active = display_all

        if view.show_reconstruction:
            split = col.split()

            sub = split.column(align=True)
            sub.active = view.show_reconstruction
            sub.prop(view, "show_camera_path", text="Camera Path")

            sub = split.column()
            sub.prop(view, "show_bundle_names", text="Marker Names")

            col = layout.column()
            col.label(text="Tracks:")
            row = col.row(align=True)
            row.prop(view, "tracks_display_type", text="")
            row.prop(view, "tracks_display_size", text="Size")


class VIEW3D_PT_overlay_edit_mesh(Panel):
    bl_space_type = 'VIEW_3D'
    bl_region_type = 'HEADER'
    bl_parent_id = 'VIEW3D_PT_overlay'
    bl_label = "Mesh Edit Mode"

    @classmethod
    def poll(cls, context):
        return context.mode == 'EDIT_MESH'

    def draw(self, context):
        layout = self.layout

        view = context.space_data
        shading = view.shading
        overlay = view.overlay
        display_all = overlay.show_overlays

        col = layout.column()
        col.active = display_all

        split = col.split()

        sub = split.column()
        sub.active = not ((shading.type == 'WIREFRAME') or shading.show_xray)
        sub.prop(overlay, "show_edges", text="Edges")
        sub = split.column()
        sub.prop(overlay, "show_faces", text="Faces")
        sub = split.column()
        sub.prop(overlay, "show_face_center", text="Center")

        row = col.row(align=True)
        row.prop(overlay, "show_edge_crease", text="Creases", toggle=True)
        row.prop(overlay, "show_edge_sharp", text="Sharp", text_ctxt=i18n_contexts.plural, toggle=True)
        row.prop(overlay, "show_edge_bevel_weight", text="Bevel", toggle=True)
        row.prop(overlay, "show_edge_seams", text="Seams", toggle=True)

        if context.preferences.view.show_developer_ui:
            col.label(text="Developer")
            col.prop(overlay, "show_extra_indices", text="Indices")


class VIEW3D_PT_overlay_edit_mesh_shading(Panel):
    bl_space_type = 'VIEW_3D'
    bl_region_type = 'HEADER'
    bl_parent_id = 'VIEW3D_PT_overlay_edit_mesh'
    bl_label = "Shading"

    @classmethod
    def poll(cls, context):
        return context.mode == 'EDIT_MESH'

    def draw(self, context):
        layout = self.layout

        view = context.space_data
        shading = view.shading
        overlay = view.overlay
        tool_settings = context.tool_settings
        display_all = overlay.show_overlays
        statvis = tool_settings.statvis

        col = layout.column()
        col.active = display_all

        col.prop(overlay, "show_occlude_wire")

        col.prop(overlay, "show_weight", text="Vertex Group Weights")
        if overlay.show_weight:
            row = col.split(factor=0.33)
            row.label(text="Zero Weights")
            sub = row.row()
            sub.prop(tool_settings, "vertex_group_user", expand=True)

        if shading.type == 'WIREFRAME':
            xray = shading.show_xray_wireframe and shading.xray_alpha_wireframe < 1.0
        elif shading.type == 'SOLID':
            xray = shading.show_xray and shading.xray_alpha < 1.0
        else:
            xray = False
        statvis_active = not xray
        row = col.row()
        row.active = statvis_active
        row.prop(overlay, "show_statvis", text="Mesh Analysis")
        if overlay.show_statvis:
            col = col.column()
            col.active = statvis_active

            sub = col.split()
            sub.label(text="Type")
            sub.prop(statvis, "type", text="")

            statvis_type = statvis.type
            if statvis_type == 'OVERHANG':
                row = col.row(align=True)
                row.prop(statvis, "overhang_min", text="Minimum")
                row.prop(statvis, "overhang_max", text="Maximum")
                col.row().prop(statvis, "overhang_axis", expand=True)
            elif statvis_type == 'THICKNESS':
                row = col.row(align=True)
                row.prop(statvis, "thickness_min", text="Minimum")
                row.prop(statvis, "thickness_max", text="Maximum")
                col.prop(statvis, "thickness_samples")
            elif statvis_type == 'INTERSECT':
                pass
            elif statvis_type == 'DISTORT':
                row = col.row(align=True)
                row.prop(statvis, "distort_min", text="Minimum")
                row.prop(statvis, "distort_max", text="Maximum")
            elif statvis_type == 'SHARP':
                row = col.row(align=True)
                row.prop(statvis, "sharp_min", text="Minimum")
                row.prop(statvis, "sharp_max", text="Maximum")


class VIEW3D_PT_overlay_edit_mesh_measurement(Panel):
    bl_space_type = 'VIEW_3D'
    bl_region_type = 'HEADER'
    bl_parent_id = 'VIEW3D_PT_overlay_edit_mesh'
    bl_label = "Measurement"

    @classmethod
    def poll(cls, context):
        return context.mode == 'EDIT_MESH'

    def draw(self, context):
        layout = self.layout

        view = context.space_data
        overlay = view.overlay
        display_all = overlay.show_overlays

        col = layout.column()
        col.active = display_all

        split = col.split()

        sub = split.column()
        sub.prop(overlay, "show_extra_edge_length", text="Edge Length")
        sub.prop(overlay, "show_extra_edge_angle", text="Edge Angle")

        sub = split.column()
        sub.prop(overlay, "show_extra_face_area", text="Face Area")
        sub.prop(overlay, "show_extra_face_angle", text="Face Angle")


class VIEW3D_PT_overlay_edit_mesh_normals(Panel):
    bl_space_type = 'VIEW_3D'
    bl_region_type = 'HEADER'
    bl_parent_id = 'VIEW3D_PT_overlay_edit_mesh'
    bl_label = "Normals"

    @classmethod
    def poll(cls, context):
        return context.mode == 'EDIT_MESH'

    def draw(self, context):
        layout = self.layout

        view = context.space_data
        overlay = view.overlay
        display_all = overlay.show_overlays

        col = layout.column()
        col.active = display_all

        row = col.row(align=True)
        row.prop(overlay, "show_vertex_normals", text="", icon='NORMALS_VERTEX')
        row.prop(overlay, "show_split_normals", text="", icon='NORMALS_VERTEX_FACE')
        row.prop(overlay, "show_face_normals", text="", icon='NORMALS_FACE')

        sub = row.row(align=True)
        sub.active = overlay.show_vertex_normals or overlay.show_face_normals or overlay.show_split_normals
        sub.prop(overlay, "normals_length", text="Size")


class VIEW3D_PT_overlay_edit_mesh_freestyle(Panel):
    bl_space_type = 'VIEW_3D'
    bl_region_type = 'HEADER'
    bl_parent_id = 'VIEW3D_PT_overlay'
    bl_label = "Freestyle"

    @classmethod
    def poll(cls, context):
        return context.mode == 'EDIT_MESH' and bpy.app.build_options.freestyle

    def draw(self, context):
        layout = self.layout

        view = context.space_data
        overlay = view.overlay
        display_all = overlay.show_overlays

        col = layout.column()
        col.active = display_all

        row = col.row()
        row.prop(overlay, "show_freestyle_edge_marks", text="Edge Marks")
        row.prop(overlay, "show_freestyle_face_marks", text="Face Marks")


class VIEW3D_PT_overlay_edit_curve(Panel):
    bl_space_type = 'VIEW_3D'
    bl_region_type = 'HEADER'
    bl_parent_id = 'VIEW3D_PT_overlay'
    bl_label = "Curve Edit Mode"

    @classmethod
    def poll(cls, context):
        return context.mode == 'EDIT_CURVE'

    def draw(self, context):
        layout = self.layout
        view = context.space_data
        overlay = view.overlay
        display_all = overlay.show_overlays

        col = layout.column()
        col.active = display_all

        row = col.row()
        row.prop(overlay, "show_curve_handles", text="Handles")

        row = col.row()
        row.prop(overlay, "show_curve_normals", text="")
        sub = row.row()
        sub.active = overlay.show_curve_normals
        sub.prop(overlay, "normals_length", text="Normals")


class VIEW3D_PT_overlay_sculpt(Panel):
    bl_space_type = 'VIEW_3D'
    bl_context = ".sculpt_mode"
    bl_region_type = 'HEADER'
    bl_parent_id = 'VIEW3D_PT_overlay'
    bl_label = "Sculpt"

    @classmethod
    def poll(cls, context):
        return (
            context.mode == 'SCULPT' and
            (context.sculpt_object and context.tool_settings.sculpt)
        )

    def draw(self, context):
        layout = self.layout
        tool_settings = context.tool_settings
        sculpt = tool_settings.sculpt

        view = context.space_data
        overlay = view.overlay

        row = layout.row(align=True)
        row.prop(sculpt, "show_mask", text="")
        sub = row.row()
        sub.active = sculpt.show_mask
        sub.prop(overlay, "sculpt_mode_mask_opacity", text="Mask")

        row = layout.row(align=True)
        row.prop(sculpt, "show_face_sets", text="")
        sub = row.row()
        sub.active = sculpt.show_face_sets
        row.prop(overlay, "sculpt_mode_face_sets_opacity", text="Face Sets")


class VIEW3D_PT_overlay_pose(Panel):
    bl_space_type = 'VIEW_3D'
    bl_region_type = 'HEADER'
    bl_parent_id = 'VIEW3D_PT_overlay'
    bl_label = "Pose Mode"

    @classmethod
    def poll(cls, context):
        mode = context.mode
        return (
            (mode == 'POSE') or
            (mode == 'PAINT_WEIGHT' and context.pose_object)
        )

    def draw(self, context):
        layout = self.layout
        view = context.space_data
        mode = context.mode
        overlay = view.overlay
        display_all = overlay.show_overlays

        col = layout.column()
        col.active = display_all

        if mode == 'POSE':
            row = col.row()
            row.prop(overlay, "show_xray_bone", text="")
            sub = row.row()
            sub.active = display_all and overlay.show_xray_bone
            sub.prop(overlay, "xray_alpha_bone", text="Fade Geometry")
        else:
            row = col.row()
            row.prop(overlay, "show_xray_bone")


class VIEW3D_PT_overlay_texture_paint(Panel):
    bl_space_type = 'VIEW_3D'
    bl_region_type = 'HEADER'
    bl_parent_id = 'VIEW3D_PT_overlay'
    bl_label = "Texture Paint"

    @classmethod
    def poll(cls, context):
        return context.mode == 'PAINT_TEXTURE'

    def draw(self, context):
        layout = self.layout
        view = context.space_data
        overlay = view.overlay
        display_all = overlay.show_overlays

        col = layout.column()
        col.active = display_all
        col.prop(overlay, "texture_paint_mode_opacity")


class VIEW3D_PT_overlay_vertex_paint(Panel):
    bl_space_type = 'VIEW_3D'
    bl_region_type = 'HEADER'
    bl_parent_id = 'VIEW3D_PT_overlay'
    bl_label = "Vertex Paint"

    @classmethod
    def poll(cls, context):
        return context.mode == 'PAINT_VERTEX'

    def draw(self, context):
        layout = self.layout
        view = context.space_data
        overlay = view.overlay
        display_all = overlay.show_overlays

        col = layout.column()
        col.active = display_all

        col.prop(overlay, "vertex_paint_mode_opacity", text="Opacity")
        col.prop(overlay, "show_paint_wire")


class VIEW3D_PT_overlay_weight_paint(Panel):
    bl_space_type = 'VIEW_3D'
    bl_region_type = 'HEADER'
    bl_parent_id = 'VIEW3D_PT_overlay'
    bl_label = "Weight Paint"

    @classmethod
    def poll(cls, context):
        return context.mode == 'PAINT_WEIGHT'

    def draw(self, context):
        layout = self.layout
        view = context.space_data
        overlay = view.overlay
        display_all = overlay.show_overlays

        col = layout.column()
        col.active = display_all

        col.prop(overlay, "weight_paint_mode_opacity", text="Opacity")
        row = col.split(factor=0.33)
        row.label(text="Zero Weights")
        sub = row.row()
        sub.prop(context.tool_settings, "vertex_group_user", expand=True)

        col.prop(overlay, "show_wpaint_contours")
        col.prop(overlay, "show_paint_wire")


class VIEW3D_PT_snapping(Panel):
    bl_space_type = 'VIEW_3D'
    bl_region_type = 'HEADER'
    bl_label = "Snapping"

    def draw(self, context):
        tool_settings = context.tool_settings
        snap_elements = tool_settings.snap_elements
        obj = context.active_object
        object_mode = 'OBJECT' if obj is None else obj.mode

        layout = self.layout
        col = layout.column()
        col.label(text="Snap to")
        col.prop(tool_settings, "snap_elements", expand=True)

        col.separator()
        if 'INCREMENT' in snap_elements:
            col.prop(tool_settings, "use_snap_grid_absolute")

        if snap_elements != {'INCREMENT'}:
            col.label(text="Snap with")
            row = col.row(align=True)
            row.prop(tool_settings, "snap_target", expand=True)

            col.prop(tool_settings, "use_snap_backface_culling")

            if obj:
                if object_mode == 'EDIT':
                    col.prop(tool_settings, "use_snap_self")
                if object_mode in {'OBJECT', 'POSE', 'EDIT', 'WEIGHT_PAINT'}:
                    col.prop(tool_settings, "use_snap_align_rotation")

            if 'FACE' in snap_elements:
                col.prop(tool_settings, "use_snap_project")

            if 'VOLUME' in snap_elements:
                col.prop(tool_settings, "use_snap_peel_object")

        col.label(text="Affect")
        row = col.row(align=True)
        row.prop(tool_settings, "use_snap_translate", text="Move", toggle=True)
        row.prop(tool_settings, "use_snap_rotate", text="Rotate", toggle=True)
        row.prop(tool_settings, "use_snap_scale", text="Scale", toggle=True)


class VIEW3D_PT_proportional_edit(Panel):
    bl_space_type = 'VIEW_3D'
    bl_region_type = 'HEADER'
    bl_label = "Proportional Editing"
    bl_ui_units_x = 8

    def draw(self, context):
        layout = self.layout
        tool_settings = context.tool_settings
        col = layout.column()

        if context.mode != 'OBJECT':
            col.prop(tool_settings, "use_proportional_connected")
            sub = col.column()
            sub.active = not tool_settings.use_proportional_connected
            sub.prop(tool_settings, "use_proportional_projected")
            col.separator()

        col.prop(tool_settings, "proportional_edit_falloff", expand=True)


class VIEW3D_PT_transform_orientations(Panel):
    bl_space_type = 'VIEW_3D'
    bl_region_type = 'HEADER'
    bl_label = "Transform Orientations"
    bl_ui_units_x = 8

    def draw(self, context):
        layout = self.layout
        layout.label(text="Transform Orientations")

        scene = context.scene
        orient_slot = scene.transform_orientation_slots[0]
        orientation = orient_slot.custom_orientation

        row = layout.row()
        col = row.column()
        col.prop(orient_slot, "type", expand=True)
        row.operator("transform.create_orientation", text="", icon='ADD', emboss=False).use = True

        if orientation:
            row = layout.row(align=False)
            row.prop(orientation, "name", text="", icon='OBJECT_ORIGIN')
            row.operator("transform.delete_orientation", text="", icon='X', emboss=False)


class VIEW3D_PT_gpencil_origin(Panel):
    bl_space_type = 'VIEW_3D'
    bl_region_type = 'HEADER'
    bl_label = "Stroke Placement"

    def draw(self, context):
        layout = self.layout
        tool_settings = context.tool_settings
        gpd = context.gpencil_data

        layout.label(text="Stroke Placement")

        row = layout.row()
        col = row.column()
        col.prop(tool_settings, "gpencil_stroke_placement_view3d", expand=True)

        if tool_settings.gpencil_stroke_placement_view3d == 'SURFACE':
            row = layout.row()
            row.label(text="Offset")
            row = layout.row()
            row.prop(gpd, "zdepth_offset", text="")

        if tool_settings.gpencil_stroke_placement_view3d == 'STROKE':
            row = layout.row()
            row.label(text="Target")
            row = layout.row()
            row.prop(tool_settings, "gpencil_stroke_snap_mode", expand=True)


class VIEW3D_PT_gpencil_lock(Panel):
    bl_space_type = 'VIEW_3D'
    bl_region_type = 'HEADER'
    bl_label = "Drawing Plane"

    def draw(self, context):
        layout = self.layout
        layout.label(text="Drawing Plane")

        row = layout.row()
        col = row.column()
        col.prop(context.tool_settings.gpencil_sculpt, "lock_axis", expand=True)


class VIEW3D_PT_gpencil_guide(Panel):
    bl_space_type = 'VIEW_3D'
    bl_region_type = 'HEADER'
    bl_label = "Guides"

    def draw(self, context):
        settings = context.tool_settings.gpencil_sculpt.guide

        layout = self.layout
        layout.label(text="Guides")

        col = layout.column()
        col.active = settings.use_guide
        col.prop(settings, "type", expand=True)

        if settings.type in {'ISO', 'PARALLEL', 'RADIAL'}:
            col.prop(settings, "angle")
            row = col.row(align=True)

        col.prop(settings, "use_snapping")
        if settings.use_snapping:

            if settings.type == 'RADIAL':
                col.prop(settings, "angle_snap")
            else:
                col.prop(settings, "spacing")

        if settings.type in {'CIRCULAR', 'RADIAL'} or settings.use_snapping:
            col.label(text="Reference Point")
            row = col.row(align=True)
            row.prop(settings, "reference_point", expand=True)
            if settings.reference_point == 'CUSTOM':
                col.prop(settings, "location", text="Custom Location")
            elif settings.reference_point == 'OBJECT':
                col.prop(settings, "reference_object", text="Object Location")
                if not settings.reference_object:
                    col.label(text="No object selected, using cursor")


class VIEW3D_PT_overlay_gpencil_options(Panel):
    bl_space_type = 'VIEW_3D'
    bl_region_type = 'HEADER'
    bl_parent_id = 'VIEW3D_PT_overlay'
    bl_label = ""

    @classmethod
    def poll(cls, context):
        return context.object and context.object.type == 'GPENCIL'

    def draw_header(self, context):
        layout = self.layout
        layout.label(text={
            'PAINT_GPENCIL': "Draw Grease Pencil",
            'EDIT_GPENCIL': "Edit Grease Pencil",
            'SCULPT_GPENCIL': "Sculpt Grease Pencil",
            'WEIGHT_GPENCIL': "Weight Grease Pencil",
            'VERTEX_GPENCIL': "Vertex Grease Pencil",
            'OBJECT': "Grease Pencil",
        }[context.mode])

    def draw(self, context):
        layout = self.layout
        view = context.space_data
        overlay = view.overlay

        layout.prop(overlay, "use_gpencil_onion_skin", text="Onion Skin")

        col = layout.column()
        row = col.row()
        row.prop(overlay, "use_gpencil_grid", text="")
        sub = row.row()
        sub.active = overlay.use_gpencil_grid
        sub.prop(overlay, "gpencil_grid_opacity", text="Canvas", slider=True)

        row = col.row()
        row.prop(overlay, "use_gpencil_fade_layers", text="")
        sub = row.row()
        sub.active = overlay.use_gpencil_fade_layers
        sub.prop(overlay, "gpencil_fade_layer", text="Fade Layers", slider=True)

        row = col.row()
        row.prop(overlay, "use_gpencil_fade_objects", text="")
        sub = row.row(align=True)
        sub.active = overlay.use_gpencil_fade_objects
        sub.prop(overlay, "gpencil_fade_objects", text="Fade Objects", slider=True)
        sub.prop(overlay, "use_gpencil_fade_gp_objects", text="", icon='OUTLINER_OB_GREASEPENCIL')

        if context.object.mode in {'EDIT_GPENCIL', 'SCULPT_GPENCIL', 'WEIGHT_GPENCIL', 'VERTEX_GPENCIL'}:
            split = layout.split()
            col = split.column()
            col.prop(overlay, "use_gpencil_edit_lines", text="Edit Lines")
            col = split.column()
            col.prop(overlay, "use_gpencil_multiedit_line_only", text="Only in Multiframe")

            if context.object.mode == 'EDIT_GPENCIL':
                split = layout.split()
                col = split.column()
                col.prop(overlay, "use_gpencil_show_directions")
                col = split.column()
                col.prop(overlay, "use_gpencil_show_material_name",  text="Material Name")

            layout.prop(overlay, "vertex_opacity", text="Vertex Opacity", slider=True)

        if context.object.mode in {'PAINT_GPENCIL', 'VERTEX_GPENCIL'}:
            layout.label(text="Vertex Paint")
            layout.prop(overlay, "gpencil_vertex_paint_opacity", text="Opacity", slider=True)


class VIEW3D_PT_quad_view(Panel):
    bl_space_type = 'VIEW_3D'
    bl_region_type = 'UI'
    bl_category = "View"
    bl_label = "Quad View"
    bl_options = {'DEFAULT_CLOSED'}

    @classmethod
    def poll(cls, context):
        view = context.space_data
        return view.region_quadviews

    def draw(self, context):
        layout = self.layout

        view = context.space_data

        region = view.region_quadviews[2]
        col = layout.column()
        col.prop(region, "lock_rotation")
        row = col.row()
        row.enabled = region.lock_rotation
        row.prop(region, "show_sync_view")
        row = col.row()
        row.enabled = region.lock_rotation and region.show_sync_view
        row.prop(region, "use_box_clip")


# Annotation properties
class VIEW3D_PT_grease_pencil(AnnotationDataPanel, Panel):
    bl_space_type = 'VIEW_3D'
    bl_region_type = 'UI'
    bl_category = "View"

    # NOTE: this is just a wrapper around the generic GP Panel


class VIEW3D_PT_annotation_onion(AnnotationOnionSkin, Panel):
    bl_space_type = 'VIEW_3D'
    bl_region_type = 'UI'
    bl_category = "View"
    bl_parent_id = 'VIEW3D_PT_grease_pencil'

    # NOTE: this is just a wrapper around the generic GP Panel


class TOPBAR_PT_annotation_layers(Panel, AnnotationDataPanel):
    bl_space_type = 'VIEW_3D'
    bl_region_type = 'HEADER'
    bl_label = "Layers"
    bl_ui_units_x = 14


class VIEW3D_PT_view3d_stereo(Panel):
    bl_space_type = 'VIEW_3D'
    bl_region_type = 'UI'
    bl_category = "View"
    bl_label = "Stereoscopy"
    bl_options = {'DEFAULT_CLOSED'}

    @classmethod
    def poll(cls, context):
        scene = context.scene

        multiview = scene.render.use_multiview
        return multiview

    def draw(self, context):
        layout = self.layout
        view = context.space_data

        basic_stereo = context.scene.render.views_format == 'STEREO_3D'

        col = layout.column()
        col.row().prop(view, "stereo_3d_camera", expand=True)

        col.label(text="Display:")
        row = col.row()
        row.active = basic_stereo
        row.prop(view, "show_stereo_3d_cameras")
        row = col.row()
        row.active = basic_stereo
        split = row.split()
        split.prop(view, "show_stereo_3d_convergence_plane")
        split = row.split()
        split.prop(view, "stereo_3d_convergence_plane_alpha", text="Alpha")
        split.active = view.show_stereo_3d_convergence_plane
        row = col.row()
        split = row.split()
        split.prop(view, "show_stereo_3d_volume")
        split = row.split()
        split.prop(view, "stereo_3d_volume_alpha", text="Alpha")


class VIEW3D_PT_context_properties(Panel):
    bl_space_type = 'VIEW_3D'
    bl_region_type = 'UI'
    bl_category = "Item"
    bl_label = "Properties"
    bl_options = {'DEFAULT_CLOSED'}

    @staticmethod
    def _active_context_member(context):
        obj = context.object
        if obj:
            object_mode = obj.mode
            if object_mode == 'POSE':
                return "active_pose_bone"
            elif object_mode == 'EDIT' and obj.type == 'ARMATURE':
                return "active_bone"
            else:
                return "object"

        return ""

    @classmethod
    def poll(cls, context):
        import rna_prop_ui
        member = cls._active_context_member(context)

        if member:
            context_member, member = rna_prop_ui.rna_idprop_context_value(context, member, object)
            return context_member and rna_prop_ui.rna_idprop_has_properties(context_member)

        return False

    def draw(self, context):
        import rna_prop_ui
        member = VIEW3D_PT_context_properties._active_context_member(context)

        if member:
            # Draw with no edit button
            rna_prop_ui.draw(self.layout, context, member, object, False)


# Grease Pencil Object - Multiframe falloff tools
class VIEW3D_PT_gpencil_multi_frame(Panel):
    bl_space_type = 'VIEW_3D'
    bl_region_type = 'HEADER'
    bl_label = "Multi Frame"

    def draw(self, context):
        gpd = context.gpencil_data
        settings = context.tool_settings.gpencil_sculpt

        layout = self.layout
        col = layout.column(align=True)
        col.prop(settings, "use_multiframe_falloff")

        # Falloff curve
        if gpd.use_multiedit and settings.use_multiframe_falloff:
            layout.template_curve_mapping(settings, "multiframe_falloff_curve", brush=True)


class VIEW3D_MT_gpencil_edit_context_menu(Menu):
    bl_label = ""

    def draw(self, context):

        is_point_mode = context.tool_settings.gpencil_selectmode_edit == 'POINT'
        is_stroke_mode = context.tool_settings.gpencil_selectmode_edit == 'STROKE'
        is_segment_mode = context.tool_settings.gpencil_selectmode_edit == 'SEGMENT'

        layout = self.layout

        layout.operator_context = 'INVOKE_REGION_WIN'

        row = layout.row()

        if is_point_mode or is_segment_mode:
            col = row.column()

            col.label(text="Point Context Menu", icon='GP_SELECT_POINTS')
            col.separator()

            # Additive Operators
            col.operator("gpencil.stroke_subdivide", text="Subdivide", icon = "SUBDIVIDE_EDGES").only_selected = True

            col.separator()

            col.operator("gpencil.extrude_move", text="Extrude Points", icon = 'EXTRUDE_REGION')

            col.separator()

            # Deform Operators
            col.operator("gpencil.stroke_smooth", text="Smooth Points", icon = "PARTICLEBRUSH_SMOOTH").only_selected = True
            col.operator("transform.bend", text="Bend", icon = "BEND")
            col.operator("transform.shear", text="Shear", icon = "SHEAR")
            col.operator("transform.tosphere", text="To Sphere", icon = "TOSPHERE")
            col.operator("transform.transform", text="Shrink Fatten", icon = 'SHRINK_FATTEN').mode = 'GPENCIL_SHRINKFATTEN'

            col.separator()

            col.menu("VIEW3D_MT_mirror", text="Mirror Points")
            col.menu("VIEW3D_MT_snap", text="Snap Points")

            col.separator()

            # Duplicate operators
            col.operator("gpencil.duplicate_move", text="Duplicate", icon='DUPLICATE')
            col.operator("gpencil.copy", text="Copy", icon='COPYDOWN')
            col.operator("gpencil.paste", text="Paste", icon='PASTEDOWN').type = 'ACTIVE'
            col.operator("gpencil.paste", text="Paste by Layer", icon='PASTEDOWN').type = 'LAYER'

            col.separator()

            # Removal Operators
            col.operator("gpencil.stroke_merge", text="Merge Points", icon = "MERGE")
            col.operator("gpencil.stroke_merge_by_distance", icon = "MERGE").use_unselected = False
            col.operator("gpencil.stroke_split", text="Split", icon = "SPLIT")
            col.operator("gpencil.stroke_separate", text="Separate", icon = "SEPARATE").mode = 'POINT'

            col.separator()

            col.operator("gpencil.delete", text="Delete Points", icon = "DELETE").type = 'POINTS'
            col.operator("gpencil.dissolve", text="Dissolve Points", icon = "DELETE").type = 'POINTS'
            col.operator("gpencil.dissolve", text="Dissolve Between", icon = "DELETE").type = 'BETWEEN'
            col.operator("gpencil.dissolve", text="Dissolve Unselected", icon = "DELETE").type = 'UNSELECT'

        if is_stroke_mode:

            col = row.column()
            col.label(text="Stroke Context Menu", icon='GP_SELECT_STROKES')
            col.separator()

            # Main Strokes Operators
            col.operator("gpencil.stroke_subdivide", text="Subdivide", icon = "SUBDIVIDE_EDGES").only_selected = False
            col.menu("VIEW3D_MT_gpencil_simplify")
            col.operator("gpencil.stroke_trim", text="Trim", icon = "CUT")

            col.separator()

            col.operator("gpencil.stroke_smooth", text="Smooth Stroke", icon = "PARTICLEBRUSH_SMOOTH").only_selected = False
            col.operator("transform.transform", text="Shrink Fatten", icon = 'SHRINK_FATTEN').mode = 'GPENCIL_SHRINKFATTEN'

            col.separator()

            # Layer and Materials operators
            col.menu("GPENCIL_MT_move_to_layer")
            col.menu("VIEW3D_MT_assign_material")
            col.operator("gpencil.set_active_material", text="Set as Active Material", icon = "MATERIAL_DATA")
            col.operator_menu_enum("gpencil.stroke_arrange", "direction", text="Arrange Strokes")

            col.separator()

            col.menu("VIEW3D_MT_mirror", text="Mirror Stroke")
            col.menu("VIEW3D_MT_snap", text="Snap Stroke")

            col.separator()

            # Duplicate operators
            col.operator("gpencil.duplicate_move", text="Duplicate", icon='DUPLICATE')
            col.operator("gpencil.copy", text="Copy", icon='COPYDOWN')
            col.operator("gpencil.paste", text="Paste", icon='PASTEDOWN').type = 'ACTIVE'
            col.operator("gpencil.paste", text="Paste by Layer", icon='PASTEDOWN').type = 'LAYER'

            col.separator()

            # Removal Operators
            col.operator("gpencil.stroke_merge_by_distance", icon = "MERGE").use_unselected = True
            col.operator_menu_enum("gpencil.stroke_join", "type", text="Join", icon ='JOIN')
            col.operator("gpencil.stroke_split", text="Split", icon = "SPLIT")
            col.operator("gpencil.stroke_separate", text="Separate", icon = "SEPARATE").mode = 'STROKE'

            col.separator()

            col.operator("gpencil.delete", text="Delete Strokes", icon = "DELETE").type = 'STROKES'

            col.separator()

            col.operator("gpencil.reproject", text="Reproject Strokes", icon = "REPROJECT")


class VIEW3D_PT_gpencil_draw_context_menu(Panel):
    bl_space_type = 'VIEW_3D'
    bl_region_type = 'WINDOW'
    bl_label = "Draw Context Menu"
    bl_ui_units_x = 12

    def draw(self, context):
        ts = context.tool_settings
        settings = ts.gpencil_paint
        brush = settings.brush
        gp_settings = brush.gpencil_settings

        layout = self.layout
        is_vertex = settings.color_mode == 'VERTEXCOLOR' or brush.gpencil_tool == 'TINT'

        if brush.gpencil_tool not in {'ERASE', 'CUTTER', 'EYEDROPPER'} and is_vertex:
            split = layout.split(factor=0.1)
            split.prop(brush, "color", text="")
            split.template_color_picker(brush, "color", value_slider=True)

            col = layout.column()
            col.separator()
            col.prop_menu_enum(gp_settings, "vertex_mode", text="Mode")
            col.separator()

        if brush.gpencil_tool not in {'FILL', 'CUTTER'}:
            layout.prop(brush, "size", slider=True)
        if brush.gpencil_tool not in {'ERASE', 'FILL', 'CUTTER'}:
            layout.prop(gp_settings, "pen_strength")

        # Layers
        draw_gpencil_layer_active(context, layout)


class VIEW3D_PT_gpencil_vertex_context_menu(Panel):
    bl_space_type = 'VIEW_3D'
    bl_region_type = 'WINDOW'
    bl_label = "Vertex Paint Context Menu"
    bl_ui_units_x = 12

    def draw(self, context):
        layout = self.layout
        ts = context.tool_settings
        settings = ts.gpencil_vertex_paint
        brush = settings.brush
        gp_settings = brush.gpencil_settings

        col = layout.column()

        if brush.gpencil_vertex_tool in {'DRAW', 'REPLACE'}:
            split = layout.split(factor=0.1)
            split.prop(brush, "color", text="")
            split.template_color_picker(brush, "color", value_slider=True)

            col = layout.column()
            col.separator()
            col.prop_menu_enum(gp_settings, "vertex_mode", text="Mode")
            col.separator()

        row = col.row(align=True)
        row.prop(brush, "size", text="Radius")
        row.prop(gp_settings, "use_pressure", text="", icon='STYLUS_PRESSURE')

        if brush.gpencil_vertex_tool in {'DRAW', 'BLUR', 'SMEAR'}:
            row = layout.row(align=True)
            row.prop(gp_settings, "pen_strength", slider=True)
            row.prop(gp_settings, "use_strength_pressure", text="", icon='STYLUS_PRESSURE')

        # Layers
        draw_gpencil_layer_active(context, layout)


class VIEW3D_PT_paint_vertex_context_menu(Panel):
    # Only for popover, these are dummy values.
    bl_space_type = 'VIEW_3D'
    bl_region_type = 'WINDOW'
    bl_label = "Vertex Paint Context Menu"

    def draw(self, context):
        layout = self.layout

        brush = context.tool_settings.vertex_paint.brush
        capabilities = brush.vertex_paint_capabilities

        if capabilities.has_color:
            split = layout.split(factor=0.1)
            UnifiedPaintPanel.prop_unified_color(split, context, brush, "color", text="")
            UnifiedPaintPanel.prop_unified_color_picker(split, context, brush, "color", value_slider=True)
            layout.prop(brush, "blend", text="")

        UnifiedPaintPanel.prop_unified(
            layout,
            context,
            brush,
            "size",
            unified_name="use_unified_size",
            pressure_name="use_pressure_size",
            slider=True,
        )
        UnifiedPaintPanel.prop_unified(
            layout,
            context,
            brush,
            "strength",
            unified_name="use_unified_strength",
            pressure_name="use_pressure_strength",
            slider=True,
        )


class VIEW3D_PT_paint_texture_context_menu(Panel):
    # Only for popover, these are dummy values.
    bl_space_type = 'VIEW_3D'
    bl_region_type = 'WINDOW'
    bl_label = "Texture Paint Context Menu"

    def draw(self, context):
        layout = self.layout

        brush = context.tool_settings.image_paint.brush
        capabilities = brush.image_paint_capabilities

        if capabilities.has_color:
            split = layout.split(factor=0.1)
            UnifiedPaintPanel.prop_unified_color(split, context, brush, "color", text="")
            UnifiedPaintPanel.prop_unified_color_picker(split, context, brush, "color", value_slider=True)
            layout.prop(brush, "blend", text="")

        if capabilities.has_radius:
            UnifiedPaintPanel.prop_unified(layout, context, brush, "size", unified_name="use_unified_size", pressure_name="use_pressure_size", slider=True,)
            UnifiedPaintPanel.prop_unified(layout, context, brush, "strength", unified_name="use_unified_strength", pressure_name="use_pressure_strength", slider=True,)


class VIEW3D_PT_paint_weight_context_menu(Panel):
    # Only for popover, these are dummy values.
    bl_space_type = 'VIEW_3D'
    bl_region_type = 'WINDOW'
    bl_label = "Weights Context Menu"

    def draw(self, context):
        layout = self.layout

        brush = context.tool_settings.weight_paint.brush
        UnifiedPaintPanel.prop_unified(layout, context, brush, "weight", unified_name="use_unified_weight", slider=True,)
        UnifiedPaintPanel.prop_unified(layout, context, brush, "size", unified_name="use_unified_size", pressure_name="use_pressure_size", slider=True,)
        UnifiedPaintPanel.prop_unified(layout, context, brush, "strength", unified_name="use_unified_strength", pressure_name="use_pressure_strength", slider=True)


def draw_gpencil_layer_active(context, layout):
        gpl = context.active_gpencil_layer
        if gpl:
            layout.label(text="Active Layer")
            row = layout.row(align=True)
            row.operator_context = 'EXEC_REGION_WIN'
            row.operator_menu_enum("gpencil.layer_change", "layer", text="", icon='GREASEPENCIL')
            row.prop(gpl, "info", text="")
            row.operator("gpencil.layer_remove", text="", icon='X')


class VIEW3D_PT_gpencil_sculpt_context_menu(Panel):
    bl_space_type = 'VIEW_3D'
    bl_region_type = 'WINDOW'
    bl_label = "Sculpt Context Menu"
    bl_ui_units_x = 12

    def draw(self, context):
        ts = context.tool_settings
        settings = ts.gpencil_sculpt_paint
        brush = settings.brush

        layout = self.layout

        layout.prop(brush, "size", slider=True)
        layout.prop(brush, "strength")

        # Layers
        draw_gpencil_layer_active(context, layout)


class VIEW3D_PT_gpencil_weight_context_menu(Panel):
    bl_space_type = 'VIEW_3D'
    bl_region_type = 'WINDOW'
    bl_label = "Weight Paint Context Menu"
    bl_ui_units_x = 12

    def draw(self, context):
        ts = context.tool_settings
        settings = ts.gpencil_weight_paint
        brush = settings.brush

        layout = self.layout

        layout.prop(brush, "size", slider=True)
        layout.prop(brush, "strength")
        layout.prop(brush, "weight")

        # Layers
        draw_gpencil_layer_active(context, layout)


class VIEW3D_MT_gpencil_sculpt(Menu):
    bl_label = "Sculpt"

    def draw(self, context):
        layout = self.layout

        layout.operator_context = 'INVOKE_REGION_WIN'
        layout.menu("VIEW3D_MT_assign_material")
        layout.separator()

        layout.operator("gpencil.frame_duplicate", text="Duplicate Active Frame", icon = "DUPLICATE")
        layout.operator("gpencil.frame_duplicate", text="Duplicate Active Frame All Layers", icon = "DUPLICATE").mode = 'ALL'

        layout.separator()

        layout.operator("gpencil.stroke_subdivide", text="Subdivide", icon = "SUBDIVIDE_EDGES")
        layout.operator("gpencil.stroke_simplify_fixed", text="Simplify", icon = "MOD_SIMPLIFY")
        layout.operator("gpencil.stroke_simplify", text="Simplify Adaptative", icon = "MOD_SIMPLIFY")

        if context.mode == 'WEIGHT_GPENCIL':
            layout.separator()
            layout.menu("VIEW3D_MT_gpencil_autoweights")

        layout.separator()

        #radial control button brush size
        myvar = layout.operator("wm.radial_control", text = "Brush Radius", icon = "BRUSHSIZE")
        myvar.data_path_primary = 'tool_settings.gpencil_sculpt.brush.size'

        #radial control button brush strength
        myvar = layout.operator("wm.radial_control", text = "Brush Strength", icon = "BRUSHSTRENGTH")
        myvar.data_path_primary = 'tool_settings.gpencil_sculpt.brush.strength'

        layout.separator()

        # line edit toggles from the keympap
        props = layout.operator("wm.context_toggle", text="Toggle Edit Lines", icon='STROKE')
        props.data_path = "space_data.overlay.use_gpencil_edit_lines"

        props = layout.operator("wm.context_toggle", text="Toggle Multiline Edit Only", icon='STROKE')
        props.data_path = "space_data.overlay.use_gpencil_multiedit_line_only"


class VIEW3D_PT_sculpt_context_menu(Panel):
    # Only for popover, these are dummy values.
    bl_space_type = 'VIEW_3D'
    bl_region_type = 'WINDOW'
    bl_label = "Sculpt Context Menu"

    def draw(self, context):
        layout = self.layout

        brush = context.tool_settings.sculpt.brush
        capabilities = brush.sculpt_capabilities

        UnifiedPaintPanel.prop_unified(layout, context, brush, "size", unified_name="use_unified_size", pressure_name="use_pressure_size", slider=True,)
        UnifiedPaintPanel.prop_unified(layout, context, brush, "strength", unified_name="use_unified_strength", pressure_name="use_pressure_strength", slider=True,)

        if capabilities.has_auto_smooth:
            layout.prop(brush, "auto_smooth_factor", slider=True)

        if capabilities.has_normal_weight:
            layout.prop(brush, "normal_weight", slider=True)

        if capabilities.has_pinch_factor:
            text = "Pinch"
            if brush.sculpt_tool in {'BLOB', 'SNAKE_HOOK'}:
                text = "Magnify"
            layout.prop(brush, "crease_pinch_factor", slider=True, text=text)

        if capabilities.has_rake_factor:
            layout.prop(brush, "rake_factor", slider=True)

        if capabilities.has_plane_offset:
            layout.prop(brush, "plane_offset", slider=True)
            layout.prop(brush, "plane_trim", slider=True, text="Distance")

        if capabilities.has_height:
            layout.prop(brush, "height", slider=True, text="Height")


class TOPBAR_PT_gpencil_materials(GreasePencilMaterialsPanel, Panel):
    bl_space_type = 'VIEW_3D'
    bl_region_type = 'HEADER'
    bl_label = "Materials"
    bl_ui_units_x = 14

    @classmethod
    def poll(cls, context):
        ob = context.object
        return ob and ob.type == 'GPENCIL'


class TOPBAR_PT_gpencil_vertexcolor(GreasePencilVertexcolorPanel, Panel):
    bl_space_type = 'VIEW_3D'
    bl_region_type = 'HEADER'
    bl_label = "Vertex Color"
    bl_ui_units_x = 10

    @classmethod
    def poll(cls, context):
        ob = context.object
        return ob and ob.type == 'GPENCIL'


classes = (
    VIEW3D_HT_header,
    VIEW3D_HT_tool_header,
    ALL_MT_editormenu,
    VIEW3D_MT_editor_menus,
    VIEW3D_MT_transform,
    VIEW3D_MT_transform_base,
    VIEW3D_MT_transform_object,
    VIEW3D_MT_transform_armature,
    VIEW3D_MT_mirror,
    VIEW3D_MT_snap,
    VIEW3D_MT_uv_map_clear_seam,
    VIEW3D_MT_uv_map,
    VIEW3D_MT_view_view_selected_all_regions,
    VIEW3D_MT_view_all_all_regions,
    VIEW3D_MT_view_center_cursor_and_view_all,
    VIEW3D_MT_switchactivecamto,
    VIEW3D_MT_view,
    VIEW3D_MT_view_navigation,
    VIEW3D_MT_view_align,
    VIEW3D_MT_view_align_selected,
    VIEW3D_MT_select_object_inverse,
    VIEW3D_MT_select_object_none,
    VIEW3D_MT_select_object,
    VIEW3D_MT_select_by_type,
    VIEW3D_MT_select_grouped,
    VIEW3D_MT_select_linked,
    VIEW3D_MT_select_object_more_less,
    VIEW3D_MT_select_pose_inverse,
    VIEW3D_MT_select_pose_none,
    VIEW3D_MT_select_pose,
    VIEW3D_MT_select_particle_inverse,
    VIEW3D_MT_select_particle_none,
    VIEW3D_MT_select_particle,
    VIEW3D_MT_edit_mesh,
    VIEW3D_MT_edit_mesh_sort_elements,
    VIEW3D_MT_edit_mesh_select_similar,
    VIEW3D_MT_edit_mesh_select_more_less,
    VIEW3D_MT_select_edit_mesh_inverse,
    VIEW3D_MT_select_edit_mesh_none,
    VIEW3D_MT_select_edit_mesh,
    VIEW3D_MT_select_edit_curve_inverse,
    VIEW3D_MT_select_edit_curve_none,
    VIEW3D_MT_select_edit_curve,
    VIEW3D_MT_select_edit_curve_select_similar,
    VIEW3D_MT_select_edit_surface,
    VIEW3D_MT_select_edit_text,
    VIEW3D_MT_select_edit_metaball_inverse,
    VIEW3D_MT_select_edit_metaball_none,
    VIEW3D_MT_select_edit_metaball,
    VIEW3D_MT_edit_lattice_context_menu,
    VIEW3D_MT_select_edit_metaball_select_similar,
    VIEW3D_MT_select_edit_lattice_inverse,
    VIEW3D_MT_select_edit_lattice_none,
    VIEW3D_MT_select_edit_lattice,
    VIEW3D_MT_select_edit_armature_inverse,
    VIEW3D_MT_select_edit_armature_none,
    VIEW3D_MT_select_edit_armature,
    VIEW3D_MT_select_gpencil,
    VIEW3D_MT_select_gpencil_inverse,
    VIEW3D_MT_select_gpencil_none,
    VIEW3D_MT_select_gpencil_grouped,
    VIEW3D_MT_select_paint_mask_inverse,
    VIEW3D_MT_select_paint_mask_none,
    VIEW3D_MT_select_paint_mask,
    VIEW3D_MT_select_paint_mask_vertex_inverse,
    VIEW3D_MT_select_paint_mask_vertex_none,
    VIEW3D_MT_select_paint_mask_vertex,
    VIEW3D_MT_angle_control,
    VIEW3D_MT_mesh_add,
    VIEW3D_MT_curve_add,
    VIEW3D_MT_surface_add,
    VIEW3D_MT_edit_metaball_context_menu,
    VIEW3D_MT_metaball_add,
    TOPBAR_MT_edit_curve_add,
    TOPBAR_MT_edit_armature_add,
    VIEW3D_MT_armature_add,
    VIEW3D_MT_light_add,
    VIEW3D_MT_lightprobe_add,
    VIEW3D_MT_camera_add,
    VIEW3D_MT_volume_add,
    VIEW3D_MT_add,
    VIEW3D_MT_image_add,
    VIEW3D_MT_origin_set,
    VIEW3D_MT_object_delete_global,
    VIEW3D_MT_object,
    VIEW3D_MT_object_convert,
    VIEW3D_MT_object_animation,
    VIEW3D_MT_object_rigid_body,
    VIEW3D_MT_object_clear,
    VIEW3D_MT_object_context_menu,
    VIEW3D_MT_object_shading,
    VIEW3D_MT_object_apply,
    VIEW3D_MT_object_relations,
    VIEW3D_MT_object_parent,
    VIEW3D_MT_object_track,
    VIEW3D_MT_object_collection,
    VIEW3D_MT_object_constraints,
    VIEW3D_MT_object_quick_effects,
    VIEW3D_hide_view_set_unselected,
    VIEW3D_MT_object_showhide,
    VIEW3D_MT_make_single_user,
    VIEW3D_MT_make_links,
    VIEW3D_MT_brush,
    VIEW3D_MT_brush_curve_presets,
    VIEW3D_MT_facemask_showhide,
    VIEW3D_MT_paint_vertex,
    VIEW3D_MT_paint_vertex_specials,
    VIEW3D_MT_paint_texture_specials,
    VIEW3D_MT_hook,
    VIEW3D_MT_vertex_group,
    VIEW3D_MT_gpencil_vertex_group,
    VIEW3D_MT_paint_weight,
    VIEW3D_MT_paint_weight_lock,
    VIEW3D_MT_paint_weight_specials,
    VIEW3D_MT_subdivision_set,
    VIEW3D_MT_sculpt_specials,
    VIEW3D_MT_sculpt,
    VIEW3D_MT_sculpt_set_pivot,
    VIEW3D_MT_mask,
    VIEW3D_MT_face_sets,
    VIEW3D_MT_face_sets_init,
    VIEW3D_MT_hide_mask,
    VIEW3D_MT_particle,
    VIEW3D_MT_particle_context_menu,
    VIEW3D_particle_hide_unselected,
    VIEW3D_MT_particle_show_hide,
    VIEW3D_MT_pose,
    VIEW3D_MT_pose_transform,
    VIEW3D_MT_pose_slide,
    VIEW3D_MT_pose_propagate,
    VIEW3D_MT_pose_library,
    VIEW3D_MT_pose_motion,
    VIEW3D_MT_pose_group,
    VIEW3D_MT_pose_ik,
    VIEW3D_MT_pose_constraints,
    VIEW3D_MT_pose_names,
    VIEW3D_MT_pose_hide_unselected,
    VIEW3D_MT_pose_show_hide,
    VIEW3D_MT_pose_apply,
    VIEW3D_MT_pose_context_menu,
    VIEW3D_MT_bone_options_toggle,
    VIEW3D_MT_bone_options_enable,
    VIEW3D_MT_bone_options_disable,
    VIEW3D_MT_edit_mesh_context_menu,
    VIEW3D_MT_edit_mesh_select_mode,
    VIEW3D_MT_edit_mesh_extrude_dupli,
    VIEW3D_MT_edit_mesh_extrude_dupli_rotate,
    VIEW3D_MT_edit_mesh_extrude,
    VIEW3D_MT_edit_mesh_vertices,
    VIEW3D_MT_edit_mesh_edges,
    VIEW3D_MT_edit_mesh_edges_data,
    VIEW3D_MT_edit_mesh_faces,
    VIEW3D_MT_edit_mesh_faces_data,
    VIEW3D_normals_make_consistent_inside,
    VIEW3D_MT_edit_mesh_normals,
    VIEW3D_MT_edit_mesh_normals_select_strength,
    VIEW3D_MT_edit_mesh_normals_set_strength,
    VIEW3D_MT_edit_mesh_normals_average,
    VIEW3D_MT_edit_mesh_shading,
    VIEW3D_MT_edit_mesh_weights,
    VIEW3D_MT_edit_mesh_clean,
    VIEW3D_MT_edit_mesh_delete,
    VIEW3D_MT_edit_mesh_merge,
    VIEW3D_MT_edit_mesh_split,
    VIEW3D_MT_edit_mesh_dissolve,
    VIEW3D_mesh_hide_unselected,
    VIEW3D_curve_hide_unselected,
    VIEW3D_MT_edit_mesh_show_hide,
    VIEW3D_MT_paint_gpencil,
    VIEW3D_MT_edit_gpencil_showhide,
    VIEW3D_MT_assign_material,
    VIEW3D_MT_edit_gpencil,
    VIEW3D_MT_edit_gpencil_stroke,
    VIEW3D_MT_edit_gpencil_point,
    VIEW3D_MT_edit_gpencil_hide,
    VIEW3D_MT_edit_gpencil_arrange_strokes,
    VIEW3D_MT_edit_gpencil_delete,
    VIEW3D_MT_sculpt_gpencil_copy,
    VIEW3D_MT_weight_gpencil,
    VIEW3D_MT_vertex_gpencil,
    VIEW3D_MT_gpencil_simplify,
    VIEW3D_MT_gpencil_copy_layer,
    VIEW3D_MT_edit_curve,
    VIEW3D_MT_edit_curve_ctrlpoints,
    VIEW3D_MT_edit_curve_handle_type_set,
    VIEW3D_MT_edit_curve_segments,
    VIEW3D_MT_edit_curve_context_menu,
    VIEW3D_MT_edit_curve_delete,
    VIEW3D_MT_edit_curve_show_hide,
    VIEW3D_MT_edit_surface,
    VIEW3D_MT_edit_font,
    VIEW3D_MT_edit_font_chars,
    VIEW3D_MT_edit_font_kerning,
    VIEW3D_MT_edit_font_move,
    VIEW3D_MT_edit_font_delete,
    VIEW3D_MT_edit_font_context_menu,
    VIEW3D_MT_edit_meta,
    VIEW3D_MT_edit_meta_showhide_unselected,
    VIEW3D_MT_edit_meta_showhide,
    VIEW3D_MT_edit_lattice,
    VIEW3D_MT_edit_lattice_flip,
    VIEW3D_MT_edit_armature,
    VIEW3D_armature_hide_unselected,
    VIEW3D_MT_armature_show_hide,
    VIEW3D_MT_armature_context_menu,
    VIEW3D_MT_edit_armature_roll,
    VIEW3D_MT_edit_armature_names,
    VIEW3D_MT_edit_armature_delete,
    VIEW3D_MT_gpencil_animation,
    VIEW3D_MT_edit_gpencil_transform,
    VIEW3D_MT_object_mode_pie,
    VIEW3D_MT_view_pie,
    VIEW3D_MT_transform_gizmo_pie,
    VIEW3D_MT_shading_pie,
    VIEW3D_MT_shading_ex_pie,
    VIEW3D_MT_pivot_pie,
    VIEW3D_MT_snap_pie,
    VIEW3D_MT_orientations_pie,
    VIEW3D_MT_proportional_editing_falloff_pie,
    VIEW3D_MT_sculpt_mask_edit_pie,
    VIEW3D_MT_wpaint_vgroup_lock_pie,
    VIEW3D_MT_sculpt_face_sets_edit_pie,
    VIEW3D_PT_active_tool,
    VIEW3D_PT_active_tool_duplicate,
    VIEW3D_PT_view3d_properties,
    VIEW3D_PT_view3d_properties_edit,
    VIEW3D_PT_view3d_camera_lock,
    VIEW3D_PT_view3d_cursor,
    VIEW3D_PT_collections,
    VIEW3D_PT_object_type_visibility,
    VIEW3D_PT_grease_pencil,
    VIEW3D_PT_annotation_onion,
    VIEW3D_PT_gpencil_multi_frame,
    VIEW3D_MT_gpencil_autoweights,
    VIEW3D_MT_gpencil_edit_context_menu,
    VIEW3D_MT_gpencil_sculpt,
    VIEW3D_PT_quad_view,
    VIEW3D_PT_view3d_stereo,
    VIEW3D_PT_shading,
    VIEW3D_PT_shading_lighting,
    VIEW3D_PT_shading_color,
    VIEW3D_PT_shading_options,
    VIEW3D_PT_shading_options_shadow,
    VIEW3D_PT_shading_options_ssao,
    VIEW3D_PT_shading_render_pass,
    VIEW3D_PT_gizmo_display,
    VIEW3D_PT_overlay,
    VIEW3D_PT_overlay_guides,
    VIEW3D_PT_overlay_object,
    VIEW3D_PT_overlay_geometry,
    VIEW3D_PT_overlay_motion_tracking,
    VIEW3D_PT_overlay_edit_mesh,
    VIEW3D_PT_overlay_edit_mesh_shading,
    VIEW3D_PT_overlay_edit_mesh_measurement,
    VIEW3D_PT_overlay_edit_mesh_normals,
    VIEW3D_PT_overlay_edit_mesh_freestyle,
    VIEW3D_PT_overlay_edit_curve,
    VIEW3D_PT_overlay_texture_paint,
    VIEW3D_PT_overlay_vertex_paint,
    VIEW3D_PT_overlay_weight_paint,
    VIEW3D_PT_overlay_pose,
    VIEW3D_PT_overlay_sculpt,
    VIEW3D_PT_snapping,
    VIEW3D_PT_proportional_edit,
    VIEW3D_PT_gpencil_origin,
    VIEW3D_PT_gpencil_lock,
    VIEW3D_PT_gpencil_guide,
    VIEW3D_PT_transform_orientations,
    VIEW3D_PT_overlay_gpencil_options,
    VIEW3D_PT_context_properties,
    VIEW3D_PT_paint_vertex_context_menu,
    VIEW3D_PT_paint_texture_context_menu,
    VIEW3D_PT_paint_weight_context_menu,
    VIEW3D_PT_gpencil_vertex_context_menu,
    VIEW3D_PT_gpencil_sculpt_context_menu,
    VIEW3D_PT_gpencil_weight_context_menu,
    VIEW3D_PT_gpencil_draw_context_menu,
    VIEW3D_PT_sculpt_context_menu,
    TOPBAR_PT_gpencil_materials,
    TOPBAR_PT_gpencil_vertexcolor,
    TOPBAR_PT_annotation_layers,
)


if __name__ == "__main__":  # only for live edit.
    from bpy.utils import register_class
    for cls in classes:
        register_class(cls)<|MERGE_RESOLUTION|>--- conflicted
+++ resolved
@@ -978,20 +978,13 @@
 
         # generic
         layout = self.layout
-<<<<<<< HEAD
 
         if obj.type == 'MESH':
             layout.operator("transform.shrink_fatten", text="Shrink Fatten", icon = 'SHRINK_FATTEN')
+            layout.operator("transform.skin_resize")
 
         elif obj.type == 'CURVE':
             layout.operator("transform.transform", text="Shrink Fatten", icon = 'SHRINK_FATTEN').mode = 'CURVE_SHRINKFATTEN'
-=======
-        if context.mode == 'EDIT_MESH':
-            layout.operator("transform.shrink_fatten", text="Shrink Fatten")
-            layout.operator("transform.skin_resize")
-        elif context.mode == 'EDIT_CURVE':
-            layout.operator("transform.transform", text="Radius").mode = 'CURVE_SHRINKFATTEN'
->>>>>>> 0d0fb804
 
         layout.separator()
 
