--- conflicted
+++ resolved
@@ -1303,24 +1303,9 @@
                 props.header_text = "Width Size: %.3f"
 
 
-<<<<<<< HEAD
             if obj.type == 'EMPTY':
                 layout.operator_context = 'INVOKE_REGION_WIN'
                 layout.separator()
-=======
-class INFO_MT_camera_add(Menu):
-    bl_idname = "INFO_MT_camera_add"
-    bl_label = "Camera"
-
-    def draw(self, context):
-        layout = self.layout
-        layout.operator_context = 'EXEC_REGION_WIN'
-        layout.operator("object.camera_add", text="Camera", icon='OUTLINER_OB_CAMERA')
-
-
-class INFO_MT_add(Menu):
-    bl_label = "Add"
->>>>>>> c29bc618
 
                 props = layout.operator("wm.context_modal_mouse", text="Empty Draw Size")
                 props.data_path_iter = "selected_editable_objects"
@@ -1355,21 +1340,11 @@
                         props.data_path_item = "data.size"
                         props.header_text = "Lamp Size X: %.3f"
 
-<<<<<<< HEAD
                         if lamp.shape == 'RECTANGLE':
                             props = layout.operator("wm.context_modal_mouse", text="Size Y")
                             props.data_path_iter = "selected_editable_objects"
                             props.data_path_item = "data.size_y"
                             props.header_text = "Lamp Size Y: %.3f"
-=======
-        if INFO_MT_camera_add.is_extended():
-            layout.menu("INFO_MT_camera_add", icon='OUTLINER_OB_CAMERA')
-        else:
-            INFO_MT_camera_add.draw(self, context)
-
-        layout.menu("INFO_MT_lamp_add", icon='OUTLINER_OB_LAMP')
-        layout.separator()
->>>>>>> c29bc618
 
                     elif lamp.type in {'SPOT', 'POINT', 'SUN'}:
                         props = layout.operator("wm.context_modal_mouse", text="Size")
@@ -1418,6 +1393,85 @@
 
         # End former Specials menu content.
 
+
+        layout.operator_context = 'INVOKE_REGION_WIN'
+        layout.operator_enum("object.lamp_add", "type")
+
+
+class INFO_MT_camera_add(Menu):
+    bl_idname = "INFO_MT_camera_add"
+    bl_label = "Camera"
+
+    def draw(self, context):
+        layout = self.layout
+        layout.operator_context = 'EXEC_REGION_WIN'
+        layout.operator("object.camera_add", text="Camera", icon='OUTLINER_OB_CAMERA')
+
+
+class INFO_MT_add(Menu):
+    bl_label = "Add"
+
+    def draw(self, context):
+        layout = self.layout
+
+        # note, don't use 'EXEC_SCREEN' or operators wont get the 'v3d' context.
+
+        # Note: was EXEC_AREA, but this context does not have the 'rv3d', which prevents
+        #       "align_view" to work on first call (see [#32719]).
+        layout.operator_context = 'EXEC_REGION_WIN'
+
+        #layout.operator_menu_enum("object.mesh_add", "type", text="Mesh", icon='OUTLINER_OB_MESH')
+        layout.menu("INFO_MT_mesh_add", icon='OUTLINER_OB_MESH')
+
+        #layout.operator_menu_enum("object.curve_add", "type", text="Curve", icon='OUTLINER_OB_CURVE')
+        layout.menu("INFO_MT_curve_add", icon='OUTLINER_OB_CURVE')
+        #layout.operator_menu_enum("object.surface_add", "type", text="Surface", icon='OUTLINER_OB_SURFACE')
+        layout.menu("INFO_MT_surface_add", icon='OUTLINER_OB_SURFACE')
+        layout.menu("INFO_MT_metaball_add", text="Metaball", icon='OUTLINER_OB_META')
+        layout.operator("object.text_add", text="Text", icon='OUTLINER_OB_FONT')
+        layout.separator()
+
+        layout.menu("INFO_MT_armature_add", icon='OUTLINER_OB_ARMATURE')
+        layout.operator("object.add", text="Lattice", icon='OUTLINER_OB_LATTICE').type = 'LATTICE'
+        layout.operator_menu_enum("object.empty_add", "type", text="Empty", icon='OUTLINER_OB_EMPTY')
+        layout.separator()
+
+        layout.operator("object.speaker_add", text="Speaker", icon='OUTLINER_OB_SPEAKER')
+        layout.separator()
+
+        if INFO_MT_camera_add.is_extended():
+            layout.menu("INFO_MT_camera_add", icon='OUTLINER_OB_CAMERA')
+        else:
+            INFO_MT_camera_add.draw(self, context)
+
+        layout.menu("INFO_MT_lamp_add", icon='OUTLINER_OB_LAMP')
+        layout.separator()
+
+        layout.operator_menu_enum("object.effector_add", "type", text="Force Field", icon='OUTLINER_OB_EMPTY')
+        layout.separator()
+
+        if len(bpy.data.groups) > 10:
+            layout.operator_context = 'INVOKE_REGION_WIN'
+            layout.operator("object.group_instance_add", text="Group Instance...", icon='OUTLINER_OB_EMPTY')
+        else:
+            layout.operator_menu_enum("object.group_instance_add", "group", text="Group Instance", icon='OUTLINER_OB_EMPTY')
+
+
+# ********** Object menu **********
+
+
+class VIEW3D_MT_object(Menu):
+    bl_context = "objectmode"
+    bl_label = "Object"
+
+    def draw(self, context):
+        layout = self.layout
+        view = context.space_data
+        is_local_view = (view.local_view is not None)
+
+        layout.operator("ed.undo")
+        layout.operator("ed.redo")
+        layout.operator("ed.undo_history")
 
         layout.separator()
 
@@ -3920,64 +3974,70 @@
 
 classes = (
     VIEW3D_HT_header,
+    ALL_MT_editormenu,
     VIEW3D_MT_editor_menus,
     VIEW3D_MT_transform,
     VIEW3D_MT_transform_base,
     VIEW3D_MT_transform_object,
     VIEW3D_MT_transform_armature,
-    VIEW3D_MT_mirror,
-    VIEW3D_MT_snap,
     VIEW3D_MT_uv_map,
     VIEW3D_MT_edit_proportional,
+    VIEW3D_MT_view_all_all_regions,
+    VIEW3D_MT_view_center_cursor_and_view_all,
+    VIEW3D_MT_view_view_selected_all_regions,
     VIEW3D_MT_view,
     VIEW3D_MT_view_navigation,
     VIEW3D_MT_view_align,
     VIEW3D_MT_view_align_selected,
     VIEW3D_MT_view_cameras,
+    VIEW3D_MT_select_object_inverse,
     VIEW3D_MT_select_object,
-    VIEW3D_MT_select_object_more_less,
+    VIEW3D_MT_select_pose_inverse,
     VIEW3D_MT_select_pose,
-    VIEW3D_MT_select_pose_more_less,
+    VIEW3D_MT_select_particle_inverse,
     VIEW3D_MT_select_particle,
+    VIEW3D_mesh_hide_unselected,
+    VIEW3D_MT_edit_mesh_show_hide,
     VIEW3D_MT_edit_mesh,
     VIEW3D_MT_edit_mesh_select_similar,
     VIEW3D_MT_edit_mesh_select_by_trait,
     VIEW3D_MT_edit_mesh_select_more_less,
+    VIEW3D_MT_select_edit_mesh_inverse,
     VIEW3D_MT_select_edit_mesh,
+    VIEW3D_MT_select_edit_curve_inverse,
     VIEW3D_MT_select_edit_curve,
     VIEW3D_MT_select_edit_surface,
     VIEW3D_MT_select_edit_text,
+    VIEW3D_MT_select_edit_metaball_inverse,
     VIEW3D_MT_select_edit_metaball,
+    VIEW3D_MT_select_edit_lattice_inverse,
     VIEW3D_MT_select_edit_lattice,
+    VIEW3D_MT_select_edit_armature_inverse,
     VIEW3D_MT_select_edit_armature,
     VIEW3D_MT_select_gpencil,
+    VIEW3D_MT_select_paint_mask_inverse,
     VIEW3D_MT_select_paint_mask,
+    VIEW3D_MT_select_paint_mask_vertex_inverse,
     VIEW3D_MT_select_paint_mask_vertex,
     VIEW3D_MT_angle_control,
-    INFO_MT_mesh_add,
-    INFO_MT_curve_add,
-    INFO_MT_surface_add,
-    INFO_MT_metaball_add,
-    INFO_MT_edit_curve_add,
-    INFO_MT_edit_armature_add,
-    INFO_MT_armature_add,
-    INFO_MT_lamp_add,
     INFO_MT_camera_add,
     INFO_MT_add,
+    VIEW3D_MT_object_delete_global,
     VIEW3D_MT_object,
     VIEW3D_MT_object_animation,
     VIEW3D_MT_object_clear,
     VIEW3D_MT_object_specials,
     VIEW3D_MT_object_apply,
-    VIEW3D_MT_object_parent,
     VIEW3D_MT_object_track,
-    VIEW3D_MT_object_group,
     VIEW3D_MT_object_constraints,
     VIEW3D_MT_object_quick_effects,
+    VIEW3D_subdivision_set,
+    VIEW3D_hide_view_set_unselected,
     VIEW3D_MT_object_showhide,
     VIEW3D_MT_make_single_user,
     VIEW3D_MT_make_links,
     VIEW3D_MT_object_game,
+    VIEW3D_MT_facemask_showhide,
     VIEW3D_MT_brush,
     VIEW3D_MT_brush_paint_modes,
     VIEW3D_MT_paint_vertex,
@@ -3986,9 +4046,12 @@
     VIEW3D_MT_paint_weight,
     VIEW3D_MT_sculpt,
     VIEW3D_MT_hide_mask,
+    VIEW3D_particle_hide_unselected,
+    VIEW3D_MT_particle_show_hide,
     VIEW3D_MT_particle,
     VIEW3D_MT_particle_specials,
-    VIEW3D_MT_particle_showhide,
+    VIEW3D_pose_hide_unselected,
+    VIEW3D_MT_pose_show_hide,
     VIEW3D_MT_pose,
     VIEW3D_MT_pose_transform,
     VIEW3D_MT_pose_slide,
@@ -3998,7 +4061,6 @@
     VIEW3D_MT_pose_group,
     VIEW3D_MT_pose_ik,
     VIEW3D_MT_pose_constraints,
-    VIEW3D_MT_pose_showhide,
     VIEW3D_MT_pose_apply,
     VIEW3D_MT_pose_specials,
     VIEW3D_MT_bone_options_toggle,
@@ -4006,31 +4068,33 @@
     VIEW3D_MT_bone_options_disable,
     VIEW3D_MT_edit_mesh_specials,
     VIEW3D_MT_edit_mesh_select_mode,
+    VIEW3D_MT_edit_mesh_extrude_dupli,
+    VIEW3D_MT_edit_mesh_extrude_dupli_rotate,
     VIEW3D_MT_edit_mesh_extrude,
     VIEW3D_MT_edit_mesh_vertices,
     VIEW3D_MT_edit_mesh_edges,
     VIEW3D_MT_edit_mesh_faces,
-    VIEW3D_MT_edit_mesh_normals,
     VIEW3D_MT_edit_mesh_clean,
     VIEW3D_MT_edit_mesh_delete,
-    VIEW3D_MT_edit_mesh_showhide,
     VIEW3D_MT_edit_gpencil,
     VIEW3D_MT_edit_gpencil_delete,
+    VIEW3D_curve_hide_unselected,
+    VIEW3D_MT_edit_curve_show_hide,
     VIEW3D_MT_edit_curve,
     VIEW3D_MT_edit_curve_ctrlpoints,
-    VIEW3D_MT_edit_curve_segments,
     VIEW3D_MT_edit_curve_specials,
     VIEW3D_MT_edit_curve_delete,
-    VIEW3D_MT_edit_curve_showhide,
     VIEW3D_MT_edit_surface,
     VIEW3D_MT_edit_font,
     VIEW3D_MT_edit_text_chars,
     VIEW3D_MT_edit_meta,
+    VIEW3D_MT_edit_meta_showhide_unselected,
     VIEW3D_MT_edit_meta_showhide,
     VIEW3D_MT_edit_lattice,
+    VIEW3D_armature_hide_unselected,
+    VIEW3D_MT_armature_show_hide,
     VIEW3D_MT_edit_armature,
     VIEW3D_MT_armature_specials,
-    VIEW3D_MT_edit_armature_parent,
     VIEW3D_MT_edit_armature_roll,
     VIEW3D_MT_edit_armature_delete,
     VIEW3D_MT_edit_gpencil_transform,
@@ -4048,7 +4112,6 @@
     VIEW3D_PT_view3d_meshstatvis,
     VIEW3D_PT_view3d_curvedisplay,
     VIEW3D_PT_background_image,
-    VIEW3D_PT_transform_orientations,
     VIEW3D_PT_etch_a_ton,
     VIEW3D_PT_context_properties,
 )
