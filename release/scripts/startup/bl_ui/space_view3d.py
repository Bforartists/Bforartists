--- conflicted
+++ resolved
@@ -573,13 +573,8 @@
             layout.row().prop(brush, "direction", expand=True, text="")
 
         if capabilities.has_color:
-<<<<<<< HEAD
             UnifiedPaintPanel.prop_unified_color(layout, context, brush, "color", text = "")
             layout.prop(brush, "blend", text="", expand = False)
-=======
-            UnifiedPaintPanel.prop_unified_color(layout, context, brush, "color", text="")
-            layout.prop(brush, "blend", text="", expand=False)
->>>>>>> 6be04581
 
         return True
 
@@ -1201,18 +1196,9 @@
 
         layout.separator()
 
-<<<<<<< HEAD
         layout.operator("render.opengl", text="OpenGL Render Image", icon='RENDER_STILL')
         layout.operator("render.opengl", text="OpenGL Render Animation", icon='RENDER_ANIMATION').animation = True
-        props = layout.operator("render.opengl", text="OpenGL Render Keyframes", icon='RENDER_ANIMATION')
-=======
-        layout.operator("render.opengl", text="Viewport Render Image", icon='RENDER_STILL')
-        layout.operator("render.opengl", text="Viewport Render Animation", icon='RENDER_ANIMATION').animation = True
-        props = layout.operator("render.opengl",
-                                text="Viewport Render Keyframes",
-                                icon='RENDER_ANIMATION',
-                                )
->>>>>>> 6be04581
+        props = layout.operator("render.opengl", text="Viewport Render Keyframes", icon='RENDER_ANIMATION')
         props.animation = True
         props.render_keyed_only = True
 
@@ -3947,19 +3933,13 @@
         props = layout.operator("sculpt.dirty_mask", text='Dirty Mask', icon = "DIRTY_VERTEX")
 
 
-
 class VIEW3D_MT_face_sets(Menu):
     bl_label = "Face Sets"
 
     def draw(self, _context):
         layout = self.layout
 
-<<<<<<< HEAD
-
         op = layout.operator("sculpt.face_sets_create", text='Face Set From Masked', icon = "MOD_MASK")
-=======
-        op = layout.operator("sculpt.face_sets_create", text='Face Set From Masked')
->>>>>>> 6be04581
         op.mode = 'MASKED'
 
         op = layout.operator("sculpt.face_sets_create", text='Face Set From Visible', icon = "FILL_MASK")
@@ -4023,7 +4003,6 @@
         props.mode = 'SURFACE'
 
 
-<<<<<<< HEAD
 class VIEW3D_MT_sculpt_specials(Menu):
     bl_label = "Sculpt Context Menu"
 
@@ -4073,8 +4052,6 @@
         props = layout.operator("paint.mask_lasso_gesture", text="Lasso Mask", icon = "LASSO_MASK")
 
 
-=======
->>>>>>> 6be04581
 class VIEW3D_MT_face_sets_init(Menu):
     bl_label = "Face Sets Init"
 
@@ -4201,18 +4178,12 @@
             layout.operator("particle.select_linked", text="Select Linked", icon = "LINKED")
 
 
-<<<<<<< HEAD
 # Workaround to separate the tooltips for Show Hide for Particles in Particle mode
 class VIEW3D_particle_hide_unselected(bpy.types.Operator):
     """Hide the unselected Particles"""      # blender will use this as a tooltip for menu items and buttons.
     bl_idname = "particle.hide_unselected"        # unique identifier for buttons and menu items to reference.
     bl_label = "Hide Unselected"         # display name in the interface.
     bl_options = {'REGISTER', 'UNDO'}  # enable undo for the operator.
-=======
-
-class VIEW3D_MT_particle_showhide(ShowHideMenu, Menu):
-    _operator_name = "particle"
->>>>>>> 6be04581
 
     def execute(self, context):        # execute() is called by blender when running the operator.
         bpy.ops.particle.hide(unselected = True)
@@ -4228,6 +4199,7 @@
         layout.operator("particle.reveal", text="Show Hidden", icon = "HIDE_OFF")
         layout.operator("particle.hide", text="Hide Selected", icon = "HIDE_ON").unselected = False
         layout.operator("particle.hide_unselected", text="Hide Unselected", icon = "HIDE_UNSELECTED") # bfa - separated tooltip
+
 
 class VIEW3D_MT_pose(Menu):
     bl_label = "Pose"
@@ -6453,11 +6425,6 @@
         op.filter_type = 'CONTRAST_DECREASE'
         op.auto_iteration_count = False
 
-<<<<<<< HEAD
-=======
-
-class VIEW3D_MT_sculpt_face_sets_edit_pie(Menu):
->>>>>>> 6be04581
 
 class VIEW3D_MT_sculpt_face_sets_edit_pie(Menu):
     bl_label = "Face Sets Edit"
@@ -6578,7 +6545,7 @@
         if view.use_local_camera:
             split.label(icon='DISCLOSURE_TRI_DOWN')
         else:
-            split.label(icon='DISCLOSURE_TRI_RIGHT')      
+            split.label(icon='DISCLOSURE_TRI_RIGHT')
 
         if view.use_local_camera:
             subcol = col.column()
@@ -7924,8 +7891,7 @@
         layout = self.layout
         tool_settings = context.tool_settings
         col = layout.column()
-        col.active = (tool_settings.use_proportional_edit_objects if context.mode == 'OBJECT'
-                      else tool_settings.use_proportional_edit)
+        col.active = (tool_settings.use_proportional_edit_objects if context.mode == 'OBJECT' else tool_settings.use_proportional_edit)
 
         if context.mode != 'OBJECT':
             col.prop(tool_settings, "use_proportional_connected")
@@ -8424,75 +8390,7 @@
 
             col.separator()
 
-<<<<<<< HEAD
             col.operator("gpencil.reproject", text="Reproject Strokes", icon = "REPROJECT")
-=======
-            col.operator("gpencil.reproject", text="Reproject Strokes")
-
-
-def draw_gpencil_layer_active(context, layout):
-    gpl = context.active_gpencil_layer
-    if gpl:
-        layout.label(text="Active Layer")
-        row = layout.row(align=True)
-        row.operator_context = 'EXEC_REGION_WIN'
-        row.operator_menu_enum("gpencil.layer_change", "layer", text="", icon='GREASEPENCIL')
-        row.prop(gpl, "info", text="")
-        row.operator("gpencil.layer_remove", text="", icon='X')
-
-
-def draw_gpencil_material_active(context, layout):
-    ob = context.active_object
-    if ob and len(ob.material_slots) > 0 and ob.active_material_index >= 0:
-        ma = ob.material_slots[ob.active_material_index].material
-        if ma:
-            layout.label(text="Active Material")
-            row = layout.row(align=True)
-            row.operator_context = 'EXEC_REGION_WIN'
-            row.operator_menu_enum("gpencil.material_set", "slot", text="", icon='MATERIAL')
-            row.prop(ma, "name", text="")
-
-
-class VIEW3D_PT_gpencil_sculpt_context_menu(Panel):
-    bl_space_type = 'VIEW_3D'
-    bl_region_type = 'WINDOW'
-    bl_label = "Sculpt Context Menu"
-    bl_ui_units_x = 12
-
-    def draw(self, context):
-        ts = context.tool_settings
-        settings = ts.gpencil_sculpt_paint
-        brush = settings.brush
-
-        layout = self.layout
-
-        layout.prop(brush, "size", slider=True)
-        layout.prop(brush, "strength")
-
-        # Layers
-        draw_gpencil_layer_active(context, layout)
-
-
-class VIEW3D_PT_gpencil_weight_context_menu(Panel):
-    bl_space_type = 'VIEW_3D'
-    bl_region_type = 'WINDOW'
-    bl_label = "Weight Paint Context Menu"
-    bl_ui_units_x = 12
-
-    def draw(self, context):
-        ts = context.tool_settings
-        settings = ts.gpencil_weight_paint
-        brush = settings.brush
-
-        layout = self.layout
-
-        layout.prop(brush, "size", slider=True)
-        layout.prop(brush, "strength")
-        layout.prop(brush, "weight")
-
-        # Layers
-        draw_gpencil_layer_active(context, layout)
->>>>>>> 6be04581
 
 
 class VIEW3D_PT_gpencil_draw_context_menu(Panel):
@@ -8648,26 +8546,26 @@
 
 
 def draw_gpencil_layer_active(context, layout):
-        gpl = context.active_gpencil_layer
-        if gpl:
-            layout.label(text="Active Layer")
+    gpl = context.active_gpencil_layer
+    if gpl:
+        layout.label(text="Active Layer")
+        row = layout.row(align=True)
+        row.operator_context = 'EXEC_REGION_WIN'
+        row.operator_menu_enum("gpencil.layer_change", "layer", text="", icon='GREASEPENCIL')
+        row.prop(gpl, "info", text="")
+        row.operator("gpencil.layer_remove", text="", icon='X')
+
+
+def draw_gpencil_material_active(context, layout):
+    ob = context.active_object
+    if ob and len(ob.material_slots) > 0 and ob.active_material_index >= 0:
+        ma = ob.material_slots[ob.active_material_index].material
+        if ma:
+            layout.label(text="Active Material")
             row = layout.row(align=True)
             row.operator_context = 'EXEC_REGION_WIN'
-            row.operator_menu_enum("gpencil.layer_change", "layer", text="", icon='GREASEPENCIL')
-            row.prop(gpl, "info", text="")
-            row.operator("gpencil.layer_remove", text="", icon='X')
-
-
-def draw_gpencil_material_active(context, layout):
-        ob = context.active_object
-        if ob and len(ob.material_slots) > 0 and ob.active_material_index >= 0:
-            ma = ob.material_slots[ob.active_material_index].material
-            if ma:
-                layout.label(text="Active Material")
-                row = layout.row(align=True)
-                row.operator_context = 'EXEC_REGION_WIN'
-                row.operator_menu_enum("gpencil.material_set", "slot", text="", icon='MATERIAL')
-                row.prop(ma, "name", text="")
+            row.operator_menu_enum("gpencil.material_set", "slot", text="", icon='MATERIAL')
+            row.prop(ma, "name", text="")
 
 class VIEW3D_PT_gpencil_sculpt_context_menu(Panel):
     bl_space_type = 'VIEW_3D'
