--- conflicted
+++ resolved
@@ -1,4 +1,4 @@
-﻿# ##### BEGIN GPL LICENSE BLOCK #####
+# ##### BEGIN GPL LICENSE BLOCK #####
 #
 #  This program is free software; you can redistribute it and/or
 #  modify it under the terms of the GNU General Public License
@@ -244,20 +244,8 @@
 
         layout.operator_context = 'EXEC_AREA'
 
-<<<<<<< HEAD
         layout.operator("object.randomize_transform", icon = "RANDOMIZE_TRANSFORM")
         layout.operator("object.align", icon = "ALIGN")
-=======
-        layout.operator("object.origin_set", text="Geometry to Origin").type = 'GEOMETRY_ORIGIN'
-        layout.operator("object.origin_set", text="Origin to Geometry").type = 'ORIGIN_GEOMETRY'
-        layout.operator("object.origin_set", text="Origin to 3D Cursor").type = 'ORIGIN_CURSOR'
-        layout.operator("object.origin_set", text="Origin to Center of Mass (Surface)").type = 'ORIGIN_CENTER_OF_MASS'
-        layout.operator("object.origin_set", text="Origin to Center of Mass (Volume)").type = 'ORIGIN_CENTER_OF_VOLUME'
-        layout.separator()
-
-        layout.operator("object.randomize_transform")
-        layout.operator("object.align")
->>>>>>> 0033f0e1
 
 
 # Armature EditMode extensions to Transform menu
