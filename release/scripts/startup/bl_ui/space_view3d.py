# ##### BEGIN GPL LICENSE BLOCK #####
#
#  This program is free software; you can redistribute it and/or
#  modify it under the terms of the GNU General Public License
#  as published by the Free Software Foundation; either version 2
#  of the License, or (at your option) any later version.
#
#  This program is distributed in the hope that it will be useful,
#  but WITHOUT ANY WARRANTY; without even the implied warranty of
#  MERCHANTABILITY or FITNESS FOR A PARTICULAR PURPOSE.  See the
#  GNU General Public License for more details.
#
#  You should have received a copy of the GNU General Public License
#  along with this program; if not, write to the Free Software Foundation,
#  Inc., 51 Franklin Street, Fifth Floor, Boston, MA 02110-1301, USA.
#
# ##### END GPL LICENSE BLOCK #####

# <pep8 compliant>
import bpy
from bpy.types import (
    Header,
    Menu,
    Panel,
)
from .properties_paint_common import (
    UnifiedPaintPanel,
)
from .properties_grease_pencil_common import (
    AnnotationDataPanel,
    AnnotationOnionSkin,
    GreasePencilMaterialsPanel,
)
from bpy.app.translations import contexts as i18n_contexts


class VIEW3D_HT_header(Header):
    bl_space_type = 'VIEW_3D'

    def draw(self, context):
        layout = self.layout

        view = context.space_data
        shading = view.shading
        # mode_string = context.mode
        obj = context.active_object
        overlay = view.overlay
        tool_settings = context.tool_settings

        ALL_MT_editormenu.draw_hidden(context, layout) # bfa - show hide the editormenu

        object_mode = 'OBJECT' if obj is None else obj.mode

        # Note: This is actually deadly in case enum_items have to be dynamically generated
        #       (because internal RNA array iterator will free everything immediately...).
        # XXX This is an RNA internal issue, not sure how to fix it.
        # Note: Tried to add an accessor to get translated UI strings instead of manual call
        #       to pgettext_iface below, but this fails because translated enumitems
        #       are always dynamically allocated.
        act_mode_item = bpy.types.Object.bl_rna.properties["mode"].enum_items[object_mode]
        act_mode_i18n_context = bpy.types.Object.bl_rna.properties["mode"].translation_context

        row = layout.row(align=True)
        row.separator()

        sub = row.row()
        #sub.ui_units_x = 5.5 # width of mode edit box
        sub.operator_menu_enum("object.mode_set", "mode", text=act_mode_item.name, icon=act_mode_item.icon)
        del act_mode_item

        layout.template_header_3D_mode()

        # Contains buttons like Mode, Pivot, Layer, Mesh Select Mode
        if obj:
            # Particle edit
            if object_mode == 'PARTICLE_EDIT':
                row = layout.row()
                row.prop(tool_settings.particle_edit, "select_mode", text="", expand=True)

        # Grease Pencil
        if obj and obj.type == 'GPENCIL' and context.gpencil_data:
            gpd = context.gpencil_data

            if gpd.is_stroke_paint_mode:
                row = layout.row()
                sub = row.row(align=True)
                sub.prop(tool_settings, "use_gpencil_draw_onback", text="", icon='MOD_OPACITY')
                sub.separator(factor=0.4)
                sub.prop(tool_settings, "use_gpencil_weight_data_add", text="", icon='WPAINT_HLT')
                sub.separator(factor=0.4)
                sub.prop(tool_settings, "use_gpencil_draw_additive", text="", icon='FREEZE')

            if gpd.use_stroke_edit_mode:
                row = layout.row(align=True)
                row.prop(tool_settings, "gpencil_selectmode", text="", expand=True)

            if gpd.use_stroke_edit_mode or gpd.is_stroke_sculpt_mode or gpd.is_stroke_weight_mode:
                row = layout.row(align=True)

                if gpd.is_stroke_sculpt_mode:
                    row.prop(tool_settings.gpencil_sculpt, "use_select_mask", text="")
                    row.separator()

                row.prop(gpd, "use_multiedit", text="", icon='GP_MULTIFRAME_EDITING')

                sub = row.row(align=True)
                sub.active = gpd.use_multiedit
                sub.popover(
                    panel="VIEW3D_PT_gpencil_multi_frame",
                    text="Multiframe"
                )

            if gpd.use_stroke_edit_mode:
                row = layout.row(align=True)
                row.prop(tool_settings.gpencil_sculpt, "use_select_mask", text="")

                row.popover(
                    panel="VIEW3D_PT_tools_grease_pencil_interpolate",
                    text="Interpolate"
                )
        VIEW3D_MT_editor_menus.draw_collapsible(context, layout)

        layout.separator_spacer()

        # Mode & Transform Settings
        scene = context.scene

        # Orientation
        if object_mode in {'OBJECT', 'EDIT', 'POSE', 'EDIT_GPENCIL'}:
            orient_slot = scene.transform_orientation_slots[0]
            custom_orientation = orient_slot.custom_orientation
            trans_name, trans_icon = orient_slot.ui_info()

            row = layout.row(align=True)

            sub = row.row()
            sub.ui_units_x = 4
            sub.popover(
                panel="VIEW3D_PT_transform_orientations",
                text=trans_name,
                icon_value=trans_icon,
            )

        # Pivot
        if object_mode in {'OBJECT', 'EDIT', 'POSE', 'EDIT_GPENCIL', 'SCULPT_GPENCIL'}:
            pivot_point = tool_settings.transform_pivot_point
            act_pivot_point = bpy.types.ToolSettings.bl_rna.properties["transform_pivot_point"].enum_items[pivot_point]
            row = layout.row(align=True)
            row.popover(
                panel="VIEW3D_PT_pivot_point",
                icon=act_pivot_point.icon,
                text="",
            )

        # Snap
        show_snap = False
        if obj is None:
            show_snap = True
        else:
            if object_mode not in {'SCULPT', 'VERTEX_PAINT', 'WEIGHT_PAINT', 'TEXTURE_PAINT',
                                   'PAINT_GPENCIL', 'SCULPT_GPENCIL', 'WEIGHT_GPENCIL'}:
                show_snap = True
            else:

                from .properties_paint_common import UnifiedPaintPanel
                paint_settings = UnifiedPaintPanel.paint_settings(context)

                if paint_settings:
                    brush = paint_settings.brush
                    if brush and brush.stroke_method == 'CURVE':
                        show_snap = True

        if show_snap:
            snap_items = bpy.types.ToolSettings.bl_rna.properties["snap_elements"].enum_items
            snap_elements = tool_settings.snap_elements
            if len(snap_elements) == 1:
                text = ""
                for elem in snap_elements:
                    icon = snap_items[elem].icon
                    break
            else:
                text = "Mix"
                icon = 'NONE'
            del snap_items, snap_elements

            row = layout.row(align=True)
            row.prop(tool_settings, "use_snap", text="")

            sub = row.row(align=True)
            sub.popover(
                panel="VIEW3D_PT_snapping",
                icon=icon,
                text=text,
            )

        # Proportional editing
        if obj:
            gpd = context.gpencil_data
            if object_mode in {'EDIT', 'PARTICLE_EDIT'}:
                row = layout.row(align=True)
                row.prop(tool_settings, "proportional_edit", icon_only=True)
                sub = row.row(align=True)
                sub.active = tool_settings.proportional_edit != 'DISABLED'
                sub.prop(tool_settings, "proportional_edit_falloff", icon_only=True)

            elif object_mode == 'OBJECT':
                row = layout.row(align=True)
                row.prop(tool_settings, "use_proportional_edit_objects", icon_only=True)
                sub = row.row(align=True)
                sub.active = tool_settings.use_proportional_edit_objects
                sub.prop(tool_settings, "proportional_edit_falloff", icon_only=True)

            elif gpd is not None and obj.type == 'GPENCIL':
                if gpd.use_stroke_edit_mode or gpd.is_stroke_sculpt_mode:
                    row = layout.row(align=True)
                    row.prop(tool_settings, "proportional_edit", icon_only=True)

                    sub = row.row(align=True)
                    sub.active = tool_settings.proportional_edit != 'DISABLED'
                    sub.prop(tool_settings, "proportional_edit_falloff", icon_only=True)
        else:
            if context.gpencil_data and context.gpencil_data.use_stroke_edit_mode:
                row = layout.row(align=True)
                row.prop(tool_settings, "proportional_edit", icon_only=True)
                sub = row.row(align=True)
                sub.active = tool_settings.proportional_edit != 'DISABLED'
                sub.prop(tool_settings, "proportional_edit_falloff", icon_only=True)

        # grease pencil
        if object_mode == 'PAINT_GPENCIL':
            origin = tool_settings.gpencil_stroke_placement_view3d
            gp_origin = tool_settings.bl_rna.properties["gpencil_stroke_placement_view3d"].enum_items[origin]

            or_icon = getattr(gp_origin, "icon", "BLANK1")
            or_name = getattr(gp_origin, "name", "Stroke Placement")
            layout.popover(
                panel="VIEW3D_PT_gpencil_origin",
                text=or_name,
                icon=or_icon,
            )

        if object_mode in {'PAINT_GPENCIL', 'SCULPT_GPENCIL'}:
            lock = tool_settings.gpencil_sculpt.lock_axis
            gp_lock = tool_settings.gpencil_sculpt.bl_rna.properties["lock_axis"].enum_items[lock]

            lk_icon = getattr(gp_lock, "icon", "BLANK1")
            lk_name = getattr(gp_lock, "name", "None")
            row = layout.row()
            row.enabled = tool_settings.gpencil_stroke_placement_view3d in {'ORIGIN', 'CURSOR'}
            row.popover(
                panel="VIEW3D_PT_gpencil_lock",
                text=lk_name,
                icon=lk_icon,
            )

        if object_mode in {'PAINT_GPENCIL'}:
            if context.workspace.tools.from_space_view3d_mode(object_mode).name == "Draw":
                settings = tool_settings.gpencil_sculpt.guide
                row = layout.row(align=True)
                row.prop(settings, "use_guide", text="", icon='GRID')
                sub = row.row(align=True)
                sub.active = settings.use_guide
                sub.popover(
                    panel="VIEW3D_PT_gpencil_guide",
                    text="Guides"
                )

        layout.separator_spacer()

        # Collection Visibility
        # layout.popover(panel="VIEW3D_PT_collections", icon='GROUP', text="")

        # Viewport Settings
        layout.popover(panel = "VIEW3D_PT_object_type_visibility", icon_value = view.icon_from_show_object_viewport, text="")

        row = layout.row(align=True)
        row.prop(overlay, "show_overlays", icon='OVERLAY', text="")
        sub = row.row(align=True)
        sub.active = overlay.show_overlays
        sub.popover(panel="VIEW3D_PT_overlay")

        row = layout.row()
        row.active = (shading.type in {'WIREFRAME', 'SOLID'}) or object_mode in {'EDIT'}

        if shading.type == 'WIREFRAME':
            row.prop(shading, "show_xray_wireframe", text="", icon='XRAY')
        else:
            row.prop(shading, "show_xray", text="", icon='XRAY')

        row = layout.row(align=True)
        row.prop(shading, "type", text="", expand=True)
        sub = row.row(align=True)
        # TODO, currently render shading type ignores mesh two-side, until it's supported
        # show the shading popover which shows double-sided option.

        # sub.enabled = shading.type != 'RENDERED'
        sub.popover(panel="VIEW3D_PT_shading")

# bfa - show hide the editormenu
class ALL_MT_editormenu(Menu):
    bl_label = ""

    def draw(self, context):
        self.draw_menus(self.layout, context)

    @staticmethod
    def draw_menus(layout, context):

        row = layout.row(align=True)
        row.template_header() # editor type menus


class VIEW3D_MT_editor_menus(Menu):
    bl_space_type = 'VIEW3D_MT_editor_menus'
    bl_label = ""

    def draw(self, context):
        layout = self.layout
        obj = context.active_object
        mode_string = context.mode
        edit_object = context.edit_object
        gp_edit = obj and obj.mode in {'EDIT_GPENCIL', 'PAINT_GPENCIL', 'SCULPT_GPENCIL', 'WEIGHT_GPENCIL'}

        layout.menu("VIEW3D_MT_view")
        layout.menu("VIEW3D_MT_view_navigation")


        # Select Menu
        if gp_edit:
            if mode_string not in {'PAINT_GPENCIL', 'WEIGHT_GPENCIL'}:
                layout.menu("VIEW3D_MT_select_gpencil")
            if mode_string in {'SCULPT_GPENCIL'}:
                layout.menu("VIEW3D_MT_gpencil_sculpt")

        elif mode_string in {'PAINT_WEIGHT', 'PAINT_VERTEX', 'PAINT_TEXTURE'}:
            mesh = obj.data
            if mesh.use_paint_mask:
                layout.menu("VIEW3D_MT_select_paint_mask")
            elif mesh.use_paint_mask_vertex and mode_string in {'PAINT_WEIGHT', 'PAINT_VERTEX'}:
                layout.menu("VIEW3D_MT_select_paint_mask_vertex")
        elif mode_string != 'SCULPT':
            layout.menu("VIEW3D_MT_select_%s" % mode_string.lower())

        if gp_edit:
            pass
        elif mode_string == 'OBJECT':
            layout.menu("VIEW3D_MT_add", text="Add")
        elif mode_string == 'EDIT_MESH':
            layout.menu("VIEW3D_MT_mesh_add", text="Add")
        elif mode_string == 'EDIT_CURVE':
            layout.menu("VIEW3D_MT_curve_add", text="Add")
        elif mode_string == 'EDIT_SURFACE':
            layout.menu("VIEW3D_MT_surface_add", text="Add")
        elif mode_string == 'EDIT_METABALL':
            layout.menu("VIEW3D_MT_metaball_add", text="Add")
        elif mode_string == 'EDIT_ARMATURE':
            layout.menu("TOPBAR_MT_edit_armature_add", text="Add")

        if gp_edit:
            if obj and obj.mode == 'PAINT_GPENCIL':
                layout.menu("VIEW3D_MT_paint_gpencil")
            elif obj and obj.mode == 'EDIT_GPENCIL':
                layout.menu("VIEW3D_MT_edit_gpencil")
            elif obj and obj.mode == 'WEIGHT_GPENCIL':
                layout.menu("VIEW3D_MT_weight_gpencil")

        elif edit_object:
            layout.menu("VIEW3D_MT_edit_%s" % edit_object.type.lower())

            if mode_string == 'EDIT_MESH':
                layout.menu("VIEW3D_MT_edit_mesh_vertices")
                layout.menu("VIEW3D_MT_edit_mesh_edges")
                layout.menu("VIEW3D_MT_edit_mesh_faces")
                layout.menu("VIEW3D_MT_uv_map", text="UV")
            elif mode_string in {'EDIT_CURVE', 'EDIT_SURFACE'}:
                layout.menu("VIEW3D_MT_edit_curve_ctrlpoints")
                layout.menu("VIEW3D_MT_edit_curve_segments")

        elif obj:
            if mode_string != 'PAINT_TEXTURE':
                layout.menu("VIEW3D_MT_%s" % mode_string.lower())
            if mode_string in {'SCULPT', 'PAINT_VERTEX', 'PAINT_WEIGHT', 'PAINT_TEXTURE'}:
                layout.menu("VIEW3D_MT_brush")
            if mode_string == 'SCULPT':
                layout.menu("VIEW3D_MT_hide_mask")
        else:
            layout.menu("VIEW3D_MT_object")


# ********** Menu **********


# ********** Utilities **********


class ShowHideMenu:
    bl_label = "Show/Hide"
    _operator_name = ""

    def draw(self, context):
        layout = self.layout

        layout.operator("%s.reveal" % self._operator_name, text="Show Hidden", icon = "RESTRICT_VIEW_OFF")
        layout.operator("%s.hide" % self._operator_name, text="Hide Selected", icon = "RESTRICT_VIEW_ON").unselected = False
        layout.operator("%s.hide" % self._operator_name, text="Hide Unselected", icon = "HIDE_UNSELECTED").unselected = True


# Standard transforms which apply to all cases
# NOTE: this doesn't seem to be able to be used directly
class VIEW3D_MT_transform_base(Menu):
    bl_label = "Transform"
    bl_category = "View"

    # TODO: get rid of the custom text strings?
    def draw(self, context):
        layout = self.layout

        layout.operator("transform.tosphere", text="To Sphere", icon = "TOSPHERE")
        layout.operator("transform.shear", text="Shear", icon = "SHEAR")
        layout.operator("transform.bend", text="Bend", icon = "BEND")
        layout.operator("transform.push_pull", text="Push/Pull", icon = 'PUSH_PULL')

        if context.mode != 'OBJECT':
            layout.operator("transform.vertex_warp", text="Warp", icon = "MOD_WARP")
            layout.operator("transform.vertex_random", text="Randomize", icon = 'RANDOMIZE')
            layout.operator("transform.skin_resize", text="Skin Resize", icon = "MOD_SKIN")


# Generic transform menu - geometry types
class VIEW3D_MT_transform(VIEW3D_MT_transform_base):
    def draw(self, context):
        # base menu
        VIEW3D_MT_transform_base.draw(self, context)

        # generic
        layout = self.layout
        layout.operator("transform.shrink_fatten", text="Shrink Fatten", icon = 'SHRINK_FATTEN')

        layout.separator()

        layout.operator("transform.translate", text="Move Texture Space", icon = "MOVE_TEXTURESPACE").texture_space = True
        layout.operator("transform.resize", text="Scale Texture Space", icon = "SCALE_TEXTURESPACE").texture_space = True


# Object-specific extensions to Transform menu
class VIEW3D_MT_transform_object(VIEW3D_MT_transform_base):
    def draw(self, context):
        layout = self.layout

        # base menu
        VIEW3D_MT_transform_base.draw(self, context)

        # object-specific option follow
        layout.separator()

        layout.operator("transform.translate", text="Move Texture Space", icon = "MOVE_TEXTURESPACE").texture_space = True
        layout.operator("transform.resize", text="Scale Texture Space", icon = "SCALE_TEXTURESPACE").texture_space = True

        layout.separator()

        layout.operator_context = 'EXEC_REGION_WIN'
        # XXX see alignmenu() in edit.c of b2.4x to get this working
        layout.operator("transform.transform", text="Align to Transform Orientation", icon = "ALIGN_TRANSFORM").mode = 'ALIGN'

        layout.separator()

        layout.operator("object.randomize_transform", icon = "RANDOMIZE_TRANSFORM")
        layout.operator("object.align", icon = "ALIGN")

        # TODO: there is a strange context bug here.
        """
        layout.operator_context = 'INVOKE_REGION_WIN'
        layout.operator("object.transform_axis_target")
        """


# Armature EditMode extensions to Transform menu
class VIEW3D_MT_transform_armature(VIEW3D_MT_transform_base):
    def draw(self, context):
        layout = self.layout

        # base menu
        VIEW3D_MT_transform_base.draw(self, context)

        # armature specific extensions follow
        obj = context.object
        if obj.type == 'ARMATURE' and obj.mode in {'EDIT', 'POSE'}:
            if obj.data.display_type == 'BBONE':
                layout.separator()

                layout.operator("transform.transform", text="Scale BBone", icon='TRANSFORM_SCALE').mode = 'BONE_SIZE'
            elif obj.data.display_type == 'ENVELOPE':
                layout.separator()

                layout.operator("transform.transform", text="Scale Envelope Distance", icon='TRANSFORM_SCALE').mode = 'BONE_SIZE'
                layout.operator("transform.transform", text="Scale Radius", icon='TRANSFORM_SCALE').mode = 'BONE_ENVELOPE'

        if context.edit_object and context.edit_object.type == 'ARMATURE':
            layout.separator()

            layout.operator("armature.align", icon = "ALIGN")


class VIEW3D_MT_mirror(Menu):
    bl_label = "Mirror"

    def draw(self, context):
        layout = self.layout

        layout.operator("transform.mirror", text="Interactive Mirror", icon='TRANSFORM_MIRROR')

        layout.separator()

        layout.operator_context = 'INVOKE_REGION_WIN'

        props = layout.operator("transform.mirror", text="X Global", icon = "MIRROR_X")
        props.constraint_axis = (True, False, False)
<<<<<<< HEAD
        props.constraint_orientation = 'GLOBAL'
        props = layout.operator("transform.mirror", text="Y Global", icon = "MIRROR_Y")
        props.constraint_axis = (False, True, False)
        props.constraint_orientation = 'GLOBAL'
        props = layout.operator("transform.mirror", text="Z Global", icon = "MIRROR_Z")
=======
        props.orient_type = 'GLOBAL'
        props = layout.operator("transform.mirror", text="Y Global")
        props.constraint_axis = (False, True, False)
        props.orient_type = 'GLOBAL'
        props = layout.operator("transform.mirror", text="Z Global")
>>>>>>> 8a83a289
        props.constraint_axis = (False, False, True)
        props.orient_type = 'GLOBAL'

        if context.edit_object:
            layout.separator()

            props = layout.operator("transform.mirror", text="X Local", icon = "MIRROR_X")
            props.constraint_axis = (True, False, False)
<<<<<<< HEAD
            props.constraint_orientation = 'LOCAL'
            props = layout.operator("transform.mirror", text="Y Local", icon = "MIRROR_Y")
            props.constraint_axis = (False, True, False)
            props.constraint_orientation = 'LOCAL'
            props = layout.operator("transform.mirror", text="Z Local", icon = "MIRROR_Z")
=======
            props.orient_type = 'LOCAL'
            props = layout.operator("transform.mirror", text="Y Local")
            props.constraint_axis = (False, True, False)
            props.orient_type = 'LOCAL'
            props = layout.operator("transform.mirror", text="Z Local")
>>>>>>> 8a83a289
            props.constraint_axis = (False, False, True)
            props.orient_type = 'LOCAL'

            layout.separator()

            layout.operator("object.vertex_group_mirror", icon = "MIRROR_VERTEXGROUP")


class VIEW3D_MT_snap(Menu):
    bl_label = "Snap"

    def draw(self, context):
        layout = self.layout


        layout.operator("view3d.snap_selected_to_cursor", text="Selection to Cursor", icon = "SELECTIONTOCURSOR").use_offset = False
        layout.operator("view3d.snap_selected_to_cursor", text="Selection to Cursor (Keep Offset)", icon = "SELECTIONTOCURSOROFFSET").use_offset = True
        layout.operator("view3d.snap_selected_to_active", text="Selection to Active", icon = "SELECTIONTOACTIVE")
        layout.operator("view3d.snap_selected_to_grid", text="Selection to Grid", icon = "SELECTIONTOGRID")

        layout.separator()

        layout.operator("view3d.snap_cursor_to_selected", text="Cursor to Selected", icon = "CURSORTOSELECTION")
        layout.operator("view3d.snap_cursor_to_center", text="Cursor to World Origin", icon = "CURSORTOCENTER")
        layout.operator("view3d.snap_cursor_to_active", text="Cursor to Active", icon = "CURSORTOACTIVE")
        layout.operator("view3d.snap_cursor_to_grid", text="Cursor to Grid", icon = "CURSORTOGRID")


class VIEW3D_MT_uv_map(Menu):
    bl_label = "UV Mapping"

    def draw(self, context):
        layout = self.layout

        layout.operator("uv.unwrap", text = "Unwrap ABF", icon='UNWRAP_ABF').method = 'ANGLE_BASED'
        layout.operator("uv.unwrap", text = "Unwrap Conformal", icon='UNWRAP_LSCM').method = 'CONFORMAL'

        layout.separator()

        layout.operator_context = 'INVOKE_DEFAULT'
        layout.operator("uv.smart_project", icon = "MOD_UVPROJECT")
        layout.operator("uv.lightmap_pack", icon = "LIGHTMAPPACK")
        layout.operator("uv.follow_active_quads", icon = "FOLLOWQUADS")

        layout.separator()

        layout.operator_context = 'EXEC_REGION_WIN'
        layout.operator("uv.cube_project", icon = "CUBEPROJECT")
        layout.operator("uv.cylinder_project", icon = "CYLINDERPROJECT")
        layout.operator("uv.sphere_project", icon = "SPHEREPROJECT")

        layout.separator()

        layout.operator_context = 'INVOKE_REGION_WIN'
        layout.operator("uv.project_from_view", icon = "PROJECTFROMVIEW").scale_to_bounds = False
        layout.operator("uv.project_from_view", text="Project from View (Bounds)", icon = "PROJECTFROMVIEW").scale_to_bounds = True

        layout.separator()

        layout.operator("mesh.mark_seam", icon = "MARK_SEAM").clear = False
        layout.operator("mesh.mark_seam", text="Clear Seam", icon = "CLEAR_SEAM").clear = True

        layout.separator()

        layout.operator("uv.reset", icon = "RESET")


class VIEW3D_MT_edit_proportional(Menu):
    bl_label = "Proportional Editing"

    def draw(self, context):
        layout = self.layout

        layout.props_enum(tool_settings, "proportional_edit")

        layout.separator()

        layout.label(text="Falloff:")
        layout.props_enum(tool_settings, "proportional_edit_falloff")


# ********** View menus **********


    # Workaround to separate the tooltips
class VIEW3D_MT_view_view_selected_all_regions(bpy.types.Operator):
    """View Selected All Regions\nMove the View to the selection center in all Quad View views"""      # blender will use this as a tooltip for menu items and buttons.
    bl_idname = "view3d.view_selected_all_regions"        # unique identifier for buttons and menu items to reference.
    bl_label = "View Selected All Regions"         # display name in the interface.
    bl_options = {'REGISTER', 'UNDO'}  # enable undo for the operator.

    def execute(self, context):        # execute() is called by blender when running the operator.
        bpy.ops.view3d.view_selected(use_all_regions = True)
        return {'FINISHED'}


# Workaround to separate the tooltips
class VIEW3D_MT_view_all_all_regions(bpy.types.Operator):
    """View All all Regions\nView all objects in scene in all four Quad View views\nJust relevant for Quad View """      # blender will use this as a tooltip for menu items and buttons.
    bl_idname = "view3d.view_all_all_regions"        # unique identifier for buttons and menu items to reference.
    bl_label = "View All all Regions"         # display name in the interface.
    bl_options = {'REGISTER', 'UNDO'}  # enable undo for the operator.

    def execute(self, context):        # execute() is called by blender when running the operator.
        bpy.ops.view3d.view_all(use_all_regions = True)
        return {'FINISHED'}

    # Workaround to separate the tooltips
class VIEW3D_MT_view_center_cursor_and_view_all(bpy.types.Operator):
    """Center Cursor and View All\nViews all objects in scene and centers the 3D cursor"""      # blender will use this as a tooltip for menu items and buttons.
    bl_idname = "view3d.view_all_center_cursor"        # unique identifier for buttons and menu items to reference.
    bl_label = "Center Cursor and View All"         # display name in the interface.
    bl_options = {'REGISTER', 'UNDO'}  # enable undo for the operator.

    def execute(self, context):        # execute() is called by blender when running the operator.
        bpy.ops.view3d.view_all(center = True)
        return {'FINISHED'}


class VIEW3D_MT_view(Menu):
    bl_label = "View"

    def draw(self, context):
        layout = self.layout
        view = context.space_data

        layout.operator("view3d.toolshelf", text = "Tool Shelf", icon='MENU_PANEL')
        layout.operator("view3d.properties", text = "Sidebar", icon='MENU_PANEL')

        layout.separator()

        layout.operator("render.opengl", text="OpenGL Render Image", icon='RENDER_STILL') #BFA - by Draise
        layout.operator("render.opengl", text="OpenGL Render Animation", icon='RENDER_ANIMATION').animation = True

        layout.separator()

        layout.operator_context = 'INVOKE_REGION_WIN'
        layout.operator("view3d.clip_border", text="Clipping Border", icon = "CLIPPINGBORDER")
        layout.operator("view3d.render_border", text="Render Border", icon = "RENDERBORDER")
        layout.operator("view3d.clear_render_border", text="Clear Render Border", icon = "RENDERBORDER_CLEAR")

        layout.separator()

        layout.operator("view3d.object_as_camera", icon = 'VIEW_SWITCHACTIVECAM')
        layout.operator("view3d.view_camera", text="Active Camera", icon = 'VIEW_SWITCHTOCAM')
        layout.operator("view3d.view_center_camera", icon = "VIEWCAMERACENTER")

        layout.separator()

        layout.menu("VIEW3D_MT_view_align")
        layout.menu("VIEW3D_MT_view_align_selected")

        layout.separator()

        layout.operator("view3d.localview", text="Toggle Local View", icon = "VIEW_GLOBAL_LOCAL")
        layout.operator("view3d.localview_remove_from", icon = "VIEW_REMOVE_LOCAL")

        layout.separator()

        layout.operator("view3d.view_selected", text="View Selected", icon = "VIEW_SELECTED").use_all_regions = False
        if view.region_quadviews:
            layout.operator("view3d.view_selected_all_regions", text="View Selected (Quad View)", icon = "ALIGNCAMERA_ACTIVE")
        layout.operator("view3d.view_all", text="View All", icon = "VIEWALL").center = False
        if view.region_quadviews:
            layout.operator("view3d.view_all_all_regions", text = "View All (Quad View)", icon = "VIEWALL" ) # bfa - separated tooltip
        layout.operator("view3d.view_all_center_cursor", text="Center Cursor and View All", icon = "VIEWALL_RESETCURSOR") # bfa - separated tooltip

        layout.separator()

        layout.menu("INFO_MT_area")

class VIEW3D_MT_view_navigation(Menu):
    bl_label = "Navi"

    def draw(self, context):
        from math import pi
        layout = self.layout

        layout.operator("view3d.view_orbit", text= "Orbit Down", icon = "ORBIT_DOWN").type='ORBITDOWN'
        layout.operator("view3d.view_orbit", text= "Orbit Up", icon = "ORBIT_UP").type='ORBITUP'
        layout.operator("view3d.view_orbit", text= "Orbit Right", icon = "ORBIT_RIGHT").type='ORBITRIGHT'
        layout.operator("view3d.view_orbit", text= "Orbit Left", icon = "ORBIT_LEFT").type='ORBITLEFT'
        props = layout.operator("view3d.view_orbit", text = "Orbit Opposite", icon = "ORBIT_OPPOSITE")
        props.type = 'ORBITRIGHT'
        props.angle = pi

        layout.separator()

        layout.operator("view3d.view_roll", text="Roll Left", icon = "ROLL_LEFT").angle = pi / -12.0
        layout.operator("view3d.view_roll", text="Roll Right", icon = "ROLL_RIGHT").angle = pi / 12.0

        layout.separator()

        layout.operator("view3d.view_pan", text= "Pan Down", icon = "PAN_DOWN").type = 'PANDOWN'
        layout.operator("view3d.view_pan", text= "Pan Up", icon = "PAN_UP").type = 'PANUP'
        layout.operator("view3d.view_pan", text= "Pan Right", icon = "PAN_RIGHT").type = 'PANRIGHT'
        layout.operator("view3d.view_pan", text= "Pan Left", icon = "PAN_LEFT").type = 'PANLEFT'

        layout.separator()

        layout.operator("view3d.zoom_border", text="Zoom Border", icon = "ZOOM_BORDER")
        layout.operator("view3d.zoom", text="Zoom In", icon = "ZOOM_IN").delta = 1
        layout.operator("view3d.zoom", text="Zoom Out", icon = "ZOOM_OUT").delta = -1
        layout.operator("view3d.zoom_camera_1_to_1", text="Zoom Camera 1:1", icon = "ZOOM_CAMERA")
        layout.operator("view3d.dolly", text="Dolly View", icon = "DOLLY")
        layout.operator("view3d.view_center_pick", icon = "CENTERTOMOUSE")

        layout.separator()

        layout.operator("view3d.fly", icon = "FLY_NAVIGATION")
        layout.operator("view3d.walk", icon = "WALK_NAVIGATION")
        layout.operator("view3d.navigate", icon = "VIEW_NAVIGATION")

        layout.separator()

        layout.operator("screen.animation_play", text="Playback Animation", icon = "TRIA_RIGHT")

        layout.separator()

        layout.operator("transform.translate", icon='TRANSFORM_MOVE')
        layout.operator("transform.rotate", icon='TRANSFORM_ROTATE')
        layout.operator("transform.resize", icon='TRANSFORM_SCALE', text="Scale")



class VIEW3D_MT_view_align(Menu):
    bl_label = "Align View"

    def draw(self, context):
        layout = self.layout

        layout.operator("view3d.camera_to_view", text="Align Active Camera to View", icon = "ALIGNCAMERA_VIEW")
        layout.operator("view3d.camera_to_view_selected", text="Align Active Camera to Selected", icon = "ALIGNCAMERA_ACTIVE")
        layout.operator("view3d.view_center_cursor", icon = "CENTERTOCURSOR")

        layout.separator()

        layout.operator("view3d.view_lock_to_active", icon = "LOCKTOACTIVE")
        layout.operator("view3d.view_center_lock", icon = "LOCKTOCENTER")
        layout.operator("view3d.view_lock_clear", icon = "LOCK_CLEAR")

        layout.separator()

        layout.operator("view3d.view_persportho", text="Perspective/Orthographic", icon = "PERSP_ORTHO")

        layout.separator()

        layout.operator("view3d.view_axis", text="Top", icon ="VIEW_TOP").type = 'TOP'
        layout.operator("view3d.view_axis", text="Bottom", icon ="VIEW_BOTTOM").type = 'BOTTOM'
        layout.operator("view3d.view_axis", text="Front", icon ="VIEW_FRONT").type = 'FRONT'
        layout.operator("view3d.view_axis", text="Back", icon ="VIEW_BACK").type = 'BACK'
        layout.operator("view3d.view_axis", text="Right", icon ="VIEW_RIGHT").type = 'RIGHT'
        layout.operator("view3d.view_axis", text="Left", icon ="VIEW_LEFT").type = 'LEFT'


class VIEW3D_MT_view_align_selected(Menu):
    bl_label = "Align View to Active"

    def draw(self, context):
        layout = self.layout

        props = layout.operator("view3d.view_axis", text="Top", icon = "VIEW_ACTIVE_TOP")
        props.align_active = True
        props.type = 'TOP'

        props = layout.operator("view3d.view_axis", text="Bottom", icon ="VIEW_ACTIVE_BOTTOM")
        props.align_active = True
        props.type = 'BOTTOM'

        props = layout.operator("view3d.view_axis", text="Front", icon ="VIEW_ACTIVE_FRONT")
        props.align_active = True
        props.type = 'FRONT'

        props = layout.operator("view3d.view_axis", text="Back", icon ="VIEW_ACTIVE_BACK")
        props.align_active = True
        props.type = 'BACK'

        props = layout.operator("view3d.view_axis", text="Right" , icon ="VIEW_ACTIVE_RIGHT")
        props.align_active = True
        props.type = 'RIGHT'

        props = layout.operator("view3d.view_axis", text="Left", icon ="VIEW_ACTIVE_LEFT")
        props.align_active = True
        props.type = 'LEFT'


# ********** Select menus, suffix from context.mode **********

class VIEW3D_MT_select_object_more_less(Menu):
    bl_label = "More/Less"

    def draw(self, context):
        layout = self.layout

        layout = self.layout

        layout.operator("object.select_more", text="More", icon = "SELECTMORE")
        layout.operator("object.select_less", text="Less", icon = "SELECTLESS")

        layout.separator()

        props = layout.operator("object.select_hierarchy", text="Parent", icon = "PARENT")
        props.extend = False
        props.direction = 'PARENT'

        props = layout.operator("object.select_hierarchy", text="Child", icon = "CHILD")
        props.extend = False
        props.direction = 'CHILD'

        layout.separator()

        props = layout.operator("object.select_hierarchy", text="Extend Parent", icon = "PARENT")
        props.extend = True
        props.direction = 'PARENT'

        props = layout.operator("object.select_hierarchy", text="Extend Child", icon = "CHILD")
        props.extend = True
        props.direction = 'CHILD'


# Workaround to separate the tooltips
class VIEW3D_MT_select_object_inverse(bpy.types.Operator):
    """Inverse\nInverts the current selection """      # blender will use this as a tooltip for menu items and buttons.
    bl_idname = "object.select_all_inverse"        # unique identifier for buttons and menu items to reference.
    bl_label = "Inverse"         # display name in the interface.
    bl_options = {'REGISTER', 'UNDO'}  # enable undo for the operator.

    def execute(self, context):        # execute() is called by blender when running the operator.
        bpy.ops.object.select_all(action = 'INVERT')
        return {'FINISHED'}


class VIEW3D_MT_select_object(Menu):
    bl_label = "Select"

    def draw(self, context):
        layout = self.layout

        layout.operator("object.select_all", text="All", icon='SELECT_ALL').action = 'SELECT'
        layout.operator("object.select_all", text="None", icon = 'SELECT_NONE').action = 'DESELECT'
        layout.operator("object.select_all_inverse", text="Inverse", icon='INVERSE') # bfa - separated tooltip

        layout.separator()

        layout.operator("view3d.select_lasso", icon='BORDER_LASSO').mode = 'ADD'
        layout.operator("view3d.select_box", icon='BORDER_RECT')
        layout.operator("view3d.select_circle", icon = 'CIRCLE_SELECT')

        layout.separator()

        layout.menu ("VIEW3D_MT_select_by_type")
        layout.operator("object.select_camera", text="Active Camera", icon = "CAMERA_DATA")
        layout.operator("object.select_mirror", text="Selection", icon = "TRANSFORM_MIRROR")
        layout.operator("object.select_random", text="Random", icon = "RANDOMIZE")

        layout.separator()

        layout.menu("VIEW3D_MT_select_object_more_less")

        layout.separator()

        layout.menu ("VIEW3D_MT_select_grouped")
        layout.menu ("VIEW3D_MT_select_linked")
        layout.operator("object.select_pattern", text="By Pattern", icon = "PATTERN")

class VIEW3D_MT_select_by_type(Menu):
    bl_label = "All by Type"

    def draw(self, context):
        layout = self.layout

        layout.operator("object.select_by_type", text= "Mesh", icon = "OUTLINER_OB_MESH").type = 'MESH'
        layout.operator("object.select_by_type", text= "Curve", icon = "OUTLINER_OB_CURVE").type = 'CURVE'
        layout.operator("object.select_by_type", text= "Surface", icon = "OUTLINER_OB_SURFACE").type = 'SURFACE'
        layout.operator("object.select_by_type", text= "Meta", icon = "OUTLINER_OB_META").type = 'META'
        layout.operator("object.select_by_type", text= "Font", icon = "OUTLINER_OB_FONT").type = 'FONT'

        layout.separator()

        layout.operator("object.select_by_type", text= "Armature", icon = "OUTLINER_OB_ARMATURE").type = 'ARMATURE'
        layout.operator("object.select_by_type", text= "Lattice", icon = "OUTLINER_OB_LATTICE").type = 'LATTICE'
        layout.operator("object.select_by_type", text= "Empty", icon = "OUTLINER_OB_EMPTY").type = 'EMPTY'
        layout.operator("object.select_by_type", text= "GPencil", icon = "GREASEPENCIL").type = 'GPENCIL'

        layout.separator()

        layout.operator("object.select_by_type", text= "Camera", icon = "OUTLINER_OB_CAMERA").type = 'CAMERA'
        layout.operator("object.select_by_type", text= "Light", icon = "OUTLINER_OB_LAMP").type = 'LIGHT'
        layout.operator("object.select_by_type", text= "Speaker", icon = "OUTLINER_OB_SPEAKER").type = 'SPEAKER'
        layout.operator("object.select_by_type", text= "Probe", icon = "OUTLINER_OB_LIGHTPROBE").type = 'LIGHT_PROBE'

class VIEW3D_MT_select_grouped(Menu):
    bl_label = "Grouped"

    def draw(self, context):
        layout = self.layout

        layout.operator("object.select_grouped", text= "Siblings", icon = "SIBLINGS").type = 'SIBLINGS'
        layout.operator("object.select_grouped", text= "Parent", icon = "PARENT").type = 'PARENT'
        layout.operator("object.select_grouped", text= "Children", icon = "CHILD_RECURSIVE").type = 'CHILDREN_RECURSIVE'
        layout.operator("object.select_grouped", text= "Immediate Children", icon = "CHILD").type = 'CHILDREN'

        layout.separator()

        layout.operator("object.select_grouped", text= "Type", icon = "TYPE").type = 'TYPE'
        layout.operator("object.select_grouped", text= "Collection", icon = "LAYER").type = 'COLLECTION'
        layout.operator("object.select_grouped", text= "Hook", icon = "HOOK").type = 'HOOK'

        layout.separator()

        layout.operator("object.select_grouped", text= "Pass", icon = "PASS").type = 'PASS'
        layout.operator("object.select_grouped", text= "Color", icon = "COLOR").type = 'COLOR'
        layout.operator("object.select_grouped", text= "Keying Set", icon = "KEYINGSET").type = 'KEYINGSET'
        layout.operator("object.select_grouped", text= "Light Type", icon = "LAMP").type = 'LIGHT_TYPE'


class VIEW3D_MT_select_linked(Menu):
    bl_label = "Linked"

    def draw(self, context):
        layout = self.layout

        layout.operator("object.select_linked", text= "Object Data", icon = "OBJECT_DATA").type = 'OBDATA'
        layout.operator("object.select_linked", text= "Material", icon = "MATERIAL_DATA").type = 'MATERIAL'
        layout.operator("object.select_linked", text= "Instanced Collection", icon = "GROUP").type = 'DUPGROUP'
        layout.operator("object.select_linked", text= "Particle System", icon = "PARTICLES").type = 'PARTICLE'
        layout.operator("object.select_linked", text= "Library", icon = "LIBRARY").type = 'LIBRARY'
        layout.operator("object.select_linked", text= "Library (Object Data)", icon = "LIBRARY_OBJECT").type = 'LIBRARY_OBDATA'


class VIEW3D_MT_select_pose_more_less(Menu):
    bl_label = "More/Less"

    def draw(self, context):
        layout = self.layout

        layout = self.layout

        props = layout.operator("pose.select_hierarchy", text="Parent", icon = "PARENT")
        props.extend = False
        props.direction = 'PARENT'

        props = layout.operator("pose.select_hierarchy", text="Child", icon = "CHILD")
        props.extend = False
        props.direction = 'CHILD'

        layout.separator()

        props = layout.operator("pose.select_hierarchy", text="Extend Parent", icon = "PARENT")
        props.extend = True
        props.direction = 'PARENT'

        props = layout.operator("pose.select_hierarchy", text="Extend Child", icon = "CHILD")
        props.extend = True
        props.direction = 'CHILD'


# Workaround to separate the tooltips
class VIEW3D_MT_select_pose_inverse(bpy.types.Operator):
    """Inverse\nInverts the current selection """      # blender will use this as a tooltip for menu items and buttons.
    bl_idname = "pose.select_all_inverse"        # unique identifier for buttons and menu items to reference.
    bl_label = "Inverse"         # display name in the interface.
    bl_options = {'REGISTER', 'UNDO'}  # enable undo for the operator.

    def execute(self, context):        # execute() is called by blender when running the operator.
        bpy.ops.pose.select_all(action = 'INVERT')
        return {'FINISHED'}


class VIEW3D_MT_select_pose(Menu):
    bl_label = "Select"

    def draw(self, context):
        layout = self.layout

        layout.operator("pose.select_all", text="All", icon='SELECT_ALL').action = 'SELECT'
        layout.operator("pose.select_all", text="None", icon = 'SELECT_NONE').action = 'DESELECT'
        layout.operator("pose.select_all_inverse", text="Inverse", icon='INVERSE') # bfa - separated tooltip

        layout.separator()

        layout.operator("view3d.select_lasso", icon='BORDER_LASSO').mode = 'ADD'
        layout.operator("view3d.select_box", icon='BORDER_RECT')
        layout.operator("view3d.select_circle", icon = 'CIRCLE_SELECT')

        layout.separator()

        layout.operator("pose.select_mirror", text="Flip Active", icon = "FLIP")

        layout.separator()

        layout.operator("pose.select_constraint_target", text="Constraint Target", icon = "CONSTRAINT_BONE")
        layout.operator("pose.select_linked", text="Linked", icon = "LINKED")

        layout.separator()

        layout.menu("VIEW3D_MT_select_pose_more_less")

        layout.separator()

        layout.operator_menu_enum("pose.select_grouped", "type", text="Grouped")
        layout.operator("object.select_pattern", text="By Pattern", icon = "PATTERN")


# Workaround to separate the tooltips
class VIEW3D_MT_select_particle_inverse(bpy.types.Operator):
    """Inverse\nInverts the current selection """      # blender will use this as a tooltip for menu items and buttons.
    bl_idname = "particle.select_all_inverse"        # unique identifier for buttons and menu items to reference.
    bl_label = "Inverse"         # display name in the interface.
    bl_options = {'REGISTER', 'UNDO'}  # enable undo for the operator.

    def execute(self, context):        # execute() is called by blender when running the operator.
        bpy.ops.particle.select_all(action = 'INVERT')
        return {'FINISHED'}


class VIEW3D_MT_select_particle(Menu):
    bl_label = "Select"

    def draw(self, context):
        layout = self.layout

        layout.operator("particle.select_all", text="All", icon='SELECT_ALL').action = 'SELECT'
        layout.operator("particle.select_all", text="None", icon = 'SELECT_NONE').action = 'DESELECT'
        layout.operator("particle.select_all_inverse", text="Inverse", icon='INVERSE') # bfa - separated tooltip

        layout.separator()

        layout.operator("view3d.select_lasso", icon='BORDER_LASSO').mode = 'ADD'
        layout.operator("view3d.select_box", icon='BORDER_RECT')
        layout.operator("view3d.select_circle", icon = 'CIRCLE_SELECT')

        layout.separator()

        layout.operator("particle.select_linked", text="Linked", icon = "LINKED").deselect = False
        layout.operator("particle.select_linked", text="Deselect Linked", icon = "LINKED").deselect = True

        layout.separator()

        layout.operator("particle.select_more", text = "More", icon = "SELECTMORE")
        layout.operator("particle.select_less", text = "Less", icon = "SELECTLESS")

        layout.separator()

        layout.operator("particle.select_random", text = "Random", icon = "RANDOMIZE")

        layout.separator()

        layout.operator("particle.select_roots", text="Roots", icon = "SELECT_ROOT")
        layout.operator("particle.select_tips", text="Tips", icon = "SELECT_TIP")


class VIEW3D_MT_edit_mesh_select_similar(Menu):
    bl_label = "Similar"

    def draw(self, context):
        layout = self.layout

        select_mode = context.tool_settings.mesh_select_mode

        # Vertices select mode
        if tuple(select_mode) == (True, False, False):

            layout.operator("mesh.select_similar", text= "Normal", icon = "RECALC_NORMALS").type='NORMAL'
            layout.operator("mesh.select_similar", text= "Amount of Adjacent Faces", icon = "FACESEL").type='FACE'
            layout.operator("mesh.select_similar", text= "Vertex Groups", icon = "GROUP_VERTEX").type='VGROUP'
            layout.operator("mesh.select_similar", text= "Amount of connecting Edges", icon = "EDGESEL").type='EDGE'

        # Edges select mode
        if tuple(select_mode) == (False, True, False):

            layout.operator("mesh.select_similar", text= "Length", icon = "RULER").type='LENGTH'
            layout.operator("mesh.select_similar", text= "Direction", icon = "SWITCH_DIRECTION").type='DIR'
            layout.operator("mesh.select_similar", text= "Amount of Faces around an edge", icon = "FACESEL").type='FACE'
            layout.operator("mesh.select_similar", text= "Face Angles", icon = "ANGLE").type='FACE_ANGLE'
            layout.operator("mesh.select_similar", text= "Crease", icon = "CREASE").type='CREASE'
            layout.operator("mesh.select_similar", text= "Bevel", icon = "BEVEL").type='BEVEL'
            layout.operator("mesh.select_similar", text= "Seam", icon = "MARK_SEAM").type='SEAM'
            layout.operator("mesh.select_similar", text= "Sharpness", icon = "SELECT_SHARPEDGES").type='SHARP'
            layout.operator("mesh.select_similar", text= "Freestyle Edge Marks", icon = "MARK_FS_EDGE").type='FREESTYLE_EDGE'

        # Faces select mode
        if tuple(select_mode) == (False, False, True ):

            layout.operator("mesh.select_similar", text= "Material", icon = "MATERIAL").type='MATERIAL'
            layout.operator("mesh.select_similar", text= "Area", icon = "AREA").type='AREA'
            layout.operator("mesh.select_similar", text= "Polygon Sides", icon = "POLYGONSIDES").type='SIDES'
            layout.operator("mesh.select_similar", text= "Perimeter", icon = "PERIMETER").type='PERIMETER'
            layout.operator("mesh.select_similar", text= "Normal", icon = "RECALC_NORMALS").type='NORMAL'
            layout.operator("mesh.select_similar", text= "Co-Planar", icon = "MAKE_PLANAR").type='COPLANAR'
            layout.operator("mesh.select_similar", text= "Flat / Smooth", icon = "SHADING_SMOOTH").type='SMOOTH'
            layout.operator("mesh.select_similar", text= "Face Map", icon = "TEXTURE").type='FACE_MAP'
            layout.operator("mesh.select_similar", text= "Freestyle Face Marks", icon = "MARKFSFACE").type='FREESTYLE_FACE'

        layout.separator()

        layout.operator("mesh.select_similar_region", text="Face Regions", icon = "FACEREGIONS")


class VIEW3D_MT_edit_mesh_select_more_less(Menu):
    bl_label = "More/Less"

    def draw(self, context):
        layout = self.layout

        layout.operator("mesh.select_more", text="More", icon = "SELECTMORE")
        layout.operator("mesh.select_less", text="Less", icon = "SELECTLESS")

        layout.separator()

        layout.operator("mesh.select_next_item", text="Next Active", icon = "NEXTACTIVE")
        layout.operator("mesh.select_prev_item", text="Previous Active", icon = "PREVIOUSACTIVE")


# Workaround to separate the tooltips
class VIEW3D_MT_select_edit_mesh_inverse(bpy.types.Operator):
    """Inverse\nInverts the current selection """      # blender will use this as a tooltip for menu items and buttons.
    bl_idname = "mesh.select_all_inverse"        # unique identifier for buttons and menu items to reference.
    bl_label = "Inverse"         # display name in the interface.
    bl_options = {'REGISTER', 'UNDO'}  # enable undo for the operator.

    def execute(self, context):        # execute() is called by blender when running the operator.
        bpy.ops.mesh.select_all(action = 'INVERT')
        return {'FINISHED'}


class VIEW3D_MT_select_edit_mesh(Menu):
    bl_label = "Select"

    def draw(self, context):
        layout = self.layout

        # primitive
        layout.operator("mesh.select_all", text="All", icon='SELECT_ALL').action = 'SELECT'
        layout.operator("mesh.select_all", text="None", icon = 'SELECT_NONE').action = 'DESELECT'
        layout.operator("mesh.select_all_inverse", text="Inverse", icon='INVERSE') # bfa - separated tooltip

        layout.separator()

        layout.operator("view3d.select_lasso", icon='BORDER_LASSO').mode = 'ADD'
        layout.operator("view3d.select_box", icon='BORDER_RECT')
        layout.operator("view3d.select_circle", icon = 'CIRCLE_SELECT')

        layout.separator()

        # numeric
        layout.operator("mesh.select_random", text="Random", icon = "RANDOMIZE")
        layout.operator("mesh.select_nth", icon = "CHECKER_DESELECT")

        layout.separator()

        # geometric
        layout.operator("mesh.edges_select_sharp", text="Sharp Edges", icon = "SELECT_SHARPEDGES")

        layout.separator()

        # other
        layout.menu("VIEW3D_MT_edit_mesh_select_similar")

        layout.separator()

        # topology
        tool_settings = context.tool_settings
        if tool_settings.mesh_select_mode[2] is False:
            layout.operator("mesh.select_non_manifold", text="Non Manifold", icon = "SELECT_NONMANIFOLD")
        layout.operator("mesh.select_loose", text="Loose Geometry", icon = "SELECT_LOOSE")
        layout.operator("mesh.select_interior_faces", text="Interior Faces", icon = "SELECT_INTERIOR")
        layout.operator("mesh.select_face_by_sides", text="Faces by Sides", icon = "SELECT_FACES_BY_SIDE")

        layout.separator()

        layout.operator("mesh.select_ungrouped", text="Ungrouped Verts", icon = "SELECT_UNGROUPED_VERTS")

        layout.separator()

        layout.menu("VIEW3D_MT_edit_mesh_select_more_less")

        layout.separator()

        # loops
        layout.operator("mesh.loop_multi_select", text="Edge Loops", icon = "SELECT_EDGELOOP").ring = False
        layout.operator("mesh.loop_multi_select", text="Edge Rings", icon = "SELECT_EDGERING").ring = True
        layout.operator("mesh.loop_to_region", text = "Loop Inner Region", icon = "SELECT_LOOPINNER")
        layout.operator("mesh.region_to_loop", text = "Boundary Loop", icon = "SELECT_BOUNDARY")

        layout.separator()

        layout.operator("mesh.shortest_path_select", text="Shortest Path", icon = "SELECT_SHORTESTPATH")

        layout.separator()

        layout.operator("mesh.select_linked", text="Linked", icon = "LINKED")
        layout.operator("mesh.faces_select_linked_flat", text="Linked Flat Faces", icon = "LINKED")
        layout.operator("mesh.select_linked_pick", text="Linked Pick Select", icon = "LINKED").deselect = False
        layout.operator("mesh.select_linked_pick", text="Linked Pick Deselect", icon = "LINKED").deselect = True

        layout.separator()

        layout.operator("mesh.select_axis", text="Side of Active", icon = "SELECT_SIDEOFACTIVE")
        layout.operator("mesh.select_mirror", text="Mirror Selection", icon = "TRANSFORM_MIRROR")

# Workaround to separate the tooltips
class VIEW3D_MT_select_edit_curve_inverse(bpy.types.Operator):
    """Inverse\nInverts the current selection """      # blender will use this as a tooltip for menu items and buttons.
    bl_idname = "curve.select_all_inverse"        # unique identifier for buttons and menu items to reference.
    bl_label = "Inverse"         # display name in the interface.
    bl_options = {'REGISTER', 'UNDO'}  # enable undo for the operator.

    def execute(self, context):        # execute() is called by blender when running the operator.
        bpy.ops.curve.select_all(action = 'INVERT')
        return {'FINISHED'}


class VIEW3D_MT_select_edit_curve(Menu):
    bl_label = "Select"

    def draw(self, context):
        layout = self.layout

        layout.operator("curve.select_all", text="All", icon='SELECT_ALL').action = 'SELECT'
        layout.operator("curve.select_all", text="None", icon = 'SELECT_NONE').action = 'DESELECT'
        layout.operator("curve.select_all_inverse", text="Inverse", icon='INVERSE')

        layout.separator()

        layout.operator("view3d.select_lasso", icon='BORDER_LASSO').mode = 'ADD'
        layout.operator("view3d.select_box", icon='BORDER_RECT')
        layout.operator("view3d.select_circle", icon = 'CIRCLE_SELECT')

        layout.separator()

        layout.operator("curve.select_random", text= "Random", icon = "RANDOMIZE")
        layout.operator("curve.select_nth", icon = "CHECKER_DESELECT")
        layout.operator("curve.select_linked", text="Linked", icon = "LINKED")
        layout.operator("curve.select_linked_pick", text="Linked Pick Select", icon = "LINKED").deselect = False
        layout.operator("curve.select_linked_pick", text="Linked Pick Deselect", icon = "LINKED").deselect = True
        layout.menu("VIEW3D_MT_select_edit_curve_select_similar")

        layout.separator()

        layout.operator("curve.de_select_first", icon = "SELECT_FIRST")
        layout.operator("curve.de_select_last", icon = "SELECT_LAST")
        layout.operator("curve.select_next", text = "Next", icon = "NEXTACTIVE")
        layout.operator("curve.select_previous", text = "Previous", icon = "PREVIOUSACTIVE")

        layout.separator()

        layout.operator("curve.select_more", text= "More", icon = "SELECTMORE")
        layout.operator("curve.select_less", text= "Less", icon = "SELECTLESS")

class VIEW3D_MT_select_edit_curve_select_similar(Menu):
    bl_label = "Similar"

    def draw(self, context):
        layout = self.layout

        layout.operator("curve.select_similar", text="Type", icon = "TYPE").type = 'TYPE'
        layout.operator("curve.select_similar", text="Radius", icon = "RADIUS").type = 'RADIUS'
        layout.operator("curve.select_similar", text="Weight", icon = "MOD_VERTEX_WEIGHT").type = 'WEIGHT'
        layout.operator("curve.select_similar", text="Direction", icon = "SWITCH_DIRECTION").type = 'DIRECTION'


class VIEW3D_MT_select_edit_surface(Menu):
    bl_label = "Select"

    def draw(self, context):
        layout = self.layout

        layout.operator("curve.select_all", text="All", icon='SELECT_ALL').action = 'SELECT'
        layout.operator("curve.select_all", text="None", icon = 'SELECT_NONE').action = 'DESELECT'
        layout.operator("curve.select_all", text="Invert", icon='INVERSE').action = 'INVERT'

        layout.separator()

        layout.operator("view3d.select_lasso", icon='BORDER_LASSO').mode = 'ADD'
        layout.operator("view3d.select_box", icon='BORDER_RECT')
        layout.operator("view3d.select_circle", icon = 'CIRCLE_SELECT')

        layout.separator()

        layout.operator("curve.select_random", text= "Random", icon = "RANDOMIZE")
        layout.operator("curve.select_nth", icon = "CHECKER_DESELECT")
        layout.operator("curve.select_linked", text="Linked", icon = "LINKED")
        layout.operator("curve.select_similar", text="Similar")

        layout.separator()

        layout.operator("curve.select_row", text = "Control Point row", icon = "CONTROLPOINTROW")

        layout.separator()

        layout.operator("curve.select_more", text= "More", icon = "SELECTMORE")
        layout.operator("curve.select_less", text= "Less", icon = "SELECTLESS")

class VIEW3D_MT_select_edit_text(Menu):
    # intentional name mismatch
    # select menu for 3d-text doesn't make sense
    bl_label = "Edit"

    def draw(self, context):
        layout = self.layout

        layout.operator("font.text_cut", text="Cut", icon = "CUT")
        layout.operator("font.text_copy", text="Copy", icon='COPYDOWN')
        layout.operator("font.text_paste", text="Paste", icon='PASTEDOWN')

        layout.separator()

        layout.operator("font.text_paste_from_file", icon = "PASTEFILE")

        layout.separator()

        layout.operator("font.select_all", icon = "SELECT_ALL")

# Workaround to separate the tooltips
class VIEW3D_MT_select_edit_metaball_inverse(bpy.types.Operator):
    """Inverse\nInverts the current selection """      # blender will use this as a tooltip for menu items and buttons.
    bl_idname = "mball.select_all_inverse"        # unique identifier for buttons and menu items to reference.
    bl_label = "Inverse"         # display name in the interface.
    bl_options = {'REGISTER', 'UNDO'}  # enable undo for the operator.

    def execute(self, context):        # execute() is called by blender when running the operator.
        bpy.ops.mball.select_all(action = 'INVERT')
        return {'FINISHED'}


class VIEW3D_MT_select_edit_metaball(Menu):
    bl_label = "Select"

    def draw(self, context):
        layout = self.layout

        layout.operator("mball.select_all", text="All", icon='SELECT_ALL').action = 'SELECT'
        layout.operator("mball.select_all", text="None", icon = 'SELECT_NONE').action = 'DESELECT'
        layout.operator("mball.select_all_inverse", text="Inverse", icon='INVERSE') # bfa - separated tooltip

        layout.separator()

        layout.operator("view3d.select_lasso", icon='BORDER_LASSO').mode = 'ADD'
        layout.operator("view3d.select_box", icon='BORDER_RECT')
        layout.operator("view3d.select_circle", icon = 'CIRCLE_SELECT')

        layout.separator()

        layout.operator("mball.select_random_metaelems", text = "Random", icon = "RANDOMIZE")

        layout.separator()

        layout.menu("VIEW3D_MT_select_edit_metaball_select_similar")

class VIEW3D_MT_select_edit_metaball_select_similar(Menu):
    bl_label = "Similar"

    def draw(self, context):
        layout = self.layout

        layout.operator("mball.select_similar", text="Type", icon = "TYPE").type = 'TYPE'
        layout.operator("mball.select_similar", text="Radius", icon = "RADIUS").type = 'RADIUS'
        layout.operator("mball.select_similar", text="Stiffness", icon = "BEND").type = 'STIFFNESS'
        layout.operator("mball.select_similar", text="Rotation", icon = "ROTATE").type = 'ROTATION'


# Workaround to separate the tooltips
class VIEW3D_MT_select_edit_lattice_inverse(bpy.types.Operator):
    """Inverse\nInverts the current selection """      # blender will use this as a tooltip for menu items and buttons.
    bl_idname = "lattice.select_all_inverse"        # unique identifier for buttons and menu items to reference.
    bl_label = "Inverse"         # display name in the interface.
    bl_options = {'REGISTER', 'UNDO'}  # enable undo for the operator.

    def execute(self, context):        # execute() is called by blender when running the operator.
        bpy.ops.lattice.select_all(action = 'INVERT')
        return {'FINISHED'}


class VIEW3D_MT_select_edit_lattice(Menu):
    bl_label = "Select"

    def draw(self, context):
        layout = self.layout

        layout.operator("lattice.select_all", text="All", icon='SELECT_ALL').action = 'SELECT'
        layout.operator("lattice.select_all", text="None", icon = 'SELECT_NONE').action = 'DESELECT'
        layout.operator("lattice.select_all_inverse", text="Inverse", icon='INVERSE') # bfa - separated tooltip

        layout.separator()

        layout.operator("view3d.select_lasso", icon='BORDER_LASSO').mode = 'ADD'
        layout.operator("view3d.select_box", icon='BORDER_RECT')
        layout.operator("view3d.select_circle", icon = 'CIRCLE_SELECT')

        layout.separator()

        layout.operator("lattice.select_mirror", text = "Mirror", icon = "TRANSFORM_MIRROR")
        layout.operator("lattice.select_random", text = "Random", icon = "RANDOMIZE")

        layout.separator()

        layout.operator("lattice.select_more", text = "More", icon = "SELECTMORE")
        layout.operator("lattice.select_less", text = "Less", icon = "SELECTLESS")

        layout.separator()

        layout.operator("lattice.select_ungrouped", text="Ungrouped Verts", icon = "SELECT_UNGROUPED_VERTS")


# Workaround to separate the tooltips
class VIEW3D_MT_select_edit_armature_inverse(bpy.types.Operator):
    """Inverse\nInverts the current selection """      # blender will use this as a tooltip for menu items and buttons.
    bl_idname = "armature.select_all_inverse"        # unique identifier for buttons and menu items to reference.
    bl_label = "Inverse"         # display name in the interface.
    bl_options = {'REGISTER', 'UNDO'}  # enable undo for the operator.

    def execute(self, context):        # execute() is called by blender when running the operator.
        bpy.ops.armature.select_all(action = 'INVERT')
        return {'FINISHED'}


class VIEW3D_MT_select_edit_armature(Menu):
    bl_label = "Select"

    def draw(self, context):
        layout = self.layout

        layout.operator("armature.select_all", text="All", icon='SELECT_ALL').action = 'SELECT'
        layout.operator("armature.select_all", text="None", icon = 'SELECT_NONE').action = 'DESELECT'
        layout.operator("armature.select_all_inverse", text="Inverse", icon='INVERSE') # bfa - separated tooltip

        layout.separator()

        layout.operator("view3d.select_lasso", icon='BORDER_LASSO').mode = 'ADD'
        layout.operator("view3d.select_box", icon='BORDER_RECT')
        layout.operator("view3d.select_circle", icon = 'CIRCLE_SELECT')

        layout.separator()

        layout.operator("armature.select_mirror", text="Mirror", icon = "TRANSFORM_MIRROR").extend = False

        layout.separator()

        layout.operator("armature.select_more", text="More", icon = "SELECTMORE")
        layout.operator("armature.select_less", text="Less", icon = "SELECTLESS")

        layout.separator()

        props = layout.operator("armature.select_hierarchy", text="Parent", icon = "PARENT")
        props.extend = False
        props.direction = 'PARENT'

        props = layout.operator("armature.select_hierarchy", text="Child", icon = "CHILD")
        props.extend = False
        props.direction = 'CHILD'

        layout.separator()

        props = layout.operator("armature.select_hierarchy", text="Extend Parent", icon = "PARENT")
        props.extend = True
        props.direction = 'PARENT'

        props = layout.operator("armature.select_hierarchy", text="Extend Child", icon = "CHILD")
        props.extend = True
        props.direction = 'CHILD'

        layout.operator_menu_enum("armature.select_similar", "type", text="Similar")
        layout.operator("object.select_pattern", text="By Pattern", icon = "PATTERN")


class VIEW3D_MT_select_gpencil(Menu):
    bl_label = "Select"

    def draw(self, context):
        layout = self.layout

        layout.operator("gpencil.select_all", text="All", icon='SELECT_ALL').action = 'SELECT'
        layout.operator("gpencil.select_all", text="None", icon = 'SELECT_NONE').action = 'DESELECT'
        layout.operator("gpencil.select_all", text="Invert", icon='INVERSE').action = 'INVERT'

        layout.separator()

        layout.operator("view3d.select_lasso", icon='BORDER_LASSO').mode = 'ADD'
        layout.operator("gpencil.select_box", icon='BORDER_RECT')
        layout.operator("gpencil.select_circle", icon = 'CIRCLE_SELECT')

        layout.separator()

        layout.operator("gpencil.select_linked", text="Linked", icon = "LINKED")
        layout.operator("gpencil.select_alternate", icon = "ALTERNATED")
        layout.menu("VIEW3D_MT_select_gpencil_grouped", text="Grouped")

        layout.separator()

        layout.operator("gpencil.select_first", text = "First", icon = "SELECT_FIRST")
        layout.operator("gpencil.select_last", text = "Last", icon = "SELECT_LAST")

        layout.separator()

        layout.operator("gpencil.select_more", text = "More", icon = "SELECTMORE")
        layout.operator("gpencil.select_less", text = "Less", icon = "SELECTLESS")


class VIEW3D_MT_select_gpencil_grouped(Menu):
    bl_label = "Grouped"

    def draw(self, context):
        layout = self.layout

        layout.operator("gpencil.select_grouped", text="Layer", icon = "LAYER").type = 'LAYER'
        layout.operator("gpencil.select_grouped", text="Color", icon = "COLOR").type = 'MATERIAL'


# Workaround to separate the tooltips
class VIEW3D_MT_select_paint_mask_inverse(bpy.types.Operator):
    """Inverse\nInverts the current selection """      # blender will use this as a tooltip for menu items and buttons.
    bl_idname = "paint.face_select_all_inverse"        # unique identifier for buttons and menu items to reference.
    bl_label = "Inverse"         # display name in the interface.
    bl_options = {'REGISTER', 'UNDO'}  # enable undo for the operator.

    def execute(self, context):        # execute() is called by blender when running the operator.
        bpy.ops.paint.face_select_all(action = 'INVERT')
        return {'FINISHED'}


class VIEW3D_MT_select_paint_mask(Menu):
    bl_label = "Select"

    def draw(self, context):
        layout = self.layout

        layout.operator("paint.face_select_all", text="All", icon = 'SELECT_ALL').action = 'SELECT'
        layout.operator("paint.face_select_all", text="None", icon = 'SELECT_NONE').action = 'DESELECT'
        layout.operator("paint.face_select_all_inverse", text="Inverse", icon='INVERSE') # bfa - separated tooltip

        layout.separator()
        layout.operator("view3d.select_lasso", icon='BORDER_LASSO').mode = 'ADD'
        layout.operator("view3d.select_box", icon = 'BORDER_RECT')
        layout.operator("view3d.select_circle", icon = 'CIRCLE_SELECT')

        layout.separator()

        layout.operator("paint.face_select_linked", text="Linked", icon = "LINKED")
        layout.operator("paint.face_select_linked_pick", text="Linked Pick Select", icon = "LINKED").deselect = False
        layout.operator("paint.face_select_linked_pick", text="Linked Pick Deselect", icon = "LINKED").deselect = True


# Workaround to separate the tooltips
class VIEW3D_MT_select_paint_mask_vertex_inverse(bpy.types.Operator):
    """Inverse\nInverts the current selection """      # blender will use this as a tooltip for menu items and buttons.
    bl_idname = "paint.vert_select_all_inverse"        # unique identifier for buttons and menu items to reference.
    bl_label = "Inverse"         # display name in the interface.
    bl_options = {'REGISTER', 'UNDO'}  # enable undo for the operator.

    def execute(self, context):        # execute() is called by blender when running the operator.
        bpy.ops.paint.vert_select_all(action = 'INVERT')
        return {'FINISHED'}


class VIEW3D_MT_select_paint_mask_vertex(Menu):
    bl_label = "Select"

    def draw(self, context):
        layout = self.layout

        layout.operator("paint.vert_select_all", text="All", icon='SELECT_ALL').action = 'SELECT'
        layout.operator("paint.vert_select_all", text="None", icon = 'SELECT_NONE').action = 'DESELECT'
        layout.operator("paint.vert_select_all_inverse", text="Inverse", icon='INVERSE') # bfa - separated tooltip

        layout.separator()

        layout.operator("view3d.select_lasso", icon='BORDER_LASSO').mode = 'ADD'
        layout.operator("view3d.select_box", icon='BORDER_RECT')
        layout.operator("view3d.select_circle", icon = 'CIRCLE_SELECT')

        layout.separator()

        layout.operator("paint.vert_select_ungrouped", text="Ungrouped Verts", icon = "SELECT_UNGROUPED_VERTS")


class VIEW3D_MT_angle_control(Menu):
    bl_label = "Angle Control"

    @classmethod
    def poll(cls, context):
        settings = UnifiedPaintPanel.paint_settings(context)
        if not settings:
            return False

        brush = settings.brush
        tex_slot = brush.texture_slot

        return tex_slot.has_texture_angle and tex_slot.has_texture_angle_source

    def draw(self, context):
        layout = self.layout

        settings = UnifiedPaintPanel.paint_settings(context)
        brush = settings.brush

        sculpt = (context.sculpt_object is not None)

        tex_slot = brush.texture_slot

        layout.prop(tex_slot, "use_rake", text="Rake")

        if brush.brush_capabilities.has_random_texture_angle and tex_slot.has_random_texture_angle:
            if sculpt:
                if brush.sculpt_capabilities.has_random_texture_angle:
                    layout.prop(tex_slot, "use_random", text="Random")
            else:
                layout.prop(tex_slot, "use_random", text="Random")


class VIEW3D_MT_mesh_add(Menu):
    bl_idname = "VIEW3D_MT_mesh_add"
    bl_label = "Mesh"

    def draw(self, context):
        layout = self.layout

        layout.operator_context = 'INVOKE_REGION_WIN'

        layout.operator("mesh.primitive_plane_add", text="Plane", icon='MESH_PLANE')
        layout.operator("mesh.primitive_cube_add", text="Cube", icon='MESH_CUBE')
        layout.operator("mesh.primitive_circle_add", text="Circle", icon='MESH_CIRCLE')
        layout.operator("mesh.primitive_uv_sphere_add", text="UV Sphere", icon='MESH_UVSPHERE')
        layout.operator("mesh.primitive_ico_sphere_add", text="Ico Sphere", icon='MESH_ICOSPHERE')
        layout.operator("mesh.primitive_cylinder_add", text="Cylinder", icon='MESH_CYLINDER')
        layout.operator("mesh.primitive_cone_add", text="Cone", icon='MESH_CONE')
        layout.operator("mesh.primitive_torus_add", text="Torus", icon='MESH_TORUS')

        layout.separator()

        layout.operator("mesh.primitive_grid_add", text="Grid", icon='MESH_GRID')
        layout.operator("mesh.primitive_monkey_add", text="Monkey", icon='MESH_MONKEY')


class VIEW3D_MT_curve_add(Menu):
    bl_idname = "VIEW3D_MT_curve_add"
    bl_label = "Curve"

    def draw(self, context):
        layout = self.layout

        layout.operator_context = 'INVOKE_REGION_WIN'

        layout.operator("curve.primitive_bezier_curve_add", text="Bezier", icon='CURVE_BEZCURVE')
        layout.operator("curve.primitive_bezier_circle_add", text="Circle", icon='CURVE_BEZCIRCLE')

        layout.separator()

        layout.operator("curve.primitive_nurbs_curve_add", text="Nurbs Curve", icon='CURVE_NCURVE')
        layout.operator("curve.primitive_nurbs_circle_add", text="Nurbs Circle", icon='CURVE_NCIRCLE')
        layout.operator("curve.primitive_nurbs_path_add", text="Path", icon='CURVE_PATH')


class VIEW3D_MT_surface_add(Menu):
    bl_idname = "VIEW3D_MT_surface_add"
    bl_label = "Surface"

    def draw(self, context):
        layout = self.layout

        layout.operator_context = 'INVOKE_REGION_WIN'

        layout.operator("surface.primitive_nurbs_surface_curve_add", text="Nurbs Curve", icon='SURFACE_NCURVE')
        layout.operator("surface.primitive_nurbs_surface_circle_add", text="Nurbs Circle", icon='SURFACE_NCIRCLE')
        layout.operator("surface.primitive_nurbs_surface_surface_add", text="Nurbs Surface", icon='SURFACE_NSURFACE')
        layout.operator("surface.primitive_nurbs_surface_cylinder_add",
                        text="Nurbs Cylinder", icon='SURFACE_NCYLINDER')
        layout.operator("surface.primitive_nurbs_surface_sphere_add", text="Nurbs Sphere", icon='SURFACE_NSPHERE')
        layout.operator("surface.primitive_nurbs_surface_torus_add", text="Nurbs Torus", icon='SURFACE_NTORUS')


class VIEW3D_MT_metaball_add(Menu):
    bl_idname = "VIEW3D_MT_metaball_add"
    bl_label = "Metaball"

    def draw(self, context):
        layout = self.layout

        layout.operator_context = 'INVOKE_REGION_WIN'
        layout.operator_enum("object.metaball_add", "type")


class TOPBAR_MT_edit_curve_add(Menu):
    bl_idname = "TOPBAR_MT_edit_curve_add"
    bl_label = "Add"

    def draw(self, context):
        is_surf = context.active_object.type == 'SURFACE'

        layout = self.layout
        layout.operator_context = 'EXEC_REGION_WIN'

        if is_surf:
            VIEW3D_MT_surface_add.draw(self, context)
        else:
            VIEW3D_MT_curve_add.draw(self, context)


class TOPBAR_MT_edit_armature_add(Menu):
    bl_idname = "TOPBAR_MT_edit_armature_add"
    bl_label = "Armature"

    def draw(self, context):
        layout = self.layout

        layout.operator_context = 'EXEC_REGION_WIN'
        layout.operator("armature.bone_primitive_add", text="Single Bone", icon='BONE_DATA')


class VIEW3D_MT_armature_add(Menu):
    bl_idname = "VIEW3D_MT_armature_add"
    bl_label = "Armature"

    def draw(self, context):
        layout = self.layout

        layout.operator_context = 'EXEC_REGION_WIN'
        layout.operator("object.armature_add", text="Single Bone", icon='BONE_DATA')


class VIEW3D_MT_light_add(Menu):
    bl_idname = "VIEW3D_MT_light_add"
    bl_label = "Light"

    def draw(self, context):
        layout = self.layout

        layout.operator_context = 'INVOKE_REGION_WIN'
        layout.operator_enum("object.light_add", "type")


class VIEW3D_MT_lightprobe_add(Menu):
    bl_idname = "VIEW3D_MT_lightprobe_add"
    bl_label = "Light Probe"

    def draw(self, context):
        layout = self.layout

        layout.operator_context = 'INVOKE_REGION_WIN'
        layout.operator_enum("object.lightprobe_add", "type")


class VIEW3D_MT_camera_add(Menu):
    bl_idname = "VIEW3D_MT_camera_add"
    bl_label = "Camera"

    def draw(self, context):
        layout = self.layout
        layout.operator_context = 'EXEC_REGION_WIN'
        layout.operator("object.camera_add", text="Camera", icon='OUTLINER_OB_CAMERA')


class VIEW3D_MT_add(Menu):
    bl_label = "Add"

    def draw(self, context):
        layout = self.layout

        # note, don't use 'EXEC_SCREEN' or operators won't get the 'v3d' context.

        # Note: was EXEC_AREA, but this context does not have the 'rv3d', which prevents
        #       "align_view" to work on first call (see [#32719]).
        layout.operator_context = 'EXEC_REGION_WIN'

        # layout.operator_menu_enum("object.mesh_add", "type", text="Mesh", icon='OUTLINER_OB_MESH')
        layout.menu("VIEW3D_MT_mesh_add", icon='OUTLINER_OB_MESH')

        # layout.operator_menu_enum("object.curve_add", "type", text="Curve", icon='OUTLINER_OB_CURVE')
        layout.menu("VIEW3D_MT_curve_add", icon='OUTLINER_OB_CURVE')
        # layout.operator_menu_enum("object.surface_add", "type", text="Surface", icon='OUTLINER_OB_SURFACE')
        layout.menu("VIEW3D_MT_surface_add", icon='OUTLINER_OB_SURFACE')
        layout.menu("VIEW3D_MT_metaball_add", text="Metaball", icon='OUTLINER_OB_META')
        layout.operator("object.text_add", text="Text", icon='OUTLINER_OB_FONT')
        layout.operator_menu_enum("object.gpencil_add", "type", text="Grease Pencil", icon='OUTLINER_OB_GREASEPENCIL')

        layout.separator()

        if VIEW3D_MT_armature_add.is_extended():
            layout.menu("VIEW3D_MT_armature_add", icon='OUTLINER_OB_ARMATURE')
        else:
            layout.operator("object.armature_add", text="Armature", icon='OUTLINER_OB_ARMATURE')

        layout.operator("object.add", text="Lattice", icon='OUTLINER_OB_LATTICE').type = 'LATTICE'

        layout.separator()

        layout.operator_menu_enum("object.empty_add", "type", text="Empty", icon='OUTLINER_OB_EMPTY')
        layout.menu("VIEW3D_MT_image_add", text="Image", icon='OUTLINER_OB_IMAGE')

        layout.separator()

        layout.menu("VIEW3D_MT_light_add", icon='OUTLINER_OB_LIGHT')
        layout.menu("VIEW3D_MT_lightprobe_add", icon='OUTLINER_OB_LIGHTPROBE')

        layout.separator()

        if VIEW3D_MT_camera_add.is_extended():
            layout.menu("VIEW3D_MT_camera_add", icon='OUTLINER_OB_CAMERA')
        else:
            VIEW3D_MT_camera_add.draw(self, context)

        layout.separator()

        layout.operator("object.speaker_add", text="Speaker", icon='OUTLINER_OB_SPEAKER')

        layout.separator()

        layout.operator_menu_enum("object.effector_add", "type", text="Force Field", icon='OUTLINER_OB_FORCE_FIELD')

        layout.separator()

        has_collections = bool(bpy.data.collections)
        col = layout.column()
        col.enabled = has_collections

        if not has_collections or len(bpy.data.collections) > 10:
            col.operator_context = 'INVOKE_REGION_WIN'
            col.operator(
                "object.collection_instance_add",
                text="Collection Instance" if has_collections else "No Collections to Instance",
                icon='OUTLINER_OB_GROUP_INSTANCE',
            )
        else:
            col.operator_menu_enum(
                "object.collection_instance_add",
                "collection",
                text="Collection Instance",
                icon='OUTLINER_OB_GROUP_INSTANCE',
            )


class VIEW3D_MT_image_add(Menu):
    bl_label = "Add Image"

    def draw(self, context):
        layout = self.layout
        layout.operator("object.load_reference_image", text="Reference", icon='IMAGE_REFERENCE')
        layout.operator("object.load_background_image", text="Background", icon='IMAGE_BACKGROUND')


class VIEW3D_MT_object_relations(Menu):
    bl_label = "Relations"

    def draw(self, context):
        layout = self.layout

        layout.operator("object.proxy_make", text="Make Proxy", icon='MAKE_PROXY')

        layout.operator("object.make_dupli_face", icon = "MAKEDUPLIFACE")

        layout.separator()

        layout.operator_menu_enum("object.make_local", "type", text="Make Local")
        layout.menu("VIEW3D_MT_make_single_user")

        layout.separator()

        layout.operator("object.data_transfer", icon ='TRANSFER_DATA')
        layout.operator("object.datalayout_transfer", icon ='TRANSFER_DATA_LAYOUT')

class VIEW3D_MT_origin_set(Menu):
    bl_label = "Set Origin"

    def draw(self, context):
        layout = self.layout

        layout.operator("object.origin_set", icon ='GEOMETRY_TO_ORIGIN', text = "Geometry to Origin").type='GEOMETRY_ORIGIN'
        layout.operator("object.origin_set", icon ='ORIGIN_TO_GEOMETRY', text = "Origin to Geometry").type='ORIGIN_GEOMETRY'
        layout.operator("object.origin_set", icon ='ORIGIN_TO_CURSOR', text = "Origin to 3D Cursor").type='ORIGIN_CURSOR'
        layout.operator("object.origin_set", icon ='ORIGIN_TO_CENTEROFMASS', text = "Origin to Center of Mass (Surface)").type='ORIGIN_CENTER_OF_MASS'
        layout.operator("object.origin_set", icon ='ORIGIN_TO_VOLUME', text = "Origin to Center of Mass (Volume)").type='ORIGIN_CENTER_OF_VOLUME'


# ********** Object menu **********

# Workaround to separate the tooltips
class VIEW3D_MT_object_delete_global(bpy.types.Operator):
    """Delete global\nDeletes the selected object(s) globally in all opened scenes"""      # blender will use this as a tooltip for menu items and buttons.
    bl_idname = "object.delete_global"        # unique identifier for buttons and menu items to reference.
    bl_label = "Delete Global"         # display name in the interface.
    bl_options = {'REGISTER', 'UNDO'}  # enable undo for the operator.

    def execute(self, context):        # execute() is called by blender when running the operator.
        bpy.ops.object.delete(use_global = True)
        return {'FINISHED'}


class VIEW3D_MT_object(Menu):
    bl_context = "objectmode"
    bl_label = "Object"

    def draw(self, context):
        layout = self.layout

        obj = context.object
        is_eevee = context.scene.render.engine == 'BLENDER_EEVEE'
        view = context.space_data

        layout.menu("VIEW3D_MT_transform_object")
        layout.menu("VIEW3D_MT_origin_set")
        layout.menu("VIEW3D_MT_mirror")
        layout.menu("VIEW3D_MT_object_clear")
        layout.menu("VIEW3D_MT_object_apply")
        layout.menu("VIEW3D_MT_snap")

        layout.separator()

        layout.operator("object.duplicate_move", icon = "DUPLICATE")
        layout.operator("object.duplicate_move_linked", icon = "DUPLICATE")
        layout.operator("object.join", icon ='JOIN')

        layout.separator()

        layout.operator_context = 'EXEC_DEFAULT'
        myvar = layout.operator("object.delete", text="Delete", icon = "DELETE")
        myvar.use_global = False
        myvar.confirm = False
        layout.operator("object.delete_global", text="Delete Global", icon = "DELETE") # bfa - separated tooltip

        layout.separator()

        layout.operator("view3d.copybuffer", text="Copy Objects", icon='COPYDOWN')
        layout.operator("view3d.pastebuffer", text="Paste Objects", icon='PASTEDOWN')

        layout.separator()

        layout.menu("VIEW3D_MT_object_parent")
        layout.menu("VIEW3D_MT_object_collection")
        layout.menu("VIEW3D_MT_object_relations")
        layout.menu("VIEW3D_MT_object_constraints")
        layout.menu("VIEW3D_MT_object_track")
        layout.menu("VIEW3D_MT_make_links", text="Make Links")

        # shading just for mesh objects
        if obj is None:
            pass

        elif obj.type == 'MESH':

            layout.separator()

            layout.operator("object.shade_smooth", icon ='SHADING_SMOOTH')
            layout.operator("object.shade_flat", icon ='SHADING_FLAT')

        layout.separator()

        layout.menu("VIEW3D_MT_object_animation")
        layout.menu("VIEW3D_MT_object_rigid_body")

        layout.separator()

        layout.menu("VIEW3D_MT_object_quick_effects")
        layout.menu("VIEW3D_MT_subdivision_set")
        layout.operator("mesh.subdivide", text="Subdivide", icon = "SUBDIVIDE_EDGES")
        layout.operator("mesh.unsubdivide", icon = "UNSUBDIVIDE")

        layout.separator()

        layout.operator_menu_enum("object.convert", "target")

        layout.separator()

        layout.menu("VIEW3D_MT_object_showhide")


        if obj is None:
            pass

        elif obj.type == 'CAMERA':
            layout.operator_context = 'INVOKE_REGION_WIN'

            layout.separator()

            if obj.data.type == 'PERSP':
                props = layout.operator("wm.context_modal_mouse", text="Camera Lens Angle", icon = "LENS_ANGLE")
                props.data_path_iter = "selected_editable_objects"
                props.data_path_item = "data.lens"
                props.input_scale = 0.1
                if obj.data.lens_unit == 'MILLIMETERS':
                    props.header_text = "Camera Lens Angle: %.1fmm"
                else:
                    props.header_text = "Camera Lens Angle: %.1f\u00B0"

            else:
                props = layout.operator("wm.context_modal_mouse", text="Camera Lens Scale", icon = "LENS_SCALE")
                props.data_path_iter = "selected_editable_objects"
                props.data_path_item = "data.ortho_scale"
                props.input_scale = 0.01
                props.header_text = "Camera Lens Scale: %.3f"

            if not obj.data.dof_object:
                if view and view.camera == obj and view.region_3d.view_perspective == 'CAMERA':
                    props = layout.operator("ui.eyedropper_depth", text="DOF Distance (Pick)", icon = "DOF")
                else:
                    props = layout.operator("wm.context_modal_mouse", text="DOF Distance", icon = "DOF")
                    props.data_path_iter = "selected_editable_objects"
                    props.data_path_item = "data.dof_distance"
                    props.input_scale = 0.02
                    props.header_text = "DOF Distance: %.3f"

        elif obj.type in {'CURVE', 'FONT'}:
            layout.operator_context = 'INVOKE_REGION_WIN'

            layout.separator()

            props = layout.operator("wm.context_modal_mouse", text="Extrude Size", icon = "EXTRUDESIZE")
            props.data_path_iter = "selected_editable_objects"
            props.data_path_item = "data.extrude"
            props.input_scale = 0.01
            props.header_text = "Extrude Size: %.3f"

            props = layout.operator("wm.context_modal_mouse", text="Width Size", icon = "WIDTH_SIZE")
            props.data_path_iter = "selected_editable_objects"
            props.data_path_item = "data.offset"
            props.input_scale = 0.01
            props.header_text = "Width Size: %.3f"

        elif obj.type == 'GPENCIL':

            layout.separator()

            layout.operator("gpencil.convert", text="Convert Gpencil to Path", icon = "OUTLINER_OB_CURVE").type = 'PATH'
            layout.operator("gpencil.convert", text="Convert Gpencil to Bezier Curves", icon = "OUTLINER_OB_CURVE").type = 'CURVE'
            layout.operator("gpencil.convert", text="Convert Gpencil to Mesh", icon = "OUTLINER_OB_MESH").type = 'POLY'

        elif obj.type == 'EMPTY':
            layout.operator_context = 'INVOKE_REGION_WIN'

            layout.separator()

            props = layout.operator("wm.context_modal_mouse", text="Empty Draw Size", icon = "DRAWSIZE")
            props.data_path_iter = "selected_editable_objects"
            props.data_path_item = "empty_display_size"
            props.input_scale = 0.01
            props.header_text = "Empty Draw Size: %.3f"

        elif obj.type == 'LIGHT':
            light = obj.data
            layout.operator_context = 'INVOKE_REGION_WIN'

            layout.separator()

            emission_node = None
            if light.node_tree:
                for node in light.node_tree.nodes:
                    if getattr(node, "type", None) == 'EMISSION':
                        emission_node = node
                        break

            if is_eevee and not emission_node:
                props = layout.operator("wm.context_modal_mouse", text="Energy", icon = "LIGHT_STRENGTH")
                props.data_path_iter = "selected_editable_objects"
                props.data_path_item = "data.energy"
                props.header_text = "Light Energy: %.3f"

            if emission_node is not None:
                props = layout.operator("wm.context_modal_mouse", text="Energy", icon = "LIGHT_STRENGTH")
                props.data_path_iter = "selected_editable_objects"
                props.data_path_item = (
                    "data.node_tree"
                    ".nodes[\"" + emission_node.name + "\"]"
                    ".inputs[\"Strength\"].default_value"
                )
                props.header_text = "Light Energy: %.3f"
                props.input_scale = 0.1

            if light.type == 'AREA':
                props = layout.operator("wm.context_modal_mouse", text="Size X", icon = "LIGHT_SIZE")
                props.data_path_iter = "selected_editable_objects"
                props.data_path_item = "data.size"
                props.header_text = "Light Size X: %.3f"

                if light.shape in {'RECTANGLE', 'ELLIPSE'}:
                    props = layout.operator("wm.context_modal_mouse", text="Size Y", icon = "LIGHT_SIZE")
                    props.data_path_iter = "selected_editable_objects"
                    props.data_path_item = "data.size_y"
                    props.header_text = "Light Size Y: %.3f"

            elif light.type in {'SPOT', 'POINT', 'SUN'}:
                props = layout.operator("wm.context_modal_mouse", text="Radius", icon = "RADIUS")
                props.data_path_iter = "selected_editable_objects"
                props.data_path_item = "data.shadow_soft_size"
                props.header_text = "Light Radius: %.3f"

            if light.type == 'SPOT':
                layout.separator()

                props = layout.operator("wm.context_modal_mouse", text="Spot Size", icon = "LIGHT_SIZE")
                props.data_path_iter = "selected_editable_objects"
                props.data_path_item = "data.spot_size"
                props.input_scale = 0.01
                props.header_text = "Spot Size: %.2f"

                props = layout.operator("wm.context_modal_mouse", text="Spot Blend", icon = "SPOT_BLEND")
                props.data_path_iter = "selected_editable_objects"
                props.data_path_item = "data.spot_blend"
                props.input_scale = -0.01
                props.header_text = "Spot Blend: %.2f"

class VIEW3D_MT_object_animation(Menu):
    bl_label = "Animation"

    def draw(self, context):
        layout = self.layout

        layout.operator("anim.keyframe_insert_menu", text="Insert Keyframe", icon= 'KEYFRAMES_INSERT')
        layout.operator("anim.keyframe_delete_v3d", text="Delete Keyframes", icon= 'KEYFRAMES_REMOVE')
        layout.operator("anim.keyframe_clear_v3d", text="Clear Keyframes", icon= 'KEYFRAMES_CLEAR')
        layout.operator("anim.keying_set_active_set", text="Change Keying Set", icon='TRIA_RIGHT')

        layout.separator()

        layout.operator("nla.bake", text="Bake Action", icon= 'BAKE_ACTION')


class VIEW3D_MT_object_rigid_body(Menu):
    bl_label = "Rigid Body"

    def draw(self, context):
        layout = self.layout

        layout.operator("rigidbody.objects_add", text="Add Active", icon='RIGID_ADD_ACTIVE').type = 'ACTIVE'
        layout.operator("rigidbody.objects_add", text="Add Passive", icon='RIGID_ADD_PASSIVE').type = 'PASSIVE'

        layout.separator()

        layout.operator("rigidbody.objects_remove", text="Remove", icon='RIGID_REMOVE')

        layout.separator()

        layout.operator("rigidbody.shape_change", text="Change Shape", icon='RIGID_CHANGE_SHAPE')
        layout.operator("rigidbody.mass_calculate", text="Calculate Mass", icon='RIGID_CALCULATE_MASS')
        layout.operator("rigidbody.object_settings_copy", text="Copy from Active", icon='RIGID_COPY_FROM_ACTIVE')
        layout.operator("object.visual_transform_apply", text="Apply Transformation", icon='RIGID_APPLY_TRANS')
        layout.operator("rigidbody.bake_to_keyframes", text="Bake To Keyframes", icon='RIGID_BAKE_TO_KEYFRAME')

        layout.separator()

        layout.operator("rigidbody.connect", text="Connect", icon='RIGID_CONSTRAINTS_CONNECT')


class VIEW3D_MT_object_clear(Menu):
    bl_label = "Clear"

    def draw(self, context):
        layout = self.layout

        layout.operator("object.location_clear", text="Location", icon = "CLEARMOVE").clear_delta = False
        layout.operator("object.rotation_clear", text="Rotation", icon = "CLEARROTATE").clear_delta = False
        layout.operator("object.scale_clear", text="Scale", icon = "CLEARSCALE").clear_delta = False

        layout.separator()

        layout.operator("object.origin_clear", text="Origin", icon = "CLEARORIGIN")


class VIEW3D_MT_object_specials(Menu):
    bl_label = "Object Context Menu"

    def draw(self, context):

        layout = self.layout
        view = context.space_data

        obj = context.object
        is_eevee = context.scene.render.engine == 'BLENDER_EEVEE'

        selected_objects_len = len(context.selected_objects)

        # If nothing is selected
        # (disabled for now until it can be made more useful).
        '''
        if selected_objects_len == 0:

            layout.menu("VIEW3D_MT_add", text="Add")
            layout.operator("view3d.pastebuffer", text="Paste Objects", icon='PASTEDOWN')

            return
        '''

        # If something is selected

        if obj is None:
            pass
        elif obj.type == 'MESH':

            layout.operator("object.shade_smooth", text="Shade Smooth")
            layout.operator("object.shade_flat", text="Shade Flat")

            layout.separator()

            layout.operator_context = 'INVOKE_REGION_WIN'
            layout.operator_menu_enum("object.origin_set", text="Set Origin", property="type")

            layout.operator_context = 'INVOKE_DEFAULT'
            # If more than one object is selected
            if selected_objects_len > 1:
                layout.operator("object.join")

        elif obj.type == 'CAMERA':
            layout.operator_context = 'INVOKE_REGION_WIN'

            if obj.data.type == 'PERSP':
                props = layout.operator("wm.context_modal_mouse", text="Camera Lens Angle")
                props.data_path_iter = "selected_editable_objects"
                props.data_path_item = "data.lens"
                props.input_scale = 0.1
                if obj.data.lens_unit == 'MILLIMETERS':
                    props.header_text = "Camera Lens Angle: %.1fmm"
                else:
                    props.header_text = "Camera Lens Angle: %.1f\u00B0"

            else:
                props = layout.operator("wm.context_modal_mouse", text="Camera Lens Scale")
                props.data_path_iter = "selected_editable_objects"
                props.data_path_item = "data.ortho_scale"
                props.input_scale = 0.01
                props.header_text = "Camera Lens Scale: %.3f"

            if not obj.data.dof_object:
                if view and view.camera == obj and view.region_3d.view_perspective == 'CAMERA':
                    props = layout.operator("ui.eyedropper_depth", text="DOF Distance (Pick)")
                else:
                    props = layout.operator("wm.context_modal_mouse", text="DOF Distance")
                    props.data_path_iter = "selected_editable_objects"
                    props.data_path_item = "data.dof_distance"
                    props.input_scale = 0.02
                    props.header_text = "DOF Distance: %.3f"

        elif obj.type in {'CURVE', 'FONT'}:
            layout.operator_context = 'INVOKE_REGION_WIN'

            props = layout.operator("wm.context_modal_mouse", text="Extrude Size")
            props.data_path_iter = "selected_editable_objects"
            props.data_path_item = "data.extrude"
            props.input_scale = 0.01
            props.header_text = "Extrude Size: %.3f"

            props = layout.operator("wm.context_modal_mouse", text="Width Size")
            props.data_path_iter = "selected_editable_objects"
            props.data_path_item = "data.offset"
            props.input_scale = 0.01
            props.header_text = "Width Size: %.3f"

            layout.operator("object.convert", text="Convert to Mesh").target = 'MESH'

            layout.operator_menu_enum("object.origin_set", text="Set Origin", property="type")

        elif obj.type == 'GPENCIL':
            layout.operator("gpencil.convert", text="Convert to Path").type = 'PATH'
            layout.operator("gpencil.convert", text="Convert to Bezier Curves").type = 'CURVE'
            layout.operator("gpencil.convert", text="Convert to Mesh").type = 'POLY'

            layout.operator_menu_enum("object.origin_set", text="Set Origin", property="type")

        elif obj.type == 'EMPTY':
            layout.operator_context = 'INVOKE_REGION_WIN'

            props = layout.operator("wm.context_modal_mouse", text="Empty Draw Size")
            props.data_path_iter = "selected_editable_objects"
            props.data_path_item = "empty_display_size"
            props.input_scale = 0.01
            props.header_text = "Empty Draw Size: %.3f"

        elif obj.type == 'LIGHT':
            light = obj.data

            layout.operator_context = 'INVOKE_REGION_WIN'

            emission_node = None
            if light.node_tree:
                for node in light.node_tree.nodes:
                    if getattr(node, "type", None) == 'EMISSION':
                        emission_node = node
                        break

            if is_eevee and not emission_node:
                props = layout.operator("wm.context_modal_mouse", text="Energy")
                props.data_path_iter = "selected_editable_objects"
                props.data_path_item = "data.energy"
                props.header_text = "Light Energy: %.3f"

            if emission_node is not None:
                props = layout.operator("wm.context_modal_mouse", text="Energy")
                props.data_path_iter = "selected_editable_objects"
                props.data_path_item = (
                    "data.node_tree"
                    ".nodes[\"" + emission_node.name + "\"]"
                    ".inputs[\"Strength\"].default_value"
                )
                props.header_text = "Light Energy: %.3f"
                props.input_scale = 0.1

            if light.type == 'AREA':
                props = layout.operator("wm.context_modal_mouse", text="Size X")
                props.data_path_iter = "selected_editable_objects"
                props.data_path_item = "data.size"
                props.header_text = "Light Size X: %.3f"

                if light.shape in {'RECTANGLE', 'ELLIPSE'}:
                    props = layout.operator("wm.context_modal_mouse", text="Size Y")
                    props.data_path_iter = "selected_editable_objects"
                    props.data_path_item = "data.size_y"
                    props.header_text = "Light Size Y: %.3f"

            elif light.type in {'SPOT', 'POINT', 'SUN'}:
                props = layout.operator("wm.context_modal_mouse", text="Radius")
                props.data_path_iter = "selected_editable_objects"
                props.data_path_item = "data.shadow_soft_size"
                props.header_text = "Light Radius: %.3f"

            if light.type == 'SPOT':
                layout.separator()

                props = layout.operator("wm.context_modal_mouse", text="Spot Size")
                props.data_path_iter = "selected_editable_objects"
                props.data_path_item = "data.spot_size"
                props.input_scale = 0.01
                props.header_text = "Spot Size: %.2f"

                props = layout.operator("wm.context_modal_mouse", text="Spot Blend")
                props.data_path_iter = "selected_editable_objects"
                props.data_path_item = "data.spot_blend"
                props.input_scale = -0.01
                props.header_text = "Spot Blend: %.2f"

        layout.separator()

        layout.operator("view3d.copybuffer", text="Copy Objects", icon='COPYDOWN')
        layout.operator("view3d.pastebuffer", text="Paste Objects", icon='PASTEDOWN')

        layout.separator()

        layout.operator("object.duplicate_move", icon='DUPLICATE')
        layout.operator("object.duplicate_move_linked", icon = "DUPLICATE")

        layout.separator()

        layout.menu("VIEW3D_MT_snap")
        layout.menu("VIEW3D_MT_object_parent")
        layout.operator_context = 'INVOKE_REGION_WIN'

        if view and view.local_view:
            layout.operator("view3d.localview_remove_from")
        else:
            layout.operator("object.move_to_collection")

        layout.separator()

        layout.operator("anim.keyframe_insert_menu", text="Insert Keyframe")

        layout.separator()

        layout.operator_context = 'EXEC_DEFAULT'
        layout.operator("object.delete", text="Delete").use_global = False


class VIEW3D_MT_object_shading(Menu):
    # XXX, this menu is a place to store shading operator in object mode
    bl_label = "Shading"

    def draw(self, context):
        layout = self.layout
        layout.operator("object.shade_smooth", text="Smooth")
        layout.operator("object.shade_flat", text="Flat")


class VIEW3D_MT_object_apply(Menu):
    bl_label = "Apply"

    def draw(self, context):
        layout = self.layout

        props = layout.operator("object.transform_apply", text="Location", text_ctxt=i18n_contexts.default, icon = "APPLYMOVE")
        props.location, props.rotation, props.scale = True, False, False

        props = layout.operator("object.transform_apply", text="Rotation", text_ctxt=i18n_contexts.default, icon = "APPLYROTATE")
        props.location, props.rotation, props.scale = False, True, False

        props = layout.operator("object.transform_apply", text="Scale", text_ctxt=i18n_contexts.default, icon = "APPLYSCALE")
        props.location, props.rotation, props.scale = False, False, True
        props = layout.operator("object.transform_apply", text="Rotation & Scale", text_ctxt=i18n_contexts.default, icon = "APPLYALL")
        props.location, props.rotation, props.scale = False, True, True

        layout.separator()

        layout.operator("object.transforms_to_deltas", text="Location to Deltas", text_ctxt=i18n_contexts.default, icon = "APPLYMOVEDELTA").mode = 'LOC'
        layout.operator("object.transforms_to_deltas", text="Rotation to Deltas", text_ctxt=i18n_contexts.default, icon = "APPLYROTATEDELTA").mode = 'ROT'
        layout.operator("object.transforms_to_deltas", text="Scale to Deltas", text_ctxt=i18n_contexts.default, icon = "APPLYSCALEDELTA").mode = 'SCALE'
        layout.operator("object.transforms_to_deltas", text="All Transforms to Deltas", text_ctxt=i18n_contexts.default, icon = "APPLYALLDELTA").mode = 'ALL'
        layout.operator("object.anim_transforms_to_deltas", icon = "APPLYANIDELTA")

        layout.separator()

        layout.operator("object.visual_transform_apply", text="Visual Transform", text_ctxt=i18n_contexts.default, icon = "VISUALTRANSFORM")
        layout.operator("object.duplicates_make_real", icon = "MAKEDUPLIREAL")


class VIEW3D_MT_object_parent(Menu):
    bl_label = "Parent"

    def draw(self, context):
        layout = self.layout

        layout.operator_enum("object.parent_set", "type")
        layout.operator("object.parent_no_inverse_set", text = "Make Parent no Inverse" )

        layout.separator()

        layout.operator_enum("object.parent_clear", "type")


class VIEW3D_MT_object_track(Menu):
    bl_label = "Track"

    def draw(self, context):
        layout = self.layout

        layout.operator("object.track_set", text = "Damped Track Constraint", icon = "CONSTRAINT_DATA").type = "DAMPTRACK"
        layout.operator("object.track_set", text = "Track to Constraint", icon = "CONSTRAINT_DATA").type = "TRACKTO"
        layout.operator("object.track_set", text = "Lock Track Constraint", icon = "CONSTRAINT_DATA").type = "LOCKTRACK"

        layout.separator()

        layout.operator("object.track_clear", text= "Clear Track", icon = "CLEAR_TRACK").type = 'CLEAR'
        layout.operator("object.track_clear", text= "Clear Track - Keep Transformation", icon = "CLEAR_TRACK").type = 'CLEAR_KEEP_TRANSFORM'


class VIEW3D_MT_object_collection(Menu):
    bl_label = "Collection"

    def draw(self, context):
        layout = self.layout

        layout.operator("collection.create", icon='GROUP')
        # layout.operator_menu_enum("collection.objects_remove", "collection")  # BUGGY
        layout.operator("collection.objects_remove", icon = "DELETE")
        layout.operator("collection.objects_remove_all", icon = "DELETE")

        layout.separator()

        layout.operator("collection.objects_add_active", icon='GROUP')
        layout.operator("collection.objects_remove_active", icon = "DELETE")


class VIEW3D_MT_object_constraints(Menu):
    bl_label = "Constraints"

    def draw(self, context):
        layout = self.layout

        layout.operator("object.constraint_add_with_targets", icon = "CONSTRAINT_DATA")
        layout.operator("object.constraints_copy", icon = "COPYDOWN")

        layout.separator()

        layout.operator("object.constraints_clear", icon = "CLEAR_CONSTRAINT")


class VIEW3D_MT_object_quick_effects(Menu):
    bl_label = "Quick Effects"

    def draw(self, context):
        layout = self.layout

        layout.operator("object.quick_fur", icon = "HAIR")
        layout.operator("object.quick_explode", icon = "MOD_EXPLODE")
        layout.operator("object.quick_smoke", icon = "MOD_SMOKE")
        layout.operator("object.quick_fluid", icon = "MOD_FLUIDSIM")


# Workaround to separate the tooltips for Show Hide
class VIEW3D_hide_view_set_unselected(bpy.types.Operator):
    """Hide Unselected\nHides the unselected Object(s)"""      # blender will use this as a tooltip for menu items and buttons.
    bl_idname = "object.hide_unselected"        # unique identifier for buttons and menu items to reference.
    bl_label = "Hide Unselected"         # display name in the interface.
    bl_options = {'REGISTER', 'UNDO'}  # enable undo for the operator.

    def execute(self, context):        # execute() is called by blender when running the operator.
        bpy.ops.object.hide_view_set(unselected = True)
        return {'FINISHED'}


class VIEW3D_MT_object_showhide(Menu):
    bl_label = "Show/Hide"

    def draw(self, context):
        layout = self.layout

        layout.operator("object.hide_view_clear", text="Show Hidden", icon = "RESTRICT_VIEW_OFF")

        layout.separator()

        layout.operator("object.hide_view_set", text="Hide Selected", icon = "RESTRICT_VIEW_ON").unselected = False
        layout.operator("object.hide_unselected", text="Hide Unselected", icon = "HIDE_UNSELECTED") # bfa - separated tooltip


class VIEW3D_MT_make_single_user(Menu):
    bl_label = "Make Single User"

    def draw(self, context):
        layout = self.layout

        props = layout.operator("object.make_single_user", text="Object")
        props.object = True
        props.obdata = props.material = props.animation = False

        props = layout.operator("object.make_single_user", text="Object & Data")
        props.object = props.obdata = True
        props.material = props.animation = False

        props = layout.operator("object.make_single_user", text="Object & Data & Materials")
        props.object = props.obdata = props.material = True
        props.animation = False

        props = layout.operator("object.make_single_user", text="Materials")
        props.material = True
        props.object = props.obdata = props.animation = False

        props = layout.operator("object.make_single_user", text="Object Animation")
        props.animation = True
        props.object = props.obdata = props.material = False


class VIEW3D_MT_make_links(Menu):
    bl_label = "Make Links"

    def draw(self, context):
        layout = self.layout
        operator_context_default = layout.operator_context

        if len(bpy.data.scenes) > 10:
            layout.operator_context = 'INVOKE_REGION_WIN'
            layout.operator("object.make_links_scene", text="Objects to Scene", icon='OUTLINER_OB_EMPTY')
        else:
            layout.operator_context = 'EXEC_REGION_WIN'
            layout.operator_menu_enum("object.make_links_scene", "scene", text="Objects to Scene")

        layout.separator()

        layout.operator_context = operator_context_default

        layout.operator_enum("object.make_links_data", "type")  # inline

        layout.separator()

        layout.operator("object.join_uvs", icon = "TRANSFER_UV")  # stupid place to add this!


class VIEW3D_MT_brush(Menu):
    bl_label = "Brush"

    def draw(self, context):
        layout = self.layout

        tool_settings = context.tool_settings
        settings = UnifiedPaintPanel.paint_settings(context)
        brush = getattr(settings, "brush", None)

        ups = tool_settings.unified_paint_settings
        layout.prop(ups, "use_unified_size", text="Unified Size")
        layout.prop(ups, "use_unified_strength", text="Unified Strength")
        if context.image_paint_object or context.vertex_paint_object:
            layout.prop(ups, "use_unified_color", text="Unified Color")
        layout.separator()

        # skip if no active brush
        if not brush:
            layout.label(text="No Brushes currently available", icon='INFO')
            return

        # brush paint modes
        layout.menu("VIEW3D_MT_brush_paint_modes")

        # brush tool
        if context.sculpt_object:
            layout.operator("brush.reset", icon = "BRUSH_RESET")
            layout.prop_menu_enum(brush, "sculpt_tool")
        elif context.image_paint_object:
            layout.prop_menu_enum(brush, "image_tool")
        elif context.vertex_paint_object:
            layout.prop_menu_enum(brush, "vertex_tool")
        elif context.weight_paint_object:
            layout.prop_menu_enum(brush, "weight_tool")

        # TODO: still missing a lot of brush options here

        # sculpt options
        if context.sculpt_object:

            sculpt_tool = brush.sculpt_tool

            layout.separator()

            layout.menu("VIEW3D_MT_brush_curve_presets")

            layout.separator()

            if sculpt_tool != 'GRAB':
                layout.prop_menu_enum(brush, "stroke_method")

                if sculpt_tool in {'DRAW', 'PINCH', 'INFLATE', 'LAYER', 'CLAY'}:
                    layout.prop_menu_enum(brush, "direction")

                if sculpt_tool == 'LAYER':
                    layout.prop(brush, "use_persistent")
                    layout.operator("sculpt.set_persistent_base")

        layout.separator()

        layout.menu("VIEW3D_MT_facemask_showhide") ### show hide for face mask tool

        layout.operator("paint.sample_color", text = "Color Picker", icon='EYEDROPPER')

class VIEW3D_MT_brush_curve_presets(Menu):
    bl_label = "Curve Preset"

    def draw(self, context):
        layout = self.layout

        toolsettings = context.tool_settings.image_paint
        brush = toolsettings.brush

        layout.operator("brush.curve_preset", icon='SHARPCURVE', text="Sharp").shape = 'SHARP'
        layout.operator("brush.curve_preset", icon='SMOOTHCURVE', text="Smooth").shape = 'SMOOTH'
        layout.operator("brush.curve_preset", icon='NOCURVE', text="Max").shape = 'MAX'  
        layout.operator("brush.curve_preset", icon='LINCURVE', text="Line").shape = 'LINE'         
        layout.operator("brush.curve_preset", icon='ROOTCURVE', text="Root").shape = 'ROOT'
        layout.operator("brush.curve_preset", icon='SPHERECURVE', text="Round").shape = 'ROUND'

# Show hide menu for face selection masking
class VIEW3D_MT_facemask_showhide(Menu):
    bl_label = "Show/Hide"

    def draw(self, context):
        layout = self.layout

        layout.operator("paint.face_select_reveal", text="Show Hidden", icon = "RESTRICT_VIEW_OFF")
        layout.operator("paint.face_select_hide", text="Hide Selected", icon = "RESTRICT_VIEW_ON").unselected = False
        layout.operator("paint.face_select_hide", text="Hide Unselected", icon = "HIDE_UNSELECTED").unselected = True


class VIEW3D_MT_brush_paint_modes(Menu):
    bl_label = "Enabled Modes"

    def draw(self, context):
        layout = self.layout

        settings = UnifiedPaintPanel.paint_settings(context)
        brush = settings.brush

        layout.prop(brush, "use_paint_sculpt", text="Sculpt")
        layout.prop(brush, "use_paint_vertex", text="Vertex Paint")
        layout.prop(brush, "use_paint_weight", text="Weight Paint")
        layout.prop(brush, "use_paint_image", text="Texture Paint")


class VIEW3D_MT_paint_vertex(Menu):
    bl_label = "Paint"

    def draw(self, context):
        layout = self.layout

        layout.operator("paint.vertex_color_set", icon = "COLOR")
        layout.operator("paint.vertex_color_smooth", icon = "SMOOTH")
        layout.operator("paint.vertex_color_dirt", icon = "DIRTY_VERTEX")
        layout.operator("paint.vertex_color_from_weight", icon = "VERTCOLFROMWEIGHT")

        layout.separator()

        layout.operator("paint.vertex_color_invert", text="Invert", icon = "REVERSE_COLORS")
        layout.operator("paint.vertex_color_levels", text="Levels", icon = "LEVELS")
        layout.operator("paint.vertex_color_hsv", text="Hue Saturation Value", icon = "HUESATVAL")
        layout.operator("paint.vertex_color_brightness_contrast", text="Bright/Contrast", icon = "BRIGHTNESS_CONTRAST")


class VIEW3D_MT_paint_vertex_specials(Menu):
    bl_label = "Vertex Paint Context Menu"

    def draw(self, context):
        layout = self.layout
        # TODO: populate with useful items.
        layout.operator("paint.vertex_color_set")
        layout.operator("paint.vertex_color_smooth")
        layout.operator("paint.vertex_color_dirt")
        layout.operator("paint.vertex_color_from_weight")

        layout.separator()

        layout.operator("paint.vertex_color_invert", text="Invert")
        layout.operator("paint.vertex_color_levels", text="Levels")
        layout.operator("paint.vertex_color_hsv", text="Hue Saturation Value")
        layout.operator("paint.vertex_color_brightness_contrast", text="Bright/Contrast")


class VIEW3D_MT_paint_texture_specials(Menu):
    bl_label = "Texture Paint Context Menu"

    def draw(self, context):
        layout = self.layout
        # TODO: populate with useful items.
        layout.operator("image.save_dirty")


class VIEW3D_MT_hook(Menu):
    bl_label = "Hooks"

    def draw(self, context):
        layout = self.layout
        layout.operator_context = 'EXEC_AREA'
        layout.operator("object.hook_add_newob", icon = "HOOK_NEW")
        layout.operator("object.hook_add_selob", icon = "HOOK_SELECTED").use_bone = False
        layout.operator("object.hook_add_selob", text="Hook to Selected Object Bone", icon = "HOOK_BONE").use_bone = True

        if [mod.type == 'HOOK' for mod in context.active_object.modifiers]:
            layout.separator()

            layout.operator_menu_enum("object.hook_assign", "modifier", icon = "HOOK_ASSIGN")
            layout.operator_menu_enum("object.hook_remove", "modifier", icon = "HOOK_REMOVE")

            layout.separator()

            layout.operator_menu_enum("object.hook_select", "modifier", icon = "HOOK_SELECT")
            layout.operator_menu_enum("object.hook_reset", "modifier", icon = "HOOK_RESET")
            layout.operator_menu_enum("object.hook_recenter", "modifier", icon = "HOOK_RECENTER")


class VIEW3D_MT_vertex_group(Menu):
    bl_label = "Vertex Groups"

    def draw(self, context):
        layout = self.layout

        layout.operator_context = 'EXEC_AREA'
        layout.operator("object.vertex_group_assign_new")

        ob = context.active_object
        if ob.mode == 'EDIT' or (ob.mode == 'WEIGHT_PAINT' and ob.type == 'MESH' and ob.data.use_paint_mask_vertex):
            if ob.vertex_groups.active:
                layout.separator()

                layout.operator("object.vertex_group_assign", text="Assign to Active Group")
                layout.operator("object.vertex_group_remove_from", text="Remove from Active Group",).use_all_groups = False
                layout.operator("object.vertex_group_remove_from", text="Remove from All").use_all_groups = True

        if ob.vertex_groups.active:
            layout.separator()

            layout.operator_menu_enum("object.vertex_group_set_active", "group", text="Set Active Group")
            layout.operator("object.vertex_group_remove", text="Remove Active Group", icon = "REMOVE_ACTIVE_GROUP").all = False
            layout.operator("object.vertex_group_remove", text="Remove All Groups", icon = "REMOVE_ALL_GROUPS").all = True


class VIEW3D_MT_paint_weight(Menu):
    bl_label = "Weights"

    @staticmethod
    def draw_generic(layout, is_editmode=False):

        if not is_editmode:

            layout.operator("paint.weight_from_bones", text = "Assign Automatic From Bones", icon = "BONE_DATA").type = 'AUTOMATIC'
            layout.operator("paint.weight_from_bones", text = "Assign From Bone Envelopes", icon = "ENVELOPE_MODIFIER").type = 'ENVELOPES'

            layout.separator()

        layout.operator("object.vertex_group_normalize_all", text = "Normalize All", icon='WEIGHT_NORMALIZE_ALL')
        layout.operator("object.vertex_group_normalize", text = "Normalize", icon='WEIGHT_NORMALIZE')

        layout.separator()

        layout.operator("object.vertex_group_mirror", text="Mirror", icon='WEIGHT_MIRROR')
        layout.operator("object.vertex_group_invert", text="Invert", icon='WEIGHT_INVERT')
        layout.operator("object.vertex_group_clean", text="Clean", icon='WEIGHT_CLEAN')

        layout.separator()

        layout.operator("object.vertex_group_quantize", text = "Quantize", icon = "WEIGHT_QUANTIZE")
        layout.operator("object.vertex_group_levels", text = "Levels", icon = 'WEIGHT_LEVELS')
        layout.operator("object.vertex_group_smooth", text = "Smooth", icon='WEIGHT_SMOOTH')

        if not is_editmode:
            props = layout.operator("object.data_transfer", text="Transfer Weights", icon = 'WEIGHT_TRANSFER_WEIGHTS')
            props.use_reverse_transfer = True
            props.data_type = 'VGROUP_WEIGHTS'

        layout.operator("object.vertex_group_limit_total", text="Limit Total", icon='WEIGHT_LIMIT_TOTAL')
        layout.operator("object.vertex_group_fix", text="Fix Deforms", icon='WEIGHT_FIX_DEFORMS')

        if not is_editmode:
            layout.separator()

            layout.operator("paint.weight_set", icon = "MOD_VERTEX_WEIGHT")

    def draw(self, context):
        self.draw_generic(self.layout, is_editmode=False)


class VIEW3D_MT_subdivision_set(Menu):
    bl_label = "Subdivide"

    def draw(self, context):
        layout = self.layout

        myvar = layout.operator("object.subdivision_set", text = "Level 0", icon = "SUBDIVIDE_EDGES")
        myvar.relative = False
        myvar.level = 0
        myvar = layout.operator("object.subdivision_set", text = "Level 1", icon = "SUBDIVIDE_EDGES")
        myvar.relative = False
        myvar.level = 1
        myvar = layout.operator("object.subdivision_set", text = "Level 2", icon = "SUBDIVIDE_EDGES")
        myvar.relative = False
        myvar.level = 2
        myvar = layout.operator("object.subdivision_set", text = "Level 3", icon = "SUBDIVIDE_EDGES")
        myvar.relative = False
        myvar.level = 3
        myvar = layout.operator("object.subdivision_set", text = "Level 4", icon = "SUBDIVIDE_EDGES")
        myvar.relative = False
        myvar.level = 4
        myvar = layout.operator("object.subdivision_set", text = "Level 5", icon = "SUBDIVIDE_EDGES")
        myvar.relative = False
        myvar.level = 5


class VIEW3D_MT_paint_weight_specials(Menu):
    bl_label = "Weights Context Menu"

    def draw(self, context):
        layout = self.layout
        # TODO: populate with useful items.
        layout.operator("paint.weight_set")
        layout.separator()
        layout.operator("object.vertex_group_normalize", text="Normalize")
        layout.operator("object.vertex_group_clean", text="Clean")

        layout.separator()

        layout.operator("object.vertex_group_quantize", text="Quantize")
        layout.operator("object.vertex_group_levels", text="Levels")
        layout.operator("object.vertex_group_smooth", text="Smooth")

        layout.separator()

        layout.operator("object.vertex_group_limit_total", text="Limit Total")
        layout.operator("object.vertex_group_fix", text="Fix Deforms")


class VIEW3D_MT_sculpt(Menu):
    bl_label = "Sculpt"

    def draw(self, context):
        layout = self.layout

        tool_settings = context.tool_settings
        sculpt = tool_settings.sculpt

        layout.operator("sculpt.dynamic_topology_toggle", text="Toggle Dynamic Topology")

        layout.separator()

        layout.menu("VIEW3D_MT_subdivision_set")

        layout.prop(sculpt, "use_symmetry_x")
        layout.prop(sculpt, "use_symmetry_y")
        layout.prop(sculpt, "use_symmetry_z")

        layout.separator()

        layout.prop(sculpt, "lock_x")
        layout.prop(sculpt, "lock_y")
        layout.prop(sculpt, "lock_z")

        layout.separator()

        layout.prop(sculpt, "use_threaded", text="Threaded Sculpt")
        layout.prop(sculpt, "show_low_resolution")
        layout.prop(sculpt, "show_brush")
        layout.prop(sculpt, "use_deform_only")
        layout.prop(sculpt, "show_diffuse_color")
        layout.prop(sculpt, "show_mask")


class VIEW3D_MT_sculpt_specials(Menu):
    bl_label = "Sculpt Context Menu"

    def draw(self, context):
        layout = self.layout
        # TODO: populate with useful items.
        layout.operator("object.shade_smooth")
        layout.operator("object.shade_flat")


class VIEW3D_MT_hide_mask(Menu):
    bl_label = "Hide/Mask"

    def draw(self, context):
        layout = self.layout

        props = layout.operator("paint.hide_show", text="Show All", icon = "RESTRICT_VIEW_OFF")
        props.action = 'SHOW'
        props.area = 'ALL'

        props = layout.operator("paint.hide_show", text="Hide Bounding Box", icon = "RESTRICT_VIEW_ON")
        props.action = 'HIDE'
        props.area = 'INSIDE'

        props = layout.operator("paint.hide_show", text="Show Bounding Box", icon = "RESTRICT_VIEW_OFF")
        props.action = 'SHOW'
        props.area = 'INSIDE'

        props = layout.operator("paint.hide_show", text="Hide Masked", icon = "RESTRICT_VIEW_ON")
        props.area = 'MASKED'
        props.action = 'HIDE'

        layout.separator()

        props = layout.operator("paint.mask_flood_fill", text="Invert Mask", icon = "INVERT_MASK")
        props.mode = 'INVERT'

        props = layout.operator("paint.mask_flood_fill", text="Fill Mask", icon = "FILL_MASK")
        props.mode = 'VALUE'
        props.value = 1

        props = layout.operator("paint.mask_flood_fill", text="Clear Mask", icon = "CLEAR_MASK")
        props.mode = 'VALUE'
        props.value = 0

        props = layout.operator("view3d.select_box", text="Box Mask", icon = "BOX_MASK")
        props = layout.operator("paint.mask_lasso_gesture", text="Lasso Mask", icon = "LASSO_MASK")


class VIEW3D_MT_particle(Menu):
    bl_label = "Particle"

    def draw(self, context):
        layout = self.layout
        tool_settings = context.tool_settings

        particle_edit = tool_settings.particle_edit

        layout.operator("particle.mirror", icon = "TRANSFORM_MIRROR")

        layout.operator("particle.remove_doubles", icon='REMOVE_DOUBLES')

        layout.separator()

        if particle_edit.select_mode == 'POINT':
            layout.operator("particle.subdivide")

        layout.operator("particle.unify_length", icon = "RULER")
        layout.operator("particle.rekey", icon = "KEY_HLT")
        layout.operator("particle.weight_set", icon = "MOD_VERTEX_WEIGHT")

        layout.separator()

        layout.menu("VIEW3D_MT_particle_show_hide")

        layout.separator()

        layout.operator("particle.delete", icon = "DELETE")


class VIEW3D_MT_particle_specials(Menu):
    bl_label = "Particle Context Menu"

    def draw(self, context):
        layout = self.layout
        tool_settings = context.tool_settings

        particle_edit = tool_settings.particle_edit

        layout.operator("particle.rekey")

        layout.separator()

        layout.operator("particle.delete")

        layout.separator()

        layout.operator("particle.remove_doubles")
        layout.operator("particle.unify_length")

        if particle_edit.select_mode == 'POINT':
            layout.operator("particle.subdivide")

        layout.operator("particle.weight_set")

        layout.separator()

        layout.operator("particle.mirror")

        if particle_edit.select_mode == 'POINT':
            layout.separator()

            layout.operator("particle.select_all", text="All", icon='SELECT_ALL').action = 'SELECT'
            layout.operator("particle.select_all", text="None", icon = 'SELECT_NONE').action = 'DESELECT'
            layout.operator("particle.select_all", text="Invert", icon='INVERSE').action = 'INVERT'

            layout.separator()

            layout.operator("particle.select_roots")
            layout.operator("particle.select_tips")

            layout.separator()

            layout.operator("particle.select_random", icon = "RANDOMIZE")

            layout.separator()

            layout.operator("particle.select_more", icon = "SELECTMORE")
            layout.operator("particle.select_less", icon = "SELECTLESS")

            layout.separator()

            layout.operator("particle.select_linked", icon = "LINKED")


# Workaround to separate the tooltips for Show Hide for Particles in Particle mode
class VIEW3D_particle_hide_unselected(bpy.types.Operator):
    """Hide Unselected\nHide the unselected Particles"""      # blender will use this as a tooltip for menu items and buttons.
    bl_idname = "particle.hide_unselected"        # unique identifier for buttons and menu items to reference.
    bl_label = "Hide Unselected"         # display name in the interface.
    bl_options = {'REGISTER', 'UNDO'}  # enable undo for the operator.

    def execute(self, context):        # execute() is called by blender when running the operator.
        bpy.ops.particle.hide(unselected = True)
        return {'FINISHED'}


class VIEW3D_MT_particle_show_hide(Menu):
    bl_label = "Show/Hide"

    def draw(self, context):
        layout = self.layout

        layout.operator("particle.reveal", text="Show Hidden", icon = "RESTRICT_VIEW_OFF")
        layout.operator("particle.hide", text="Hide Selected", icon = "RESTRICT_VIEW_ON").unselected = False
        layout.operator("particle.hide_unselected", text="Hide Unselected", icon = "HIDE_UNSELECTED") # bfa - separated tooltip

class VIEW3D_MT_pose(Menu):
    bl_label = "Pose"

    def draw(self, context):
        layout = self.layout

        layout.menu("VIEW3D_MT_transform_armature")

        layout.menu("VIEW3D_MT_pose_transform")
        layout.menu("VIEW3D_MT_pose_apply")

        layout.menu("VIEW3D_MT_snap")

        layout.separator()

        layout.menu("VIEW3D_MT_object_animation")

        layout.separator()

        layout.menu("VIEW3D_MT_pose_slide")
        layout.menu("VIEW3D_MT_pose_propagate")

        layout.separator()

        layout.operator("pose.copy", icon='COPYDOWN')
        layout.operator("pose.paste", icon='PASTEDOWN').flipped = False
        layout.operator("pose.paste", icon='PASTEFLIPDOWN', text="Paste Pose Flipped").flipped = True

        layout.separator()

        layout.menu("VIEW3D_MT_pose_library")
        layout.menu("VIEW3D_MT_pose_motion")
        layout.menu("VIEW3D_MT_pose_group")

        layout.separator()

        layout.menu("VIEW3D_MT_object_parent")
        layout.menu("VIEW3D_MT_pose_ik")
        layout.menu("VIEW3D_MT_pose_constraints")

        layout.separator()

        layout.operator_context = 'EXEC_AREA'
        layout.operator("pose.autoside_names", text="AutoName Left/Right", icon = "STRING").axis = 'XAXIS'
        layout.operator("pose.autoside_names", text="AutoName Front/Back", icon = "STRING").axis = 'YAXIS'
        layout.operator("pose.autoside_names", text="AutoName Top/Bottom", icon = "STRING").axis = 'ZAXIS'

        layout.operator("pose.flip_names", icon = "FLIP")
        layout.operator("pose.quaternions_flip", icon = "FLIP")

        layout.separator()

        layout.operator_context = 'INVOKE_AREA'
        layout.operator("armature.armature_layers", text="Change Armature Layers", icon = "LAYER")
        layout.operator("pose.bone_layers", text="Change Bone Layers", icon = "LAYER")

        layout.separator()

        layout.menu("VIEW3D_MT_pose_show_hide")
        layout.menu("VIEW3D_MT_bone_options_toggle", text="Bone Settings")

        layout.separator()

        layout.operator("anim.keyframe_insert_menu", text="Insert Keyframe", icon = "KEYFRAMES_INSERT")


class VIEW3D_MT_pose_transform(Menu):
    bl_label = "Clear Transform"

    def draw(self, context):
        layout = self.layout

        layout.operator("pose.transforms_clear", text="All", icon = "CLEAR")
        layout.operator("pose.user_transforms_clear", icon = "CLEAR")

        layout.separator()

        layout.operator("pose.loc_clear", text="Location", icon = "CLEARMOVE")
        layout.operator("pose.rot_clear", text="Rotation", icon = "CLEARROTATE")
        layout.operator("pose.scale_clear", text="Scale", icon = "CLEARSCALE")

        layout.separator()

        layout.operator("pose.user_transforms_clear", text="Reset Unkeyed", icon = "RESET")


class VIEW3D_MT_pose_slide(Menu):
    bl_label = "In-Betweens"

    def draw(self, context):
        layout = self.layout

        layout.operator("pose.push", icon = 'PUSH_POSE')
        layout.operator("pose.relax", icon = 'RELAX_POSE')
        layout.operator("pose.breakdown", icon = 'BREAKDOWNER_POSE')


class VIEW3D_MT_pose_propagate(Menu):
    bl_label = "Propagate"

    def draw(self, context):
        layout = self.layout

        layout.operator("pose.propagate", icon = "PROPAGATE").mode = 'WHILE_HELD'

        layout.separator()

        layout.operator("pose.propagate", text="To Next Keyframe", icon = "PROPAGATE").mode = 'NEXT_KEY'
        layout.operator("pose.propagate", text="To Last Keyframe (Make Cyclic)", icon = "PROPAGATE").mode = 'LAST_KEY'

        layout.separator()

        layout.operator("pose.propagate", text="On Selected Keyframes", icon = "PROPAGATE").mode = 'SELECTED_KEYS'

        layout.separator()

        layout.operator("pose.propagate", text="On Selected Markers", icon = "PROPAGATE").mode = 'SELECTED_MARKERS'


class VIEW3D_MT_pose_library(Menu):
    bl_label = "Pose Library"

    def draw(self, context):
        layout = self.layout

        layout.operator("poselib.browse_interactive", text="Browse Poses", icon = "FILEBROWSER")

        layout.separator()

        layout.operator("poselib.pose_add", text="Add Pose", icon = "LIBRARY")
        layout.operator("poselib.pose_rename", text="Rename Pose", icon = "STRING")
        layout.operator("poselib.pose_remove", text="Remove Pose", icon = "DELETE")


class VIEW3D_MT_pose_motion(Menu):
    bl_label = "Motion Paths"

    def draw(self, context):
        layout = self.layout

        layout.operator("pose.paths_calculate", text="Calculate", icon ='MOTIONPATHS_CALCULATE')
        layout.operator("pose.paths_clear", text="Clear", icon ='MOTIONPATHS_CLEAR')


class VIEW3D_MT_pose_group(Menu):
    bl_label = "Bone Groups"

    def draw(self, context):
        layout = self.layout

        pose = context.active_object.pose

        layout.operator_context = 'EXEC_AREA'
        layout.operator("pose.group_assign", text="Assign to New Group", icon = "NEW_GROUP").type = 0

        if pose.bone_groups:
            active_group = pose.bone_groups.active_index + 1
            layout.operator("pose.group_assign", text="Assign to Group", icon = "ADD_TO_ACTIVE").type = active_group

            layout.separator()

            # layout.operator_context = 'INVOKE_AREA'
            layout.operator("pose.group_unassign", icon = "REMOVE_SELECTED_FROM_ACTIVE_GROUP")
            layout.operator("pose.group_remove", icon = "REMOVE_FROM_ALL_GROUPS")


class VIEW3D_MT_pose_ik(Menu):
    bl_label = "Inverse Kinematics"

    def draw(self, context):
        layout = self.layout

        layout.operator("pose.ik_add", icon= "ADD_IK")
        layout.operator("pose.ik_clear", icon = "CLEAR_IK")


class VIEW3D_MT_pose_constraints(Menu):
    bl_label = "Constraints"

    def draw(self, context):
        layout = self.layout

        layout.operator("pose.constraint_add_with_targets", text="Add (With Targets)", icon = "CONSTRAINT_DATA")
        layout.operator("pose.constraints_copy", icon = "COPYDOWN")
        layout.operator("pose.constraints_clear", icon = "CLEAR_CONSTRAINT")


# Workaround to separate the tooltips for Show Hide for Armature in Pose mode
class VIEW3D_MT_pose_hide_unselected(bpy.types.Operator):
    """Hide Unselected\nHide unselected Bones"""      # blender will use this as a tooltip for menu items and buttons.
    bl_idname = "pose.hide_unselected"        # unique identifier for buttons and menu items to reference.
    bl_label = "Hide Unselected"         # display name in the interface.
    bl_options = {'REGISTER', 'UNDO'}  # enable undo for the operator.

    def execute(self, context):        # execute() is called by blender when running the operator.
        bpy.ops.pose.hide(unselected = True)
        return {'FINISHED'}


class VIEW3D_MT_pose_show_hide(Menu):
    bl_label = "Show/Hide"

    def draw(self, context):
        layout = self.layout

        layout.operator("pose.reveal", text="Show Hidden", icon = "RESTRICT_VIEW_OFF")
        layout.operator("pose.hide", text="Hide Selected", icon = "RESTRICT_VIEW_ON").unselected = False
        layout.operator("pose.hide_unselected", text="Hide Unselected", icon = "HIDE_UNSELECTED") # bfa - separated tooltip


class VIEW3D_MT_pose_apply(Menu):
    bl_label = "Apply"

    def draw(self, context):
        layout = self.layout

        layout.operator("pose.armature_apply", icon = "MOD_ARMATURE")
        layout.operator("pose.visual_transform_apply", icon = "APPLYMOVE")

        layout.separator()

        props = layout.operator("object.assign_property_defaults", icon = "ASSIGN")
        props.process_bones = True


class VIEW3D_MT_pose_specials(Menu):
    bl_label = "Pose Context Menu"

    def draw(self, context):
        layout = self.layout

        layout.operator_context = 'INVOKE_REGION_WIN'

        layout.operator("anim.keyframe_insert_menu", text="Insert Keyframe")

        layout.separator()

        layout.operator("pose.copy", icon='COPYDOWN')
        layout.operator("pose.paste", icon='PASTEDOWN').flipped = False
        layout.operator("pose.paste", icon='PASTEFLIPDOWN', text="Paste X-Flipped Pose").flipped = True

        layout.separator()

        layout.operator("pose.paths_calculate", text="Calculate")
        layout.operator("pose.paths_clear", text="Clear")

        layout.separator()

        layout.operator("pose.push")
        layout.operator("pose.relax")
        layout.operator("pose.breakdown")

        layout.separator()

        layout.operator("pose.paths_calculate")
        layout.operator("pose.paths_clear")

        layout.separator()

        layout.operator("pose.hide").unselected = False
        layout.operator("pose.reveal")

        layout.separator()

        layout.operator("pose.user_transforms_clear")


class BoneOptions:
    def draw(self, context):
        layout = self.layout

        options = [
            "show_wire",
            "use_deform",
            "use_envelope_multiply",
            "use_inherit_rotation",
            "use_inherit_scale",
        ]

        if context.mode == 'EDIT_ARMATURE':
            bone_props = bpy.types.EditBone.bl_rna.properties
            data_path_iter = "selected_bones"
            opt_suffix = ""
            options.append("lock")
        else:  # pose-mode
            bone_props = bpy.types.Bone.bl_rna.properties
            data_path_iter = "selected_pose_bones"
            opt_suffix = "bone."

        for opt in options:
            props = layout.operator("wm.context_collection_boolean_set", text=bone_props[opt].name,
                                    text_ctxt=i18n_contexts.default)
            props.data_path_iter = data_path_iter
            props.data_path_item = opt_suffix + opt
            props.type = self.type


class VIEW3D_MT_bone_options_toggle(Menu, BoneOptions):
    bl_label = "Toggle Bone Options"
    type = 'TOGGLE'


class VIEW3D_MT_bone_options_enable(Menu, BoneOptions):
    bl_label = "Enable Bone Options"
    type = 'ENABLE'


class VIEW3D_MT_bone_options_disable(Menu, BoneOptions):
    bl_label = "Disable Bone Options"
    type = 'DISABLE'


# ********** Edit Menus, suffix from ob.type **********


class VIEW3D_MT_edit_mesh(Menu):
    bl_label = "Mesh"

    def draw(self, context):
        layout = self.layout

        with_bullet = bpy.app.build_options.bullet

        layout.menu("VIEW3D_MT_transform")
        layout.menu("VIEW3D_MT_mirror")
        layout.menu("VIEW3D_MT_snap")

        layout.separator()

        layout.operator("mesh.duplicate_move", text="Duplicate", icon = "DUPLICATE")
        layout.menu("VIEW3D_MT_edit_mesh_extrude")
        layout.operator("mesh.split", icon = "SPLIT")
        layout.operator("mesh.bisect", icon = 'BISECT')
        layout.operator("mesh.knife_project", icon='KNIFE_PROJECT')

        if with_bullet:
            layout.operator("mesh.convex_hull", icon = "CONVEXHULL")

        layout.separator()

        layout.operator("mesh.symmetrize", icon = "SYMMETRIZE", text = "Symmetrize")
        layout.operator("mesh.symmetry_snap", icon = "SNAP_SYMMETRY")

        layout.separator()

        layout.menu("VIEW3D_MT_edit_mesh_normals")
        layout.menu("VIEW3D_MT_edit_mesh_shading")
        layout.menu("VIEW3D_MT_edit_mesh_weights")
        layout.menu("VIEW3D_MT_edit_mesh_sort_elements")
        layout.menu("VIEW3D_MT_subdivision_set")

        layout.separator()

        layout.menu("VIEW3D_MT_edit_mesh_show_hide")
        layout.operator_menu_enum("mesh.separate", "type")
        layout.menu("VIEW3D_MT_edit_mesh_clean")

        layout.separator()

        layout.menu("VIEW3D_MT_edit_mesh_delete")
        layout.menu("VIEW3D_MT_edit_mesh_select_mode")

class VIEW3D_MT_edit_mesh_sort_elements(Menu):
    bl_label = "Sort Elements"

    def draw(self, context):
        layout = self.layout

        layout.operator("mesh.sort_elements", text="View Z Axis", icon = "Z_ICON").type = 'VIEW_ZAXIS'
        layout.operator("mesh.sort_elements", text="View X Axis", icon = "X_ICON").type = 'VIEW_XAXIS'
        layout.operator("mesh.sort_elements", text="Cursor Distance", icon = "CURSOR").type = 'CURSOR_DISTANCE'
        layout.operator("mesh.sort_elements", text="Material", icon = "MATERIAL").type = 'MATERIAL'
        layout.operator("mesh.sort_elements", text="Selected", icon = "RESTRICT_SELECT_OFF").type = 'SELECTED'
        layout.operator("mesh.sort_elements", text="Randomize", icon = "RANDOMIZE").type = 'RANDOMIZE'
        layout.operator("mesh.sort_elements", text="Reverse", icon = "SWITCH_DIRECTION").type = 'REVERSE'


class VIEW3D_MT_edit_mesh_specials(Menu):
    bl_label = ""

    def draw(self, context):

        def count_selected_items_for_objects_in_mode():
            selected_verts_len = 0
            selected_edges_len = 0
            selected_faces_len = 0
            for ob in context.objects_in_mode_unique_data:
                v, e, f = ob.data.count_selected_items()
                selected_verts_len += v
                selected_edges_len += e
                selected_faces_len += f
            return (selected_verts_len, selected_edges_len, selected_faces_len)

        is_vert_mode, is_edge_mode, is_face_mode = context.tool_settings.mesh_select_mode
        selected_verts_len, selected_edges_len, selected_faces_len = count_selected_items_for_objects_in_mode()

        del count_selected_items_for_objects_in_mode

        layout = self.layout

        layout.operator_context = 'INVOKE_REGION_WIN'

        # If nothing is selected
        # (disabled for now until it can be made more useful).
        '''
        # If nothing is selected
        if not (selected_verts_len or selected_edges_len or selected_faces_len):
            layout.menu("VIEW3D_MT_mesh_add", text="Add")

            return
        '''

        # Else something is selected

        row = layout.row()

        if is_vert_mode:
            col = row.column()

            col.label(text="Vertex Context Menu", icon='VERTEXSEL')
            col.separator()

            # Additive Operators
            col.operator("mesh.subdivide", text="Subdivide")

            col.separator()

            col.operator("mesh.extrude_vertices_move", text="Extrude Vertices", icon='EXTRUDE_REGION')
            col.operator("mesh.bevel", text="Bevel Vertices").vertex_only = True

            if selected_verts_len > 1:
                col.separator()
                col.operator("mesh.edge_face_add", text="New Edge/Face from Vertices")
                col.operator("mesh.vert_connect_path", text="Connect Vertex Path")
                col.operator("mesh.vert_connect", text="Connect Vertex Pairs")

            col.separator()

            # Deform Operators
            col.operator("transform.push_pull", text="Push/Pull")
            col.operator("transform.shrink_fatten", text="Shrink/Fatten")
            col.operator("transform.shear", text="Shear")
            col.operator("transform.vert_slide", text="Slide Vertices")
            col.operator("transform.vertex_random", text="Randomize Vertices")
            col.operator("mesh.vertices_smooth", text="Smooth Vertices")
            col.operator("mesh.vertices_smooth_laplacian", text="Smooth Laplacian")

            col.separator()

            col.menu("VIEW3D_MT_snap", text="Snap Vertices")
            col.operator("transform.mirror", text="Mirror Vertices")

            col.separator()

            # Removal Operators
            if selected_verts_len > 1:
                col.operator("mesh.merge", text="Merge Vertices")
                col.operator("mesh.remove_doubles", text="Remove Double Vertices")
            col.operator("mesh.dissolve_verts")
            col.operator("mesh.delete", text="Delete Vertices", icon = "DELETE").type = 'VERT'

        if is_edge_mode:
            render = context.scene.render

            col = row.column()
            col.label(text="Edge Context Menu", icon='EDGESEL')
            col.separator()

            # Additive Operators
            col.operator("mesh.subdivide", text="Subdivide")

            col.separator()

            col.operator("mesh.extrude_edges_move", text="Extrude Edges", icon='EXTRUDE_REGION'),
            col.operator("mesh.bevel", text="Bevel Edges").vertex_only = False
            if selected_edges_len >= 2:
                col.operator("mesh.bridge_edge_loops")

            col.separator()

            col.operator("mesh.loopcut_slide")
            col.operator("mesh.offset_edge_loops_slide")
            col.operator("mesh.knife_tool")
            col.operator("mesh.bisect")
            col.operator("mesh.bridge_edge_loops", text="Bridge Edge Loops")

            col.separator()

            # Deform Operators
            col.operator("mesh.edge_rotate", text="Rotate Edge CW").use_ccw = False
            col.operator("transform.edge_slide")
            col.operator("mesh.edge_split")

            col.separator()

            # Edge Flags
            col.operator("transform.edge_crease")
            col.operator("transform.edge_bevelweight")

            col.separator()

            col.operator("mesh.mark_seam").clear = False
            col.operator("mesh.mark_seam", text="Clear Seam").clear = True

            col.separator()

            col.operator("mesh.mark_sharp")
            col.operator("mesh.mark_sharp", text="Clear Sharp").clear = True

            if render.use_freestyle:
                col.separator()

                col.operator("mesh.mark_freestyle_edge").clear = False
                col.operator("mesh.mark_freestyle_edge", text="Clear Freestyle Edge").clear = True

            col.separator()

            # Removal Operators
            col.operator("mesh.unsubdivide")
            col.operator("mesh.dissolve_edges")
            col.operator("mesh.delete", text="Delete Edges", icon = "DELETE").type = 'EDGE'

        if is_face_mode:
            col = row.column()

            col.label(text="Face Context Menu", icon='FACESEL')
            col.separator()

            # Additive Operators
            col.operator("mesh.subdivide", text="Subdivide")

            col.separator()

            col.operator("view3d.edit_mesh_extrude_move_normal", text="Extrude Faces", icon = 'EXTRUDE_REGION'),
            col.operator("view3d.edit_mesh_extrude_move_shrink_fatten", text="Extrude Faces Along Normals", icon = 'EXTRUDE_REGION'),
            col.operator("mesh.extrude_faces_move", text="Extrude Individual Faces", icon = 'EXTRUDE_REGION'),

            col.operator("mesh.inset"),
            col.operator("mesh.poke")

            if selected_faces_len >= 2:
                col.operator("mesh.bridge_edge_loops", text="Bridge Faces")

            col.separator()

            # Modify Operators
            col.menu("VIEW3D_MT_uv_map", text="UV Unwrap Faces")

            col.separator()

            props = col.operator("mesh.quads_convert_to_tris")
            props.quad_method = props.ngon_method = 'BEAUTY'
            col.operator("mesh.tris_convert_to_quads")

            col.separator()

            col.operator("mesh.faces_shade_smooth")
            col.operator("mesh.faces_shade_flat")

            col.separator()

            # Removal Operators
            col.operator("mesh.unsubdivide")
            col.operator("mesh.dissolve_faces")
            col.operator("mesh.delete", text="Delete Faces", icon = "DELETE").type = 'FACE'


class VIEW3D_MT_edit_mesh_select_mode(Menu):
    bl_label = "Mesh Select Mode"

    def draw(self, context):
        layout = self.layout

        layout.operator_context = 'INVOKE_REGION_WIN'
        layout.operator("mesh.select_mode", text="Vertex", icon='VERTEXSEL').type = 'VERT'
        layout.operator("mesh.select_mode", text="Edge", icon='EDGESEL').type = 'EDGE'
        layout.operator("mesh.select_mode", text="Face", icon='FACESEL').type = 'FACE'


class VIEW3D_MT_edit_mesh_extrude_dupli(bpy.types.Operator):
    """Duplicate or Extrude to Cursor\nCreates a slightly rotated copy of the current mesh selection\nThe tool can also extrude the selected geometry, dependant of the selection\nHotkey tool! """      # blender will use this as a tooltip for menu items and buttons.
    bl_idname = "mesh.dupli_extrude_cursor_norotate"        # unique identifier for buttons and menu items to reference.
    bl_label = "Duplicate or Extrude to Cursor"         # display name in the interface.
    bl_options = {'REGISTER', 'UNDO'}  # enable undo for the operator.

    def execute(self, context):        # execute() is called by blender when running the operator.
        bpy.ops.mesh.dupli_extrude_cursor('INVOKE_DEFAULT',rotate_source = False)
        return {'FINISHED'}

class VIEW3D_MT_edit_mesh_extrude_dupli_rotate(bpy.types.Operator):
    """Duplicate or Extrude to Cursor Rotated\nCreates a slightly rotated copy of the current mesh selection, and rotates the source slightly\nThe tool can also extrude the selected geometry, dependant of the selection\nHotkey tool!"""      # blender will use this as a tooltip for menu items and buttons.
    bl_idname = "mesh.dupli_extrude_cursor_rotate"        # unique identifier for buttons and menu items to reference.
    bl_label = "Duplicate or Extrude to Cursor Rotated"         # display name in the interface.
    bl_options = {'REGISTER', 'UNDO'}  # enable undo for the operator.

    def execute(self, context):        # execute() is called by blender when running the operator.
        bpy.ops.mesh.dupli_extrude_cursor('INVOKE_DEFAULT', rotate_source = True)
        return {'FINISHED'}



class VIEW3D_MT_edit_mesh_extrude(Menu):
    bl_label = "Extrude"

    _extrude_funcs = {
        'VERT': lambda layout:
            layout.operator("mesh.extrude_vertices_move", text="Extrude Vertices", icon='EXTRUDE_REGION'),
        'EDGE': lambda layout:
            layout.operator("mesh.extrude_edges_move", text="Extrude Edges", icon='EXTRUDE_REGION'),
        'REGION': lambda layout:
            layout.operator("view3d.edit_mesh_extrude_move_normal", text="Extrude Faces", icon='EXTRUDE_REGION'),
        'REGION_VERT_NORMAL': lambda layout:
            layout.operator("view3d.edit_mesh_extrude_move_shrink_fatten", text="Extrude Faces Along Normals", icon='EXTRUDE_REGION'),
        'FACE': lambda layout:
            layout.operator("mesh.extrude_faces_move", text="Extrude Individual Faces", icon='EXTRUDE_REGION'),
        'DUPLI_EXTRUDE': lambda layout:
            layout.operator("mesh.dupli_extrude_cursor_norotate", text="Dupli Extrude", icon='DUPLI_EXTRUDE'),
        'DUPLI_EX_ROTATE': lambda layout:
            layout.operator("mesh.dupli_extrude_cursor_rotate", text="Dupli Extrude Rotate", icon='DUPLI_EXTRUDE_ROTATE')
    }

    @staticmethod
    def extrude_options(context):
        tool_settings = context.tool_settings
        select_mode = tool_settings.mesh_select_mode
        mesh = context.object.data

        menu = []
        if mesh.total_face_sel:
            menu += ['REGION', 'REGION_VERT_NORMAL', 'FACE']
        if mesh.total_edge_sel and (select_mode[0] or select_mode[1]):
            menu += ['EDGE']
        if mesh.total_vert_sel and select_mode[0]:
            menu += ['VERT']
        menu += ['DUPLI_EXTRUDE', 'DUPLI_EX_ROTATE']

        # should never get here
        return menu

    def draw(self, context):
        layout = self.layout
        layout.operator_context = 'INVOKE_REGION_WIN'

        for menu_id in self.extrude_options(context):
            self._extrude_funcs[menu_id](layout)


class VIEW3D_MT_edit_mesh_vertices(Menu):
    bl_label = "Vertex"

    def draw(self, context):
        layout = self.layout
        layout.operator_context = 'INVOKE_REGION_WIN'

        layout.operator("mesh.extrude_vertices_move", text="Extrude Vertices", icon = 'EXTRUDE_REGION')
        layout.operator("mesh.bevel", text="Bevel Vertices", icon='BEVEL').vertex_only = True

        layout.separator()

        layout.operator("mesh.edge_face_add", text="New Edge/Face from Vertices", icon='MAKE_EDGEFACE')
        layout.operator("mesh.vert_connect_path", text = "Connect Vertex Path", icon = "VERTEXCONNECTPATH")
        layout.operator("mesh.vert_connect", text = "Connect Vertex Pairs", icon = "VERTEXCONNECT")

        layout.separator()

        props = layout.operator("mesh.rip_move", text="Rip Vertices", icon = "RIP")
        props.MESH_OT_rip.use_fill = False
        props = layout.operator("mesh.rip_move", text="Rip Vertices and Fill", icon = "RIP_FILL")
        props.MESH_OT_rip.use_fill = True
        layout.operator("mesh.rip_edge_move", text="Rip Vertices and Extend", icon = "EXTEND_VERTICES")

        layout.separator()

        layout.operator("transform.vert_slide", text="Slide Vertices", icon = 'SLIDE_VERTEX')
        layout.operator("mesh.vertices_smooth", text="Smooth Vertices", icon = 'SMOOTH_VERTEX')
        layout.operator("mesh.vertices_smooth_laplacian", text="Smooth Laplacian")

        layout.separator()

        layout.operator("mesh.blend_from_shape", icon = "BLENDFROMSHAPE")
        layout.operator("mesh.shape_propagate_to_all", text="Propagate to Shapes", icon = "SHAPEPROPAGATE")

        layout.separator()

        layout.operator("mesh.merge", text="Merge Vertices", icon = "MERGE")
        layout.operator("mesh.remove_doubles", text="Remove Double Vertices", icon = 'REMOVE_DOUBLES')

        layout.separator()

        layout.menu("VIEW3D_MT_vertex_group")
        layout.menu("VIEW3D_MT_hook")

        layout.separator()

        layout.operator("object.vertex_parent_set", icon = "VERTEX_PARENT")


class VIEW3D_MT_edit_mesh_edges_data(Menu):
    bl_label = "Edge Data"

    def draw(self, context):
        layout = self.layout

        render = context.scene.render

        layout.operator_context = 'INVOKE_REGION_WIN'

        layout.operator("transform.edge_crease", icon = "CREASE")
        layout.operator("transform.edge_bevelweight", icon = "BEVEL")

        layout.separator()

        layout.operator("mesh.mark_seam", icon = 'MARK_SEAM').clear = False
        layout.operator("mesh.mark_seam", text="Clear Seam", icon = 'CLEAR_SEAM').clear = True

        layout.separator()

        layout.operator("mesh.mark_sharp", icon = "MARKSHARPEDGES")
        layout.operator("mesh.mark_sharp", text="Clear Sharp", icon = "CLEARSHARPEDGES").clear = True

        layout.operator("mesh.mark_sharp", text="Mark Sharp from Vertices").use_verts = True
        props = layout.operator("mesh.mark_sharp", text="Clear Sharp from Vertices", icon = "CLEARSHARPEDGES")
        props.use_verts = True
        props.clear = True

        if render.use_freestyle:
            layout.separator()

            layout.operator("mesh.mark_freestyle_edge", icon = "MARK_FS_EDGE").clear = False
            layout.operator("mesh.mark_freestyle_edge", text="Clear Freestyle Edge", icon = "CLEAR_FS_EDGE").clear = True


class VIEW3D_MT_edit_mesh_edges(Menu):
    bl_label = "Edge"

    def draw(self, context):
        layout = self.layout

        with_freestyle = bpy.app.build_options.freestyle

        layout.operator_context = 'INVOKE_REGION_WIN'

        layout.operator("mesh.extrude_edges_move", text="Extrude Edges", icon = 'EXTRUDE_REGION'),
        layout.operator("mesh.bevel", text="Bevel Edges", icon='BEVEL').vertex_only = False
        layout.operator("mesh.bridge_edge_loops", icon = "BRIDGE_EDGELOOPS")

        layout.separator()

        layout.operator("mesh.subdivide", icon='SUBDIVIDE_EDGES')
        layout.operator("mesh.subdivide_edgering", icon = "SUBDIV_EDGERING")
        layout.operator("mesh.unsubdivide", icon = "UNSUBDIVIDE")

        layout.separator()

        layout.operator("mesh.loopcut_slide")
        layout.operator("mesh.offset_edge_loops_slide")
        layout.operator("mesh.knife_tool")
        layout.operator("mesh.bisect")
        layout.operator("mesh.bridge_edge_loops", text="Bridge Edge Loops")

        layout.separator()

        layout.operator("mesh.edge_rotate", text="Rotate Edge CW", icon = "ROTATECW").use_ccw = False
        layout.operator("mesh.edge_rotate", text="Rotate Edge CCW", icon = "ROTATECW").use_ccw = True

        layout.separator()

        layout.operator("transform.edge_slide", icon='SLIDE_EDGE')
        layout.operator("mesh.edge_split", icon = "SPLITEDGE")

        layout.separator()

        layout.operator("transform.edge_crease", icon = "CREASE")
        layout.operator("transform.edge_bevelweight", icon = "BEVEL")

        layout.separator()

        layout.operator("mesh.mark_sharp", icon = "MARKSHARPEDGES")
        layout.operator("mesh.mark_sharp", text="Clear Sharp", icon = "CLEARSHARPEDGES").clear = True

        layout.operator("mesh.mark_sharp", text="Mark Sharp from Vertices", icon = "MARKSHARPEDGES").use_verts = True
        props = layout.operator("mesh.mark_sharp", text="Clear Sharp from Vertices", icon = "CLEARSHARPEDGES")
        props.use_verts = True
        props.clear = True

        if with_freestyle:
            layout.separator()

            layout.operator("mesh.mark_freestyle_edge", icon = "MARK_FS_EDGE").clear = False
            layout.operator("mesh.mark_freestyle_edge", text="Clear Freestyle Edge", icon = "CLEAR_FS_EDGE").clear = True


class VIEW3D_MT_edit_mesh_faces_data(Menu):
    bl_label = "Face Data"

    def draw(self, context):
        layout = self.layout

        with_freestyle = bpy.app.build_options.freestyle

        layout.operator_context = 'INVOKE_REGION_WIN'

        layout.operator("mesh.colors_rotate", icon = "ROTATE_COLORS")
        layout.operator("mesh.colors_reverse", icon = "REVERSE_COLORS")

        layout.separator()

        layout.operator("mesh.uvs_rotate", icon = "ROTATE_UVS")
        layout.operator("mesh.uvs_reverse", icon = "REVERSE_UVS")

        layout.separator()

        if with_freestyle:
            layout.operator("mesh.mark_freestyle_face", icon = "MARKFSFACE").clear = False
            layout.operator("mesh.mark_freestyle_face", text="Clear Freestyle Face", icon = "CLEARFSFACE").clear = True


class VIEW3D_MT_edit_mesh_faces(Menu):
    bl_label = "Face"
    bl_idname = "VIEW3D_MT_edit_mesh_faces"

    def draw(self, context):
        layout = self.layout

        layout.operator_context = 'INVOKE_REGION_WIN'

        layout.operator("view3d.edit_mesh_extrude_move_normal", text="Extrude Faces", icon = 'EXTRUDE_REGION')
        layout.operator("view3d.edit_mesh_extrude_move_shrink_fatten", text="Extrude Faces Along Normals", icon = 'EXTRUDE_REGION')
        layout.operator("mesh.extrude_faces_move", text="Extrude Individual Faces", icon = 'EXTRUDE_REGION')

        layout.separator()

        layout.operator("mesh.inset", icon='INSET_FACES')
        layout.operator("mesh.poke", icon = "POKEFACES")
        layout.operator("mesh.bridge_edge_loops", text="Bridge Faces")

        layout.separator()

        props = layout.operator("mesh.quads_convert_to_tris", icon = "TRIANGULATE")
        props.quad_method = props.ngon_method = 'BEAUTY'
        layout.operator("mesh.tris_convert_to_quads", icon = "TRISTOQUADS")
        layout.operator("mesh.solidify", text="Solidify Faces", icon = "SOLIDIFY")
        layout.operator("mesh.wireframe", icon = "WIREFRAME")

        layout.separator()

        layout.operator("mesh.fill", icon = "FILL")
        layout.operator("mesh.fill_grid", icon = "GRIDFILL")
        layout.operator("mesh.beautify_fill", icon = "BEAUTIFY")

        layout.separator()

        layout.operator("mesh.intersect", icon = "INTERSECT")
        layout.operator("mesh.intersect_boolean", icon = "BOOLEAN_INTERSECT")

        layout.separator()

        layout.operator("mesh.face_split_by_edges", icon = "SPLITBYEDGES")

        layout.separator()

        layout.menu("VIEW3D_MT_edit_mesh_faces_data")


# Workaround to separate the tooltips for Recalculate Outside and Recalculate Inside
class VIEW3D_normals_make_consistent_inside(bpy.types.Operator):
    """Recalculate Normals Inside\nMake selected faces and normals point inside the mesh"""      # blender will use this as a tooltip for menu items and buttons.
    bl_idname = "mesh.normals_recalculate_inside"        # unique identifier for buttons and menu items to reference.
    bl_label = "Recalculate Inside"         # display name in the interface.
    bl_options = {'REGISTER', 'UNDO'}  # enable undo for the operator.

    def execute(self, context):        # execute() is called by blender when running the operator.
        bpy.ops.mesh.normals_make_consistent(inside=True)
        return {'FINISHED'}


class VIEW3D_MT_edit_mesh_normals(Menu):
    bl_label = "Normals"

    def draw(self, context):
        layout = self.layout

        layout.operator("mesh.normals_make_consistent", text="Recalculate Outside", icon = 'RECALC_NORMALS').inside = False
        layout.operator("mesh.normals_recalculate_inside", text="Recalculate Inside", icon = 'RECALC_NORMALS_INSIDE') # bfa - separated tooltip       
        layout.operator("mesh.flip_normals", icon = 'FLIP_NORMALS')

        layout.separator()

        layout.operator("mesh.set_normals_from_faces", text="Set From Faces", icon = 'SET_FROM_FACES')

        layout.operator("transform.rotate_normal", text="Rotate Normal", icon = "NORMAL_ROTATE")
        layout.operator("mesh.point_normals", text="Point normals to target", icon = "NORMAL_TARGET")

        layout.operator("mesh.merge_normals", text="Merge", icon = "MERGE")
        layout.operator("mesh.split_normals", text="Split", icon = "SPLIT")

        layout.operator("mesh.average_normals", text="Average Normals", icon = "NORMAL_AVERAGE")

        layout.separator()

        layout.label(text="-- NORMAL VECTOR --")

        layout.operator("mesh.normals_tools", text="Copy", icon = "COPYDOWN").mode = 'COPY'
        layout.operator("mesh.normals_tools", text="Paste", icon = "PASTEDOWN").mode = 'PASTE'

        layout.operator("mesh.normals_tools", text="Multiply", icon = "NORMAL_MULTIPLY").mode = 'MULTIPLY'
        layout.operator("mesh.normals_tools", text="Add", icon = "ADD").mode = 'ADD'

        layout.operator("mesh.normals_tools", text="Reset", icon = "RESET").mode = 'RESET'

        layout.operator("mesh.smoothen_normals", text="Smoothen", icon = "NORMAL_SMOOTH")

        layout.separator()

        layout.label(text="-- FACE STRENGTH --")

        layout.operator("mesh.mod_weighted_strength", text="Face Select", icon='FACESEL').set = False
        layout.operator("mesh.mod_weighted_strength", text="Set Strength", icon='NORMAL_SETSTRENGTH').set = True


class VIEW3D_MT_edit_mesh_shading(Menu):
    bl_label = "Shading"

    def draw(self, context):
        layout = self.layout

        layout.operator("mesh.faces_shade_smooth", icon = 'SHADING_SMOOTH')
        layout.operator("mesh.faces_shade_flat", icon = 'SHADING_FLAT')

        layout.separator()

        layout.operator("mesh.mark_sharp", text="Smooth Edges", icon = 'SHADING_SMOOTH').clear = True
        layout.operator("mesh.mark_sharp", text="Sharp Edges", icon = 'SHADING_FLAT')

        layout.separator()

        props = layout.operator("mesh.mark_sharp", text="Smooth Vertices", icon = 'SHADING_SMOOTH')
        props.use_verts = True
        props.clear = True

        layout.operator("mesh.mark_sharp", text="Sharp Vertices", icon = 'SHADING_FLAT').use_verts = True


class VIEW3D_MT_edit_mesh_weights(Menu):
    bl_label = "Weights"

    def draw(self, context):
        VIEW3D_MT_paint_weight.draw_generic(self.layout, is_editmode=True)


class VIEW3D_MT_edit_mesh_clean(Menu):
    bl_label = "Clean Up"

    def draw(self, context):
        layout = self.layout

        layout.operator("mesh.delete_loose", icon = "DELETE")

        layout.separator()

        layout.operator("mesh.decimate", icon = "DECIMATE")
        layout.operator("mesh.dissolve_degenerate", icon = "DEGENERATE_DISSOLVE")
        layout.operator("mesh.dissolve_limited", icon='DISSOLVE_LIMITED')
        layout.operator("mesh.face_make_planar", icon = "MAKE_PLANAR")

        layout.separator()

        layout.operator("mesh.vert_connect_nonplanar", icon = "SPLIT_NONPLANAR")
        layout.operator("mesh.vert_connect_concave", icon = "SPLIT_CONCAVE")
        layout.operator("mesh.remove_doubles", icon = "REMOVE_DOUBLES")
        layout.operator("mesh.fill_holes", icon = "FILL_HOLE")


class VIEW3D_MT_edit_mesh_delete(Menu):
    bl_label = "Delete"

    def draw(self, context):
        layout = self.layout

        layout.operator_enum("mesh.delete", "type")

        layout.separator()

        layout.operator("mesh.dissolve_verts", icon='DISSOLVE_VERTS')
        layout.operator("mesh.dissolve_edges", icon='DISSOLVE_EDGES')
        layout.operator("mesh.dissolve_faces", icon='DISSOLVE_FACES')

        layout.separator()

        layout.operator("mesh.dissolve_limited", icon='DISSOLVE_LIMITED')

        layout.separator()

        layout.operator("mesh.edge_collapse", icon='EDGE_COLLAPSE')
        layout.operator("mesh.delete_edgeloop", text="Edge Loops", icon = "DELETE")


# Workaround to separate the tooltips for Show Hide for Mesh in Edit Mode
class VIEW3D_mesh_hide_unselected(bpy.types.Operator):
    """Hide Unselected\nHide unselected geometry in Edit Mode"""      # blender will use this as a tooltip for menu items and buttons.
    bl_idname = "mesh.hide_unselected"        # unique identifier for buttons and menu items to reference.
    bl_label = "Hide Unselected"         # display name in the interface.
    bl_options = {'REGISTER', 'UNDO'}  # enable undo for the operator.

    def execute(self, context):        # execute() is called by blender when running the operator.
        bpy.ops.mesh.hide(unselected = True)
        return {'FINISHED'}


class VIEW3D_MT_edit_mesh_show_hide(Menu):
    bl_label = "Show/Hide"

    def draw(self, context):
        layout = self.layout

        layout.operator("mesh.reveal", text="Show Hidden", icon = "RESTRICT_VIEW_OFF")
        layout.operator("mesh.hide", text="Hide Selected", icon = "RESTRICT_VIEW_ON").unselected = False
        layout.operator("mesh.hide_unselected", text="Hide Unselected", icon = "HIDE_UNSELECTED") # bfa - separated tooltip


class VIEW3D_MT_edit_gpencil_delete(Menu):
    bl_label = "Delete"

    def draw(self, context):
        layout = self.layout

        layout.operator_enum("gpencil.delete", "type")

        layout.separator()

        layout.operator_enum("gpencil.dissolve", "type")

        layout.separator()

        layout.operator("gpencil.active_frames_delete_all", icon = "DELETE")
# Edit Curve
# draw_curve is used by VIEW3D_MT_edit_curve and VIEW3D_MT_edit_surface


def draw_curve(self, context):
    layout = self.layout

    layout.menu("VIEW3D_MT_transform")
    layout.menu("VIEW3D_MT_mirror")
    layout.menu("VIEW3D_MT_snap")

    layout.separator()

    layout.operator("curve.spin", icon = 'SPIN')
    layout.operator("curve.duplicate_move", icon = "DUPLICATE")

    layout.separator()

    layout.operator("curve.split", icon = "SPLIT")
    layout.operator("curve.separate", icon = "SEPARATE")
    layout.operator("curve.cyclic_toggle", icon = 'TOGGLE_CYCLIC')
    layout.operator("curve.decimate", icon = "DECIMATE")
    layout.operator_menu_enum("curve.spline_type_set", "type")

    layout.separator()

    layout.operator("transform.tilt", icon = "TILT")
    layout.operator("curve.tilt_clear", icon = "CLEAR_TILT")

    layout.separator()

    layout.operator_menu_enum("curve.handle_type_set", "type")
    layout.operator("curve.normals_make_consistent")

    layout.separator()

    layout.menu("VIEW3D_MT_edit_curve_show_hide")
    layout.menu("VIEW3D_MT_edit_curve_delete")


class VIEW3D_MT_edit_curve(Menu):
    bl_label = "Curve"

    draw = draw_curve


class VIEW3D_MT_edit_curve_ctrlpoints(Menu):
    bl_label = "Control Points"

    def draw(self, context):
        layout = self.layout

        edit_object = context.edit_object

        if edit_object.type in {'CURVE', 'SURFACE'}:
            layout.operator("curve.extrude_move", icon = 'EXTRUDE_REGION')

            layout.separator()

            layout.operator("curve.make_segment", icon = "MAKE_CURVESEGMENT")

            layout.separator()

            if edit_object.type == 'CURVE':
                layout.operator("transform.tilt", icon = 'TILT')
                layout.operator("curve.tilt_clear",icon = "CLEAR_TILT")

                layout.separator()

                layout.menu("VIEW3D_MT_edit_curve_handle_type_set")
                layout.operator("curve.normals_make_consistent", icon = 'RECALC_NORMALS')

                layout.separator()

            layout.operator("curve.smooth", icon = 'SHADING_SMOOTH')
            if edit_object.type == 'CURVE':
<<<<<<< HEAD
                layout.operator("curve.smooth_weight", icon = "SMOOTH_WEIGHT")
                layout.operator("curve.smooth_radius", icon = "SMOOTH_RADIUS")
                layout.operator("curve.smooth_tilt", icon = "SMOOTH_TILT")
=======
                layout.operator("curve.smooth_tilt")
                layout.operator("curve.smooth_radius")
                layout.operator("curve.smooth_weight")
>>>>>>> 8a83a289

            layout.separator()

        layout.menu("VIEW3D_MT_hook")

        layout.separator()

        layout.operator("object.vertex_parent_set", icon = "VERTEX_PARENT")


class VIEW3D_MT_edit_curve_handle_type_set(Menu):
    bl_label = "Set Handle Type"

    def draw(self, context):
        layout = self.layout

        layout.operator("curve.handle_type_set", icon = 'HANDLE_AUTO', text="Automatic").type = 'AUTOMATIC'
        layout.operator("curve.handle_type_set", icon = 'HANDLE_VECTOR', text="Vector").type = 'VECTOR'
        layout.operator("curve.handle_type_set", icon = 'HANDLE_ALIGN',text="Aligned").type = 'ALIGNED'
        layout.operator("curve.handle_type_set", icon = 'HANDLE_FREE', text="Free").type = 'FREE_ALIGN'

        layout.separator()

        layout.operator("curve.handle_type_set", icon = 'HANDLE_FREE', text="Toggle Free / Aligned").type = 'TOGGLE_FREE_ALIGN'


class VIEW3D_MT_edit_curve_segments(Menu):
    bl_label = "Segments"

    def draw(self, context):
        layout = self.layout

        layout.operator("curve.subdivide", icon = 'SUBDIVIDE_EDGES')
        layout.operator("curve.switch_direction", icon = 'SWITCH_DIRECTION')


class VIEW3D_MT_edit_curve_specials(Menu):
    bl_label = "Curve Context Menu"

    def draw(self, context):
        # TODO(campbell): match mesh vertex menu.

        layout = self.layout

        layout.operator_context = 'INVOKE_DEFAULT'

        # Add
        layout.operator("curve.subdivide")
<<<<<<< HEAD
        layout.operator("curve.switch_direction")

        layout.separator()

        layout.operator("curve.duplicate_move", icon = "DUPLICATE")
        layout.operator("curve.split")
        layout.operator("curve.cyclic_toggle")
        layout.operator_menu_enum("curve.spline_type_set", "type")
=======
        layout.operator("curve.extrude_move")
        layout.operator("curve.make_segment")
        layout.operator("curve.duplicate_move")
>>>>>>> 8a83a289

        layout.separator()

        # Transform
        layout.operator("transform.tilt")
        layout.operator("curve.tilt_clear")
        layout.operator("curve.smooth")
        layout.operator("curve.smooth_tilt")
        layout.operator("curve.smooth_radius")

        layout.separator()

        layout.menu("VIEW3D_MT_mirror")
        layout.menu("VIEW3D_MT_snap")

        layout.separator()

        # Modify
        layout.operator_menu_enum("curve.spline_type_set", "type")
        layout.operator_menu_enum("curve.handle_type_set", "type")
        layout.operator("curve.cyclic_toggle")
        layout.operator("curve.switch_direction")

        layout.separator()

        layout.operator("curve.normals_make_consistent")
        layout.operator("curve.spline_weight_set")
        layout.operator("curve.radius_set")

        layout.separator()

        # Remove
        layout.operator("curve.split")
        layout.operator("curve.decimate")
        layout.operator("curve.dissolve_verts")
        layout.operator("curve.delete", text="Delete Segment").type = 'SEGMENT'
        layout.operator("curve.delete", text="Delete Point").type = 'VERT'


class VIEW3D_MT_edit_curve_delete(Menu):
    bl_label = "Delete"

    def draw(self, context):
        layout = self.layout

        layout.operator("curve.delete", text="Vertices", icon = "DELETE").type = 'VERT'
        layout.operator("curve.delete", text="Segment", icon = "DELETE").type = 'SEGMENT'

        layout.separator()

        layout.operator("curve.dissolve_verts", icon='DISSOLVE_VERTS')


# Workaround to separate the tooltips for Show Hide for Curve in Edit Mode
class VIEW3D_curve_hide_unselected(bpy.types.Operator):
    """Hide Unselected\nHide unselected Control Points"""      # blender will use this as a tooltip for menu items and buttons.
    bl_idname = "curve.hide_unselected"        # unique identifier for buttons and menu items to reference.
    bl_label = "Hide Unselected"         # display name in the interface.
    bl_options = {'REGISTER', 'UNDO'}  # enable undo for the operator.

    def execute(self, context):        # execute() is called by blender when running the operator.
        bpy.ops.curve.hide(unselected = True)
        return {'FINISHED'}


class VIEW3D_MT_edit_curve_show_hide(Menu):
    bl_label = "Show/Hide"

    def draw(self, context):
        layout = self.layout

        layout.operator("curve.reveal", text="Show Hidden", icon = "RESTRICT_VIEW_OFF")
        layout.operator("curve.hide", text="Hide Selected", icon = "RESTRICT_VIEW_ON").unselected = False
        layout.operator("curve.hide_unselected", text="Hide Unselected", icon = "HIDE_UNSELECTED") # bfa - separated tooltip


class VIEW3D_MT_edit_surface(Menu):
    bl_label = "Surface"

    draw = draw_curve


class VIEW3D_MT_edit_font(Menu):
    bl_label = "Text"

    def draw(self, context):
        layout = self.layout

        layout.menu("VIEW3D_MT_edit_text_chars")

        layout.separator()

        layout.menu("VIEW3D_MT_edit_font_move_select")

        layout.separator()

        layout.operator("font.style_toggle", text="Toggle Bold", icon = 'BOLD').style = 'BOLD'
        layout.operator("font.style_toggle", text="Toggle Italic", icon = 'ITALIC').style = 'ITALIC'

        layout.separator()

        layout.operator("font.style_toggle", text="Toggle Underline", icon = 'UNDERLINED').style = 'UNDERLINE'
        layout.operator("font.style_toggle", text="Toggle Small Caps", icon = "SMALL_CAPS").style = 'SMALL_CAPS'

        layout.separator()

        layout.operator("font.case_set", icon = 'SET_UPPERCASE', text = "Set Uppercase").case = 'UPPER'
        layout.operator("font.case_set", icon = 'SET_LOWERCASE', text = "Set Lowercase").case = 'LOWER'

        layout.separator()

        layout.operator("font.delete", icon = "DELETE").type = 'NEXT_OR_SELECTION'


# move_select submenu
class VIEW3D_MT_edit_font_move_select(Menu):
    bl_label = "Select Text"

    def draw(self, context):
        layout = self.layout

        layout.operator("font.move_select", text = "Line End", icon = "HAND").type = 'LINE_END'
        layout.operator("font.move_select", text = "Line Begin", icon = "HAND").type = 'LINE_BEGIN'
        layout.operator("font.move_select", text = "Previous Character", icon = "HAND").type = 'PREVIOUS_CHARACTER'
        layout.operator("font.move_select", text = "Next Character", icon = "HAND").type = 'NEXT_CHARACTER'
        layout.operator("font.move_select", text = "Previous Word", icon = "HAND").type = 'PREVIOUS_WORD'
        layout.operator("font.move_select", text = "Next Word", icon = "HAND").type = 'NEXT_WORD'
        layout.operator("font.move_select", text = "Previous Line", icon = "HAND").type = 'PREVIOUS_LINE'
        layout.operator("font.move_select", text = "Next Line", icon = "HAND").type = 'NEXT_LINE'
        layout.operator("font.move_select", text = "Previous Character", icon = "HAND").type = 'PREVIOUS_CHARACTER'
        layout.operator("font.move_select", text = "Next Character", icon = "HAND").type = 'NEXT_CHARACTER'


class VIEW3D_MT_edit_text_chars(Menu):
    bl_label = "Special Characters"

    def draw(self, context):
        layout = self.layout

        layout.operator("font.text_insert", text="Copyright", icon = "COPYRIGHT").text = "\u00A9"
        layout.operator("font.text_insert", text="Registered Trademark", icon = "TRADEMARK").text = "\u00AE"

        layout.separator()

        layout.operator("font.text_insert", text="Degree Sign", icon = "DEGREE").text = "\u00B0"
        layout.operator("font.text_insert", text="Multiplication Sign", icon = "MULTIPLICATION").text = "\u00D7"
        layout.operator("font.text_insert", text="Circle", icon = "CIRCLE").text = "\u008A"

        layout.separator()

        layout.operator("font.text_insert", text="Superscript 1", icon = "SUPER_ONE").text = "\u00B9"
        layout.operator("font.text_insert", text="Superscript 2", icon = "SUPER_TWO").text = "\u00B2"
        layout.operator("font.text_insert", text="Superscript 3", icon = "SUPER_THREE").text = "\u00B3"

        layout.separator()

        layout.operator("font.text_insert", text="Double >>", icon = "DOUBLE_RIGHT").text = "\u00BB"
        layout.operator("font.text_insert", text="Double <<", icon = "DOUBLE_LEFT").text = "\u00AB"
        layout.operator("font.text_insert", text="Promillage", icon = "PROMILLE").text = "\u2030"

        layout.separator()

        layout.operator("font.text_insert", text="Dutch Florin", icon = "DUTCH_FLORIN").text = "\u00A4"
        layout.operator("font.text_insert", text="British Pound", icon = "POUND").text = "\u00A3"
        layout.operator("font.text_insert", text="Japanese Yen", icon = "YEN").text = "\u00A5"

        layout.separator()

        layout.operator("font.text_insert", text="German S", icon = "GERMAN_S").text = "\u00DF"
        layout.operator("font.text_insert", text="Spanish Question Mark", icon = "SPANISH_QUESTION").text = "\u00BF"
        layout.operator("font.text_insert", text="Spanish Exclamation Mark", icon = "SPANISH_EXCLAMATION").text = "\u00A1"


class VIEW3D_MT_edit_meta(Menu):
    bl_label = "Metaball"

    def draw(self, context):
        layout = self.layout

        layout.menu("VIEW3D_MT_transform")
        layout.menu("VIEW3D_MT_mirror")
        layout.menu("VIEW3D_MT_snap")

        layout.separator()

        layout.operator("mball.duplicate_metaelems", icon = "DUPLICATE")

        layout.separator()

        layout.menu("VIEW3D_MT_edit_meta_showhide")

        layout.operator_context = 'EXEC_DEFAULT'
        layout.operator("mball.delete_metaelems", text="Delete", icon = "DELETE")


# Workaround to separate the tooltips for Show Hide for Curve in Edit Mode
class VIEW3D_MT_edit_meta_showhide_unselected(bpy.types.Operator):
    """Hide Unselected\nHide unselected metaelement(s)"""      # blender will use this as a tooltip for menu items and buttons.
    bl_idname = "mball.hide_metaelems_unselected"        # unique identifier for buttons and menu items to reference.
    bl_label = "Hide Unselected"         # display name in the interface.
    bl_options = {'REGISTER', 'UNDO'}  # enable undo for the operator.

    def execute(self, context):        # execute() is called by blender when running the operator.
        bpy.ops.mball.hide_metaelems(unselected = True)
        return {'FINISHED'}


class VIEW3D_MT_edit_meta_showhide(Menu):
    bl_label = "Show/Hide"

    def draw(self, context):
        layout = self.layout

        layout.operator("mball.reveal_metaelems", text="Show Hidden", icon = "RESTRICT_VIEW_OFF")
        layout.operator("mball.hide_metaelems", text="Hide Selected", icon = "RESTRICT_VIEW_ON").unselected = False
        layout.operator("mball.hide_metaelems_unselected", text="Hide Unselected", icon = "HIDE_UNSELECTED")


class VIEW3D_MT_edit_lattice(Menu):
    bl_label = "Lattice"

    def draw(self, context):
        layout = self.layout

        layout.menu("VIEW3D_MT_transform")
        layout.menu("VIEW3D_MT_mirror")
        layout.menu("VIEW3D_MT_snap")
        layout.menu("VIEW3D_MT_edit_lattice_flip")

        layout.separator()

        layout.operator("lattice.make_regular", icon = 'MAKE_REGULAR')

        layout.menu("VIEW3D_MT_hook")

        layout.separator()

        layout.operator("object.vertex_parent_set", icon = "VERTEX_PARENT")

class VIEW3D_MT_edit_lattice_flip(Menu):
    bl_label = "Flip"

    def draw(self, context):
        layout = self.layout

        layout.operator("lattice.flip", text = " U (X) axis", icon = "FLIP_X").axis = 'U'
        layout.operator("lattice.flip", text = " V (Y) axis", icon = "FLIP_Y").axis = 'V'
        layout.operator("lattice.flip", text = " W (Z) axis", icon = "FLIP_Z").axis = 'W'


class VIEW3D_MT_edit_armature(Menu):
    bl_label = "Armature"

    def draw(self, context):
        layout = self.layout

        edit_object = context.edit_object
        arm = edit_object.data

        layout.menu("VIEW3D_MT_transform_armature")
        layout.menu("VIEW3D_MT_mirror")
        layout.menu("VIEW3D_MT_snap")
        layout.menu("VIEW3D_MT_edit_armature_roll")

        layout.separator()

        layout.operator("armature.extrude_move", icon = 'EXTRUDE_REGION')

        if arm.use_mirror_x:
            layout.operator("armature.extrude_forked", icon = "EXTRUDE_REGION")

        layout.operator("armature.duplicate_move", icon = "DUPLICATE")
        layout.operator("armature.merge", icon = "MERGE")
        layout.operator("armature.fill", icon = "FILLBETWEEN")
        layout.operator("armature.split", icon = "SPLIT")
        layout.operator("armature.separate", icon = "SEPARATE")
        layout.operator("armature.symmetrize", icon = "SYMMETRIZE")

        layout.separator()

        layout.operator("armature.subdivide", text="Subdivide", icon = 'SUBDIVIDE_EDGES')
        layout.operator("armature.switch_direction", text="Switch Direction", icon = "SWITCH_DIRECTION")

        layout.separator()

        layout.menu("VIEW3D_MT_edit_armature_names")

        layout.separator()

        layout.operator_context = 'INVOKE_DEFAULT'
        layout.operator("armature.armature_layers", icon = "LAYER")
        layout.operator("armature.bone_layers", icon = "LAYER")

        layout.separator()

        layout.menu("VIEW3D_MT_edit_armature_parent")

        layout.separator()

        layout.menu("VIEW3D_MT_bone_options_toggle", text="Bone Settings")
        layout.menu("VIEW3D_MT_armature_show_hide") # bfa - the new show hide menu with split tooltip

        layout.separator()

        layout.menu("VIEW3D_MT_edit_armature_delete")


# Workaround to separate the tooltips for Show Hide for Armature in Edit Mode
class VIEW3D_armature_hide_unselected(bpy.types.Operator):
    """Hide Unselected\nHide unselected Bones in Edit Mode"""      # blender will use this as a tooltip for menu items and buttons.
    bl_idname = "armature.hide_unselected"        # unique identifier for buttons and menu items to reference.
    bl_label = "Hide Unselected"         # display name in the interface.
    bl_options = {'REGISTER', 'UNDO'}  # enable undo for the operator.

    def execute(self, context):        # execute() is called by blender when running the operator.
        bpy.ops.armature.hide(unselected = True)
        return {'FINISHED'}


class VIEW3D_MT_armature_show_hide(Menu):
    bl_label = "Show/Hide"

    def draw(self, context):
        layout = self.layout

        layout.operator("armature.reveal", text="Show Hidden", icon = "RESTRICT_VIEW_OFF")
        layout.operator("armature.hide", text="Hide Selected", icon = "RESTRICT_VIEW_ON").unselected = False
        layout.operator("armature.hide_unselected", text="Hide Unselected", icon = "HIDE_UNSELECTED")


class VIEW3D_MT_armature_specials(Menu):
    bl_label = "Armature Context Menu"

    def draw(self, context):
        layout = self.layout

        edit_object = context.edit_object
        arm = edit_object.data

        layout.operator_context = 'INVOKE_REGION_WIN'

        layout.operator("armature.subdivide", text="Subdivide")

        layout.operator("armature.duplicate_move", text="Duplicate", icon = "DUPLICATE")

        layout.operator("armature.extrude_move", icon='EXTRUDE_REGION')
        if arm.use_mirror_x:
            layout.operator("armature.extrude_forked", icon='EXTRUDE_REGION')

        layout.separator()

        layout.operator("armature.fill")

        layout.operator("armature.switch_direction", text="Switch Direction")
        layout.operator("armature.symmetrize")

        layout.menu("VIEW3D_MT_edit_armature_names")

        layout.separator()

        layout.menu("VIEW3D_MT_edit_armature_parent")

        layout.separator()

        layout.operator("armature.split")
        layout.operator("armature.merge")
        layout.operator("armature.dissolve")
        layout.operator("armature.delete")


class VIEW3D_MT_edit_armature_names(Menu):
    bl_label = "Names"

    def draw(self, context):
        layout = self.layout

        layout.operator_context = 'EXEC_REGION_WIN'
        layout.operator("armature.autoside_names", text="AutoName Left/Right", icon = "STRING").type = 'XAXIS'
        layout.operator("armature.autoside_names", text="AutoName Front/Back", icon = "STRING").type = 'YAXIS'
        layout.operator("armature.autoside_names", text="AutoName Top/Bottom", icon = "STRING").type = 'ZAXIS'
        layout.operator("armature.flip_names", text="Flip Names", icon = "FLIP")


class VIEW3D_MT_edit_armature_parent(Menu):
    bl_label = "Parent"

    def draw(self, context):
        layout = self.layout

        layout.operator("armature.parent_set", text="Make", icon='PARENT_SET')
        layout.operator("armature.parent_clear", text="Clear", icon='PARENT_CLEAR')


class VIEW3D_MT_edit_armature_roll(Menu):
    bl_label = "Bone Roll"

    def draw(self, context):
        layout = self.layout

        layout.menu("VIEW3D_MT_edit_recalc_roll")

        layout.separator()

        layout.operator("transform.transform", text="Set Roll", icon = "SET_ROLL").mode = 'BONE_ROLL'
        layout.operator("armature.roll_clear", icon = "CLEAR_ROLL")


class VIEW3D_MT_edit_recalc_roll(Menu):
    bl_label = "Recalculate Roll"

    def draw(self, context):
        layout = self.layout
        layout.label(text="- Positive: -")
        layout.operator("armature.calculate_roll", text= "Local + X Tangent", icon = "ROLL_X_TANG_POS").type = 'POS_X'
        layout.operator("armature.calculate_roll", text= "Local + Z Tangent", icon = "ROLL_Z_TANG_POS").type = 'POS_Z'
        layout.operator("armature.calculate_roll", text= "Global + X Axis", icon = "ROLL_X_POS").type = 'GLOBAL_POS_X'
        layout.operator("armature.calculate_roll", text= "Global + Y Axis", icon = "ROLL_Y_POS").type = 'GLOBAL_POS_Y'
        layout.operator("armature.calculate_roll", text= "Global + Z Axis", icon = "ROLL_Z_POS").type = 'GLOBAL_POS_Z'
        layout.label(text="- Negative: -")
        layout.operator("armature.calculate_roll", text= "Local - X Tangent", icon = "ROLL_X_TANG_NEG").type = 'NEG_X'
        layout.operator("armature.calculate_roll", text= "Local - Z Tangent", icon = "ROLL_Z_TANG_NEG").type = 'NEG_Z'
        layout.operator("armature.calculate_roll", text= "Global - X Axis", icon = "ROLL_X_NEG").type = 'GLOBAL_NEG_X'
        layout.operator("armature.calculate_roll", text= "Global - Y Axis", icon = "ROLL_Y_NEG").type = 'GLOBAL_NEG_Y'
        layout.operator("armature.calculate_roll", text= "Global - Z Axis", icon = "ROLL_Z_NEG").type = 'GLOBAL_NEG_Z'
        layout.label(text="- Other: -")
        layout.operator("armature.calculate_roll", text= "Active Bone", icon = "BONE_DATA").type = 'ACTIVE'
        layout.operator("armature.calculate_roll", text= "View Axis", icon = "MANIPUL").type = 'VIEW'
        layout.operator("armature.calculate_roll", text= "Cursor", icon = "CURSOR").type = 'CURSOR'


class VIEW3D_MT_edit_armature_delete(Menu):
    bl_label = "Delete"

    def draw(self, context):
        layout = self.layout
        layout.operator_context = 'EXEC_AREA'

        layout.operator("armature.delete", text="Bones", icon = "DELETE")

        layout.separator()

        layout.operator("armature.dissolve", text="Dissolve Bones", icon = "DELETE")


# ********** Grease Pencil Stroke menus **********
class VIEW3D_MT_gpencil_autoweights(Menu):
    bl_label = "Generate Weights"

    def draw(self, context):
        layout = self.layout
        layout.operator("gpencil.generate_weights", text="With Empty Groups", icon = "PARTICLEBRUSH_WEIGHT").mode = 'NAME'
        layout.operator("gpencil.generate_weights", text="With Automatic Weights", icon = "PARTICLEBRUSH_WEIGHT").mode = 'AUTO'


class VIEW3D_MT_gpencil_simplify(Menu):
    bl_label = "Simplify"

    def draw(self, context):
        layout = self.layout
        layout.operator("gpencil.stroke_simplify_fixed", text="Fixed", icon = "MOD_SIMPLIFY")
        layout.operator("gpencil.stroke_simplify", text="Adaptative", icon = "MOD_SIMPLIFY")


class VIEW3D_MT_paint_gpencil(Menu):
    bl_label = "Strokes"

    def draw(self, context):

        layout = self.layout

        layout.operator("gpencil.interpolate", text="Interpolate", icon = "INTERPOLATE")
        layout.operator("gpencil.interpolate_sequence", text="Sequence", icon = "SEQUENCE")

        layout.separator()

        layout.operator("gpencil.frame_duplicate", text="Duplicate Active Frame", icon = "DUPLICATE")
        layout.operator("gpencil.frame_duplicate", text="Duplicate All Layers", icon = "DUPLICATE").mode = 'ALL'

        layout.separator()

        layout.operator("gpencil.blank_frame_add", icon = "ADD")
        layout.operator("gpencil.delete", text="Delete Frame", icon = "DELETE").type = 'FRAME'
        layout.operator("gpencil.active_frames_delete_all", icon = "DELETE")

        layout.separator()

        layout.operator("gpencil.primitive", text="Line", icon='IPO_CONSTANT').type = 'LINE'
        layout.operator("gpencil.primitive", text="Rectangle", icon='UV_FACESEL').type = 'BOX'
        layout.operator("gpencil.primitive", text="Circle", icon='ANTIALIASED').type = 'CIRCLE'
        layout.operator("gpencil.primitive", text="Arc", icon='SPHERECURVE').type = 'ARC'
        layout.operator("gpencil.primitive", text="Curve", icon='CURVE_BEZCURVE').type = 'CURVE'


class VIEW3D_MT_assign_material(Menu):
    bl_label = "Assign Material"

    def draw(self, context):
        layout = self.layout
        ob = context.active_object

        for slot in ob.material_slots:
            mat = slot.material
            if mat:
                layout.operator("gpencil.stroke_change_color", text=mat.name, icon = "COLOR").material = mat.name


class VIEW3D_MT_gpencil_copy_layer(Menu):
    bl_label = "Copy Layer to Object"

    def draw(self, context):
        layout = self.layout
        view_layer = context.view_layer
        obact = context.active_object
        gpl = context.active_gpencil_layer

        done = False
        if gpl is not None:
            for ob in view_layer.objects:
                if ob.type == 'GPENCIL' and ob != obact:
                    layout.operator("gpencil.layer_duplicate_object", text=ob.name, icon = "DUPLICATE").object = ob.name
                    done = True

            if done is False:
                layout.label(text="No destination object", icon='ERROR')
        else:
            layout.label(text="No layer to copy", icon='ERROR')


class VIEW3D_MT_edit_gpencil(Menu):
    bl_label = "Strokes"

    def draw(self, context):
        layout = self.layout

        layout.menu("VIEW3D_MT_edit_gpencil_transform")

        layout.separator()
        layout.menu("GPENCIL_MT_snap")

        layout.separator()

<<<<<<< HEAD
        layout.operator("gpencil.interpolate", text="Interpolate", icon = "INTERPOLATE")
        layout.operator("gpencil.interpolate_sequence", text="Sequence", icon = "SEQUENCE")

        layout.separator()

        layout.menu("VIEW3D_MT_gpencil_copy_layer")
        layout.menu("VIEW3D_MT_gpencil_simplify")

        layout.separator()

        layout.operator("gpencil.blank_frame_add", icon = "ADD")
        layout.operator("gpencil.active_frames_delete_all", text="Delete Frame(s)", icon = "DELETE")
=======
        layout.menu("VIEW3D_MT_gpencil_animation")
        layout.menu("VIEW3D_MT_edit_gpencil_interpolate")

        layout.separator()

        # Cut, Copy, Paste
        layout.operator("gpencil.duplicate_move", text="Duplicate")
        layout.operator("gpencil.copy", text="Copy", icon='COPYDOWN')
        layout.operator("gpencil.paste", text="Paste", icon='PASTEDOWN').type = 'COPY'
        layout.operator("gpencil.paste", text="Paste & Merge").type = 'MERGE'

        layout.separator()

        layout.operator("gpencil.stroke_smooth", text="Smooth")
        layout.operator("gpencil.stroke_subdivide", text="Subdivide")
        layout.menu("VIEW3D_MT_gpencil_simplify")
        layout.operator("gpencil.stroke_trim", text="Trim")
>>>>>>> 8a83a289

        layout.separator()

        layout.operator("gpencil.duplicate_move", text="Duplicate", icon = "DUPLICATE")
        layout.operator("gpencil.frame_duplicate", text="Duplicate Active Frame", icon = "DUPLICATE")
        layout.operator("gpencil.frame_duplicate", text="Duplicate Active Frame All Layers", icon = "DUPLICATE").mode = 'ALL'

        layout.separator()

        layout.operator("gpencil.stroke_smooth", text="Smooth", icon = "SMOOTH")
        layout.operator("gpencil.stroke_subdivide", text="Subdivide", icon = "SUBDIVIDE_EDGES")      
        layout.operator("gpencil.stroke_merge", text="Merge", icon = "MERGE")

        layout.separator()

        layout.menu("GPENCIL_MT_separate")
        layout.operator("gpencil.stroke_split", text="Split", icon = "SPLIT")
        layout.operator("gpencil.stroke_join", text="Join", icon = "JOIN").type = 'JOIN'
        layout.operator("gpencil.stroke_join", text="Join and Copy", icon = "JOIN").type = 'JOINCOPY'

        layout.separator()

        layout.operator("gpencil.stroke_flip", text="Flip Direction", icon = "FLIP")

        layout.separator()

<<<<<<< HEAD
        layout.operator("gpencil.copy", text="Copy", icon='COPYDOWN')
        layout.operator("gpencil.paste", text="Paste", icon='PASTEDOWN').type = 'COPY'
        layout.operator("gpencil.paste", text="Paste & Merge", icon = "MERGE").type = 'MERGE'

        layout.separator()

=======
>>>>>>> 8a83a289
        layout.operator_menu_enum("gpencil.move_to_layer", "layer", text="Move to Layer")
        layout.menu("VIEW3D_MT_assign_material")
        layout.menu("VIEW3D_MT_edit_gpencil_arrange_strokes")

        layout.separator()

        layout.operator_menu_enum("gpencil.convert", "type", text="Convert to Geometry")

        layout.separator()

<<<<<<< HEAD
        layout.menu("VIEW3D_MT_edit_gpencil_delete")
        layout.operator("gpencil.stroke_cyclical_set", text="Toggle Cyclic", icon = 'TOGGLE_CYCLIC').type = 'TOGGLE'

=======
        # Convert
        layout.operator("gpencil.stroke_cyclical_set", text="Toggle Cyclic").type = 'TOGGLE'
>>>>>>> 8a83a289
        layout.operator_menu_enum("gpencil.stroke_caps_set", text="Toggle Caps...", property="type")

        layout.separator()

        # Remove
        layout.menu("GPENCIL_MT_cleanup")
        layout.menu("VIEW3D_MT_edit_gpencil_delete")

class VIEW3D_MT_edit_gpencil_arrange_strokes(Menu):
    bl_label = "Arrange Strokes"

    def draw(self, context):
        layout = self.layout

        layout.operator("gpencil.stroke_arrange", text="Bring Forward", icon='MOVE_UP').direction = 'UP'
        layout.operator("gpencil.stroke_arrange", text="Send Backward", icon='MOVE_DOWN').direction = 'DOWN'
        layout.operator("gpencil.stroke_arrange", text="Bring to Front", icon='MOVE_TO_TOP').direction = 'TOP'
        layout.operator("gpencil.stroke_arrange", text="Send to Back", icon='MOVE_TO_BOTTOM').direction = 'BOTTOM'


class VIEW3D_MT_weight_gpencil(Menu):
    bl_label = "Weights"

    def draw(self, context):
        layout = self.layout

        layout.operator_context = 'INVOKE_REGION_WIN'

        layout.operator("gpencil.vertex_group_invert", text="Invert", icon='WEIGHT_INVERT')
        layout.operator("gpencil.vertex_group_smooth", text="Smooth", icon='WEIGHT_SMOOTH')  
        
        layout.separator()

        layout.menu("VIEW3D_MT_assign_material")

        layout.separator()

        layout.operator("gpencil.frame_duplicate", text="Duplicate Active Frame", icon = "DUPLICATE")
        layout.operator("gpencil.frame_duplicate", text="Duplicate Active Frame All Layers", icon = "DUPLICATE").mode = 'ALL'

        layout.separator()

        layout.operator("gpencil.stroke_subdivide", text="Subdivide", icon = "SUBDIVIDE_EDGES")  
        layout.operator("gpencil.stroke_simplify_fixed", text="Simplify", icon = "MOD_SIMPLIFY")
        layout.operator("gpencil.stroke_simplify", text="Simplify Adaptative", icon = "MOD_SIMPLIFY")

        if context.mode == 'WEIGHT_GPENCIL':
            layout.separator()
            layout.menu("VIEW3D_MT_gpencil_autoweights")


class VIEW3D_MT_edit_gpencil_transform(Menu):
    bl_label = "Transform"

    def draw(self, context):
        layout = self.layout

        layout.operator("transform.translate", icon='TRANSFORM_MOVE')
        layout.operator("transform.rotate", icon='TRANSFORM_ROTATE')
        layout.operator("transform.resize", text="Scale", icon='TRANSFORM_SCALE')

        layout.separator()

        layout.operator("transform.bend", text="Bend", icon = "BEND")
        layout.operator("transform.shear", text="Shear", icon = "SHEAR")
        layout.operator("transform.tosphere", text="To Sphere", icon = "TOSPHERE")
        layout.operator("transform.transform", text="Shrink Fatten", icon = 'SHRINK_FATTEN').mode = 'GPENCIL_SHRINKFATTEN'

        layout.separator()

        layout.operator("gpencil.reproject", icon = "REPROJECT")


class VIEW3D_MT_object_mode_pie(Menu):
    bl_label = "Mode"

    def draw(self, context):
        layout = self.layout

        pie = layout.menu_pie()
        pie.operator_enum("object.mode_set", "mode")


class VIEW3D_MT_view_pie(Menu):
    bl_label = "View"
    bl_idname = "VIEW3D_MT_view_pie"

    def draw(self, context):
        layout = self.layout

        pie = layout.menu_pie()
        pie.operator_enum("view3d.view_axis", "type")
        pie.operator("view3d.view_camera", text="View Camera", icon='CAMERA_DATA')
        pie.operator("view3d.view_selected", text="View Selected", icon='VIEW_SELECTED')


class VIEW3D_MT_shading_pie(Menu):
    bl_label = "Shading"

    def draw(self, context):
        layout = self.layout
        pie = layout.menu_pie()

        view = context.space_data

        pie.prop(view.shading, "type", expand=True)


class VIEW3D_MT_shading_ex_pie(Menu):
    bl_label = "Shading"

    def draw(self, context):
        layout = self.layout
        pie = layout.menu_pie()

        view = context.space_data

        pie.prop_enum(view.shading, "type", value='WIREFRAME')
        pie.prop_enum(view.shading, "type", value='SOLID')

        # Note this duplicates "view3d.toggle_xray" logic, so we can see the active item: T58661.
        if (
                (context.mode == 'POSE') or
                ((context.mode == 'WEIGHT_PAINT') and (context.active_object.find_armature()))
        ):
            pie.prop(view.overlay, "show_xray_bone", icon='XRAY')
        else:
            xray_active = (
                (context.mode == 'EDIT_MESH') or
                (view.shading.type in {'SOLID', 'WIREFRAME'})
            )
            if xray_active:
                sub = pie
            else:
                sub = pie.row()
                sub.active = False
            sub.prop(
                view.shading,
                "show_xray_wireframe" if (view.shading.type == 'WIREFRAME') else "show_xray",
                text="Toggle X-Ray",
                icon='XRAY',
            )

        pie.prop(view.overlay, "show_overlays", text="Toggle Overlays", icon='OVERLAY')

        pie.prop_enum(view.shading, "type", value='MATERIAL')
        pie.prop_enum(view.shading, "type", value='RENDERED')


class VIEW3D_MT_pivot_pie(Menu):
    bl_label = "Pivot Point"

    def draw(self, context):
        layout = self.layout
        pie = layout.menu_pie()
        obj = context.active_object
        mode = context.mode

        pie.prop_enum(context.scene.tool_settings, "transform_pivot_point", value='BOUNDING_BOX_CENTER')
        pie.prop_enum(context.scene.tool_settings, "transform_pivot_point", value='CURSOR')
        pie.prop_enum(context.scene.tool_settings, "transform_pivot_point", value='INDIVIDUAL_ORIGINS')
        pie.prop_enum(context.scene.tool_settings, "transform_pivot_point", value='MEDIAN_POINT')
        pie.prop_enum(context.scene.tool_settings, "transform_pivot_point", value='ACTIVE_ELEMENT')
        if (obj is None) or (mode in {'OBJECT', 'POSE', 'WEIGHT_PAINT'}):
            pie.prop(context.scene.tool_settings, "use_transform_pivot_point_align", text="Only Origins")


class VIEW3D_MT_orientations_pie(Menu):
    bl_label = "Orientation"

    def draw(self, context):
        layout = self.layout
        pie = layout.menu_pie()
        scene = context.scene

        pie.prop(scene.transform_orientation_slots[0], "type", expand=True)


class VIEW3D_MT_snap_pie(Menu):
    bl_label = "Snap"

    def draw(self, context):
        layout = self.layout
        pie = layout.menu_pie()

        pie.operator("view3d.snap_cursor_to_grid", text="Cursor to Grid", icon='PIVOT_CURSOR')
        pie.operator("view3d.snap_selected_to_grid", text="Selection to Grid", icon='RESTRICT_SELECT_OFF')
        pie.operator("view3d.snap_cursor_to_selected", text="Cursor to Selected", icon='PIVOT_CURSOR')
        pie.operator("view3d.snap_selected_to_cursor", text="Selection to Cursor", icon='RESTRICT_SELECT_OFF').use_offset = False
        pie.operator("view3d.snap_selected_to_cursor", text="Selection to Cursor (Keep Offset)", icon='RESTRICT_SELECT_OFF').use_offset = True
        pie.operator("view3d.snap_selected_to_active", text="Selection to Active", icon='RESTRICT_SELECT_OFF')
        pie.operator("view3d.snap_cursor_to_center", text="Cursor to World Origin", icon='PIVOT_CURSOR')
        pie.operator("view3d.snap_cursor_to_active", text="Cursor to Active", icon='PIVOT_CURSOR')


class VIEW3D_MT_proportional_editing_falloff_pie(Menu):
    bl_label = "Proportional Editing Falloff"

    def draw(self, context):
        layout = self.layout
        pie = layout.menu_pie()
        tool_settings = context.scene.tool_settings

        pie.prop(tool_settings, "proportional_edit_falloff", expand=True)


# ********** Panel **********


class VIEW3D_PT_view3d_properties(Panel):
    bl_space_type = 'VIEW_3D'
    bl_region_type = 'UI'
    bl_category = "View"
    bl_label = "View"
    bl_options = {'DEFAULT_CLOSED'}

    def draw(self, context):
        layout = self.layout

        view = context.space_data

        layout.use_property_split = True
        layout.use_property_decorate = False  # No animation.

        flow = layout.grid_flow(row_major=True, columns=0, even_columns=False, even_rows=False, align=True)
        col = flow.column()

        subcol = col.column()
        subcol.active = bool(view.region_3d.view_perspective != 'CAMERA' or view.region_quadviews)
        subcol.prop(view, "lens", text="Focal Length")

        subcol = col.column(align=True)
        subcol.prop(view, "clip_start", text="Clip Start")
        subcol.prop(view, "clip_end", text="End")

        subcol.separator()

        col = flow.column()

        subcol = col.column()
        subcol.prop(view, "use_local_camera")

        subcol = col.column()
        subcol.enabled = view.use_local_camera
        subcol.prop(view, "camera", text="Local Camera")

        subcol = col.column(align=True)
        subcol.prop(view, "use_render_border")
        subcol.active = view.region_3d.view_perspective != 'CAMERA'


class VIEW3D_PT_view3d_camera_lock(Panel):
    bl_space_type = 'VIEW_3D'
    bl_region_type = 'UI'
    bl_category = "View"
    bl_label = "Camera Lock"
    bl_parent_id = "VIEW3D_PT_view3d_properties"

    def draw(self, context):
        layout = self.layout

        layout.use_property_split = True
        layout.use_property_decorate = False  # No animation.

        view = context.space_data

        col = layout.column(align=True)
        subcol = col.column()
        subcol.active = bool(view.region_3d.view_perspective != 'CAMERA' or view.region_quadviews)

        subcol.prop(view, "lock_object")
        lock_object = view.lock_object
        if lock_object:
            if lock_object.type == 'ARMATURE':
                subcol.prop_search(
                    view, "lock_bone", lock_object.data,
                    "edit_bones" if lock_object.mode == 'EDIT'
                    else "bones",
                    text=""
                )
        else:
            subcol.prop(view, "lock_cursor", text="Lock to 3D Cursor")

        col.prop(view, "lock_camera")


class VIEW3D_PT_view3d_cursor(Panel):
    bl_space_type = 'VIEW_3D'
    bl_region_type = 'UI'
    bl_category = "View"
    bl_label = "3D Cursor"
    bl_options = {'DEFAULT_CLOSED'}

    def draw(self, context):
        layout = self.layout

        cursor = context.scene.cursor

        layout.column().prop(cursor, "location", text="Location")
        rotation_mode = cursor.rotation_mode
        if rotation_mode == 'QUATERNION':
            layout.column().prop(cursor, "rotation_quaternion", text="Rotation")
        elif rotation_mode == 'AXIS_ANGLE':
            layout.column().prop(cursor, "rotation_axis_angle", text="Rotation")
        else:
            layout.column().prop(cursor, "rotation_euler", text="Rotation")
        layout.prop(cursor, "rotation_mode", text="")


class VIEW3D_PT_collections(Panel):
    bl_space_type = 'VIEW_3D'
    bl_region_type = 'HEADER'
    bl_label = "Collections Visibility"
    bl_ui_units_x = 10

    def _draw_collection(self, layout, view_layer, collection, index):
        need_separator = index
        for child in collection.children:
            index += 1

            if child.exclude:
                continue

            if child.collection.hide_viewport:
                continue

            if need_separator:
                layout.separator()
                need_separator = False

            icon = 'BLANK1'
            has_objects = True
            if child.has_selected_objects(view_layer):
                icon = 'LAYER_ACTIVE'
            elif child.has_objects():
                icon = 'LAYER_USED'
            else:
                has_objects = False

            row = layout.row()
            sub = row.split(factor=0.98)
            subrow = sub.row()
            subrow.alignment = 'LEFT'
<<<<<<< HEAD
            subrow.active = has_visible_objects
            subrow.operator("object.hide_collection", text=child.name, icon=icon, emboss=False).collection_index = index
=======
            subrow.operator(
                "object.hide_collection", text=child.name, icon=icon, emboss=False,
            ).collection_index = index
>>>>>>> 8a83a289

            sub = row.split()
            subrow = sub.row(align=True)
            subrow.alignment = 'RIGHT'
<<<<<<< HEAD
            icon = 'HIDE_OFF' if has_visible_objects else 'HIDE_ON'
            props = subrow.operator("object.hide_collection", text="", icon=icon, emboss=False)
            props.collection_index = index
            props.toggle = True
            subrow.prop(child.collection, "hide_select", text="", emboss=False)
=======
            subrow.active = collection.is_visible  # Parent collection runtime visibility
            subrow.prop(child, "hide_viewport", text="", emboss=False)
>>>>>>> 8a83a289

        for child in collection.children:
            index = self._draw_collection(layout, view_layer, child, index)

        return index

    def draw(self, context):
        layout = self.layout
        layout.use_property_split = False

        layout.label(text="Collections Visibility")
        col = layout.column()

        view_layer = context.view_layer
        # We pass index 0 here beause the index is increased
        # so the first real index is 1
        # And we start with index as 1 because we skip the master collection
        self._draw_collection(layout, view_layer, view_layer.layer_collection, 0)


class VIEW3D_PT_object_type_visibility(Panel):
    bl_space_type = 'VIEW_3D'
    bl_region_type = 'HEADER'
    bl_label = "View Object Types"
    bl_ui_units_x = 6

    def draw(self, context):
        layout = self.layout
        layout.use_property_split = True

        view = context.space_data

        layout.label(text="Object Types Visibility")
        col = layout.column()

        attr_object_types = (
            # Geometry
            ("mesh", "Mesh"),
            ("curve", "Curve"),
            ("surf", "Surface"),
            ("meta", "Meta"),
            ("font", "Font"),
            ("grease_pencil", "Grease Pencil"),
            (None, None),
            # Other
            ("armature", "Armature"),
            ("lattice", "Lattice"),
            ("empty", "Empty"),
            ("light", "Light"),
            ("light_probe", "Light Probe"),
            ("camera", "Camera"),
            ("speaker", "Speaker"),
        )

        for attr, attr_name in attr_object_types:
            if attr is None:
                col.separator()
                continue

            attr_v = "show_object_viewport_" f"{attr:s}"
            attr_s = "show_object_select_" f"{attr:s}"

            icon_v = 'HIDE_OFF' if getattr(view, attr_v) else 'HIDE_ON'
            icon_s = 'RESTRICT_SELECT_OFF' if getattr(view, attr_s) else 'RESTRICT_SELECT_ON'

            row = col.row(align=True)
            row.alignment = 'RIGHT'

            row.label(text=attr_name)
            row.prop(view, attr_v, text="", icon=icon_v, emboss=False)
            rowsub = row.row(align=True)
            rowsub.active = getattr(view, attr_v)
            rowsub.prop(view, attr_s, text="", icon=icon_s, emboss=False)


class VIEW3D_PT_shading(Panel):
    bl_space_type = 'VIEW_3D'
    bl_region_type = 'HEADER'
    bl_label = "Shading"
    bl_ui_units_x = 12

    @classmethod
    def get_shading(cls, context):
        # Get settings from 3D viewport or OpenGL render engine
        view = context.space_data
        if view.type == 'VIEW_3D':
            return view.shading
        else:
            return context.scene.display.shading

    def draw(self, context):
        pass


class VIEW3D_PT_shading_lighting(Panel):
    bl_space_type = 'VIEW_3D'
    bl_region_type = 'HEADER'
    bl_label = "Lighting"
    bl_parent_id = 'VIEW3D_PT_shading'

    @classmethod
    def poll(cls, context):
        shading = VIEW3D_PT_shading.get_shading(context)
        return shading.type in {'SOLID', 'MATERIAL'}

    def draw(self, context):
        layout = self.layout
        shading = VIEW3D_PT_shading.get_shading(context)

        col = layout.column()
        split = col.split(factor=0.9)

        if shading.type == 'SOLID':
            split.row().prop(shading, "light", expand=True)
            col = split.column()

            split = layout.split(factor=0.9)
            col = split.column()
            sub = col.row()

            if shading.light == 'STUDIO':
                prefs = context.preferences
                system = prefs.system

                if not system.use_studio_light_edit:
                    sub.scale_y = 0.6  # smaller studiolight preview
                    sub.template_icon_view(shading, "studio_light", scale_popup=3.0)
                else:
                    sub.prop(system, "use_studio_light_edit", text="Disable Studio Light Edit", icon='NONE', toggle=True)

                col = split.column()
                col.operator("preferences.studiolight_show", emboss=False, text="", icon='PREFERENCES')

                split = layout.split(factor=0.9)
                col = split.column()

                row = col.row()
                row.prop(shading, "use_world_space_lighting", text="", icon='WORLD', toggle=True)
                row = row.row()
                row.active = shading.use_world_space_lighting
                row.prop(shading, "studiolight_rotate_z", text="Rotation")
                col = split.column()  # to align properly with above

            elif shading.light == 'MATCAP':
                sub.scale_y = 0.6  # smaller matcap preview

                sub.template_icon_view(shading, "studio_light", scale_popup=3.0)

                col = split.column()
                col.operator("preferences.studiolight_show", emboss=False, text="", icon='PREFERENCES')
                col.operator("view3d.toggle_matcap_flip", emboss=False, text="", icon='ARROW_LEFTRIGHT')

        elif shading.type == 'MATERIAL':
            col.prop(shading, "use_scene_lights")
            col.prop(shading, "use_scene_world")

            if not shading.use_scene_world:
                col = layout.column()
                split = col.split(factor=0.9)

                col = split.column()
                sub = col.row()
                sub.scale_y = 0.6
                sub.template_icon_view(shading, "studio_light", scale_popup=3)

                col = split.column()
                col.operator("preferences.studiolight_show", emboss=False, text="", icon='PREFERENCES')

                if shading.selected_studio_light.type == 'WORLD':
                    split = layout.split(factor=0.9)
                    col = split.column()
                    col.prop(shading, "studiolight_rotate_z", text="Rotation")
                    col.prop(shading, "studiolight_background_alpha")
                    col = split.column()  # to align properly with above


class VIEW3D_PT_shading_color(Panel):
    bl_space_type = 'VIEW_3D'
    bl_region_type = 'HEADER'
    bl_label = "Color"
    bl_parent_id = 'VIEW3D_PT_shading'

    @classmethod
    def poll(cls, context):
        shading = VIEW3D_PT_shading.get_shading(context)
        return shading.type in {'WIREFRAME', 'SOLID'}

    def _draw_color_type(self, context):
        layout = self.layout
        shading = VIEW3D_PT_shading.get_shading(context)

        layout.row().prop(shading, "color_type", expand=True)
        if shading.color_type == 'SINGLE':
            layout.row().prop(shading, "single_color", text="")

    def _draw_background_color(self, context):
        layout = self.layout
        shading = VIEW3D_PT_shading.get_shading(context)

        layout.row().label(text="Background")
        layout.row().prop(shading, "background_type", expand=True)
        if shading.background_type == 'VIEWPORT':
            layout.row().prop(shading, "background_color", text="")

    def draw(self, context):
        shading = VIEW3D_PT_shading.get_shading(context)
        if shading.type == 'WIREFRAME':
            self.layout.row().prop(shading, "wireframe_color_type", expand=True)
        else:
            self._draw_color_type(context)
            self.layout.separator()
        self._draw_background_color(context)


class VIEW3D_PT_shading_options(Panel):
    bl_space_type = 'VIEW_3D'
    bl_region_type = 'HEADER'
    bl_label = "Options"
    bl_parent_id = 'VIEW3D_PT_shading'

    def draw(self, context):
        layout = self.layout

        shading = VIEW3D_PT_shading.get_shading(context)

        col = layout.column()

        if shading.type != 'WIREFRAME':
            col.prop(shading, "show_backface_culling")

        row = col.row()

        if shading.type == 'WIREFRAME':
            row.prop(shading, "show_xray_wireframe", text="")
            sub = row.row()
            sub.active = shading.show_xray_wireframe
            sub.prop(shading, "xray_alpha_wireframe", text="X-Ray")
        elif shading.type == 'SOLID':
            row.prop(shading, "show_xray", text="")
            sub = row.row()
            sub.active = shading.show_xray
            sub.prop(shading, "xray_alpha", text="X-Ray")

            row = col.row()
            row.prop(shading, "show_shadows", text="")
            row.active = not shading.show_xray
            sub = row.row(align=True)
            sub.active = shading.show_shadows
            sub.prop(shading, "shadow_intensity", text="Shadow")
            sub.popover(
                panel="VIEW3D_PT_shading_options_shadow",
                icon='PREFERENCES',
                text=""
            )

            col = layout.column()

            row = col.row()
            row.active = not shading.show_xray
            row.prop(shading, "show_cavity")

            if shading.show_cavity and not shading.show_xray:
                row.prop(shading, "cavity_type", text="Type")

                if shading.cavity_type in {'WORLD', 'BOTH'}:
                    col.label(text="World Space")
                    sub = col.row(align=True)
                    sub.prop(shading, "cavity_ridge_factor", text="Ridge")
                    sub.prop(shading, "cavity_valley_factor", text="Valley")
                    sub.popover(
                        panel="VIEW3D_PT_shading_options_ssao",
                        icon='PREFERENCES',
                        text=""
                    )

                if shading.cavity_type in {'SCREEN', 'BOTH'}:
                    col.label(text="Screen Space")
                    sub = col.row(align=True)
                    sub.prop(shading, "curvature_ridge_factor", text="Ridge")
                    sub.prop(shading, "curvature_valley_factor", text="Valley")

        if shading.type in {'WIREFRAME', 'SOLID'}:
            row = layout.split()
            row.prop(shading, "show_object_outline")
            sub = row.row()
            sub.active = shading.show_object_outline
            sub.prop(shading, "object_outline_color", text="")

            col = layout.column()
            if (shading.light == 'STUDIO') and (shading.type != 'WIREFRAME'):
                col.prop(shading, "show_specular_highlight", text="Specular Lighting")


class VIEW3D_PT_shading_options_shadow(Panel):
    bl_label = "Shadow Settings"
    bl_space_type = 'VIEW_3D'
    bl_region_type = 'HEADER'

    @classmethod
    def poll(cls, context):
        return True

    def draw(self, context):
        layout = self.layout
        layout.use_property_split = True
        scene = context.scene

        col = layout.column()
        col.prop(scene.display, "light_direction")
        col.prop(scene.display, "shadow_shift")
        col.prop(scene.display, "shadow_focus")


class VIEW3D_PT_shading_options_ssao(Panel):
    bl_label = "SSAO Settings"
    bl_space_type = 'VIEW_3D'
    bl_region_type = 'HEADER'

    @classmethod
    def poll(cls, context):
        return True

    def draw(self, context):
        layout = self.layout
        layout.use_property_split = True
        scene = context.scene

        col = layout.column(align=True)
        col.prop(scene.display, "matcap_ssao_samples")
        col.prop(scene.display, "matcap_ssao_distance")
        col.prop(scene.display, "matcap_ssao_attenuation")


class VIEW3D_PT_overlay(Panel):
    bl_space_type = 'VIEW_3D'
    bl_region_type = 'HEADER'
    bl_label = "Overlays"
    bl_ui_units_x = 13

    def draw(self, context):
        pass


class VIEW3D_PT_overlay_gizmo(Panel):
    bl_space_type = 'VIEW_3D'
    bl_region_type = 'HEADER'
    bl_parent_id = 'VIEW3D_PT_overlay'
    bl_label = "Gizmo"

    def draw_header(self, context):
        view = context.space_data
        self.layout.prop(view, "show_gizmo", text="")

    def draw(self, context):
        layout = self.layout

        view = context.space_data
        overlay = view.overlay
        display_all = overlay.show_overlays

        col = layout.column()
        col.active = display_all

        row = col.row(align=True)
        row.active = view.show_gizmo
        row.prop(view, "show_gizmo_navigate", text="Navigate", toggle=True)
        row.prop(view, "show_gizmo_context", text="Active Object", toggle=True)
        row.prop(view, "show_gizmo_tool", text="Active Tools", toggle=True)


class VIEW3D_PT_overlay_guides(Panel):
    bl_space_type = 'VIEW_3D'
    bl_region_type = 'HEADER'
    bl_parent_id = 'VIEW3D_PT_overlay'
    bl_label = "Guides"

    def draw(self, context):
        layout = self.layout

        view = context.space_data
        overlay = view.overlay
        shading = view.shading
        display_all = overlay.show_overlays

        col = layout.column()
        col.active = display_all

        split = col.split()
        sub = split.column()
        sub.prop(overlay, "show_floor", text="Grid")

        if overlay.show_floor:
            sub = col.column(align=True)
            sub.active = bool(overlay.show_floor or view.region_quadviews or not view.region_3d.is_perspective)
            subsub = sub.row(align=True)
            subsub.active = overlay.show_floor
            subsub.prop(overlay, "grid_scale", text="Scale")
            subsub.prop(overlay, "grid_subdivisions", text="Subdivisions")

        sub = split.column()
        row = sub.row()
        row.label(text="Axes")

        subrow = row.row(align=True)
        subrow.prop(overlay, "show_axis_x", text="X", toggle=True)
        subrow.prop(overlay, "show_axis_y", text="Y", toggle=True)
        subrow.prop(overlay, "show_axis_z", text="Z", toggle=True)

        split = col.split()
        sub = split.column()
        sub.prop(overlay, "show_text", text="Text Info")
        sub = split.column()
        sub.prop(overlay, "show_cursor", text="3D Cursor")

        if shading.type == 'MATERIAL':
            col.prop(overlay, "show_look_dev")

        col.prop(overlay, "show_annotation", text="Annotations")


class VIEW3D_PT_overlay_object(Panel):
    bl_space_type = 'VIEW_3D'
    bl_region_type = 'HEADER'
    bl_parent_id = 'VIEW3D_PT_overlay'
    bl_label = "Objects"

    def draw(self, context):
        layout = self.layout
        view = context.space_data
        overlay = view.overlay
        display_all = overlay.show_overlays

        col = layout.column(align=True)
        col.active = display_all

        split = col.split()

        sub = split.column(align=True)
        sub.prop(overlay, "show_extras", text="Extras")
        sub.prop(overlay, "show_relationship_lines")
        sub.prop(overlay, "show_outline_selected")

        sub = split.column(align=True)
        sub.prop(overlay, "show_bones", text="Bones")
        sub.prop(overlay, "show_motion_paths")
        sub.prop(overlay, "show_object_origins", text="Origins")
        subsub = sub.column()
        subsub.active = overlay.show_object_origins
        subsub.prop(overlay, "show_object_origins_all", text="Origins (All)")


class VIEW3D_PT_overlay_geometry(Panel):
    bl_space_type = 'VIEW_3D'
    bl_region_type = 'HEADER'
    bl_parent_id = 'VIEW3D_PT_overlay'
    bl_label = "Geometry"

    def draw(self, context):
        layout = self.layout
        view = context.space_data
        overlay = view.overlay
        display_all = overlay.show_overlays
        is_wireframes = view.shading.type == 'WIREFRAME'

        col = layout.column()
        col.active = display_all

        row = col.row()
        if not is_wireframes:
            row.prop(overlay, "show_wireframes", text="")
        sub = row.row()
        sub.active = overlay.show_wireframes or is_wireframes
        sub.prop(overlay, "wireframe_threshold", text="Wireframe")

        col = layout.column(align=True)
        col.active = display_all

        col.prop(overlay, "show_face_orientation")

        # sub.prop(overlay, "show_onion_skins")


class VIEW3D_PT_overlay_motion_tracking(Panel):
    bl_space_type = 'VIEW_3D'
    bl_region_type = 'HEADER'
    bl_parent_id = 'VIEW3D_PT_overlay'
    bl_label = "Motion Tracking"

    def draw_header(self, context):
        view = context.space_data
        self.layout.prop(view, "show_reconstruction", text="")

    def draw(self, context):
        layout = self.layout
        view = context.space_data
        overlay = view.overlay
        display_all = overlay.show_overlays

        col = layout.column()
        col.active = display_all

        if view.show_reconstruction:
            split = col.split()

            sub = split.column(align=True)
            sub.active = view.show_reconstruction
            sub.prop(view, "show_camera_path", text="Camera Path")

            sub = split.column()
            sub.prop(view, "show_bundle_names", text="Marker Names")

            col = layout.column()
            col.label(text="Tracks:")
            row = col.row(align=True)
            row.prop(view, "tracks_display_type", text="")
            row.prop(view, "tracks_display_size", text="Size")


class VIEW3D_PT_overlay_edit_mesh(Panel):
    bl_space_type = 'VIEW_3D'
    bl_region_type = 'HEADER'
    bl_parent_id = 'VIEW3D_PT_overlay'
    bl_label = "Mesh Edit Mode"

    @classmethod
    def poll(cls, context):
        return context.mode == 'EDIT_MESH'

    def draw(self, context):
        layout = self.layout

        view = context.space_data
        overlay = view.overlay
        shading = view.shading
        display_all = overlay.show_overlays

        col = layout.column()
        col.active = display_all

        split = col.split()

        sub = split.column()
        sub.prop(overlay, "show_edges", text="Edges")
        sub = split.column()
        sub.prop(overlay, "show_faces", text="Faces")
        sub = split.column()
        sub.prop(overlay, "show_face_center", text="Center")

        row = col.row(align=True)
        row.prop(overlay, "show_edge_crease", text="Creases", toggle=True)
        row.prop(overlay, "show_edge_sharp", text="Sharp", text_ctxt=i18n_contexts.plural, toggle=True)
        row.prop(overlay, "show_edge_bevel_weight", text="Bevel", toggle=True)
        row.prop(overlay, "show_edge_seams", text="Seams", toggle=True)


class VIEW3D_PT_overlay_edit_mesh_shading(Panel):
    bl_space_type = 'VIEW_3D'
    bl_region_type = 'HEADER'
    bl_parent_id = 'VIEW3D_PT_overlay_edit_mesh'
    bl_label = "Shading"

    @classmethod
    def poll(cls, context):
        return context.mode == 'EDIT_MESH'

    def draw(self, context):
        layout = self.layout

        view = context.space_data
        overlay = view.overlay
        tool_settings = context.tool_settings
        display_all = overlay.show_overlays
        statvis = tool_settings.statvis

        col = layout.column()
        col.active = display_all

        col.prop(overlay, "show_occlude_wire")

        col.prop(overlay, "show_weight", text="Vertex Group Weights")
        if overlay.show_weight:
            row = col.split(factor=0.33)
            row.label(text="Zero Weights")
            sub = row.row()
            sub.prop(tool_settings, "vertex_group_user", expand=True)

        col.prop(overlay, "show_statvis", text="Mesh Analysis")
        if overlay.show_statvis:
            col = col.column()

            sub = col.split()
            sub.active = overlay.show_statvis
            sub.label(text="Type")
            sub.prop(statvis, "type", text="")

            statvis_type = statvis.type
            if statvis_type == 'OVERHANG':
                row = col.row(align=True)
                row.prop(statvis, "overhang_min", text="Minimum")
                row.prop(statvis, "overhang_max", text="Maximum")
                col.row().prop(statvis, "overhang_axis", expand=True)
            elif statvis_type == 'THICKNESS':
                row = col.row(align=True)
                row.prop(statvis, "thickness_min", text="Minimum")
                row.prop(statvis, "thickness_max", text="Maximum")
                col.prop(statvis, "thickness_samples")
            elif statvis_type == 'INTERSECT':
                pass
            elif statvis_type == 'DISTORT':
                row = col.row(align=True)
                row.prop(statvis, "distort_min", text="Minimum")
                row.prop(statvis, "distort_max", text="Maximum")
            elif statvis_type == 'SHARP':
                row = col.row(align=True)
                row.prop(statvis, "sharp_min", text="Minimum")
                row.prop(statvis, "sharp_max", text="Maximum")


class VIEW3D_PT_overlay_edit_mesh_measurement(Panel):
    bl_space_type = 'VIEW_3D'
    bl_region_type = 'HEADER'
    bl_parent_id = 'VIEW3D_PT_overlay_edit_mesh'
    bl_label = "Measurement"

    @classmethod
    def poll(cls, context):
        return context.mode == 'EDIT_MESH'

    def draw(self, context):
        layout = self.layout

        view = context.space_data
        overlay = view.overlay
        display_all = overlay.show_overlays

        col = layout.column()
        col.active = display_all

        split = col.split()

        sub = split.column()
        sub.prop(overlay, "show_extra_edge_length", text="Edge Length")
        sub.prop(overlay, "show_extra_edge_angle", text="Edge Angle")

        sub = split.column()
        sub.prop(overlay, "show_extra_face_area", text="Face Area")
        sub.prop(overlay, "show_extra_face_angle", text="Face Angle")


class VIEW3D_PT_overlay_edit_mesh_normals(Panel):
    bl_space_type = 'VIEW_3D'
    bl_region_type = 'HEADER'
    bl_parent_id = 'VIEW3D_PT_overlay_edit_mesh'
    bl_label = "Normals"

    @classmethod
    def poll(cls, context):
        return context.mode == 'EDIT_MESH'

    def draw(self, context):
        layout = self.layout

        view = context.space_data
        overlay = view.overlay
        display_all = overlay.show_overlays

        col = layout.column()
        col.active = display_all

        row = col.row(align=True)
        row.prop(overlay, "show_vertex_normals", text="", icon='NORMALS_VERTEX')
        row.prop(overlay, "show_split_normals", text="", icon='NORMALS_VERTEX_FACE')
        row.prop(overlay, "show_face_normals", text="", icon='NORMALS_FACE')

        sub = row.row(align=True)
        sub.active = overlay.show_vertex_normals or overlay.show_face_normals or overlay.show_split_normals
        sub.prop(overlay, "normals_length", text="Size")


class VIEW3D_PT_overlay_edit_mesh_freestyle(Panel):
    bl_space_type = 'VIEW_3D'
    bl_region_type = 'HEADER'
    bl_parent_id = 'VIEW3D_PT_overlay'
    bl_label = "Freestyle"

    @classmethod
    def poll(cls, context):
        return context.mode == 'EDIT_MESH' and bpy.app.build_options.freestyle

    def draw(self, context):
        layout = self.layout

        view = context.space_data
        overlay = view.overlay
        display_all = overlay.show_overlays

        col = layout.column()
        col.active = display_all

        row = col.row()
        row.prop(overlay, "show_freestyle_edge_marks", text="Edge Marks")
        row.prop(overlay, "show_freestyle_face_marks", text="Face Marks")


class VIEW3D_PT_overlay_edit_mesh_developer(Panel):
    bl_space_type = 'VIEW_3D'
    bl_region_type = 'HEADER'
    bl_parent_id = 'VIEW3D_PT_overlay_edit_mesh'
    bl_label = "Developer"

    @classmethod
    def poll(cls, context):
        return context.mode == 'EDIT_MESH' and context.preferences.view.show_developer_ui

    def draw(self, context):
        layout = self.layout

        view = context.space_data
        overlay = view.overlay
        display_all = overlay.show_overlays

        col = layout.column()
        col.active = display_all

        col.prop(overlay, "show_extra_indices", text="Indices")


class VIEW3D_PT_overlay_edit_curve(Panel):
    bl_space_type = 'VIEW_3D'
    bl_region_type = 'HEADER'
    bl_parent_id = 'VIEW3D_PT_overlay'
    bl_label = "Curve Edit Mode"

    @classmethod
    def poll(cls, context):
        return context.mode == 'EDIT_CURVE'

    def draw(self, context):
        layout = self.layout
        view = context.space_data
        overlay = view.overlay
        display_all = overlay.show_overlays

        col = layout.column()
        col.active = display_all

        row = col.row()
        row.prop(overlay, "show_curve_handles", text="Handles")

        row = col.row()
        row.prop(overlay, "show_curve_normals", text="")
        sub = row.row()
        sub.active = overlay.show_curve_normals
        sub.prop(overlay, "normals_length", text="Normals")


class VIEW3D_PT_overlay_sculpt(Panel):
    bl_space_type = 'VIEW_3D'
    bl_context = ".sculpt_mode"
    bl_region_type = 'HEADER'
    bl_parent_id = 'VIEW3D_PT_overlay'
    bl_label = "Sculpt"

    @classmethod
    def poll(cls, context):
        return (
            context.mode == 'SCULPT' and
            (context.sculpt_object and context.tool_settings.sculpt)
        )

    def draw(self, context):
        layout = self.layout
        tool_settings = context.tool_settings
        sculpt = tool_settings.sculpt

        layout.prop(sculpt, "show_diffuse_color")
        layout.prop(sculpt, "show_mask")


class VIEW3D_PT_overlay_pose(Panel):
    bl_space_type = 'VIEW_3D'
    bl_region_type = 'HEADER'
    bl_parent_id = 'VIEW3D_PT_overlay'
    bl_label = "Pose Mode"

    @classmethod
    def poll(cls, context):
        mode = context.mode
        return (
            (mode == 'POSE') or
            (mode == 'PAINT_WEIGHT' and context.active_object.find_armature())
        )

    def draw(self, context):
        layout = self.layout
        view = context.space_data
        mode = context.mode
        overlay = view.overlay
        display_all = overlay.show_overlays

        col = layout.column()
        col.active = display_all

        if mode == 'POSE':
            row = col.row()
            row.prop(overlay, "show_xray_bone", text="")
            sub = row.row()
            sub.active = display_all and overlay.show_xray_bone
            sub.prop(overlay, "xray_alpha_bone", text="Fade Geometry")
        else:
            row = col.row()
            row.prop(overlay, "show_xray_bone")


class VIEW3D_PT_overlay_paint(Panel):
    bl_space_type = 'VIEW_3D'
    bl_region_type = 'HEADER'
    bl_parent_id = 'VIEW3D_PT_overlay'
    bl_label = ""

    @classmethod
    def poll(cls, context):
        return context.mode in {'PAINT_WEIGHT', 'PAINT_VERTEX', 'PAINT_TEXTURE'}

    def draw_header(self, context):
        layout = self.layout
        layout.label(text={
            'PAINT_TEXTURE': "Texture Paint",
            'PAINT_VERTEX': "Vertex Paint",
            'PAINT_WEIGHT': "Weight Paint",
        }[context.mode])

    def draw(self, context):
        layout = self.layout
        view = context.space_data
        overlay = view.overlay
        display_all = overlay.show_overlays

        col = layout.column()
        col.active = display_all

        col.prop(overlay, {
            'PAINT_TEXTURE': "texture_paint_mode_opacity",
            'PAINT_VERTEX': "vertex_paint_mode_opacity",
            'PAINT_WEIGHT': "weight_paint_mode_opacity",
        }[context.mode], text="Opacity")

        if context.mode == 'PAINT_WEIGHT':
            row = col.split(factor=0.33)
            row.label(text="Zero Weights")
            sub = row.row()
            sub.prop(context.tool_settings, "vertex_group_user", expand=True)

            col.prop(overlay, "show_wpaint_contours")

        if context.mode in {'PAINT_WEIGHT', 'PAINT_VERTEX'}:
            col.prop(overlay, "show_paint_wire")


class VIEW3D_PT_pivot_point(Panel):
    bl_space_type = 'VIEW_3D'
    bl_region_type = 'HEADER'
    bl_label = "Pivot Point"
    bl_ui_units_x = 8

    def draw(self, context):
        tool_settings = context.tool_settings
        obj = context.active_object
        mode = context.mode

        layout = self.layout
        col = layout.column()
        col.label(text="Pivot Point")
        col.prop(tool_settings, "transform_pivot_point", expand=True)

        if (obj is None) or (mode in {'OBJECT', 'POSE', 'WEIGHT_PAINT'}):
            col.separator()

            col.prop(
                tool_settings,
                "use_transform_pivot_point_align",
                text="Only Origins",
            )


class VIEW3D_PT_snapping(Panel):
    bl_space_type = 'VIEW_3D'
    bl_region_type = 'HEADER'
    bl_label = "Snapping"

    def draw(self, context):
        tool_settings = context.tool_settings
        snap_elements = tool_settings.snap_elements
        obj = context.active_object
        object_mode = 'OBJECT' if obj is None else obj.mode

        layout = self.layout
        col = layout.column()
        col.label(text="Snapping")
        col.prop(tool_settings, "snap_elements", expand=True)

        col.separator()
        if 'INCREMENT' in snap_elements:
            col.prop(tool_settings, "use_snap_grid_absolute")

        if snap_elements != {'INCREMENT'}:
            col.label(text="Target")
            row = col.row(align=True)
            row.prop(tool_settings, "snap_target", expand=True)

            if obj:
                if object_mode == 'EDIT':
                    col.prop(tool_settings, "use_snap_self")
                if object_mode in {'OBJECT', 'POSE', 'EDIT'}:
                    col.prop(tool_settings, "use_snap_align_rotation")

            if 'FACE' in snap_elements:
                col.prop(tool_settings, "use_snap_project")

            if 'VOLUME' in snap_elements:
                col.prop(tool_settings, "use_snap_peel_object")

        col.label(text="Affect")
        row = col.row(align=True)
        row.prop(tool_settings, "use_snap_translate", text="Move", toggle=True)
        row.prop(tool_settings, "use_snap_rotate", text="Rotate", toggle=True)
        row.prop(tool_settings, "use_snap_scale", text="Scale", toggle=True)


class VIEW3D_PT_transform_orientations(Panel):
    bl_space_type = 'VIEW_3D'
    bl_region_type = 'HEADER'
    bl_label = "Transform Orientations"
    bl_ui_units_x = 8

    def draw(self, context):
        layout = self.layout
        layout.label(text="Transform Orientations")

        scene = context.scene
        orient_slot = scene.transform_orientation_slots[0]
        orientation = orient_slot.custom_orientation

        row = layout.row()
        col = row.column()
        col.prop(orient_slot, "type", expand=True)
        row.operator("transform.create_orientation", text="", icon='ADD', emboss=False).use = True

        if orientation:
            row = layout.row(align=False)
            row.prop(orientation, "name", text="", icon='OBJECT_ORIGIN')
            row.operator("transform.delete_orientation", text="", icon='X', emboss=False)


class VIEW3D_PT_gpencil_origin(Panel):
    bl_space_type = 'VIEW_3D'
    bl_region_type = 'HEADER'
    bl_label = "Stroke Placement"

    def draw(self, context):
        layout = self.layout
        tool_settings = context.tool_settings
        gpd = context.gpencil_data

        layout.label(text="Stroke Placement")

        row = layout.row()
        col = row.column()
        col.prop(tool_settings, "gpencil_stroke_placement_view3d", expand=True)

        if tool_settings.gpencil_stroke_placement_view3d == 'SURFACE':
            row = layout.row()
            row.label(text="Offset")
            row = layout.row()
            row.prop(gpd, "zdepth_offset", text="")

        if tool_settings.gpencil_stroke_placement_view3d == 'STROKE':
            row = layout.row()
            row.label(text="Target")
            row = layout.row()
            row.prop(tool_settings, "gpencil_stroke_snap_mode", expand=True)


class VIEW3D_PT_gpencil_lock(Panel):
    bl_space_type = 'VIEW_3D'
    bl_region_type = 'HEADER'
    bl_label = "Drawing Plane"

    def draw(self, context):
        layout = self.layout
        layout.label(text="Drawing Plane")

        row = layout.row()
        col = row.column()
        col.prop(context.tool_settings.gpencil_sculpt, "lock_axis", expand=True)


class VIEW3D_PT_gpencil_guide(Panel):
    bl_space_type = 'VIEW_3D'
    bl_region_type = 'HEADER'
    bl_label = "Guides"

    @staticmethod
    def draw(self, context):
        from math import pi
        settings = context.tool_settings.gpencil_sculpt.guide

        layout = self.layout
        layout.label(text="Guides")

        col = layout.column()
        col.active = settings.use_guide
        col.prop(settings, "type", expand=True)

        if settings.type in {'PARALLEL'}:
            col.prop(settings, "angle")
            row = col.row(align=True)

        col.prop(settings, "use_snapping")
        if settings.use_snapping:

            if settings.type in {'RADIAL'}:
                col.prop(settings, "angle_snap")
            else:
                col.prop(settings, "spacing")

        col.label(text="Reference Point")
        row = col.row(align=True)
        row.prop(settings, "reference_point", expand=True)
        if settings.reference_point in {'CUSTOM'}:
            col.prop(settings, "location", text="Custom Location")
        if settings.reference_point in {'OBJECT'}:
            col.prop(settings, "reference_object", text="Object Location")
            if not settings.reference_object:
                col.label(text="No object selected, using cursor")


class VIEW3D_PT_overlay_gpencil_options(Panel):
    bl_space_type = 'VIEW_3D'
    bl_region_type = 'HEADER'
    bl_parent_id = 'VIEW3D_PT_overlay'
    bl_label = ""

    @classmethod
    def poll(cls, context):
        return context.object and context.object.type == 'GPENCIL'

    def draw_header(self, context):
        layout = self.layout
        layout.label(text={
            'PAINT_GPENCIL': "Draw Grease Pencil",
            'EDIT_GPENCIL': "Edit Grease Pencil",
            'SCULPT_GPENCIL': "Sculpt Grease Pencil",
            'WEIGHT_GPENCIL': "Weight Grease Pencil",
            'OBJECT': "Grease Pencil",
        }[context.mode])

    def draw(self, context):
        layout = self.layout
        view = context.space_data
        overlay = view.overlay

        layout.prop(overlay, "use_gpencil_onion_skin", text="Onion Skin")

        col = layout.column()
        row = col.row()
        row.prop(overlay, "use_gpencil_grid", text="")
        sub = row.row()
        sub.active = overlay.use_gpencil_grid
        sub.prop(overlay, "gpencil_grid_opacity", text="Canvas", slider=True)

        row = col.row()
        row.prop(overlay, "use_gpencil_paper", text="")
        sub = row.row()
        sub.active = overlay.use_gpencil_paper
        sub.prop(overlay, "gpencil_paper_opacity", text="Fade 3D Objects", slider=True)

        if context.object.mode == 'PAINT_GPENCIL':
            row = col.row()
            row.prop(overlay, "use_gpencil_fade_layers", text="")
            sub = row.row()
            sub.active = overlay.use_gpencil_fade_layers
            sub.prop(overlay, "gpencil_fade_layer", text="Fade Layers", slider=True)

        if context.object.mode in {'EDIT_GPENCIL', 'SCULPT_GPENCIL', 'WEIGHT_GPENCIL'}:
            layout.prop(overlay, "use_gpencil_edit_lines", text="Edit Lines")
            layout.prop(overlay, "use_gpencil_multiedit_line_only", text="Show Edit Lines only in multiframe")
            layout.prop(overlay, "vertex_opacity", text="Vertex Opacity", slider=True)


class VIEW3D_PT_quad_view(Panel):
    bl_space_type = 'VIEW_3D'
    bl_region_type = 'UI'
    bl_category = "View"
    bl_label = "Quad View"
    bl_options = {'DEFAULT_CLOSED'}

    @classmethod
    def poll(cls, context):
        view = context.space_data
        return view.region_quadviews

    def draw(self, context):
        layout = self.layout

        view = context.space_data

        region = view.region_quadviews[2]
        col = layout.column()
        col.prop(region, "lock_rotation")
        row = col.row()
        row.enabled = region.lock_rotation
        row.prop(region, "show_sync_view")
        row = col.row()
        row.enabled = region.lock_rotation and region.show_sync_view
        row.prop(region, "use_box_clip")


# Annotation properties
class VIEW3D_PT_grease_pencil(AnnotationDataPanel, Panel):
    bl_space_type = 'VIEW_3D'
    bl_region_type = 'UI'
    bl_category = "View"

    # NOTE: this is just a wrapper around the generic GP Panel


class VIEW3D_PT_annotation_onion(AnnotationOnionSkin, Panel):
    bl_space_type = 'VIEW_3D'
    bl_region_type = 'UI'
    bl_category = "View"
    bl_parent_id = 'VIEW3D_PT_grease_pencil'

    # NOTE: this is just a wrapper around the generic GP Panel


class TOPBAR_PT_annotation_layers(Panel, AnnotationDataPanel):
    bl_space_type = 'VIEW_3D'
    bl_region_type = 'HEADER'
    bl_label = "Layers"
    bl_ui_units_x = 14


class VIEW3D_PT_view3d_stereo(Panel):
    bl_space_type = 'VIEW_3D'
    bl_region_type = 'UI'
    bl_category = "View"
    bl_label = "Stereoscopy"
    bl_options = {'DEFAULT_CLOSED'}

    @classmethod
    def poll(cls, context):
        scene = context.scene

        multiview = scene.render.use_multiview
        return multiview

    def draw(self, context):
        layout = self.layout
        view = context.space_data

        basic_stereo = context.scene.render.views_format == 'STEREO_3D'

        col = layout.column()
        col.row().prop(view, "stereo_3d_camera", expand=True)

        col.label(text="Display:")
        row = col.row()
        row.active = basic_stereo
        row.prop(view, "show_stereo_3d_cameras")
        row = col.row()
        row.active = basic_stereo
        split = row.split()
        split.prop(view, "show_stereo_3d_convergence_plane")
        split = row.split()
        split.prop(view, "stereo_3d_convergence_plane_alpha", text="Alpha")
        split.active = view.show_stereo_3d_convergence_plane
        row = col.row()
        split = row.split()
        split.prop(view, "show_stereo_3d_volume")
        split = row.split()
        split.prop(view, "stereo_3d_volume_alpha", text="Alpha")


class VIEW3D_PT_context_properties(Panel):
    bl_space_type = 'VIEW_3D'
    bl_region_type = 'UI'
    bl_category = "View"
    bl_label = "Properties"
    bl_options = {'DEFAULT_CLOSED'}

    def _active_context_member(context):
        obj = context.object
        if obj:
            object_mode = obj.mode
            if object_mode == 'POSE':
                return "active_pose_bone"
            elif object_mode == 'EDIT' and obj.type == 'ARMATURE':
                return "active_bone"
            else:
                return "object"

        return ""

    @classmethod
    def poll(cls, context):
        import rna_prop_ui
        member = cls._active_context_member(context)

        if member:
            context_member, member = rna_prop_ui.rna_idprop_context_value(context, member, object)
            return context_member and rna_prop_ui.rna_idprop_has_properties(context_member)

        return False

    def draw(self, context):
        import rna_prop_ui
        member = VIEW3D_PT_context_properties._active_context_member(context)

        if member:
            # Draw with no edit button
            rna_prop_ui.draw(self.layout, context, member, object, False)


# Grease Pencil Object - Multiframe falloff tools
class VIEW3D_PT_gpencil_multi_frame(Panel):
    bl_space_type = 'VIEW_3D'
    bl_region_type = 'HEADER'
    bl_label = "Multi Frame"

    @staticmethod
    def draw(self, context):
        gpd = context.gpencil_data
        settings = context.tool_settings.gpencil_sculpt

        layout = self.layout
        col = layout.column(align=True)
        col.prop(settings, "use_multiframe_falloff")

        # Falloff curve
        if gpd.use_multiedit and settings.use_multiframe_falloff:
            layout.template_curve_mapping(settings, "multiframe_falloff_curve", brush=True)


class VIEW3D_MT_gpencil_edit_specials(Menu):
    bl_label = "Edit Context Menu"

    def draw(self, context):
        layout = self.layout
        is_3d_view = context.space_data.type == 'VIEW_3D'

        layout.operator_context = 'INVOKE_REGION_WIN'

        # Add
        layout.operator("gpencil.stroke_subdivide", text="Subdivide")

        layout.separator()

        # Transform
        layout.operator("transform.transform", text="Shrink/Fatten").mode = 'GPENCIL_SHRINKFATTEN'
        layout.operator("gpencil.stroke_smooth", text="Smooth")
        layout.operator("gpencil.stroke_trim", text="Trim")

        layout.separator()

        # Modify
        layout.menu("VIEW3D_MT_assign_material")
        layout.operator_menu_enum("gpencil.stroke_arrange", "direction", text="Arrange Strokes")
        layout.operator("gpencil.stroke_flip", text="Flip Direction")
        layout.operator_menu_enum("gpencil.stroke_caps_set", text="Toggle Caps", property="type")

        layout.separator()

        layout.operator("gpencil.duplicate_move", text="Duplicate")
        layout.operator("gpencil.copy", text="Copy", icon='COPYDOWN')
        layout.operator("gpencil.paste", text="Paste", icon='PASTEDOWN').type = 'COPY'
        layout.operator("gpencil.paste", text="Paste & Merge").type = 'MERGE'
        layout.menu("VIEW3D_MT_gpencil_copy_layer")
        layout.operator("gpencil.frame_duplicate", text="Duplicate Active Frame")
        layout.operator("gpencil.frame_duplicate", text="Duplicate Active Frame All Layers").mode = 'ALL'

        layout.separator()

        layout.operator("gpencil.stroke_join", text="Join").type = 'JOIN'
        layout.operator("gpencil.stroke_join", text="Join & Copy").type = 'JOINCOPY'
        layout.menu("GPENCIL_MT_separate", text="Separate")
        layout.operator("gpencil.stroke_split", text="Split")

        layout.separator()

        # Remove
        if is_3d_view:
            layout.menu("GPENCIL_MT_cleanup")

        layout.operator("gpencil.stroke_simplify_fixed", text="Simplify")
        layout.operator("gpencil.stroke_simplify", text="Simplify Adaptive")
        layout.operator("gpencil.stroke_merge", text="Merge")
        layout.menu("VIEW3D_MT_edit_gpencil_delete")


class VIEW3D_MT_gpencil_sculpt_specials(Menu):
    bl_label = "Sculpt Context Menu"

    def draw(self, context):
        layout = self.layout

        layout.operator_context = 'INVOKE_REGION_WIN'

        # Add
        layout.operator("gpencil.stroke_subdivide", text="Subdivide")

        layout.separator()

        # Modify
        layout.menu("VIEW3D_MT_assign_material")

        layout.separator()

        layout.operator("gpencil.frame_duplicate", text="Duplicate Active Frame")
        layout.operator("gpencil.frame_duplicate", text="Duplicate Active Frame All Layers").mode = 'ALL'

        if context.mode == 'WEIGHT_GPENCIL':
            layout.separator()
            layout.menu("VIEW3D_MT_gpencil_autoweights")

        layout.separator()

<<<<<<< HEAD
        layout.operator("gpencil.stroke_subdivide", text="Subdivide")  
=======
        # Remove
>>>>>>> 8a83a289
        layout.operator("gpencil.stroke_simplify_fixed", text="Simplify")
        layout.operator("gpencil.stroke_simplify", text="Simplify Adaptative")

        if context.mode == 'WEIGHT_GPENCIL':
            layout.separator()
            layout.menu("VIEW3D_MT_gpencil_autoweights")

class VIEW3D_MT_gpencil_sculpt(Menu):
    bl_label = "Sculpt"

    def draw(self, context):
        layout = self.layout

        layout.operator_context = 'INVOKE_REGION_WIN'
        layout.menu("VIEW3D_MT_assign_material")
        layout.separator()

        layout.operator("gpencil.frame_duplicate", text="Duplicate Active Frame", icon = "DUPLICATE")
        layout.operator("gpencil.frame_duplicate", text="Duplicate Active Frame All Layers", icon = "DUPLICATE").mode = 'ALL'

        layout.separator()

        layout.operator("gpencil.stroke_subdivide", text="Subdivide", icon = "SUBDIVIDE_EDGES")  
        layout.operator("gpencil.stroke_simplify_fixed", text="Simplify", icon = "MOD_SIMPLIFY")
        layout.operator("gpencil.stroke_simplify", text="Simplify Adaptative", icon = "MOD_SIMPLIFY")


class TOPBAR_PT_gpencil_materials(GreasePencilMaterialsPanel, Panel):
    bl_space_type = 'VIEW_3D'
    bl_region_type = 'HEADER'
    bl_label = "Materials"
    bl_ui_units_x = 14


classes = (
    VIEW3D_HT_header,
    ALL_MT_editormenu,
    VIEW3D_MT_editor_menus,
    VIEW3D_MT_transform,
    VIEW3D_MT_transform_base,
    VIEW3D_MT_transform_object,
    VIEW3D_MT_transform_armature,
    VIEW3D_MT_mirror,
    VIEW3D_MT_snap,
    VIEW3D_MT_uv_map,
    VIEW3D_MT_edit_proportional,
    VIEW3D_MT_view_view_selected_all_regions,
    VIEW3D_MT_view_all_all_regions,
    VIEW3D_MT_view_center_cursor_and_view_all,
    VIEW3D_MT_view,
    VIEW3D_MT_view_navigation,
    VIEW3D_MT_view_align,
    VIEW3D_MT_view_align_selected,
    VIEW3D_MT_select_object_inverse,
    VIEW3D_MT_select_object,
    VIEW3D_MT_select_by_type,
    VIEW3D_MT_select_grouped,
    VIEW3D_MT_select_linked,
    VIEW3D_MT_select_object_more_less,
    VIEW3D_MT_select_pose_inverse,
    VIEW3D_MT_select_pose,
    VIEW3D_MT_select_pose_more_less,
    VIEW3D_MT_select_particle_inverse,
    VIEW3D_MT_select_particle,
    VIEW3D_MT_edit_mesh,
    VIEW3D_MT_edit_mesh_sort_elements,
    VIEW3D_MT_edit_mesh_select_similar,
    VIEW3D_MT_edit_mesh_select_more_less,
    VIEW3D_MT_select_edit_mesh_inverse,
    VIEW3D_MT_select_edit_mesh,
    VIEW3D_MT_select_edit_curve_inverse,
    VIEW3D_MT_select_edit_curve,
    VIEW3D_MT_select_edit_curve_select_similar,
    VIEW3D_MT_select_edit_surface,
    VIEW3D_MT_select_edit_text,
    VIEW3D_MT_select_edit_metaball_inverse,
    VIEW3D_MT_select_edit_metaball,
    VIEW3D_MT_select_edit_metaball_select_similar,
    VIEW3D_MT_select_edit_lattice_inverse,
    VIEW3D_MT_select_edit_lattice,
    VIEW3D_MT_select_edit_armature_inverse,
    VIEW3D_MT_select_edit_armature,
    VIEW3D_MT_select_gpencil,
    VIEW3D_MT_select_gpencil_grouped,
    VIEW3D_MT_select_paint_mask_inverse,
    VIEW3D_MT_select_paint_mask,
    VIEW3D_MT_select_paint_mask_vertex_inverse,
    VIEW3D_MT_select_paint_mask_vertex,
    VIEW3D_MT_angle_control,
    VIEW3D_MT_mesh_add,
    VIEW3D_MT_curve_add,
    VIEW3D_MT_surface_add,
    VIEW3D_MT_metaball_add,
    TOPBAR_MT_edit_curve_add,
    TOPBAR_MT_edit_armature_add,
    VIEW3D_MT_armature_add,
    VIEW3D_MT_light_add,
    VIEW3D_MT_lightprobe_add,
    VIEW3D_MT_camera_add,
    VIEW3D_MT_add,
    VIEW3D_MT_image_add,
    VIEW3D_MT_origin_set,
    VIEW3D_MT_object_delete_global,
    VIEW3D_MT_object,
    VIEW3D_MT_object_animation,
    VIEW3D_MT_object_rigid_body,
    VIEW3D_MT_object_clear,
    VIEW3D_MT_object_specials,
    VIEW3D_MT_object_shading,
    VIEW3D_MT_object_apply,
    VIEW3D_MT_object_relations,
    VIEW3D_MT_object_parent,
    VIEW3D_MT_object_track,
    VIEW3D_MT_object_collection,
    VIEW3D_MT_object_constraints,
    VIEW3D_MT_object_quick_effects,
    VIEW3D_hide_view_set_unselected,
    VIEW3D_MT_object_showhide,
    VIEW3D_MT_make_single_user,
    VIEW3D_MT_make_links,
    VIEW3D_MT_brush,
    VIEW3D_MT_brush_curve_presets,
    VIEW3D_MT_facemask_showhide,
    VIEW3D_MT_brush_paint_modes,
    VIEW3D_MT_paint_vertex,
    VIEW3D_MT_paint_vertex_specials,
    VIEW3D_MT_paint_texture_specials,
    VIEW3D_MT_hook,
    VIEW3D_MT_vertex_group,
    VIEW3D_MT_paint_weight,
    VIEW3D_MT_paint_weight_specials,
    VIEW3D_MT_subdivision_set,
    VIEW3D_MT_sculpt_specials,
    VIEW3D_MT_sculpt,
    VIEW3D_MT_hide_mask,
    VIEW3D_MT_particle,
    VIEW3D_MT_particle_specials,
    VIEW3D_particle_hide_unselected,
    VIEW3D_MT_particle_show_hide,
    VIEW3D_MT_pose,
    VIEW3D_MT_pose_transform,
    VIEW3D_MT_pose_slide,
    VIEW3D_MT_pose_propagate,
    VIEW3D_MT_pose_library,
    VIEW3D_MT_pose_motion,
    VIEW3D_MT_pose_group,
    VIEW3D_MT_pose_ik,
    VIEW3D_MT_pose_constraints,
    VIEW3D_MT_pose_hide_unselected,
    VIEW3D_MT_pose_show_hide,
    VIEW3D_MT_pose_apply,
    VIEW3D_MT_pose_specials,
    VIEW3D_MT_bone_options_toggle,
    VIEW3D_MT_bone_options_enable,
    VIEW3D_MT_bone_options_disable,
    VIEW3D_MT_edit_mesh_specials,
    VIEW3D_MT_edit_mesh_select_mode,
    VIEW3D_MT_edit_mesh_extrude_dupli,
    VIEW3D_MT_edit_mesh_extrude_dupli_rotate,
    VIEW3D_MT_edit_mesh_extrude,
    VIEW3D_MT_edit_mesh_vertices,
    VIEW3D_MT_edit_mesh_edges,
    VIEW3D_MT_edit_mesh_edges_data,
    VIEW3D_MT_edit_mesh_faces,
    VIEW3D_MT_edit_mesh_faces_data,
    VIEW3D_normals_make_consistent_inside,
    VIEW3D_MT_edit_mesh_normals,
    VIEW3D_MT_edit_mesh_shading,
    VIEW3D_MT_edit_mesh_weights,
    VIEW3D_MT_edit_mesh_clean,
    VIEW3D_MT_edit_mesh_delete,
    VIEW3D_mesh_hide_unselected,
    VIEW3D_curve_hide_unselected,
    VIEW3D_MT_edit_mesh_show_hide,
    VIEW3D_MT_paint_gpencil,
    VIEW3D_MT_assign_material,
    VIEW3D_MT_edit_gpencil,
    VIEW3D_MT_edit_gpencil_arrange_strokes,
    VIEW3D_MT_edit_gpencil_delete,
    VIEW3D_MT_weight_gpencil,
    VIEW3D_MT_gpencil_simplify,
    VIEW3D_MT_gpencil_copy_layer,
    VIEW3D_MT_edit_curve,
    VIEW3D_MT_edit_curve_ctrlpoints,
    VIEW3D_MT_edit_curve_handle_type_set,
    VIEW3D_MT_edit_curve_segments,
    VIEW3D_MT_edit_curve_specials,
    VIEW3D_MT_edit_curve_delete,
    VIEW3D_MT_edit_curve_show_hide,
    VIEW3D_MT_edit_surface,
    VIEW3D_MT_edit_font,
    VIEW3D_MT_edit_font_move_select,
    VIEW3D_MT_edit_text_chars,
    VIEW3D_MT_edit_meta,
    VIEW3D_MT_edit_meta_showhide_unselected,
    VIEW3D_MT_edit_meta_showhide,
    VIEW3D_MT_edit_lattice,
    VIEW3D_MT_edit_lattice_flip,
    VIEW3D_MT_edit_armature,
    VIEW3D_armature_hide_unselected,
    VIEW3D_MT_armature_show_hide,
    VIEW3D_MT_armature_specials,
    VIEW3D_MT_edit_armature_parent,
    VIEW3D_MT_edit_armature_roll,
    VIEW3D_MT_edit_recalc_roll,
    VIEW3D_MT_edit_armature_names,
    VIEW3D_MT_edit_armature_delete,
    VIEW3D_MT_edit_gpencil_transform,
    VIEW3D_MT_object_mode_pie,
    VIEW3D_MT_view_pie,
    VIEW3D_MT_shading_pie,
    VIEW3D_MT_shading_ex_pie,
    VIEW3D_MT_pivot_pie,
    VIEW3D_MT_snap_pie,
    VIEW3D_MT_orientations_pie,
    VIEW3D_MT_proportional_editing_falloff_pie,
    VIEW3D_PT_view3d_properties,
    VIEW3D_PT_view3d_camera_lock,
    VIEW3D_PT_view3d_cursor,
    VIEW3D_PT_collections,
    VIEW3D_PT_object_type_visibility,
    VIEW3D_PT_grease_pencil,
    VIEW3D_PT_annotation_onion,
    VIEW3D_PT_gpencil_multi_frame,
    VIEW3D_MT_gpencil_autoweights,
    VIEW3D_MT_gpencil_edit_specials,
    VIEW3D_MT_gpencil_sculpt_specials,
    VIEW3D_MT_gpencil_sculpt,
    VIEW3D_PT_quad_view,
    VIEW3D_PT_view3d_stereo,
    VIEW3D_PT_shading,
    VIEW3D_PT_shading_lighting,
    VIEW3D_PT_shading_color,
    VIEW3D_PT_shading_options,
    VIEW3D_PT_shading_options_shadow,
    VIEW3D_PT_shading_options_ssao,
    VIEW3D_PT_overlay,
    VIEW3D_PT_overlay_gizmo,
    VIEW3D_PT_overlay_guides,
    VIEW3D_PT_overlay_object,
    VIEW3D_PT_overlay_geometry,
    VIEW3D_PT_overlay_motion_tracking,
    VIEW3D_PT_overlay_edit_mesh,
    VIEW3D_PT_overlay_edit_mesh_shading,
    VIEW3D_PT_overlay_edit_mesh_measurement,
    VIEW3D_PT_overlay_edit_mesh_normals,
    VIEW3D_PT_overlay_edit_mesh_freestyle,
    VIEW3D_PT_overlay_edit_mesh_developer,
    VIEW3D_PT_overlay_edit_curve,
    VIEW3D_PT_overlay_paint,
    VIEW3D_PT_overlay_pose,
    VIEW3D_PT_overlay_sculpt,
    VIEW3D_PT_pivot_point,
    VIEW3D_PT_snapping,
    VIEW3D_PT_gpencil_origin,
    VIEW3D_PT_gpencil_lock,
    VIEW3D_PT_gpencil_guide,
    VIEW3D_PT_transform_orientations,
    VIEW3D_PT_overlay_gpencil_options,
    VIEW3D_PT_context_properties,
    TOPBAR_PT_gpencil_materials,
    TOPBAR_PT_annotation_layers,
)


if __name__ == "__main__":  # only for live edit.
    from bpy.utils import register_class
    for cls in classes:
        register_class(cls)<|MERGE_RESOLUTION|>--- conflicted
+++ resolved
@@ -141,17 +141,6 @@
                 icon_value=trans_icon,
             )
 
-        # Pivot
-        if object_mode in {'OBJECT', 'EDIT', 'POSE', 'EDIT_GPENCIL', 'SCULPT_GPENCIL'}:
-            pivot_point = tool_settings.transform_pivot_point
-            act_pivot_point = bpy.types.ToolSettings.bl_rna.properties["transform_pivot_point"].enum_items[pivot_point]
-            row = layout.row(align=True)
-            row.popover(
-                panel="VIEW3D_PT_pivot_point",
-                icon=act_pivot_point.icon,
-                text="",
-            )
-
         # Snap
         show_snap = False
         if obj is None:
@@ -226,6 +215,16 @@
                 sub.active = tool_settings.proportional_edit != 'DISABLED'
                 sub.prop(tool_settings, "proportional_edit_falloff", icon_only=True)
 
+        # Pivot
+        if object_mode in {'OBJECT', 'EDIT', 'POSE', 'EDIT_GPENCIL', 'SCULPT_GPENCIL'}:
+            pivot_point = tool_settings.transform_pivot_point
+            act_pivot_point = bpy.types.ToolSettings.bl_rna.properties["transform_pivot_point"].enum_items[pivot_point]
+            row = layout.row(align=True)
+            row.popover(
+                panel="VIEW3D_PT_pivot_point",
+                icon=act_pivot_point.icon,
+                text="",
+            )
         # grease pencil
         if object_mode == 'PAINT_GPENCIL':
             origin = tool_settings.gpencil_stroke_placement_view3d
@@ -515,19 +514,11 @@
 
         props = layout.operator("transform.mirror", text="X Global", icon = "MIRROR_X")
         props.constraint_axis = (True, False, False)
-<<<<<<< HEAD
-        props.constraint_orientation = 'GLOBAL'
+        props.orient_type = 'GLOBAL'
         props = layout.operator("transform.mirror", text="Y Global", icon = "MIRROR_Y")
         props.constraint_axis = (False, True, False)
-        props.constraint_orientation = 'GLOBAL'
+        props.orient_type = 'GLOBAL'
         props = layout.operator("transform.mirror", text="Z Global", icon = "MIRROR_Z")
-=======
-        props.orient_type = 'GLOBAL'
-        props = layout.operator("transform.mirror", text="Y Global")
-        props.constraint_axis = (False, True, False)
-        props.orient_type = 'GLOBAL'
-        props = layout.operator("transform.mirror", text="Z Global")
->>>>>>> 8a83a289
         props.constraint_axis = (False, False, True)
         props.orient_type = 'GLOBAL'
 
@@ -536,19 +527,11 @@
 
             props = layout.operator("transform.mirror", text="X Local", icon = "MIRROR_X")
             props.constraint_axis = (True, False, False)
-<<<<<<< HEAD
-            props.constraint_orientation = 'LOCAL'
+            props.orient_type = 'LOCAL'
             props = layout.operator("transform.mirror", text="Y Local", icon = "MIRROR_Y")
             props.constraint_axis = (False, True, False)
-            props.constraint_orientation = 'LOCAL'
+            props.orient_type = 'LOCAL'
             props = layout.operator("transform.mirror", text="Z Local", icon = "MIRROR_Z")
-=======
-            props.orient_type = 'LOCAL'
-            props = layout.operator("transform.mirror", text="Y Local")
-            props.constraint_axis = (False, True, False)
-            props.orient_type = 'LOCAL'
-            props = layout.operator("transform.mirror", text="Z Local")
->>>>>>> 8a83a289
             props.constraint_axis = (False, False, True)
             props.orient_type = 'LOCAL'
 
@@ -1823,7 +1806,6 @@
         layout.menu("VIEW3D_MT_metaball_add", text="Metaball", icon='OUTLINER_OB_META')
         layout.operator("object.text_add", text="Text", icon='OUTLINER_OB_FONT')
         layout.operator_menu_enum("object.gpencil_add", "type", text="Grease Pencil", icon='OUTLINER_OB_GREASEPENCIL')
-
         layout.separator()
 
         if VIEW3D_MT_armature_add.is_extended():
@@ -1832,17 +1814,12 @@
             layout.operator("object.armature_add", text="Armature", icon='OUTLINER_OB_ARMATURE')
 
         layout.operator("object.add", text="Lattice", icon='OUTLINER_OB_LATTICE').type = 'LATTICE'
-
-        layout.separator()
-
         layout.operator_menu_enum("object.empty_add", "type", text="Empty", icon='OUTLINER_OB_EMPTY')
         layout.menu("VIEW3D_MT_image_add", text="Image", icon='OUTLINER_OB_IMAGE')
 
         layout.separator()
 
-        layout.menu("VIEW3D_MT_light_add", icon='OUTLINER_OB_LIGHT')
-        layout.menu("VIEW3D_MT_lightprobe_add", icon='OUTLINER_OB_LIGHTPROBE')
-
+        layout.operator("object.speaker_add", text="Speaker", icon='OUTLINER_OB_SPEAKER')
         layout.separator()
 
         if VIEW3D_MT_camera_add.is_extended():
@@ -1850,14 +1827,12 @@
         else:
             VIEW3D_MT_camera_add.draw(self, context)
 
-        layout.separator()
-
-        layout.operator("object.speaker_add", text="Speaker", icon='OUTLINER_OB_SPEAKER')
-
+        layout.menu("VIEW3D_MT_light_add", icon='OUTLINER_OB_LIGHT')
+        layout.separator()
+        layout.menu("VIEW3D_MT_lightprobe_add", icon='OUTLINER_OB_LIGHTPROBE')
         layout.separator()
 
         layout.operator_menu_enum("object.effector_add", "type", text="Force Field", icon='OUTLINER_OB_FORCE_FIELD')
-
         layout.separator()
 
         has_collections = bool(bpy.data.collections)
@@ -2732,16 +2707,8 @@
         layout = self.layout
         # TODO: populate with useful items.
         layout.operator("paint.vertex_color_set")
+        layout.separator()
         layout.operator("paint.vertex_color_smooth")
-        layout.operator("paint.vertex_color_dirt")
-        layout.operator("paint.vertex_color_from_weight")
-
-        layout.separator()
-
-        layout.operator("paint.vertex_color_invert", text="Invert")
-        layout.operator("paint.vertex_color_levels", text="Levels")
-        layout.operator("paint.vertex_color_hsv", text="Hue Saturation Value")
-        layout.operator("paint.vertex_color_brightness_contrast", text="Bright/Contrast")
 
 
 class VIEW3D_MT_paint_texture_specials(Menu):
@@ -2883,17 +2850,7 @@
         layout.separator()
         layout.operator("object.vertex_group_normalize", text="Normalize")
         layout.operator("object.vertex_group_clean", text="Clean")
-
-        layout.separator()
-
-        layout.operator("object.vertex_group_quantize", text="Quantize")
-        layout.operator("object.vertex_group_levels", text="Levels")
         layout.operator("object.vertex_group_smooth", text="Smooth")
-
-        layout.separator()
-
-        layout.operator("object.vertex_group_limit_total", text="Limit Total")
-        layout.operator("object.vertex_group_fix", text="Fix Deforms")
 
 
 class VIEW3D_MT_sculpt(Menu):
@@ -4199,15 +4156,9 @@
 
             layout.operator("curve.smooth", icon = 'SHADING_SMOOTH')
             if edit_object.type == 'CURVE':
-<<<<<<< HEAD
                 layout.operator("curve.smooth_weight", icon = "SMOOTH_WEIGHT")
                 layout.operator("curve.smooth_radius", icon = "SMOOTH_RADIUS")
                 layout.operator("curve.smooth_tilt", icon = "SMOOTH_TILT")
-=======
-                layout.operator("curve.smooth_tilt")
-                layout.operator("curve.smooth_radius")
-                layout.operator("curve.smooth_weight")
->>>>>>> 8a83a289
 
             layout.separator()
 
@@ -4254,9 +4205,7 @@
 
         layout.operator_context = 'INVOKE_DEFAULT'
 
-        # Add
         layout.operator("curve.subdivide")
-<<<<<<< HEAD
         layout.operator("curve.switch_direction")
 
         layout.separator()
@@ -4265,20 +4214,25 @@
         layout.operator("curve.split")
         layout.operator("curve.cyclic_toggle")
         layout.operator_menu_enum("curve.spline_type_set", "type")
-=======
-        layout.operator("curve.extrude_move")
+
+        layout.separator()
+
         layout.operator("curve.make_segment")
-        layout.operator("curve.duplicate_move")
->>>>>>> 8a83a289
-
-        layout.separator()
-
-        # Transform
+
+        layout.separator()
+
         layout.operator("transform.tilt")
         layout.operator("curve.tilt_clear")
-        layout.operator("curve.smooth")
-        layout.operator("curve.smooth_tilt")
-        layout.operator("curve.smooth_radius")
+
+        layout.separator()
+
+        layout.operator_menu_enum("curve.handle_type_set", "type")
+        layout.operator("curve.normals_make_consistent")
+
+        layout.separator()
+
+        layout.operator("curve.spline_weight_set")
+        layout.operator("curve.radius_set")
 
         layout.separator()
 
@@ -4287,26 +4241,10 @@
 
         layout.separator()
 
-        # Modify
-        layout.operator_menu_enum("curve.spline_type_set", "type")
-        layout.operator_menu_enum("curve.handle_type_set", "type")
-        layout.operator("curve.cyclic_toggle")
-        layout.operator("curve.switch_direction")
-
-        layout.separator()
-
-        layout.operator("curve.normals_make_consistent")
-        layout.operator("curve.spline_weight_set")
-        layout.operator("curve.radius_set")
-
-        layout.separator()
-
-        # Remove
-        layout.operator("curve.split")
         layout.operator("curve.decimate")
+        layout.operator("curve.delete", text="Delete Point").type = 'VERT'
+        layout.operator("curve.delete", text="Delete Segment").type = 'SEGMENT'
         layout.operator("curve.dissolve_verts")
-        layout.operator("curve.delete", text="Delete Segment").type = 'SEGMENT'
-        layout.operator("curve.delete", text="Delete Point").type = 'VERT'
 
 
 class VIEW3D_MT_edit_curve_delete(Menu):
@@ -4811,7 +4749,6 @@
 
         layout.separator()
 
-<<<<<<< HEAD
         layout.operator("gpencil.interpolate", text="Interpolate", icon = "INTERPOLATE")
         layout.operator("gpencil.interpolate_sequence", text="Sequence", icon = "SEQUENCE")
 
@@ -4819,30 +4756,12 @@
 
         layout.menu("VIEW3D_MT_gpencil_copy_layer")
         layout.menu("VIEW3D_MT_gpencil_simplify")
+        layout.operator("gpencil.stroke_trim", text="Trim")
 
         layout.separator()
 
         layout.operator("gpencil.blank_frame_add", icon = "ADD")
         layout.operator("gpencil.active_frames_delete_all", text="Delete Frame(s)", icon = "DELETE")
-=======
-        layout.menu("VIEW3D_MT_gpencil_animation")
-        layout.menu("VIEW3D_MT_edit_gpencil_interpolate")
-
-        layout.separator()
-
-        # Cut, Copy, Paste
-        layout.operator("gpencil.duplicate_move", text="Duplicate")
-        layout.operator("gpencil.copy", text="Copy", icon='COPYDOWN')
-        layout.operator("gpencil.paste", text="Paste", icon='PASTEDOWN').type = 'COPY'
-        layout.operator("gpencil.paste", text="Paste & Merge").type = 'MERGE'
-
-        layout.separator()
-
-        layout.operator("gpencil.stroke_smooth", text="Smooth")
-        layout.operator("gpencil.stroke_subdivide", text="Subdivide")
-        layout.menu("VIEW3D_MT_gpencil_simplify")
-        layout.operator("gpencil.stroke_trim", text="Trim")
->>>>>>> 8a83a289
 
         layout.separator()
 
@@ -4869,15 +4788,12 @@
 
         layout.separator()
 
-<<<<<<< HEAD
         layout.operator("gpencil.copy", text="Copy", icon='COPYDOWN')
         layout.operator("gpencil.paste", text="Paste", icon='PASTEDOWN').type = 'COPY'
         layout.operator("gpencil.paste", text="Paste & Merge", icon = "MERGE").type = 'MERGE'
 
         layout.separator()
 
-=======
->>>>>>> 8a83a289
         layout.operator_menu_enum("gpencil.move_to_layer", "layer", text="Move to Layer")
         layout.menu("VIEW3D_MT_assign_material")
         layout.menu("VIEW3D_MT_edit_gpencil_arrange_strokes")
@@ -4888,21 +4804,14 @@
 
         layout.separator()
 
-<<<<<<< HEAD
         layout.menu("VIEW3D_MT_edit_gpencil_delete")
         layout.operator("gpencil.stroke_cyclical_set", text="Toggle Cyclic", icon = 'TOGGLE_CYCLIC').type = 'TOGGLE'
 
-=======
-        # Convert
-        layout.operator("gpencil.stroke_cyclical_set", text="Toggle Cyclic").type = 'TOGGLE'
->>>>>>> 8a83a289
         layout.operator_menu_enum("gpencil.stroke_caps_set", text="Toggle Caps...", property="type")
 
         layout.separator()
 
-        # Remove
         layout.menu("GPENCIL_MT_cleanup")
-        layout.menu("VIEW3D_MT_edit_gpencil_delete")
 
 class VIEW3D_MT_edit_gpencil_arrange_strokes(Menu):
     bl_label = "Arrange Strokes"
@@ -5235,32 +5144,23 @@
             else:
                 has_objects = False
 
+            has_visible_objects = has_objects and child.has_visible_objects(view_layer)
+
             row = layout.row()
             sub = row.split(factor=0.98)
             subrow = sub.row()
             subrow.alignment = 'LEFT'
-<<<<<<< HEAD
             subrow.active = has_visible_objects
             subrow.operator("object.hide_collection", text=child.name, icon=icon, emboss=False).collection_index = index
-=======
-            subrow.operator(
-                "object.hide_collection", text=child.name, icon=icon, emboss=False,
-            ).collection_index = index
->>>>>>> 8a83a289
 
             sub = row.split()
             subrow = sub.row(align=True)
             subrow.alignment = 'RIGHT'
-<<<<<<< HEAD
             icon = 'HIDE_OFF' if has_visible_objects else 'HIDE_ON'
             props = subrow.operator("object.hide_collection", text="", icon=icon, emboss=False)
             props.collection_index = index
             props.toggle = True
             subrow.prop(child.collection, "hide_select", text="", emboss=False)
-=======
-            subrow.active = collection.is_visible  # Parent collection runtime visibility
-            subrow.prop(child, "hide_viewport", text="", emboss=False)
->>>>>>> 8a83a289
 
         for child in collection.children:
             index = self._draw_collection(layout, view_layer, child, index)
@@ -6588,36 +6488,33 @@
 
         layout.separator()
 
-<<<<<<< HEAD
-        layout.operator("gpencil.stroke_subdivide", text="Subdivide")  
-=======
         # Remove
->>>>>>> 8a83a289
         layout.operator("gpencil.stroke_simplify_fixed", text="Simplify")
-        layout.operator("gpencil.stroke_simplify", text="Simplify Adaptative")
+        layout.operator("gpencil.stroke_simplify", text="Simplify Adaptive")
+
+
+class VIEW3D_MT_gpencil_sculpt(Menu):
+    bl_label = "Sculpt"
+
+    def draw(self, context):
+        layout = self.layout
+
+        layout.operator_context = 'INVOKE_REGION_WIN'
+        layout.menu("VIEW3D_MT_assign_material")
+        layout.separator()
+
+        layout.operator("gpencil.frame_duplicate", text="Duplicate Active Frame", icon = "DUPLICATE")
+        layout.operator("gpencil.frame_duplicate", text="Duplicate Active Frame All Layers", icon = "DUPLICATE").mode = 'ALL'
+
+        layout.separator()
+
+        layout.operator("gpencil.stroke_subdivide", text="Subdivide", icon = "SUBDIVIDE_EDGES")  
+        layout.operator("gpencil.stroke_simplify_fixed", text="Simplify", icon = "MOD_SIMPLIFY")
+        layout.operator("gpencil.stroke_simplify", text="Simplify Adaptative", icon = "MOD_SIMPLIFY")
 
         if context.mode == 'WEIGHT_GPENCIL':
             layout.separator()
             layout.menu("VIEW3D_MT_gpencil_autoweights")
-
-class VIEW3D_MT_gpencil_sculpt(Menu):
-    bl_label = "Sculpt"
-
-    def draw(self, context):
-        layout = self.layout
-
-        layout.operator_context = 'INVOKE_REGION_WIN'
-        layout.menu("VIEW3D_MT_assign_material")
-        layout.separator()
-
-        layout.operator("gpencil.frame_duplicate", text="Duplicate Active Frame", icon = "DUPLICATE")
-        layout.operator("gpencil.frame_duplicate", text="Duplicate Active Frame All Layers", icon = "DUPLICATE").mode = 'ALL'
-
-        layout.separator()
-
-        layout.operator("gpencil.stroke_subdivide", text="Subdivide", icon = "SUBDIVIDE_EDGES")  
-        layout.operator("gpencil.stroke_simplify_fixed", text="Simplify", icon = "MOD_SIMPLIFY")
-        layout.operator("gpencil.stroke_simplify", text="Simplify Adaptative", icon = "MOD_SIMPLIFY")
 
 
 class TOPBAR_PT_gpencil_materials(GreasePencilMaterialsPanel, Panel):
