# ##### BEGIN GPL LICENSE BLOCK #####
#
#  This program is free software; you can redistribute it and/or
#  modify it under the terms of the GNU General Public License
#  as published by the Free Software Foundation; either version 2
#  of the License, or (at your option) any later version.
#
#  This program is distributed in the hope that it will be useful,
#  but WITHOUT ANY WARRANTY; without even the implied warranty of
#  MERCHANTABILITY or FITNESS FOR A PARTICULAR PURPOSE.  See the
#  GNU General Public License for more details.
#
#  You should have received a copy of the GNU General Public License
#  along with this program; if not, write to the Free Software Foundation,
#  Inc., 51 Franklin Street, Fifth Floor, Boston, MA 02110-1301, USA.
#
# ##### END GPL LICENSE BLOCK #####

# <pep8 compliant>
import bpy
from bpy.types import (
    Header,
    Menu,
    Panel,
)
from .properties_paint_common import (
    UnifiedPaintPanel,
)
from .properties_grease_pencil_common import (
    AnnotationDataPanel,
    AnnotationOnionSkin,
    GreasePencilMaterialsPanel,
)
from bpy.app.translations import contexts as i18n_contexts


class VIEW3D_HT_tool_header(Header):
    bl_space_type = 'VIEW_3D'
    bl_region_type = "TOOL_HEADER"

    def draw(self, context):
        layout = self.layout

        layout.row(align=True).template_header()

        # mode_string = context.mode
        obj = context.active_object
        tool_settings = context.tool_settings

<<<<<<< HEAD
        ALL_MT_editormenu.draw_hidden(context, layout) # bfa - show hide the editormenu

=======
>>>>>>> 93c19a5a
        object_mode = 'OBJECT' if obj is None else obj.mode
        has_pose_mode = (
            (object_mode == 'POSE') or
            (object_mode == 'WEIGHT_PAINT' and context.pose_object is not None)
        )

<<<<<<< HEAD
        # Note: This is actually deadly in case enum_items have to be dynamically generated
        #       (because internal RNA array iterator will free everything immediately...).
        # XXX This is an RNA internal issue, not sure how to fix it.
        # Note: Tried to add an accessor to get translated UI strings instead of manual call
        #       to pgettext_iface below, but this fails because translated enumitems
        #       are always dynamically allocated.
        act_mode_item = bpy.types.Object.bl_rna.properties["mode"].enum_items[object_mode]
        act_mode_i18n_context = bpy.types.Object.bl_rna.properties["mode"].translation_context

        row = layout.row(align=True)
        row.separator()

        sub = row.row()
        #sub.ui_units_x = 5.5 # width of mode edit box
        sub.operator_menu_enum("object.mode_set", "mode", text=act_mode_item.name, icon=act_mode_item.icon)
        del act_mode_item

        layout.template_header_3D_mode()

        # Contains buttons like Mode, Pivot, Layer, Mesh Select Mode
        if obj:
            # Particle edit
            if object_mode == 'PARTICLE_EDIT':
                row = layout.row()
                row.prop(tool_settings.particle_edit, "select_mode", text="", expand=True)

        # Grease Pencil
        if obj and obj.type == 'GPENCIL' and context.gpencil_data:
            gpd = context.gpencil_data

            if gpd.is_stroke_paint_mode:
                row = layout.row()
                sub = row.row(align=True)
                sub.prop(tool_settings, "use_gpencil_draw_onback", text="", icon='MOD_OPACITY')
                sub.separator(factor=0.4)
                sub.prop(tool_settings, "use_gpencil_weight_data_add", text="", icon='WPAINT_HLT')
                sub.separator(factor=0.4)
                sub.prop(tool_settings, "use_gpencil_draw_additive", text="", icon='FREEZE')

            if gpd.use_stroke_edit_mode:
                row = layout.row(align=True)
                row.prop(tool_settings, "gpencil_selectmode", text="", expand=True)

            if gpd.use_stroke_edit_mode or gpd.is_stroke_sculpt_mode or gpd.is_stroke_weight_mode:
                row = layout.row(align=True)

                if gpd.is_stroke_sculpt_mode:
                    row.prop(tool_settings.gpencil_sculpt, "use_select_mask", text="")
                    row.separator()

                row.prop(gpd, "use_multiedit", text="", icon='GP_MULTIFRAME_EDITING')

                sub = row.row(align=True)
                sub.active = gpd.use_multiedit
                sub.popover(
                    panel="VIEW3D_PT_gpencil_multi_frame",
                    text="Multiframe"
                )

            if gpd.use_stroke_edit_mode:
                row = layout.row(align=True)
                row.prop(tool_settings.gpencil_sculpt, "use_select_mask", text="")

                row.popover(
                    panel="VIEW3D_PT_tools_grease_pencil_interpolate",
                    text="Interpolate"
                )
        VIEW3D_MT_editor_menus.draw_collapsible(context, layout)
=======
        self.draw_tool_settings(context)
>>>>>>> 93c19a5a

        layout.separator_spacer()

        # Mode & Transform Settings
        scene = context.scene

        # Orientation
        if object_mode in {'OBJECT', 'EDIT', 'EDIT_GPENCIL'} or has_pose_mode:
            orient_slot = scene.transform_orientation_slots[0]
            row = layout.row(align=True)

            sub = row.row()
            sub.ui_units_x = 4
            sub.prop_with_popover(
                orient_slot,
                "type",
                text="",
                panel="VIEW3D_PT_transform_orientations",
            )

        # Pivot
        if object_mode in {'OBJECT', 'EDIT', 'EDIT_GPENCIL', 'SCULPT_GPENCIL'} or has_pose_mode:
            layout.prop_with_popover(
                tool_settings,
                "transform_pivot_point",
                text="",
                icon_only=True,
                panel="VIEW3D_PT_pivot_point",
            )

        # Snap
        show_snap = False
        if obj is None:
            show_snap = True
        else:
            if (object_mode not in {
                    'SCULPT', 'VERTEX_PAINT', 'WEIGHT_PAINT', 'TEXTURE_PAINT',
                    'PAINT_GPENCIL', 'SCULPT_GPENCIL', 'WEIGHT_GPENCIL'
            }) or has_pose_mode:
                show_snap = True
            else:

                from .properties_paint_common import UnifiedPaintPanel
                paint_settings = UnifiedPaintPanel.paint_settings(context)

                if paint_settings:
                    brush = paint_settings.brush
                    if brush and brush.stroke_method == 'CURVE':
                        show_snap = True

        if show_snap:
            snap_items = bpy.types.ToolSettings.bl_rna.properties["snap_elements"].enum_items
            snap_elements = tool_settings.snap_elements
            if len(snap_elements) == 1:
                text = ""
                for elem in snap_elements:
                    icon = snap_items[elem].icon
                    break
            else:
                text = "Mix"
                icon = 'NONE'
            del snap_items, snap_elements

            row = layout.row(align=True)
            row.prop(tool_settings, "use_snap", text="")
            
            if tool_settings.use_snap:
                sub = row.row(align=True)
                sub.popover(panel="VIEW3D_PT_snapping", icon=icon,text=text)

        # Proportional editing
        gpd = context.gpencil_data
        if object_mode in {'EDIT', 'PARTICLE_EDIT'}:
            row = layout.row(align=True)
            row.prop(tool_settings, "proportional_edit", icon_only=True)
            if tool_settings.proportional_edit != 'DISABLED':
                sub = row.row(align=True)
                sub.prop(tool_settings, "proportional_edit_falloff", icon_only=True)

        elif object_mode == 'OBJECT':
            row = layout.row(align=True)
            row.prop(tool_settings, "use_proportional_edit_objects", icon_only=True)
            if tool_settings.use_proportional_edit_objects:
                sub = row.row(align=True)
                sub.active = tool_settings.use_proportional_edit_objects
                sub.prop(tool_settings, "proportional_edit_falloff", icon_only=True)

        elif gpd is not None and obj.type == 'GPENCIL':
            if gpd.use_stroke_edit_mode or gpd.is_stroke_sculpt_mode:
                row = layout.row(align=True)
                row.prop(tool_settings, "proportional_edit", icon_only=True)

                if tool_settings.proportional_edit:
                    sub = row.row(align=True)
                    sub.active = tool_settings.proportional_edit != 'DISABLED'
                    sub.prop(tool_settings, "proportional_edit_falloff", icon_only=True)

        # grease pencil
        if object_mode == 'PAINT_GPENCIL':
            layout.prop_with_popover(
                tool_settings,
                "gpencil_stroke_placement_view3d",
                text="",
                panel="VIEW3D_PT_gpencil_origin",
            )

        if object_mode in {'PAINT_GPENCIL', 'SCULPT_GPENCIL'}:
            layout.prop_with_popover(
                tool_settings.gpencil_sculpt,
                "lock_axis",
                text="",
                panel="VIEW3D_PT_gpencil_lock",
            )

        if object_mode == 'PAINT_GPENCIL':
            # FIXME: this is bad practice!
            # Tool options are to be displayed in the topbar.
            if context.workspace.tools.from_space_view3d_mode(object_mode).idname == "builtin_brush.Draw":
                settings = tool_settings.gpencil_sculpt.guide
                row = layout.row(align=True)
                row.prop(settings, "use_guide", text="", icon='GRID')
                sub = row.row(align=True)
                sub.active = settings.use_guide
                sub.popover(
                    panel="VIEW3D_PT_gpencil_guide",
                    text="Guides"
                )

        #layout.separator_spacer()

<<<<<<< HEAD
        # Collection Visibility
        # layout.popover(panel="VIEW3D_PT_collections", icon='GROUP', text="")
=======
        self.draw_mode_settings(context)

    def draw_tool_settings(self, context):
        layout = self.layout

        # Active Tool
        # -----------
        from .space_toolsystem_common import ToolSelectPanelHelper
        tool = ToolSelectPanelHelper.draw_active_tool_header(context, layout)
        tool_mode = context.mode if tool is None else tool.mode

        # Object Mode Options
        # -------------------

        # Example of how tool_settings can be accessed as pop-overs.

        # TODO(campbell): editing options should be after active tool options
        # (obviously separated for from the users POV)
        draw_fn = getattr(_draw_tool_settings_context_mode, tool_mode, None)
        if draw_fn is not None:
            draw_fn(context, layout, tool)

        # Note: general mode options should be added to 'draw_mode_settings'.
        if tool_mode == 'SCULPT':
            if (tool is not None) and tool.has_datablock:
                layout.popover_group(space_type='PROPERTIES', region_type='WINDOW', context=".paint_common", category="")
        elif tool_mode == 'PAINT_VERTEX':
            if (tool is not None) and tool.has_datablock:
                layout.popover_group(space_type='PROPERTIES', region_type='WINDOW', context=".paint_common", category="")
        elif tool_mode == 'PAINT_WEIGHT':
            if (tool is not None) and tool.has_datablock:
                layout.popover_group(space_type='PROPERTIES', region_type='WINDOW', context=".paint_common", category="")
        elif tool_mode == 'PAINT_TEXTURE':
            if (tool is not None) and tool.has_datablock:
                layout.popover_group(space_type='PROPERTIES', region_type='WINDOW', context=".paint_common", category="")
        elif tool_mode == 'EDIT_ARMATURE':
            pass
        elif tool_mode == 'EDIT_CURVE':
            pass
        elif tool_mode == 'EDIT_MESH':
            pass
        elif tool_mode == 'POSE':
            pass
        elif tool_mode == 'PARTICLE':
            # Disable, only shows "Brush" panel, which is already in the top-bar.
            # if tool.has_datablock:
            #     layout.popover_group(space_type='PROPERTIES', region_type='WINDOW', context=".paint_common", category="")
            pass
        elif tool_mode == 'PAINT_GPENCIL':
            if (tool is not None) and tool.has_datablock:
                layout.popover_group(space_type='PROPERTIES', region_type='WINDOW', context=".greasepencil_paint", category="")
        elif tool_mode == 'SCULPT_GPENCIL':
            layout.popover_group(space_type='PROPERTIES', region_type='WINDOW', context=".greasepencil_sculpt", category="")
        elif tool_mode == 'WEIGHT_GPENCIL':
            layout.popover_group(space_type='PROPERTIES', region_type='WINDOW', context=".greasepencil_weight", category="")

    def draw_mode_settings(self, context):
        layout = self.layout

        # Active Tool
        # -----------
        from .space_toolsystem_common import ToolSelectPanelHelper
        tool = ToolSelectPanelHelper.tool_active_from_context(context)
        tool_mode = context.mode if tool is None else tool.mode

        if tool_mode == 'SCULPT':
            layout.popover_group(space_type='PROPERTIES', region_type='WINDOW', context=".sculpt_mode", category="")
        elif tool_mode == 'PAINT_VERTEX':
            layout.popover_group(space_type='PROPERTIES', region_type='WINDOW', context=".vertexpaint", category="")
        elif tool_mode == 'PAINT_WEIGHT':
            layout.popover_group(space_type='PROPERTIES', region_type='WINDOW', context=".weightpaint", category="")
        elif tool_mode == 'PAINT_TEXTURE':
            layout.popover_group(space_type='PROPERTIES', region_type='WINDOW', context=".imagepaint", category="")
        elif tool_mode == 'EDIT_TEXT':
            layout.popover_group(space_type='PROPERTIES', region_type='WINDOW', context=".text_edit", category="")
        elif tool_mode == 'EDIT_ARMATURE':
            layout.popover_group(space_type='PROPERTIES', region_type='WINDOW', context=".armature_edit", category="")
        elif tool_mode == 'EDIT_METABALL':
            layout.popover_group(space_type='PROPERTIES', region_type='WINDOW', context=".mball_edit", category="")
        elif tool_mode == 'EDIT_LATTICE':
            layout.popover_group(space_type='PROPERTIES', region_type='WINDOW', context=".lattice_edit", category="")
        elif tool_mode == 'EDIT_CURVE':
            layout.popover_group(space_type='PROPERTIES', region_type='WINDOW', context=".curve_edit", category="")
        elif tool_mode == 'EDIT_MESH':
            layout.popover_group(space_type='PROPERTIES', region_type='WINDOW', context=".mesh_edit", category="")
        elif tool_mode == 'POSE':
            layout.popover_group(space_type='PROPERTIES', region_type='WINDOW', context=".posemode", category="")
        elif tool_mode == 'PARTICLE':
            layout.popover_group(space_type='PROPERTIES', region_type='WINDOW', context=".particlemode", category="")
        elif tool_mode == 'OBJECT':
            layout.popover_group(space_type='PROPERTIES', region_type='WINDOW', context=".objectmode", category="")
        elif tool_mode in {'PAINT_GPENCIL', 'EDIT_GPENCIL', 'SCULPT_GPENCIL', 'WEIGHT_GPENCIL'}:
            # Grease pencil layer.
            gpl = context.active_gpencil_layer
            if gpl and gpl.info is not None:
                text = gpl.info
                maxw = 25
                if len(text) > maxw:
                    text = text[:maxw - 5] + '..' + text[-3:]
            else:
                text = ""

            layout.label(text="Layer:")
            sub = layout.row()
            sub.ui_units_x = 8
            sub.popover(
                panel="TOPBAR_PT_gpencil_layers",
                text=text,
            )


class _draw_tool_settings_context_mode:
    @staticmethod
    def SCULPT(context, layout, tool):
        if (tool is None) or (not tool.has_datablock):
            return

        paint = context.tool_settings.sculpt
        layout.template_ID_preview(paint, "brush", rows=3, cols=8, hide_buttons=True)

        brush = paint.brush
        if brush is None:
            return

        from .properties_paint_common import (
            brush_basic_sculpt_settings,
        )
        brush_basic_sculpt_settings(layout, context, brush, compact=True)

    @staticmethod
    def PAINT_TEXTURE(context, layout, tool):
        if (tool is None) or (not tool.has_datablock):
            return

        paint = context.tool_settings.image_paint
        layout.template_ID_preview(paint, "brush", rows=3, cols=8, hide_buttons=True)

        brush = paint.brush
        if brush is None:
            return

        from .properties_paint_common import (
            UnifiedPaintPanel,
            brush_basic_texpaint_settings,
        )
        capabilities = brush.image_paint_capabilities
        if capabilities.has_color:
            UnifiedPaintPanel.prop_unified_color(layout, context, brush, "color", text="")
        brush_basic_texpaint_settings(layout, context, brush, compact=True)

    @staticmethod
    def PAINT_VERTEX(context, layout, tool):
        if (tool is None) or (not tool.has_datablock):
            return

        paint = context.tool_settings.vertex_paint
        layout.template_ID_preview(paint, "brush", rows=3, cols=8, hide_buttons=True)

        brush = paint.brush
        if brush is None:
            return

        from .properties_paint_common import (
            UnifiedPaintPanel,
            brush_basic_vpaint_settings,
        )
        capabilities = brush.vertex_paint_capabilities
        if capabilities.has_color:
            UnifiedPaintPanel.prop_unified_color(layout, context, brush, "color", text="")
        brush_basic_vpaint_settings(layout, context, brush, compact=True)

    @staticmethod
    def PAINT_WEIGHT(context, layout, tool):
        if (tool is None) or (not tool.has_datablock):
            return

        paint = context.tool_settings.weight_paint
        layout.template_ID_preview(paint, "brush", rows=3, cols=8, hide_buttons=True)
        brush = paint.brush
        if brush is None:
            return

        from .properties_paint_common import brush_basic_wpaint_settings
        brush_basic_wpaint_settings(layout, context, brush, compact=True)

    @staticmethod
    def PAINT_GPENCIL(context, layout, tool):
        if tool is None:
            return

        # is_paint = True
        # FIXME: tools must use their own UI drawing!
        if tool.idname in {"builtin.line", "builtin.box", "builtin.circle", "builtin.arc", "builtin.curve"}:
            # is_paint = False
            pass
        elif tool.idname == "Cutter":
            row = layout.row(align=True)
            row.prop(context.tool_settings.gpencil_sculpt, "intersection_threshold")
            return
        elif not tool.has_datablock:
            return

        paint = context.tool_settings.gpencil_paint
        brush = paint.brush
        if brush is None:
            return

        gp_settings = brush.gpencil_settings

        def draw_color_selector():
            ma = gp_settings.material
            row = layout.row(align=True)
            if not gp_settings.use_material_pin:
                ma = context.object.active_material
            icon_id = 0
            if ma:
                icon_id = ma.id_data.preview.icon_id
                txt_ma = ma.name
                maxw = 25
                if len(txt_ma) > maxw:
                    txt_ma = txt_ma[:maxw - 5] + '..' + txt_ma[-3:]
            else:
                txt_ma = ""

            sub = row.row()
            sub.ui_units_x = 8
            sub.popover(
                panel="TOPBAR_PT_gpencil_materials",
                text=txt_ma,
                icon_value=icon_id,
            )

            row.prop(gp_settings, "use_material_pin", text="")

        row = layout.row(align=True)
        tool_settings = context.scene.tool_settings
        settings = tool_settings.gpencil_paint
        row.template_ID_preview(settings, "brush", rows=3, cols=8, hide_buttons=True)

        if context.object and brush.gpencil_tool in {'FILL', 'DRAW'}:
            draw_color_selector()

        from .properties_paint_common import (
            brush_basic_gpencil_paint_settings,
        )
        brush_basic_gpencil_paint_settings(layout, context, brush, compact=True)

        # FIXME: tools must use their own UI drawing!
        if tool.idname in {"builtin.arc", "builtin.curve", "builtin.line", "builtin.box", "builtin.circle"}:
            settings = context.tool_settings.gpencil_sculpt
            row = layout.row(align=True)
            row.prop(settings, "use_thickness_curve", text="", icon='CURVE_DATA')
            sub = row.row(align=True)
            sub.active = settings.use_thickness_curve
            sub.popover(
                panel="TOPBAR_PT_gpencil_primitive",
                text="Thickness Profile",
            )

        if brush.gpencil_tool == 'FILL':
            settings = context.tool_settings.gpencil_sculpt
            row = layout.row(align=True)
            sub = row.row(align=True)
            sub.popover(
                panel="TOPBAR_PT_gpencil_fill",
                text="Fill Options",
            )

    @staticmethod
    def SCULPT_GPENCIL(context, layout, tool):
        if (tool is None) or (not tool.has_datablock):
            return
        tool_settings = context.tool_settings
        settings = tool_settings.gpencil_sculpt
        brush = settings.brush

        from .properties_paint_common import (
            brush_basic_gpencil_sculpt_settings,
        )
        brush_basic_gpencil_sculpt_settings(layout, context, brush, compact=True)

    @staticmethod
    def WEIGHT_GPENCIL(context, layout, tool):
        if (tool is None) or (not tool.has_datablock):
            return
        tool_settings = context.tool_settings
        settings = tool_settings.gpencil_sculpt
        brush = settings.brush

        from .properties_paint_common import (
            brush_basic_gpencil_weight_settings,
        )
        brush_basic_gpencil_weight_settings(layout, context, brush, compact=True)

    @staticmethod
    def PARTICLE(context, layout, tool):
        if (tool is None) or (not tool.has_datablock):
            return

        # See: 'VIEW3D_PT_tools_brush', basically a duplicate
        settings = context.tool_settings.particle_edit
        brush = settings.brush
        tool = settings.tool
        if tool != 'NONE':
            layout.prop(brush, "size", slider=True)
            if tool == 'ADD':
                layout.prop(brush, "count")

                layout.prop(settings, "use_default_interpolate")
                layout.prop(brush, "steps", slider=True)
                layout.prop(settings, "default_key_count", slider=True)
            else:
                layout.prop(brush, "strength", slider=True)

                if tool == 'LENGTH':
                    layout.row().prop(brush, "length_mode", expand=True)
                elif tool == 'PUFF':
                    layout.row().prop(brush, "puff_mode", expand=True)
                    layout.prop(brush, "use_puff_volume")
                elif tool == 'COMB':
                    row = layout.row()
                    row.active = settings.is_editable
                    row.prop(settings, "use_emitter_deflect", text="Deflect Emitter")
                    sub = row.row(align=True)
                    sub.active = settings.use_emitter_deflect
                    sub.prop(settings, "emitter_distance", text="Distance")


class VIEW3D_HT_header(Header):
    bl_space_type = 'VIEW_3D'

    def draw(self, context):
        layout = self.layout

        tool_settings = context.tool_settings
        view = context.space_data
        shading = view.shading
        # mode_string = context.mode
        obj = context.active_object

        if not view.show_region_tool_header:
            layout.row(align=True).template_header()

        row = layout.row(align=True)
        object_mode = 'OBJECT' if obj is None else obj.mode

        # Note: This is actually deadly in case enum_items have to be dynamically generated
        #       (because internal RNA array iterator will free everything immediately...).
        # XXX This is an RNA internal issue, not sure how to fix it.
        # Note: Tried to add an accessor to get translated UI strings instead of manual call
        #       to pgettext_iface below, but this fails because translated enumitems
        #       are always dynamically allocated.
        act_mode_item = bpy.types.Object.bl_rna.properties["mode"].enum_items[object_mode]
        act_mode_i18n_context = bpy.types.Object.bl_rna.properties["mode"].translation_context

        sub = row.row(align=True)
        sub.ui_units_x = 5.5
        sub.operator_menu_enum(
            "object.mode_set", "mode",
            text=bpy.app.translations.pgettext_iface(act_mode_item.name, act_mode_i18n_context),
            icon=act_mode_item.icon,
        )
        del act_mode_item

        layout.template_header_3D_mode()

        # Contains buttons like Mode, Pivot, Layer, Mesh Select Mode...
        if obj:
            # Particle edit
            if object_mode == 'PARTICLE_EDIT':
                row = layout.row()
                row.prop(tool_settings.particle_edit, "select_mode", text="", expand=True)

        # Grease Pencil
        if obj and obj.type == 'GPENCIL' and context.gpencil_data:
            gpd = context.gpencil_data

            if gpd.is_stroke_paint_mode:
                row = layout.row()
                sub = row.row(align=True)
                sub.prop(tool_settings, "use_gpencil_draw_onback", text="", icon='MOD_OPACITY')
                sub.separator(factor=0.4)
                sub.prop(tool_settings, "use_gpencil_weight_data_add", text="", icon='WPAINT_HLT')
                sub.separator(factor=0.4)
                sub.prop(tool_settings, "use_gpencil_draw_additive", text="", icon='FREEZE')

            if gpd.use_stroke_edit_mode:
                row = layout.row(align=True)
                row.prop(tool_settings, "gpencil_selectmode", text="", expand=True)

            if gpd.use_stroke_edit_mode or gpd.is_stroke_sculpt_mode or gpd.is_stroke_weight_mode:
                row = layout.row(align=True)

                if gpd.is_stroke_sculpt_mode:
                    row.prop(tool_settings.gpencil_sculpt, "use_select_mask", text="")
                    row.separator()

                row.prop(gpd, "use_multiedit", text="", icon='GP_MULTIFRAME_EDITING')

                sub = row.row(align=True)
                sub.active = gpd.use_multiedit
                sub.popover(
                    panel="VIEW3D_PT_gpencil_multi_frame",
                    text="Multiframe",
                )

            if gpd.use_stroke_edit_mode:
                row = layout.row(align=True)
                row.prop(tool_settings.gpencil_sculpt, "use_select_mask", text="")

                row.popover(
                    panel="VIEW3D_PT_tools_grease_pencil_interpolate",
                    text="Interpolate",
                )

        overlay = view.overlay

        VIEW3D_MT_editor_menus.draw_collapsible(context, layout)

        layout.separator_spacer()
>>>>>>> 93c19a5a

        # Viewport Settings
        layout.popover(panel = "VIEW3D_PT_object_type_visibility", icon_value = view.icon_from_show_object_viewport, text="")

        # Gizmo toggle & popover.
        row = layout.row(align=True)
        # FIXME: place-holder icon.
        row.prop(view, "show_gizmo", text="", toggle=True, icon='EMPTY_DATA')
        sub = row.row(align=True)
        sub.active = view.show_gizmo
        sub.popover(
            panel="VIEW3D_PT_gizmo_display",
            text="",
        )

        # Overlay toggle & popover.
        row = layout.row(align=True)
        row.prop(overlay, "show_overlays", icon='OVERLAY', text="")
        sub = row.row(align=True)
        sub.active = overlay.show_overlays
        sub.popover(panel="VIEW3D_PT_overlay")

        row = layout.row()
        row.active = (shading.type in {'WIREFRAME', 'SOLID'}) or object_mode in {'EDIT'}

        if shading.type == 'WIREFRAME':
            row.prop(shading, "show_xray_wireframe", text="", icon='XRAY')
        else:
            row.prop(shading, "show_xray", text="", icon='XRAY')

        row = layout.row(align=True)
        row.prop(shading, "type", text="", expand=True)
        sub = row.row(align=True)
        # TODO, currently render shading type ignores mesh two-side, until it's supported
        # show the shading popover which shows double-sided option.

        # sub.enabled = shading.type != 'RENDERED'
        sub.popover(panel="VIEW3D_PT_shading")

# bfa - show hide the editormenu
class ALL_MT_editormenu(Menu):
    bl_label = ""

    def draw(self, context):
        self.draw_menus(self.layout, context)

    @staticmethod
    def draw_menus(layout, context):

        row = layout.row(align=True)
        row.template_header() # editor type menus


class VIEW3D_MT_editor_menus(Menu):
    bl_label = ""

    def draw(self, context):
        layout = self.layout
        obj = context.active_object
        mode_string = context.mode
        edit_object = context.edit_object
        gp_edit = obj and obj.mode in {'EDIT_GPENCIL', 'PAINT_GPENCIL', 'SCULPT_GPENCIL', 'WEIGHT_GPENCIL'}
        
        layout.menu("SCREEN_MT_user_menu", text = "Quick") # Quick favourites menu

        layout.menu("VIEW3D_MT_view")
        layout.menu("VIEW3D_MT_view_navigation")


        # Select Menu
        if gp_edit:
            if mode_string not in {'PAINT_GPENCIL', 'WEIGHT_GPENCIL'}:
                layout.menu("VIEW3D_MT_select_gpencil")
            if mode_string in {'SCULPT_GPENCIL'}:
                layout.menu("VIEW3D_MT_gpencil_sculpt")

        elif mode_string in {'PAINT_WEIGHT', 'PAINT_VERTEX', 'PAINT_TEXTURE'}:
            mesh = obj.data
            if mesh.use_paint_mask:
                layout.menu("VIEW3D_MT_select_paint_mask")
            elif mesh.use_paint_mask_vertex and mode_string in {'PAINT_WEIGHT', 'PAINT_VERTEX'}:
                layout.menu("VIEW3D_MT_select_paint_mask_vertex")
        elif mode_string != 'SCULPT':
            layout.menu("VIEW3D_MT_select_%s" % mode_string.lower())

        if gp_edit:
            pass
        elif mode_string == 'OBJECT':
            layout.menu("VIEW3D_MT_add", text="Add")
        elif mode_string == 'EDIT_MESH':
            layout.menu("VIEW3D_MT_mesh_add", text="Add")
        elif mode_string == 'EDIT_CURVE':
            layout.menu("VIEW3D_MT_curve_add", text="Add")
        elif mode_string == 'EDIT_SURFACE':
            layout.menu("VIEW3D_MT_surface_add", text="Add")
        elif mode_string == 'EDIT_METABALL':
            layout.menu("VIEW3D_MT_metaball_add", text="Add")
        elif mode_string == 'EDIT_ARMATURE':
            layout.menu("TOPBAR_MT_edit_armature_add", text="Add")

        if gp_edit:
            if obj and obj.mode == 'PAINT_GPENCIL':
                layout.menu("VIEW3D_MT_paint_gpencil")
            elif obj and obj.mode == 'EDIT_GPENCIL':
                layout.menu("VIEW3D_MT_edit_gpencil")
            elif obj and obj.mode == 'WEIGHT_GPENCIL':
                layout.menu("VIEW3D_MT_weight_gpencil")

        elif edit_object:
            layout.menu("VIEW3D_MT_edit_%s" % edit_object.type.lower())

            if mode_string == 'EDIT_MESH':
                layout.menu("VIEW3D_MT_edit_mesh_vertices")
                layout.menu("VIEW3D_MT_edit_mesh_edges")
                layout.menu("VIEW3D_MT_edit_mesh_faces")
                layout.menu("VIEW3D_MT_uv_map", text="UV")
            elif mode_string in {'EDIT_CURVE', 'EDIT_SURFACE'}:
                layout.menu("VIEW3D_MT_edit_curve_ctrlpoints")
                layout.menu("VIEW3D_MT_edit_curve_segments")

        elif obj:
            if mode_string != 'PAINT_TEXTURE':
                layout.menu("VIEW3D_MT_%s" % mode_string.lower())
            if mode_string in {'SCULPT', 'PAINT_VERTEX', 'PAINT_WEIGHT', 'PAINT_TEXTURE'}:
                layout.menu("VIEW3D_MT_brush")
            if mode_string == 'SCULPT':
                layout.menu("VIEW3D_MT_hide_mask")
        else:
            layout.menu("VIEW3D_MT_object")


# ********** Menu **********


# ********** Utilities **********


class ShowHideMenu:
    bl_label = "Show/Hide"
    _operator_name = ""

    def draw(self, _context):
        layout = self.layout

        layout.operator("%s.reveal" % self._operator_name, text="Show Hidden", icon = "RESTRICT_VIEW_OFF")
        layout.operator("%s.hide" % self._operator_name, text="Hide Selected", icon = "RESTRICT_VIEW_ON").unselected = False
        layout.operator("%s.hide" % self._operator_name, text="Hide Unselected", icon = "HIDE_UNSELECTED").unselected = True


# Standard transforms which apply to all cases
# NOTE: this doesn't seem to be able to be used directly
class VIEW3D_MT_transform_base(Menu):
    bl_label = "Transform"
    bl_category = "View"

    # TODO: get rid of the custom text strings?
    def draw(self, context):
        layout = self.layout

        layout.operator("transform.tosphere", text="To Sphere", icon = "TOSPHERE")
        layout.operator("transform.shear", text="Shear", icon = "SHEAR")
        layout.operator("transform.bend", text="Bend", icon = "BEND")
        layout.operator("transform.push_pull", text="Push/Pull", icon = 'PUSH_PULL')

        if context.mode != 'OBJECT':
            layout.operator("transform.vertex_warp", text="Warp", icon = "MOD_WARP")
            layout.operator("transform.vertex_random", text="Randomize", icon = 'RANDOMIZE')
            layout.operator("transform.skin_resize", text="Skin Resize", icon = "MOD_SKIN")


# Generic transform menu - geometry types
class VIEW3D_MT_transform(VIEW3D_MT_transform_base):
    def draw(self, context):
        # base menu
        VIEW3D_MT_transform_base.draw(self, context)

        obj = context.object

        # generic
        layout = self.layout

        if obj.type == 'MESH':
            layout.operator("transform.shrink_fatten", text="Shrink Fatten", icon = 'SHRINK_FATTEN')

        elif obj.type == 'CURVE':
            layout.operator("transform.transform", text="Shrink Fatten", icon = 'SHRINK_FATTEN').mode = 'CURVE_SHRINKFATTEN'

        layout.separator()

        layout.operator("transform.translate", text="Move Texture Space", icon = "MOVE_TEXTURESPACE").texture_space = True
        layout.operator("transform.resize", text="Scale Texture Space", icon = "SCALE_TEXTURESPACE").texture_space = True


# Object-specific extensions to Transform menu
class VIEW3D_MT_transform_object(VIEW3D_MT_transform_base):
    def draw(self, context):
        layout = self.layout

        # base menu
        VIEW3D_MT_transform_base.draw(self, context)

        # object-specific option follow
        layout.separator()

        layout.operator("transform.translate", text="Move Texture Space", icon = "MOVE_TEXTURESPACE").texture_space = True
        layout.operator("transform.resize", text="Scale Texture Space", icon = "SCALE_TEXTURESPACE").texture_space = True

        layout.separator()

        layout.operator_context = 'EXEC_REGION_WIN'
        # XXX see alignmenu() in edit.c of b2.4x to get this working
        layout.operator("transform.transform", text="Align to Transform Orientation", icon = "ALIGN_TRANSFORM").mode = 'ALIGN'

        layout.separator()

        layout.operator("object.randomize_transform", icon = "RANDOMIZE_TRANSFORM")
        layout.operator("object.align", icon = "ALIGN")

        # TODO: there is a strange context bug here.
        """
        layout.operator_context = 'INVOKE_REGION_WIN'
        layout.operator("object.transform_axis_target")
        """


# Armature EditMode extensions to Transform menu
class VIEW3D_MT_transform_armature(VIEW3D_MT_transform_base):
    def draw(self, context):
        layout = self.layout

        # base menu
        VIEW3D_MT_transform_base.draw(self, context)

        # armature specific extensions follow
        obj = context.object
        if obj.type == 'ARMATURE' and obj.mode in {'EDIT', 'POSE'}:
            if obj.data.display_type == 'BBONE':
                layout.separator()

                layout.operator("transform.transform", text="Scale BBone", icon='TRANSFORM_SCALE').mode = 'BONE_SIZE'
            elif obj.data.display_type == 'ENVELOPE':
                layout.separator()

                layout.operator("transform.transform", text="Scale Envelope Distance", icon='TRANSFORM_SCALE').mode = 'BONE_SIZE'
                layout.operator("transform.transform", text="Scale Radius", icon='TRANSFORM_SCALE').mode = 'BONE_ENVELOPE'

        if context.edit_object and context.edit_object.type == 'ARMATURE':
            layout.separator()

            layout.operator("armature.align", icon = "ALIGN")


class VIEW3D_MT_mirror(Menu):
    bl_label = "Mirror"

    def draw(self, _context):
        layout = self.layout

        layout.operator("transform.mirror", text="Interactive Mirror", icon='TRANSFORM_MIRROR')

        layout.separator()

        layout.operator_context = 'INVOKE_REGION_WIN'

        props = layout.operator("transform.mirror", text="X Global", icon = "MIRROR_X")
        props.constraint_axis = (True, False, False)
        props.orient_type = 'GLOBAL'
        props = layout.operator("transform.mirror", text="Y Global", icon = "MIRROR_Y")
        props.constraint_axis = (False, True, False)
        props.orient_type = 'GLOBAL'
        props = layout.operator("transform.mirror", text="Z Global", icon = "MIRROR_Z")
        props.constraint_axis = (False, False, True)
        props.orient_type = 'GLOBAL'

        if context.edit_object:
            layout.separator()

            props = layout.operator("transform.mirror", text="X Local", icon = "MIRROR_X")
            props.constraint_axis = (True, False, False)
            props.orient_type = 'LOCAL'
            props = layout.operator("transform.mirror", text="Y Local", icon = "MIRROR_Y")
            props.constraint_axis = (False, True, False)
            props.orient_type = 'LOCAL'
            props = layout.operator("transform.mirror", text="Z Local", icon = "MIRROR_Z")
            props.constraint_axis = (False, False, True)
            props.orient_type = 'LOCAL'

            layout.separator()

            layout.operator("object.vertex_group_mirror", icon = "MIRROR_VERTEXGROUP")


class VIEW3D_MT_snap(Menu):
    bl_label = "Snap"

    def draw(self, _context):
        layout = self.layout


        layout.operator("view3d.snap_selected_to_cursor", text="Selection to Cursor", icon = "SELECTIONTOCURSOR").use_offset = False
        layout.operator("view3d.snap_selected_to_cursor", text="Selection to Cursor (Keep Offset)", icon = "SELECTIONTOCURSOROFFSET").use_offset = True
        layout.operator("view3d.snap_selected_to_active", text="Selection to Active", icon = "SELECTIONTOACTIVE")
        layout.operator("view3d.snap_selected_to_grid", text="Selection to Grid", icon = "SELECTIONTOGRID")

        layout.separator()

        layout.operator("view3d.snap_cursor_to_selected", text="Cursor to Selected", icon = "CURSORTOSELECTION")
        layout.operator("view3d.snap_cursor_to_center", text="Cursor to World Origin", icon = "CURSORTOCENTER")
        layout.operator("view3d.snap_cursor_to_active", text="Cursor to Active", icon = "CURSORTOACTIVE")
        layout.operator("view3d.snap_cursor_to_grid", text="Cursor to Grid", icon = "CURSORTOGRID")


# Tooltip and operator for Clear Seam.
class VIEW3D_MT_uv_map_clear_seam(bpy.types.Operator):
    """Clear Seam\nClears the UV Seam for selected edges"""      # blender will use this as a tooltip for menu items and buttons.
    bl_idname = "mesh.clear_seam"        # unique identifier for buttons and menu items to reference.
    bl_label = "Clear seam"         # display name in the interface.
    bl_options = {'REGISTER', 'UNDO'}  # enable undo for the operator.

    def execute(self, context):        # execute() is called by blender when running the operator.
        bpy.ops.mesh.mark_seam(clear=True)
        return {'FINISHED'}


class VIEW3D_MT_uv_map(Menu):
    bl_label = "UV Mapping"

    def draw(self, _context):
        layout = self.layout

        layout.operator("uv.unwrap", text = "Unwrap ABF", icon='UNWRAP_ABF').method = 'ANGLE_BASED'
        layout.operator("uv.unwrap", text = "Unwrap Conformal", icon='UNWRAP_LSCM').method = 'CONFORMAL'

        layout.separator()

        layout.operator_context = 'INVOKE_DEFAULT'
        layout.operator("uv.smart_project", icon = "MOD_UVPROJECT")
        layout.operator("uv.lightmap_pack", icon = "LIGHTMAPPACK")
        layout.operator("uv.follow_active_quads", icon = "FOLLOWQUADS")

        layout.separator()

        layout.operator_context = 'EXEC_REGION_WIN'
        layout.operator("uv.cube_project", icon = "CUBEPROJECT")
        layout.operator("uv.cylinder_project", icon = "CYLINDERPROJECT")
        layout.operator("uv.sphere_project", icon = "SPHEREPROJECT")

        layout.separator()

        layout.operator_context = 'INVOKE_REGION_WIN'
        layout.operator("uv.project_from_view", icon = "PROJECTFROMVIEW").scale_to_bounds = False
        layout.operator("uv.project_from_view", text="Project from View (Bounds)", icon = "PROJECTFROMVIEW").scale_to_bounds = True

        layout.separator()

        layout.operator("mesh.mark_seam", icon = "MARK_SEAM").clear = False
        layout.operator("mesh.clear_seam", text="Clear Seam", icon = 'CLEAR_SEAM')

        layout.separator()

        layout.operator("uv.reset", icon = "RESET")


# ********** View menus **********


    # Workaround to separate the tooltips
class VIEW3D_MT_view_view_selected_all_regions(bpy.types.Operator):
    """View Selected All Regions\nMove the View to the selection center in all Quad View views"""      # blender will use this as a tooltip for menu items and buttons.
    bl_idname = "view3d.view_selected_all_regions"        # unique identifier for buttons and menu items to reference.
    bl_label = "View Selected All Regions"         # display name in the interface.
    bl_options = {'REGISTER', 'UNDO'}  # enable undo for the operator.

<<<<<<< HEAD
    def execute(self, context):        # execute() is called by blender when running the operator.
        bpy.ops.view3d.view_selected(use_all_regions = True)
        return {'FINISHED'}
=======
    def draw(self, context):
        layout = self.layout
        view = context.space_data

        layout.prop(view, "show_region_toolbar")
        layout.prop(view, "show_region_ui")
        layout.prop(view, "show_region_hud")

        layout.separator()

        layout.operator("view3d.view_selected", text="Frame Selected").use_all_regions = False
        if view.region_quadviews:
            layout.operator("view3d.view_selected", text="Frame Selected (Quad View)").use_all_regions = True

        layout.operator("view3d.view_all", text="Frame All").center = False
        layout.operator("view3d.view_persportho", text="Perspective/Orthographic")
        layout.menu("VIEW3D_MT_view_local")

        layout.separator()

        layout.menu("VIEW3D_MT_view_cameras", text="Cameras")

        layout.separator()
        layout.menu("VIEW3D_MT_view_viewpoint")
        layout.menu("VIEW3D_MT_view_navigation")
        layout.menu("VIEW3D_MT_view_align")
>>>>>>> 93c19a5a


# Workaround to separate the tooltips
class VIEW3D_MT_view_all_all_regions(bpy.types.Operator):
    """View All all Regions\nView all objects in scene in all four Quad View views\nJust relevant for Quad View """      # blender will use this as a tooltip for menu items and buttons.
    bl_idname = "view3d.view_all_all_regions"        # unique identifier for buttons and menu items to reference.
    bl_label = "View All all Regions"         # display name in the interface.
    bl_options = {'REGISTER', 'UNDO'}  # enable undo for the operator.

    def execute(self, context):        # execute() is called by blender when running the operator.
        bpy.ops.view3d.view_all(use_all_regions = True)
        return {'FINISHED'}

    # Workaround to separate the tooltips
class VIEW3D_MT_view_center_cursor_and_view_all(bpy.types.Operator):
    """Center Cursor and View All\nViews all objects in scene and centers the 3D cursor"""      # blender will use this as a tooltip for menu items and buttons.
    bl_idname = "view3d.view_all_center_cursor"        # unique identifier for buttons and menu items to reference.
    bl_label = "Center Cursor and View All"         # display name in the interface.
    bl_options = {'REGISTER', 'UNDO'}  # enable undo for the operator.

    def execute(self, context):        # execute() is called by blender when running the operator.
        bpy.ops.view3d.view_all(center = True)
        return {'FINISHED'}

class VIEW3D_MT_switchactivecamto(bpy.types.Operator):
    """Set Active Camera\nSets the current selected camera as the active camera to render from\nYou need to have a camera object selected"""
    bl_idname = "view3d.switchactivecamto"
    bl_label = "Set active Camera"
    bl_options = {'REGISTER', 'UNDO'}

    def execute(self, context):

        context = bpy.context
        scene = context.scene
        if context.active_object is not None:
            currentCameraObj = bpy.data.objects[bpy.context.active_object.name]
            scene.camera = currentCameraObj
        return {'FINISHED'}


class VIEW3D_MT_view(Menu):
    bl_label = "View"

    def draw(self, _context):
        layout = self.layout
        view = context.space_data

        layout.operator("view3d.toolshelf", text = "Tool Shelf", icon='MENU_PANEL')
        layout.operator("view3d.properties", text = "Sidebar", icon='MENU_PANEL')

        layout.separator()

        layout.operator("render.opengl", text="OpenGL Render Image", icon='RENDER_STILL') #BFA - by Draise
        layout.operator("render.opengl", text="OpenGL Render Animation", icon='RENDER_ANIMATION').animation = True

<<<<<<< HEAD
        layout.separator()
=======
    def draw(self, _context):
        layout = self.layout
>>>>>>> 93c19a5a

        layout.operator_context = 'INVOKE_REGION_WIN'
        layout.operator("view3d.clip_border", text="Clipping Border", icon = "CLIPPINGBORDER")
        layout.operator("view3d.render_border", text="Render Border", icon = "RENDERBORDER")
        layout.operator("view3d.clear_render_border", text="Clear Render Border", icon = "RENDERBORDER_CLEAR")

        layout.separator()

        layout.operator("view3d.object_as_camera", icon = 'VIEW_SWITCHACTIVECAM')
        layout.operator("view3d.switchactivecamto", text="Set Active Camera", icon ="VIEW_SWITCHACTIVECAM")
        layout.operator("view3d.view_camera", text="Active Camera", icon = 'VIEW_SWITCHTOCAM')
        layout.operator("view3d.view_center_camera", icon = "VIEWCAMERACENTER")

<<<<<<< HEAD
        layout.separator()
=======
    def draw(self, _context):
        layout = self.layout
>>>>>>> 93c19a5a

        layout.menu("VIEW3D_MT_view_align")
        layout.menu("VIEW3D_MT_view_align_selected")

        layout.separator()

        layout.operator("view3d.localview", text="Toggle Local View", icon = "VIEW_GLOBAL_LOCAL")
        layout.operator("view3d.localview_remove_from", icon = "VIEW_REMOVE_LOCAL")

        layout.separator()

        layout.operator("view3d.view_selected", text="View Selected", icon = "VIEW_SELECTED").use_all_regions = False
        if view.region_quadviews:
            layout.operator("view3d.view_selected_all_regions", text="View Selected (Quad View)", icon = "ALIGNCAMERA_ACTIVE")
        layout.operator("view3d.view_all", text="View All", icon = "VIEWALL").center = False
        if view.region_quadviews:
            layout.operator("view3d.view_all_all_regions", text = "View All (Quad View)", icon = "VIEWALL" ) # bfa - separated tooltip
        layout.operator("view3d.view_all_center_cursor", text="Center Cursor and View All", icon = "VIEWALL_RESETCURSOR") # bfa - separated tooltip

        layout.separator()

        layout.menu("INFO_MT_area")

class VIEW3D_MT_view_navigation(Menu):
    bl_label = "Navi"

    def draw(self, _context):
        from math import pi
        layout = self.layout

        layout.operator("view3d.view_orbit", text= "Orbit Down", icon = "ORBIT_DOWN").type='ORBITDOWN'
        layout.operator("view3d.view_orbit", text= "Orbit Up", icon = "ORBIT_UP").type='ORBITUP'
        layout.operator("view3d.view_orbit", text= "Orbit Right", icon = "ORBIT_RIGHT").type='ORBITRIGHT'
        layout.operator("view3d.view_orbit", text= "Orbit Left", icon = "ORBIT_LEFT").type='ORBITLEFT'
        props = layout.operator("view3d.view_orbit", text = "Orbit Opposite", icon = "ORBIT_OPPOSITE")
        props.type = 'ORBITRIGHT'
        props.angle = pi

        layout.separator()

        layout.operator("view3d.view_roll", text="Roll Left", icon = "ROLL_LEFT").angle = pi / -12.0
        layout.operator("view3d.view_roll", text="Roll Right", icon = "ROLL_RIGHT").angle = pi / 12.0

        layout.separator()

        layout.operator("view3d.view_pan", text= "Pan Down", icon = "PAN_DOWN").type = 'PANDOWN'
        layout.operator("view3d.view_pan", text= "Pan Up", icon = "PAN_UP").type = 'PANUP'
        layout.operator("view3d.view_pan", text= "Pan Right", icon = "PAN_RIGHT").type = 'PANRIGHT'
        layout.operator("view3d.view_pan", text= "Pan Left", icon = "PAN_LEFT").type = 'PANLEFT'

        layout.separator()

        layout.operator("view3d.zoom_border", text="Zoom Border", icon = "ZOOM_BORDER")
        layout.operator("view3d.zoom", text="Zoom In", icon = "ZOOM_IN").delta = 1
        layout.operator("view3d.zoom", text="Zoom Out", icon = "ZOOM_OUT").delta = -1
        layout.operator("view3d.zoom_camera_1_to_1", text="Zoom Camera 1:1", icon = "ZOOM_CAMERA")
        layout.operator("view3d.dolly", text="Dolly View", icon = "DOLLY")
        layout.operator("view3d.view_center_pick", icon = "CENTERTOMOUSE")

        layout.separator()

        layout.operator("view3d.fly", icon = "FLY_NAVIGATION")
        layout.operator("view3d.walk", icon = "WALK_NAVIGATION")
        layout.operator("view3d.navigate", icon = "VIEW_NAVIGATION")

        layout.separator()

        layout.operator("screen.animation_play", text="Playback Animation", icon = "TRIA_RIGHT")

        layout.separator()

        layout.operator("transform.translate", icon='TRANSFORM_MOVE')
        layout.operator("transform.rotate", icon='TRANSFORM_ROTATE')
        layout.operator("transform.resize", icon='TRANSFORM_SCALE', text="Scale")



class VIEW3D_MT_view_align(Menu):
    bl_label = "Align View"

    def draw(self, _context):
        layout = self.layout

        layout.operator("view3d.camera_to_view", text="Align Active Camera to View", icon = "ALIGNCAMERA_VIEW")
        layout.operator("view3d.camera_to_view_selected", text="Align Active Camera to Selected", icon = "ALIGNCAMERA_ACTIVE")
        layout.operator("view3d.view_center_cursor", icon = "CENTERTOCURSOR")

        layout.separator()

        layout.operator("view3d.view_lock_to_active", icon = "LOCKTOACTIVE")
        layout.operator("view3d.view_center_lock", icon = "LOCKTOCENTER")
        layout.operator("view3d.view_lock_clear", icon = "LOCK_CLEAR")

        layout.separator()

        layout.operator("view3d.view_persportho", text="Perspective/Orthographic", icon = "PERSP_ORTHO")

        layout.separator()

        layout.operator("view3d.view_axis", text="Top", icon ="VIEW_TOP").type = 'TOP'
        layout.operator("view3d.view_axis", text="Bottom", icon ="VIEW_BOTTOM").type = 'BOTTOM'
        layout.operator("view3d.view_axis", text="Front", icon ="VIEW_FRONT").type = 'FRONT'
        layout.operator("view3d.view_axis", text="Back", icon ="VIEW_BACK").type = 'BACK'
        layout.operator("view3d.view_axis", text="Right", icon ="VIEW_RIGHT").type = 'RIGHT'
        layout.operator("view3d.view_axis", text="Left", icon ="VIEW_LEFT").type = 'LEFT'


class VIEW3D_MT_view_align_selected(Menu):
    bl_label = "Align View to Active"

    def draw(self, _context):
        layout = self.layout

        props = layout.operator("view3d.view_axis", text="Top", icon = "VIEW_ACTIVE_TOP")
        props.align_active = True
        props.type = 'TOP'

        props = layout.operator("view3d.view_axis", text="Bottom", icon ="VIEW_ACTIVE_BOTTOM")
        props.align_active = True
        props.type = 'BOTTOM'

        props = layout.operator("view3d.view_axis", text="Front", icon ="VIEW_ACTIVE_FRONT")
        props.align_active = True
        props.type = 'FRONT'

        props = layout.operator("view3d.view_axis", text="Back", icon ="VIEW_ACTIVE_BACK")
        props.align_active = True
        props.type = 'BACK'

        props = layout.operator("view3d.view_axis", text="Right" , icon ="VIEW_ACTIVE_RIGHT")
        props.align_active = True
        props.type = 'RIGHT'

        props = layout.operator("view3d.view_axis", text="Left", icon ="VIEW_ACTIVE_LEFT")
        props.align_active = True
        props.type = 'LEFT'


<<<<<<< HEAD
=======
class VIEW3D_MT_view_regions(Menu):
    bl_label = "View Regions"

    def draw(self, _context):
        layout = self.layout
        layout.operator("view3d.clip_border", text="Clipping Region...")
        layout.operator("view3d.render_border", text="Render Region...")

        layout.separator()

        layout.operator("view3d.clear_render_border")


>>>>>>> 93c19a5a
# ********** Select menus, suffix from context.mode **********

class VIEW3D_MT_select_object_more_less(Menu):
    bl_label = "More/Less"

    def draw(self, _context):
        layout = self.layout

        layout = self.layout

        layout.operator("object.select_more", text="More", icon = "SELECTMORE")
        layout.operator("object.select_less", text="Less", icon = "SELECTLESS")

        layout.separator()

        props = layout.operator("object.select_hierarchy", text="Parent", icon = "PARENT")
        props.extend = False
        props.direction = 'PARENT'

        props = layout.operator("object.select_hierarchy", text="Child", icon = "CHILD")
        props.extend = False
        props.direction = 'CHILD'

        layout.separator()

        props = layout.operator("object.select_hierarchy", text="Extend Parent", icon = "PARENT")
        props.extend = True
        props.direction = 'PARENT'

        props = layout.operator("object.select_hierarchy", text="Extend Child", icon = "CHILD")
        props.extend = True
        props.direction = 'CHILD'


# Workaround to separate the tooltips
class VIEW3D_MT_select_object_inverse(bpy.types.Operator):
    """Inverse\nInverts the current selection """      # blender will use this as a tooltip for menu items and buttons.
    bl_idname = "object.select_all_inverse"        # unique identifier for buttons and menu items to reference.
    bl_label = "Select Inverse"         # display name in the interface.
    bl_options = {'REGISTER', 'UNDO'}  # enable undo for the operator.

    def execute(self, context):        # execute() is called by blender when running the operator.
        bpy.ops.object.select_all(action = 'INVERT')
        return {'FINISHED'}

# Workaround to separate the tooltips
class VIEW3D_MT_select_object_none(bpy.types.Operator):
    """None\nDeselects everything """      # blender will use this as a tooltip for menu items and buttons.
    bl_idname = "object.select_all_none"        # unique identifier for buttons and menu items to reference.
    bl_label = "Select None"         # display name in the interface.
    bl_options = {'REGISTER', 'UNDO'}  # enable undo for the operator.

    def execute(self, context):        # execute() is called by blender when running the operator.
        bpy.ops.object.select_all(action = 'DESELECT')
        return {'FINISHED'}


class VIEW3D_MT_select_object(Menu):
    bl_label = "Select"

    def draw(self, _context):
        layout = self.layout

        layout.operator("object.select_all", text="All", icon='SELECT_ALL').action = 'SELECT'
        layout.operator("object.select_all_none", text="None", icon='SELECT_NONE') # bfa - separated tooltip
        layout.operator("object.select_all_inverse", text="Inverse", icon='INVERSE') # bfa - separated tooltip

        layout.separator()

        layout.operator("view3d.select_lasso", icon='BORDER_LASSO').mode = 'ADD'
        layout.operator("view3d.select_box", icon='BORDER_RECT')
        layout.operator("view3d.select_circle", icon = 'CIRCLE_SELECT')

        layout.separator()

        layout.menu ("VIEW3D_MT_select_grouped")
        layout.menu ("VIEW3D_MT_select_linked")
        layout.menu ("VIEW3D_MT_select_by_type")

        layout.separator()
        layout.operator("object.select_random", text="Random", icon = "RANDOMIZE")      
        layout.operator("object.select_mirror", text="Mirror Selection", icon = "TRANSFORM_MIRROR")

        layout.operator("object.select_pattern", text="By Pattern", icon = "PATTERN")
        layout.operator("object.select_camera", text="Active Camera", icon = "CAMERA_DATA")

        layout.separator()

        layout.menu("VIEW3D_MT_select_object_more_less")

        

class VIEW3D_MT_select_by_type(Menu):
    bl_label = "All by Type"

    def draw(self, _context):
        layout = self.layout

        layout.operator("object.select_by_type", text= "Mesh", icon = "OUTLINER_OB_MESH").type = 'MESH'
        layout.operator("object.select_by_type", text= "Curve", icon = "OUTLINER_OB_CURVE").type = 'CURVE'
        layout.operator("object.select_by_type", text= "Surface", icon = "OUTLINER_OB_SURFACE").type = 'SURFACE'
        layout.operator("object.select_by_type", text= "Meta", icon = "OUTLINER_OB_META").type = 'META'
        layout.operator("object.select_by_type", text= "Font", icon = "OUTLINER_OB_FONT").type = 'FONT'

        layout.separator()

        layout.operator("object.select_by_type", text= "Armature", icon = "OUTLINER_OB_ARMATURE").type = 'ARMATURE'
        layout.operator("object.select_by_type", text= "Lattice", icon = "OUTLINER_OB_LATTICE").type = 'LATTICE'
        layout.operator("object.select_by_type", text= "Empty", icon = "OUTLINER_OB_EMPTY").type = 'EMPTY'
        layout.operator("object.select_by_type", text= "GPencil", icon = "GREASEPENCIL").type = 'GPENCIL'

        layout.separator()

        layout.operator("object.select_by_type", text= "Camera", icon = "OUTLINER_OB_CAMERA").type = 'CAMERA'
        layout.operator("object.select_by_type", text= "Light", icon = "OUTLINER_OB_LAMP").type = 'LIGHT'
        layout.operator("object.select_by_type", text= "Speaker", icon = "OUTLINER_OB_SPEAKER").type = 'SPEAKER'
        layout.operator("object.select_by_type", text= "Probe", icon = "OUTLINER_OB_LIGHTPROBE").type = 'LIGHT_PROBE'

class VIEW3D_MT_select_grouped(Menu):
    bl_label = "Grouped"

    def draw(self, context):
        layout = self.layout

        layout.operator("object.select_grouped", text= "Siblings", icon = "SIBLINGS").type = 'SIBLINGS'
        layout.operator("object.select_grouped", text= "Parent", icon = "PARENT").type = 'PARENT'
        layout.operator("object.select_grouped", text= "Children", icon = "CHILD_RECURSIVE").type = 'CHILDREN_RECURSIVE'
        layout.operator("object.select_grouped", text= "Immediate Children", icon = "CHILD").type = 'CHILDREN'

        layout.separator()

        layout.operator("object.select_grouped", text= "Type", icon = "TYPE").type = 'TYPE'
        layout.operator("object.select_grouped", text= "Collection", icon = "LAYER").type = 'COLLECTION'
        layout.operator("object.select_grouped", text= "Hook", icon = "HOOK").type = 'HOOK'

        layout.separator()

        layout.operator("object.select_grouped", text= "Pass", icon = "PASS").type = 'PASS'
        layout.operator("object.select_grouped", text= "Color", icon = "COLOR").type = 'COLOR'
        layout.operator("object.select_grouped", text= "Keying Set", icon = "KEYINGSET").type = 'KEYINGSET'
        layout.operator("object.select_grouped", text= "Light Type", icon = "LAMP").type = 'LIGHT_TYPE'


class VIEW3D_MT_select_linked(Menu):
    bl_label = "Linked"

    def draw(self, context):
        layout = self.layout

        layout.operator("object.select_linked", text= "Object Data", icon = "OBJECT_DATA").type = 'OBDATA'
        layout.operator("object.select_linked", text= "Material", icon = "MATERIAL_DATA").type = 'MATERIAL'
        layout.operator("object.select_linked", text= "Instanced Collection", icon = "GROUP").type = 'DUPGROUP'
        layout.operator("object.select_linked", text= "Particle System", icon = "PARTICLES").type = 'PARTICLE'
        layout.operator("object.select_linked", text= "Library", icon = "LIBRARY").type = 'LIBRARY'
        layout.operator("object.select_linked", text= "Library (Object Data)", icon = "LIBRARY_OBJECT").type = 'LIBRARY_OBDATA'


# Workaround to separate the tooltips
class VIEW3D_MT_select_pose_inverse(bpy.types.Operator):
    """Inverse\nInverts the current selection """      # blender will use this as a tooltip for menu items and buttons.
    bl_idname = "pose.select_all_inverse"        # unique identifier for buttons and menu items to reference.
    bl_label = "Select Inverse"         # display name in the interface.
    bl_options = {'REGISTER', 'UNDO'}  # enable undo for the operator.

    def execute(self, context):        # execute() is called by blender when running the operator.
        bpy.ops.pose.select_all(action = 'INVERT')
        return {'FINISHED'}

# Workaround to separate the tooltips
class VIEW3D_MT_select_pose_none(bpy.types.Operator):
    """None\nDeselects everything """      # blender will use this as a tooltip for menu items and buttons.
    bl_idname = "pose.select_all_none"        # unique identifier for buttons and menu items to reference.
    bl_label = "Select None"         # display name in the interface.
    bl_options = {'REGISTER', 'UNDO'}  # enable undo for the operator.

    def execute(self, context):        # execute() is called by blender when running the operator.
        bpy.ops.pose.select_all(action = 'DESELECT')
        return {'FINISHED'}


class VIEW3D_MT_select_pose(Menu):
    bl_label = "Select"

    def draw(self, _context):
        layout = self.layout

        layout.operator("pose.select_all", text="All", icon='SELECT_ALL').action = 'SELECT'
        layout.operator("pose.select_all_none", text="None", icon='SELECT_NONE') # bfa - separated tooltip
        layout.operator("pose.select_all_inverse", text="Inverse", icon='INVERSE') # bfa - separated tooltip

        layout.separator()

        layout.operator("view3d.select_lasso", icon='BORDER_LASSO').mode = 'ADD'
        layout.operator("view3d.select_box", icon='BORDER_RECT')
        layout.operator("view3d.select_circle", icon = 'CIRCLE_SELECT')

        layout.separator()

        layout.operator_menu_enum("pose.select_grouped", "type", text="Grouped")
        layout.operator("pose.select_linked", text="Linked", icon = "LINKED")
        layout.operator("pose.select_constraint_target", text="Constraint Target", icon = "CONSTRAINT_BONE")

        layout.separator()

        layout.operator("object.select_pattern", text="By Pattern", icon = "PATTERN")

        layout.separator()

        layout.operator("pose.select_mirror", text="Flip Active", icon = "FLIP")

        layout.separator()

        props = layout.operator("pose.select_hierarchy", text="Parent", icon = "PARENT")
        props.extend = False
        props.direction = 'PARENT'

        props = layout.operator("pose.select_hierarchy", text="Child", icon = "CHILD")
        props.extend = False
        props.direction = 'CHILD'

        layout.separator()

        props = layout.operator("pose.select_hierarchy", text="Extend Parent", icon = "PARENT")
        props.extend = True
        props.direction = 'PARENT'

        props = layout.operator("pose.select_hierarchy", text="Extend Child", icon = "CHILD")
        props.extend = True
        props.direction = 'CHILD'


# Workaround to separate the tooltips
class VIEW3D_MT_select_particle_inverse(bpy.types.Operator):
    """Inverse\nInverts the current selection """      # blender will use this as a tooltip for menu items and buttons.
    bl_idname = "particle.select_all_inverse"        # unique identifier for buttons and menu items to reference.
    bl_label = "Select Inverse"         # display name in the interface.
    bl_options = {'REGISTER', 'UNDO'}  # enable undo for the operator.

    def execute(self, context):        # execute() is called by blender when running the operator.
        bpy.ops.particle.select_all(action = 'INVERT')
        return {'FINISHED'}

# Workaround to separate the tooltips
class VIEW3D_MT_select_particle_none(bpy.types.Operator):
    """None\nDeselects everything """      # blender will use this as a tooltip for menu items and buttons.
    bl_idname = "particle.select_all_none"        # unique identifier for buttons and menu items to reference.
    bl_label = "Select None"         # display name in the interface.
    bl_options = {'REGISTER', 'UNDO'}  # enable undo for the operator.

    def execute(self, context):        # execute() is called by blender when running the operator.
        bpy.ops.particle.select_all(action = 'DESELECT')
        return {'FINISHED'}


class VIEW3D_MT_select_particle(Menu):
    bl_label = "Select"

    def draw(self, _context):
        layout = self.layout

        layout.operator("particle.select_all", text="All", icon='SELECT_ALL').action = 'SELECT'
        layout.operator("particle.select_all_none", text="None", icon='SELECT_NONE') # bfa - separated tooltip
        layout.operator("particle.select_all_inverse", text="Inverse", icon='INVERSE') # bfa - separated tooltip

        layout.separator()

        layout.operator("view3d.select_lasso", icon='BORDER_LASSO').mode = 'ADD'
        layout.operator("view3d.select_box", icon='BORDER_RECT')
        layout.operator("view3d.select_circle", icon = 'CIRCLE_SELECT')

        layout.separator()

        layout.operator("particle.select_linked", text="Linked", icon = "LINKED").deselect = False
        layout.operator("particle.select_linked", text="Deselect Linked", icon = "LINKED").deselect = True

        layout.separator()

        layout.operator("particle.select_more", text = "More", icon = "SELECTMORE")
        layout.operator("particle.select_less", text = "Less", icon = "SELECTLESS")

        layout.separator()

        layout.operator("particle.select_random", text = "Random", icon = "RANDOMIZE")

        layout.separator()

        layout.operator("particle.select_roots", text="Roots", icon = "SELECT_ROOT")
        layout.operator("particle.select_tips", text="Tips", icon = "SELECT_TIP")


class VIEW3D_MT_edit_mesh_select_similar(Menu):
    bl_label = "Similar"

    def draw(self, _context):
        layout = self.layout

        select_mode = context.tool_settings.mesh_select_mode

        # Vertices select mode
        if tuple(select_mode) == (True, False, False):

            layout.operator("mesh.select_similar", text= "Normal", icon = "RECALC_NORMALS").type='NORMAL'
            layout.operator("mesh.select_similar", text= "Amount of Adjacent Faces", icon = "FACESEL").type='FACE'
            layout.operator("mesh.select_similar", text= "Vertex Groups", icon = "GROUP_VERTEX").type='VGROUP'
            layout.operator("mesh.select_similar", text= "Amount of connecting Edges", icon = "EDGESEL").type='EDGE'

        # Edges select mode
        if tuple(select_mode) == (False, True, False):

            layout.operator("mesh.select_similar", text= "Length", icon = "RULER").type='LENGTH'
            layout.operator("mesh.select_similar", text= "Direction", icon = "SWITCH_DIRECTION").type='DIR'
            layout.operator("mesh.select_similar", text= "Amount of Faces around an edge", icon = "FACESEL").type='FACE'
            layout.operator("mesh.select_similar", text= "Face Angles", icon = "ANGLE").type='FACE_ANGLE'
            layout.operator("mesh.select_similar", text= "Crease", icon = "CREASE").type='CREASE'
            layout.operator("mesh.select_similar", text= "Bevel", icon = "BEVEL").type='BEVEL'
            layout.operator("mesh.select_similar", text= "Seam", icon = "MARK_SEAM").type='SEAM'
            layout.operator("mesh.select_similar", text= "Sharpness", icon = "SELECT_SHARPEDGES").type='SHARP'
            layout.operator("mesh.select_similar", text= "Freestyle Edge Marks", icon = "MARK_FS_EDGE").type='FREESTYLE_EDGE'

        # Faces select mode
        if tuple(select_mode) == (False, False, True ):

            layout.operator("mesh.select_similar", text= "Material", icon = "MATERIAL").type='MATERIAL'
            layout.operator("mesh.select_similar", text= "Area", icon = "AREA").type='AREA'
            layout.operator("mesh.select_similar", text= "Polygon Sides", icon = "POLYGONSIDES").type='SIDES'
            layout.operator("mesh.select_similar", text= "Perimeter", icon = "PERIMETER").type='PERIMETER'
            layout.operator("mesh.select_similar", text= "Normal", icon = "RECALC_NORMALS").type='NORMAL'
            layout.operator("mesh.select_similar", text= "Co-Planar", icon = "MAKE_PLANAR").type='COPLANAR'
            layout.operator("mesh.select_similar", text= "Flat / Smooth", icon = "SHADING_SMOOTH").type='SMOOTH'
            layout.operator("mesh.select_similar", text= "Face Map", icon = "TEXTURE").type='FACE_MAP'
            layout.operator("mesh.select_similar", text= "Freestyle Face Marks", icon = "MARKFSFACE").type='FREESTYLE_FACE'

        layout.separator()

        layout.operator("mesh.select_similar_region", text="Face Regions", icon = "FACEREGIONS")


class VIEW3D_MT_edit_mesh_select_more_less(Menu):
    bl_label = "More/Less"

    def draw(self, _context):
        layout = self.layout

        layout.operator("mesh.select_more", text="More", icon = "SELECTMORE")
        layout.operator("mesh.select_less", text="Less", icon = "SELECTLESS")

        layout.separator()

        layout.operator("mesh.select_next_item", text="Next Active", icon = "NEXTACTIVE")
        layout.operator("mesh.select_prev_item", text="Previous Active", icon = "PREVIOUSACTIVE")


# Workaround to separate the tooltips
class VIEW3D_MT_select_edit_mesh_inverse(bpy.types.Operator):
    """Inverse\nInverts the current selection """      # blender will use this as a tooltip for menu items and buttons.
    bl_idname = "mesh.select_all_inverse"        # unique identifier for buttons and menu items to reference.
    bl_label = "Select Inverse"         # display name in the interface.
    bl_options = {'REGISTER', 'UNDO'}  # enable undo for the operator.

<<<<<<< HEAD
    def execute(self, context):        # execute() is called by blender when running the operator.
        bpy.ops.mesh.select_all(action = 'INVERT')
        return {'FINISHED'}
=======
    def draw(self, _context):
        layout = self.layout
>>>>>>> 93c19a5a

# Workaround to separate the tooltips
class VIEW3D_MT_select_edit_mesh_none(bpy.types.Operator):
    """None\nDeselects everything """       # blender will use this as a tooltip for menu items and buttons.
    bl_idname = "mesh.select_all_none"        # unique identifier for buttons and menu items to reference.
    bl_label = "Select None"         # display name in the interface.
    bl_options = {'REGISTER', 'UNDO'}  # enable undo for the operator.

    def execute(self, context):        # execute() is called by blender when running the operator.
        bpy.ops.mesh.select_all(action = 'DESELECT')
        return {'FINISHED'}


class VIEW3D_MT_select_edit_mesh(Menu):
    bl_label = "Select"

    def draw(self, _context):
        layout = self.layout

        # primitive
        layout.operator("mesh.select_all", text="All", icon='SELECT_ALL').action = 'SELECT'
        layout.operator("mesh.select_all_none", text="None", icon='SELECT_NONE') # bfa - separated tooltip
        layout.operator("mesh.select_all_inverse", text="Inverse", icon='INVERSE') # bfa - separated tooltip

        layout.separator()

        layout.operator("view3d.select_lasso", icon='BORDER_LASSO').mode = 'ADD'
        layout.operator("view3d.select_box", icon='BORDER_RECT')
        layout.operator("view3d.select_circle", icon = 'CIRCLE_SELECT')

<<<<<<< HEAD
        layout.separator()
=======
class VIEW3D_MT_select_edit_mesh(Menu):
    bl_label = "Select"

    def draw(self, _context):
        layout = self.layout
>>>>>>> 93c19a5a

        layout.operator("mesh.select_linked", text="Linked", icon = "LINKED")
        layout.operator("mesh.faces_select_linked_flat", text="Linked Flat Faces", icon = "LINKED")
        layout.operator("mesh.select_linked_pick", text="Linked Pick Select", icon = "LINKED").deselect = False
        layout.operator("mesh.select_linked_pick", text="Linked Pick Deselect", icon = "LINKED").deselect = True

        layout.separator()

        # other
        layout.menu("VIEW3D_MT_edit_mesh_select_similar")

        layout.separator()

        # numeric
        layout.operator("mesh.select_random", text="Random", icon = "RANDOMIZE")
        layout.operator("mesh.select_nth", icon = "CHECKER_DESELECT")

        layout.separator()
       
        layout.operator("mesh.select_mirror", text="Mirror Selection", icon = "TRANSFORM_MIRROR")
        layout.operator("mesh.select_axis", text="Side of Active", icon = "SELECT_SIDEOFACTIVE")
        layout.operator("mesh.shortest_path_select", text="Shortest Path", icon = "SELECT_SHORTESTPATH")

        layout.separator()

        # geometric
        layout.operator("mesh.edges_select_sharp", text="Sharp Edges", icon = "SELECT_SHARPEDGES")

        layout.separator()

        # topology
        tool_settings = context.tool_settings
        if tool_settings.mesh_select_mode[2] is False:
            layout.operator("mesh.select_non_manifold", text="Non Manifold", icon = "SELECT_NONMANIFOLD")
        layout.operator("mesh.select_loose", text="Loose Geometry", icon = "SELECT_LOOSE")
        layout.operator("mesh.select_interior_faces", text="Interior Faces", icon = "SELECT_INTERIOR")
        layout.operator("mesh.select_face_by_sides", text="Faces by Sides", icon = "SELECT_FACES_BY_SIDE")

        layout.separator()

        # loops
        layout.operator("mesh.loop_multi_select", text="Edge Loops", icon = "SELECT_EDGELOOP").ring = False
        layout.operator("mesh.loop_multi_select", text="Edge Rings", icon = "SELECT_EDGERING").ring = True
        layout.operator("mesh.loop_to_region", text = "Loop Inner Region", icon = "SELECT_LOOPINNER")
        layout.operator("mesh.region_to_loop", text = "Boundary Loop", icon = "SELECT_BOUNDARY")

        layout.separator()

        layout.operator("mesh.select_ungrouped", text="Ungrouped Verts", icon = "SELECT_UNGROUPED_VERTS")

        layout.separator()

        layout.menu("VIEW3D_MT_edit_mesh_select_more_less")


# Workaround to separate the tooltips
class VIEW3D_MT_select_edit_curve_inverse(bpy.types.Operator):
    """Inverse\nInverts the current selection """      # blender will use this as a tooltip for menu items and buttons.
    bl_idname = "curve.select_all_inverse"        # unique identifier for buttons and menu items to reference.
    bl_label = "Select Inverse"         # display name in the interface.
    bl_options = {'REGISTER', 'UNDO'}  # enable undo for the operator.

    def execute(self, context):        # execute() is called by blender when running the operator.
        bpy.ops.curve.select_all(action = 'INVERT')
        return {'FINISHED'}

# Workaround to separate the tooltips
class VIEW3D_MT_select_edit_curve_none(bpy.types.Operator):
    """None\nDeselects everything """       # blender will use this as a tooltip for menu items and buttons.
    bl_idname = "curve.select_all_none"        # unique identifier for buttons and menu items to reference.
    bl_label = "Select None"         # display name in the interface.
    bl_options = {'REGISTER', 'UNDO'}  # enable undo for the operator.

    def execute(self, context):        # execute() is called by blender when running the operator.
        bpy.ops.curve.select_all(action = 'DESELECT')
        return {'FINISHED'}


class VIEW3D_MT_select_edit_curve(Menu):
    bl_label = "Select"

    def draw(self, _context):
        layout = self.layout

        layout.operator("curve.select_all", text="All", icon='SELECT_ALL').action = 'SELECT'
        layout.operator("curve.select_all_none", text="None", icon='SELECT_NONE') # bfa - separated tooltip
        layout.operator("curve.select_all_inverse", text="Inverse", icon='INVERSE') # bfa - separated tooltip

        layout.separator()

        layout.operator("view3d.select_lasso", icon='BORDER_LASSO').mode = 'ADD'
        layout.operator("view3d.select_box", icon='BORDER_RECT')
        layout.operator("view3d.select_circle", icon = 'CIRCLE_SELECT')

        layout.separator()


        layout.operator("curve.select_linked", text="Linked", icon = "LINKED")
        layout.operator("curve.select_linked_pick", text="Linked Pick Select", icon = "LINKED").deselect = False
        layout.operator("curve.select_linked_pick", text="Linked Pick Deselect", icon = "LINKED").deselect = True

        layout.separator()

        layout.menu("VIEW3D_MT_select_edit_curve_select_similar")

        layout.separator()

        layout.operator("curve.select_random", text= "Random", icon = "RANDOMIZE")
        layout.operator("curve.select_nth", icon = "CHECKER_DESELECT")

        layout.separator()

        layout.operator("curve.de_select_first", icon = "SELECT_FIRST")
        layout.operator("curve.de_select_last", icon = "SELECT_LAST")
        layout.operator("curve.select_next", text = "Next", icon = "NEXTACTIVE")
        layout.operator("curve.select_previous", text = "Previous", icon = "PREVIOUSACTIVE")

        layout.separator()

        layout.operator("curve.select_more", text= "More", icon = "SELECTMORE")
        layout.operator("curve.select_less", text= "Less", icon = "SELECTLESS")

class VIEW3D_MT_select_edit_curve_select_similar(Menu):
    bl_label = "Similar"

    def draw(self, context):
        layout = self.layout

        layout.operator("curve.select_similar", text="Type", icon = "TYPE").type = 'TYPE'
        layout.operator("curve.select_similar", text="Radius", icon = "RADIUS").type = 'RADIUS'
        layout.operator("curve.select_similar", text="Weight", icon = "MOD_VERTEX_WEIGHT").type = 'WEIGHT'
        layout.operator("curve.select_similar", text="Direction", icon = "SWITCH_DIRECTION").type = 'DIRECTION'


class VIEW3D_MT_select_edit_surface(Menu):
    bl_label = "Select"

    def draw(self, _context):
        layout = self.layout

        layout.operator("curve.select_all", text="All", icon='SELECT_ALL').action = 'SELECT'
        layout.operator("curve.select_all_none", text="None", icon='SELECT_NONE') # bfa - separated tooltip
        layout.operator("curve.select_all_inverse", text="Inverse", icon='INVERSE') # bfa - separated tooltip

        layout.separator()

        layout.operator("view3d.select_lasso", icon='BORDER_LASSO').mode = 'ADD'
        layout.operator("view3d.select_box", icon='BORDER_RECT')
        layout.operator("view3d.select_circle", icon = 'CIRCLE_SELECT')

        layout.separator()

        layout.operator("curve.select_linked", text="Linked", icon = "LINKED")
        layout.menu("VIEW3D_MT_select_edit_curve_select_similar")

        layout.separator()

        layout.operator("curve.select_random", text= "Random", icon = "RANDOMIZE")
        layout.operator("curve.select_nth", icon = "CHECKER_DESELECT")


        layout.separator()

        layout.operator("curve.select_row", text = "Control Point row", icon = "CONTROLPOINTROW")

        layout.separator()

        layout.operator("curve.select_more", text= "More", icon = "SELECTMORE")
        layout.operator("curve.select_less", text= "Less", icon = "SELECTLESS")

class VIEW3D_MT_edit_text_context_menu(Menu):
    bl_label = "Text Context Menu"

    def draw(self, _context):
        layout = self.layout

        layout = self.layout

        layout.operator_context = 'INVOKE_DEFAULT'

        layout.operator("font.text_cut", text="Cut")
        layout.operator("font.text_copy", text="Copy", icon='COPYDOWN')
        layout.operator("font.text_paste", text="Paste", icon='PASTEDOWN')

        layout.separator()

        layout.operator("font.select_all")

        layout.separator()

        layout.menu("VIEW3D_MT_edit_font")

class VIEW3D_MT_select_edit_text(Menu):
    # intentional name mismatch
    # select menu for 3d-text doesn't make sense
    bl_label = "Edit"

    def draw(self, _context):
        layout = self.layout

        layout.operator("font.text_cut", text="Cut", icon = "CUT")
        layout.operator("font.text_copy", text="Copy", icon='COPYDOWN')
        layout.operator("font.text_paste", text="Paste", icon='PASTEDOWN')

        layout.separator()

        layout.operator("font.text_paste_from_file", icon = "PASTEFILE")

        layout.separator()

        layout.operator("font.select_all", icon = "SELECT_ALL")


# Workaround to separate the tooltips
class VIEW3D_MT_select_edit_metaball_inverse(bpy.types.Operator):
    """Inverse\nInverts the current selection """      # blender will use this as a tooltip for menu items and buttons.
    bl_idname = "mball.select_all_inverse"        # unique identifier for buttons and menu items to reference.
    bl_label = "Select Inverse"         # display name in the interface.
    bl_options = {'REGISTER', 'UNDO'}  # enable undo for the operator.

    def execute(self, context):        # execute() is called by blender when running the operator.
        bpy.ops.mball.select_all(action = 'INVERT')
        return {'FINISHED'}

# Workaround to separate the tooltips
class VIEW3D_MT_select_edit_metaball_none(bpy.types.Operator):
    """None\nDeselects everything """           # blender will use this as a tooltip for menu items and buttons.
    bl_idname = "mball.select_all_none"        # unique identifier for buttons and menu items to reference.
    bl_label = "Select None"         # display name in the interface.
    bl_options = {'REGISTER', 'UNDO'}  # enable undo for the operator.

    def execute(self, context):        # execute() is called by blender when running the operator.
        bpy.ops.mball.select_all(action = 'DESELECT')
        return {'FINISHED'}


class VIEW3D_MT_select_edit_metaball(Menu):
    bl_label = "Select"

    def draw(self, _context):
        layout = self.layout

        layout.operator("mball.select_all", text="All", icon='SELECT_ALL').action = 'SELECT'
        layout.operator("mball.select_all_none", text="None", icon='SELECT_NONE') # bfa - separated tooltip
        layout.operator("mball.select_all_inverse", text="Inverse", icon='INVERSE') # bfa - separated tooltip

        layout.separator()

        layout.operator("view3d.select_lasso", icon='BORDER_LASSO').mode = 'ADD'
        layout.operator("view3d.select_box", icon='BORDER_RECT')
        layout.operator("view3d.select_circle", icon = 'CIRCLE_SELECT')

        layout.separator()

        layout.menu("VIEW3D_MT_select_edit_metaball_select_similar")

        layout.separator()

        layout.operator("mball.select_random_metaelems", text = "Random", icon = "RANDOMIZE")


class VIEW3D_MT_select_edit_metaball_select_similar(Menu):
    bl_label = "Similar"

    def draw(self, context):
        layout = self.layout

        layout.operator("mball.select_similar", text="Type", icon = "TYPE").type = 'TYPE'
        layout.operator("mball.select_similar", text="Radius", icon = "RADIUS").type = 'RADIUS'
        layout.operator("mball.select_similar", text="Stiffness", icon = "BEND").type = 'STIFFNESS'
        layout.operator("mball.select_similar", text="Rotation", icon = "ROTATE").type = 'ROTATION'


# Workaround to separate the tooltips
class VIEW3D_MT_select_edit_lattice_inverse(bpy.types.Operator):
    """Inverse\nInverts the current selection """      # blender will use this as a tooltip for menu items and buttons.
    bl_idname = "lattice.select_all_inverse"        # unique identifier for buttons and menu items to reference.
    bl_label = "Select Inverse"         # display name in the interface.
    bl_options = {'REGISTER', 'UNDO'}  # enable undo for the operator.

    def execute(self, context):        # execute() is called by blender when running the operator.
        bpy.ops.lattice.select_all(action = 'INVERT')
        return {'FINISHED'}

# Workaround to separate the tooltips
class VIEW3D_MT_select_edit_lattice_none(bpy.types.Operator):
    """None\nDeselects everything """        # blender will use this as a tooltip for menu items and buttons.
    bl_idname = "lattice.select_all_none"        # unique identifier for buttons and menu items to reference.
    bl_label = "Select None"         # display name in the interface.
    bl_options = {'REGISTER', 'UNDO'}  # enable undo for the operator.

    def execute(self, context):        # execute() is called by blender when running the operator.
        bpy.ops.lattice.select_all(action = 'DESELECT')
        return {'FINISHED'}


class VIEW3D_MT_edit_lattice_context_menu(Menu):
    bl_label = "Lattice Context Menu"

    def draw(self, _context):
        layout = self.layout

        layout = self.layout

        layout.menu("VIEW3D_MT_mirror")
        layout.operator_menu_enum("lattice.flip", "axis")
        layout.menu("VIEW3D_MT_snap")

        layout.separator()

        layout.operator("lattice.make_regular")


class VIEW3D_MT_select_edit_lattice(Menu):
    bl_label = "Select"

    def draw(self, _context):
        layout = self.layout

        layout.operator("lattice.select_all", text="All", icon='SELECT_ALL').action = 'SELECT'
        layout.operator("lattice.select_all_none", text="None", icon='SELECT_NONE') # bfa - separated tooltip
        layout.operator("lattice.select_all_inverse", text="Inverse", icon='INVERSE') # bfa - separated tooltip

        layout.separator()

        layout.operator("view3d.select_lasso", icon='BORDER_LASSO').mode = 'ADD'
        layout.operator("view3d.select_box", icon='BORDER_RECT')
        layout.operator("view3d.select_circle", icon = 'CIRCLE_SELECT')

        layout.separator()

        layout.operator("lattice.select_mirror", text = "Mirror", icon = "TRANSFORM_MIRROR")
        layout.operator("lattice.select_random", text = "Random", icon = "RANDOMIZE")

        layout.separator()

        layout.operator("lattice.select_ungrouped", text="Ungrouped Verts", icon = "SELECT_UNGROUPED_VERTS")

        layout.separator()

        layout.operator("lattice.select_more", text = "More", icon = "SELECTMORE")
        layout.operator("lattice.select_less", text = "Less", icon = "SELECTLESS")


# Workaround to separate the tooltips
class VIEW3D_MT_select_edit_armature_inverse(bpy.types.Operator):
    """Inverse\nInverts the current selection """      # blender will use this as a tooltip for menu items and buttons.
    bl_idname = "armature.select_all_inverse"        # unique identifier for buttons and menu items to reference.
    bl_label = "Select Inverse"         # display name in the interface.
    bl_options = {'REGISTER', 'UNDO'}  # enable undo for the operator.

    def execute(self, context):        # execute() is called by blender when running the operator.
        bpy.ops.armature.select_all(action = 'INVERT')
        return {'FINISHED'}

# Workaround to separate the tooltips
class VIEW3D_MT_select_edit_armature_none(bpy.types.Operator):
    """None\nDeselects everything """          # blender will use this as a tooltip for menu items and buttons.
    bl_idname = "armature.select_all_none"        # unique identifier for buttons and menu items to reference.
    bl_label = "Select None"         # display name in the interface.
    bl_options = {'REGISTER', 'UNDO'}  # enable undo for the operator.

    def execute(self, context):        # execute() is called by blender when running the operator.
        bpy.ops.armature.select_all(action = 'DESELECT')
        return {'FINISHED'}


class VIEW3D_MT_select_edit_armature(Menu):
    bl_label = "Select"

    def draw(self, _context):
        layout = self.layout

        layout.operator("armature.select_all", text="All", icon='SELECT_ALL').action = 'SELECT'
        layout.operator("armature.select_all_none", text="None", icon='SELECT_NONE') # bfa - separated tooltip
        layout.operator("armature.select_all_inverse", text="Inverse", icon='INVERSE') # bfa - separated tooltip

        layout.separator()

        layout.operator("view3d.select_lasso", icon='BORDER_LASSO').mode = 'ADD'
        layout.operator("view3d.select_box", icon='BORDER_RECT')
        layout.operator("view3d.select_circle", icon = 'CIRCLE_SELECT')

        layout.separator()

        layout.operator_menu_enum("armature.select_similar", "type", text="Similar")

        layout.separator()
        
        layout.operator("armature.select_mirror", text="Mirror Selection", icon = "TRANSFORM_MIRROR").extend = False
        layout.operator("object.select_pattern", text="By Pattern", icon = "PATTERN")

        layout.separator()

        props = layout.operator("armature.select_hierarchy", text="Parent", icon = "PARENT")
        props.extend = False
        props.direction = 'PARENT'

        props = layout.operator("armature.select_hierarchy", text="Child", icon = "CHILD")
        props.extend = False
        props.direction = 'CHILD'

        layout.separator()

        props = layout.operator("armature.select_hierarchy", text="Extend Parent", icon = "PARENT")
        props.extend = True
        props.direction = 'PARENT'

        props = layout.operator("armature.select_hierarchy", text="Extend Child", icon = "CHILD")
        props.extend = True
        props.direction = 'CHILD'

        layout.separator()

        layout.operator("armature.select_more", text="More", icon = "SELECTMORE")
        layout.operator("armature.select_less", text="Less", icon = "SELECTLESS")


# Workaround to separate the tooltips
class VIEW3D_MT_select_gpencil_inverse(bpy.types.Operator):
    """Inverse\nInverts the current selection """      # blender will use this as a tooltip for menu items and buttons.
    bl_idname = "gpencil.select_all_inverse"        # unique identifier for buttons and menu items to reference.
    bl_label = "Select Inverse"         # display name in the interface.
    bl_options = {'REGISTER', 'UNDO'}  # enable undo for the operator.

    def execute(self, context):        # execute() is called by blender when running the operator.
        bpy.ops.gpencil.select_all(action = 'INVERT')
        return {'FINISHED'}

# Workaround to separate the tooltips
class VIEW3D_MT_select_gpencil_none(bpy.types.Operator):
    """None\nDeselects everything """          # blender will use this as a tooltip for menu items and buttons.
    bl_idname = "gpencil.select_all_none"        # unique identifier for buttons and menu items to reference.
    bl_label = "Select None"         # display name in the interface.
    bl_options = {'REGISTER', 'UNDO'}  # enable undo for the operator.

    def execute(self, context):        # execute() is called by blender when running the operator.
        bpy.ops.gpencil.select_all(action = 'DESELECT')
        return {'FINISHED'}


class VIEW3D_MT_select_gpencil(Menu):
    bl_label = "Select"

    def draw(self, _context):
        layout = self.layout

        layout.operator("gpencil.select_all", text="All", icon='SELECT_ALL').action = 'SELECT'
        layout.operator("gpencil.select_all_none", text="None", icon='SELECT_NONE') # bfa - separated tooltip
        layout.operator("gpencil.select_all_inverse", text="Inverse", icon='INVERSE') # bfa - separated tooltip

        layout.separator()

        layout.operator("view3d.select_lasso", icon='BORDER_LASSO').mode = 'ADD'
        layout.operator("gpencil.select_box", icon='BORDER_RECT')
        layout.operator("gpencil.select_circle", icon = 'CIRCLE_SELECT')

        layout.separator()

        layout.operator("gpencil.select_linked", text="Linked", icon = "LINKED")
        layout.operator("gpencil.select_alternate", icon = "ALTERNATED")
        layout.menu("VIEW3D_MT_select_gpencil_grouped", text="Grouped")

        layout.separator()

        layout.operator("gpencil.select_first", text = "First", icon = "SELECT_FIRST")
        layout.operator("gpencil.select_last", text = "Last", icon = "SELECT_LAST")

        layout.separator()

        layout.operator("gpencil.select_more", text = "More", icon = "SELECTMORE")
        layout.operator("gpencil.select_less", text = "Less", icon = "SELECTLESS")


class VIEW3D_MT_select_gpencil_grouped(Menu):
    bl_label = "Grouped"

    def draw(self, context):
        layout = self.layout

        layout.operator("gpencil.select_grouped", text="Layer", icon = "LAYER").type = 'LAYER'
        layout.operator("gpencil.select_grouped", text="Color", icon = "COLOR").type = 'MATERIAL'


# Workaround to separate the tooltips
class VIEW3D_MT_select_paint_mask_inverse(bpy.types.Operator):
    """Inverse\nInverts the current selection """      # blender will use this as a tooltip for menu items and buttons.
    bl_idname = "paint.face_select_all_inverse"        # unique identifier for buttons and menu items to reference.
    bl_label = "Select Inverse"         # display name in the interface.
    bl_options = {'REGISTER', 'UNDO'}  # enable undo for the operator.

    def execute(self, context):        # execute() is called by blender when running the operator.
        bpy.ops.paint.face_select_all(action = 'INVERT')
        return {'FINISHED'}

# Workaround to separate the tooltips
class VIEW3D_MT_select_paint_mask_none(bpy.types.Operator):
    """None\nDeselects everything """        # blender will use this as a tooltip for menu items and buttons.
    bl_idname = "paint.face_select_all_none"        # unique identifier for buttons and menu items to reference.
    bl_label = "Select None"         # display name in the interface.
    bl_options = {'REGISTER', 'UNDO'}  # enable undo for the operator.

    def execute(self, context):        # execute() is called by blender when running the operator.
        bpy.ops.paint.face_select_all(action = 'DESELECT')
        return {'FINISHED'}


class VIEW3D_MT_select_paint_mask(Menu):
    bl_label = "Select"

    def draw(self, _context):
        layout = self.layout

        layout.operator("paint.face_select_all", text="All", icon = 'SELECT_ALL').action = 'SELECT'
        layout.operator("paint.face_select_all_none", text="None", icon='SELECT_NONE') # bfa - separated tooltip
        layout.operator("paint.face_select_all_inverse", text="Inverse", icon='INVERSE') # bfa - separated tooltip

        layout.separator()
        layout.operator("view3d.select_lasso", icon='BORDER_LASSO').mode = 'ADD'
        layout.operator("view3d.select_box", icon = 'BORDER_RECT')
        layout.operator("view3d.select_circle", icon = 'CIRCLE_SELECT')

        layout.separator()

        layout.operator("paint.face_select_linked", text="Linked", icon = "LINKED")
        layout.operator("paint.face_select_linked_pick", text="Linked Pick Select", icon = "LINKED").deselect = False
        layout.operator("paint.face_select_linked_pick", text="Linked Pick Deselect", icon = "LINKED").deselect = True


# Workaround to separate the tooltips
class VIEW3D_MT_select_paint_mask_vertex_inverse(bpy.types.Operator):
    """Inverse\nInverts the current selection """      # blender will use this as a tooltip for menu items and buttons.
    bl_idname = "paint.vert_select_all_inverse"        # unique identifier for buttons and menu items to reference.
    bl_label = "Select Inverse"         # display name in the interface.
    bl_options = {'REGISTER', 'UNDO'}  # enable undo for the operator.

    def execute(self, context):        # execute() is called by blender when running the operator.
        bpy.ops.paint.vert_select_all(action = 'INVERT')
        return {'FINISHED'}

# Workaround to separate the tooltips
class VIEW3D_MT_select_paint_mask_vertex_none(bpy.types.Operator):
    """None\nDeselects everything """       # blender will use this as a tooltip for menu items and buttons.
    bl_idname = "paint.vert_select_all_none"        # unique identifier for buttons and menu items to reference.
    bl_label = "Select None"         # display name in the interface.
    bl_options = {'REGISTER', 'UNDO'}  # enable undo for the operator.

    def execute(self, context):        # execute() is called by blender when running the operator.
        bpy.ops.paint.vert_select_all(action = 'DESELECT')
        return {'FINISHED'}


class VIEW3D_MT_select_paint_mask_vertex(Menu):
    bl_label = "Select"

    def draw(self, _context):
        layout = self.layout

        layout.operator("paint.vert_select_all", text="All", icon='SELECT_ALL').action = 'SELECT'
        layout.operator("paint.vert_select_all_none", text="None", icon='SELECT_NONE') # bfa - separated tooltip
        layout.operator("paint.vert_select_all_inverse", text="Inverse", icon='INVERSE') # bfa - separated tooltip

        layout.separator()

        layout.operator("view3d.select_lasso", icon='BORDER_LASSO').mode = 'ADD'
        layout.operator("view3d.select_box", icon='BORDER_RECT')
        layout.operator("view3d.select_circle", icon = 'CIRCLE_SELECT')

        layout.separator()

        layout.operator("paint.vert_select_ungrouped", text="Ungrouped Verts", icon = "SELECT_UNGROUPED_VERTS")


class VIEW3D_MT_angle_control(Menu):
    bl_label = "Angle Control"

    @classmethod
    def poll(cls, context):
        settings = UnifiedPaintPanel.paint_settings(context)
        if not settings:
            return False

        brush = settings.brush
        tex_slot = brush.texture_slot

        return tex_slot.has_texture_angle and tex_slot.has_texture_angle_source

    def draw(self, context):
        layout = self.layout

        settings = UnifiedPaintPanel.paint_settings(context)
        brush = settings.brush

        sculpt = (context.sculpt_object is not None)

        tex_slot = brush.texture_slot

        layout.prop(tex_slot, "use_rake", text="Rake")

        if brush.brush_capabilities.has_random_texture_angle and tex_slot.has_random_texture_angle:
            if sculpt:
                if brush.sculpt_capabilities.has_random_texture_angle:
                    layout.prop(tex_slot, "use_random", text="Random")
            else:
                layout.prop(tex_slot, "use_random", text="Random")


class VIEW3D_MT_mesh_add(Menu):
    bl_idname = "VIEW3D_MT_mesh_add"
    bl_label = "Mesh"

    def draw(self, _context):
        layout = self.layout

        layout.operator_context = 'INVOKE_REGION_WIN'

        layout.operator("mesh.primitive_plane_add", text="Plane", icon='MESH_PLANE')
        layout.operator("mesh.primitive_cube_add", text="Cube", icon='MESH_CUBE')
        layout.operator("mesh.primitive_circle_add", text="Circle", icon='MESH_CIRCLE')
        layout.operator("mesh.primitive_uv_sphere_add", text="UV Sphere", icon='MESH_UVSPHERE')
        layout.operator("mesh.primitive_ico_sphere_add", text="Ico Sphere", icon='MESH_ICOSPHERE')
        layout.operator("mesh.primitive_cylinder_add", text="Cylinder", icon='MESH_CYLINDER')
        layout.operator("mesh.primitive_cone_add", text="Cone", icon='MESH_CONE')
        layout.operator("mesh.primitive_torus_add", text="Torus", icon='MESH_TORUS')

        layout.separator()

        layout.operator("mesh.primitive_grid_add", text="Grid", icon='MESH_GRID')
        layout.operator("mesh.primitive_monkey_add", text="Monkey", icon='MESH_MONKEY')


class VIEW3D_MT_curve_add(Menu):
    bl_idname = "VIEW3D_MT_curve_add"
    bl_label = "Curve"

    def draw(self, _context):
        layout = self.layout

        layout.operator_context = 'INVOKE_REGION_WIN'

        layout.operator("curve.primitive_bezier_curve_add", text="Bezier", icon='CURVE_BEZCURVE')
        layout.operator("curve.primitive_bezier_circle_add", text="Circle", icon='CURVE_BEZCIRCLE')

        layout.separator()

        layout.operator("curve.primitive_nurbs_curve_add", text="Nurbs Curve", icon='CURVE_NCURVE')
        layout.operator("curve.primitive_nurbs_circle_add", text="Nurbs Circle", icon='CURVE_NCIRCLE')
        layout.operator("curve.primitive_nurbs_path_add", text="Path", icon='CURVE_PATH')


class VIEW3D_MT_surface_add(Menu):
    bl_idname = "VIEW3D_MT_surface_add"
    bl_label = "Surface"

    def draw(self, _context):
        layout = self.layout

        layout.operator_context = 'INVOKE_REGION_WIN'

        layout.operator("surface.primitive_nurbs_surface_curve_add", text="Nurbs Curve", icon='SURFACE_NCURVE')
        layout.operator("surface.primitive_nurbs_surface_circle_add", text="Nurbs Circle", icon='SURFACE_NCIRCLE')
        layout.operator("surface.primitive_nurbs_surface_surface_add", text="Nurbs Surface", icon='SURFACE_NSURFACE')
        layout.operator("surface.primitive_nurbs_surface_cylinder_add",
                        text="Nurbs Cylinder", icon='SURFACE_NCYLINDER')
        layout.operator("surface.primitive_nurbs_surface_sphere_add", text="Nurbs Sphere", icon='SURFACE_NSPHERE')
        layout.operator("surface.primitive_nurbs_surface_torus_add", text="Nurbs Torus", icon='SURFACE_NTORUS')


class VIEW3D_MT_edit_metaball_context_menu(Menu):
    bl_label = "Metaball Context Menu"

    def draw(self, _context):
        layout = self.layout

        layout.operator_context = 'INVOKE_REGION_WIN'

        # Add
        layout.operator("mball.duplicate_move")

        layout.separator()

        # Modify
        layout.menu("VIEW3D_MT_mirror")
        layout.menu("VIEW3D_MT_snap")

        layout.separator()

        # Remove
        layout.operator_context = 'EXEC_DEFAULT'
        layout.operator("mball.delete_metaelems", text="Delete")


class VIEW3D_MT_metaball_add(Menu):
    bl_idname = "VIEW3D_MT_metaball_add"
    bl_label = "Metaball"

    def draw(self, _context):
        layout = self.layout

        layout.operator_context = 'INVOKE_REGION_WIN'
        layout.operator_enum("object.metaball_add", "type")


class TOPBAR_MT_edit_curve_add(Menu):
    bl_idname = "TOPBAR_MT_edit_curve_add"
    bl_label = "Add"

    def draw(self, context):
        is_surf = context.active_object.type == 'SURFACE'

        layout = self.layout
        layout.operator_context = 'EXEC_REGION_WIN'

        if is_surf:
            VIEW3D_MT_surface_add.draw(self, context)
        else:
            VIEW3D_MT_curve_add.draw(self, context)


class TOPBAR_MT_edit_armature_add(Menu):
    bl_idname = "TOPBAR_MT_edit_armature_add"
    bl_label = "Armature"

    def draw(self, _context):
        layout = self.layout

        layout.operator_context = 'EXEC_REGION_WIN'
        layout.operator("armature.bone_primitive_add", text="Single Bone", icon='BONE_DATA')


class VIEW3D_MT_armature_add(Menu):
    bl_idname = "VIEW3D_MT_armature_add"
    bl_label = "Armature"

    def draw(self, _context):
        layout = self.layout

        layout.operator_context = 'EXEC_REGION_WIN'
        layout.operator("object.armature_add", text="Single Bone", icon='BONE_DATA')


class VIEW3D_MT_light_add(Menu):
    bl_idname = "VIEW3D_MT_light_add"
    bl_label = "Light"

    def draw(self, _context):
        layout = self.layout

        layout.operator_context = 'INVOKE_REGION_WIN'
        layout.operator_enum("object.light_add", "type")


class VIEW3D_MT_lightprobe_add(Menu):
    bl_idname = "VIEW3D_MT_lightprobe_add"
    bl_label = "Light Probe"

    def draw(self, _context):
        layout = self.layout

        layout.operator_context = 'INVOKE_REGION_WIN'
        layout.operator_enum("object.lightprobe_add", "type")


class VIEW3D_MT_camera_add(Menu):
    bl_idname = "VIEW3D_MT_camera_add"
    bl_label = "Camera"

    def draw(self, _context):
        layout = self.layout
        layout.operator_context = 'EXEC_REGION_WIN'
        layout.operator("object.camera_add", text="Camera", icon='OUTLINER_OB_CAMERA')


class VIEW3D_MT_add(Menu):
    bl_label = "Add"

    def draw(self, context):
        layout = self.layout

        # note, don't use 'EXEC_SCREEN' or operators won't get the 'v3d' context.

        # Note: was EXEC_AREA, but this context does not have the 'rv3d', which prevents
        #       "align_view" to work on first call (see [#32719]).
        layout.operator_context = 'EXEC_REGION_WIN'

        # layout.operator_menu_enum("object.mesh_add", "type", text="Mesh", icon='OUTLINER_OB_MESH')
        layout.menu("VIEW3D_MT_mesh_add", icon='OUTLINER_OB_MESH')

        # layout.operator_menu_enum("object.curve_add", "type", text="Curve", icon='OUTLINER_OB_CURVE')
        layout.menu("VIEW3D_MT_curve_add", icon='OUTLINER_OB_CURVE')
        # layout.operator_menu_enum("object.surface_add", "type", text="Surface", icon='OUTLINER_OB_SURFACE')
        layout.menu("VIEW3D_MT_surface_add", icon='OUTLINER_OB_SURFACE')
        layout.menu("VIEW3D_MT_metaball_add", text="Metaball", icon='OUTLINER_OB_META')
        layout.operator("object.text_add", text="Text", icon='OUTLINER_OB_FONT')
        layout.operator_menu_enum("object.gpencil_add", "type", text="Grease Pencil", icon='OUTLINER_OB_GREASEPENCIL')
        layout.separator()

        if VIEW3D_MT_armature_add.is_extended():
            layout.menu("VIEW3D_MT_armature_add", icon='OUTLINER_OB_ARMATURE')
        else:
            layout.operator("object.armature_add", text="Armature", icon='OUTLINER_OB_ARMATURE')

        layout.operator("object.add", text="Lattice", icon='OUTLINER_OB_LATTICE').type = 'LATTICE'
        layout.operator_menu_enum("object.empty_add", "type", text="Empty", icon='OUTLINER_OB_EMPTY')
        layout.menu("VIEW3D_MT_image_add", text="Image", icon='OUTLINER_OB_IMAGE')

        layout.separator()

        layout.operator("object.speaker_add", text="Speaker", icon='OUTLINER_OB_SPEAKER')
        layout.separator()

        if VIEW3D_MT_camera_add.is_extended():
            layout.menu("VIEW3D_MT_camera_add", icon='OUTLINER_OB_CAMERA')
        else:
            VIEW3D_MT_camera_add.draw(self, context)

        layout.menu("VIEW3D_MT_light_add", icon='OUTLINER_OB_LIGHT')
        layout.separator()
        layout.menu("VIEW3D_MT_lightprobe_add", icon='OUTLINER_OB_LIGHTPROBE')
        layout.separator()

        layout.operator_menu_enum("object.effector_add", "type", text="Force Field", icon='OUTLINER_OB_FORCE_FIELD')
        layout.separator()

        has_collections = bool(bpy.data.collections)
        col = layout.column()
        col.enabled = has_collections

        if not has_collections or len(bpy.data.collections) > 10:
            col.operator_context = 'INVOKE_REGION_WIN'
            col.operator(
                "object.collection_instance_add",
                text="Collection Instance" if has_collections else "No Collections to Instance",
                icon='OUTLINER_OB_GROUP_INSTANCE',
            )
        else:
            col.operator_menu_enum(
                "object.collection_instance_add",
                "collection",
                text="Collection Instance",
                icon='OUTLINER_OB_GROUP_INSTANCE',
            )


class VIEW3D_MT_image_add(Menu):
    bl_label = "Add Image"

    def draw(self, _context):
        layout = self.layout
        layout.operator("object.load_reference_image", text="Reference", icon='IMAGE_REFERENCE')
        layout.operator("object.load_background_image", text="Background", icon='IMAGE_BACKGROUND')


class VIEW3D_MT_object_relations(Menu):
    bl_label = "Relations"

    def draw(self, _context):
        layout = self.layout

        layout.operator("object.proxy_make", text="Make Proxy", icon='MAKE_PROXY')

        layout.operator("object.make_dupli_face", icon = "MAKEDUPLIFACE")

        layout.separator()

        layout.operator_menu_enum("object.make_local", "type", text="Make Local")
        layout.menu("VIEW3D_MT_make_single_user")

        layout.separator()

        layout.operator("object.data_transfer", icon ='TRANSFER_DATA')
        layout.operator("object.datalayout_transfer", icon ='TRANSFER_DATA_LAYOUT')

class VIEW3D_MT_origin_set(Menu):
    bl_label = "Set Origin"

    def draw(self, context):
        layout = self.layout

        layout.operator("object.origin_set", icon ='GEOMETRY_TO_ORIGIN', text = "Geometry to Origin").type='GEOMETRY_ORIGIN'
        layout.operator("object.origin_set", icon ='ORIGIN_TO_GEOMETRY', text = "Origin to Geometry").type='ORIGIN_GEOMETRY'
        layout.operator("object.origin_set", icon ='ORIGIN_TO_CURSOR', text = "Origin to 3D Cursor").type='ORIGIN_CURSOR'
        layout.operator("object.origin_set", icon ='ORIGIN_TO_CENTEROFMASS', text = "Origin to Center of Mass (Surface)").type='ORIGIN_CENTER_OF_MASS'
        layout.operator("object.origin_set", icon ='ORIGIN_TO_VOLUME', text = "Origin to Center of Mass (Volume)").type='ORIGIN_CENTER_OF_VOLUME'


# ********** Object menu **********

# Workaround to separate the tooltips
class VIEW3D_MT_object_delete_global(bpy.types.Operator):
    """Delete global\nDeletes the selected object(s) globally in all opened scenes"""      # blender will use this as a tooltip for menu items and buttons.
    bl_idname = "object.delete_global"        # unique identifier for buttons and menu items to reference.
    bl_label = "Delete Global"         # display name in the interface.
    bl_options = {'REGISTER', 'UNDO'}  # enable undo for the operator.

    def execute(self, context):        # execute() is called by blender when running the operator.
        bpy.ops.object.delete(use_global = True)
        return {'FINISHED'}


class VIEW3D_MT_object(Menu):
    bl_context = "objectmode"
    bl_label = "Object"

    def draw(self, context):
        layout = self.layout

        obj = context.object
        is_eevee = context.scene.render.engine == 'BLENDER_EEVEE'
        view = context.space_data

        layout.menu("VIEW3D_MT_transform_object")
        layout.menu("VIEW3D_MT_origin_set")
        layout.menu("VIEW3D_MT_mirror")
        layout.menu("VIEW3D_MT_object_clear")
        layout.menu("VIEW3D_MT_object_apply")
        layout.menu("VIEW3D_MT_snap")

        layout.separator()

        layout.operator("object.duplicate_move", icon = "DUPLICATE")
        layout.operator("object.duplicate_move_linked", icon = "DUPLICATE")
        layout.operator("object.join", icon ='JOIN')

        layout.separator()

        layout.operator_context = 'EXEC_DEFAULT'
        myvar = layout.operator("object.delete", text="Delete", icon = "DELETE")
        myvar.use_global = False
        myvar.confirm = False
        layout.operator("object.delete_global", text="Delete Global", icon = "DELETE") # bfa - separated tooltip

        layout.separator()

        layout.operator("view3d.copybuffer", text="Copy Objects", icon='COPYDOWN')
        layout.operator("view3d.pastebuffer", text="Paste Objects", icon='PASTEDOWN')

        layout.separator()

        layout.menu("VIEW3D_MT_object_parent")
        layout.menu("VIEW3D_MT_object_collection")
        layout.menu("VIEW3D_MT_object_relations")
        layout.menu("VIEW3D_MT_object_constraints")
        layout.menu("VIEW3D_MT_object_track")
        layout.menu("VIEW3D_MT_make_links", text="Make Links")

        # shading just for mesh objects
        if obj is None:
            pass

        elif obj.type == 'MESH':

            layout.separator()

            layout.operator("object.shade_smooth", icon ='SHADING_SMOOTH')
            layout.operator("object.shade_flat", icon ='SHADING_FLAT')

        layout.separator()

        layout.menu("VIEW3D_MT_object_animation")
        layout.menu("VIEW3D_MT_object_rigid_body")

        layout.separator()

        layout.menu("VIEW3D_MT_object_quick_effects")
        layout.menu("VIEW3D_MT_subdivision_set")
        layout.operator("mesh.subdivide", text="Subdivide", icon = "SUBDIVIDE_EDGES")
        layout.operator("mesh.unsubdivide", icon = "UNSUBDIVIDE")

        layout.separator()

        layout.menu("VIEW3D_MT_object_convert")

        layout.separator()

        layout.menu("VIEW3D_MT_object_showhide")


        if obj is None:
            pass

        elif obj.type == 'CAMERA':
            layout.operator_context = 'INVOKE_REGION_WIN'

            layout.separator()

            if obj.data.type == 'PERSP':
                props = layout.operator("wm.context_modal_mouse", text="Camera Lens Angle", icon = "LENS_ANGLE")
                props.data_path_iter = "selected_editable_objects"
                props.data_path_item = "data.lens"
                props.input_scale = 0.1
                if obj.data.lens_unit == 'MILLIMETERS':
                    props.header_text = "Camera Lens Angle: %.1fmm"
                else:
                    props.header_text = "Camera Lens Angle: %.1f\u00B0"

            else:
                props = layout.operator("wm.context_modal_mouse", text="Camera Lens Scale", icon = "LENS_SCALE")
                props.data_path_iter = "selected_editable_objects"
                props.data_path_item = "data.ortho_scale"
                props.input_scale = 0.01
                props.header_text = "Camera Lens Scale: %.3f"

            if not obj.data.dof_object:
                if view and view.camera == obj and view.region_3d.view_perspective == 'CAMERA':
                    props = layout.operator("ui.eyedropper_depth", text="DOF Distance (Pick)", icon = "DOF")
                else:
                    props = layout.operator("wm.context_modal_mouse", text="DOF Distance", icon = "DOF")
                    props.data_path_iter = "selected_editable_objects"
                    props.data_path_item = "data.dof_distance"
                    props.input_scale = 0.02
                    props.header_text = "DOF Distance: %.3f"

        elif obj.type in {'CURVE', 'FONT'}:
            layout.operator_context = 'INVOKE_REGION_WIN'

            layout.separator()

            props = layout.operator("wm.context_modal_mouse", text="Extrude Size", icon = "EXTRUDESIZE")
            props.data_path_iter = "selected_editable_objects"
            props.data_path_item = "data.extrude"
            props.input_scale = 0.01
            props.header_text = "Extrude Size: %.3f"

            props = layout.operator("wm.context_modal_mouse", text="Width Size", icon = "WIDTH_SIZE")
            props.data_path_iter = "selected_editable_objects"
            props.data_path_item = "data.offset"
            props.input_scale = 0.01
            props.header_text = "Width Size: %.3f"


        elif obj.type == 'EMPTY':
            layout.operator_context = 'INVOKE_REGION_WIN'

            layout.separator()

            props = layout.operator("wm.context_modal_mouse", text="Empty Draw Size", icon = "DRAWSIZE")
            props.data_path_iter = "selected_editable_objects"
            props.data_path_item = "empty_display_size"
            props.input_scale = 0.01
            props.header_text = "Empty Draw Size: %.3f"

        elif obj.type == 'LIGHT':
            light = obj.data
            layout.operator_context = 'INVOKE_REGION_WIN'

            layout.separator()

            emission_node = None
            if light.node_tree:
                for node in light.node_tree.nodes:
                    if getattr(node, "type", None) == 'EMISSION':
                        emission_node = node
                        break

            if is_eevee and not emission_node:
                props = layout.operator("wm.context_modal_mouse", text="Energy", icon = "LIGHT_STRENGTH")
                props.data_path_iter = "selected_editable_objects"
                props.data_path_item = "data.energy"
                props.header_text = "Light Energy: %.3f"

            if emission_node is not None:
                props = layout.operator("wm.context_modal_mouse", text="Energy", icon = "LIGHT_STRENGTH")
                props.data_path_iter = "selected_editable_objects"
                props.data_path_item = (
                    "data.node_tree"
                    ".nodes[\"" + emission_node.name + "\"]"
                    ".inputs[\"Strength\"].default_value"
                )
                props.header_text = "Light Energy: %.3f"
                props.input_scale = 0.1

            if light.type == 'AREA':
                props = layout.operator("wm.context_modal_mouse", text="Size X", icon = "LIGHT_SIZE")
                props.data_path_iter = "selected_editable_objects"
                props.data_path_item = "data.size"
                props.header_text = "Light Size X: %.3f"

                if light.shape in {'RECTANGLE', 'ELLIPSE'}:
                    props = layout.operator("wm.context_modal_mouse", text="Size Y", icon = "LIGHT_SIZE")
                    props.data_path_iter = "selected_editable_objects"
                    props.data_path_item = "data.size_y"
                    props.header_text = "Light Size Y: %.3f"

            elif light.type in {'SPOT', 'POINT', 'SUN'}:
                props = layout.operator("wm.context_modal_mouse", text="Radius", icon = "RADIUS")
                props.data_path_iter = "selected_editable_objects"
                props.data_path_item = "data.shadow_soft_size"
                props.header_text = "Light Radius: %.3f"

            if light.type == 'SPOT':
                layout.separator()

                props = layout.operator("wm.context_modal_mouse", text="Spot Size", icon = "LIGHT_SIZE")
                props.data_path_iter = "selected_editable_objects"
                props.data_path_item = "data.spot_size"
                props.input_scale = 0.01
                props.header_text = "Spot Size: %.2f"

                props = layout.operator("wm.context_modal_mouse", text="Spot Blend", icon = "SPOT_BLEND")
                props.data_path_iter = "selected_editable_objects"
                props.data_path_item = "data.spot_blend"
                props.input_scale = -0.01
                props.header_text = "Spot Blend: %.2f"

class VIEW3D_MT_object_convert(Menu):
    bl_label = "Convert To"

    def draw(self, context):
        layout = self.layout

        obj = context.object

        layout.operator_enum("object.convert", "target")

        # check if object exists at all.
        if obj is not None and obj.type == 'GPENCIL':

            layout.separator()

            layout.operator("gpencil.convert", text="Convert Gpencil to Path", icon = "OUTLINER_OB_CURVE").type = 'PATH'
            layout.operator("gpencil.convert", text="Convert Gpencil to Bezier Curves", icon = "OUTLINER_OB_CURVE").type = 'CURVE'
            layout.operator("gpencil.convert", text="Convert Gpencil to Mesh", icon = "OUTLINER_OB_MESH").type = 'POLY'


class VIEW3D_MT_object_animation(Menu):
    bl_label = "Animation"

    def draw(self, _context):
        layout = self.layout

        layout.operator("anim.keyframe_insert_menu", text="Insert Keyframe", icon= 'KEYFRAMES_INSERT')
        layout.operator("anim.keyframe_delete_v3d", text="Delete Keyframes", icon= 'KEYFRAMES_REMOVE')
        layout.operator("anim.keyframe_clear_v3d", text="Clear Keyframes", icon= 'KEYFRAMES_CLEAR')
        layout.operator("anim.keying_set_active_set", text="Change Keying Set", icon='TRIA_RIGHT')

        layout.separator()

        layout.operator("nla.bake", text="Bake Action", icon= 'BAKE_ACTION')


class VIEW3D_MT_object_rigid_body(Menu):
    bl_label = "Rigid Body"

    def draw(self, _context):
        layout = self.layout

        layout.operator("rigidbody.objects_add", text="Add Active", icon='RIGID_ADD_ACTIVE').type = 'ACTIVE'
        layout.operator("rigidbody.objects_add", text="Add Passive", icon='RIGID_ADD_PASSIVE').type = 'PASSIVE'

        layout.separator()

        layout.operator("rigidbody.objects_remove", text="Remove", icon='RIGID_REMOVE')

        layout.separator()

        layout.operator("rigidbody.shape_change", text="Change Shape", icon='RIGID_CHANGE_SHAPE')
        layout.operator("rigidbody.mass_calculate", text="Calculate Mass", icon='RIGID_CALCULATE_MASS')
        layout.operator("rigidbody.object_settings_copy", text="Copy from Active", icon='RIGID_COPY_FROM_ACTIVE')
        layout.operator("object.visual_transform_apply", text="Apply Transformation", icon='RIGID_APPLY_TRANS')
        layout.operator("rigidbody.bake_to_keyframes", text="Bake To Keyframes", icon='RIGID_BAKE_TO_KEYFRAME')

        layout.separator()

        layout.operator("rigidbody.connect", text="Connect", icon='RIGID_CONSTRAINTS_CONNECT')


class VIEW3D_MT_object_clear(Menu):
    bl_label = "Clear"

    def draw(self, _context):
        layout = self.layout

        layout.operator("object.location_clear", text="Location", icon = "CLEARMOVE").clear_delta = False
        layout.operator("object.rotation_clear", text="Rotation", icon = "CLEARROTATE").clear_delta = False
        layout.operator("object.scale_clear", text="Scale", icon = "CLEARSCALE").clear_delta = False

        layout.separator()

        layout.operator("object.origin_clear", text="Origin", icon = "CLEARORIGIN")


class VIEW3D_MT_object_context_menu(Menu):
    bl_label = "Object Context Menu"

    def draw(self, context):

        layout = self.layout
        view = context.space_data

        obj = context.object
        is_eevee = context.scene.render.engine == 'BLENDER_EEVEE'

        selected_objects_len = len(context.selected_objects)

        # If nothing is selected
        # (disabled for now until it can be made more useful).
        '''
        if selected_objects_len == 0:

            layout.menu("VIEW3D_MT_add", text="Add")
            layout.operator("view3d.pastebuffer", text="Paste Objects", icon='PASTEDOWN')

            return
        '''

        # If something is selected

        if obj is None:
            pass
        elif obj.type == 'MESH':

            layout.operator("object.shade_smooth", text="Shade Smooth")
            layout.operator("object.shade_flat", text="Shade Flat")

            layout.separator()

            layout.operator_context = 'INVOKE_REGION_WIN'
            layout.operator_menu_enum("object.origin_set", text="Set Origin", property="type")

            layout.operator_context = 'INVOKE_DEFAULT'
            # If more than one object is selected
            if selected_objects_len > 1:
                layout.operator("object.join")

            layout.separator()

        elif obj.type == 'CAMERA':
            layout.operator_context = 'INVOKE_REGION_WIN'

            if obj.data.type == 'PERSP':
                props = layout.operator("wm.context_modal_mouse", text="Camera Lens Angle")
                props.data_path_iter = "selected_editable_objects"
                props.data_path_item = "data.lens"
                props.input_scale = 0.1
                if obj.data.lens_unit == 'MILLIMETERS':
                    props.header_text = "Camera Lens Angle: %.1fmm"
                else:
                    props.header_text = "Camera Lens Angle: %.1f\u00B0"

            else:
                props = layout.operator("wm.context_modal_mouse", text="Camera Lens Scale")
                props.data_path_iter = "selected_editable_objects"
                props.data_path_item = "data.ortho_scale"
                props.input_scale = 0.01
                props.header_text = "Camera Lens Scale: %.3f"

            if not obj.data.dof_object:
                if view and view.camera == obj and view.region_3d.view_perspective == 'CAMERA':
                    props = layout.operator("ui.eyedropper_depth", text="DOF Distance (Pick)")
                else:
                    props = layout.operator("wm.context_modal_mouse", text="DOF Distance")
                    props.data_path_iter = "selected_editable_objects"
                    props.data_path_item = "data.dof_distance"
                    props.input_scale = 0.02
                    props.header_text = "DOF Distance: %.3f"

            layout.separator()

        elif obj.type in {'CURVE', 'FONT'}:
            layout.operator_context = 'INVOKE_REGION_WIN'

            props = layout.operator("wm.context_modal_mouse", text="Extrude Size")
            props.data_path_iter = "selected_editable_objects"
            props.data_path_item = "data.extrude"
            props.input_scale = 0.01
            props.header_text = "Extrude Size: %.3f"

            props = layout.operator("wm.context_modal_mouse", text="Width Size")
            props.data_path_iter = "selected_editable_objects"
            props.data_path_item = "data.offset"
            props.input_scale = 0.01
            props.header_text = "Width Size: %.3f"

            layout.separator()

            layout.operator("object.convert", text="Convert to Mesh").target = 'MESH'
            layout.operator_menu_enum("object.origin_set", text="Set Origin", property="type")

            layout.separator()

        elif obj.type == 'GPENCIL':
            layout.operator("gpencil.convert", text="Convert to Path").type = 'PATH'
            layout.operator("gpencil.convert", text="Convert to Bezier Curves").type = 'CURVE'
            layout.operator("gpencil.convert", text="Convert to Mesh").type = 'POLY'

            layout.operator_menu_enum("object.origin_set", text="Set Origin", property="type")

            layout.separator()

        elif obj.type == 'EMPTY':
            layout.operator_context = 'INVOKE_REGION_WIN'

            props = layout.operator("wm.context_modal_mouse", text="Empty Draw Size")
            props.data_path_iter = "selected_editable_objects"
            props.data_path_item = "empty_display_size"
            props.input_scale = 0.01
            props.header_text = "Empty Draw Size: %.3f"

            layout.separator()

        elif obj.type == 'LIGHT':
            light = obj.data

            layout.operator_context = 'INVOKE_REGION_WIN'

            emission_node = None
            if light.node_tree:
                for node in light.node_tree.nodes:
                    if getattr(node, "type", None) == 'EMISSION':
                        emission_node = node
                        break

            if is_eevee and not emission_node:
                props = layout.operator("wm.context_modal_mouse", text="Energy")
                props.data_path_iter = "selected_editable_objects"
                props.data_path_item = "data.energy"
                props.header_text = "Light Energy: %.3f"

            if emission_node is not None:
                props = layout.operator("wm.context_modal_mouse", text="Energy")
                props.data_path_iter = "selected_editable_objects"
                props.data_path_item = (
                    "data.node_tree"
                    ".nodes[\"" + emission_node.name + "\"]"
                    ".inputs[\"Strength\"].default_value"
                )
                props.header_text = "Light Energy: %.3f"
                props.input_scale = 0.1

            if light.type == 'AREA':
                props = layout.operator("wm.context_modal_mouse", text="Size X")
                props.data_path_iter = "selected_editable_objects"
                props.data_path_item = "data.size"
                props.header_text = "Light Size X: %.3f"

                if light.shape in {'RECTANGLE', 'ELLIPSE'}:
                    props = layout.operator("wm.context_modal_mouse", text="Size Y")
                    props.data_path_iter = "selected_editable_objects"
                    props.data_path_item = "data.size_y"
                    props.header_text = "Light Size Y: %.3f"

            elif light.type in {'SPOT', 'POINT', 'SUN'}:
                props = layout.operator("wm.context_modal_mouse", text="Radius")
                props.data_path_iter = "selected_editable_objects"
                props.data_path_item = "data.shadow_soft_size"
                props.header_text = "Light Radius: %.3f"

            if light.type == 'SPOT':
                layout.separator()

                props = layout.operator("wm.context_modal_mouse", text="Spot Size")
                props.data_path_iter = "selected_editable_objects"
                props.data_path_item = "data.spot_size"
                props.input_scale = 0.01
                props.header_text = "Spot Size: %.2f"

                props = layout.operator("wm.context_modal_mouse", text="Spot Blend")
                props.data_path_iter = "selected_editable_objects"
                props.data_path_item = "data.spot_blend"
                props.input_scale = -0.01
                props.header_text = "Spot Blend: %.2f"

            layout.separator()

        layout.operator("view3d.copybuffer", text="Copy Objects", icon='COPYDOWN')
        layout.operator("view3d.pastebuffer", text="Paste Objects", icon='PASTEDOWN')

        layout.separator()

        layout.operator("object.duplicate_move", icon='DUPLICATE')
        layout.operator("object.duplicate_move_linked", icon = "DUPLICATE")

        layout.separator()

        props = layout.operator("wm.call_panel", text="Rename Active Object...")
        props.name = "TOPBAR_PT_name"
        props.keep_open = False

        layout.separator()

        layout.menu("VIEW3D_MT_mirror")
        layout.menu("VIEW3D_MT_snap")
        layout.menu("VIEW3D_MT_object_parent")
        layout.operator_context = 'INVOKE_REGION_WIN'

        if view and view.local_view:
            layout.operator("view3d.localview_remove_from")
        else:
            layout.operator("object.move_to_collection")

        layout.separator()

        layout.operator("anim.keyframe_insert_menu", text="Insert Keyframe")

        layout.separator()

        layout.operator_context = 'EXEC_DEFAULT'
        layout.operator("object.delete", text="Delete").use_global = False


class VIEW3D_MT_object_shading(Menu):
    # XXX, this menu is a place to store shading operator in object mode
    bl_label = "Shading"

    def draw(self, _context):
        layout = self.layout
        layout.operator("object.shade_smooth", text="Smooth")
        layout.operator("object.shade_flat", text="Flat")


class VIEW3D_MT_object_apply(Menu):
    bl_label = "Apply"

    def draw(self, _context):
        layout = self.layout

        props = layout.operator("object.transform_apply", text="Location", text_ctxt=i18n_contexts.default, icon = "APPLYMOVE")
        props.location, props.rotation, props.scale = True, False, False

        props = layout.operator("object.transform_apply", text="Rotation", text_ctxt=i18n_contexts.default, icon = "APPLYROTATE")
        props.location, props.rotation, props.scale = False, True, False

        props = layout.operator("object.transform_apply", text="Scale", text_ctxt=i18n_contexts.default, icon = "APPLYSCALE")
        props.location, props.rotation, props.scale = False, False, True

        props = layout.operator("object.transform_apply", text="All Transforms", text_ctxt=i18n_contexts.default)
        props.location, props.rotation, props.scale = True, True, True

        props = layout.operator("object.transform_apply", text="Rotation & Scale", text_ctxt=i18n_contexts.default, icon = "APPLYALL")
        props.location, props.rotation, props.scale = False, True, True

        layout.separator()

        layout.operator("object.transforms_to_deltas", text="Location to Deltas", text_ctxt=i18n_contexts.default, icon = "APPLYMOVEDELTA").mode = 'LOC'
        layout.operator("object.transforms_to_deltas", text="Rotation to Deltas", text_ctxt=i18n_contexts.default, icon = "APPLYROTATEDELTA").mode = 'ROT'
        layout.operator("object.transforms_to_deltas", text="Scale to Deltas", text_ctxt=i18n_contexts.default, icon = "APPLYSCALEDELTA").mode = 'SCALE'
        layout.operator("object.transforms_to_deltas", text="All Transforms to Deltas", text_ctxt=i18n_contexts.default, icon = "APPLYALLDELTA").mode = 'ALL'
        layout.operator("object.anim_transforms_to_deltas", icon = "APPLYANIDELTA")

        layout.separator()

        layout.operator("object.visual_transform_apply", text="Visual Transform", text_ctxt=i18n_contexts.default, icon = "VISUALTRANSFORM")
        layout.operator("object.duplicates_make_real", icon = "MAKEDUPLIREAL")


class VIEW3D_MT_object_parent(Menu):
    bl_label = "Parent"

    def draw(self, _context):
        layout = self.layout

        layout.operator_enum("object.parent_set", "type")
        layout.operator("object.parent_no_inverse_set", text = "Make Parent no Inverse", icon = "PARENT" )

        layout.separator()

        layout.operator_enum("object.parent_clear", "type")


class VIEW3D_MT_object_track(Menu):
    bl_label = "Track"

    def draw(self, _context):
        layout = self.layout

        layout.operator("object.track_set", text = "Damped Track Constraint", icon = "CONSTRAINT_DATA").type = "DAMPTRACK"
        layout.operator("object.track_set", text = "Track to Constraint", icon = "CONSTRAINT_DATA").type = "TRACKTO"
        layout.operator("object.track_set", text = "Lock Track Constraint", icon = "CONSTRAINT_DATA").type = "LOCKTRACK"

        layout.separator()

        layout.operator("object.track_clear", text= "Clear Track", icon = "CLEAR_TRACK").type = 'CLEAR'
        layout.operator("object.track_clear", text= "Clear Track - Keep Transformation", icon = "CLEAR_TRACK").type = 'CLEAR_KEEP_TRANSFORM'


class VIEW3D_MT_object_collection(Menu):
    bl_label = "Collection"

    def draw(self, _context):
        layout = self.layout

        layout.operator("collection.create", icon='GROUP')
        # layout.operator_menu_enum("collection.objects_remove", "collection")  # BUGGY
        layout.operator("collection.objects_remove", icon = "DELETE")
        layout.operator("collection.objects_remove_all", icon = "DELETE")

        layout.separator()

        layout.operator("collection.objects_add_active", icon='GROUP')
        layout.operator("collection.objects_remove_active", icon = "DELETE")


class VIEW3D_MT_object_constraints(Menu):
    bl_label = "Constraints"

    def draw(self, _context):
        layout = self.layout

        layout.operator("object.constraint_add_with_targets", icon = "CONSTRAINT_DATA")
        layout.operator("object.constraints_copy", icon = "COPYDOWN")

        layout.separator()

        layout.operator("object.constraints_clear", icon = "CLEAR_CONSTRAINT")


class VIEW3D_MT_object_quick_effects(Menu):
    bl_label = "Quick Effects"

    def draw(self, _context):
        layout = self.layout

        layout.operator("object.quick_fur", icon = "HAIR")
        layout.operator("object.quick_explode", icon = "MOD_EXPLODE")
        layout.operator("object.quick_smoke", icon = "MOD_SMOKE")
        layout.operator("object.quick_fluid", icon = "MOD_FLUIDSIM")


# Workaround to separate the tooltips for Show Hide
class VIEW3D_hide_view_set_unselected(bpy.types.Operator):
    """Hide Unselected\nHides the unselected Object(s)"""      # blender will use this as a tooltip for menu items and buttons.
    bl_idname = "object.hide_unselected"        # unique identifier for buttons and menu items to reference.
    bl_label = "Hide Unselected"         # display name in the interface.
    bl_options = {'REGISTER', 'UNDO'}  # enable undo for the operator.

    def execute(self, context):        # execute() is called by blender when running the operator.
        bpy.ops.object.hide_view_set(unselected = True)
        return {'FINISHED'}


class VIEW3D_MT_object_showhide(Menu):
    bl_label = "Show/Hide"

    def draw(self, _context):
        layout = self.layout

        layout.operator("object.hide_view_clear", text="Show Hidden", icon = "RESTRICT_VIEW_OFF")

        layout.separator()

        layout.operator("object.hide_view_set", text="Hide Selected", icon = "RESTRICT_VIEW_ON").unselected = False
        layout.operator("object.hide_unselected", text="Hide Unselected", icon = "HIDE_UNSELECTED") # bfa - separated tooltip


class VIEW3D_MT_make_single_user(Menu):
    bl_label = "Make Single User"

    def draw(self, _context):
        layout = self.layout

        props = layout.operator("object.make_single_user", text="Object", icon='MAKE_SINGLE_USER')
        props.object = True
        props.obdata = props.material = props.animation = False

        props = layout.operator("object.make_single_user", text="Object & Data", icon='MAKE_SINGLE_USER')
        props.object = props.obdata = True
        props.material = props.animation = False

        props = layout.operator("object.make_single_user", text="Object & Data & Materials", icon='MAKE_SINGLE_USER')
        props.object = props.obdata = props.material = True
        props.animation = False

        props = layout.operator("object.make_single_user", text="Materials", icon='MAKE_SINGLE_USER')
        props.material = True
        props.object = props.obdata = props.animation = False

        props = layout.operator("object.make_single_user", text="Object Animation", icon='MAKE_SINGLE_USER')
        props.animation = True
        props.object = props.obdata = props.material = False


class VIEW3D_MT_make_links(Menu):
    bl_label = "Make Links"

    def draw(self, _context):
        layout = self.layout
        operator_context_default = layout.operator_context

        if len(bpy.data.scenes) > 10:
            layout.operator_context = 'INVOKE_REGION_WIN'
            layout.operator("object.make_links_scene", text="Objects to Scene", icon='OUTLINER_OB_EMPTY')
        else:
            layout.operator_context = 'EXEC_REGION_WIN'
            layout.operator_menu_enum("object.make_links_scene", "scene", text="Objects to Scene")

        layout.separator()

        layout.operator_context = operator_context_default

        layout.operator_enum("object.make_links_data", "type")  # inline

        layout.separator()

        layout.operator("object.join_uvs", icon = "TRANSFER_UV")  # stupid place to add this!


class VIEW3D_MT_brush(Menu):
    bl_label = "Brush"

    def draw(self, context):
        layout = self.layout

        settings = UnifiedPaintPanel.paint_settings(context)
        brush = getattr(settings, "brush", None)
        obj = context.active_object
        mesh = context.object.data # face selection masking for painting

        # skip if no active brush
        if not brush:
            layout.label(text="No Brushes currently available. Please add a texture first.", icon='INFO')
            return

        tex_slot = brush.texture_slot
        mask_tex_slot = brush.mask_texture_slot

        # brush tool
        if context.sculpt_object:
            layout.operator("brush.reset", icon = "BRUSH_RESET")

            layout.separator()

            #radial control button brush size
            myvar = layout.operator("wm.radial_control", text = "Brush Radius", icon = "BRUSHSIZE")
            myvar.data_path_primary = 'tool_settings.sculpt.brush.size'
            myvar.data_path_secondary = 'tool_settings.unified_paint_settings.size'
            myvar.use_secondary = 'tool_settings.unified_paint_settings.use_unified_size'
            myvar.rotation_path = 'tool_settings.sculpt.brush.texture_slot.angle'
            myvar.color_path = 'tool_settings.sculpt.brush.cursor_color_add'
            myvar.fill_color_path = ''
            myvar.fill_color_override_path = ''
            myvar.fill_color_override_test_path = ''
            myvar.zoom_path = ''
            myvar.image_id = 'tool_settings.sculpt.brush'
            myvar.secondary_tex = False

            #radial control button brush strength
            myvar = layout.operator("wm.radial_control", text = "Brush Strength", icon = "BRUSHSTRENGTH")
            myvar.data_path_primary = 'tool_settings.sculpt.brush.strength'
            myvar.data_path_secondary = 'tool_settings.unified_paint_settings.strength'
            myvar.use_secondary = 'tool_settings.unified_paint_settings.use_unified_strength'
            myvar.rotation_path = 'tool_settings.sculpt.brush.texture_slot.angle'
            myvar.color_path = 'tool_settings.sculpt.brush.cursor_color_add'
            myvar.fill_color_path = ''
            myvar.fill_color_override_path = ''
            myvar.fill_color_override_test_path = ''
            myvar.zoom_path = ''
            myvar.image_id = 'tool_settings.sculpt.brush'
            myvar.secondary_tex = False

            if tex_slot.has_texture_angle:

                #radial control button brushsize for texture paint mode
                myvar = layout.operator("wm.radial_control", text = "Texture Brush Angle", icon = "BRUSHANGLE")
                myvar.data_path_primary = 'tool_settings.sculpt.brush.texture_slot.angle'
                myvar.data_path_secondary = ''
                myvar.use_secondary = ''
                myvar.rotation_path = 'tool_settings.sculpt.brush.texture_slot.angle'
                myvar.color_path = 'tool_settings.sculpt.brush.cursor_color_add'
                myvar.fill_color_path = ''
                myvar.fill_color_override_path = ''
                myvar.fill_color_override_test_path = ''
                myvar.zoom_path = ''
                myvar.image_id = 'tool_settings.sculpt.brush'
                myvar.secondary_tex = False

        elif context.image_paint_object:

            if not brush:
                return

            #radial control button brushsize
            myvar = layout.operator("wm.radial_control", text = "Brush Radius", icon = "BRUSHSIZE")
            myvar.data_path_primary = 'tool_settings.image_paint.brush.size'
            myvar.data_path_secondary = 'tool_settings.unified_paint_settings.size'
            myvar.use_secondary = 'tool_settings.unified_paint_settings.use_unified_size'
            myvar.rotation_path = 'tool_settings.image_paint.brush.mask_texture_slot.angle'
            myvar.color_path = 'tool_settings.image_paint.brush.cursor_color_add'
            myvar.fill_color_path = 'tool_settings.image_paint.brush.color'
            myvar.fill_color_override_path = 'tool_settings.unified_paint_settings.color'
            myvar.fill_color_override_test_path = 'tool_settings.unified_paint_settings.use_unified_color'
            myvar.zoom_path = 'space_data.zoom'
            myvar.image_id = 'tool_settings.image_paint.brush'
            myvar.secondary_tex = True

            #radial control button brushsize
            myvar = layout.operator("wm.radial_control", text = "Brush Strength", icon = "BRUSHSTRENGTH")
            myvar.data_path_primary = 'tool_settings.image_paint.brush.strength'
            myvar.data_path_secondary = 'tool_settings.unified_paint_settings.strength'
            myvar.use_secondary = 'tool_settings.unified_paint_settings.use_unified_strength'
            myvar.rotation_path = 'tool_settings.image_paint.brush.mask_texture_slot.angle'
            myvar.color_path = 'tool_settings.image_paint.brush.cursor_color_add'
            myvar.fill_color_path = 'tool_settings.image_paint.brush.color'
            myvar.fill_color_override_path = 'tool_settings.unified_paint_settings.color'
            myvar.fill_color_override_test_path = 'tool_settings.unified_paint_settings.use_unified_color'
            myvar.zoom_path = ''
            myvar.image_id = 'tool_settings.image_paint.brush'
            myvar.secondary_tex = True

            if tex_slot.has_texture_angle:

                #radial control button brushsize for texture paint mode
                myvar = layout.operator("wm.radial_control", text = "Texture Brush Angle", icon = "BRUSHANGLE")
                myvar.data_path_primary = 'tool_settings.image_paint.brush.texture_slot.angle'
                myvar.data_path_secondary = ''
                myvar.use_secondary = ''
                myvar.rotation_path = 'tool_settings.image_paint.brush.texture_slot.angle'
                myvar.color_path = 'tool_settings.image_paint.brush.cursor_color_add'
                myvar.fill_color_path = 'tool_settings.image_paint.brush.color'
                myvar.fill_color_override_path = 'tool_settings.unified_paint_settings.color'
                myvar.fill_color_override_test_path = 'tool_settings.unified_paint_settings.use_unified_color'
                myvar.zoom_path = ''
                myvar.image_id = 'tool_settings.image_paint.brush'
                myvar.secondary_tex = False

            if mask_tex_slot.has_texture_angle:

                #radial control button brushsize
                myvar = layout.operator("wm.radial_control", text = "Texure Mask Brush Angle", icon = "BRUSHANGLE")
                myvar.data_path_primary = 'tool_settings.image_paint.brush.mask_texture_slot.angle'
                myvar.data_path_secondary = ''
                myvar.use_secondary = ''
                myvar.rotation_path = 'tool_settings.image_paint.brush.mask_texture_slot.angle'
                myvar.color_path = 'tool_settings.image_paint.brush.cursor_color_add'
                myvar.fill_color_path = 'tool_settings.image_paint.brush.color'
                myvar.fill_color_override_path = 'tool_settings.unified_paint_settings.color'
                myvar.fill_color_override_test_path = 'tool_settings.unified_paint_settings.use_unified_color'
                myvar.zoom_path = ''
                myvar.image_id = 'tool_settings.image_paint.brush'
                myvar.secondary_tex = True

        elif context.vertex_paint_object:

            #radial control button brush size
            myvar = layout.operator("wm.radial_control", text = "Brush Radius", icon = "BRUSHSIZE")
            myvar.data_path_primary = 'tool_settings.vertex_paint.brush.size'
            myvar.data_path_secondary = 'tool_settings.unified_paint_settings.size'
            myvar.use_secondary = 'tool_settings.unified_paint_settings.use_unified_size'
            myvar.rotation_path = 'tool_settings.vertex_paint.brush.texture_slot.angle'
            myvar.color_path = 'tool_settings.vertex_paint.brush.cursor_color_add'
            myvar.fill_color_path = 'tool_settings.vertex_paint.brush.color'
            myvar.fill_color_override_path = 'tool_settings.unified_paint_settings.color'
            myvar.fill_color_override_test_path = 'tool_settings.unified_paint_settings.use_unified_color'
            myvar.zoom_path = ''
            myvar.image_id = 'tool_settings.vertex_paint.brush'
            myvar.secondary_tex = False

            #radial control button brush strength
            myvar = layout.operator("wm.radial_control", text = "Brush Strength", icon = "BRUSHSTRENGTH")
            myvar.data_path_primary = 'tool_settings.vertex_paint.brush.strength'
            myvar.data_path_secondary = 'tool_settings.unified_paint_settings.strength'
            myvar.use_secondary = 'tool_settings.unified_paint_settings.use_unified_strength'
            myvar.rotation_path = 'tool_settings.vertex_paint.brush.texture_slot.angle'
            myvar.color_path = 'tool_settings.vertex_paint.brush.cursor_color_add'
            myvar.fill_color_path = 'tool_settings.vertex_paint.brush.color'
            myvar.fill_color_override_path = 'tool_settings.unified_paint_settings.color'
            myvar.fill_color_override_test_path = 'tool_settings.unified_paint_settings.use_unified_color'
            myvar.zoom_path = ''
            myvar.image_id = 'tool_settings.vertex_paint.brush'
            myvar.secondary_tex = False

            if tex_slot.has_texture_angle:

                #radial control button brushsize for texture paint mode
                myvar = layout.operator("wm.radial_control", text = "Texture Brush Angle", icon = "BRUSHANGLE")
                myvar.data_path_primary = 'tool_settings.vertex_paint.brush.texture_slot.angle'
                myvar.data_path_secondary = ''
                myvar.use_secondary = ''
                myvar.rotation_path = 'tool_settings.vertex_paint.brush.texture_slot.angle'
                myvar.color_path = 'tool_settings.vertex_paint.brush.cursor_color_add'
                myvar.fill_color_path = 'tool_settings.vertex_paint.brush.color'
                myvar.fill_color_override_path = 'tool_settings.unified_paint_settings.color'
                myvar.fill_color_override_test_path = 'tool_settings.unified_paint_settings.use_unified_color'
                myvar.zoom_path = ''
                myvar.image_id = 'tool_settings.vertex_paint.brush'
                myvar.secondary_tex = False


        elif context.weight_paint_object:

            #radial control button brush size
            myvar = layout.operator("wm.radial_control", text = "Brush Radius", icon = "BRUSHSIZE")
            myvar.data_path_primary = 'tool_settings.weight_paint.brush.size'
            myvar.data_path_secondary = 'tool_settings.unified_paint_settings.size'
            myvar.use_secondary = 'tool_settings.unified_paint_settings.use_unified_size'
            myvar.rotation_path = 'tool_settings.weight_paint.brush.texture_slot.angle'
            myvar.color_path = 'tool_settings.weight_paint.brush.cursor_color_add'
            myvar.fill_color_path = ''
            myvar.fill_color_override_path = ''
            myvar.fill_color_override_test_path = ''
            myvar.zoom_path = ''
            myvar.image_id = 'tool_settings.weight_paint.brush'
            myvar.secondary_tex = False

            #radial control button brush strength
            myvar = layout.operator("wm.radial_control", text = "Brush Strength", icon = "BRUSHSTRENGTH")
            myvar.data_path_primary = 'tool_settings.weight_paint.brush.strength'
            myvar.data_path_secondary = 'tool_settings.unified_paint_settings.strength'
            myvar.use_secondary = 'tool_settings.unified_paint_settings.use_unified_strength'
            myvar.rotation_path = 'tool_settings.weight_paint.brush.texture_slot.angle'
            myvar.color_path = 'tool_settings.weight_paint.brush.cursor_color_add'
            myvar.fill_color_path = ''
            myvar.fill_color_override_path = ''
            myvar.fill_color_override_test_path = ''
            myvar.zoom_path = ''
            myvar.image_id = 'tool_settings.weight_paint.brush'
            myvar.secondary_tex = False

            #radial control button brush weight
            myvar = layout.operator("wm.radial_control", text = "Brush Weight", icon = "BRUSHSTRENGTH")
            myvar.data_path_primary = 'tool_settings.weight_paint.brush.weight'
            myvar.data_path_secondary = 'tool_settings.unified_paint_settings.weight'
            myvar.use_secondary = 'tool_settings.unified_paint_settings.use_unified_weight'
            myvar.rotation_path = 'tool_settings.weight_paint.brush.texture_slot.angle'
            myvar.color_path = 'tool_settings.weight_paint.brush.cursor_color_add'
            myvar.fill_color_path = ''
            myvar.fill_color_override_path = ''
            myvar.fill_color_override_test_path = ''
            myvar.zoom_path = ''
            myvar.image_id = 'tool_settings.weight_paint.brush'
            myvar.secondary_tex = False

        if tex_slot.map_mode == 'STENCIL':

            layout.separator()

            layout.operator("brush.stencil_control", text = 'Move Stencil Texture', icon ='TRANSFORM_MOVE').mode = 'TRANSLATION'
            layout.operator("brush.stencil_control", text = 'Rotate Stencil Texture', icon ='TRANSFORM_ROTATE').mode = 'ROTATION'
            layout.operator("brush.stencil_control", text = 'Scale Stencil Texture', icon ='TRANSFORM_SCALE').mode = 'SCALE'
            layout.operator("brush.stencil_reset_transform", text = "Reset Stencil Texture position", icon = "RESET")

        if mask_tex_slot.map_mode == 'STENCIL':

            layout.separator()

            myvar = layout.operator("brush.stencil_control", text = "Move Stencil Mask Texture", icon ='TRANSFORM_MOVE')
            myvar.mode = 'TRANSLATION'
            myvar.texmode = 'SECONDARY'
            myvar = layout.operator("brush.stencil_control", text = "Rotate Stencil Mask Texture", icon ='TRANSFORM_ROTATE')
            myvar.mode = 'ROTATION'
            myvar.texmode = 'SECONDARY'
            myvar = layout.operator("brush.stencil_control", text = "Scale Stencil Mask Texture", icon ='TRANSFORM_SCALE')
            myvar.mode = 'SCALE'
            myvar.texmode = 'SECONDARY'
            layout.operator("brush.stencil_reset_transform", text = "Reset Stencil Mask Texture position", icon = "RESET").mask = True


        # If face selection masking for painting is active
        if mesh.use_paint_mask:

            layout.separator()

            layout.menu("VIEW3D_MT_facemask_showhide") ### show hide for face mask tool

        # Color picker just in vertex and texture paint
        if obj.mode in {'VERTEX_PAINT', 'TEXTURE_PAINT'}:

            layout.separator()

            layout.operator("paint.sample_color", text = "Color Picker", icon='EYEDROPPER')


class VIEW3D_MT_brush_curve_presets(Menu):
    bl_label = "Curve Preset"

    def draw(self, context):
        layout = self.layout

        toolsettings = context.tool_settings.image_paint
        brush = toolsettings.brush

        layout.operator("brush.curve_preset", icon='SHARPCURVE', text="Sharp").shape = 'SHARP'
        layout.operator("brush.curve_preset", icon='SMOOTHCURVE', text="Smooth").shape = 'SMOOTH'
        layout.operator("brush.curve_preset", icon='NOCURVE', text="Max").shape = 'MAX'
        layout.operator("brush.curve_preset", icon='LINCURVE', text="Line").shape = 'LINE'
        layout.operator("brush.curve_preset", icon='ROOTCURVE', text="Root").shape = 'ROOT'
        layout.operator("brush.curve_preset", icon='SPHERECURVE', text="Round").shape = 'ROUND'

# Show hide menu for face selection masking
class VIEW3D_MT_facemask_showhide(Menu):
    bl_label = "Show/Hide"

    def draw(self, context):
        layout = self.layout

        layout.operator("paint.face_select_reveal", text="Show Hidden", icon = "RESTRICT_VIEW_OFF")
        layout.operator("paint.face_select_hide", text="Hide Selected", icon = "RESTRICT_VIEW_ON").unselected = False
        layout.operator("paint.face_select_hide", text="Hide Unselected", icon = "HIDE_UNSELECTED").unselected = True


class VIEW3D_MT_paint_vertex(Menu):
    bl_label = "Paint"

    def draw(self, _context):
        layout = self.layout

        layout.operator("paint.vertex_color_set", icon = "COLOR")
        layout.operator("paint.vertex_color_smooth", icon = "SMOOTH")
        layout.operator("paint.vertex_color_dirt", icon = "DIRTY_VERTEX")
        layout.operator("paint.vertex_color_from_weight", icon = "VERTCOLFROMWEIGHT")

        layout.separator()

        layout.operator("paint.vertex_color_invert", text="Invert", icon = "REVERSE_COLORS")
        layout.operator("paint.vertex_color_levels", text="Levels", icon = "LEVELS")
        layout.operator("paint.vertex_color_hsv", text="Hue Saturation Value", icon = "HUESATVAL")
        layout.operator("paint.vertex_color_brightness_contrast", text="Bright/Contrast", icon = "BRIGHTNESS_CONTRAST")


class VIEW3D_MT_paint_vertex_specials(Menu):
    bl_label = "Vertex Paint Context Menu"

    def draw(self, context):
        layout = self.layout
        # TODO: populate with useful items.
        layout.operator("paint.vertex_color_set")
        layout.separator()
        layout.operator("paint.vertex_color_smooth")


class VIEW3D_MT_paint_texture_specials(Menu):
    bl_label = "Texture Paint Context Menu"

    def draw(self, context):
        layout = self.layout
        # TODO: populate with useful items.
        layout.operator("image.save_dirty")


class VIEW3D_MT_hook(Menu):
    bl_label = "Hooks"

    def draw(self, context):
        layout = self.layout
        layout.operator_context = 'EXEC_AREA'
        layout.operator("object.hook_add_newob", icon = "HOOK_NEW")
        layout.operator("object.hook_add_selob", icon = "HOOK_SELECTED").use_bone = False
        layout.operator("object.hook_add_selob", text="Hook to Selected Object Bone", icon = "HOOK_BONE").use_bone = True

        if [mod.type == 'HOOK' for mod in context.active_object.modifiers]:
            layout.separator()

            layout.operator_menu_enum("object.hook_assign", "modifier", icon = "HOOK_ASSIGN")
            layout.operator_menu_enum("object.hook_remove", "modifier", icon = "HOOK_REMOVE")

            layout.separator()

            layout.operator_menu_enum("object.hook_select", "modifier", icon = "HOOK_SELECT")
            layout.operator_menu_enum("object.hook_reset", "modifier", icon = "HOOK_RESET")
            layout.operator_menu_enum("object.hook_recenter", "modifier", icon = "HOOK_RECENTER")


class VIEW3D_MT_vertex_group(Menu):
    bl_label = "Vertex Groups"

    def draw(self, context):
        layout = self.layout

        layout.operator_context = 'EXEC_AREA'
        layout.operator("object.vertex_group_assign_new")

        ob = context.active_object
        if ob.mode == 'EDIT' or (ob.mode == 'WEIGHT_PAINT' and ob.type == 'MESH' and ob.data.use_paint_mask_vertex):
            if ob.vertex_groups.active:
                layout.separator()

                layout.operator("object.vertex_group_assign", text="Assign to Active Group")
                layout.operator("object.vertex_group_remove_from", text="Remove from Active Group",).use_all_groups = False
                layout.operator("object.vertex_group_remove_from", text="Remove from All").use_all_groups = True

        if ob.vertex_groups.active:
            layout.separator()

            layout.operator_menu_enum("object.vertex_group_set_active", "group", text="Set Active Group")
            layout.operator("object.vertex_group_remove", text="Remove Active Group", icon = "REMOVE_ACTIVE_GROUP").all = False
            layout.operator("object.vertex_group_remove", text="Remove All Groups", icon = "REMOVE_ALL_GROUPS").all = True


class VIEW3D_MT_paint_weight(Menu):
    bl_label = "Weights"

    @staticmethod
    def draw_generic(layout, is_editmode=False):

        if not is_editmode:

            layout.operator("paint.weight_from_bones", text = "Assign Automatic From Bones", icon = "BONE_DATA").type = 'AUTOMATIC'
            layout.operator("paint.weight_from_bones", text = "Assign From Bone Envelopes", icon = "ENVELOPE_MODIFIER").type = 'ENVELOPES'

            layout.separator()

        layout.operator("object.vertex_group_normalize_all", text = "Normalize All", icon='WEIGHT_NORMALIZE_ALL')
        layout.operator("object.vertex_group_normalize", text = "Normalize", icon='WEIGHT_NORMALIZE')

        layout.separator()

        layout.operator("object.vertex_group_mirror", text="Mirror", icon='WEIGHT_MIRROR')
        layout.operator("object.vertex_group_invert", text="Invert", icon='WEIGHT_INVERT')
        layout.operator("object.vertex_group_clean", text="Clean", icon='WEIGHT_CLEAN')

        layout.separator()

        layout.operator("object.vertex_group_quantize", text = "Quantize", icon = "WEIGHT_QUANTIZE")
        layout.operator("object.vertex_group_levels", text = "Levels", icon = 'WEIGHT_LEVELS')
        layout.operator("object.vertex_group_smooth", text = "Smooth", icon='WEIGHT_SMOOTH')

        if not is_editmode:
            props = layout.operator("object.data_transfer", text="Transfer Weights", icon = 'WEIGHT_TRANSFER_WEIGHTS')
            props.use_reverse_transfer = True
            props.data_type = 'VGROUP_WEIGHTS'

        layout.operator("object.vertex_group_limit_total", text="Limit Total", icon='WEIGHT_LIMIT_TOTAL')
        layout.operator("object.vertex_group_fix", text="Fix Deforms", icon='WEIGHT_FIX_DEFORMS')

        if not is_editmode:
            layout.separator()

            layout.operator("paint.weight_set", icon = "MOD_VERTEX_WEIGHT")

    def draw(self, _context):
        self.draw_generic(self.layout, is_editmode=False)


class VIEW3D_MT_subdivision_set(Menu):
    bl_label = "Subdivide"

    def draw(self, context):
        layout = self.layout

        myvar = layout.operator("object.subdivision_set", text = "Level 0", icon = "SUBDIVIDE_EDGES")
        myvar.relative = False
        myvar.level = 0
        myvar = layout.operator("object.subdivision_set", text = "Level 1", icon = "SUBDIVIDE_EDGES")
        myvar.relative = False
        myvar.level = 1
        myvar = layout.operator("object.subdivision_set", text = "Level 2", icon = "SUBDIVIDE_EDGES")
        myvar.relative = False
        myvar.level = 2
        myvar = layout.operator("object.subdivision_set", text = "Level 3", icon = "SUBDIVIDE_EDGES")
        myvar.relative = False
        myvar.level = 3
        myvar = layout.operator("object.subdivision_set", text = "Level 4", icon = "SUBDIVIDE_EDGES")
        myvar.relative = False
        myvar.level = 4
        myvar = layout.operator("object.subdivision_set", text = "Level 5", icon = "SUBDIVIDE_EDGES")
        myvar.relative = False
        myvar.level = 5


class VIEW3D_MT_paint_weight_specials(Menu):
    bl_label = "Weights Context Menu"

    def draw(self, context):
        layout = self.layout
        # TODO: populate with useful items.
        layout.operator("paint.weight_set")
        layout.separator()
        layout.operator("object.vertex_group_normalize", text="Normalize")
        layout.operator("object.vertex_group_clean", text="Clean")
        layout.operator("object.vertex_group_smooth", text="Smooth")


class VIEW3D_MT_sculpt(Menu):
    bl_label = "Sculpt"

    def draw(self, context):
        layout = self.layout

        tool_settings = context.tool_settings
        sculpt = tool_settings.sculpt

        layout.operator("sculpt.dynamic_topology_toggle", text="Toggle Dynamic Topology", icon = "SCULPT_DYNTOPO")

        layout.separator()

        layout.menu("VIEW3D_MT_subdivision_set")



class VIEW3D_MT_sculpt_specials(Menu):
    bl_label = "Sculpt Context Menu"

    def draw(self, context):
        layout = self.layout
        # TODO: populate with useful items.
        layout.operator("object.shade_smooth")
        layout.operator("object.shade_flat")


class VIEW3D_MT_hide_mask(Menu):
    bl_label = "Hide/Mask"

    def draw(self, _context):
        layout = self.layout

        props = layout.operator("paint.hide_show", text="Show All", icon = "RESTRICT_VIEW_OFF")
        props.action = 'SHOW'
        props.area = 'ALL'

        props = layout.operator("paint.hide_show", text="Hide Bounding Box", icon = "RESTRICT_VIEW_ON")
        props.action = 'HIDE'
        props.area = 'INSIDE'

        props = layout.operator("paint.hide_show", text="Show Bounding Box", icon = "RESTRICT_VIEW_OFF")
        props.action = 'SHOW'
        props.area = 'INSIDE'

        props = layout.operator("paint.hide_show", text="Hide Masked", icon = "RESTRICT_VIEW_ON")
        props.area = 'MASKED'
        props.action = 'HIDE'

        layout.separator()

        props = layout.operator("paint.mask_flood_fill", text="Invert Mask", icon = "INVERT_MASK")
        props.mode = 'INVERT'

        props = layout.operator("paint.mask_flood_fill", text="Fill Mask", icon = "FILL_MASK")
        props.mode = 'VALUE'
        props.value = 1

        props = layout.operator("paint.mask_flood_fill", text="Clear Mask", icon = "CLEAR_MASK")
        props.mode = 'VALUE'
        props.value = 0

        props = layout.operator("view3d.select_box", text="Box Mask", icon = "BOX_MASK")
        props = layout.operator("paint.mask_lasso_gesture", text="Lasso Mask", icon = "LASSO_MASK")


class VIEW3D_MT_particle(Menu):
    bl_label = "Particle"

    def draw(self, context):
        layout = self.layout
        tool_settings = context.tool_settings

        particle_edit = tool_settings.particle_edit

        layout.operator("particle.mirror", icon = "TRANSFORM_MIRROR")

        layout.operator("particle.remove_doubles", icon='REMOVE_DOUBLES')

        layout.separator()

        if particle_edit.select_mode == 'POINT':
            layout.operator("particle.subdivide")

        layout.operator("particle.unify_length", icon = "RULER")
        layout.operator("particle.rekey", icon = "KEY_HLT")
        layout.operator("particle.weight_set", icon = "MOD_VERTEX_WEIGHT")

        layout.separator()

        layout.menu("VIEW3D_MT_particle_show_hide")

        layout.separator()

        layout.operator("particle.delete", icon = "DELETE")

        layout.separator()


        #radial control button brush size
        myvar = layout.operator("wm.radial_control", text = "Brush Radius", icon = "BRUSHSIZE")
        myvar.data_path_primary = 'tool_settings.particle_edit.brush.size'

        #radial control button brush strength
        myvar = layout.operator("wm.radial_control", text = "Brush Strength", icon = "BRUSHSTRENGTH")
        myvar.data_path_primary = 'tool_settings.particle_edit.brush.strength'


class VIEW3D_MT_particle_context_menu(Menu):
    bl_label = "Particle Context Menu"

    def draw(self, context):
        layout = self.layout
        tool_settings = context.tool_settings

        particle_edit = tool_settings.particle_edit

        layout.operator("particle.rekey")

        layout.separator()

        layout.operator("particle.delete")

        layout.separator()

        layout.operator("particle.remove_doubles")
        layout.operator("particle.unify_length")

        if particle_edit.select_mode == 'POINT':
            layout.operator("particle.subdivide")

        layout.operator("particle.weight_set")

        layout.separator()

        layout.operator("particle.mirror")

        if particle_edit.select_mode == 'POINT':
            layout.separator()

            layout.operator("particle.select_all", text="All", icon='SELECT_ALL').action = 'SELECT'
            layout.operator("particle.select_all", text="None", icon = 'SELECT_NONE').action = 'DESELECT'
            layout.operator("particle.select_all", text="Invert", icon='INVERSE').action = 'INVERT'

            layout.separator()

            layout.operator("particle.select_roots")
            layout.operator("particle.select_tips")

            layout.separator()

            layout.operator("particle.select_random", icon = "RANDOMIZE")

            layout.separator()

            layout.operator("particle.select_more", icon = "SELECTMORE")
            layout.operator("particle.select_less", icon = "SELECTLESS")

            layout.separator()

            layout.operator("particle.select_linked", icon = "LINKED")


# Workaround to separate the tooltips for Show Hide for Particles in Particle mode
class VIEW3D_particle_hide_unselected(bpy.types.Operator):
    """Hide Unselected\nHide the unselected Particles"""      # blender will use this as a tooltip for menu items and buttons.
    bl_idname = "particle.hide_unselected"        # unique identifier for buttons and menu items to reference.
    bl_label = "Hide Unselected"         # display name in the interface.
    bl_options = {'REGISTER', 'UNDO'}  # enable undo for the operator.

    def execute(self, context):        # execute() is called by blender when running the operator.
        bpy.ops.particle.hide(unselected = True)
        return {'FINISHED'}


class VIEW3D_MT_particle_show_hide(Menu):
    bl_label = "Show/Hide"

    def draw(self, context):
        layout = self.layout

        layout.operator("particle.reveal", text="Show Hidden", icon = "RESTRICT_VIEW_OFF")
        layout.operator("particle.hide", text="Hide Selected", icon = "RESTRICT_VIEW_ON").unselected = False
        layout.operator("particle.hide_unselected", text="Hide Unselected", icon = "HIDE_UNSELECTED") # bfa - separated tooltip

class VIEW3D_MT_pose(Menu):
    bl_label = "Pose"

    def draw(self, _context):
        layout = self.layout

        layout.menu("VIEW3D_MT_transform_armature")

        layout.menu("VIEW3D_MT_pose_transform")
        layout.menu("VIEW3D_MT_pose_apply")

        layout.menu("VIEW3D_MT_snap")

        layout.separator()

        layout.menu("VIEW3D_MT_object_animation")

        layout.separator()

        layout.menu("VIEW3D_MT_pose_slide")
        layout.menu("VIEW3D_MT_pose_propagate")

        layout.separator()

        layout.operator("pose.copy", icon='COPYDOWN')
        layout.operator("pose.paste", icon='PASTEDOWN').flipped = False
        layout.operator("pose.paste", icon='PASTEFLIPDOWN', text="Paste Pose Flipped").flipped = True

        layout.separator()

        layout.menu("VIEW3D_MT_pose_library")
        layout.menu("VIEW3D_MT_pose_motion")
        layout.menu("VIEW3D_MT_pose_group")

        layout.separator()

        layout.menu("VIEW3D_MT_object_parent")
        layout.menu("VIEW3D_MT_pose_ik")
        layout.menu("VIEW3D_MT_pose_constraints")

        layout.separator()

        layout.operator_context = 'EXEC_AREA'
        layout.operator("pose.autoside_names", text="AutoName Left/Right", icon = "STRING").axis = 'XAXIS'
        layout.operator("pose.autoside_names", text="AutoName Front/Back", icon = "STRING").axis = 'YAXIS'
        layout.operator("pose.autoside_names", text="AutoName Top/Bottom", icon = "STRING").axis = 'ZAXIS'

        layout.operator("pose.flip_names", icon = "FLIP")
        layout.operator("pose.quaternions_flip", icon = "FLIP")

        layout.separator()

        layout.operator_context = 'INVOKE_AREA'
        layout.operator("armature.armature_layers", text="Change Armature Layers", icon = "LAYER")
        layout.operator("pose.bone_layers", text="Change Bone Layers", icon = "LAYER")

        layout.separator()

        layout.menu("VIEW3D_MT_pose_show_hide")
        layout.menu("VIEW3D_MT_bone_options_toggle", text="Bone Settings")

        layout.separator()

        layout.operator("anim.keyframe_insert_menu", text="Insert Keyframe", icon = "KEYFRAMES_INSERT")


class VIEW3D_MT_pose_transform(Menu):
    bl_label = "Clear Transform"

    def draw(self, _context):
        layout = self.layout

        layout.operator("pose.transforms_clear", text="All", icon = "CLEAR")
        layout.operator("pose.user_transforms_clear", icon = "CLEAR")

        layout.separator()

        layout.operator("pose.loc_clear", text="Location", icon = "CLEARMOVE")
        layout.operator("pose.rot_clear", text="Rotation", icon = "CLEARROTATE")
        layout.operator("pose.scale_clear", text="Scale", icon = "CLEARSCALE")

        layout.separator()

        layout.operator("pose.user_transforms_clear", text="Reset Unkeyed", icon = "RESET")


class VIEW3D_MT_pose_slide(Menu):
    bl_label = "In-Betweens"

    def draw(self, _context):
        layout = self.layout

        layout.operator("pose.push", icon = 'PUSH_POSE')
        layout.operator("pose.relax", icon = 'RELAX_POSE')
        layout.operator("pose.breakdown", icon = 'BREAKDOWNER_POSE')


class VIEW3D_MT_pose_propagate(Menu):
    bl_label = "Propagate"

    def draw(self, _context):
        layout = self.layout

        layout.operator("pose.propagate", icon = "PROPAGATE").mode = 'WHILE_HELD'

        layout.separator()

        layout.operator("pose.propagate", text="To Next Keyframe", icon = "PROPAGATE").mode = 'NEXT_KEY'
        layout.operator("pose.propagate", text="To Last Keyframe (Make Cyclic)", icon = "PROPAGATE").mode = 'LAST_KEY'

        layout.separator()

        layout.operator("pose.propagate", text="On Selected Keyframes", icon = "PROPAGATE").mode = 'SELECTED_KEYS'

        layout.separator()

        layout.operator("pose.propagate", text="On Selected Markers", icon = "PROPAGATE").mode = 'SELECTED_MARKERS'


class VIEW3D_MT_pose_library(Menu):
    bl_label = "Pose Library"

    def draw(self, _context):
        layout = self.layout

        layout.operator("poselib.browse_interactive", text="Browse Poses", icon = "FILEBROWSER")

        layout.separator()

        layout.operator("poselib.pose_add", text="Add Pose", icon = "LIBRARY")
        layout.operator("poselib.pose_rename", text="Rename Pose", icon = "STRING")
        layout.operator("poselib.pose_remove", text="Remove Pose", icon = "DELETE")


class VIEW3D_MT_pose_motion(Menu):
    bl_label = "Motion Paths"

    def draw(self, _context):
        layout = self.layout

        layout.operator("pose.paths_calculate", text="Calculate", icon ='MOTIONPATHS_CALCULATE')
        layout.operator("pose.paths_clear", text="Clear", icon ='MOTIONPATHS_CLEAR')


class VIEW3D_MT_pose_group(Menu):
    bl_label = "Bone Groups"

    def draw(self, context):
        layout = self.layout

        pose = context.active_object.pose

        layout.operator_context = 'EXEC_AREA'
        layout.operator("pose.group_assign", text="Assign to New Group", icon = "NEW_GROUP").type = 0

        if pose.bone_groups:
            active_group = pose.bone_groups.active_index + 1
            layout.operator("pose.group_assign", text="Assign to Group", icon = "ADD_TO_ACTIVE").type = active_group

            layout.separator()

            # layout.operator_context = 'INVOKE_AREA'
            layout.operator("pose.group_unassign", icon = "REMOVE_SELECTED_FROM_ACTIVE_GROUP")
            layout.operator("pose.group_remove", icon = "REMOVE_FROM_ALL_GROUPS")


class VIEW3D_MT_pose_ik(Menu):
    bl_label = "Inverse Kinematics"

    def draw(self, _context):
        layout = self.layout

        layout.operator("pose.ik_add", icon= "ADD_IK")
        layout.operator("pose.ik_clear", icon = "CLEAR_IK")


class VIEW3D_MT_pose_constraints(Menu):
    bl_label = "Constraints"

    def draw(self, _context):
        layout = self.layout

        layout.operator("pose.constraint_add_with_targets", text="Add (With Targets)", icon = "CONSTRAINT_DATA")
        layout.operator("pose.constraints_copy", icon = "COPYDOWN")
        layout.operator("pose.constraints_clear", icon = "CLEAR_CONSTRAINT")


# Workaround to separate the tooltips for Show Hide for Armature in Pose mode
class VIEW3D_MT_pose_hide_unselected(bpy.types.Operator):
    """Hide Unselected\nHide unselected Bones"""      # blender will use this as a tooltip for menu items and buttons.
    bl_idname = "pose.hide_unselected"        # unique identifier for buttons and menu items to reference.
    bl_label = "Hide Unselected"         # display name in the interface.
    bl_options = {'REGISTER', 'UNDO'}  # enable undo for the operator.

    def execute(self, context):        # execute() is called by blender when running the operator.
        bpy.ops.pose.hide(unselected = True)
        return {'FINISHED'}


class VIEW3D_MT_pose_show_hide(Menu):
    bl_label = "Show/Hide"

    def draw(self, context):
        layout = self.layout

        layout.operator("pose.reveal", text="Show Hidden", icon = "RESTRICT_VIEW_OFF")
        layout.operator("pose.hide", text="Hide Selected", icon = "RESTRICT_VIEW_ON").unselected = False
        layout.operator("pose.hide_unselected", text="Hide Unselected", icon = "HIDE_UNSELECTED") # bfa - separated tooltip


class VIEW3D_MT_pose_apply(Menu):
    bl_label = "Apply"

    def draw(self, _context):
        layout = self.layout

        layout.operator("pose.armature_apply", icon = "MOD_ARMATURE")
        layout.operator("pose.visual_transform_apply", icon = "APPLYMOVE")

        layout.separator()

        props = layout.operator("object.assign_property_defaults", icon = "ASSIGN")
        props.process_bones = True


class VIEW3D_MT_pose_context_menu(Menu):
    bl_label = "Pose Context Menu"

    def draw(self, _context):
        layout = self.layout

        layout.operator_context = 'INVOKE_REGION_WIN'

        layout.operator("anim.keyframe_insert_menu", text="Insert Keyframe")

        layout.separator()

        layout.operator("pose.copy", icon='COPYDOWN')
        layout.operator("pose.paste", icon='PASTEDOWN').flipped = False
        layout.operator("pose.paste", icon='PASTEFLIPDOWN', text="Paste X-Flipped Pose").flipped = True

        layout.separator()

        props = layout.operator("wm.call_panel", text="Rename Active Bone...")
        props.name = "TOPBAR_PT_name"
        props.keep_open = False

        layout.separator()

        layout.operator("pose.paths_calculate", text="Calculate")
        layout.operator("pose.paths_clear", text="Clear")

        layout.separator()

        layout.operator("pose.push")
        layout.operator("pose.relax")
        layout.operator("pose.breakdown")

        layout.separator()

        layout.operator("pose.paths_calculate", text="Calculate Motion Paths")
        layout.operator("pose.paths_clear", text="Clear Motion Paths")

        layout.separator()

        layout.operator("pose.hide").unselected = False
        layout.operator("pose.reveal")

        layout.separator()

        layout.operator("pose.user_transforms_clear")


class BoneOptions:
    def draw(self, context):
        layout = self.layout

        options = [
            "show_wire",
            "use_deform",
            "use_envelope_multiply",
            "use_inherit_rotation",
            "use_inherit_scale",
        ]

        if context.mode == 'EDIT_ARMATURE':
            bone_props = bpy.types.EditBone.bl_rna.properties
            data_path_iter = "selected_bones"
            opt_suffix = ""
            options.append("lock")
        else:  # pose-mode
            bone_props = bpy.types.Bone.bl_rna.properties
            data_path_iter = "selected_pose_bones"
            opt_suffix = "bone."

        for opt in options:
            props = layout.operator("wm.context_collection_boolean_set", text=bone_props[opt].name,
                                    text_ctxt=i18n_contexts.default)
            props.data_path_iter = data_path_iter
            props.data_path_item = opt_suffix + opt
            props.type = self.type


class VIEW3D_MT_bone_options_toggle(Menu, BoneOptions):
    bl_label = "Toggle Bone Options"
    type = 'TOGGLE'


class VIEW3D_MT_bone_options_enable(Menu, BoneOptions):
    bl_label = "Enable Bone Options"
    type = 'ENABLE'


class VIEW3D_MT_bone_options_disable(Menu, BoneOptions):
    bl_label = "Disable Bone Options"
    type = 'DISABLE'


# ********** Edit Menus, suffix from ob.type **********


class VIEW3D_MT_edit_mesh(Menu):
    bl_label = "Mesh"

    def draw(self, _context):
        layout = self.layout

        with_bullet = bpy.app.build_options.bullet

        layout.menu("VIEW3D_MT_transform")
        layout.menu("VIEW3D_MT_mirror")
        layout.menu("VIEW3D_MT_snap")

        layout.separator()

        layout.operator("mesh.duplicate_move", text="Duplicate", icon = "DUPLICATE")
        layout.menu("VIEW3D_MT_edit_mesh_extrude")
        layout.operator("mesh.split", icon = "SPLIT")
        layout.operator("mesh.bisect", icon = 'BISECT')
        layout.operator("mesh.knife_project", icon='KNIFE_PROJECT')

        if with_bullet:
            layout.operator("mesh.convex_hull", icon = "CONVEXHULL")

        layout.separator()

        layout.operator("mesh.symmetrize", icon = "SYMMETRIZE", text = "Symmetrize")
        layout.operator("mesh.symmetry_snap", icon = "SNAP_SYMMETRY")

        layout.separator()

        layout.menu("VIEW3D_MT_edit_mesh_normals")
        layout.menu("VIEW3D_MT_edit_mesh_shading")
        layout.menu("VIEW3D_MT_edit_mesh_weights")
        layout.menu("VIEW3D_MT_edit_mesh_sort_elements")
        layout.menu("VIEW3D_MT_subdivision_set")

        layout.separator()

        layout.menu("VIEW3D_MT_edit_mesh_show_hide")
        layout.operator_menu_enum("mesh.separate", "type")
        layout.menu("VIEW3D_MT_edit_mesh_clean")

        layout.separator()

        layout.menu("VIEW3D_MT_edit_mesh_delete")
        layout.menu("VIEW3D_MT_edit_mesh_dissolve")
        layout.menu("VIEW3D_MT_edit_mesh_select_mode")

class VIEW3D_MT_edit_mesh_sort_elements(Menu):
    bl_label = "Sort Elements"

    def draw(self, context):
        layout = self.layout

        layout.operator("mesh.sort_elements", text="View Z Axis", icon = "Z_ICON").type = 'VIEW_ZAXIS'
        layout.operator("mesh.sort_elements", text="View X Axis", icon = "X_ICON").type = 'VIEW_XAXIS'
        layout.operator("mesh.sort_elements", text="Cursor Distance", icon = "CURSOR").type = 'CURSOR_DISTANCE'
        layout.operator("mesh.sort_elements", text="Material", icon = "MATERIAL").type = 'MATERIAL'
        layout.operator("mesh.sort_elements", text="Selected", icon = "RESTRICT_SELECT_OFF").type = 'SELECTED'
        layout.operator("mesh.sort_elements", text="Randomize", icon = "RANDOMIZE").type = 'RANDOMIZE'
        layout.operator("mesh.sort_elements", text="Reverse", icon = "SWITCH_DIRECTION").type = 'REVERSE'


class VIEW3D_MT_edit_mesh_context_menu(Menu):
    bl_label = ""

    def draw(self, context):

        def count_selected_items_for_objects_in_mode():
            selected_verts_len = 0
            selected_edges_len = 0
            selected_faces_len = 0
            for ob in context.objects_in_mode_unique_data:
                v, e, f = ob.data.count_selected_items()
                selected_verts_len += v
                selected_edges_len += e
                selected_faces_len += f
            return (selected_verts_len, selected_edges_len, selected_faces_len)

        is_vert_mode, is_edge_mode, is_face_mode = context.tool_settings.mesh_select_mode
        selected_verts_len, selected_edges_len, selected_faces_len = count_selected_items_for_objects_in_mode()

        del count_selected_items_for_objects_in_mode

        layout = self.layout

        layout.operator_context = 'INVOKE_REGION_WIN'

        # If nothing is selected
        # (disabled for now until it can be made more useful).
        '''
        # If nothing is selected
        if not (selected_verts_len or selected_edges_len or selected_faces_len):
            layout.menu("VIEW3D_MT_mesh_add", text="Add")

            return
        '''

        # Else something is selected

        row = layout.row()

        if is_vert_mode:
            col = row.column()

            col.label(text="Vertex Context Menu", icon='VERTEXSEL')
            col.separator()

            # Additive Operators
            col.operator("mesh.subdivide", text="Subdivide")

            col.separator()

<<<<<<< HEAD
            col.operator("mesh.extrude_vertices_move", text="Extrude Vertices", icon='EXTRUDE_REGION')
=======
            col.operator("mesh.extrude_vertices_move", text="Extrude Vertices")
>>>>>>> 93c19a5a
            col.operator("mesh.bevel", text="Bevel Vertices").vertex_only = True

            if selected_verts_len > 1:
                col.separator()
                col.operator("mesh.edge_face_add", text="New Edge/Face from Vertices")
                col.operator("mesh.vert_connect_path", text="Connect Vertex Path")
                col.operator("mesh.vert_connect", text="Connect Vertex Pairs")

            col.separator()

            # Deform Operators
            col.operator("transform.push_pull", text="Push/Pull")
            col.operator("transform.shrink_fatten", text="Shrink/Fatten")
            col.operator("transform.shear", text="Shear")
            col.operator("transform.vert_slide", text="Slide Vertices")
            col.operator("transform.vertex_random", text="Randomize Vertices")
            col.operator("mesh.vertices_smooth", text="Smooth Vertices")
            col.operator("mesh.vertices_smooth_laplacian", text="Smooth Laplacian", icon = "SMOOTH_LAPLACIAN")

            col.separator()

            col.menu("VIEW3D_MT_snap", text="Snap Vertices")
            col.operator("transform.mirror", text="Mirror Vertices")

            col.separator()

            # Removal Operators
            if selected_verts_len > 1:
                col.operator("mesh.merge", text="Merge Vertices")
                col.operator("mesh.remove_doubles", text="Remove Double Vertices")
            col.operator("mesh.dissolve_verts")
            col.operator("mesh.delete", text="Delete Vertices", icon = "DELETE").type = 'VERT'

        if is_edge_mode:
            render = context.scene.render

            col = row.column()
            col.label(text="Edge Context Menu", icon='EDGESEL')
            col.separator()

            # Additive Operators
            col.operator("mesh.subdivide", text="Subdivide")

            col.separator()

<<<<<<< HEAD
            col.operator("mesh.extrude_edges_move", text="Extrude Edges", icon='EXTRUDE_REGION'),
=======
            col.operator("mesh.extrude_edges_move", text="Extrude Edges")
>>>>>>> 93c19a5a
            col.operator("mesh.bevel", text="Bevel Edges").vertex_only = False
            if selected_edges_len >= 2:
                col.operator("mesh.bridge_edge_loops")
            if selected_edges_len >= 1:
                col.operator("mesh.edge_face_add", text="New Face from Edges")
            if selected_edges_len >= 2:
                col.operator("mesh.fill")

            col.separator()

            col.operator("mesh.loopcut_slide")
            col.operator("mesh.offset_edge_loops_slide")
            col.operator("mesh.knife_tool")
            col.operator("mesh.bisect")
            col.operator("mesh.bridge_edge_loops", text="Bridge Edge Loops")

            col.separator()

            # Deform Operators
            col.operator("mesh.edge_rotate", text="Rotate Edge CW").use_ccw = False
            col.operator("transform.edge_slide")
            col.operator("mesh.edge_split")

            col.separator()

            # Edge Flags
            col.operator("transform.edge_crease")
            col.operator("transform.edge_bevelweight")

            col.separator()

            col.operator("mesh.mark_seam").clear = False
            col.operator("mesh.mark_seam", text="Clear Seam").clear = True

            col.separator()

            col.operator("mesh.mark_sharp")
            col.operator("mesh.mark_sharp", text="Clear Sharp").clear = True

            if render.use_freestyle:
                col.separator()

                col.operator("mesh.mark_freestyle_edge").clear = False
                col.operator("mesh.mark_freestyle_edge", text="Clear Freestyle Edge").clear = True

            col.separator()

            # Removal Operators
            col.operator("mesh.unsubdivide")
            col.operator("mesh.dissolve_edges")
            col.operator("mesh.delete", text="Delete Edges", icon = "DELETE").type = 'EDGE'

        if is_face_mode:
            col = row.column()

            col.label(text="Face Context Menu", icon='FACESEL')
            col.separator()

            # Additive Operators
            col.operator("mesh.subdivide", text="Subdivide")

            col.separator()

<<<<<<< HEAD
            col.operator("view3d.edit_mesh_extrude_move_normal", text="Extrude Faces", icon = 'EXTRUDE_REGION'),
            col.operator("view3d.edit_mesh_extrude_move_shrink_fatten", text="Extrude Faces Along Normals", icon = 'EXTRUDE_REGION'),
            col.operator("mesh.extrude_faces_move", text="Extrude Individual Faces", icon = 'EXTRUDE_REGION'),
=======
            col.operator("view3d.edit_mesh_extrude_move_normal", text="Extrude Faces")
            col.operator("view3d.edit_mesh_extrude_move_shrink_fatten", text="Extrude Faces Along Normals")
            col.operator("mesh.extrude_faces_move", text="Extrude Individual Faces")
>>>>>>> 93c19a5a

            col.operator("mesh.inset")
            col.operator("mesh.poke")

            if selected_faces_len >= 2:
                col.operator("mesh.bridge_edge_loops", text="Bridge Faces")

            col.separator()

            # Modify Operators
            col.menu("VIEW3D_MT_uv_map", text="UV Unwrap Faces")

            col.separator()

            props = col.operator("mesh.quads_convert_to_tris")
            props.quad_method = props.ngon_method = 'BEAUTY'
            col.operator("mesh.tris_convert_to_quads")

            col.separator()

            col.operator("mesh.faces_shade_smooth")
            col.operator("mesh.faces_shade_flat")

            col.separator()

            # Removal Operators
            col.operator("mesh.unsubdivide")
            col.operator("mesh.dissolve_faces")
            col.operator("mesh.delete", text="Delete Faces", icon = "DELETE").type = 'FACE'


class VIEW3D_MT_edit_mesh_select_mode(Menu):
    bl_label = "Mesh Select Mode"

    def draw(self, _context):
        layout = self.layout

        layout.operator_context = 'INVOKE_REGION_WIN'
        layout.operator("mesh.select_mode", text="Vertex", icon='VERTEXSEL').type = 'VERT'
        layout.operator("mesh.select_mode", text="Edge", icon='EDGESEL').type = 'EDGE'
        layout.operator("mesh.select_mode", text="Face", icon='FACESEL').type = 'FACE'


class VIEW3D_MT_edit_mesh_extrude_dupli(bpy.types.Operator):
    """Duplicate or Extrude to Cursor\nCreates a slightly rotated copy of the current mesh selection\nThe tool can also extrude the selected geometry, dependant of the selection\nHotkey tool! """      # blender will use this as a tooltip for menu items and buttons.
    bl_idname = "mesh.dupli_extrude_cursor_norotate"        # unique identifier for buttons and menu items to reference.
    bl_label = "Duplicate or Extrude to Cursor"         # display name in the interface.
    bl_options = {'REGISTER', 'UNDO'}  # enable undo for the operator.

    def execute(self, context):        # execute() is called by blender when running the operator.
        bpy.ops.mesh.dupli_extrude_cursor('INVOKE_DEFAULT',rotate_source = False)
        return {'FINISHED'}

class VIEW3D_MT_edit_mesh_extrude_dupli_rotate(bpy.types.Operator):
    """Duplicate or Extrude to Cursor Rotated\nCreates a slightly rotated copy of the current mesh selection, and rotates the source slightly\nThe tool can also extrude the selected geometry, dependant of the selection\nHotkey tool!"""      # blender will use this as a tooltip for menu items and buttons.
    bl_idname = "mesh.dupli_extrude_cursor_rotate"        # unique identifier for buttons and menu items to reference.
    bl_label = "Duplicate or Extrude to Cursor Rotated"         # display name in the interface.
    bl_options = {'REGISTER', 'UNDO'}  # enable undo for the operator.

    def execute(self, context):        # execute() is called by blender when running the operator.
        bpy.ops.mesh.dupli_extrude_cursor('INVOKE_DEFAULT', rotate_source = True)
        return {'FINISHED'}



class VIEW3D_MT_edit_mesh_extrude(Menu):
    bl_label = "Extrude"

    _extrude_funcs = {
        'VERT': lambda layout:
<<<<<<< HEAD
            layout.operator("mesh.extrude_vertices_move", text="Extrude Vertices", icon='EXTRUDE_REGION'),
        'EDGE': lambda layout:
            layout.operator("mesh.extrude_edges_move", text="Extrude Edges", icon='EXTRUDE_REGION'),
        'REGION': lambda layout:
            layout.operator("view3d.edit_mesh_extrude_move_normal", text="Extrude Faces", icon='EXTRUDE_REGION'),
        'REGION_VERT_NORMAL': lambda layout:
            layout.operator("view3d.edit_mesh_extrude_move_shrink_fatten", text="Extrude Faces Along Normals", icon='EXTRUDE_REGION'),
        'FACE': lambda layout:
            layout.operator("mesh.extrude_faces_move", text="Extrude Individual Faces", icon='EXTRUDE_REGION'),
        'DUPLI_EXTRUDE': lambda layout:
            layout.operator("mesh.dupli_extrude_cursor_norotate", text="Dupli Extrude", icon='DUPLI_EXTRUDE'),
        'DUPLI_EX_ROTATE': lambda layout:
            layout.operator("mesh.dupli_extrude_cursor_rotate", text="Dupli Extrude Rotate", icon='DUPLI_EXTRUDE_ROTATE')
=======
        layout.operator("mesh.extrude_vertices_move", text="Extrude Vertices"),
        'EDGE': lambda layout:
        layout.operator("mesh.extrude_edges_move", text="Extrude Edges"),
        'REGION': lambda layout:
        layout.operator("view3d.edit_mesh_extrude_move_normal", text="Extrude Faces"),
        'REGION_VERT_NORMAL': lambda layout:
        layout.operator("view3d.edit_mesh_extrude_move_shrink_fatten", text="Extrude Faces Along Normals"),
        'FACE': lambda layout:
        layout.operator("mesh.extrude_faces_move", text="Extrude Individual Faces"),
>>>>>>> 93c19a5a
    }

    @staticmethod
    def extrude_options(context):
        tool_settings = context.tool_settings
        select_mode = tool_settings.mesh_select_mode
        mesh = context.object.data

        menu = []
        if mesh.total_face_sel:
            menu += ['REGION', 'REGION_VERT_NORMAL', 'FACE']
        if mesh.total_edge_sel and (select_mode[0] or select_mode[1]):
            menu += ['EDGE']
        if mesh.total_vert_sel and select_mode[0]:
            menu += ['VERT']
        menu += ['DUPLI_EXTRUDE', 'DUPLI_EX_ROTATE']

        # should never get here
        return menu

    def draw(self, context):
        layout = self.layout
        layout.operator_context = 'INVOKE_REGION_WIN'

        for menu_id in self.extrude_options(context):
            self._extrude_funcs[menu_id](layout)


class VIEW3D_MT_edit_mesh_vertices(Menu):
    bl_label = "Vertex"

    def draw(self, _context):
        layout = self.layout
        layout.operator_context = 'INVOKE_REGION_WIN'

<<<<<<< HEAD
        layout.operator("mesh.extrude_vertices_move", text="Extrude Vertices", icon = 'EXTRUDE_REGION')
        layout.operator("mesh.bevel", text="Bevel Vertices", icon='BEVEL').vertex_only = True
=======
        layout.operator("mesh.extrude_vertices_move", text="Extrude Vertices")
        layout.operator("mesh.bevel", text="Bevel Vertices").vertex_only = True
>>>>>>> 93c19a5a

        layout.separator()

        layout.operator("mesh.edge_face_add", text="New Edge/Face from Vertices", icon='MAKE_EDGEFACE')
        layout.operator("mesh.vert_connect_path", text = "Connect Vertex Path", icon = "VERTEXCONNECTPATH")
        layout.operator("mesh.vert_connect", text = "Connect Vertex Pairs", icon = "VERTEXCONNECT")

        layout.separator()

        props = layout.operator("mesh.rip_move", text="Rip Vertices", icon = "RIP")
        props.MESH_OT_rip.use_fill = False
        props = layout.operator("mesh.rip_move", text="Rip Vertices and Fill", icon = "RIP_FILL")
        props.MESH_OT_rip.use_fill = True
        layout.operator("mesh.rip_edge_move", text="Rip Vertices and Extend", icon = "EXTEND_VERTICES")

        layout.separator()

        layout.operator("transform.vert_slide", text="Slide Vertices", icon = 'SLIDE_VERTEX')
        layout.operator("mesh.vertices_smooth", text="Smooth Vertices", icon = 'SMOOTH_VERTEX')
        layout.operator("mesh.vertices_smooth_laplacian", text="Smooth Laplacian", icon = "SMOOTH_LAPLACIAN")

        layout.separator()

        layout.operator("mesh.blend_from_shape", icon = "BLENDFROMSHAPE")
        layout.operator("mesh.shape_propagate_to_all", text="Propagate to Shapes", icon = "SHAPEPROPAGATE")

        layout.separator()

        layout.operator("mesh.merge", text="Merge Vertices", icon = "MERGE")
        layout.operator("mesh.remove_doubles", text="Remove Double Vertices", icon = 'REMOVE_DOUBLES')

        layout.separator()

        layout.menu("VIEW3D_MT_vertex_group")
        layout.menu("VIEW3D_MT_hook")

        layout.separator()

        layout.operator("object.vertex_parent_set", icon = "VERTEX_PARENT")


class VIEW3D_MT_edit_mesh_edges_data(Menu):
    bl_label = "Edge Data"

    def draw(self, context):
        layout = self.layout

        render = context.scene.render

        layout.operator_context = 'INVOKE_REGION_WIN'

        layout.operator("transform.edge_crease", icon = "CREASE")
        layout.operator("transform.edge_bevelweight", icon = "BEVEL")

        layout.separator()

        layout.operator("mesh.mark_seam", icon = 'MARK_SEAM').clear = False
        layout.operator("mesh.mark_seam", text="Clear Seam", icon = 'CLEAR_SEAM').clear = True

        layout.separator()

        layout.operator("mesh.mark_sharp", icon = "MARKSHARPEDGES")
        layout.operator("mesh.mark_sharp", text="Clear Sharp", icon = "CLEARSHARPEDGES").clear = True

        layout.operator("mesh.mark_sharp", text="Mark Sharp from Vertices").use_verts = True
        props = layout.operator("mesh.mark_sharp", text="Clear Sharp from Vertices", icon = "CLEARSHARPEDGES")
        props.use_verts = True
        props.clear = True

        if render.use_freestyle:
            layout.separator()

            layout.operator("mesh.mark_freestyle_edge", icon = "MARK_FS_EDGE").clear = False
            layout.operator("mesh.mark_freestyle_edge", text="Clear Freestyle Edge", icon = "CLEAR_FS_EDGE").clear = True


class VIEW3D_MT_edit_mesh_edges(Menu):
    bl_label = "Edge"

    def draw(self, _context):
        layout = self.layout

        with_freestyle = bpy.app.build_options.freestyle

        layout.operator_context = 'INVOKE_REGION_WIN'

<<<<<<< HEAD
        layout.operator("mesh.extrude_edges_move", text="Extrude Edges", icon = 'EXTRUDE_REGION'),
        layout.operator("mesh.bevel", text="Bevel Edges", icon='BEVEL').vertex_only = False
        layout.operator("mesh.bridge_edge_loops", icon = "BRIDGE_EDGELOOPS")
=======
        layout.operator("mesh.extrude_edges_move", text="Extrude Edges")
        layout.operator("mesh.bevel", text="Bevel Edges").vertex_only = False
        layout.operator("mesh.bridge_edge_loops")
>>>>>>> 93c19a5a

        layout.separator()

        layout.operator("mesh.subdivide", icon='SUBDIVIDE_EDGES')
        layout.operator("mesh.subdivide_edgering", icon = "SUBDIV_EDGERING")
        layout.operator("mesh.unsubdivide", icon = "UNSUBDIVIDE")

        layout.separator()

        layout.operator("mesh.loopcut_slide", icon = "LOOP_CUT_AND_SLIDE")
        layout.operator("mesh.offset_edge_loops_slide", icon = "OFFSET_EDGE_SLIDE")
        layout.operator("mesh.knife_tool", icon = "KNIFE")
        layout.operator("mesh.bisect", icon = "BISECT")
        layout.operator("mesh.bridge_edge_loops", text="Bridge Edge Loops", icon = "BRIDGE_EDGELOOPS")

        layout.separator()

        layout.operator("mesh.edge_rotate", text="Rotate Edge CW", icon = "ROTATECW").use_ccw = False
        layout.operator("mesh.edge_rotate", text="Rotate Edge CCW", icon = "ROTATECW").use_ccw = True

        layout.separator()

        layout.operator("transform.edge_slide", icon='SLIDE_EDGE')
        layout.operator("mesh.edge_split", icon = "SPLITEDGE")

        layout.separator()

        layout.operator("transform.edge_crease", icon = "CREASE")
        layout.operator("transform.edge_bevelweight", icon = "BEVEL")

        layout.separator()

        layout.operator("mesh.mark_sharp", icon = "MARKSHARPEDGES")
        layout.operator("mesh.mark_sharp", text="Clear Sharp", icon = "CLEARSHARPEDGES").clear = True

        layout.operator("mesh.mark_sharp", text="Mark Sharp from Vertices", icon = "MARKSHARPEDGES").use_verts = True
        props = layout.operator("mesh.mark_sharp", text="Clear Sharp from Vertices", icon = "CLEARSHARPEDGES")
        props.use_verts = True
        props.clear = True

        if with_freestyle:
            layout.separator()

            layout.operator("mesh.mark_freestyle_edge", icon = "MARK_FS_EDGE").clear = False
            layout.operator("mesh.mark_freestyle_edge", text="Clear Freestyle Edge", icon = "CLEAR_FS_EDGE").clear = True


class VIEW3D_MT_edit_mesh_faces_data(Menu):
    bl_label = "Face Data"

    def draw(self, _context):
        layout = self.layout

        with_freestyle = bpy.app.build_options.freestyle

        layout.operator_context = 'INVOKE_REGION_WIN'

        layout.operator("mesh.colors_rotate", icon = "ROTATE_COLORS")
        layout.operator("mesh.colors_reverse", icon = "REVERSE_COLORS")

        layout.separator()

        layout.operator("mesh.uvs_rotate", icon = "ROTATE_UVS")
        layout.operator("mesh.uvs_reverse", icon = "REVERSE_UVS")

        layout.separator()

        if with_freestyle:
            layout.operator("mesh.mark_freestyle_face", icon = "MARKFSFACE").clear = False
            layout.operator("mesh.mark_freestyle_face", text="Clear Freestyle Face", icon = "CLEARFSFACE").clear = True


class VIEW3D_MT_edit_mesh_faces(Menu):
    bl_label = "Face"
    bl_idname = "VIEW3D_MT_edit_mesh_faces"

    def draw(self, _context):
        layout = self.layout

        layout.operator_context = 'INVOKE_REGION_WIN'

<<<<<<< HEAD
        layout.operator("view3d.edit_mesh_extrude_move_normal", text="Extrude Faces", icon = 'EXTRUDE_REGION')
        layout.operator("view3d.edit_mesh_extrude_move_shrink_fatten", text="Extrude Faces Along Normals", icon = 'EXTRUDE_REGION')
        layout.operator("mesh.extrude_faces_move", text="Extrude Individual Faces", icon = 'EXTRUDE_REGION')
=======
        layout.operator("view3d.edit_mesh_extrude_move_normal", text="Extrude Faces")
        layout.operator("view3d.edit_mesh_extrude_move_shrink_fatten", text="Extrude Faces Along Normals")
        layout.operator("mesh.extrude_faces_move", text="Extrude Individual Faces")
>>>>>>> 93c19a5a

        layout.separator()

        layout.operator("mesh.inset", icon='INSET_FACES')
        layout.operator("mesh.poke", icon = "POKEFACES")
        layout.operator("mesh.bridge_edge_loops", text="Bridge Faces", icon = "BRIDGE_EDGELOOPS")

        layout.separator()

        props = layout.operator("mesh.quads_convert_to_tris", icon = "TRIANGULATE")
        props.quad_method = props.ngon_method = 'BEAUTY'
        layout.operator("mesh.tris_convert_to_quads", icon = "TRISTOQUADS")
        layout.operator("mesh.solidify", text="Solidify Faces", icon = "SOLIDIFY")
        layout.operator("mesh.wireframe", icon = "WIREFRAME")

        layout.separator()

        layout.operator("mesh.fill", icon = "FILL")
        layout.operator("mesh.fill_grid", icon = "GRIDFILL")
        layout.operator("mesh.beautify_fill", icon = "BEAUTIFY")

        layout.separator()

        layout.operator("mesh.intersect", icon = "INTERSECT")
        layout.operator("mesh.intersect_boolean", icon = "BOOLEAN_INTERSECT")

        layout.separator()

        layout.operator("mesh.face_split_by_edges", icon = "SPLITBYEDGES")

        layout.separator()

        layout.menu("VIEW3D_MT_edit_mesh_faces_data")


# Workaround to separate the tooltips for Recalculate Outside and Recalculate Inside
class VIEW3D_normals_make_consistent_inside(bpy.types.Operator):
    """Recalculate Normals Inside\nMake selected faces and normals point inside the mesh"""      # blender will use this as a tooltip for menu items and buttons.
    bl_idname = "mesh.normals_recalculate_inside"        # unique identifier for buttons and menu items to reference.
    bl_label = "Recalculate Inside"         # display name in the interface.
    bl_options = {'REGISTER', 'UNDO'}  # enable undo for the operator.

    def execute(self, context):        # execute() is called by blender when running the operator.
        bpy.ops.mesh.normals_make_consistent(inside=True)
        return {'FINISHED'}


class VIEW3D_MT_edit_mesh_normals(Menu):
    bl_label = "Normals"

    def draw(self, _context):
        layout = self.layout

        layout.operator("mesh.normals_make_consistent", text="Recalculate Outside", icon = 'RECALC_NORMALS').inside = False
        layout.operator("mesh.normals_recalculate_inside", text="Recalculate Inside", icon = 'RECALC_NORMALS_INSIDE') # bfa - separated tooltip
        layout.operator("mesh.flip_normals", icon = 'FLIP_NORMALS')

        layout.menu("VIEW3D_MT_edit_mesh_normals_advanced")
        layout.menu("VIEW3D_MT_edit_mesh_normals_vector")
        layout.menu("VIEW3D_MT_edit_mesh_normals_facestrength")


class VIEW3D_MT_edit_mesh_normals_advanced(Menu):
    bl_label = "Advanced"

    def draw(self, context):
        layout = self.layout

        layout.operator("mesh.set_normals_from_faces", text="Set From Faces", icon = 'SET_FROM_FACES')
        layout.operator("transform.rotate_normal", text="Rotate Normal", icon = "NORMAL_ROTATE")
        layout.operator("mesh.point_normals", text="Point normals to target", icon = "NORMAL_TARGET")
        layout.operator("mesh.merge_normals", text="Merge", icon = "MERGE")
        layout.operator("mesh.split_normals", text="Split", icon = "SPLIT")
        layout.operator("mesh.average_normals", text="Average Normals", icon = "NORMAL_AVERAGE")

class VIEW3D_MT_edit_mesh_normals_vector(Menu):
    bl_label = "Vector"

    def draw(self, context):
        layout = self.layout

        layout.operator("mesh.normals_tools", text="Copy", icon = "COPYDOWN").mode = 'COPY'
        layout.operator("mesh.normals_tools", text="Paste", icon = "PASTEDOWN").mode = 'PASTE'
        layout.operator("mesh.normals_tools", text="Multiply", icon = "NORMAL_MULTIPLY").mode = 'MULTIPLY'
        layout.operator("mesh.normals_tools", text="Add", icon = "ADD").mode = 'ADD'
        layout.operator("mesh.normals_tools", text="Reset", icon = "RESET").mode = 'RESET'
        layout.operator("mesh.smoothen_normals", text="Smoothen", icon = "NORMAL_SMOOTH")

class VIEW3D_MT_edit_mesh_normals_facestrength(Menu):
    bl_label = "Face Strength"

    def draw(self, context):
        layout = self.layout

        layout.operator("mesh.mod_weighted_strength", text="Face Select", icon='FACESEL').set = False
        layout.operator("mesh.mod_weighted_strength", text="Set Strength", icon='NORMAL_SETSTRENGTH').set = True


class VIEW3D_MT_edit_mesh_shading(Menu):
    bl_label = "Shading"

    def draw(self, _context):
        layout = self.layout

        layout.operator("mesh.faces_shade_smooth", icon = 'SHADING_SMOOTH')
        layout.operator("mesh.faces_shade_flat", icon = 'SHADING_FLAT')

        layout.separator()

        layout.operator("mesh.mark_sharp", text="Smooth Edges", icon = 'SHADING_SMOOTH').clear = True
        layout.operator("mesh.mark_sharp", text="Sharp Edges", icon = 'SHADING_FLAT')

        layout.separator()

        props = layout.operator("mesh.mark_sharp", text="Smooth Vertices", icon = 'SHADING_SMOOTH')
        props.use_verts = True
        props.clear = True

        layout.operator("mesh.mark_sharp", text="Sharp Vertices", icon = 'SHADING_FLAT').use_verts = True


class VIEW3D_MT_edit_mesh_weights(Menu):
    bl_label = "Weights"

    def draw(self, _context):
        VIEW3D_MT_paint_weight.draw_generic(self.layout, is_editmode=True)


class VIEW3D_MT_edit_mesh_clean(Menu):
    bl_label = "Clean Up"

    def draw(self, _context):
        layout = self.layout

        layout.operator("mesh.delete_loose", icon = "DELETE")

        layout.separator()

        layout.operator("mesh.decimate", icon = "DECIMATE")
        layout.operator("mesh.dissolve_degenerate", icon = "DEGENERATE_DISSOLVE")
        layout.operator("mesh.dissolve_limited", icon='DISSOLVE_LIMITED')
        layout.operator("mesh.face_make_planar", icon = "MAKE_PLANAR")

        layout.separator()

        layout.operator("mesh.vert_connect_nonplanar", icon = "SPLIT_NONPLANAR")
        layout.operator("mesh.vert_connect_concave", icon = "SPLIT_CONCAVE")
        layout.operator("mesh.remove_doubles", icon = "REMOVE_DOUBLES")
        layout.operator("mesh.fill_holes", icon = "FILL_HOLE")


class VIEW3D_MT_edit_mesh_delete(Menu):
    bl_label = "Delete"

    def draw(self, _context):
        layout = self.layout

        layout.operator_enum("mesh.delete", "type")

        layout.separator()

        layout.operator("mesh.delete_edgeloop", text="Edge Loops", icon = "DELETE")

class VIEW3D_MT_edit_mesh_dissolve(Menu):
    bl_label = "Dissolve"

    def draw(self, context):
        layout = self.layout

        layout.operator("mesh.dissolve_verts", icon='DISSOLVE_VERTS')
        layout.operator("mesh.dissolve_edges", icon='DISSOLVE_EDGES')
        layout.operator("mesh.dissolve_faces", icon='DISSOLVE_FACES')

        layout.separator()

        layout.operator("mesh.dissolve_limited", icon='DISSOLVE_LIMITED')

        layout.separator()

        layout.operator("mesh.edge_collapse", icon='EDGE_COLLAPSE')


# Workaround to separate the tooltips for Show Hide for Mesh in Edit Mode
class VIEW3D_mesh_hide_unselected(bpy.types.Operator):
    """Hide Unselected\nHide unselected geometry in Edit Mode"""      # blender will use this as a tooltip for menu items and buttons.
    bl_idname = "mesh.hide_unselected"        # unique identifier for buttons and menu items to reference.
    bl_label = "Hide Unselected"         # display name in the interface.
    bl_options = {'REGISTER', 'UNDO'}  # enable undo for the operator.

    def execute(self, context):        # execute() is called by blender when running the operator.
        bpy.ops.mesh.hide(unselected = True)
        return {'FINISHED'}


class VIEW3D_MT_edit_mesh_show_hide(Menu):
    bl_label = "Show/Hide"

    def draw(self, context):
        layout = self.layout

        layout.operator("mesh.reveal", text="Show Hidden", icon = "RESTRICT_VIEW_OFF")
        layout.operator("mesh.hide", text="Hide Selected", icon = "RESTRICT_VIEW_ON").unselected = False
        layout.operator("mesh.hide_unselected", text="Hide Unselected", icon = "HIDE_UNSELECTED") # bfa - separated tooltip

# Grease Pencil Edit Mode - Strokes, Delete menu
class VIEW3D_MT_edit_gpencil_delete(Menu):
    bl_label = "Delete"

    def draw(self, _context):
        layout = self.layout

        layout.operator_enum("gpencil.delete", "type")

        layout.separator()

        layout.operator("gpencil.active_frames_delete_all", icon = "DELETE")


# Edit Curve
# draw_curve is used by VIEW3D_MT_edit_curve and VIEW3D_MT_edit_surface
<<<<<<< HEAD
def draw_curve(self, context):
=======


def draw_curve(self, _context):
>>>>>>> 93c19a5a
    layout = self.layout

    layout.menu("VIEW3D_MT_transform")
    layout.menu("VIEW3D_MT_mirror")
    layout.menu("VIEW3D_MT_snap")

    layout.separator()

    layout.operator("curve.spin", icon = 'SPIN')
    layout.operator("curve.duplicate_move", icon = "DUPLICATE")

    layout.separator()

    layout.operator("curve.split", icon = "SPLIT")
    layout.operator("curve.separate", icon = "SEPARATE")
    layout.operator("curve.cyclic_toggle", icon = 'TOGGLE_CYCLIC')
    layout.operator("curve.decimate", icon = "DECIMATE")
    layout.operator_menu_enum("curve.spline_type_set", "type")

    layout.separator()

    layout.operator("transform.tilt", icon = "TILT")
    layout.operator("curve.tilt_clear", icon = "CLEAR_TILT")

    layout.separator()

    layout.menu("VIEW3D_MT_edit_curve_handle_type_set")
   
    layout.operator("curve.normals_make_consistent", icon = 'RECALC_NORMALS')

    layout.separator()

    layout.menu("VIEW3D_MT_edit_curve_show_hide")
    layout.menu("VIEW3D_MT_edit_curve_delete")


class VIEW3D_MT_edit_curve(Menu):
    bl_label = "Curve"

    draw = draw_curve


class VIEW3D_MT_edit_curve_ctrlpoints(Menu):
    bl_label = "Control Points"

    def draw(self, context):
        layout = self.layout

        edit_object = context.edit_object

        if edit_object.type in {'CURVE', 'SURFACE'}:
            layout.operator("curve.extrude_move", icon = 'EXTRUDE_REGION')

            layout.separator()

            layout.operator("curve.make_segment", icon = "MAKE_CURVESEGMENT")

            layout.separator()

            if edit_object.type == 'CURVE':
                layout.operator("transform.tilt", icon = 'TILT')
                layout.operator("curve.tilt_clear",icon = "CLEAR_TILT")

                layout.separator()

                layout.menu("VIEW3D_MT_edit_curve_handle_type_set")
                layout.operator("curve.normals_make_consistent", icon = 'RECALC_NORMALS')

                layout.separator()

            layout.operator("curve.smooth", icon = 'SHADING_SMOOTH')
            if edit_object.type == 'CURVE':
                layout.operator("curve.smooth_weight", icon = "SMOOTH_WEIGHT")
                layout.operator("curve.smooth_radius", icon = "SMOOTH_RADIUS")
                layout.operator("curve.smooth_tilt", icon = "SMOOTH_TILT")

            layout.separator()

        layout.menu("VIEW3D_MT_hook")

        layout.separator()

        layout.operator("object.vertex_parent_set", icon = "VERTEX_PARENT")


class VIEW3D_MT_edit_curve_handle_type_set(Menu):
    bl_label = "Set Handle Type"

    def draw(self, _context):
        layout = self.layout

        layout.operator("curve.handle_type_set", icon = 'HANDLE_AUTO', text="Automatic").type = 'AUTOMATIC'
        layout.operator("curve.handle_type_set", icon = 'HANDLE_VECTOR', text="Vector").type = 'VECTOR'
        layout.operator("curve.handle_type_set", icon = 'HANDLE_ALIGN',text="Aligned").type = 'ALIGNED'
        layout.operator("curve.handle_type_set", icon = 'HANDLE_FREE', text="Free").type = 'FREE_ALIGN'

        layout.separator()

        layout.operator("curve.handle_type_set", icon = 'HANDLE_FREE', text="Toggle Free / Aligned").type = 'TOGGLE_FREE_ALIGN'


class VIEW3D_MT_edit_curve_segments(Menu):
    bl_label = "Segments"

    def draw(self, _context):
        layout = self.layout

        layout.operator("curve.subdivide", icon = 'SUBDIVIDE_EDGES')
        layout.operator("curve.switch_direction", icon = 'SWITCH_DIRECTION')


class VIEW3D_MT_edit_curve_context_menu(Menu):
    bl_label = "Curve Context Menu"

    def draw(self, _context):
        # TODO(campbell): match mesh vertex menu.

        layout = self.layout

        layout.operator_context = 'INVOKE_DEFAULT'

        layout.operator("curve.subdivide")
        layout.operator("curve.switch_direction")

        layout.separator()

        layout.operator("curve.duplicate_move", icon = "DUPLICATE")
        layout.operator("curve.split")
        layout.operator("curve.cyclic_toggle")
        layout.operator_menu_enum("curve.spline_type_set", "type")

        layout.separator()

        layout.operator("curve.make_segment")

        layout.separator()

        layout.operator("transform.tilt")
        layout.operator("curve.tilt_clear")

        layout.separator()

        layout.operator_menu_enum("curve.handle_type_set", "type")
        layout.operator("curve.normals_make_consistent")

        layout.separator()

        layout.operator("curve.spline_weight_set")
        layout.operator("curve.radius_set")

        layout.separator()

        layout.menu("VIEW3D_MT_mirror")
        layout.menu("VIEW3D_MT_snap")

        layout.separator()

        layout.operator("curve.decimate")
        layout.operator("curve.delete", text="Delete Point").type = 'VERT'
        layout.operator("curve.delete", text="Delete Segment").type = 'SEGMENT'
        layout.operator("curve.dissolve_verts")


class VIEW3D_MT_edit_curve_delete(Menu):
    bl_label = "Delete"

    def draw(self, _context):
        layout = self.layout

        layout.operator("curve.delete", text="Vertices", icon = "DELETE").type = 'VERT'
        layout.operator("curve.delete", text="Segment", icon = "DELETE").type = 'SEGMENT'

        layout.separator()

        layout.operator("curve.dissolve_verts", icon='DISSOLVE_VERTS')


# Workaround to separate the tooltips for Show Hide for Curve in Edit Mode
class VIEW3D_curve_hide_unselected(bpy.types.Operator):
    """Hide Unselected\nHide unselected Control Points"""      # blender will use this as a tooltip for menu items and buttons.
    bl_idname = "curve.hide_unselected"        # unique identifier for buttons and menu items to reference.
    bl_label = "Hide Unselected"         # display name in the interface.
    bl_options = {'REGISTER', 'UNDO'}  # enable undo for the operator.

    def execute(self, context):        # execute() is called by blender when running the operator.
        bpy.ops.curve.hide(unselected = True)
        return {'FINISHED'}


class VIEW3D_MT_edit_curve_show_hide(Menu):
    bl_label = "Show/Hide"

    def draw(self, context):
        layout = self.layout

        layout.operator("curve.reveal", text="Show Hidden", icon = "RESTRICT_VIEW_OFF")
        layout.operator("curve.hide", text="Hide Selected", icon = "RESTRICT_VIEW_ON").unselected = False
        layout.operator("curve.hide_unselected", text="Hide Unselected", icon = "HIDE_UNSELECTED") # bfa - separated tooltip


class VIEW3D_MT_edit_surface(Menu):
    bl_label = "Surface"

    draw = draw_curve


class VIEW3D_MT_edit_font(Menu):
    bl_label = "Font"

    def draw(self, _context):
        layout = self.layout

        layout.menu("VIEW3D_MT_edit_text_chars")

        layout.separator()

        layout.menu("VIEW3D_MT_edit_font_move_select")

        layout.separator()

        layout.operator("font.style_toggle", text="Toggle Bold", icon = 'BOLD').style = 'BOLD'
        layout.operator("font.style_toggle", text="Toggle Italic", icon = 'ITALIC').style = 'ITALIC'

        layout.separator()

        layout.operator("font.style_toggle", text="Toggle Underline", icon = 'UNDERLINED').style = 'UNDERLINE'
        layout.operator("font.style_toggle", text="Toggle Small Caps", icon = "SMALL_CAPS").style = 'SMALL_CAPS'

        layout.separator()

        layout.operator("font.case_set", icon = 'SET_UPPERCASE', text = "Set Uppercase").case = 'UPPER'
        layout.operator("font.case_set", icon = 'SET_LOWERCASE', text = "Set Lowercase").case = 'LOWER'

        layout.separator()

        layout.operator("font.delete", icon = "DELETE").type = 'NEXT_OR_SELECTION'



# move_select submenu
class VIEW3D_MT_edit_font_move_select(Menu):
    bl_label = "Select Text"

    def draw(self, context):
        layout = self.layout

        layout.operator("font.move_select", text = "Line End", icon = "HAND").type = 'LINE_END'
        layout.operator("font.move_select", text = "Line Begin", icon = "HAND").type = 'LINE_BEGIN'
        layout.operator("font.move_select", text = "Previous Character", icon = "HAND").type = 'PREVIOUS_CHARACTER'
        layout.operator("font.move_select", text = "Next Character", icon = "HAND").type = 'NEXT_CHARACTER'
        layout.operator("font.move_select", text = "Previous Word", icon = "HAND").type = 'PREVIOUS_WORD'
        layout.operator("font.move_select", text = "Next Word", icon = "HAND").type = 'NEXT_WORD'
        layout.operator("font.move_select", text = "Previous Line", icon = "HAND").type = 'PREVIOUS_LINE'
        layout.operator("font.move_select", text = "Next Line", icon = "HAND").type = 'NEXT_LINE'
        layout.operator("font.move_select", text = "Previous Character", icon = "HAND").type = 'PREVIOUS_CHARACTER'
        layout.operator("font.move_select", text = "Next Character", icon = "HAND").type = 'NEXT_CHARACTER'


class VIEW3D_MT_edit_text_chars(Menu):
    bl_label = "Special Characters"

    def draw(self, _context):
        layout = self.layout

        layout.operator("font.text_insert", text="Copyright", icon = "COPYRIGHT").text = "\u00A9"
        layout.operator("font.text_insert", text="Registered Trademark", icon = "TRADEMARK").text = "\u00AE"

        layout.separator()

        layout.operator("font.text_insert", text="Degree Sign", icon = "DEGREE").text = "\u00B0"
        layout.operator("font.text_insert", text="Multiplication Sign", icon = "MULTIPLICATION").text = "\u00D7"
        layout.operator("font.text_insert", text="Circle", icon = "CIRCLE").text = "\u008A"

        layout.separator()

        layout.operator("font.text_insert", text="Superscript 1", icon = "SUPER_ONE").text = "\u00B9"
        layout.operator("font.text_insert", text="Superscript 2", icon = "SUPER_TWO").text = "\u00B2"
        layout.operator("font.text_insert", text="Superscript 3", icon = "SUPER_THREE").text = "\u00B3"

        layout.separator()

        layout.operator("font.text_insert", text="Double >>", icon = "DOUBLE_RIGHT").text = "\u00BB"
        layout.operator("font.text_insert", text="Double <<", icon = "DOUBLE_LEFT").text = "\u00AB"
        layout.operator("font.text_insert", text="Promillage", icon = "PROMILLE").text = "\u2030"

        layout.separator()

        layout.operator("font.text_insert", text="Dutch Florin", icon = "DUTCH_FLORIN").text = "\u00A4"
        layout.operator("font.text_insert", text="British Pound", icon = "POUND").text = "\u00A3"
        layout.operator("font.text_insert", text="Japanese Yen", icon = "YEN").text = "\u00A5"

        layout.separator()

        layout.operator("font.text_insert", text="German S", icon = "GERMAN_S").text = "\u00DF"
        layout.operator("font.text_insert", text="Spanish Question Mark", icon = "SPANISH_QUESTION").text = "\u00BF"
        layout.operator("font.text_insert", text="Spanish Exclamation Mark", icon = "SPANISH_EXCLAMATION").text = "\u00A1"


class VIEW3D_MT_edit_meta(Menu):
    bl_label = "Metaball"

    def draw(self, _context):
        layout = self.layout

        layout.menu("VIEW3D_MT_transform")
        layout.menu("VIEW3D_MT_mirror")
        layout.menu("VIEW3D_MT_snap")

        layout.separator()

        layout.operator("mball.duplicate_metaelems", icon = "DUPLICATE")

        layout.separator()

        layout.menu("VIEW3D_MT_edit_meta_showhide")

        layout.operator_context = 'EXEC_DEFAULT'
        layout.operator("mball.delete_metaelems", text="Delete", icon = "DELETE")


# Workaround to separate the tooltips for Show Hide for Curve in Edit Mode
class VIEW3D_MT_edit_meta_showhide_unselected(bpy.types.Operator):
    """Hide Unselected\nHide unselected metaelement(s)"""      # blender will use this as a tooltip for menu items and buttons.
    bl_idname = "mball.hide_metaelems_unselected"        # unique identifier for buttons and menu items to reference.
    bl_label = "Hide Unselected"         # display name in the interface.
    bl_options = {'REGISTER', 'UNDO'}  # enable undo for the operator.

    def execute(self, context):        # execute() is called by blender when running the operator.
        bpy.ops.mball.hide_metaelems(unselected = True)
        return {'FINISHED'}


class VIEW3D_MT_edit_meta_showhide(Menu):
    bl_label = "Show/Hide"

    def draw(self, _context):
        layout = self.layout

        layout.operator("mball.reveal_metaelems", text="Show Hidden", icon = "RESTRICT_VIEW_OFF")
        layout.operator("mball.hide_metaelems", text="Hide Selected", icon = "RESTRICT_VIEW_ON").unselected = False
        layout.operator("mball.hide_metaelems_unselected", text="Hide Unselected", icon = "HIDE_UNSELECTED")


class VIEW3D_MT_edit_lattice(Menu):
    bl_label = "Lattice"

    def draw(self, _context):
        layout = self.layout

        layout.menu("VIEW3D_MT_transform")
        layout.menu("VIEW3D_MT_mirror")
        layout.menu("VIEW3D_MT_snap")
        layout.menu("VIEW3D_MT_edit_lattice_flip")

        layout.separator()

        layout.operator("lattice.make_regular", icon = 'MAKE_REGULAR')

        layout.menu("VIEW3D_MT_hook")

        layout.separator()

        layout.operator("object.vertex_parent_set", icon = "VERTEX_PARENT")

class VIEW3D_MT_edit_lattice_flip(Menu):
    bl_label = "Flip"

    def draw(self, context):
        layout = self.layout

        layout.operator("lattice.flip", text = " U (X) axis", icon = "FLIP_X").axis = 'U'
        layout.operator("lattice.flip", text = " V (Y) axis", icon = "FLIP_Y").axis = 'V'
        layout.operator("lattice.flip", text = " W (Z) axis", icon = "FLIP_Z").axis = 'W'


class VIEW3D_MT_edit_armature(Menu):
    bl_label = "Armature"

    def draw(self, context):
        layout = self.layout

        edit_object = context.edit_object
        arm = edit_object.data

        layout.menu("VIEW3D_MT_transform_armature")
        layout.menu("VIEW3D_MT_mirror")
        layout.menu("VIEW3D_MT_snap")

        layout.separator()

        layout.menu("VIEW3D_MT_edit_armature_roll")

        layout.operator("transform.transform", text="Set Bone Roll", icon = "SET_ROLL").mode = 'BONE_ROLL'
        layout.operator("armature.roll_clear", text="Clear Bone Roll", icon = "CLEAR_ROLL")



        layout.separator()

        layout.operator("armature.extrude_move", icon = 'EXTRUDE_REGION')

        if arm.use_mirror_x:
            layout.operator("armature.extrude_forked", icon = "EXTRUDE_REGION")

        layout.operator("armature.duplicate_move", icon = "DUPLICATE")
        layout.operator("armature.merge", icon = "MERGE")
        layout.operator("armature.fill", icon = "FILLBETWEEN")
        layout.operator("armature.split", icon = "SPLIT")
        layout.operator("armature.separate", icon = "SEPARATE")
        layout.operator("armature.symmetrize", icon = "SYMMETRIZE")

        layout.separator()

        layout.operator("armature.subdivide", text="Subdivide", icon = 'SUBDIVIDE_EDGES')
        layout.operator("armature.switch_direction", text="Switch Direction", icon = "SWITCH_DIRECTION")

        layout.separator()

        layout.menu("VIEW3D_MT_edit_armature_names")

        layout.separator()

        layout.operator_context = 'INVOKE_DEFAULT'
        layout.operator("armature.armature_layers", icon = "LAYER")
        layout.operator("armature.bone_layers", icon = "LAYER")

        layout.separator()

        layout.menu("VIEW3D_MT_edit_armature_parent")

        layout.separator()

        layout.menu("VIEW3D_MT_bone_options_toggle", text="Bone Settings")
        layout.menu("VIEW3D_MT_armature_show_hide") # bfa - the new show hide menu with split tooltip

        layout.separator()

        layout.operator("armature.delete", icon = "DELETE")
        layout.operator("armature.dissolve", icon = "DELETE")


# Workaround to separate the tooltips for Show Hide for Armature in Edit Mode
class VIEW3D_armature_hide_unselected(bpy.types.Operator):
    """Hide Unselected\nHide unselected Bones in Edit Mode"""      # blender will use this as a tooltip for menu items and buttons.
    bl_idname = "armature.hide_unselected"        # unique identifier for buttons and menu items to reference.
    bl_label = "Hide Unselected"         # display name in the interface.
    bl_options = {'REGISTER', 'UNDO'}  # enable undo for the operator.

    def execute(self, context):        # execute() is called by blender when running the operator.
        bpy.ops.armature.hide(unselected = True)
        return {'FINISHED'}


class VIEW3D_MT_armature_show_hide(Menu):
    bl_label = "Show/Hide"

    def draw(self, context):
        layout = self.layout

        layout.operator("armature.reveal", text="Show Hidden", icon = "RESTRICT_VIEW_OFF")
        layout.operator("armature.hide", text="Hide Selected", icon = "RESTRICT_VIEW_ON").unselected = False
        layout.operator("armature.hide_unselected", text="Hide Unselected", icon = "HIDE_UNSELECTED")


class VIEW3D_MT_armature_context_menu(Menu):
    bl_label = "Armature Context Menu"

    def draw(self, context):
        layout = self.layout

        edit_object = context.edit_object
        arm = edit_object.data

        layout.operator_context = 'INVOKE_REGION_WIN'

        # Add
        layout.operator("armature.subdivide", text="Subdivide")
        layout.operator("armature.duplicate_move", text="Duplicate", icon = "DUPLICATE")
        layout.operator("armature.extrude_move", icon='EXTRUDE_REGION')
        if arm.use_mirror_x:
            layout.operator("armature.extrude_forked", icon='EXTRUDE_REGION')

        layout.separator()

        layout.operator("armature.fill")

        layout.separator()

        # Modify
        layout.menu("VIEW3D_MT_mirror")
        layout.menu("VIEW3D_MT_snap")
        layout.operator("armature.switch_direction", text="Switch Direction")
        layout.operator("armature.symmetrize")
        layout.menu("VIEW3D_MT_edit_armature_names")

        layout.separator()

        layout.menu("VIEW3D_MT_edit_armature_parent")

        layout.separator()

        # Remove
        layout.operator("armature.split")
        layout.operator("armature.merge")
        layout.operator("armature.dissolve")
        layout.operator("armature.delete")


class VIEW3D_MT_edit_armature_names(Menu):
    bl_label = "Names"

    def draw(self, _context):
        layout = self.layout

        layout.operator_context = 'EXEC_REGION_WIN'
        layout.operator("armature.autoside_names", text="AutoName Left/Right", icon = "STRING").type = 'XAXIS'
        layout.operator("armature.autoside_names", text="AutoName Front/Back", icon = "STRING").type = 'YAXIS'
        layout.operator("armature.autoside_names", text="AutoName Top/Bottom", icon = "STRING").type = 'ZAXIS'
        layout.operator("armature.flip_names", text="Flip Names", icon = "FLIP")


class VIEW3D_MT_edit_armature_parent(Menu):
    bl_label = "Parent"

    def draw(self, _context):
        layout = self.layout

        layout.operator("armature.parent_set", text="Make", icon='PARENT_SET')
        layout.operator("armature.parent_clear", text="Clear", icon='PARENT_CLEAR')


class VIEW3D_MT_edit_armature_roll(Menu):
<<<<<<< HEAD
    bl_label = "Recalculate Bone Roll"
    def draw(self, context):
        layout = self.layout

        layout.label(text="- Positive: -")
        layout.operator("armature.calculate_roll", text= "Local + X Tangent", icon = "ROLL_X_TANG_POS").type = 'POS_X'
        layout.operator("armature.calculate_roll", text= "Local + Z Tangent", icon = "ROLL_Z_TANG_POS").type = 'POS_Z'
        layout.operator("armature.calculate_roll", text= "Global + X Axis", icon = "ROLL_X_POS").type = 'GLOBAL_POS_X'
        layout.operator("armature.calculate_roll", text= "Global + Y Axis", icon = "ROLL_Y_POS").type = 'GLOBAL_POS_Y'
        layout.operator("armature.calculate_roll", text= "Global + Z Axis", icon = "ROLL_Z_POS").type = 'GLOBAL_POS_Z'
        layout.label(text="- Negative: -")
        layout.operator("armature.calculate_roll", text= "Local - X Tangent", icon = "ROLL_X_TANG_NEG").type = 'NEG_X'
        layout.operator("armature.calculate_roll", text= "Local - Z Tangent", icon = "ROLL_Z_TANG_NEG").type = 'NEG_Z'
        layout.operator("armature.calculate_roll", text= "Global - X Axis", icon = "ROLL_X_NEG").type = 'GLOBAL_NEG_X'
        layout.operator("armature.calculate_roll", text= "Global - Y Axis", icon = "ROLL_Y_NEG").type = 'GLOBAL_NEG_Y'
        layout.operator("armature.calculate_roll", text= "Global - Z Axis", icon = "ROLL_Z_NEG").type = 'GLOBAL_NEG_Z'
        layout.label(text="- Other: -")
        layout.operator("armature.calculate_roll", text= "Active Bone", icon = "BONE_DATA").type = 'ACTIVE'
        layout.operator("armature.calculate_roll", text= "View Axis", icon = "MANIPUL").type = 'VIEW'
        layout.operator("armature.calculate_roll", text= "Cursor", icon = "CURSOR").type = 'CURSOR'

# bfa - not functional in the BFA keymap. But menu class remains for the Blender keymap. DO NOT DELETE!
=======
    bl_label = "Bone Roll"

    def draw(self, _context):
        layout = self.layout

        layout.operator_menu_enum("armature.calculate_roll", "type")

        layout.separator()

        layout.operator("transform.transform", text="Set Roll").mode = 'BONE_ROLL'
        layout.operator("armature.roll_clear")


>>>>>>> 93c19a5a
class VIEW3D_MT_edit_armature_delete(Menu):
    bl_label = "Delete"

    def draw(self, _context):
        layout = self.layout
        layout.operator_context = 'EXEC_AREA'

        layout.operator("armature.delete", text="Bones", icon = "DELETE")

        layout.separator()

        layout.operator("armature.dissolve", text="Dissolve Bones", icon = "DELETE")


# ********** Grease Pencil Stroke menus **********
class VIEW3D_MT_gpencil_autoweights(Menu):
    bl_label = "Generate Weights"

    def draw(self, _context):
        layout = self.layout
        layout.operator("gpencil.generate_weights", text="With Empty Groups", icon = "PARTICLEBRUSH_WEIGHT").mode = 'NAME'
        layout.operator("gpencil.generate_weights", text="With Automatic Weights", icon = "PARTICLEBRUSH_WEIGHT").mode = 'AUTO'


class VIEW3D_MT_gpencil_simplify(Menu):
    bl_label = "Simplify"

    def draw(self, _context):
        layout = self.layout
        layout.operator("gpencil.stroke_simplify_fixed", text="Fixed", icon = "MOD_SIMPLIFY")
        layout.operator("gpencil.stroke_simplify", text="Adaptative", icon = "MOD_SIMPLIFY")


class VIEW3D_MT_paint_gpencil(Menu):
    bl_label = "Strokes"

    def draw(self, _context):

        layout = self.layout

        layout.operator("gpencil.interpolate", text="Interpolate", icon = "INTERPOLATE")
        layout.operator("gpencil.interpolate_sequence", text="Sequence", icon = "SEQUENCE")

        layout.separator()

        layout.operator("gpencil.frame_duplicate", text="Duplicate Active Frame", icon = "DUPLICATE")
        layout.operator("gpencil.frame_duplicate", text="Duplicate All Layers", icon = "DUPLICATE").mode = 'ALL'

        layout.separator()

        layout.operator("gpencil.blank_frame_add", icon = "ADD")
        layout.operator("gpencil.delete", text="Delete Frame", icon = "DELETE").type = 'FRAME'
        layout.operator("gpencil.active_frames_delete_all", icon = "DELETE")

        layout.separator()

        layout.operator("gpencil.primitive", text="Line", icon='IPO_CONSTANT').type = 'LINE'
        layout.operator("gpencil.primitive", text="Rectangle", icon='UV_FACESEL').type = 'BOX'
        layout.operator("gpencil.primitive", text="Circle", icon='ANTIALIASED').type = 'CIRCLE'
        layout.operator("gpencil.primitive", text="Arc", icon='SPHERECURVE').type = 'ARC'
        layout.operator("gpencil.primitive", text="Curve", icon='CURVE_BEZCURVE').type = 'CURVE'

        layout.separator()

        #radial control button brush size
        myvar = layout.operator("wm.radial_control", text = "Brush Radius", icon = "BRUSHSIZE")
        myvar.data_path_primary = 'tool_settings.gpencil_paint.brush.size'

        #radial control button brush strength
        myvar = layout.operator("wm.radial_control", text = "Brush Strength", icon = "BRUSHSTRENGTH")
        myvar.data_path_primary = 'tool_settings.gpencil_paint.brush.gpencil_settings.pen_strength'

        #radial control button brush strength
        myvar = layout.operator("wm.radial_control", text = "Eraser Radius (Old Toolsystem)", icon = "BRUSHSIZE")
        myvar.data_path_primary = 'preferences.edit.grease_pencil_eraser_radius'


class VIEW3D_MT_assign_material(Menu):
    bl_label = "Assign Material"

    def draw(self, context):
        layout = self.layout
        ob = context.active_object

        for slot in ob.material_slots:
            mat = slot.material
            if mat:
                layout.operator("gpencil.stroke_change_color", text=mat.name, icon = "COLOR").material = mat.name


class VIEW3D_MT_gpencil_copy_layer(Menu):
    bl_label = "Copy Layer to Object"

    def draw(self, context):
        layout = self.layout
        view_layer = context.view_layer
        obact = context.active_object
        gpl = context.active_gpencil_layer

        done = False
        if gpl is not None:
            for ob in view_layer.objects:
                if ob.type == 'GPENCIL' and ob != obact:
                    layout.operator("gpencil.layer_duplicate_object", text=ob.name, icon = "DUPLICATE").object = ob.name
                    done = True

            if done is False:
                layout.label(text="No destination object", icon='ERROR')
        else:
            layout.label(text="No layer to copy", icon='ERROR')


class VIEW3D_MT_edit_gpencil(Menu):
    bl_label = "Strokes"

    def draw(self, _context):
        layout = self.layout

        layout.menu("VIEW3D_MT_edit_gpencil_transform")

        layout.separator()
        layout.menu("GPENCIL_MT_snap")

        layout.separator()

        layout.operator("gpencil.interpolate", text="Interpolate", icon = "INTERPOLATE")
        layout.operator("gpencil.interpolate_sequence", text="Sequence", icon = "SEQUENCE")

        layout.separator()

        layout.menu("VIEW3D_MT_gpencil_copy_layer")
        layout.menu("VIEW3D_MT_gpencil_simplify")
        layout.operator("gpencil.stroke_trim", text="Trim")

        layout.separator()

        layout.operator("gpencil.blank_frame_add", icon = "ADD")

        layout.separator()

        layout.operator("gpencil.duplicate_move", text="Duplicate", icon = "DUPLICATE")
        layout.operator("gpencil.frame_duplicate", text="Duplicate Active Frame", icon = "DUPLICATE")
        layout.operator("gpencil.frame_duplicate", text="Duplicate Active Frame All Layers", icon = "DUPLICATE").mode = 'ALL'

        layout.separator()

        layout.operator("gpencil.stroke_smooth", text="Smooth", icon = "SMOOTH")
        layout.operator("gpencil.stroke_subdivide", text="Subdivide", icon = "SUBDIVIDE_EDGES")
        layout.operator("gpencil.stroke_merge", text="Merge", icon = "MERGE")

        layout.separator()

        layout.menu("GPENCIL_MT_separate")
        layout.operator("gpencil.stroke_split", text="Split", icon = "SPLIT")
        layout.operator("gpencil.stroke_join", text="Join", icon = "JOIN").type = 'JOIN'
        layout.operator("gpencil.stroke_join", text="Join and Copy", icon = "JOIN").type = 'JOINCOPY'

        layout.separator()

        layout.operator("gpencil.stroke_flip", text="Flip Direction", icon = "FLIP")

        layout.separator()

        layout.operator("gpencil.copy", text="Copy", icon='COPYDOWN')
        layout.operator("gpencil.paste", text="Paste", icon='PASTEDOWN').type = 'COPY'
        layout.operator("gpencil.paste", text="Paste & Merge", icon = "MERGE").type = 'MERGE'

        layout.separator()

        layout.menu("GPENCIL_MT_gpencil_vertex_group")
        layout.operator_menu_enum("gpencil.move_to_layer", "layer", text="Move to Layer")
        layout.menu("VIEW3D_MT_assign_material")
        layout.menu("VIEW3D_MT_edit_gpencil_arrange_strokes")

        layout.separator()

        layout.operator_menu_enum("gpencil.convert", "type", text="Convert to Geometry")

        layout.separator()

        layout.menu("VIEW3D_MT_edit_gpencil_delete")
        layout.operator_menu_enum("gpencil.dissolve", "type")

        layout.separator()

        layout.operator("gpencil.stroke_cyclical_set", text="Toggle Cyclic", icon = 'TOGGLE_CYCLIC').type = 'TOGGLE'
        layout.operator_menu_enum("gpencil.stroke_caps_set", text="Toggle Caps...", property="type")

        layout.separator()

        layout.menu("GPENCIL_MT_cleanup")
        layout.menu("VIEW3D_MT_edit_gpencil_hide")

class VIEW3D_MT_edit_gpencil_hide(Menu):
    bl_label = "Hide"

    def draw(self, context):
        layout = self.layout

        layout.operator("gpencil.reveal", text="Show Hidden Layer", icon = "RESTRICT_VIEW_OFF")
        layout.operator("gpencil.hide", text="Hide selected Layer", icon = "RESTRICT_VIEW_ON").unselected = False
        layout.operator("gpencil.hide", text="Hide unselected Layer", icon = "HIDE_UNSELECTED").unselected = True

        layout.separator()

        layout.operator("gpencil.selection_opacity_toggle", text="Toggle Opacity", icon = "RESTRICT_VIEW_OFF")


class VIEW3D_MT_edit_gpencil_arrange_strokes(Menu):
    bl_label = "Arrange Strokes"

    def draw(self, context):
        layout = self.layout

        layout.operator("gpencil.stroke_arrange", text="Bring Forward", icon='MOVE_UP').direction = 'UP'
        layout.operator("gpencil.stroke_arrange", text="Send Backward", icon='MOVE_DOWN').direction = 'DOWN'
        layout.operator("gpencil.stroke_arrange", text="Bring to Front", icon='MOVE_TO_TOP').direction = 'TOP'
        layout.operator("gpencil.stroke_arrange", text="Send to Back", icon='MOVE_TO_BOTTOM').direction = 'BOTTOM'


class VIEW3D_MT_weight_gpencil(Menu):
    bl_label = "Weights"

    def draw(self, _context):
        layout = self.layout

<<<<<<< HEAD
        layout.operator_context = 'INVOKE_REGION_WIN'

        layout.operator("gpencil.vertex_group_invert", text="Invert", icon='WEIGHT_INVERT')
        layout.operator("gpencil.vertex_group_smooth", text="Smooth", icon='WEIGHT_SMOOTH')

        layout.separator()

        layout.menu("VIEW3D_MT_assign_material")

        layout.separator()

        layout.operator("gpencil.frame_duplicate", text="Duplicate Active Frame", icon = "DUPLICATE")
        layout.operator("gpencil.frame_duplicate", text="Duplicate Active Frame All Layers", icon = "DUPLICATE").mode = 'ALL'

        layout.separator()

        layout.operator("gpencil.stroke_subdivide", text="Subdivide", icon = "SUBDIVIDE_EDGES")
        layout.operator("gpencil.stroke_simplify_fixed", text="Simplify", icon = "MOD_SIMPLIFY")
        layout.operator("gpencil.stroke_simplify", text="Simplify Adaptative", icon = "MOD_SIMPLIFY")

        if context.mode == 'WEIGHT_GPENCIL':
            layout.separator()
            layout.menu("VIEW3D_MT_gpencil_autoweights")
=======
        layout.operator("gpencil.vertex_group_normalize_all", text="Normalize All")
        layout.operator("gpencil.vertex_group_normalize", text="Normalize")

        layout.separator()
        layout.operator("gpencil.vertex_group_invert", text="Invert")
        layout.operator("gpencil.vertex_group_smooth", text="Smooth")
>>>>>>> 93c19a5a

        layout.separator()

        #radial control button brush size
        myvar = layout.operator("wm.radial_control", text = "Brush Radius", icon = "BRUSHSIZE")
        myvar.data_path_primary = 'tool_settings.gpencil_sculpt.weight_brush.size'

        #radial control button brush strength
        myvar = layout.operator("wm.radial_control", text = "Brush Strength", icon = "BRUSHSTRENGTH")
        myvar.data_path_primary = 'tool_settings.gpencil_sculpt.weight_brush.strength'

class VIEW3D_MT_gpencil_animation(Menu):
    bl_label = "Animation"

    @classmethod
    def poll(cls, context):
        ob = context.active_object
        return ob and ob.type == 'GPENCIL' and ob.mode != 'OBJECT'

    def draw(self, _context):
        layout = self.layout

        layout.operator("gpencil.blank_frame_add")
        layout.operator("gpencil.active_frames_delete_all", text="Delete Frame(s)")

        layout.separator()
        layout.operator("gpencil.frame_duplicate", text="Duplicate Active Frame")
        layout.operator("gpencil.frame_duplicate", text="Duplicate All Layers").mode = 'ALL'


class VIEW3D_MT_edit_gpencil_transform(Menu):
    bl_label = "Transform"

    def draw(self, _context):
        layout = self.layout

        layout.operator("transform.translate", icon='TRANSFORM_MOVE')
        layout.operator("transform.rotate", icon='TRANSFORM_ROTATE')
        layout.operator("transform.resize", text="Scale", icon='TRANSFORM_SCALE')

        layout.separator()

        layout.operator("transform.bend", text="Bend", icon = "BEND")
        layout.operator("transform.shear", text="Shear", icon = "SHEAR")
        layout.operator("transform.tosphere", text="To Sphere", icon = "TOSPHERE")
        layout.operator("transform.transform", text="Shrink Fatten", icon = 'SHRINK_FATTEN').mode = 'GPENCIL_SHRINKFATTEN'

        layout.separator()

<<<<<<< HEAD
        layout.operator("gpencil.reproject", icon = "REPROJECT")
=======
        layout.operator("gpencil.reproject")


class VIEW3D_MT_edit_gpencil_interpolate(Menu):
    bl_label = "Interpolate"

    def draw(self, _context):
        layout = self.layout

        layout.operator("gpencil.interpolate", text="Interpolate")
        layout.operator("gpencil.interpolate_sequence", text="Sequence")
>>>>>>> 93c19a5a


class VIEW3D_MT_object_mode_pie(Menu):
    bl_label = "Mode"

    def draw(self, _context):
        layout = self.layout

        pie = layout.menu_pie()
        pie.operator_enum("object.mode_set", "mode")


class VIEW3D_MT_view_pie(Menu):
    bl_label = "View"
    bl_idname = "VIEW3D_MT_view_pie"

    def draw(self, _context):
        layout = self.layout

        pie = layout.menu_pie()
        pie.operator_enum("view3d.view_axis", "type")
        pie.operator("view3d.view_camera", text="View Camera", icon='CAMERA_DATA')
        pie.operator("view3d.view_selected", text="View Selected", icon='VIEW_SELECTED')


class VIEW3D_MT_shading_pie(Menu):
    bl_label = "Shading"

    def draw(self, context):
        layout = self.layout
        pie = layout.menu_pie()

        view = context.space_data

        pie.prop(view.shading, "type", expand=True)


class VIEW3D_MT_shading_ex_pie(Menu):
    bl_label = "Shading"

    def draw(self, context):
        layout = self.layout
        pie = layout.menu_pie()

        view = context.space_data

        pie.prop_enum(view.shading, "type", value='WIREFRAME')
        pie.prop_enum(view.shading, "type", value='SOLID')

        # Note this duplicates "view3d.toggle_xray" logic, so we can see the active item: T58661.
        if context.pose_object:
            pie.prop(view.overlay, "show_xray_bone", icon='XRAY')
        else:
            xray_active = (
                (context.mode == 'EDIT_MESH') or
                (view.shading.type in {'SOLID', 'WIREFRAME'})
            )
            if xray_active:
                sub = pie
            else:
                sub = pie.row()
                sub.active = False
            sub.prop(
                view.shading,
                "show_xray_wireframe" if (view.shading.type == 'WIREFRAME') else "show_xray",
                text="Toggle X-Ray",
                icon='XRAY',
            )

        pie.prop(view.overlay, "show_overlays", text="Toggle Overlays", icon='OVERLAY')

        pie.prop_enum(view.shading, "type", value='MATERIAL')
        pie.prop_enum(view.shading, "type", value='RENDERED')


class VIEW3D_MT_pivot_pie(Menu):
    bl_label = "Pivot Point"

    def draw(self, context):
        layout = self.layout
        pie = layout.menu_pie()
        obj = context.active_object
        mode = context.mode

        pie.prop_enum(context.scene.tool_settings, "transform_pivot_point", value='BOUNDING_BOX_CENTER')
        pie.prop_enum(context.scene.tool_settings, "transform_pivot_point", value='CURSOR')
        pie.prop_enum(context.scene.tool_settings, "transform_pivot_point", value='INDIVIDUAL_ORIGINS')
        pie.prop_enum(context.scene.tool_settings, "transform_pivot_point", value='MEDIAN_POINT')
        pie.prop_enum(context.scene.tool_settings, "transform_pivot_point", value='ACTIVE_ELEMENT')
        if (obj is None) or (mode in {'OBJECT', 'POSE', 'WEIGHT_PAINT'}):
            pie.prop(context.scene.tool_settings, "use_transform_pivot_point_align", text="Only Origins")


class VIEW3D_MT_orientations_pie(Menu):
    bl_label = "Orientation"

    def draw(self, context):
        layout = self.layout
        pie = layout.menu_pie()
        scene = context.scene

        pie.prop(scene.transform_orientation_slots[0], "type", expand=True)


class VIEW3D_MT_snap_pie(Menu):
    bl_label = "Snap"

    def draw(self, _context):
        layout = self.layout
        pie = layout.menu_pie()

        pie.operator("view3d.snap_cursor_to_grid", text="Cursor to Grid", icon='PIVOT_CURSOR')
        pie.operator("view3d.snap_selected_to_grid", text="Selection to Grid", icon='RESTRICT_SELECT_OFF')
        pie.operator("view3d.snap_cursor_to_selected", text="Cursor to Selected", icon='PIVOT_CURSOR')
        pie.operator("view3d.snap_selected_to_cursor", text="Selection to Cursor", icon='RESTRICT_SELECT_OFF').use_offset = False
        pie.operator("view3d.snap_selected_to_cursor", text="Selection to Cursor (Keep Offset)", icon='RESTRICT_SELECT_OFF').use_offset = True
        pie.operator("view3d.snap_selected_to_active", text="Selection to Active", icon='RESTRICT_SELECT_OFF')
        pie.operator("view3d.snap_cursor_to_center", text="Cursor to World Origin", icon='PIVOT_CURSOR')
        pie.operator("view3d.snap_cursor_to_active", text="Cursor to Active", icon='PIVOT_CURSOR')


class VIEW3D_MT_proportional_editing_falloff_pie(Menu):
    bl_label = "Proportional Editing Falloff"

    def draw(self, context):
        layout = self.layout
        pie = layout.menu_pie()
        tool_settings = context.scene.tool_settings

        pie.prop(tool_settings, "proportional_edit_falloff", expand=True)


# ********** Panel **********


class VIEW3D_PT_view3d_properties(Panel):
    bl_space_type = 'VIEW_3D'
    bl_region_type = 'UI'
    bl_category = "View"
    bl_label = "View"
    bl_options = {'DEFAULT_CLOSED'}

    def draw(self, context):
        layout = self.layout

        view = context.space_data

        layout.use_property_split = True
        layout.use_property_decorate = False  # No animation.

        flow = layout.grid_flow(row_major=True, columns=0, even_columns=False, even_rows=False, align=True)
        col = flow.column()

        subcol = col.column()
        subcol.active = bool(view.region_3d.view_perspective != 'CAMERA' or view.region_quadviews)
        subcol.prop(view, "lens", text="Focal Length")

        subcol = col.column(align=True)
        subcol.prop(view, "clip_start", text="Clip Near")
        subcol.prop(view, "clip_end", text="Clip Far")

        subcol.separator()

        col = flow.column()

        subcol = col.column()
        subcol.use_property_split = False
        subcol.prop(view, "use_local_camera")
        
        if view.use_local_camera:
            subcol = col.column()
            subcol.use_property_split = True
            subcol.prop(view, "camera", text="Local Cam")
            
        subcol.use_property_split = False
        subcol.prop(view, "use_render_border")
        
class VIEW3D_PT_view3d_properties_edit(Panel):
    bl_space_type = 'VIEW_3D'
    bl_region_type = 'UI'
    bl_category = "View"
    bl_label = "Edit"
    bl_options = {'DEFAULT_CLOSED'}

    def draw(self, context):
        layout = self.layout
        
        tool_settings = context.tool_settings
        layout.prop(tool_settings, "lock_object_mode")


class VIEW3D_PT_view3d_camera_lock(Panel):
    bl_space_type = 'VIEW_3D'
    bl_region_type = 'UI'
    bl_category = "View"
    bl_label = "Camera Lock"
    bl_parent_id = "VIEW3D_PT_view3d_properties"

    def draw(self, context):
        layout = self.layout

        layout.use_property_split = True
        layout.use_property_decorate = False  # No animation.

        view = context.space_data

        col = layout.column(align=True)
        subcol = col.column()
        subcol.active = bool(view.region_3d.view_perspective != 'CAMERA' or view.region_quadviews)

        subcol.prop(view, "lock_object")
        lock_object = view.lock_object
        if lock_object:
            if lock_object.type == 'ARMATURE':
                subcol.prop_search(
                    view, "lock_bone", lock_object.data,
                    "edit_bones" if lock_object.mode == 'EDIT'
                    else "bones",
                    text=""
                )
        else:
            subcol.use_property_split = False
            subcol.prop(view, "lock_cursor", text="Lock to 3D Cursor")
        col.use_property_split = False
        col.prop(view, "lock_camera")


class VIEW3D_PT_view3d_cursor(Panel):
    bl_space_type = 'VIEW_3D'
    bl_region_type = 'UI'
    bl_category = "View"
    bl_label = "3D Cursor"
    bl_options = {'DEFAULT_CLOSED'}

    def draw(self, context):
        layout = self.layout

        cursor = context.scene.cursor

        layout.column().prop(cursor, "location", text="Location")
        rotation_mode = cursor.rotation_mode
        if rotation_mode == 'QUATERNION':
            layout.column().prop(cursor, "rotation_quaternion", text="Rotation")
        elif rotation_mode == 'AXIS_ANGLE':
            layout.column().prop(cursor, "rotation_axis_angle", text="Rotation")
        else:
            layout.column().prop(cursor, "rotation_euler", text="Rotation")
        layout.prop(cursor, "rotation_mode", text="")


class VIEW3D_PT_collections(Panel):
    bl_space_type = 'VIEW_3D'
    bl_region_type = 'UI'
    bl_category = "View"
    bl_label = "Collections Visibility"
    bl_options = {'DEFAULT_CLOSED'}

    def _draw_collection(self, layout, view_layer, collection, index):
        need_separator = index
        for child in collection.children:
            index += 1

            if child.exclude:
                continue

            if child.collection.hide_viewport:
                continue

            if need_separator:
                layout.separator()
                need_separator = False

            icon = 'BLANK1'
            #has_objects = True
            if child.has_selected_objects(view_layer):
                icon = 'LAYER_ACTIVE'
            elif child.has_objects():
                icon = 'LAYER_USED'
            else:
                #has_objects = False
                pass

            has_visible_objects = has_objects and child.has_visible_objects(view_layer)

            row = layout.row()
            sub = row.split(factor=0.98)
            subrow = sub.row()
            subrow.alignment = 'LEFT'
            subrow.active = has_visible_objects
            subrow.operator("object.hide_collection", text=child.name, icon=icon, emboss=False).collection_index = index

            sub = row.split()
            subrow = sub.row(align=True)
            subrow.alignment = 'RIGHT'
            icon = 'HIDE_OFF' if has_visible_objects else 'HIDE_ON'
            props = subrow.operator("object.hide_collection", text="", icon=icon, emboss=False)
            props.collection_index = index
            props.toggle = True
            subrow.prop(child.collection, "hide_select", text="", emboss=False)

        for child in collection.children:
            index = self._draw_collection(layout, view_layer, child, index)

        return index

    def draw(self, context):
        layout = self.layout
        layout.use_property_split = False

        layout.label(text="Collections Visibility")
        layout.column()

        view_layer = context.view_layer
        # We pass index 0 here beause the index is increased
        # so the first real index is 1
        # And we start with index as 1 because we skip the master collection
        self._draw_collection(layout, view_layer, view_layer.layer_collection, 0)


class VIEW3D_PT_object_type_visibility(Panel):
    bl_space_type = 'VIEW_3D'
    bl_region_type = 'HEADER'
    bl_label = "View Object Types"
    bl_ui_units_x = 6

    def draw(self, context):
        layout = self.layout
        layout.use_property_split = True

        view = context.space_data

        layout.label(text="Object Types Visibility")
        col = layout.column()

        attr_object_types = (
            # Geometry
            ("mesh", "Mesh"),
            ("curve", "Curve"),
            ("surf", "Surface"),
            ("meta", "Meta"),
            ("font", "Font"),
            ("grease_pencil", "Grease Pencil"),
            (None, None),
            # Other
            ("armature", "Armature"),
            ("lattice", "Lattice"),
            ("empty", "Empty"),
            ("light", "Light"),
            ("light_probe", "Light Probe"),
            ("camera", "Camera"),
            ("speaker", "Speaker"),
        )

        for attr, attr_name in attr_object_types:
            if attr is None:
                col.separator()
                continue

            attr_v = "show_object_viewport_" f"{attr:s}"
            attr_s = "show_object_select_" f"{attr:s}"

            icon_v = 'HIDE_OFF' if getattr(view, attr_v) else 'HIDE_ON'
            icon_s = 'RESTRICT_SELECT_OFF' if getattr(view, attr_s) else 'RESTRICT_SELECT_ON'

            row = col.row(align=True)
            row.alignment = 'RIGHT'

            row.label(text=attr_name)
            row.prop(view, attr_v, text="", icon=icon_v, emboss=False)
            rowsub = row.row(align=True)
            rowsub.active = getattr(view, attr_v)
            rowsub.prop(view, attr_s, text="", icon=icon_s, emboss=False)


class VIEW3D_PT_shading(Panel):
    bl_space_type = 'VIEW_3D'
    bl_region_type = 'HEADER'
    bl_label = "Shading"
    bl_ui_units_x = 12

    @classmethod
    def get_shading(cls, context):
        # Get settings from 3D viewport or OpenGL render engine
        view = context.space_data
        if view.type == 'VIEW_3D':
            return view.shading
        else:
            return context.scene.display.shading

<<<<<<< HEAD
    def draw(self, context):
        pass
=======
    def draw(self, _context):
        layout = self.layout
        layout.label(text="Viewport Shading")
>>>>>>> 93c19a5a


class VIEW3D_PT_shading_lighting(Panel):
    bl_space_type = 'VIEW_3D'
    bl_region_type = 'HEADER'
    bl_label = "Lighting"
    bl_parent_id = 'VIEW3D_PT_shading'

    @classmethod
    def poll(cls, context):
        shading = VIEW3D_PT_shading.get_shading(context)
        return shading.type in {'SOLID', 'MATERIAL'}

    def draw(self, context):
        layout = self.layout
        shading = VIEW3D_PT_shading.get_shading(context)

        col = layout.column()
        split = col.split(factor=0.9)

        if shading.type == 'SOLID':
            split.row().prop(shading, "light", expand=True)
            col = split.column()

            split = layout.split(factor=0.9)
            col = split.column()
            sub = col.row()

            if shading.light == 'STUDIO':
                prefs = context.preferences
                system = prefs.system

                if not system.use_studio_light_edit:
                    sub.scale_y = 0.6  # smaller studiolight preview
                    sub.template_icon_view(shading, "studio_light", scale_popup=3.0)
                else:
                    sub.prop(system, "use_studio_light_edit", text="Disable Studio Light Edit", icon='NONE', toggle=True)

                col = split.column()
                col.operator("preferences.studiolight_show", emboss=False, text="", icon='PREFERENCES')

                split = layout.split(factor=0.9)
                col = split.column()

                row = col.row()
                row.prop(shading, "use_world_space_lighting", text="", icon='WORLD', toggle=True)
                row = row.row()
                row.active = shading.use_world_space_lighting
                row.prop(shading, "studiolight_rotate_z", text="Rotation")
                col = split.column()  # to align properly with above

            elif shading.light == 'MATCAP':
                sub.scale_y = 0.6  # smaller matcap preview

                sub.template_icon_view(shading, "studio_light", scale_popup=3.0)

                col = split.column()
                col.operator("preferences.studiolight_show", emboss=False, text="", icon='PREFERENCES')
                col.operator("view3d.toggle_matcap_flip", emboss=False, text="", icon='ARROW_LEFTRIGHT')

        elif shading.type == 'MATERIAL':
            col.prop(shading, "use_scene_lights")
            col.prop(shading, "use_scene_world")

            if not shading.use_scene_world:
                col = layout.column()
                split = col.split(factor=0.9)

                col = split.column()
                sub = col.row()
                sub.scale_y = 0.6
                sub.template_icon_view(shading, "studio_light", scale_popup=3)

                col = split.column()
                col.operator("preferences.studiolight_show", emboss=False, text="", icon='PREFERENCES')

                if shading.selected_studio_light.type == 'WORLD':
                    split = layout.split(factor=0.9)
                    col = split.column()
                    col.prop(shading, "studiolight_rotate_z", text="Rotation")
                    col.prop(shading, "studiolight_background_alpha")
                    col = split.column()  # to align properly with above


class VIEW3D_PT_shading_color(Panel):
    bl_space_type = 'VIEW_3D'
    bl_region_type = 'HEADER'
    bl_label = "Color"
    bl_parent_id = 'VIEW3D_PT_shading'

    @classmethod
    def poll(cls, context):
        shading = VIEW3D_PT_shading.get_shading(context)
        return shading.type in {'WIREFRAME', 'SOLID'}

    def _draw_color_type(self, context):
        layout = self.layout
        shading = VIEW3D_PT_shading.get_shading(context)

        layout.grid_flow(columns=3, align=True).prop(shading, "color_type", expand=True)
        if shading.color_type == 'SINGLE':
            layout.row().prop(shading, "single_color", text="")

    def _draw_background_color(self, context):
        layout = self.layout
        shading = VIEW3D_PT_shading.get_shading(context)

        layout.row().label(text="Background")
        layout.row().prop(shading, "background_type", expand=True)
        if shading.background_type == 'VIEWPORT':
            layout.row().prop(shading, "background_color", text="")

    def draw(self, context):
        shading = VIEW3D_PT_shading.get_shading(context)
        if shading.type == 'WIREFRAME':
            self.layout.row().prop(shading, "wireframe_color_type", expand=True)
        else:
            self._draw_color_type(context)
            self.layout.separator()
        self._draw_background_color(context)


class VIEW3D_PT_shading_options(Panel):
    bl_space_type = 'VIEW_3D'
    bl_region_type = 'HEADER'
    bl_label = "Options"
    bl_parent_id = 'VIEW3D_PT_shading'

    def draw(self, context):
        layout = self.layout

        shading = VIEW3D_PT_shading.get_shading(context)

        col = layout.column()

        if shading.type != 'WIREFRAME':
            col.prop(shading, "show_backface_culling")

        row = col.row(align=True)

        if shading.type == 'WIREFRAME':
            row.prop(shading, "show_xray_wireframe")
            sub = row.row()
            sub.active = shading.show_xray_wireframe
            sub.prop(shading, "xray_alpha_wireframe", text="X-Ray")
        elif shading.type == 'SOLID':
            row.prop(shading, "show_xray", text="X-Ray")
            sub = row.row()
            sub.active = shading.show_xray
            sub.prop(shading, "xray_alpha", text="")

<<<<<<< HEAD
            row = col.row()
            row.prop(shading, "show_shadows")
            row.active = not shading.show_xray
            
=======
            row = col.row(align=True)
            row.prop(shading, "show_shadows", text="")
            row.active = not xray_active
>>>>>>> 93c19a5a
            sub = row.row(align=True)
            sub.active = shading.show_shadows
            sub.prop(shading, "shadow_intensity", text="")
            sub.popover(panel="VIEW3D_PT_shading_options_shadow", icon='PREFERENCES', text="")

            col = layout.column()

            row = col.row()
            row.active = not shading.show_xray
            row.prop(shading, "show_cavity")

            if shading.show_cavity and not shading.show_xray:
                row.prop(shading, "cavity_type", text="Type")

                if shading.cavity_type in {'WORLD', 'BOTH'}:
                    col.label(text="World Space - Ridge / Valley")
                    sub = col.row(align=True)
                    sub.prop(shading, "cavity_ridge_factor", text="")
                    sub.prop(shading, "cavity_valley_factor", text="")
                    sub.popover(
                        panel="VIEW3D_PT_shading_options_ssao",
                        icon='PREFERENCES',
                        text=""
                    )

                if shading.cavity_type in {'SCREEN', 'BOTH'}:
                    col.label(text="Screen Space - Ridge / Valley")
                    sub = col.row(align=True)
                    sub.prop(shading, "curvature_ridge_factor", text="")
                    sub.prop(shading, "curvature_valley_factor", text="")

        if shading.type in {'WIREFRAME', 'SOLID'}:
            row = layout.split()
            row.prop(shading, "show_object_outline")
            sub = row.row()
            sub.active = shading.show_object_outline
            sub.prop(shading, "object_outline_color", text="")

            col = layout.column()
            if (shading.light == 'STUDIO') and (shading.type != 'WIREFRAME'):
                col.prop(shading, "show_specular_highlight", text="Specular Lighting")


class VIEW3D_PT_shading_options_shadow(Panel):
    bl_label = "Shadow Settings"
    bl_space_type = 'VIEW_3D'
    bl_region_type = 'HEADER'

    def draw(self, context):
        layout = self.layout
        layout.use_property_split = True
        scene = context.scene

        col = layout.column()
        col.prop(scene.display, "light_direction")
        col.prop(scene.display, "shadow_shift")
        col.prop(scene.display, "shadow_focus")


class VIEW3D_PT_shading_options_ssao(Panel):
    bl_label = "SSAO Settings"
    bl_space_type = 'VIEW_3D'
    bl_region_type = 'HEADER'

    def draw(self, context):
        layout = self.layout
        layout.use_property_split = True
        scene = context.scene

        col = layout.column(align=True)
        col.prop(scene.display, "matcap_ssao_samples")
        col.prop(scene.display, "matcap_ssao_distance")
        col.prop(scene.display, "matcap_ssao_attenuation")


class VIEW3D_PT_overlay(Panel):
    bl_space_type = 'VIEW_3D'
    bl_region_type = 'HEADER'
    bl_label = "Overlays"
    bl_ui_units_x = 13

    def draw(self, context):
        pass


class VIEW3D_PT_overlay_gizmo(Panel):
    bl_space_type = 'VIEW_3D'
    bl_region_type = 'HEADER'
    bl_parent_id = 'VIEW3D_PT_overlay'
    bl_label = "Gizmo"

    def draw_header(self, context):
        view = context.space_data
        self.layout.prop(view, "show_gizmo", text="")

    def draw(self, context):
        layout = self.layout

        view = context.space_data
<<<<<<< HEAD
        overlay = view.overlay
        display_all = overlay.show_overlays

        col = layout.column()
        col.active = display_all

        row = col.row(align=True)
        row.active = view.show_gizmo
        row.prop(view, "show_gizmo_navigate", text="Navigate", toggle=True)
        row.prop(view, "show_gizmo_context", text="Active Object", toggle=True)
        row.prop(view, "show_gizmo_tool", text="Active Tools", toggle=True)
=======

        col = layout.column()
        col.label(text="Viewport Gizmos")

        col.active = view.show_gizmo
        colsub = col.column()
        colsub.prop(view, "show_gizmo_navigate", text="Navigate")
        colsub.prop(view, "show_gizmo_tool", text="Active Tools")
        colsub.prop(view, "show_gizmo_context", text="Active Object")

        layout.separator()

        col = layout.column()
        col.active = view.show_gizmo_context
        col.label(text="Object Gizmos")
        col.prop(scene.transform_orientation_slots[1], "type", text="")
        col.prop(view, "show_gizmo_object_translate", text="Move")
        col.prop(view, "show_gizmo_object_rotate", text="Rotate")
        col.prop(view, "show_gizmo_object_scale", text="Scale")

        layout.separator()

        # Match order of object type visibility
        col = layout.column()
        col.label(text="Empty")
        col.prop(view, "show_gizmo_empty_image", text="Image")
        col.prop(view, "show_gizmo_empty_force_field", text="Force Field")
        col.label(text="Light")
        col.prop(view, "show_gizmo_light_size", text="Size")
        col.prop(view, "show_gizmo_light_look_at", text="Look At")
        col.label(text="Camera")
        col.prop(view, "show_gizmo_camera_lens", text="Lens")
        col.prop(view, "show_gizmo_camera_dof_distance", text="Focus Distance")


class VIEW3D_PT_overlay(Panel):
    bl_space_type = 'VIEW_3D'
    bl_region_type = 'HEADER'
    bl_label = "Overlays"
    bl_ui_units_x = 13

    def draw(self, _context):
        layout = self.layout
        layout.label(text="Viewport Overlays")
>>>>>>> 93c19a5a


class VIEW3D_PT_overlay_guides(Panel):
    bl_space_type = 'VIEW_3D'
    bl_region_type = 'HEADER'
    bl_parent_id = 'VIEW3D_PT_overlay'
    bl_label = "Guides"

    def draw(self, context):
        layout = self.layout

        view = context.space_data
        overlay = view.overlay
        shading = view.shading
        display_all = overlay.show_overlays

        col = layout.column()
        col.active = display_all

        split = col.split()
        sub = split.column()

        row = sub.row()
        row_el = row.column()
        row_el.prop(overlay, "show_ortho_grid", text="Grid")
        grid_active = view.region_quadviews or (view.region_3d.is_orthographic_side_view and not view.region_3d.is_perspective)
        row_el.active = grid_active
        row.prop(overlay, "show_floor", text="Floor")

        if overlay.show_floor or overlay.show_ortho_grid:
            sub = col.row(align=True)
            sub.active = (overlay.show_floor and not view.region_3d.is_orthographic_side_view) or (overlay.show_ortho_grid and grid_active)
            sub.prop(overlay, "grid_scale", text="Scale")
            sub.prop(overlay, "grid_subdivisions", text="Subdivisions")

        sub = split.column()
        row = sub.row()
        row.label(text="Axes")

        subrow = row.row(align=True)
        subrow.prop(overlay, "show_axis_x", text="X", toggle=True)
        subrow.prop(overlay, "show_axis_y", text="Y", toggle=True)
        subrow.prop(overlay, "show_axis_z", text="Z", toggle=True)

        split = col.split()
        sub = split.column()
        sub.prop(overlay, "show_text", text="Text Info")
        sub = split.column()
        sub.prop(overlay, "show_cursor", text="3D Cursor")

        if shading.type == 'MATERIAL':
            col.prop(overlay, "show_look_dev")

        col.prop(overlay, "show_annotation", text="Annotations")


class VIEW3D_PT_overlay_object(Panel):
    bl_space_type = 'VIEW_3D'
    bl_region_type = 'HEADER'
    bl_parent_id = 'VIEW3D_PT_overlay'
    bl_label = "Objects"

    def draw(self, context):
        layout = self.layout
        view = context.space_data
        overlay = view.overlay
        display_all = overlay.show_overlays

        col = layout.column(align=True)
        col.active = display_all

        split = col.split()

        sub = split.column(align=True)
        sub.prop(overlay, "show_extras", text="Extras")
        sub.prop(overlay, "show_relationship_lines")
        sub.prop(overlay, "show_outline_selected")

        sub = split.column(align=True)
        sub.prop(overlay, "show_bones", text="Bones")
        sub.prop(overlay, "show_motion_paths")
        sub.prop(overlay, "show_object_origins", text="Origins")
        subsub = sub.column()
        subsub.active = overlay.show_object_origins
        subsub.prop(overlay, "show_object_origins_all", text="Origins (All)")


class VIEW3D_PT_overlay_geometry(Panel):
    bl_space_type = 'VIEW_3D'
    bl_region_type = 'HEADER'
    bl_parent_id = 'VIEW3D_PT_overlay'
    bl_label = "Geometry"

    def draw(self, context):
        layout = self.layout
        view = context.space_data
        overlay = view.overlay
        display_all = overlay.show_overlays
        is_wireframes = view.shading.type == 'WIREFRAME'

        col = layout.column()
        col.active = display_all

        row = col.row(align=True)
        if not is_wireframes:
            row.prop(overlay, "show_wireframes", text="")
        sub = row.row()
        sub.active = overlay.show_wireframes or is_wireframes
        sub.prop(overlay, "wireframe_threshold", text="Wireframe")

        col = layout.column(align=True)
        col.active = display_all

        col.prop(overlay, "show_face_orientation")

        # sub.prop(overlay, "show_onion_skins")


class VIEW3D_PT_overlay_motion_tracking(Panel):
    bl_space_type = 'VIEW_3D'
    bl_region_type = 'HEADER'
    bl_parent_id = 'VIEW3D_PT_overlay'
    bl_label = "Motion Tracking"

    def draw_header(self, context):
        view = context.space_data
        self.layout.prop(view, "show_reconstruction", text="")

    def draw(self, context):
        layout = self.layout
        view = context.space_data
        overlay = view.overlay
        display_all = overlay.show_overlays

        col = layout.column()
        col.active = display_all

        if view.show_reconstruction:
            split = col.split()

            sub = split.column(align=True)
            sub.active = view.show_reconstruction
            sub.prop(view, "show_camera_path", text="Camera Path")

            sub = split.column()
            sub.prop(view, "show_bundle_names", text="Marker Names")

            col = layout.column()
            col.label(text="Tracks:")
            row = col.row(align=True)
            row.prop(view, "tracks_display_type", text="")
            row.prop(view, "tracks_display_size", text="Size")


class VIEW3D_PT_overlay_edit_mesh(Panel):
    bl_space_type = 'VIEW_3D'
    bl_region_type = 'HEADER'
    bl_parent_id = 'VIEW3D_PT_overlay'
    bl_label = "Mesh Edit Mode"

    @classmethod
    def poll(cls, context):
        return context.mode == 'EDIT_MESH'

    def draw(self, context):
        layout = self.layout

        view = context.space_data
        overlay = view.overlay
        display_all = overlay.show_overlays

        col = layout.column()
        col.active = display_all

        split = col.split()

        sub = split.column()
        sub.prop(overlay, "show_edges", text="Edges")
        sub = split.column()
        sub.prop(overlay, "show_faces", text="Faces")
        sub = split.column()
        sub.prop(overlay, "show_face_center", text="Center")

        row = col.row(align=True)
        row.prop(overlay, "show_edge_crease", text="Creases", toggle=True)
        row.prop(overlay, "show_edge_sharp", text="Sharp", text_ctxt=i18n_contexts.plural, toggle=True)
        row.prop(overlay, "show_edge_bevel_weight", text="Bevel", toggle=True)
        row.prop(overlay, "show_edge_seams", text="Seams", toggle=True)


class VIEW3D_PT_overlay_edit_mesh_shading(Panel):
    bl_space_type = 'VIEW_3D'
    bl_region_type = 'HEADER'
    bl_parent_id = 'VIEW3D_PT_overlay_edit_mesh'
    bl_label = "Shading"

    @classmethod
    def poll(cls, context):
        return context.mode == 'EDIT_MESH'

    def draw(self, context):
        layout = self.layout

        view = context.space_data
        overlay = view.overlay
        tool_settings = context.tool_settings
        display_all = overlay.show_overlays
        statvis = tool_settings.statvis

        col = layout.column()
        col.active = display_all

        col.prop(overlay, "show_occlude_wire")

        col.prop(overlay, "show_weight", text="Vertex Group Weights")
        if overlay.show_weight:
            row = col.split(factor=0.33)
            row.label(text="Zero Weights")
            sub = row.row()
            sub.prop(tool_settings, "vertex_group_user", expand=True)

        col.prop(overlay, "show_statvis", text="Mesh Analysis")
        if overlay.show_statvis:
            col = col.column()

            sub = col.split()
            sub.active = overlay.show_statvis
            sub.label(text="Type")
            sub.prop(statvis, "type", text="")

            statvis_type = statvis.type
            if statvis_type == 'OVERHANG':
                row = col.row(align=True)
                row.prop(statvis, "overhang_min", text="Minimum")
                row.prop(statvis, "overhang_max", text="Maximum")
                col.row().prop(statvis, "overhang_axis", expand=True)
            elif statvis_type == 'THICKNESS':
                row = col.row(align=True)
                row.prop(statvis, "thickness_min", text="Minimum")
                row.prop(statvis, "thickness_max", text="Maximum")
                col.prop(statvis, "thickness_samples")
            elif statvis_type == 'INTERSECT':
                pass
            elif statvis_type == 'DISTORT':
                row = col.row(align=True)
                row.prop(statvis, "distort_min", text="Minimum")
                row.prop(statvis, "distort_max", text="Maximum")
            elif statvis_type == 'SHARP':
                row = col.row(align=True)
                row.prop(statvis, "sharp_min", text="Minimum")
                row.prop(statvis, "sharp_max", text="Maximum")


class VIEW3D_PT_overlay_edit_mesh_measurement(Panel):
    bl_space_type = 'VIEW_3D'
    bl_region_type = 'HEADER'
    bl_parent_id = 'VIEW3D_PT_overlay_edit_mesh'
    bl_label = "Measurement"

    @classmethod
    def poll(cls, context):
        return context.mode == 'EDIT_MESH'

    def draw(self, context):
        layout = self.layout

        view = context.space_data
        overlay = view.overlay
        display_all = overlay.show_overlays

        col = layout.column()
        col.active = display_all

        split = col.split()

        sub = split.column()
        sub.prop(overlay, "show_extra_edge_length", text="Edge Length")
        sub.prop(overlay, "show_extra_edge_angle", text="Edge Angle")

        sub = split.column()
        sub.prop(overlay, "show_extra_face_area", text="Face Area")
        sub.prop(overlay, "show_extra_face_angle", text="Face Angle")


class VIEW3D_PT_overlay_edit_mesh_normals(Panel):
    bl_space_type = 'VIEW_3D'
    bl_region_type = 'HEADER'
    bl_parent_id = 'VIEW3D_PT_overlay_edit_mesh'
    bl_label = "Normals"

    @classmethod
    def poll(cls, context):
        return context.mode == 'EDIT_MESH'

    def draw(self, context):
        layout = self.layout

        view = context.space_data
        overlay = view.overlay
        display_all = overlay.show_overlays

        col = layout.column()
        col.active = display_all

        row = col.row(align=True)
        row.prop(overlay, "show_vertex_normals", text="", icon='NORMALS_VERTEX')
        row.prop(overlay, "show_split_normals", text="", icon='NORMALS_VERTEX_FACE')
        row.prop(overlay, "show_face_normals", text="", icon='NORMALS_FACE')

        sub = row.row(align=True)
        sub.active = overlay.show_vertex_normals or overlay.show_face_normals or overlay.show_split_normals
        sub.prop(overlay, "normals_length", text="Size")


class VIEW3D_PT_overlay_edit_mesh_freestyle(Panel):
    bl_space_type = 'VIEW_3D'
    bl_region_type = 'HEADER'
    bl_parent_id = 'VIEW3D_PT_overlay'
    bl_label = "Freestyle"

    @classmethod
    def poll(cls, context):
        return context.mode == 'EDIT_MESH' and bpy.app.build_options.freestyle

    def draw(self, context):
        layout = self.layout

        view = context.space_data
        overlay = view.overlay
        display_all = overlay.show_overlays

        col = layout.column()
        col.active = display_all

        row = col.row()
        row.prop(overlay, "show_freestyle_edge_marks", text="Edge Marks")
        row.prop(overlay, "show_freestyle_face_marks", text="Face Marks")


class VIEW3D_PT_overlay_edit_mesh_developer(Panel):
    bl_space_type = 'VIEW_3D'
    bl_region_type = 'HEADER'
    bl_parent_id = 'VIEW3D_PT_overlay_edit_mesh'
    bl_label = "Developer"

    @classmethod
    def poll(cls, context):
        return context.mode == 'EDIT_MESH' and context.preferences.view.show_developer_ui

    def draw(self, context):
        layout = self.layout

        view = context.space_data
        overlay = view.overlay
        display_all = overlay.show_overlays

        col = layout.column()
        col.active = display_all

        col.prop(overlay, "show_extra_indices", text="Indices")


class VIEW3D_PT_overlay_edit_curve(Panel):
    bl_space_type = 'VIEW_3D'
    bl_region_type = 'HEADER'
    bl_parent_id = 'VIEW3D_PT_overlay'
    bl_label = "Curve Edit Mode"

    @classmethod
    def poll(cls, context):
        return context.mode == 'EDIT_CURVE'

    def draw(self, context):
        layout = self.layout
        view = context.space_data
        overlay = view.overlay
        display_all = overlay.show_overlays

        col = layout.column()
        col.active = display_all

        row = col.row()
        row.prop(overlay, "show_curve_handles", text="Handles")

        row = col.row()
        row.prop(overlay, "show_curve_normals", text="")
        sub = row.row()
        sub.active = overlay.show_curve_normals
        sub.prop(overlay, "normals_length", text="Normals")


class VIEW3D_PT_overlay_sculpt(Panel):
    bl_space_type = 'VIEW_3D'
    bl_context = ".sculpt_mode"
    bl_region_type = 'HEADER'
    bl_parent_id = 'VIEW3D_PT_overlay'
    bl_label = "Sculpt"

    @classmethod
    def poll(cls, context):
        return (
            context.mode == 'SCULPT' and
            (context.sculpt_object and context.tool_settings.sculpt)
        )

    def draw(self, context):
        layout = self.layout
        tool_settings = context.tool_settings
        sculpt = tool_settings.sculpt

        view = context.space_data
        overlay = view.overlay

        layout.prop(sculpt, "show_diffuse_color")

        row = layout.row(align=True)
        row.prop(sculpt, "show_mask", text="")
        sub = row.row()
        sub.active = sculpt.show_mask
        sub.prop(overlay, "sculpt_mode_mask_opacity", text="Mask")


class VIEW3D_PT_overlay_pose(Panel):
    bl_space_type = 'VIEW_3D'
    bl_region_type = 'HEADER'
    bl_parent_id = 'VIEW3D_PT_overlay'
    bl_label = "Pose Mode"

    @classmethod
    def poll(cls, context):
        mode = context.mode
        return (
            (mode == 'POSE') or
            (mode == 'PAINT_WEIGHT' and context.pose_object)
        )

    def draw(self, context):
        layout = self.layout
        view = context.space_data
        mode = context.mode
        overlay = view.overlay
        display_all = overlay.show_overlays

        col = layout.column()
        col.active = display_all

        if mode == 'POSE':
            row = col.row()
            row.prop(overlay, "show_xray_bone", text="")
            sub = row.row()
            sub.active = display_all and overlay.show_xray_bone
            sub.prop(overlay, "xray_alpha_bone", text="Fade Geometry")
        else:
            row = col.row()
            row.prop(overlay, "show_xray_bone")


class VIEW3D_PT_overlay_paint(Panel):
    bl_space_type = 'VIEW_3D'
    bl_region_type = 'HEADER'
    bl_parent_id = 'VIEW3D_PT_overlay'
    bl_label = ""

    @classmethod
    def poll(cls, context):
        return context.mode in {'PAINT_WEIGHT', 'PAINT_VERTEX', 'PAINT_TEXTURE'}

    def draw_header(self, context):
        layout = self.layout
        layout.label(text={
            'PAINT_TEXTURE': "Texture Paint",
            'PAINT_VERTEX': "Vertex Paint",
            'PAINT_WEIGHT': "Weight Paint",
        }[context.mode])

    def draw(self, context):
        layout = self.layout
        view = context.space_data
        overlay = view.overlay
        display_all = overlay.show_overlays

        col = layout.column()
        col.active = display_all

        col.prop(overlay, {
            'PAINT_TEXTURE': "texture_paint_mode_opacity",
            'PAINT_VERTEX': "vertex_paint_mode_opacity",
            'PAINT_WEIGHT': "weight_paint_mode_opacity",
        }[context.mode], text="Opacity")

        if context.mode == 'PAINT_WEIGHT':
            row = col.split(factor=0.33)
            row.label(text="Zero Weights")
            sub = row.row()
            sub.prop(context.tool_settings, "vertex_group_user", expand=True)

            col.prop(overlay, "show_wpaint_contours")

        if context.mode in {'PAINT_WEIGHT', 'PAINT_VERTEX'}:
            col.prop(overlay, "show_paint_wire")


class VIEW3D_PT_pivot_point(Panel):
    bl_space_type = 'VIEW_3D'
    bl_region_type = 'HEADER'
    bl_label = "Pivot Point"
    bl_ui_units_x = 8

    def draw(self, context):
        tool_settings = context.tool_settings
        obj = context.active_object
        mode = context.mode

        layout = self.layout
        col = layout.column()
        col.label(text="Pivot Point")
        col.prop(tool_settings, "transform_pivot_point", expand=True)

        if (obj is None) or (mode in {'OBJECT', 'POSE', 'WEIGHT_PAINT'}):
            col.separator()

            col.prop(tool_settings, "use_transform_pivot_point_align", text="Only Origins")


class VIEW3D_PT_snapping(Panel):
    bl_space_type = 'VIEW_3D'
    bl_region_type = 'HEADER'
    bl_label = "Snapping"

    def draw(self, context):
        tool_settings = context.tool_settings
        snap_elements = tool_settings.snap_elements
        obj = context.active_object
        object_mode = 'OBJECT' if obj is None else obj.mode

        layout = self.layout
        col = layout.column()
        col.label(text="Snapping")
        col.prop(tool_settings, "snap_elements", expand=True)

        col.separator()
        if 'INCREMENT' in snap_elements:
            col.prop(tool_settings, "use_snap_grid_absolute")

        if snap_elements != {'INCREMENT'}:
            col.label(text="Target")
            row = col.row(align=True)
            row.prop(tool_settings, "snap_target", expand=True)

            if obj:
                if object_mode == 'EDIT':
                    col.prop(tool_settings, "use_snap_self")
                if object_mode in {'OBJECT', 'POSE', 'EDIT', 'WEIGHT_PAINT'}:
                    col.prop(tool_settings, "use_snap_align_rotation")

            if 'FACE' in snap_elements:
                col.prop(tool_settings, "use_snap_project")

            if 'VOLUME' in snap_elements:
                col.prop(tool_settings, "use_snap_peel_object")

        col.label(text="Affect")
        row = col.row(align=True)
        row.prop(tool_settings, "use_snap_translate", text="Move", toggle=True)
        row.prop(tool_settings, "use_snap_rotate", text="Rotate", toggle=True)
        row.prop(tool_settings, "use_snap_scale", text="Scale", toggle=True)


class VIEW3D_PT_transform_orientations(Panel):
    bl_space_type = 'VIEW_3D'
    bl_region_type = 'HEADER'
    bl_label = "Transform Orientations"
    bl_ui_units_x = 8

    def draw(self, context):
        layout = self.layout
        layout.label(text="Transform Orientations")

        scene = context.scene
        orient_slot = scene.transform_orientation_slots[0]
        orientation = orient_slot.custom_orientation

        row = layout.row()
        col = row.column()
        col.prop(orient_slot, "type", expand=True)
        row.operator("transform.create_orientation", text="", icon='ADD', emboss=False).use = True

        if orientation:
            row = layout.row(align=False)
            row.prop(orientation, "name", text="", icon='OBJECT_ORIGIN')
            row.operator("transform.delete_orientation", text="", icon='X', emboss=False)


class VIEW3D_PT_gpencil_origin(Panel):
    bl_space_type = 'VIEW_3D'
    bl_region_type = 'HEADER'
    bl_label = "Stroke Placement"

    def draw(self, context):
        layout = self.layout
        tool_settings = context.tool_settings
        gpd = context.gpencil_data

        layout.label(text="Stroke Placement")

        row = layout.row()
        col = row.column()
        col.prop(tool_settings, "gpencil_stroke_placement_view3d", expand=True)

        if tool_settings.gpencil_stroke_placement_view3d == 'SURFACE':
            row = layout.row()
            row.label(text="Offset")
            row = layout.row()
            row.prop(gpd, "zdepth_offset", text="")

        if tool_settings.gpencil_stroke_placement_view3d == 'STROKE':
            row = layout.row()
            row.label(text="Target")
            row = layout.row()
            row.prop(tool_settings, "gpencil_stroke_snap_mode", expand=True)


class VIEW3D_PT_gpencil_lock(Panel):
    bl_space_type = 'VIEW_3D'
    bl_region_type = 'HEADER'
    bl_label = "Drawing Plane"

    def draw(self, context):
        layout = self.layout
        layout.label(text="Drawing Plane")

        row = layout.row()
        col = row.column()
        col.prop(context.tool_settings.gpencil_sculpt, "lock_axis", expand=True)


class VIEW3D_PT_gpencil_guide(Panel):
    bl_space_type = 'VIEW_3D'
    bl_region_type = 'HEADER'
    bl_label = "Guides"

    def draw(self, context):
        settings = context.tool_settings.gpencil_sculpt.guide

        layout = self.layout
        layout.label(text="Guides")

        col = layout.column()
        col.active = settings.use_guide
        col.prop(settings, "type", expand=True)

        if settings.type in {'PARALLEL'}:
            col.prop(settings, "angle")
            row = col.row(align=True)

        col.prop(settings, "use_snapping")
        if settings.use_snapping:

            if settings.type in {'RADIAL'}:
                col.prop(settings, "angle_snap")
            else:
                col.prop(settings, "spacing")

        col.label(text="Reference Point")
        row = col.row(align=True)
        row.prop(settings, "reference_point", expand=True)
        if settings.reference_point in {'CUSTOM'}:
            col.prop(settings, "location", text="Custom Location")
        if settings.reference_point in {'OBJECT'}:
            col.prop(settings, "reference_object", text="Object Location")
            if not settings.reference_object:
                col.label(text="No object selected, using cursor")


class VIEW3D_PT_overlay_gpencil_options(Panel):
    bl_space_type = 'VIEW_3D'
    bl_region_type = 'HEADER'
    bl_parent_id = 'VIEW3D_PT_overlay'
    bl_label = ""

    @classmethod
    def poll(cls, context):
        return context.object and context.object.type == 'GPENCIL'

    def draw_header(self, context):
        layout = self.layout
        layout.label(text={
            'PAINT_GPENCIL': "Draw Grease Pencil",
            'EDIT_GPENCIL': "Edit Grease Pencil",
            'SCULPT_GPENCIL': "Sculpt Grease Pencil",
            'WEIGHT_GPENCIL': "Weight Grease Pencil",
            'OBJECT': "Grease Pencil",
        }[context.mode])

    def draw(self, context):
        layout = self.layout
        view = context.space_data
        overlay = view.overlay

        layout.prop(overlay, "use_gpencil_onion_skin", text="Onion Skin")

        col = layout.column()
        row = col.row()
        row.prop(overlay, "use_gpencil_grid", text="")
        sub = row.row()
        sub.active = overlay.use_gpencil_grid
        sub.prop(overlay, "gpencil_grid_opacity", text="Canvas", slider=True)

        row = col.row()
        row.prop(overlay, "use_gpencil_paper", text="")
        sub = row.row()
        sub.active = overlay.use_gpencil_paper
        sub.prop(overlay, "gpencil_paper_opacity", text="Fade 3D Objects", slider=True)

        if context.object.mode == 'PAINT_GPENCIL':
            row = col.row()
            row.prop(overlay, "use_gpencil_fade_layers", text="")
            sub = row.row()
            sub.active = overlay.use_gpencil_fade_layers
            sub.prop(overlay, "gpencil_fade_layer", text="Fade Layers", slider=True)

        if context.object.mode in {'EDIT_GPENCIL', 'SCULPT_GPENCIL', 'WEIGHT_GPENCIL'}:
            layout.prop(overlay, "use_gpencil_edit_lines", text="Edit Lines")
            layout.prop(overlay, "use_gpencil_multiedit_line_only", text="Show Edit Lines only in multiframe")
            layout.prop(overlay, "vertex_opacity", text="Vertex Opacity", slider=True)


class VIEW3D_PT_quad_view(Panel):
    bl_space_type = 'VIEW_3D'
    bl_region_type = 'UI'
    bl_category = "View"
    bl_label = "Quad View"
    bl_options = {'DEFAULT_CLOSED'}

    @classmethod
    def poll(cls, context):
        view = context.space_data
        return view.region_quadviews

    def draw(self, context):
        layout = self.layout

        view = context.space_data

        region = view.region_quadviews[2]
        col = layout.column()
        col.prop(region, "lock_rotation")
        row = col.row()
        row.enabled = region.lock_rotation
        row.prop(region, "show_sync_view")
        row = col.row()
        row.enabled = region.lock_rotation and region.show_sync_view
        row.prop(region, "use_box_clip")


# Annotation properties
class VIEW3D_PT_grease_pencil(AnnotationDataPanel, Panel):
    bl_space_type = 'VIEW_3D'
    bl_region_type = 'UI'
    bl_category = "View"

    # NOTE: this is just a wrapper around the generic GP Panel


class VIEW3D_PT_annotation_onion(AnnotationOnionSkin, Panel):
    bl_space_type = 'VIEW_3D'
    bl_region_type = 'UI'
    bl_category = "View"
    bl_parent_id = 'VIEW3D_PT_grease_pencil'

    # NOTE: this is just a wrapper around the generic GP Panel


class TOPBAR_PT_annotation_layers(Panel, AnnotationDataPanel):
    bl_space_type = 'VIEW_3D'
    bl_region_type = 'HEADER'
    bl_label = "Layers"
    bl_ui_units_x = 14


class VIEW3D_PT_view3d_stereo(Panel):
    bl_space_type = 'VIEW_3D'
    bl_region_type = 'UI'
    bl_category = "View"
    bl_label = "Stereoscopy"
    bl_options = {'DEFAULT_CLOSED'}

    @classmethod
    def poll(cls, context):
        scene = context.scene

        multiview = scene.render.use_multiview
        return multiview

    def draw(self, context):
        layout = self.layout
        view = context.space_data

        basic_stereo = context.scene.render.views_format == 'STEREO_3D'

        col = layout.column()
        col.row().prop(view, "stereo_3d_camera", expand=True)

        col.label(text="Display:")
        row = col.row()
        row.active = basic_stereo
        row.prop(view, "show_stereo_3d_cameras")
        row = col.row()
        row.active = basic_stereo
        split = row.split()
        split.prop(view, "show_stereo_3d_convergence_plane")
        split = row.split()
        split.prop(view, "stereo_3d_convergence_plane_alpha", text="Alpha")
        split.active = view.show_stereo_3d_convergence_plane
        row = col.row()
        split = row.split()
        split.prop(view, "show_stereo_3d_volume")
        split = row.split()
        split.prop(view, "stereo_3d_volume_alpha", text="Alpha")


class VIEW3D_PT_context_properties(Panel):
    bl_space_type = 'VIEW_3D'
    bl_region_type = 'UI'
    bl_category = "View"
    bl_label = "Properties"
    bl_options = {'DEFAULT_CLOSED'}

    @staticmethod
    def _active_context_member(context):
        obj = context.object
        if obj:
            object_mode = obj.mode
            if object_mode == 'POSE':
                return "active_pose_bone"
            elif object_mode == 'EDIT' and obj.type == 'ARMATURE':
                return "active_bone"
            else:
                return "object"

        return ""

    @classmethod
    def poll(cls, context):
        import rna_prop_ui
        member = cls._active_context_member(context)

        if member:
            context_member, member = rna_prop_ui.rna_idprop_context_value(context, member, object)
            return context_member and rna_prop_ui.rna_idprop_has_properties(context_member)

        return False

    def draw(self, context):
        import rna_prop_ui
        member = VIEW3D_PT_context_properties._active_context_member(context)

        if member:
            # Draw with no edit button
            rna_prop_ui.draw(self.layout, context, member, object, False)


# Grease Pencil Object - Multiframe falloff tools
class VIEW3D_PT_gpencil_multi_frame(Panel):
    bl_space_type = 'VIEW_3D'
    bl_region_type = 'HEADER'
    bl_label = "Multi Frame"

    def draw(self, context):
        gpd = context.gpencil_data
        settings = context.tool_settings.gpencil_sculpt

        layout = self.layout
        col = layout.column(align=True)
        col.prop(settings, "use_multiframe_falloff")

        # Falloff curve
        if gpd.use_multiedit and settings.use_multiframe_falloff:
            layout.template_curve_mapping(settings, "multiframe_falloff_curve", brush=True)


class VIEW3D_MT_gpencil_edit_context_menu(Menu):
    bl_label = "Edit Context Menu"

    def draw(self, context):
        layout = self.layout
        is_3d_view = context.space_data.type == 'VIEW_3D'

        layout.operator_context = 'INVOKE_REGION_WIN'

        # Add
        layout.operator("gpencil.stroke_subdivide", text="Subdivide")

        layout.separator()

        # Transform
        layout.operator("transform.transform", text="Shrink/Fatten").mode = 'GPENCIL_SHRINKFATTEN'
        layout.operator("gpencil.stroke_smooth", text="Smooth")
        layout.operator("gpencil.stroke_trim", text="Trim")

        layout.separator()

        # Modify
        layout.menu("VIEW3D_MT_assign_material")
        layout.operator_menu_enum("gpencil.stroke_arrange", "direction", text="Arrange Strokes")
        layout.operator("gpencil.stroke_flip", text="Flip Direction")
        layout.operator_menu_enum("gpencil.stroke_caps_set", text="Toggle Caps", property="type")

        layout.separator()

        layout.operator("gpencil.duplicate_move", text="Duplicate")
        layout.operator("gpencil.copy", text="Copy", icon='COPYDOWN')
        layout.operator("gpencil.paste", text="Paste", icon='PASTEDOWN').type = 'COPY'
        layout.operator("gpencil.paste", text="Paste & Merge").type = 'MERGE'
        layout.menu("VIEW3D_MT_gpencil_copy_layer")
        layout.operator("gpencil.frame_duplicate", text="Duplicate Active Frame")
        layout.operator("gpencil.frame_duplicate", text="Duplicate Active Frame All Layers").mode = 'ALL'

        layout.separator()

        layout.operator("gpencil.stroke_join", text="Join").type = 'JOIN'
        layout.operator("gpencil.stroke_join", text="Join & Copy").type = 'JOINCOPY'
        layout.menu("GPENCIL_MT_separate", text="Separate")
        layout.operator("gpencil.stroke_split", text="Split")

        layout.separator()

        layout.menu("VIEW3D_MT_mirror")
        layout.menu("VIEW3D_MT_snap")

        layout.separator()

        # Remove
        if is_3d_view:
            layout.menu("GPENCIL_MT_cleanup")

        layout.operator("gpencil.stroke_simplify_fixed", text="Simplify")
        layout.operator("gpencil.stroke_simplify", text="Simplify Adaptive")
        layout.operator("gpencil.stroke_merge", text="Merge")
        layout.menu("VIEW3D_MT_edit_gpencil_delete")


class VIEW3D_PT_gpencil_draw_context_menu(Panel):
    bl_space_type = 'VIEW_3D'
    bl_region_type = 'WINDOW'
    bl_label = "Draw Context Menu"

    def draw(self, context):
        brush = context.tool_settings.gpencil_paint.brush
        gp_settings = brush.gpencil_settings

        layout = self.layout

        if brush.gpencil_tool not in {'FILL', 'CUTTER'}:
            layout.prop(brush, "size", slider=True)
        if brush.gpencil_tool not in {'ERASE', 'FILL', 'CUTTER'}:
            layout.prop(gp_settings, "pen_strength")

        layout.separator()

        # Frames
        layout.label(text="Frames:")

        layout.operator_context = 'INVOKE_REGION_WIN'

        layout.operator("gpencil.blank_frame_add", text="Insert Blank", icon='ADD')
        layout.operator("gpencil.frame_duplicate", text="Duplicate Active", icon='DUPLICATE')
        layout.operator("gpencil.frame_duplicate", text="Duplicate for All Layers", icon='DUPLICATE').mode = 'ALL'

        layout.separator()

        layout.operator("gpencil.delete", text="Delete Active", icon='REMOVE').type = 'FRAME'
        layout.operator("gpencil.active_frames_delete_all", text="Delete All Active Layers", icon='REMOVE')


class VIEW3D_PT_paint_vertex_context_menu(Panel):
    # Only for popover, these are dummy values.
    bl_space_type = 'VIEW_3D'
    bl_region_type = 'WINDOW'
    bl_label = "Vertex Paint Context Menu"

    def draw(self, context):
        layout = self.layout

        brush = context.tool_settings.vertex_paint.brush
        UnifiedPaintPanel.prop_unified_size(layout, context, brush, "size", slider=True)
        UnifiedPaintPanel.prop_unified_strength(layout, context, brush, "strength")


class VIEW3D_PT_paint_texture_context_menu(Panel):
    # Only for popover, these are dummy values.
    bl_space_type = 'VIEW_3D'
    bl_region_type = 'WINDOW'
    bl_label = "Texture Paint Context Menu"

    def draw(self, context):
        layout = self.layout
        brush = context.tool_settings.image_paint.brush
        capabilities = brush.image_paint_capabilities

        if capabilities.has_radius:
            UnifiedPaintPanel.prop_unified_size(layout, context, brush, "size", slider=True)
        UnifiedPaintPanel.prop_unified_strength(layout, context, brush, "strength")


class VIEW3D_PT_paint_weight_context_menu(Panel):
    # Only for popover, these are dummy values.
    bl_space_type = 'VIEW_3D'
    bl_region_type = 'WINDOW'
    bl_label = "Weights Context Menu"

    def draw(self, context):
        layout = self.layout

        brush = context.tool_settings.weight_paint.brush
        UnifiedPaintPanel.prop_unified_weight(layout, context, brush, "weight", slider=True)
        UnifiedPaintPanel.prop_unified_size(layout, context, brush, "size", slider=True)
        UnifiedPaintPanel.prop_unified_strength(layout, context, brush, "strength")


class VIEW3D_PT_gpencil_sculpt_context_menu(Panel):
    bl_space_type = 'VIEW_3D'
    bl_region_type = 'WINDOW'
    bl_label = "Sculpt Context Menu"

    def draw(self, context):
        brush = context.tool_settings.gpencil_sculpt.brush

        layout = self.layout

        if context.mode == 'WEIGHT_GPENCIL':
            layout.prop(brush, "weight")
        layout.prop(brush, "size", slider=True)
        layout.prop(brush, "strength")

        layout.separator()

        # Frames
        layout.label(text="Frames:")

        layout.operator_context = 'INVOKE_REGION_WIN'

        layout.operator("gpencil.blank_frame_add", text="Insert Blank", icon='ADD')
        layout.operator("gpencil.frame_duplicate", text="Duplicate Active", icon='DUPLICATE')
        layout.operator("gpencil.frame_duplicate", text="Duplicate for All Layers", icon='DUPLICATE').mode = 'ALL'

        layout.separator()

        layout.operator("gpencil.delete", text="Delete Active", icon='REMOVE').type = 'FRAME'
        layout.operator("gpencil.active_frames_delete_all", text="Delete All Active Layers", icon='REMOVE')


class VIEW3D_MT_gpencil_sculpt(Menu):
    bl_label = "Sculpt"

    def draw(self, context):
        layout = self.layout

        layout.operator_context = 'INVOKE_REGION_WIN'
        layout.menu("VIEW3D_MT_assign_material")
        layout.separator()

        layout.operator("gpencil.frame_duplicate", text="Duplicate Active Frame", icon = "DUPLICATE")
        layout.operator("gpencil.frame_duplicate", text="Duplicate Active Frame All Layers", icon = "DUPLICATE").mode = 'ALL'

        layout.separator()

        layout.operator("gpencil.stroke_subdivide", text="Subdivide", icon = "SUBDIVIDE_EDGES")
        layout.operator("gpencil.stroke_simplify_fixed", text="Simplify", icon = "MOD_SIMPLIFY")
        layout.operator("gpencil.stroke_simplify", text="Simplify Adaptative", icon = "MOD_SIMPLIFY")

        if context.mode == 'WEIGHT_GPENCIL':
            layout.separator()
            layout.menu("VIEW3D_MT_gpencil_autoweights")

        layout.separator()

        #radial control button brush size
        myvar = layout.operator("wm.radial_control", text = "Brush Radius", icon = "BRUSHSIZE")
        myvar.data_path_primary = 'tool_settings.gpencil_sculpt.brush.size'

        #radial control button brush strength
        myvar = layout.operator("wm.radial_control", text = "Brush Strength", icon = "BRUSHSTRENGTH")
        myvar.data_path_primary = 'tool_settings.gpencil_sculpt.brush.strength'


class VIEW3D_PT_sculpt_context_menu(Panel):
    # Only for popover, these are dummy values.
    bl_space_type = 'VIEW_3D'
    bl_region_type = 'WINDOW'
    bl_label = "Sculpt Context Menu"

    def draw(self, context):
        layout = self.layout

        brush = context.tool_settings.sculpt.brush
        capabilities = brush.sculpt_capabilities

        UnifiedPaintPanel.prop_unified_size(layout, context, brush, "size", slider=True)
        UnifiedPaintPanel.prop_unified_strength(layout, context, brush, "strength")

        if capabilities.has_auto_smooth:
            layout.prop(brush, "auto_smooth_factor", slider=True)

        if capabilities.has_normal_weight:
            layout.prop(brush, "normal_weight", slider=True)

        if capabilities.has_pinch_factor:
            layout.prop(brush, "crease_pinch_factor", slider=True, text="Pinch")

        if capabilities.has_rake_factor:
            layout.prop(brush, "rake_factor", slider=True)

        if capabilities.has_plane_offset:
            layout.prop(brush, "plane_offset", slider=True)
            layout.prop(brush, "plane_trim", slider=True, text="Distance")

        if capabilities.has_height:
            layout.prop(brush, "height", slider=True, text="Height")


class TOPBAR_PT_gpencil_materials(GreasePencilMaterialsPanel, Panel):
    bl_space_type = 'VIEW_3D'
    bl_region_type = 'HEADER'
    bl_label = "Materials"
    bl_ui_units_x = 14


classes = (
    VIEW3D_HT_header,
<<<<<<< HEAD
    ALL_MT_editormenu,
=======
    VIEW3D_HT_tool_header,
>>>>>>> 93c19a5a
    VIEW3D_MT_editor_menus,
    VIEW3D_MT_transform,
    VIEW3D_MT_transform_base,
    VIEW3D_MT_transform_object,
    VIEW3D_MT_transform_armature,
    VIEW3D_MT_mirror,
    VIEW3D_MT_snap,
    VIEW3D_MT_uv_map_clear_seam,
    VIEW3D_MT_uv_map,
    VIEW3D_MT_view_view_selected_all_regions,
    VIEW3D_MT_view_all_all_regions,
    VIEW3D_MT_view_center_cursor_and_view_all,
    VIEW3D_MT_switchactivecamto,
    VIEW3D_MT_view,
    VIEW3D_MT_view_navigation,
    VIEW3D_MT_view_align,
    VIEW3D_MT_view_align_selected,
    VIEW3D_MT_select_object_inverse,
    VIEW3D_MT_select_object_none,
    VIEW3D_MT_select_object,
    VIEW3D_MT_select_by_type,
    VIEW3D_MT_select_grouped,
    VIEW3D_MT_select_linked,
    VIEW3D_MT_select_object_more_less,
    VIEW3D_MT_select_pose_inverse,
    VIEW3D_MT_select_pose_none,
    VIEW3D_MT_select_pose,
    VIEW3D_MT_select_particle_inverse,
    VIEW3D_MT_select_particle_none,
    VIEW3D_MT_select_particle,
    VIEW3D_MT_edit_mesh,
    VIEW3D_MT_edit_mesh_sort_elements,
    VIEW3D_MT_edit_mesh_select_similar,
    VIEW3D_MT_edit_mesh_select_more_less,
    VIEW3D_MT_select_edit_mesh_inverse,
    VIEW3D_MT_select_edit_mesh_none,
    VIEW3D_MT_select_edit_mesh,
    VIEW3D_MT_select_edit_curve_inverse,
    VIEW3D_MT_select_edit_curve_none,
    VIEW3D_MT_select_edit_curve,
    VIEW3D_MT_select_edit_curve_select_similar,
    VIEW3D_MT_select_edit_surface,
    VIEW3D_MT_edit_text_context_menu,
    VIEW3D_MT_select_edit_text,
    VIEW3D_MT_select_edit_metaball_inverse,
    VIEW3D_MT_select_edit_metaball_none,
    VIEW3D_MT_select_edit_metaball,
    VIEW3D_MT_edit_lattice_context_menu,
    VIEW3D_MT_select_edit_metaball_select_similar,
    VIEW3D_MT_select_edit_lattice_inverse,
    VIEW3D_MT_select_edit_lattice_none,
    VIEW3D_MT_select_edit_lattice,
    VIEW3D_MT_select_edit_armature_inverse,
    VIEW3D_MT_select_edit_armature_none,
    VIEW3D_MT_select_edit_armature,
    VIEW3D_MT_select_gpencil,
    VIEW3D_MT_select_gpencil_inverse,
    VIEW3D_MT_select_gpencil_none,
    VIEW3D_MT_select_gpencil_grouped,
    VIEW3D_MT_select_paint_mask_inverse,
    VIEW3D_MT_select_paint_mask_none,
    VIEW3D_MT_select_paint_mask,
    VIEW3D_MT_select_paint_mask_vertex_inverse,
    VIEW3D_MT_select_paint_mask_vertex_none,
    VIEW3D_MT_select_paint_mask_vertex,
    VIEW3D_MT_angle_control,
    VIEW3D_MT_mesh_add,
    VIEW3D_MT_curve_add,
    VIEW3D_MT_surface_add,
    VIEW3D_MT_edit_metaball_context_menu,
    VIEW3D_MT_metaball_add,
    TOPBAR_MT_edit_curve_add,
    TOPBAR_MT_edit_armature_add,
    VIEW3D_MT_armature_add,
    VIEW3D_MT_light_add,
    VIEW3D_MT_lightprobe_add,
    VIEW3D_MT_camera_add,
    VIEW3D_MT_add,
    VIEW3D_MT_image_add,
    VIEW3D_MT_origin_set,
    VIEW3D_MT_object_delete_global,
    VIEW3D_MT_object,
    VIEW3D_MT_object_convert,
    VIEW3D_MT_object_animation,
    VIEW3D_MT_object_rigid_body,
    VIEW3D_MT_object_clear,
    VIEW3D_MT_object_context_menu,
    VIEW3D_MT_object_shading,
    VIEW3D_MT_object_apply,
    VIEW3D_MT_object_relations,
    VIEW3D_MT_object_parent,
    VIEW3D_MT_object_track,
    VIEW3D_MT_object_collection,
    VIEW3D_MT_object_constraints,
    VIEW3D_MT_object_quick_effects,
    VIEW3D_hide_view_set_unselected,
    VIEW3D_MT_object_showhide,
    VIEW3D_MT_make_single_user,
    VIEW3D_MT_make_links,
    VIEW3D_MT_brush,
    VIEW3D_MT_brush_curve_presets,
    VIEW3D_MT_facemask_showhide,
    VIEW3D_MT_paint_vertex,
    VIEW3D_MT_paint_vertex_specials,
    VIEW3D_MT_paint_texture_specials,
    VIEW3D_MT_hook,
    VIEW3D_MT_vertex_group,
    VIEW3D_MT_paint_weight,
    VIEW3D_MT_paint_weight_specials,
    VIEW3D_MT_subdivision_set,
    VIEW3D_MT_sculpt_specials,
    VIEW3D_MT_sculpt,
    VIEW3D_MT_hide_mask,
    VIEW3D_MT_particle,
    VIEW3D_MT_particle_context_menu,
    VIEW3D_particle_hide_unselected,
    VIEW3D_MT_particle_show_hide,
    VIEW3D_MT_pose,
    VIEW3D_MT_pose_transform,
    VIEW3D_MT_pose_slide,
    VIEW3D_MT_pose_propagate,
    VIEW3D_MT_pose_library,
    VIEW3D_MT_pose_motion,
    VIEW3D_MT_pose_group,
    VIEW3D_MT_pose_ik,
    VIEW3D_MT_pose_constraints,
    VIEW3D_MT_pose_hide_unselected,
    VIEW3D_MT_pose_show_hide,
    VIEW3D_MT_pose_apply,
    VIEW3D_MT_pose_context_menu,
    VIEW3D_MT_bone_options_toggle,
    VIEW3D_MT_bone_options_enable,
    VIEW3D_MT_bone_options_disable,
    VIEW3D_MT_edit_mesh_context_menu,
    VIEW3D_MT_edit_mesh_select_mode,
    VIEW3D_MT_edit_mesh_extrude_dupli,
    VIEW3D_MT_edit_mesh_extrude_dupli_rotate,
    VIEW3D_MT_edit_mesh_extrude,
    VIEW3D_MT_edit_mesh_vertices,
    VIEW3D_MT_edit_mesh_edges,
    VIEW3D_MT_edit_mesh_edges_data,
    VIEW3D_MT_edit_mesh_faces,
    VIEW3D_MT_edit_mesh_faces_data,
    VIEW3D_normals_make_consistent_inside,
    VIEW3D_MT_edit_mesh_normals,
    VIEW3D_MT_edit_mesh_normals_advanced,
    VIEW3D_MT_edit_mesh_normals_vector,
    VIEW3D_MT_edit_mesh_normals_facestrength,
    VIEW3D_MT_edit_mesh_shading,
    VIEW3D_MT_edit_mesh_weights,
    VIEW3D_MT_edit_mesh_clean,
    VIEW3D_MT_edit_mesh_delete,
    VIEW3D_MT_edit_mesh_dissolve,
    VIEW3D_mesh_hide_unselected,
    VIEW3D_curve_hide_unselected,
    VIEW3D_MT_edit_mesh_show_hide,
    VIEW3D_MT_paint_gpencil,
    VIEW3D_MT_assign_material,
    VIEW3D_MT_edit_gpencil,
    VIEW3D_MT_edit_gpencil_hide,
    VIEW3D_MT_edit_gpencil_arrange_strokes,
    VIEW3D_MT_edit_gpencil_delete,
    VIEW3D_MT_weight_gpencil,
    VIEW3D_MT_gpencil_simplify,
    VIEW3D_MT_gpencil_copy_layer,
    VIEW3D_MT_edit_curve,
    VIEW3D_MT_edit_curve_ctrlpoints,
    VIEW3D_MT_edit_curve_handle_type_set,
    VIEW3D_MT_edit_curve_segments,
    VIEW3D_MT_edit_curve_context_menu,
    VIEW3D_MT_edit_curve_delete,
    VIEW3D_MT_edit_curve_show_hide,
    VIEW3D_MT_edit_surface,
    VIEW3D_MT_edit_font,
    VIEW3D_MT_edit_font_move_select,
    VIEW3D_MT_edit_text_chars,
    VIEW3D_MT_edit_meta,
    VIEW3D_MT_edit_meta_showhide_unselected,
    VIEW3D_MT_edit_meta_showhide,
    VIEW3D_MT_edit_lattice,
    VIEW3D_MT_edit_lattice_flip,
    VIEW3D_MT_edit_armature,
    VIEW3D_armature_hide_unselected,
    VIEW3D_MT_armature_show_hide,
    VIEW3D_MT_armature_context_menu,
    VIEW3D_MT_edit_armature_parent,
    VIEW3D_MT_edit_armature_roll,
    VIEW3D_MT_edit_armature_names,
    VIEW3D_MT_edit_armature_delete,
    VIEW3D_MT_gpencil_animation,
    VIEW3D_MT_edit_gpencil_transform,
    VIEW3D_MT_object_mode_pie,
    VIEW3D_MT_view_pie,
    VIEW3D_MT_shading_pie,
    VIEW3D_MT_shading_ex_pie,
    VIEW3D_MT_pivot_pie,
    VIEW3D_MT_snap_pie,
    VIEW3D_MT_orientations_pie,
    VIEW3D_MT_proportional_editing_falloff_pie,
    VIEW3D_PT_view3d_properties,
    VIEW3D_PT_view3d_properties_edit,
    VIEW3D_PT_view3d_camera_lock,
    VIEW3D_PT_view3d_cursor,
    VIEW3D_PT_collections,
    VIEW3D_PT_object_type_visibility,
    VIEW3D_PT_grease_pencil,
    VIEW3D_PT_annotation_onion,
    VIEW3D_PT_gpencil_multi_frame,
    VIEW3D_MT_gpencil_autoweights,
    VIEW3D_MT_gpencil_edit_context_menu,
    VIEW3D_MT_gpencil_sculpt,
    VIEW3D_PT_quad_view,
    VIEW3D_PT_view3d_stereo,
    VIEW3D_PT_shading,
    VIEW3D_PT_shading_lighting,
    VIEW3D_PT_shading_color,
    VIEW3D_PT_shading_options,
    VIEW3D_PT_shading_options_shadow,
    VIEW3D_PT_shading_options_ssao,
    VIEW3D_PT_overlay,
    VIEW3D_PT_overlay_gizmo,
    VIEW3D_PT_overlay_guides,
    VIEW3D_PT_overlay_object,
    VIEW3D_PT_overlay_geometry,
    VIEW3D_PT_overlay_motion_tracking,
    VIEW3D_PT_overlay_edit_mesh,
    VIEW3D_PT_overlay_edit_mesh_shading,
    VIEW3D_PT_overlay_edit_mesh_measurement,
    VIEW3D_PT_overlay_edit_mesh_normals,
    VIEW3D_PT_overlay_edit_mesh_freestyle,
    VIEW3D_PT_overlay_edit_mesh_developer,
    VIEW3D_PT_overlay_edit_curve,
    VIEW3D_PT_overlay_paint,
    VIEW3D_PT_overlay_pose,
    VIEW3D_PT_overlay_sculpt,
    VIEW3D_PT_pivot_point,
    VIEW3D_PT_snapping,
    VIEW3D_PT_gpencil_origin,
    VIEW3D_PT_gpencil_lock,
    VIEW3D_PT_gpencil_guide,
    VIEW3D_PT_transform_orientations,
    VIEW3D_PT_overlay_gpencil_options,
    VIEW3D_PT_context_properties,
    VIEW3D_PT_paint_vertex_context_menu,
    VIEW3D_PT_paint_texture_context_menu,
    VIEW3D_PT_paint_weight_context_menu,
    VIEW3D_PT_gpencil_sculpt_context_menu,
    VIEW3D_PT_gpencil_draw_context_menu,
    VIEW3D_PT_sculpt_context_menu,
    TOPBAR_PT_gpencil_materials,
    TOPBAR_PT_annotation_layers,
)


if __name__ == "__main__":  # only for live edit.
    from bpy.utils import register_class
    for cls in classes:
        register_class(cls)<|MERGE_RESOLUTION|>--- conflicted
+++ resolved
@@ -34,31 +34,27 @@
 from bpy.app.translations import contexts as i18n_contexts
 
 
-class VIEW3D_HT_tool_header(Header):
+class VIEW3D_HT_header(Header):
     bl_space_type = 'VIEW_3D'
-    bl_region_type = "TOOL_HEADER"
-
-    def draw(self, context):
-        layout = self.layout
-
-        layout.row(align=True).template_header()
-
+
+    def draw(self, context):
+        layout = self.layout
+
+        view = context.space_data
+        shading = view.shading
         # mode_string = context.mode
         obj = context.active_object
+        overlay = view.overlay
         tool_settings = context.tool_settings
 
-<<<<<<< HEAD
         ALL_MT_editormenu.draw_hidden(context, layout) # bfa - show hide the editormenu
 
-=======
->>>>>>> 93c19a5a
         object_mode = 'OBJECT' if obj is None else obj.mode
         has_pose_mode = (
             (object_mode == 'POSE') or
             (object_mode == 'WEIGHT_PAINT' and context.pose_object is not None)
         )
 
-<<<<<<< HEAD
         # Note: This is actually deadly in case enum_items have to be dynamically generated
         #       (because internal RNA array iterator will free everything immediately...).
         # XXX This is an RNA internal issue, not sure how to fix it.
@@ -127,9 +123,6 @@
                     text="Interpolate"
                 )
         VIEW3D_MT_editor_menus.draw_collapsible(context, layout)
-=======
-        self.draw_tool_settings(context)
->>>>>>> 93c19a5a
 
         layout.separator_spacer()
 
@@ -260,10 +253,186 @@
 
         #layout.separator_spacer()
 
-<<<<<<< HEAD
         # Collection Visibility
         # layout.popover(panel="VIEW3D_PT_collections", icon='GROUP', text="")
-=======
+
+        # Viewport Settings
+        layout.popover(panel = "VIEW3D_PT_object_type_visibility", icon_value = view.icon_from_show_object_viewport, text="")
+
+        row = layout.row(align=True)
+        row.prop(overlay, "show_overlays", icon='OVERLAY', text="")
+        sub = row.row(align=True)
+        sub.active = overlay.show_overlays
+        sub.popover(panel="VIEW3D_PT_overlay")
+
+        row = layout.row()
+        row.active = (shading.type in {'WIREFRAME', 'SOLID'}) or object_mode in {'EDIT'}
+
+        if shading.type == 'WIREFRAME':
+            row.prop(shading, "show_xray_wireframe", text="", icon='XRAY')
+        else:
+            row.prop(shading, "show_xray", text="", icon='XRAY')
+
+        row = layout.row(align=True)
+        row.prop(shading, "type", text="", expand=True)
+        sub = row.row(align=True)
+        # TODO, currently render shading type ignores mesh two-side, until it's supported
+        # show the shading popover which shows double-sided option.
+
+        # sub.enabled = shading.type != 'RENDERED'
+        sub.popover(panel="VIEW3D_PT_shading")
+
+class VIEW3D_HT_tool_header(Header):
+    bl_space_type = 'VIEW_3D'
+    bl_region_type = "TOOL_HEADER"
+
+    def draw(self, context):
+        layout = self.layout
+
+        layout.row(align=True).template_header()
+
+        # mode_string = context.mode
+        obj = context.active_object
+        tool_settings = context.tool_settings
+
+        object_mode = 'OBJECT' if obj is None else obj.mode
+        has_pose_mode = (
+            (object_mode == 'POSE') or
+            (object_mode == 'WEIGHT_PAINT' and context.pose_object is not None)
+        )
+
+        self.draw_tool_settings(context)
+
+        layout.separator_spacer()
+
+        # Mode & Transform Settings
+        scene = context.scene
+
+        # Orientation
+        if object_mode in {'OBJECT', 'EDIT', 'EDIT_GPENCIL'} or has_pose_mode:
+            orient_slot = scene.transform_orientation_slots[0]
+            row = layout.row(align=True)
+
+            sub = row.row()
+            sub.ui_units_x = 4
+            sub.prop_with_popover(
+                orient_slot,
+                "type",
+                text="",
+                panel="VIEW3D_PT_transform_orientations",
+            )
+
+        # Pivot
+        if object_mode in {'OBJECT', 'EDIT', 'EDIT_GPENCIL', 'SCULPT_GPENCIL'} or has_pose_mode:
+            layout.prop_with_popover(
+                tool_settings,
+                "transform_pivot_point",
+                text="",
+                icon_only=True,
+                panel="VIEW3D_PT_pivot_point",
+            )
+
+        # Snap
+        show_snap = False
+        if obj is None:
+            show_snap = True
+        else:
+            if (object_mode not in {
+                    'SCULPT', 'VERTEX_PAINT', 'WEIGHT_PAINT', 'TEXTURE_PAINT',
+                    'PAINT_GPENCIL', 'SCULPT_GPENCIL', 'WEIGHT_GPENCIL'
+            }) or has_pose_mode:
+                show_snap = True
+            else:
+
+                from .properties_paint_common import UnifiedPaintPanel
+                paint_settings = UnifiedPaintPanel.paint_settings(context)
+
+                if paint_settings:
+                    brush = paint_settings.brush
+                    if brush and brush.stroke_method == 'CURVE':
+                        show_snap = True
+
+        if show_snap:
+            snap_items = bpy.types.ToolSettings.bl_rna.properties["snap_elements"].enum_items
+            snap_elements = tool_settings.snap_elements
+            if len(snap_elements) == 1:
+                text = ""
+                for elem in snap_elements:
+                    icon = snap_items[elem].icon
+                    break
+            else:
+                text = "Mix"
+                icon = 'NONE'
+            del snap_items, snap_elements
+
+            row = layout.row(align=True)
+            row.prop(tool_settings, "use_snap", text="")
+
+            sub = row.row(align=True)
+            sub.popover(
+                panel="VIEW3D_PT_snapping",
+                icon=icon,
+                text=text,
+            )
+
+        # Proportional editing
+        gpd = context.gpencil_data
+        if object_mode in {'EDIT', 'PARTICLE_EDIT'}:
+            row = layout.row(align=True)
+            row.prop(tool_settings, "proportional_edit", icon_only=True)
+            sub = row.row(align=True)
+            sub.active = tool_settings.proportional_edit != 'DISABLED'
+            sub.prop(tool_settings, "proportional_edit_falloff", icon_only=True)
+
+        elif object_mode == 'OBJECT':
+            row = layout.row(align=True)
+            row.prop(tool_settings, "use_proportional_edit_objects", icon_only=True)
+            sub = row.row(align=True)
+            sub.active = tool_settings.use_proportional_edit_objects
+            sub.prop(tool_settings, "proportional_edit_falloff", icon_only=True)
+
+        elif gpd is not None and obj.type == 'GPENCIL':
+            if gpd.use_stroke_edit_mode or gpd.is_stroke_sculpt_mode:
+                row = layout.row(align=True)
+                row.prop(tool_settings, "proportional_edit", icon_only=True)
+
+                sub = row.row(align=True)
+                sub.active = tool_settings.proportional_edit != 'DISABLED'
+                sub.prop(tool_settings, "proportional_edit_falloff", icon_only=True)
+
+        # grease pencil
+        if object_mode == 'PAINT_GPENCIL':
+            layout.prop_with_popover(
+                tool_settings,
+                "gpencil_stroke_placement_view3d",
+                text="",
+                panel="VIEW3D_PT_gpencil_origin",
+            )
+
+        if object_mode in {'PAINT_GPENCIL', 'SCULPT_GPENCIL'}:
+            layout.prop_with_popover(
+                tool_settings.gpencil_sculpt,
+                "lock_axis",
+                text="",
+                panel="VIEW3D_PT_gpencil_lock",
+            )
+
+        if object_mode == 'PAINT_GPENCIL':
+            # FIXME: this is bad practice!
+            # Tool options are to be displayed in the topbar.
+            if context.workspace.tools.from_space_view3d_mode(object_mode).idname == "builtin_brush.Draw":
+                settings = tool_settings.gpencil_sculpt.guide
+                row = layout.row(align=True)
+                row.prop(settings, "use_guide", text="", icon='GRID')
+                sub = row.row(align=True)
+                sub.active = settings.use_guide
+                sub.popover(
+                    panel="VIEW3D_PT_gpencil_guide",
+                    text="Guides",
+                )
+
+        layout.separator_spacer()
+
         self.draw_mode_settings(context)
 
     def draw_tool_settings(self, context):
@@ -592,138 +761,6 @@
                     sub.prop(settings, "emitter_distance", text="Distance")
 
 
-class VIEW3D_HT_header(Header):
-    bl_space_type = 'VIEW_3D'
-
-    def draw(self, context):
-        layout = self.layout
-
-        tool_settings = context.tool_settings
-        view = context.space_data
-        shading = view.shading
-        # mode_string = context.mode
-        obj = context.active_object
-
-        if not view.show_region_tool_header:
-            layout.row(align=True).template_header()
-
-        row = layout.row(align=True)
-        object_mode = 'OBJECT' if obj is None else obj.mode
-
-        # Note: This is actually deadly in case enum_items have to be dynamically generated
-        #       (because internal RNA array iterator will free everything immediately...).
-        # XXX This is an RNA internal issue, not sure how to fix it.
-        # Note: Tried to add an accessor to get translated UI strings instead of manual call
-        #       to pgettext_iface below, but this fails because translated enumitems
-        #       are always dynamically allocated.
-        act_mode_item = bpy.types.Object.bl_rna.properties["mode"].enum_items[object_mode]
-        act_mode_i18n_context = bpy.types.Object.bl_rna.properties["mode"].translation_context
-
-        sub = row.row(align=True)
-        sub.ui_units_x = 5.5
-        sub.operator_menu_enum(
-            "object.mode_set", "mode",
-            text=bpy.app.translations.pgettext_iface(act_mode_item.name, act_mode_i18n_context),
-            icon=act_mode_item.icon,
-        )
-        del act_mode_item
-
-        layout.template_header_3D_mode()
-
-        # Contains buttons like Mode, Pivot, Layer, Mesh Select Mode...
-        if obj:
-            # Particle edit
-            if object_mode == 'PARTICLE_EDIT':
-                row = layout.row()
-                row.prop(tool_settings.particle_edit, "select_mode", text="", expand=True)
-
-        # Grease Pencil
-        if obj and obj.type == 'GPENCIL' and context.gpencil_data:
-            gpd = context.gpencil_data
-
-            if gpd.is_stroke_paint_mode:
-                row = layout.row()
-                sub = row.row(align=True)
-                sub.prop(tool_settings, "use_gpencil_draw_onback", text="", icon='MOD_OPACITY')
-                sub.separator(factor=0.4)
-                sub.prop(tool_settings, "use_gpencil_weight_data_add", text="", icon='WPAINT_HLT')
-                sub.separator(factor=0.4)
-                sub.prop(tool_settings, "use_gpencil_draw_additive", text="", icon='FREEZE')
-
-            if gpd.use_stroke_edit_mode:
-                row = layout.row(align=True)
-                row.prop(tool_settings, "gpencil_selectmode", text="", expand=True)
-
-            if gpd.use_stroke_edit_mode or gpd.is_stroke_sculpt_mode or gpd.is_stroke_weight_mode:
-                row = layout.row(align=True)
-
-                if gpd.is_stroke_sculpt_mode:
-                    row.prop(tool_settings.gpencil_sculpt, "use_select_mask", text="")
-                    row.separator()
-
-                row.prop(gpd, "use_multiedit", text="", icon='GP_MULTIFRAME_EDITING')
-
-                sub = row.row(align=True)
-                sub.active = gpd.use_multiedit
-                sub.popover(
-                    panel="VIEW3D_PT_gpencil_multi_frame",
-                    text="Multiframe",
-                )
-
-            if gpd.use_stroke_edit_mode:
-                row = layout.row(align=True)
-                row.prop(tool_settings.gpencil_sculpt, "use_select_mask", text="")
-
-                row.popover(
-                    panel="VIEW3D_PT_tools_grease_pencil_interpolate",
-                    text="Interpolate",
-                )
-
-        overlay = view.overlay
-
-        VIEW3D_MT_editor_menus.draw_collapsible(context, layout)
-
-        layout.separator_spacer()
->>>>>>> 93c19a5a
-
-        # Viewport Settings
-        layout.popover(panel = "VIEW3D_PT_object_type_visibility", icon_value = view.icon_from_show_object_viewport, text="")
-
-        # Gizmo toggle & popover.
-        row = layout.row(align=True)
-        # FIXME: place-holder icon.
-        row.prop(view, "show_gizmo", text="", toggle=True, icon='EMPTY_DATA')
-        sub = row.row(align=True)
-        sub.active = view.show_gizmo
-        sub.popover(
-            panel="VIEW3D_PT_gizmo_display",
-            text="",
-        )
-
-        # Overlay toggle & popover.
-        row = layout.row(align=True)
-        row.prop(overlay, "show_overlays", icon='OVERLAY', text="")
-        sub = row.row(align=True)
-        sub.active = overlay.show_overlays
-        sub.popover(panel="VIEW3D_PT_overlay")
-
-        row = layout.row()
-        row.active = (shading.type in {'WIREFRAME', 'SOLID'}) or object_mode in {'EDIT'}
-
-        if shading.type == 'WIREFRAME':
-            row.prop(shading, "show_xray_wireframe", text="", icon='XRAY')
-        else:
-            row.prop(shading, "show_xray", text="", icon='XRAY')
-
-        row = layout.row(align=True)
-        row.prop(shading, "type", text="", expand=True)
-        sub = row.row(align=True)
-        # TODO, currently render shading type ignores mesh two-side, until it's supported
-        # show the shading popover which shows double-sided option.
-
-        # sub.enabled = shading.type != 'RENDERED'
-        sub.popover(panel="VIEW3D_PT_shading")
-
 # bfa - show hide the editormenu
 class ALL_MT_editormenu(Menu):
     bl_label = ""
@@ -1058,38 +1095,9 @@
     bl_label = "View Selected All Regions"         # display name in the interface.
     bl_options = {'REGISTER', 'UNDO'}  # enable undo for the operator.
 
-<<<<<<< HEAD
     def execute(self, context):        # execute() is called by blender when running the operator.
         bpy.ops.view3d.view_selected(use_all_regions = True)
         return {'FINISHED'}
-=======
-    def draw(self, context):
-        layout = self.layout
-        view = context.space_data
-
-        layout.prop(view, "show_region_toolbar")
-        layout.prop(view, "show_region_ui")
-        layout.prop(view, "show_region_hud")
-
-        layout.separator()
-
-        layout.operator("view3d.view_selected", text="Frame Selected").use_all_regions = False
-        if view.region_quadviews:
-            layout.operator("view3d.view_selected", text="Frame Selected (Quad View)").use_all_regions = True
-
-        layout.operator("view3d.view_all", text="Frame All").center = False
-        layout.operator("view3d.view_persportho", text="Perspective/Orthographic")
-        layout.menu("VIEW3D_MT_view_local")
-
-        layout.separator()
-
-        layout.menu("VIEW3D_MT_view_cameras", text="Cameras")
-
-        layout.separator()
-        layout.menu("VIEW3D_MT_view_viewpoint")
-        layout.menu("VIEW3D_MT_view_navigation")
-        layout.menu("VIEW3D_MT_view_align")
->>>>>>> 93c19a5a
 
 
 # Workaround to separate the tooltips
@@ -1133,24 +1141,20 @@
 class VIEW3D_MT_view(Menu):
     bl_label = "View"
 
-    def draw(self, _context):
+    def draw(self, context):
         layout = self.layout
         view = context.space_data
 
-        layout.operator("view3d.toolshelf", text = "Tool Shelf", icon='MENU_PANEL')
-        layout.operator("view3d.properties", text = "Sidebar", icon='MENU_PANEL')
+        layout.prop(view, "show_region_toolbar")
+        layout.prop(view, "show_region_ui")
+        layout.prop(view, "show_region_hud")
 
         layout.separator()
 
         layout.operator("render.opengl", text="OpenGL Render Image", icon='RENDER_STILL') #BFA - by Draise
         layout.operator("render.opengl", text="OpenGL Render Animation", icon='RENDER_ANIMATION').animation = True
 
-<<<<<<< HEAD
-        layout.separator()
-=======
-    def draw(self, _context):
-        layout = self.layout
->>>>>>> 93c19a5a
+        layout.separator()
 
         layout.operator_context = 'INVOKE_REGION_WIN'
         layout.operator("view3d.clip_border", text="Clipping Border", icon = "CLIPPINGBORDER")
@@ -1164,12 +1168,7 @@
         layout.operator("view3d.view_camera", text="Active Camera", icon = 'VIEW_SWITCHTOCAM')
         layout.operator("view3d.view_center_camera", icon = "VIEWCAMERACENTER")
 
-<<<<<<< HEAD
-        layout.separator()
-=======
-    def draw(self, _context):
-        layout = self.layout
->>>>>>> 93c19a5a
+        layout.separator()
 
         layout.menu("VIEW3D_MT_view_align")
         layout.menu("VIEW3D_MT_view_align_selected")
@@ -1308,22 +1307,6 @@
         props.type = 'LEFT'
 
 
-<<<<<<< HEAD
-=======
-class VIEW3D_MT_view_regions(Menu):
-    bl_label = "View Regions"
-
-    def draw(self, _context):
-        layout = self.layout
-        layout.operator("view3d.clip_border", text="Clipping Region...")
-        layout.operator("view3d.render_border", text="Render Region...")
-
-        layout.separator()
-
-        layout.operator("view3d.clear_render_border")
-
-
->>>>>>> 93c19a5a
 # ********** Select menus, suffix from context.mode **********
 
 class VIEW3D_MT_select_object_more_less(Menu):
@@ -1419,7 +1402,7 @@
 class VIEW3D_MT_select_by_type(Menu):
     bl_label = "All by Type"
 
-    def draw(self, _context):
+    def draw(self, context):
         layout = self.layout
 
         layout.operator("object.select_by_type", text= "Mesh", icon = "OUTLINER_OB_MESH").type = 'MESH'
@@ -1683,14 +1666,9 @@
     bl_label = "Select Inverse"         # display name in the interface.
     bl_options = {'REGISTER', 'UNDO'}  # enable undo for the operator.
 
-<<<<<<< HEAD
     def execute(self, context):        # execute() is called by blender when running the operator.
         bpy.ops.mesh.select_all(action = 'INVERT')
         return {'FINISHED'}
-=======
-    def draw(self, _context):
-        layout = self.layout
->>>>>>> 93c19a5a
 
 # Workaround to separate the tooltips
 class VIEW3D_MT_select_edit_mesh_none(bpy.types.Operator):
@@ -1721,15 +1699,7 @@
         layout.operator("view3d.select_box", icon='BORDER_RECT')
         layout.operator("view3d.select_circle", icon = 'CIRCLE_SELECT')
 
-<<<<<<< HEAD
-        layout.separator()
-=======
-class VIEW3D_MT_select_edit_mesh(Menu):
-    bl_label = "Select"
-
-    def draw(self, _context):
-        layout = self.layout
->>>>>>> 93c19a5a
+        layout.separator()
 
         layout.operator("mesh.select_linked", text="Linked", icon = "LINKED")
         layout.operator("mesh.faces_select_linked_flat", text="Linked Flat Faces", icon = "LINKED")
@@ -2029,7 +1999,7 @@
 class VIEW3D_MT_edit_lattice_context_menu(Menu):
     bl_label = "Lattice Context Menu"
 
-    def draw(self, _context):
+    def draw(self, context):
         layout = self.layout
 
         layout = self.layout
@@ -4411,11 +4381,7 @@
 
             col.separator()
 
-<<<<<<< HEAD
             col.operator("mesh.extrude_vertices_move", text="Extrude Vertices", icon='EXTRUDE_REGION')
-=======
-            col.operator("mesh.extrude_vertices_move", text="Extrude Vertices")
->>>>>>> 93c19a5a
             col.operator("mesh.bevel", text="Bevel Vertices").vertex_only = True
 
             if selected_verts_len > 1:
@@ -4461,11 +4427,7 @@
 
             col.separator()
 
-<<<<<<< HEAD
-            col.operator("mesh.extrude_edges_move", text="Extrude Edges", icon='EXTRUDE_REGION'),
-=======
-            col.operator("mesh.extrude_edges_move", text="Extrude Edges")
->>>>>>> 93c19a5a
+            col.operator("mesh.extrude_edges_move", text="Extrude Edges", icon='EXTRUDE_REGION')
             col.operator("mesh.bevel", text="Bevel Edges").vertex_only = False
             if selected_edges_len >= 2:
                 col.operator("mesh.bridge_edge_loops")
@@ -4529,15 +4491,9 @@
 
             col.separator()
 
-<<<<<<< HEAD
-            col.operator("view3d.edit_mesh_extrude_move_normal", text="Extrude Faces", icon = 'EXTRUDE_REGION'),
-            col.operator("view3d.edit_mesh_extrude_move_shrink_fatten", text="Extrude Faces Along Normals", icon = 'EXTRUDE_REGION'),
-            col.operator("mesh.extrude_faces_move", text="Extrude Individual Faces", icon = 'EXTRUDE_REGION'),
-=======
-            col.operator("view3d.edit_mesh_extrude_move_normal", text="Extrude Faces")
-            col.operator("view3d.edit_mesh_extrude_move_shrink_fatten", text="Extrude Faces Along Normals")
-            col.operator("mesh.extrude_faces_move", text="Extrude Individual Faces")
->>>>>>> 93c19a5a
+            col.operator("view3d.edit_mesh_extrude_move_normal", text="Extrude Faces", icon = 'EXTRUDE_REGION')
+            col.operator("view3d.edit_mesh_extrude_move_shrink_fatten", text="Extrude Faces Along Normals", icon = 'EXTRUDE_REGION')
+            col.operator("mesh.extrude_faces_move", text="Extrude Individual Faces", icon = 'EXTRUDE_REGION')
 
             col.operator("mesh.inset")
             col.operator("mesh.poke")
@@ -4572,7 +4528,7 @@
 class VIEW3D_MT_edit_mesh_select_mode(Menu):
     bl_label = "Mesh Select Mode"
 
-    def draw(self, _context):
+    def draw(self, context):
         layout = self.layout
 
         layout.operator_context = 'INVOKE_REGION_WIN'
@@ -4608,7 +4564,6 @@
 
     _extrude_funcs = {
         'VERT': lambda layout:
-<<<<<<< HEAD
             layout.operator("mesh.extrude_vertices_move", text="Extrude Vertices", icon='EXTRUDE_REGION'),
         'EDGE': lambda layout:
             layout.operator("mesh.extrude_edges_move", text="Extrude Edges", icon='EXTRUDE_REGION'),
@@ -4621,18 +4576,7 @@
         'DUPLI_EXTRUDE': lambda layout:
             layout.operator("mesh.dupli_extrude_cursor_norotate", text="Dupli Extrude", icon='DUPLI_EXTRUDE'),
         'DUPLI_EX_ROTATE': lambda layout:
-            layout.operator("mesh.dupli_extrude_cursor_rotate", text="Dupli Extrude Rotate", icon='DUPLI_EXTRUDE_ROTATE')
-=======
-        layout.operator("mesh.extrude_vertices_move", text="Extrude Vertices"),
-        'EDGE': lambda layout:
-        layout.operator("mesh.extrude_edges_move", text="Extrude Edges"),
-        'REGION': lambda layout:
-        layout.operator("view3d.edit_mesh_extrude_move_normal", text="Extrude Faces"),
-        'REGION_VERT_NORMAL': lambda layout:
-        layout.operator("view3d.edit_mesh_extrude_move_shrink_fatten", text="Extrude Faces Along Normals"),
-        'FACE': lambda layout:
-        layout.operator("mesh.extrude_faces_move", text="Extrude Individual Faces"),
->>>>>>> 93c19a5a
+            layout.operator("mesh.dupli_extrude_cursor_rotate", text="Dupli Extrude Rotate", icon='DUPLI_EXTRUDE_ROTATE'),
     }
 
     @staticmethod
@@ -4668,13 +4612,8 @@
         layout = self.layout
         layout.operator_context = 'INVOKE_REGION_WIN'
 
-<<<<<<< HEAD
         layout.operator("mesh.extrude_vertices_move", text="Extrude Vertices", icon = 'EXTRUDE_REGION')
         layout.operator("mesh.bevel", text="Bevel Vertices", icon='BEVEL').vertex_only = True
-=======
-        layout.operator("mesh.extrude_vertices_move", text="Extrude Vertices")
-        layout.operator("mesh.bevel", text="Bevel Vertices").vertex_only = True
->>>>>>> 93c19a5a
 
         layout.separator()
 
@@ -4754,22 +4693,16 @@
 class VIEW3D_MT_edit_mesh_edges(Menu):
     bl_label = "Edge"
 
-    def draw(self, _context):
+    def draw(self, context):
         layout = self.layout
 
         with_freestyle = bpy.app.build_options.freestyle
 
         layout.operator_context = 'INVOKE_REGION_WIN'
 
-<<<<<<< HEAD
-        layout.operator("mesh.extrude_edges_move", text="Extrude Edges", icon = 'EXTRUDE_REGION'),
+        layout.operator("mesh.extrude_edges_move", text="Extrude Edges", icon = 'EXTRUDE_REGION')
         layout.operator("mesh.bevel", text="Bevel Edges", icon='BEVEL').vertex_only = False
         layout.operator("mesh.bridge_edge_loops", icon = "BRIDGE_EDGELOOPS")
-=======
-        layout.operator("mesh.extrude_edges_move", text="Extrude Edges")
-        layout.operator("mesh.bevel", text="Bevel Edges").vertex_only = False
-        layout.operator("mesh.bridge_edge_loops")
->>>>>>> 93c19a5a
 
         layout.separator()
 
@@ -4851,15 +4784,9 @@
 
         layout.operator_context = 'INVOKE_REGION_WIN'
 
-<<<<<<< HEAD
         layout.operator("view3d.edit_mesh_extrude_move_normal", text="Extrude Faces", icon = 'EXTRUDE_REGION')
         layout.operator("view3d.edit_mesh_extrude_move_shrink_fatten", text="Extrude Faces Along Normals", icon = 'EXTRUDE_REGION')
         layout.operator("mesh.extrude_faces_move", text="Extrude Individual Faces", icon = 'EXTRUDE_REGION')
-=======
-        layout.operator("view3d.edit_mesh_extrude_move_normal", text="Extrude Faces")
-        layout.operator("view3d.edit_mesh_extrude_move_shrink_fatten", text="Extrude Faces Along Normals")
-        layout.operator("mesh.extrude_faces_move", text="Extrude Individual Faces")
->>>>>>> 93c19a5a
 
         layout.separator()
 
@@ -5080,13 +5007,7 @@
 
 # Edit Curve
 # draw_curve is used by VIEW3D_MT_edit_curve and VIEW3D_MT_edit_surface
-<<<<<<< HEAD
-def draw_curve(self, context):
-=======
-
-
 def draw_curve(self, _context):
->>>>>>> 93c19a5a
     layout = self.layout
 
     layout.menu("VIEW3D_MT_transform")
@@ -5175,7 +5096,7 @@
 class VIEW3D_MT_edit_curve_handle_type_set(Menu):
     bl_label = "Set Handle Type"
 
-    def draw(self, _context):
+    def draw(self, context):
         layout = self.layout
 
         layout.operator("curve.handle_type_set", icon = 'HANDLE_AUTO', text="Automatic").type = 'AUTOMATIC'
@@ -5619,9 +5540,8 @@
 
 
 class VIEW3D_MT_edit_armature_roll(Menu):
-<<<<<<< HEAD
     bl_label = "Recalculate Bone Roll"
-    def draw(self, context):
+    def draw(self, _context):
         layout = self.layout
 
         layout.label(text="- Positive: -")
@@ -5642,21 +5562,6 @@
         layout.operator("armature.calculate_roll", text= "Cursor", icon = "CURSOR").type = 'CURSOR'
 
 # bfa - not functional in the BFA keymap. But menu class remains for the Blender keymap. DO NOT DELETE!
-=======
-    bl_label = "Bone Roll"
-
-    def draw(self, _context):
-        layout = self.layout
-
-        layout.operator_menu_enum("armature.calculate_roll", "type")
-
-        layout.separator()
-
-        layout.operator("transform.transform", text="Set Roll").mode = 'BONE_ROLL'
-        layout.operator("armature.roll_clear")
-
-
->>>>>>> 93c19a5a
 class VIEW3D_MT_edit_armature_delete(Menu):
     bl_label = "Delete"
 
@@ -5880,11 +5785,15 @@
 class VIEW3D_MT_weight_gpencil(Menu):
     bl_label = "Weights"
 
-    def draw(self, _context):
-        layout = self.layout
-
-<<<<<<< HEAD
-        layout.operator_context = 'INVOKE_REGION_WIN'
+    def draw(self, context):
+        layout = self.layout
+
+        #layout.operator_context = 'INVOKE_REGION_WIN'
+
+        layout.operator("gpencil.vertex_group_normalize_all", text="Normalize All", icon = "WEIGHT_NORMALIZE_ALL")
+        layout.operator("gpencil.vertex_group_normalize", text="Normalize", icon = "WEIGHT_NORMALIZE")
+
+        layout.separator()
 
         layout.operator("gpencil.vertex_group_invert", text="Invert", icon='WEIGHT_INVERT')
         layout.operator("gpencil.vertex_group_smooth", text="Smooth", icon='WEIGHT_SMOOTH')
@@ -5907,14 +5816,6 @@
         if context.mode == 'WEIGHT_GPENCIL':
             layout.separator()
             layout.menu("VIEW3D_MT_gpencil_autoweights")
-=======
-        layout.operator("gpencil.vertex_group_normalize_all", text="Normalize All")
-        layout.operator("gpencil.vertex_group_normalize", text="Normalize")
-
-        layout.separator()
-        layout.operator("gpencil.vertex_group_invert", text="Invert")
-        layout.operator("gpencil.vertex_group_smooth", text="Smooth")
->>>>>>> 93c19a5a
 
         layout.separator()
 
@@ -5964,21 +5865,7 @@
 
         layout.separator()
 
-<<<<<<< HEAD
         layout.operator("gpencil.reproject", icon = "REPROJECT")
-=======
-        layout.operator("gpencil.reproject")
-
-
-class VIEW3D_MT_edit_gpencil_interpolate(Menu):
-    bl_label = "Interpolate"
-
-    def draw(self, _context):
-        layout = self.layout
-
-        layout.operator("gpencil.interpolate", text="Interpolate")
-        layout.operator("gpencil.interpolate_sequence", text="Sequence")
->>>>>>> 93c19a5a
 
 
 class VIEW3D_MT_object_mode_pie(Menu):
@@ -6368,14 +6255,9 @@
         else:
             return context.scene.display.shading
 
-<<<<<<< HEAD
-    def draw(self, context):
-        pass
-=======
     def draw(self, _context):
         layout = self.layout
         layout.label(text="Viewport Shading")
->>>>>>> 93c19a5a
 
 
 class VIEW3D_PT_shading_lighting(Panel):
@@ -6527,16 +6409,10 @@
             sub.active = shading.show_xray
             sub.prop(shading, "xray_alpha", text="")
 
-<<<<<<< HEAD
-            row = col.row()
+            row = col.row(align=True)
             row.prop(shading, "show_shadows")
             row.active = not shading.show_xray
             
-=======
-            row = col.row(align=True)
-            row.prop(shading, "show_shadows", text="")
-            row.active = not xray_active
->>>>>>> 93c19a5a
             sub = row.row(align=True)
             sub.active = shading.show_shadows
             sub.prop(shading, "shadow_intensity", text="")
@@ -6618,7 +6494,7 @@
     bl_label = "Overlays"
     bl_ui_units_x = 13
 
-    def draw(self, context):
+    def draw(self, _context):
         pass
 
 
@@ -6636,7 +6512,6 @@
         layout = self.layout
 
         view = context.space_data
-<<<<<<< HEAD
         overlay = view.overlay
         display_all = overlay.show_overlays
 
@@ -6648,52 +6523,6 @@
         row.prop(view, "show_gizmo_navigate", text="Navigate", toggle=True)
         row.prop(view, "show_gizmo_context", text="Active Object", toggle=True)
         row.prop(view, "show_gizmo_tool", text="Active Tools", toggle=True)
-=======
-
-        col = layout.column()
-        col.label(text="Viewport Gizmos")
-
-        col.active = view.show_gizmo
-        colsub = col.column()
-        colsub.prop(view, "show_gizmo_navigate", text="Navigate")
-        colsub.prop(view, "show_gizmo_tool", text="Active Tools")
-        colsub.prop(view, "show_gizmo_context", text="Active Object")
-
-        layout.separator()
-
-        col = layout.column()
-        col.active = view.show_gizmo_context
-        col.label(text="Object Gizmos")
-        col.prop(scene.transform_orientation_slots[1], "type", text="")
-        col.prop(view, "show_gizmo_object_translate", text="Move")
-        col.prop(view, "show_gizmo_object_rotate", text="Rotate")
-        col.prop(view, "show_gizmo_object_scale", text="Scale")
-
-        layout.separator()
-
-        # Match order of object type visibility
-        col = layout.column()
-        col.label(text="Empty")
-        col.prop(view, "show_gizmo_empty_image", text="Image")
-        col.prop(view, "show_gizmo_empty_force_field", text="Force Field")
-        col.label(text="Light")
-        col.prop(view, "show_gizmo_light_size", text="Size")
-        col.prop(view, "show_gizmo_light_look_at", text="Look At")
-        col.label(text="Camera")
-        col.prop(view, "show_gizmo_camera_lens", text="Lens")
-        col.prop(view, "show_gizmo_camera_dof_distance", text="Focus Distance")
-
-
-class VIEW3D_PT_overlay(Panel):
-    bl_space_type = 'VIEW_3D'
-    bl_region_type = 'HEADER'
-    bl_label = "Overlays"
-    bl_ui_units_x = 13
-
-    def draw(self, _context):
-        layout = self.layout
-        layout.label(text="Viewport Overlays")
->>>>>>> 93c19a5a
 
 
 class VIEW3D_PT_overlay_guides(Panel):
@@ -7824,11 +7653,8 @@
 
 classes = (
     VIEW3D_HT_header,
-<<<<<<< HEAD
+    VIEW3D_HT_tool_header,
     ALL_MT_editormenu,
-=======
-    VIEW3D_HT_tool_header,
->>>>>>> 93c19a5a
     VIEW3D_MT_editor_menus,
     VIEW3D_MT_transform,
     VIEW3D_MT_transform_base,
