# SPDX-License-Identifier: GPL-2.0-or-later

# <pep8 compliant>
import bpy
from bpy.types import (
    Header,
    Menu,
    Panel,
)
from bl_ui.properties_paint_common import (
    UnifiedPaintPanel,
    brush_basic_texpaint_settings,
)
from bl_ui.properties_grease_pencil_common import (
    AnnotationDataPanel,
    AnnotationOnionSkin,
    GreasePencilMaterialsPanel,
    GreasePencilVertexcolorPanel,
)
from bl_ui.space_toolsystem_common import (
    ToolActivePanelHelper,
)
from bpy.app.translations import contexts as i18n_contexts


class VIEW3D_HT_header(Header):
    bl_space_type = 'VIEW_3D'

    @staticmethod
    def draw_xform_template(layout, context):
        obj = context.active_object
        object_mode = 'OBJECT' if obj is None else obj.mode
        has_pose_mode = (
            (object_mode == 'POSE') or
            (object_mode == 'WEIGHT_PAINT' and context.pose_object is not None)
        )
        gpd = context.gpencil_data

        tool_settings = context.tool_settings

        # Mode & Transform Settings
        scene = context.scene

        # Orientation
        if object_mode in {'OBJECT', 'EDIT', 'EDIT_GPENCIL'} or has_pose_mode:
            orient_slot = scene.transform_orientation_slots[0]

            if gpd is not None and gpd.use_curve_edit:
                row = layout.row(align=True)
                row.operator_menu_enum("gpencil.stroke_editcurve_set_handle_type", "type", text="", icon="HANDLE_AUTO")

            row = layout.row(align=True)
            row.prop_with_popover(orient_slot, "type", text="", panel="VIEW3D_PT_transform_orientations",)

        # Pivot
        if object_mode in {'OBJECT', 'EDIT', 'EDIT_GPENCIL', 'SCULPT_GPENCIL'} or has_pose_mode:
            layout.prop(tool_settings, "transform_pivot_point", text="", icon_only=True)

        # Snap
        show_snap = False
        if obj is None:
            show_snap = True
        else:
            if (object_mode not in {
                    'SCULPT', 'VERTEX_PAINT', 'WEIGHT_PAINT', 'TEXTURE_PAINT',
                    'PAINT_GPENCIL', 'SCULPT_GPENCIL', 'WEIGHT_GPENCIL', 'VERTEX_GPENCIL'
            }) or has_pose_mode:
                show_snap = True
            else:

                paint_settings = UnifiedPaintPanel.paint_settings(context)

                if paint_settings:
                    brush = paint_settings.brush
                    if brush and hasattr(brush, "stroke_method") and brush.stroke_method == 'CURVE':
                        show_snap = True
        if show_snap:
            snap_items = bpy.types.ToolSettings.bl_rna.properties["snap_elements"].enum_items
            snap_elements = tool_settings.snap_elements
            if len(snap_elements) == 1:
                text = ""
                for elem in snap_elements:
                    icon = snap_items[elem].icon
                    break
            else:
                text = "Mix"
                icon = 'NONE'
            del snap_items, snap_elements

            row = layout.row(align=True)
            row.prop(tool_settings, "use_snap", text="")

            sub = row.row(align=True)
            sub.popover(
                panel="VIEW3D_PT_snapping",
                icon=icon,
                text=text,
            )

        # Proportional editing
        if object_mode in {'EDIT', 'PARTICLE_EDIT', 'SCULPT_GPENCIL', 'EDIT_GPENCIL', 'OBJECT'}:
            row = layout.row(align=True)
            kw = {}
            if object_mode == 'OBJECT':
                attr = "use_proportional_edit_objects"
            else:
                attr = "use_proportional_edit"

                if tool_settings.use_proportional_edit:
                    if tool_settings.use_proportional_connected:
                        kw["icon"] = 'PROP_CON'
                    elif tool_settings.use_proportional_projected:
                        kw["icon"] = 'PROP_PROJECTED'
                    else:
                        kw["icon"] = 'PROP_ON'
                else:
                    kw["icon"] = 'PROP_OFF'

            row.prop(tool_settings, attr, icon_only=True, **kw) # proportional editing button

            # We can have the proportional editing on in the editing modes but off in object mode and vice versa.
            # So two separated lines to display the settings, just when it is on.

            # proportional editing settings, editing modes
            if object_mode != 'OBJECT' and tool_settings.use_proportional_edit is True:
                sub = row.row(align=True)
                sub.prop_with_popover(tool_settings,"proportional_edit_falloff",text="", icon_only=True, panel="VIEW3D_PT_proportional_edit")

            # proportional editing settings, just in object mode
            if object_mode == 'OBJECT' and tool_settings.use_proportional_edit_objects is True:
                sub = row.row(align=True)
                sub.prop_with_popover(tool_settings,"proportional_edit_falloff",text="", icon_only=True, panel="VIEW3D_PT_proportional_edit")


    def draw(self, context):
        layout = self.layout

        view = context.space_data
        shading = view.shading
        overlay = view.overlay
        tool_settings = context.tool_settings

        ALL_MT_editormenu.draw_hidden(context, layout) # bfa - show hide the editormenu

        obj = context.active_object
        # mode_string = context.mode
        object_mode = 'OBJECT' if obj is None else obj.mode
        has_pose_mode = (
            (object_mode == 'POSE') or
            (object_mode == 'WEIGHT_PAINT' and context.pose_object is not None)
        )

        # Note: This is actually deadly in case enum_items have to be dynamically generated
        #       (because internal RNA array iterator will free everything immediately...).
        # XXX This is an RNA internal issue, not sure how to fix it.
        # Note: Tried to add an accessor to get translated UI strings instead of manual call
        #       to pgettext_iface below, but this fails because translated enumitems
        #       are always dynamically allocated.
        act_mode_item = bpy.types.Object.bl_rna.properties["mode"].enum_items[object_mode]
        act_mode_i18n_context = bpy.types.Object.bl_rna.properties["mode"].translation_context

        row = layout.row(align=True)
        row.separator()

        sub = row.row()
        #sub.ui_units_x = 5.5 # width of mode edit box
        sub.operator_menu_enum("object.mode_set", "mode", text=act_mode_item.name, icon=act_mode_item.icon)
        del act_mode_item

        layout.template_header_3D_mode()

        # Contains buttons like Mode, Pivot, Layer, Mesh Select Mode
        if obj:
            # Particle edit
            if object_mode == 'PARTICLE_EDIT':
                row = layout.row()
                row.prop(tool_settings.particle_edit, "select_mode", text="", expand=True)

        # Grease Pencil
        if obj and obj.type == 'GPENCIL' and context.gpencil_data:
            gpd = context.gpencil_data

            # Select mode for Editing
            if gpd.use_stroke_edit_mode:
                row = layout.row(align=True)
                row.prop_enum(tool_settings, "gpencil_selectmode_edit", text="", value='POINT')
                row.prop_enum(tool_settings, "gpencil_selectmode_edit", text="", value='STROKE')

                subrow = row.row(align=True)
                subrow.enabled = not gpd.use_curve_edit
                subrow.prop_enum(tool_settings, "gpencil_selectmode_edit", text="", value='SEGMENT')

                # Curve edit submode
                row = layout.row(align=True)
                row.prop(gpd, "use_curve_edit", text="",
                         icon='IPO_BEZIER')
                sub = row.row(align=True)
                if gpd.use_curve_edit:
                    sub.popover(panel="VIEW3D_PT_gpencil_curve_edit", text="",)

            # Select mode for Sculpt
            if gpd.is_stroke_sculpt_mode:
                row = layout.row(align=True)
                row.prop(tool_settings, "use_gpencil_select_mask_point", text="")
                row.prop(tool_settings, "use_gpencil_select_mask_stroke", text="")
                row.prop(tool_settings, "use_gpencil_select_mask_segment", text="")

            # Select mode for Vertex Paint
            if gpd.is_stroke_vertex_mode:
                row = layout.row(align=True)
                row.prop(tool_settings, "use_gpencil_vertex_select_mask_point", text="")
                row.prop(tool_settings, "use_gpencil_vertex_select_mask_stroke", text="")
                row.prop(tool_settings, "use_gpencil_vertex_select_mask_segment", text="")

            if gpd.is_stroke_paint_mode:
                row = layout.row(align=True)
                row.prop(gpd, "use_multiedit", text="", icon='GP_MULTIFRAME_EDITING')

            if (
                    gpd.use_stroke_edit_mode or
                    gpd.is_stroke_sculpt_mode or
                    gpd.is_stroke_weight_mode or
                    gpd.is_stroke_vertex_mode
            ):
                row = layout.row(align=True)

                row.prop(gpd, "use_multiedit", text="", icon='GP_MULTIFRAME_EDITING')

                if gpd.use_multiedit:
                    sub = row.row(align=True)
                    sub.popover(panel="VIEW3D_PT_gpencil_multi_frame", text="")

        VIEW3D_MT_editor_menus.draw_collapsible(context, layout)

        layout.separator_spacer()

        if object_mode in {'PAINT_GPENCIL', 'SCULPT_GPENCIL'}:
            # Grease pencil
            if object_mode == 'PAINT_GPENCIL':
                layout.prop_with_popover(
                    tool_settings,
                    "gpencil_stroke_placement_view3d",
                    text="",
                    panel="VIEW3D_PT_gpencil_origin",
                )

            if object_mode in {'PAINT_GPENCIL', 'SCULPT_GPENCIL'}:
                layout.prop_with_popover(
                    tool_settings.gpencil_sculpt,
                    "lock_axis",
                    text="",
                    panel="VIEW3D_PT_gpencil_lock",
                )

            if object_mode == 'PAINT_GPENCIL':
                # FIXME: this is bad practice!
                # Tool options are to be displayed in the topbar.
                if context.workspace.tools.from_space_view3d_mode(object_mode).idname == "builtin_brush.Draw":
                    settings = tool_settings.gpencil_sculpt.guide
                    row = layout.row(align=True)
                    row.prop(settings, "use_guide", text="", icon='GRID')
                    sub = row.row(align=True)
                    if settings.use_guide:
                        sub.popover(panel="VIEW3D_PT_gpencil_guide", text="Guides")

              # Grease Pencil
                if obj and obj.type == 'GPENCIL' and context.gpencil_data:
                    gpd = context.gpencil_data

                    if gpd.is_stroke_paint_mode:
                        row = layout.row()
                        sub = row.row(align=True)
                        sub.prop(tool_settings, "use_gpencil_draw_onback", text="", icon='MOD_OPACITY')
                        sub.separator(factor=0.4)
                        sub.prop(tool_settings, "use_gpencil_automerge_strokes", text="")
                        sub.separator(factor=0.4)
                        sub.prop(tool_settings, "use_gpencil_weight_data_add", text="", icon='WPAINT_HLT')
                        sub.separator(factor=0.4)
                        sub.prop(tool_settings, "use_gpencil_draw_additive", text="", icon='FREEZE')

        else:
            # Transform settings depending on tool header visibility
            VIEW3D_HT_header.draw_xform_template(layout, context)

        # Mode & Transform Settings
        scene = context.scene

        # Collection Visibility
        # layout.popover(panel="VIEW3D_PT_collections", icon='GROUP', text="")

        # Viewport Settings
        layout.popover(panel = "VIEW3D_PT_object_type_visibility", icon_value = view.icon_from_show_object_viewport, text="")


        # Gizmo toggle & popover.
        row = layout.row(align=True)
        # FIXME: place-holder icon.
        row.prop(view, "show_gizmo", text="", toggle=True, icon='GIZMO')
        sub = row.row(align=True)
        sub.active = view.show_gizmo
        sub.popover(
            panel="VIEW3D_PT_gizmo_display",
            text="",
        )

        # Overlay toggle & popover.
        row = layout.row(align=True)
        row.prop(overlay, "show_overlays", icon='OVERLAY', text="")
        sub = row.row(align=True)
        sub.active = overlay.show_overlays
        sub.popover(panel="VIEW3D_PT_overlay", text="")

        row = layout.row()
        row.active = (object_mode == 'EDIT') or (shading.type in {'WIREFRAME', 'SOLID'})

        # While exposing 'shading.show_xray(_wireframe)' is correct.
        # this hides the key shortcut from users: T70433.
        if has_pose_mode:
            draw_depressed = overlay.show_xray_bone
        elif shading.type == 'WIREFRAME':
            draw_depressed = shading.show_xray_wireframe
        else:
            draw_depressed = shading.show_xray
        row.operator(
            "view3d.toggle_xray",
            text="",
            icon='XRAY',
            depress=draw_depressed,
        )

        row = layout.row(align=True)
        row.prop(shading, "type", text="", expand=True)
        sub = row.row(align=True)
        # TODO, currently render shading type ignores mesh two-side, until it's supported
        # show the shading popover which shows double-sided option.

        # sub.enabled = shading.type != 'RENDERED'
        sub.popover(panel="VIEW3D_PT_shading", text="")

class VIEW3D_HT_tool_header(Header):
    bl_space_type = 'VIEW_3D'
    bl_region_type = 'TOOL_HEADER'

    def draw(self, context):
        layout = self.layout

        # mode_string = context.mode
        obj = context.active_object
        tool_settings = context.tool_settings

        self.draw_tool_settings(context)

        layout.separator_spacer()

        self.draw_mode_settings(context)

    def draw_tool_settings(self, context):
        layout = self.layout
        tool_mode = context.mode

        # Active Tool
        # -----------
        from bl_ui.space_toolsystem_common import ToolSelectPanelHelper
        tool = ToolSelectPanelHelper.draw_active_tool_header(
            context, layout,
            tool_key=('VIEW_3D', tool_mode),
        )

        # Object Mode Options
        # -------------------

        # Example of how tool_settings can be accessed as pop-overs.

        # TODO(campbell): editing options should be after active tool options
        # (obviously separated for from the users POV)
        draw_fn = getattr(_draw_tool_settings_context_mode, tool_mode, None)
        if draw_fn is not None:
            is_valid_context = draw_fn(context, layout, tool)

        def draw_3d_brush_settings(layout, tool_mode):
            layout.popover("VIEW3D_PT_tools_brush_settings_advanced", text="Brush")
            if tool_mode != 'PAINT_WEIGHT':
                layout.popover("VIEW3D_PT_tools_brush_texture")
            if tool_mode == 'PAINT_TEXTURE':
                layout.popover("VIEW3D_PT_tools_mask_texture")
            layout.popover("VIEW3D_PT_tools_brush_stroke")
            layout.popover("VIEW3D_PT_tools_brush_falloff")
            layout.popover("VIEW3D_PT_tools_brush_display")

        # Note: general mode options should be added to 'draw_mode_settings'.
        if tool_mode == 'SCULPT':
            if is_valid_context:
                draw_3d_brush_settings(layout, tool_mode)
        elif tool_mode == 'PAINT_VERTEX':
            if is_valid_context:
                draw_3d_brush_settings(layout, tool_mode)
        elif tool_mode == 'PAINT_WEIGHT':
            if is_valid_context:
                draw_3d_brush_settings(layout, tool_mode)
        elif tool_mode == 'PAINT_TEXTURE':
            if is_valid_context:
                draw_3d_brush_settings(layout, tool_mode)
        elif tool_mode == 'EDIT_ARMATURE':
            pass
        elif tool_mode == 'EDIT_CURVE':
            pass
        elif tool_mode == 'EDIT_MESH':
            pass
        elif tool_mode == 'POSE':
            pass
        elif tool_mode == 'PARTICLE':
            # Disable, only shows "Brush" panel, which is already in the top-bar.
            # if tool.has_datablock:
            #     layout.popover_group(context=".paint_common", **popover_kw)
            pass
        elif tool_mode == 'PAINT_GPENCIL':
            if is_valid_context:
                brush = context.tool_settings.gpencil_paint.brush
                if brush.gpencil_tool != 'ERASE':
                    if brush.gpencil_tool != 'TINT':
                        layout.popover("VIEW3D_PT_tools_grease_pencil_brush_advanced")

                    if brush.gpencil_tool not in {'FILL', 'TINT'}:
                        layout.popover("VIEW3D_PT_tools_grease_pencil_brush_stroke")

                    layout.popover("VIEW3D_PT_tools_grease_pencil_paint_appearance")
        elif tool_mode == 'SCULPT_GPENCIL':
            if is_valid_context:
                brush = context.tool_settings.gpencil_sculpt_paint.brush
                tool = brush.gpencil_tool
                if tool in {'SMOOTH', 'RANDOMIZE'}:
                    layout.popover("VIEW3D_PT_tools_grease_pencil_sculpt_options")
                layout.popover("VIEW3D_PT_tools_grease_pencil_sculpt_appearance")
        elif tool_mode == 'WEIGHT_GPENCIL':
            if is_valid_context:
                layout.popover("VIEW3D_PT_tools_grease_pencil_weight_appearance")
        elif tool_mode == 'VERTEX_GPENCIL':
            if is_valid_context:
                layout.popover("VIEW3D_PT_tools_grease_pencil_vertex_appearance")

    def draw_mode_settings(self, context):
        layout = self.layout
        mode_string = context.mode

        def row_for_mirror():
            row = layout.row(align=True)
            sub = row.row(align=True)
            return row, sub

        if mode_string == 'EDIT_ARMATURE':
            _row, sub = row_for_mirror()
            sub.prop(context.object.data, "use_mirror_x", icon='MIRROR_X', toggle=True, icon_only = True)
        elif mode_string == 'POSE':
            _row, sub = row_for_mirror()
            sub.prop(context.object.pose, "use_mirror_x", icon='MIRROR_X', toggle=True, icon_only = True)
        elif mode_string in {'EDIT_MESH', 'PAINT_WEIGHT', 'SCULPT', 'PAINT_VERTEX', 'PAINT_TEXTURE'}:
            # Mesh Modes, Use Mesh Symmetry
            row, sub = row_for_mirror()
            sub.prop(context.object, "use_mesh_mirror_x", icon='MIRROR_X', toggle=True, icon_only = True)
            sub.prop(context.object, "use_mesh_mirror_y", icon='MIRROR_Y', toggle=True, icon_only = True)
            sub.prop(context.object, "use_mesh_mirror_z", icon='MIRROR_Z', toggle=True, icon_only = True)
            if mode_string == 'EDIT_MESH':
                tool_settings = context.tool_settings
                layout.prop(tool_settings, "use_mesh_automerge", text="")
            elif mode_string == 'PAINT_WEIGHT':
                row.popover(panel="VIEW3D_PT_tools_weightpaint_symmetry_for_topbar", text="")
            elif mode_string == 'SCULPT':
                row.popover(panel="VIEW3D_PT_sculpt_symmetry_for_topbar", text="")
            elif mode_string == 'PAINT_VERTEX':
                row.popover(panel="VIEW3D_PT_tools_vertexpaint_symmetry_for_topbar", text="")

        # Expand panels from the side-bar as popovers.
        popover_kw = {"space_type": 'VIEW_3D', "region_type": 'UI', "category": "Tool"}

        if mode_string == 'SCULPT':
            layout.popover_group(context=".sculpt_mode", **popover_kw)
        elif mode_string == 'PAINT_VERTEX':
            layout.popover_group(context=".vertexpaint", **popover_kw)
        elif mode_string == 'PAINT_WEIGHT':
            layout.popover_group(context=".weightpaint", **popover_kw)
        elif mode_string == 'PAINT_TEXTURE':
            layout.popover_group(context=".imagepaint", **popover_kw)
        elif mode_string == 'EDIT_TEXT':
            layout.popover_group(context=".text_edit", **popover_kw)
        elif mode_string == 'EDIT_ARMATURE':
            layout.popover_group(context=".armature_edit", **popover_kw)
        elif mode_string == 'EDIT_METABALL':
            layout.popover_group(context=".mball_edit", **popover_kw)
        elif mode_string == 'EDIT_LATTICE':
            layout.popover_group(context=".lattice_edit", **popover_kw)
        elif mode_string == 'EDIT_CURVE':
            layout.popover_group(context=".curve_edit", **popover_kw)
        elif mode_string == 'EDIT_MESH':
            layout.popover_group(context=".mesh_edit", **popover_kw)
        elif mode_string == 'POSE':
            layout.popover_group(context=".posemode", **popover_kw)
        elif mode_string == 'PARTICLE':
            layout.popover_group(context=".particlemode", **popover_kw)
        elif mode_string == 'OBJECT':
            layout.popover_group(context=".objectmode", **popover_kw)
        elif mode_string in {'PAINT_GPENCIL', 'EDIT_GPENCIL', 'SCULPT_GPENCIL', 'WEIGHT_GPENCIL'}:
            # Grease pencil layer.
            gpl = context.active_gpencil_layer
            if gpl and gpl.info is not None:
                text = gpl.info
                maxw = 25
                if len(text) > maxw:
                    text = text[:maxw - 5] + '..' + text[-3:]
            else:
                text = ""

            sub = layout.row()
            sub.ui_units_x = 8
            sub.popover(
                panel="TOPBAR_PT_gpencil_layers",
                text = "Layer: " + text,
            )
            if mode_string == 'EDIT_GPENCIL':
                sub.popover(panel = "VIEW3D_PT_gpencil_edit_options", text = "Options")


class _draw_tool_settings_context_mode:
    @staticmethod
    def SCULPT(context, layout, tool):
        if (tool is None) or (not tool.has_datablock):
            return False

        paint = context.tool_settings.sculpt
        layout.template_ID_preview(paint, "brush", rows=3, cols=8, hide_buttons=True)

        brush = paint.brush
        if brush is None:
            return False

        tool_settings = context.tool_settings
        capabilities = brush.sculpt_capabilities

        ups = tool_settings.unified_paint_settings

        size = "size"
        size_owner = ups if ups.use_unified_size else brush
        if size_owner.use_locked_size == 'SCENE':
            size = "unprojected_radius"

        UnifiedPaintPanel.prop_unified(
            layout,
            context,
            brush,
            size,
            pressure_name="use_pressure_size",
            unified_name="use_unified_size",
            text="Radius",
            slider=True,
            header=True
        )

        # strength, use_strength_pressure
        pressure_name = "use_pressure_strength" if capabilities.has_strength_pressure else None
        UnifiedPaintPanel.prop_unified(
            layout,
            context,
            brush,
            "strength",
            pressure_name=pressure_name,
            unified_name="use_unified_strength",
            text="Strength",
            header=True
        )

        # direction
        if not capabilities.has_direction:
            layout.row().prop(brush, "direction", expand=True, text="")

        if capabilities.has_color:
            UnifiedPaintPanel.prop_unified_color(layout, context, brush, "color", text = "")
            layout.prop(brush, "blend", text="", expand = False)

        return True

    @staticmethod
    def PAINT_TEXTURE(context, layout, tool):
        if (tool is None) or (not tool.has_datablock):
            return False

        paint = context.tool_settings.image_paint
        layout.template_ID_preview(paint, "brush", rows=3, cols=8, hide_buttons=True)

        brush = paint.brush
        if brush is None:
            return False

        brush_basic_texpaint_settings(layout, context, brush, compact=True)

        return True

    @staticmethod
    def PAINT_VERTEX(context, layout, tool):
        if (tool is None) or (not tool.has_datablock):
            return False

        paint = context.tool_settings.vertex_paint
        layout.template_ID_preview(paint, "brush", rows=3, cols=8, hide_buttons=True)

        brush = paint.brush
        if brush is None:
            return False

        brush_basic_texpaint_settings(layout, context, brush, compact=True)

        return True

    @staticmethod
    def PAINT_WEIGHT(context, layout, tool):
        if (tool is None) or (not tool.has_datablock):
            return False

        paint = context.tool_settings.weight_paint
        layout.template_ID_preview(paint, "brush", rows=3, cols=8, hide_buttons=True)
        brush = paint.brush
        if brush is None:
            return False

        capabilities = brush.weight_paint_capabilities
        if capabilities.has_weight:
            UnifiedPaintPanel.prop_unified(
                layout,
                context,
                brush,
                "weight",
                unified_name="use_unified_weight",
                slider=True,
                header=True
            )

        UnifiedPaintPanel.prop_unified(
            layout,
            context,
            brush,
            "size",
            pressure_name="use_pressure_size",
            unified_name="use_unified_size",
            slider=True,
            text="Radius",
            header=True
        )
        UnifiedPaintPanel.prop_unified(
            layout,
            context,
            brush,
            "strength",
            pressure_name="use_pressure_strength",
            unified_name="use_unified_strength",
            header=True
        )

        return True

    @staticmethod
    def PAINT_GPENCIL(context, layout, tool):
        if tool is None:
            return False

        if tool.idname == "builtin.cutter":
            row = layout.row(align=True)
            row.prop(context.tool_settings.gpencil_sculpt, "intersection_threshold")
            return False
        elif not tool.has_datablock:
            return False

        paint = context.tool_settings.gpencil_paint
        brush = paint.brush
        if brush is None:
            return False

        gp_settings = brush.gpencil_settings

        row = layout.row(align=True)
        tool_settings = context.scene.tool_settings
        settings = tool_settings.gpencil_paint
        row.template_ID_preview(settings, "brush", rows=3, cols=8, hide_buttons=True)

        if context.object and brush.gpencil_tool in {'FILL', 'DRAW'}:
            from bl_ui.properties_paint_common import (
                brush_basic__draw_color_selector,
            )
            brush_basic__draw_color_selector(context, layout, brush, gp_settings, None)

        if context.object and brush.gpencil_tool == 'TINT':
            row.separator(factor=0.4)
            row.prop_with_popover(brush, "color", text="", panel="TOPBAR_PT_gpencil_vertexcolor")

        from bl_ui.properties_paint_common import (
            brush_basic_gpencil_paint_settings,
        )
        brush_basic_gpencil_paint_settings(layout, context, brush, compact=True)

        return True

    @staticmethod
    def SCULPT_GPENCIL(context, layout, tool):
        if (tool is None) or (not tool.has_datablock):
            return False
        paint = context.tool_settings.gpencil_sculpt_paint
        brush = paint.brush

        from bl_ui.properties_paint_common import (
            brush_basic_gpencil_sculpt_settings,
        )
        brush_basic_gpencil_sculpt_settings(layout, context, brush, compact=True)

        return True

    @staticmethod
    def WEIGHT_GPENCIL(context, layout, tool):
        if (tool is None) or (not tool.has_datablock):
            return False
        paint = context.tool_settings.gpencil_weight_paint
        brush = paint.brush

        from bl_ui.properties_paint_common import (
            brush_basic_gpencil_weight_settings,
        )
        brush_basic_gpencil_weight_settings(layout, context, brush, compact=True)

        return True

    @staticmethod
    def VERTEX_GPENCIL(context, layout, tool):
        if (tool is None) or (not tool.has_datablock):
            return False

        paint = context.tool_settings.gpencil_vertex_paint
        brush = paint.brush

        row = layout.row(align=True)
        tool_settings = context.scene.tool_settings
        settings = tool_settings.gpencil_vertex_paint
        row.template_ID_preview(settings, "brush", rows=3, cols=8, hide_buttons=True)

        if brush.gpencil_vertex_tool not in {'BLUR', 'AVERAGE', 'SMEAR'}:
            row.separator(factor=0.4)
            sub = row.row(align = True)
            sub.scale_x = 0.33
            sub.prop_with_popover(brush, "color", text="", panel="TOPBAR_PT_gpencil_vertexcolor")
            sub.prop(brush, "secondary_color", text="")
            row.operator("gpencil.tint_flip", icon='FILE_REFRESH', text="")

        from bl_ui.properties_paint_common import (
            brush_basic_gpencil_vertex_settings,
        )

        brush_basic_gpencil_vertex_settings(layout, context, brush, compact=True)

        return True

    @staticmethod
    def PARTICLE(context, layout, tool):
        if (tool is None) or (not tool.has_datablock):
            return False

        # See: 'VIEW3D_PT_tools_brush', basically a duplicate
        settings = context.tool_settings.particle_edit
        brush = settings.brush
        tool = settings.tool
        if tool == 'NONE':
            return False

        layout.prop(brush, "size", slider=True)
        if tool == 'ADD':
            layout.prop(brush, "count")

            layout.prop(settings, "use_default_interpolate")
            layout.prop(brush, "steps", slider=True)
            layout.prop(settings, "default_key_count", slider=True)
        else:
            layout.prop(brush, "strength", slider=True)

            if tool == 'LENGTH':
                layout.row().prop(brush, "length_mode", expand=True)
            elif tool == 'PUFF':
                layout.row().prop(brush, "puff_mode", expand=True)
                layout.prop(brush, "use_puff_volume")
            elif tool == 'COMB':
                row = layout.row()
                row.active = settings.is_editable
                row.prop(settings, "use_emitter_deflect", text="Deflect Emitter")
                sub = row.row(align=True)
                sub.active = settings.use_emitter_deflect
                sub.prop(settings, "emitter_distance", text="Distance")
<<<<<<< HEAD
=======

        return True

    @staticmethod
    def SCULPT_CURVES(context, layout, tool):
        if (tool is None) or (not tool.has_datablock):
            return False

        paint = context.tool_settings.curves_sculpt
        layout.template_ID_preview(paint, "brush", rows=3, cols=8, hide_buttons=True)

        brush = paint.brush
        if brush is None:
            return False

        UnifiedPaintPanel.prop_unified(
            layout,
            context,
            brush,
            "size",
            unified_name="use_unified_size",
            text="Radius",
            slider=True,
            header=True
        )

        UnifiedPaintPanel.prop_unified(
            layout,
            context,
            brush,
            "strength",
            unified_name="use_unified_strength",
            header=True
        )


class VIEW3D_HT_header(Header):
    bl_space_type = 'VIEW_3D'

    @staticmethod
    def draw_xform_template(layout, context):
        obj = context.active_object
        object_mode = 'OBJECT' if obj is None else obj.mode
        has_pose_mode = (
            (object_mode == 'POSE') or
            (object_mode == 'WEIGHT_PAINT' and context.pose_object is not None)
        )

        tool_settings = context.tool_settings

        # Mode & Transform Settings
        scene = context.scene

        # Orientation
        if object_mode in {'OBJECT', 'EDIT', 'EDIT_GPENCIL'} or has_pose_mode:
            orient_slot = scene.transform_orientation_slots[0]
            row = layout.row(align=True)

            sub = row.row()
            sub.ui_units_x = 4
            sub.prop_with_popover(
                orient_slot,
                "type",
                text="",
                panel="VIEW3D_PT_transform_orientations",
            )

        # Pivot
        if object_mode in {'OBJECT', 'EDIT', 'EDIT_GPENCIL', 'SCULPT_GPENCIL'} or has_pose_mode:
            layout.prop(tool_settings, "transform_pivot_point", text="", icon_only=True)

        # Snap
        show_snap = False
        if obj is None:
            show_snap = True
        else:
            if (object_mode not in {
                    'SCULPT', 'VERTEX_PAINT', 'WEIGHT_PAINT', 'TEXTURE_PAINT',
                    'PAINT_GPENCIL', 'SCULPT_GPENCIL', 'WEIGHT_GPENCIL', 'VERTEX_GPENCIL'
            }) or has_pose_mode:
                show_snap = True
            else:

                paint_settings = UnifiedPaintPanel.paint_settings(context)

                if paint_settings:
                    brush = paint_settings.brush
                    if brush and hasattr(brush, "stroke_method") and brush.stroke_method == 'CURVE':
                        show_snap = True

        if show_snap:
            snap_items = bpy.types.ToolSettings.bl_rna.properties["snap_elements"].enum_items
            snap_elements = tool_settings.snap_elements
            if len(snap_elements) == 1:
                text = ""
                for elem in snap_elements:
                    icon = snap_items[elem].icon
                    break
            else:
                text = "Mix"
                icon = 'NONE'
            del snap_items, snap_elements

            row = layout.row(align=True)
            row.prop(tool_settings, "use_snap", text="")

            sub = row.row(align=True)
            sub.popover(
                panel="VIEW3D_PT_snapping",
                icon=icon,
                text=text,
            )

        # Proportional editing
        if object_mode in {'EDIT', 'PARTICLE_EDIT', 'SCULPT_GPENCIL', 'EDIT_GPENCIL', 'OBJECT'}:
            row = layout.row(align=True)
            kw = {}
            if object_mode == 'OBJECT':
                attr = "use_proportional_edit_objects"
            else:
                attr = "use_proportional_edit"

                if tool_settings.use_proportional_edit:
                    if tool_settings.use_proportional_connected:
                        kw["icon"] = 'PROP_CON'
                    elif tool_settings.use_proportional_projected:
                        kw["icon"] = 'PROP_PROJECTED'
                    else:
                        kw["icon"] = 'PROP_ON'
                else:
                    kw["icon"] = 'PROP_OFF'

            row.prop(tool_settings, attr, icon_only=True, **kw)
            sub = row.row(align=True)
            sub.active = getattr(tool_settings, attr)
            sub.prop_with_popover(
                tool_settings,
                "proportional_edit_falloff",
                text="",
                icon_only=True,
                panel="VIEW3D_PT_proportional_edit",
            )

    def draw(self, context):
        layout = self.layout

        tool_settings = context.tool_settings
        view = context.space_data
        shading = view.shading

        layout.row(align=True).template_header()

        row = layout.row(align=True)
        obj = context.active_object
        # mode_string = context.mode
        object_mode = 'OBJECT' if obj is None else obj.mode
        has_pose_mode = (
            (object_mode == 'POSE') or
            (object_mode == 'WEIGHT_PAINT' and context.pose_object is not None)
        )

        # Note: This is actually deadly in case enum_items have to be dynamically generated
        #       (because internal RNA array iterator will free everything immediately...).
        # XXX This is an RNA internal issue, not sure how to fix it.
        # Note: Tried to add an accessor to get translated UI strings instead of manual call
        #       to pgettext_iface below, but this fails because translated enumitems
        #       are always dynamically allocated.
        act_mode_item = bpy.types.Object.bl_rna.properties["mode"].enum_items[object_mode]
        act_mode_i18n_context = bpy.types.Object.bl_rna.properties["mode"].translation_context

        sub = row.row(align=True)
        sub.ui_units_x = 5.5
        sub.operator_menu_enum(
            "object.mode_set", "mode",
            text=bpy.app.translations.pgettext_iface(act_mode_item.name, act_mode_i18n_context),
            icon=act_mode_item.icon,
        )
        del act_mode_item

        layout.template_header_3D_mode()

        # Contains buttons like Mode, Pivot, Layer, Mesh Select Mode...
        if obj:
            # Particle edit
            if object_mode == 'PARTICLE_EDIT':
                row = layout.row()
                row.prop(tool_settings.particle_edit, "select_mode", text="", expand=True)

        # Grease Pencil
        if obj and obj.type == 'GPENCIL' and context.gpencil_data:
            gpd = context.gpencil_data

            if gpd.is_stroke_paint_mode:
                row = layout.row()
                sub = row.row(align=True)
                sub.prop(tool_settings, "use_gpencil_draw_onback", text="", icon='MOD_OPACITY')
                sub.separator(factor=0.4)
                sub.prop(tool_settings, "use_gpencil_automerge_strokes", text="")
                sub.separator(factor=0.4)
                sub.prop(tool_settings, "use_gpencil_weight_data_add", text="", icon='WPAINT_HLT')
                sub.separator(factor=0.4)
                sub.prop(tool_settings, "use_gpencil_draw_additive", text="", icon='FREEZE')

            # Select mode for Editing
            if gpd.use_stroke_edit_mode:
                row = layout.row(align=True)
                row.prop_enum(tool_settings, "gpencil_selectmode_edit", text="", value='POINT')
                row.prop_enum(tool_settings, "gpencil_selectmode_edit", text="", value='STROKE')

                subrow = row.row(align=True)
                subrow.enabled = not gpd.use_curve_edit
                subrow.prop_enum(tool_settings, "gpencil_selectmode_edit", text="", value='SEGMENT')

                # Curve edit submode
                row = layout.row(align=True)
                row.prop(gpd, "use_curve_edit", text="",
                         icon='IPO_BEZIER')
                sub = row.row(align=True)
                sub.active = gpd.use_curve_edit
                sub.popover(
                    panel="VIEW3D_PT_gpencil_curve_edit",
                    text="Curve Editing",
                )

            # Select mode for Sculpt
            if gpd.is_stroke_sculpt_mode:
                row = layout.row(align=True)
                row.prop(tool_settings, "use_gpencil_select_mask_point", text="")
                row.prop(tool_settings, "use_gpencil_select_mask_stroke", text="")
                row.prop(tool_settings, "use_gpencil_select_mask_segment", text="")

            # Select mode for Vertex Paint
            if gpd.is_stroke_vertex_mode:
                row = layout.row(align=True)
                row.prop(tool_settings, "use_gpencil_vertex_select_mask_point", text="")
                row.prop(tool_settings, "use_gpencil_vertex_select_mask_stroke", text="")
                row.prop(tool_settings, "use_gpencil_vertex_select_mask_segment", text="")

            if gpd.is_stroke_paint_mode:
                row = layout.row(align=True)
                row.prop(gpd, "use_multiedit", text="", icon='GP_MULTIFRAME_EDITING')

            if (
                    gpd.use_stroke_edit_mode or
                    gpd.is_stroke_sculpt_mode or
                    gpd.is_stroke_weight_mode or
                    gpd.is_stroke_vertex_mode
            ):
                row = layout.row(align=True)
                row.prop(gpd, "use_multiedit", text="", icon='GP_MULTIFRAME_EDITING')

                sub = row.row(align=True)
                sub.enabled = gpd.use_multiedit
                sub.popover(
                    panel="VIEW3D_PT_gpencil_multi_frame",
                    text="Multiframe",
                )

        overlay = view.overlay

        VIEW3D_MT_editor_menus.draw_collapsible(context, layout)

        layout.separator_spacer()

        if object_mode in {'PAINT_GPENCIL', 'SCULPT_GPENCIL'}:
            # Grease pencil
            if object_mode == 'PAINT_GPENCIL':
                layout.prop_with_popover(
                    tool_settings,
                    "gpencil_stroke_placement_view3d",
                    text="",
                    panel="VIEW3D_PT_gpencil_origin",
                )

            if object_mode in {'PAINT_GPENCIL', 'SCULPT_GPENCIL'}:
                layout.prop_with_popover(
                    tool_settings.gpencil_sculpt,
                    "lock_axis",
                    text="",
                    panel="VIEW3D_PT_gpencil_lock",
                )

            if object_mode == 'PAINT_GPENCIL':
                # FIXME: this is bad practice!
                # Tool options are to be displayed in the topbar.
                if context.workspace.tools.from_space_view3d_mode(object_mode).idname == "builtin_brush.Draw":
                    settings = tool_settings.gpencil_sculpt.guide
                    row = layout.row(align=True)
                    row.prop(settings, "use_guide", text="", icon='GRID')
                    sub = row.row(align=True)
                    sub.active = settings.use_guide
                    sub.popover(
                        panel="VIEW3D_PT_gpencil_guide",
                        text="Guides",
                    )

            layout.separator_spacer()
        else:
            # Transform settings depending on tool header visibility
            VIEW3D_HT_header.draw_xform_template(layout, context)

            layout.separator_spacer()

        # Viewport Settings
        layout.popover(
            panel="VIEW3D_PT_object_type_visibility",
            icon_value=view.icon_from_show_object_viewport,
            text="",
        )

        # Gizmo toggle & popover.
        row = layout.row(align=True)
        # FIXME: place-holder icon.
        row.prop(view, "show_gizmo", text="", toggle=True, icon='GIZMO')
        sub = row.row(align=True)
        sub.active = view.show_gizmo
        sub.popover(
            panel="VIEW3D_PT_gizmo_display",
            text="",
        )
>>>>>>> 4f1063e3

        return True


# bfa - show hide the editormenu
class ALL_MT_editormenu(Menu):
    bl_label = ""

    def draw(self, context):
        self.draw_menus(self.layout, context)

    @staticmethod
    def draw_menus(layout, context):

        row = layout.row(align=True)
        row.template_header() # editor type menus


class VIEW3D_MT_editor_menus(Menu):
    bl_label = ""

    def draw(self, context):
        layout = self.layout
        obj = context.active_object
        mode_string = context.mode
        edit_object = context.edit_object
        gp_edit = obj and obj.mode in {'EDIT_GPENCIL', 'PAINT_GPENCIL', 'SCULPT_GPENCIL',
                                       'WEIGHT_GPENCIL', 'VERTEX_GPENCIL'}
        ts = context.scene.tool_settings

        layout.menu("SCREEN_MT_user_menu", text = "Quick") # Quick favourites menu
        layout.menu("VIEW3D_MT_view")
        layout.menu("VIEW3D_MT_view_navigation")

        # Select Menu
        if gp_edit:
            if mode_string not in {'PAINT_GPENCIL', 'WEIGHT_GPENCIL'}:
                if (
                        mode_string == 'SCULPT_GPENCIL' and
                        (ts.use_gpencil_select_mask_point or
                         ts.use_gpencil_select_mask_stroke or
                         ts.use_gpencil_select_mask_segment)
                ):
                    layout.menu("VIEW3D_MT_select_gpencil")
                    layout.menu("VIEW3D_MT_sculpt_gpencil_copy")
                elif mode_string == 'EDIT_GPENCIL':
                    layout.menu("VIEW3D_MT_select_gpencil")
                elif mode_string == 'VERTEX_GPENCIL':
                    layout.menu("VIEW3D_MT_select_gpencil")
                    layout.menu("VIEW3D_MT_gpencil_animation")
                    layout.menu("GPENCIL_MT_layer_active", text = "Active Layer")

        elif mode_string in {'PAINT_WEIGHT', 'PAINT_VERTEX', 'PAINT_TEXTURE'}:
            mesh = obj.data
            if mesh.use_paint_mask:
                layout.menu("VIEW3D_MT_select_paint_mask")
            elif mesh.use_paint_mask_vertex and mode_string in {'PAINT_WEIGHT', 'PAINT_VERTEX'}:
                layout.menu("VIEW3D_MT_select_paint_mask_vertex")
        elif mode_string not in {'SCULPT', 'SCULPT_CURVES'}:
            layout.menu("VIEW3D_MT_select_%s" % mode_string.lower())

        if gp_edit:
            pass
        elif mode_string == 'OBJECT':
            layout.menu("VIEW3D_MT_add", text="Add", text_ctxt=i18n_contexts.operator_default)
        elif mode_string == 'EDIT_MESH':
            layout.menu("VIEW3D_MT_mesh_add", text="Add", text_ctxt=i18n_contexts.operator_default)
        elif mode_string == 'EDIT_CURVE':
            layout.menu("VIEW3D_MT_curve_add", text="Add", text_ctxt=i18n_contexts.operator_default)
        elif mode_string == 'EDIT_SURFACE':
            layout.menu("VIEW3D_MT_surface_add", text="Add", text_ctxt=i18n_contexts.operator_default)
        elif mode_string == 'EDIT_METABALL':
            layout.menu("VIEW3D_MT_metaball_add", text="Add", text_ctxt=i18n_contexts.operator_default)
        elif mode_string == 'EDIT_ARMATURE':
            layout.menu("TOPBAR_MT_edit_armature_add", text="Add", text_ctxt=i18n_contexts.operator_default)

        if gp_edit:
            if obj and obj.mode == 'PAINT_GPENCIL':
                layout.menu("VIEW3D_MT_draw_gpencil")
            elif obj and obj.mode == 'EDIT_GPENCIL':
                layout.menu("VIEW3D_MT_edit_gpencil")
                layout.menu("VIEW3D_MT_edit_gpencil_stroke")
                layout.menu("VIEW3D_MT_edit_gpencil_point")
            elif obj and obj.mode == 'WEIGHT_GPENCIL':
                layout.menu("VIEW3D_MT_weight_gpencil")
            if obj and obj.mode == 'VERTEX_GPENCIL':
                layout.menu("VIEW3D_MT_paint_gpencil")

        elif edit_object:
            layout.menu("VIEW3D_MT_edit_%s" % edit_object.type.lower())

            if mode_string == 'EDIT_MESH':
                layout.menu("VIEW3D_MT_edit_mesh_vertices")
                layout.menu("VIEW3D_MT_edit_mesh_edges")
                layout.menu("VIEW3D_MT_edit_mesh_faces")
                layout.menu("VIEW3D_MT_uv_map", text="UV")
            elif mode_string in {'EDIT_CURVE', 'EDIT_SURFACE'}:
                layout.menu("VIEW3D_MT_edit_curve_ctrlpoints")
                layout.menu("VIEW3D_MT_edit_curve_segments")

        elif obj:
            if mode_string not in {'PAINT_TEXTURE', 'SCULPT_CURVES'}:
                layout.menu("VIEW3D_MT_%s" % mode_string.lower())
            if mode_string in {'SCULPT', 'PAINT_VERTEX', 'PAINT_TEXTURE'}:
                layout.menu("VIEW3D_MT_brush")
            if mode_string == 'SCULPT':
                layout.menu("VIEW3D_MT_mask")
                layout.menu("VIEW3D_MT_face_sets")

        else:
            layout.menu("VIEW3D_MT_object")


# ********** Menu **********


# ********** Utilities **********


class ShowHideMenu:
    bl_label = "Show/Hide"
    _operator_name = ""

    def draw(self, _context):
        layout = self.layout

        layout.operator("%s.reveal" % self._operator_name, text="Show Hidden", icon = "HIDE_OFF")
        layout.operator("%s.hide" % self._operator_name, text="Hide Selected", icon = "HIDE_ON").unselected = False
        layout.operator("%s.hide" % self._operator_name, text="Hide Unselected", icon = "HIDE_UNSELECTED").unselected = True


# Standard transforms which apply to all cases (mix-in class, not used directly).
class VIEW3D_MT_transform_base:
    bl_label = "Transform"
    bl_category = "View"

    # TODO: get rid of the custom text strings?
    def draw(self, context):
        layout = self.layout

        obj = context.object

        layout.operator("transform.tosphere", text="To Sphere", icon = "TOSPHERE")
        layout.operator("transform.shear", text="Shear", icon = "SHEAR")
        layout.operator("transform.bend", text="Bend", icon = "BEND")
        layout.operator("transform.push_pull", text="Push/Pull", icon = 'PUSH_PULL')

        if context.mode in {'EDIT_MESH', 'EDIT_ARMATURE', 'EDIT_SURFACE', 'EDIT_CURVE',
                            'EDIT_LATTICE', 'EDIT_METABALL'}:
            layout.operator("transform.vertex_warp", text="Warp", icon = "MOD_WARP")
            layout.operator_context = 'EXEC_REGION_WIN'
            layout.operator("transform.vertex_random", text="Randomize", icon = 'RANDOMIZE').offset = 0.1
            layout.operator_context = 'INVOKE_REGION_WIN'


# Generic transform menu - geometry types
class VIEW3D_MT_transform(VIEW3D_MT_transform_base, Menu):
    def draw(self, context):
        # base menu
        VIEW3D_MT_transform_base.draw(self, context)

        obj = context.object

        # generic
        layout = self.layout

        if obj.type == 'MESH':
            layout.operator("transform.shrink_fatten", text="Shrink Fatten", icon = 'SHRINK_FATTEN')
            layout.operator("transform.skin_resize", icon = "MOD_SKIN")

        elif obj.type == 'CURVE':
            layout.operator("transform.transform", text="Radius", icon = 'SHRINK_FATTEN').mode = 'CURVE_SHRINKFATTEN'

        layout.separator()

        layout.operator("transform.translate", text="Move Texture Space", icon = "MOVE_TEXTURESPACE").texture_space = True
        layout.operator("transform.resize", text="Scale Texture Space", icon = "SCALE_TEXTURESPACE").texture_space = True


# Object-specific extensions to Transform menu
class VIEW3D_MT_transform_object(VIEW3D_MT_transform_base, Menu):
    def draw(self, context):
        layout = self.layout

        # base menu
        VIEW3D_MT_transform_base.draw(self, context)

        # object-specific option follow
        layout.separator()

        layout.operator("transform.translate", text="Move Texture Space", icon = "MOVE_TEXTURESPACE").texture_space = True
        layout.operator("transform.resize", text="Scale Texture Space", icon = "SCALE_TEXTURESPACE").texture_space = True

        layout.separator()

        layout.operator_context = 'EXEC_REGION_WIN'
        # XXX see alignmenu() in edit.c of b2.4x to get this working
        layout.operator("transform.transform", text="Align to Transform Orientation", icon = "ALIGN_TRANSFORM").mode = 'ALIGN'

        layout.separator()

        layout.operator("object.randomize_transform", icon = "RANDOMIZE_TRANSFORM")
        layout.operator("object.align", icon = "ALIGN")

        # TODO: there is a strange context bug here.
        """
        layout.operator_context = 'INVOKE_REGION_WIN'
        layout.operator("object.transform_axis_target")
        """


# Armature EditMode extensions to Transform menu
class VIEW3D_MT_transform_armature(VIEW3D_MT_transform_base, Menu):
    def draw(self, context):
        layout = self.layout

        # base menu
        VIEW3D_MT_transform_base.draw(self, context)

        # armature specific extensions follow
        obj = context.object
        if obj.type == 'ARMATURE' and obj.mode in {'EDIT', 'POSE'}:
            if obj.data.display_type == 'BBONE':
                layout.separator()

                layout.operator("transform.transform", text="Scale BBone", icon='TRANSFORM_SCALE').mode = 'BONE_SIZE'
            elif obj.data.display_type == 'ENVELOPE':
                layout.separator()

                layout.operator("transform.transform", text="Scale Envelope Distance", icon='TRANSFORM_SCALE').mode = 'BONE_SIZE'
                layout.operator("transform.transform", text="Scale Radius", icon='TRANSFORM_SCALE').mode = 'BONE_ENVELOPE'

        if context.edit_object and context.edit_object.type == 'ARMATURE':
            layout.separator()

            layout.operator("armature.align", icon = "ALIGN")


class VIEW3D_MT_mirror(Menu):
    bl_label = "Mirror"

    def draw(self, _context):
        layout = self.layout

        layout.operator("transform.mirror", text="Interactive Mirror", icon='TRANSFORM_MIRROR')

        layout.separator()

        layout.operator_context = 'EXEC_REGION_WIN'

        props = layout.operator("transform.mirror", text="X Global", icon = "MIRROR_X")
        props.constraint_axis = (True, False, False)
        props.orient_type = 'GLOBAL'
        props = layout.operator("transform.mirror", text="Y Global", icon = "MIRROR_Y")
        props.constraint_axis = (False, True, False)
        props.orient_type = 'GLOBAL'
        props = layout.operator("transform.mirror", text="Z Global", icon = "MIRROR_Z")
        props.constraint_axis = (False, False, True)
        props.orient_type = 'GLOBAL'

        layout.separator()

        props = layout.operator("transform.mirror", text="X Local", icon = "MIRROR_X")
        props.constraint_axis = (True, False, False)
        props.orient_type = 'LOCAL'
        props = layout.operator("transform.mirror", text="Y Local", icon = "MIRROR_Y")
        props.constraint_axis = (False, True, False)
        props.orient_type = 'LOCAL'
        props = layout.operator("transform.mirror", text="Z Local", icon = "MIRROR_Z")
        props.constraint_axis = (False, False, True)
        props.orient_type = 'LOCAL'

        if _context.edit_object and _context.edit_object.type in {'MESH', 'SURFACE'}:

            layout.separator()

            layout.operator("object.vertex_group_mirror", icon = "MIRROR_VERTEXGROUP")


class VIEW3D_MT_snap(Menu):
    bl_label = "Snap"

    def draw(self, _context):
        layout = self.layout


        layout.operator("view3d.snap_selected_to_cursor", text="Selection to Cursor", icon = "SELECTIONTOCURSOR").use_offset = False
        layout.operator("view3d.snap_selected_to_cursor", text="Selection to Cursor (Keep Offset)", icon = "SELECTIONTOCURSOROFFSET").use_offset = True
        layout.operator("view3d.snap_selected_to_active", text="Selection to Active", icon = "SELECTIONTOACTIVE")
        layout.operator("view3d.snap_selected_to_grid", text="Selection to Grid", icon = "SELECTIONTOGRID")

        layout.separator()

        layout.operator("view3d.snap_cursor_to_selected", text="Cursor to Selected", icon = "CURSORTOSELECTION")
        layout.operator("view3d.snap_cursor_to_center", text="Cursor to World Origin", icon = "CURSORTOCENTER")
        layout.operator("view3d.snap_cursor_to_active", text="Cursor to Active", icon = "CURSORTOACTIVE")
        layout.operator("view3d.snap_cursor_to_grid", text="Cursor to Grid", icon = "CURSORTOGRID")


# Tooltip and operator for Clear Seam.
class VIEW3D_MT_uv_map_clear_seam(bpy.types.Operator):
    """Clears the UV Seam for selected edges"""      # blender will use this as a tooltip for menu items and buttons.
    bl_idname = "mesh.clear_seam"        # unique identifier for buttons and menu items to reference.
    bl_label = "Clear seam"         # display name in the interface.
    bl_options = {'REGISTER', 'UNDO'}  # enable undo for the operator.

    def execute(self, context):        # execute() is called by blender when running the operator.
        bpy.ops.mesh.mark_seam(clear=True)
        return {'FINISHED'}


class VIEW3D_MT_uv_map(Menu):
    bl_label = "UV Mapping"

    def draw(self, _context):
        layout = self.layout

        layout.operator("uv.unwrap", text = "Unwrap ABF", icon='UNWRAP_ABF').method = 'ANGLE_BASED'
        layout.operator("uv.unwrap", text = "Unwrap Conformal", icon='UNWRAP_LSCM').method = 'CONFORMAL'

        layout.separator()

        layout.operator_context = 'INVOKE_DEFAULT'
        layout.operator("uv.smart_project", icon = "MOD_UVPROJECT")
        layout.operator("uv.lightmap_pack", icon = "LIGHTMAPPACK")
        layout.operator("uv.follow_active_quads", icon = "FOLLOWQUADS")

        layout.separator()

        layout.operator_context = 'EXEC_REGION_WIN'
        layout.operator("uv.cube_project", icon = "CUBEPROJECT")
        layout.operator("uv.cylinder_project", icon = "CYLINDERPROJECT")
        layout.operator("uv.sphere_project", icon = "SPHEREPROJECT")

        layout.separator()

        layout.operator_context = 'INVOKE_REGION_WIN'
        layout.operator("uv.project_from_view", icon = "PROJECTFROMVIEW").scale_to_bounds = False
        layout.operator("uv.project_from_view", text="Project from View (Bounds)", icon = "PROJECTFROMVIEW_BOUNDS").scale_to_bounds = True

        layout.separator()

        layout.operator("mesh.mark_seam", icon = "MARK_SEAM").clear = False
        layout.operator("mesh.clear_seam", text="Clear Seam", icon = 'CLEAR_SEAM')

        layout.separator()

        layout.operator("uv.reset", icon = "RESET")


# ********** View menus **********

# bfa - set active camera does not exist in blender
class VIEW3D_MT_switchactivecamto(bpy.types.Operator):
    """Sets the current selected camera as the active camera to render from\nYou need to have a camera object selected"""
    bl_idname = "view3d.switchactivecamto"
    bl_label = "Set active Camera"
    bl_options = {'REGISTER', 'UNDO'}

    def execute(self, context):

        context = bpy.context
        scene = context.scene
        if context.active_object is not None:
            currentCameraObj = bpy.data.objects[bpy.context.active_object.name]
            scene.camera = currentCameraObj
        return {'FINISHED'}


class VIEW3D_MT_view_legacy(Menu):
    bl_label = "Legacy"

    def draw(self, context):
        layout = self.layout

        layout.operator("view3d.cursor3d", text="Set 3D Cursor", icon='CURSOR')


class VIEW3D_MT_view(Menu):
    bl_label = "View"

    def draw(self, context):
        layout = self.layout
        view = context.space_data
        overlay = view.overlay
        engine = context.engine

        layout.prop(view, "show_region_toolbar")
        layout.prop(view, "show_region_ui")
        layout.prop(view, "show_region_tool_header")
        layout.prop(view, "show_region_hud")
        layout.prop(overlay, "show_toolshelf_tabs", text="Tool Shelf Tabs") # bfa - the toolshelf tabs.

        layout.separator()

        layout.menu("VIEW3D_MT_view_legacy")

        layout.separator()

        layout.operator("render.opengl", text="OpenGL Render Image", icon='RENDER_STILL')
        layout.operator("render.opengl", text="OpenGL Render Animation", icon='RENDER_ANIMATION').animation = True
        props = layout.operator("render.opengl", text="Viewport Render Keyframes", icon='RENDER_ANIMATION')
        props.animation = True
        props.render_keyed_only = True

        layout.separator()

        layout.operator_context = 'INVOKE_REGION_WIN'
        layout.operator("view3d.clip_border", text="Clipping Border", icon = "CLIPPINGBORDER")

        if engine == 'CYCLES':
            layout.operator("view3d.render_border", icon = "RENDERBORDER")
            layout.operator("view3d.clear_render_border", icon = "RENDERBORDER_CLEAR")

        layout.separator()

        layout.operator("view3d.object_as_camera", icon = 'VIEW_SWITCHACTIVECAM')
        layout.operator("view3d.switchactivecamto", text="Set Active Camera", icon ="VIEW_SWITCHACTIVECAM")
        layout.operator("view3d.view_camera", text="Active Camera", icon = 'VIEW_SWITCHTOCAM')
        layout.operator("view3d.view_center_camera", icon = "VIEWCAMERACENTER")

        layout.separator()

        layout.menu("VIEW3D_MT_view_align")
        layout.menu("VIEW3D_MT_view_align_selected")

        layout.separator()

        layout.operator("view3d.localview", text="Toggle Local View", icon = "VIEW_GLOBAL_LOCAL")
        layout.operator("view3d.localview_remove_from", icon = "VIEW_REMOVE_LOCAL")

        layout.separator()

        layout.operator("view3d.view_selected", text="Frame Selected", icon = "VIEW_SELECTED").use_all_regions = False
        if view.region_quadviews:
            layout.operator("view3d.view_selected", text="Frame Selected (Quad View)", icon = "ALIGNCAMERA_ACTIVE").use_all_regions = True
        layout.operator("view3d.view_all", text="Frame All", icon = "VIEWALL").center = False
        if view.region_quadviews:
            layout.operator("view3d.view_all", text="Frame All (Quad View)", icon = "VIEWALL").use_all_regions = True
        layout.operator("view3d.view_all", text="Center Cursor and Frame All", icon = "VIEWALL_RESETCURSOR").center = True

        layout.separator()

        layout.operator("screen.region_quadview", icon = "QUADVIEW")

        layout.separator()

        layout.menu("INFO_MT_area")
        layout.menu("VIEW3D_MT_view_pie_menus")


class VIEW3D_MT_view_pie_menus(Menu):
    bl_label = "Pie menus"

    def draw(self, _context):
        layout = self.layout

        layout.operator("wm.call_menu_pie", text = "Object Mode", icon = "MENU_PANEL").name = 'VIEW3D_MT_object_mode_pie'
        layout.operator("wm.call_menu_pie", text = "View", icon = "MENU_PANEL").name = 'VIEW3D_MT_view_pie'
        layout.operator("wm.call_menu_pie", text = "Transform", icon = "MENU_PANEL").name = 'VIEW3D_MT_transform_gizmo_pie'
        layout.operator("wm.call_menu_pie", text = "Shading", icon = "MENU_PANEL").name = 'VIEW3D_MT_shading_pie'
        layout.operator("wm.call_menu_pie", text = "Pivot", icon = "MENU_PANEL").name = 'VIEW3D_MT_pivot_pie'
        layout.operator("wm.call_menu_pie", text = "Snap", icon = "MENU_PANEL").name = 'VIEW3D_MT_snap_pie'
        layout.operator("wm.call_menu_pie", text = "Orientations", icon = "MENU_PANEL").name = 'VIEW3D_MT_orientations_pie'
        layout.operator("wm.call_menu_pie", text = "Proportional Editing Falloff", icon = "MENU_PANEL").name = 'VIEW3D_MT_proportional_editing_falloff_pie'
        layout.operator("wm.call_menu_pie", text = "Sculpt Mask Edit", icon = "MENU_PANEL").name = 'VIEW3D_MT_sculpt_mask_edit_pie'
        layout.operator("wm.call_menu_pie", text = "Sculpt Faces Sets Edit", icon = "MENU_PANEL").name = 'VIEW3D_MT_sculpt_face_sets_edit_pie'
        layout.operator("wm.call_menu_pie", text = "Automasking", icon = "MENU_PANEL").name = 'VIEW3D_MT_sculpt_automasking_pie'
        layout.operator("wm.call_menu_pie", text = "Weightpaint Vertexgroup Lock", icon = "MENU_PANEL").name = 'VIEW3D_MT_wpaint_vgroup_lock_pie'

        layout.separator()

        layout.operator("wm.call_menu_pie", text = "Greasepencil Snap", icon = "MENU_PANEL").name = 'GPENCIL_MT_snap_pie'

        layout.separator()

        layout.operator("wm.toolbar_fallback_pie", text = "Fallback Tool", icon = "MENU_PANEL")
        layout.operator("view3d.object_mode_pie_or_toggle", text = "Modes", icon = "MENU_PANEL")


class VIEW3D_MT_view_navigation_legacy(Menu):
    bl_label = "Legacy"

    def draw(self, _context):
        layout = self.layout

        layout.operator_context = 'EXEC_REGION_WIN'

        layout.operator("transform.translate", text= "Move", icon = "TRANSFORM_MOVE")
        layout.operator("transform.rotate", text= "Rotate", icon = "TRANSFORM_ROTATE")
        layout.operator("transform.resize", text= "Scale", icon = "TRANSFORM_SCALE")


class VIEW3D_MT_view_navigation(Menu):
    bl_label = "Navi"

    def draw(self, _context):
        from math import pi
        layout = self.layout

        layout.menu('VIEW3D_MT_view_navigation_legacy')

        layout.operator("view3d.view_orbit", text= "Orbit Down", icon = "ORBIT_DOWN").type='ORBITDOWN'
        layout.operator("view3d.view_orbit", text= "Orbit Up", icon = "ORBIT_UP").type='ORBITUP'
        layout.operator("view3d.view_orbit", text= "Orbit Right", icon = "ORBIT_RIGHT").type='ORBITRIGHT'
        layout.operator("view3d.view_orbit", text= "Orbit Left", icon = "ORBIT_LEFT").type='ORBITLEFT'
        props = layout.operator("view3d.view_orbit", text = "Orbit Opposite", icon = "ORBIT_OPPOSITE")
        props.type = 'ORBITRIGHT'
        props.angle = pi

        layout.separator()

        layout.operator("view3d.view_roll", text="Roll Left", icon = "ROLL_LEFT").angle = pi / -12.0
        layout.operator("view3d.view_roll", text="Roll Right", icon = "ROLL_RIGHT").angle = pi / 12.0

        layout.separator()

        layout.operator("view3d.view_pan", text= "Pan Down", icon = "PAN_DOWN").type = 'PANDOWN'
        layout.operator("view3d.view_pan", text= "Pan Up", icon = "PAN_UP").type = 'PANUP'
        layout.operator("view3d.view_pan", text= "Pan Right", icon = "PAN_RIGHT").type = 'PANRIGHT'
        layout.operator("view3d.view_pan", text= "Pan Left", icon = "PAN_LEFT").type = 'PANLEFT'

        layout.separator()

        layout.operator("view3d.zoom_border", text="Zoom Border", icon = "ZOOM_BORDER")
        layout.operator("view3d.zoom", text="Zoom In", icon = "ZOOM_IN").delta = 1
        layout.operator("view3d.zoom", text="Zoom Out", icon = "ZOOM_OUT").delta = -1
        layout.operator("view3d.zoom_camera_1_to_1", text="Zoom Camera 1:1", icon = "ZOOM_CAMERA")
        layout.operator("view3d.dolly", text="Dolly View", icon = "DOLLY")
        layout.operator("view3d.view_center_pick", icon = "CENTERTOMOUSE")

        layout.separator()

        layout.operator("view3d.fly", icon = "FLY_NAVIGATION")
        layout.operator("view3d.walk", icon = "WALK_NAVIGATION")
        layout.operator("view3d.navigate", icon = "VIEW_NAVIGATION")

        layout.separator()

        layout.operator("screen.animation_play", text="Playback Animation", icon = "TRIA_RIGHT")


class VIEW3D_MT_view_align(Menu):
    bl_label = "Align View"

    def draw(self, _context):
        layout = self.layout

        layout.operator("view3d.camera_to_view", text="Align Active Camera to View", icon = "ALIGNCAMERA_VIEW")
        layout.operator("view3d.camera_to_view_selected", text="Align Active Camera to Selected", icon = "ALIGNCAMERA_ACTIVE")
        layout.operator("view3d.view_center_cursor", icon = "CENTERTOCURSOR")

        layout.separator()

        layout.operator("view3d.view_lock_to_active", icon = "LOCKTOACTIVE")
        layout.operator("view3d.view_center_lock", icon = "LOCKTOCENTER")
        layout.operator("view3d.view_lock_clear", icon = "LOCK_CLEAR")

        layout.separator()

        layout.operator("view3d.view_persportho", text="Perspective/Orthographic", icon = "PERSP_ORTHO")

        layout.separator()

        layout.operator("view3d.view_axis", text="Top", icon ="VIEW_TOP").type = 'TOP'
        layout.operator("view3d.view_axis", text="Bottom", icon ="VIEW_BOTTOM").type = 'BOTTOM'
        layout.operator("view3d.view_axis", text="Front", icon ="VIEW_FRONT").type = 'FRONT'
        layout.operator("view3d.view_axis", text="Back", icon ="VIEW_BACK").type = 'BACK'
        layout.operator("view3d.view_axis", text="Right", icon ="VIEW_RIGHT").type = 'RIGHT'
        layout.operator("view3d.view_axis", text="Left", icon ="VIEW_LEFT").type = 'LEFT'


class VIEW3D_MT_view_align_selected(Menu):
    bl_label = "Align View to Active"

    def draw(self, _context):
        layout = self.layout

        props = layout.operator("view3d.view_axis", text="Top", icon = "VIEW_ACTIVE_TOP")
        props.align_active = True
        props.type = 'TOP'

        props = layout.operator("view3d.view_axis", text="Bottom", icon ="VIEW_ACTIVE_BOTTOM")
        props.align_active = True
        props.type = 'BOTTOM'

        props = layout.operator("view3d.view_axis", text="Front", icon ="VIEW_ACTIVE_FRONT")
        props.align_active = True
        props.type = 'FRONT'

        props = layout.operator("view3d.view_axis", text="Back", icon ="VIEW_ACTIVE_BACK")
        props.align_active = True
        props.type = 'BACK'

        props = layout.operator("view3d.view_axis", text="Right" , icon ="VIEW_ACTIVE_RIGHT")
        props.align_active = True
        props.type = 'RIGHT'

        props = layout.operator("view3d.view_axis", text="Left", icon ="VIEW_ACTIVE_LEFT")
        props.align_active = True
        props.type = 'LEFT'


# ********** Select menus, suffix from context.mode **********

class VIEW3D_MT_select_object_more_less(Menu):
    bl_label = "More/Less"

    def draw(self, _context):
        layout = self.layout

        layout = self.layout

        layout.operator("object.select_more", text="More", icon = "SELECTMORE")
        layout.operator("object.select_less", text="Less", icon = "SELECTLESS")

        layout.separator()

        props = layout.operator("object.select_hierarchy", text="Parent", icon = "PARENT")
        props.extend = False
        props.direction = 'PARENT'

        props = layout.operator("object.select_hierarchy", text="Child", icon = "CHILD")
        props.extend = False
        props.direction = 'CHILD'

        layout.separator()

        props = layout.operator("object.select_hierarchy", text="Extend Parent", icon = "PARENT")
        props.extend = True
        props.direction = 'PARENT'

        props = layout.operator("object.select_hierarchy", text="Extend Child", icon = "CHILD")
        props.extend = True
        props.direction = 'CHILD'


class VIEW3D_MT_select_object(Menu):
    bl_label = "Select"

    def draw(self, _context):
        layout = self.layout

        layout.menu ("VIEW3D_MT_select_object_legacy")
        layout.operator_menu_enum("view3d.select_lasso", "mode")

        layout.separator()

        layout.operator("object.select_all", text="All", icon='SELECT_ALL').action = 'SELECT'
        layout.operator("object.select_all", text="None", icon='SELECT_NONE').action = 'DESELECT'
        layout.operator("object.select_all", text="Invert", icon='INVERSE').action = 'INVERT'

        layout.separator()

        layout.menu ("VIEW3D_MT_select_grouped")
        layout.menu ("VIEW3D_MT_select_linked")
        layout.menu ("VIEW3D_MT_select_by_type")

        layout.separator()
        layout.operator("object.select_random", text="Random", icon = "RANDOMIZE")
        layout.operator("object.select_mirror", text="Mirror Selection", icon = "TRANSFORM_MIRROR")

        layout.operator("object.select_pattern", text="By Pattern", icon = "PATTERN")
        layout.operator("object.select_camera", text="Active Camera", icon = "CAMERA_DATA")

        layout.separator()

        layout.menu("VIEW3D_MT_select_object_more_less")


class VIEW3D_MT_select_object_legacy(Menu):
    bl_label = "Legacy"

    def draw(self, _context):
        layout = self.layout

        layout.operator("view3d.select_box", icon = "BOX_MASK")
        layout.operator("view3d.select_circle", icon = "CIRCLE_SELECT")


class VIEW3D_MT_select_by_type(Menu):
    bl_label = "All by Type"

    def draw(self, context):
        layout = self.layout

        layout.operator("object.select_by_type", text= "Mesh", icon = "OUTLINER_OB_MESH").type = 'MESH'
        layout.operator("object.select_by_type", text= "Curve", icon = "OUTLINER_OB_CURVE").type = 'CURVE'
        layout.operator("object.select_by_type", text= "Surface", icon = "OUTLINER_OB_SURFACE").type = 'SURFACE'
        layout.operator("object.select_by_type", text= "Meta", icon = "OUTLINER_OB_META").type = 'META'
        layout.operator("object.select_by_type", text= "Font", icon = "OUTLINER_OB_FONT").type = 'FONT'

        layout.separator()

        layout.operator("object.select_by_type", text= "Armature", icon = "OUTLINER_OB_ARMATURE").type = 'ARMATURE'
        layout.operator("object.select_by_type", text= "Lattice", icon = "OUTLINER_OB_LATTICE").type = 'LATTICE'
        layout.operator("object.select_by_type", text= "Empty", icon = "OUTLINER_OB_EMPTY").type = 'EMPTY'
        layout.operator("object.select_by_type", text= "GPencil", icon = "GREASEPENCIL").type = 'GPENCIL'

        layout.separator()

        layout.operator("object.select_by_type", text= "Camera", icon = "OUTLINER_OB_CAMERA").type = 'CAMERA'
        layout.operator("object.select_by_type", text= "Light", icon = "OUTLINER_OB_LIGHT").type = 'LIGHT'
        layout.operator("object.select_by_type", text= "Speaker", icon = "OUTLINER_OB_SPEAKER").type = 'SPEAKER'
        layout.operator("object.select_by_type", text= "Probe", icon = "OUTLINER_OB_LIGHTPROBE").type = 'LIGHT_PROBE'

class VIEW3D_MT_select_grouped(Menu):
    bl_label = "Grouped"

    def draw(self, context):
        layout = self.layout

        layout.operator("object.select_grouped", text= "Siblings", icon = "SIBLINGS").type = 'SIBLINGS'
        layout.operator("object.select_grouped", text= "Parent", icon = "PARENT").type = 'PARENT'
        layout.operator("object.select_grouped", text= "Children", icon = "CHILD_RECURSIVE").type = 'CHILDREN_RECURSIVE'
        layout.operator("object.select_grouped", text= "Immediate Children", icon = "CHILD").type = 'CHILDREN'

        layout.separator()

        layout.operator("object.select_grouped", text= "Type", icon = "TYPE").type = 'TYPE'
        layout.operator("object.select_grouped", text= "Collection", icon = "GROUP").type = 'COLLECTION'
        layout.operator("object.select_grouped", text= "Hook", icon = "HOOK").type = 'HOOK'

        layout.separator()

        layout.operator("object.select_grouped", text= "Pass", icon = "PASS").type = 'PASS'
        layout.operator("object.select_grouped", text= "Color", icon = "COLOR").type = 'COLOR'
        layout.operator("object.select_grouped", text= "Keying Set", icon = "KEYINGSET").type = 'KEYINGSET'
        layout.operator("object.select_grouped", text= "Light Type", icon = "LIGHT").type = 'LIGHT_TYPE'


class VIEW3D_MT_select_linked(Menu):
    bl_label = "Linked"

    def draw(self, context):
        layout = self.layout

        layout.operator("object.select_linked", text= "Object Data", icon = "OBJECT_DATA").type = 'OBDATA'
        layout.operator("object.select_linked", text= "Material", icon = "MATERIAL_DATA").type = 'MATERIAL'
        layout.operator("object.select_linked", text= "Instanced Collection", icon = "GROUP").type = 'DUPGROUP'
        layout.operator("object.select_linked", text= "Particle System", icon = "PARTICLES").type = 'PARTICLE'
        layout.operator("object.select_linked", text= "Library", icon = "LIBRARY").type = 'LIBRARY'
        layout.operator("object.select_linked", text= "Library (Object Data)", icon = "LIBRARY_OBJECT").type = 'LIBRARY_OBDATA'


class VIEW3D_MT_select_pose(Menu):
    bl_label = "Select"

    def draw(self, _context):
        layout = self.layout

        layout.menu ("VIEW3D_MT_select_object_legacy")
        layout.operator_menu_enum("view3d.select_lasso", "mode")

        layout.separator()

        layout.operator("pose.select_all", text="All", icon='SELECT_ALL').action = 'SELECT'
        layout.operator("pose.select_all", text="None", icon='SELECT_NONE').action = 'DESELECT'
        layout.operator("pose.select_all", text="Invert", icon='INVERSE').action = 'INVERT'

        layout.separator()

        layout.operator_menu_enum("pose.select_grouped", "type", text="Grouped")
        layout.operator("pose.select_linked", text="Linked", icon = "LINKED")
        layout.operator("pose.select_constraint_target", text="Constraint Target", icon = "CONSTRAINT_BONE")

        layout.separator()

        layout.operator("object.select_pattern", text="By Pattern", icon = "PATTERN")

        layout.separator()

        layout.operator("pose.select_mirror", text="Flip Active", icon = "FLIP")

        layout.separator()

        props = layout.operator("pose.select_hierarchy", text="Parent", icon = "PARENT")
        props.extend = False
        props.direction = 'PARENT'

        props = layout.operator("pose.select_hierarchy", text="Child", icon = "CHILD")
        props.extend = False
        props.direction = 'CHILD'

        layout.separator()

        props = layout.operator("pose.select_hierarchy", text="Extend Parent", icon = "PARENT")
        props.extend = True
        props.direction = 'PARENT'

        props = layout.operator("pose.select_hierarchy", text="Extend Child", icon = "CHILD")
        props.extend = True
        props.direction = 'CHILD'


class VIEW3D_MT_select_particle(Menu):
    bl_label = "Select"

    def draw(self, _context):
        layout = self.layout

        layout.menu ("VIEW3D_MT_select_object_legacy")
        layout.operator_menu_enum("view3d.select_lasso", "mode")

        layout.separator()

        layout.operator("particle.select_all", text="All", icon='SELECT_ALL').action = 'SELECT'
        layout.operator("particle.select_all", text="None", icon='SELECT_NONE').action = 'DESELECT'
        layout.operator("particle.select_all", text="Invert", icon='INVERSE').action = 'INVERT'

        layout.separator()

        layout.operator("particle.select_more", text = "More", icon = "SELECTMORE")
        layout.operator("particle.select_less", text = "Less", icon = "SELECTLESS")

        layout.separator()

        layout.operator("particle.select_linked", text="Linked", icon = "LINKED")

        layout.separator()


        layout.operator("particle.select_random", text = "Random", icon = "RANDOMIZE")

        layout.separator()

        layout.operator("particle.select_roots", text="Roots", icon = "SELECT_ROOT")
        layout.operator("particle.select_tips", text="Tips", icon = "SELECT_TIP")


class VIEW3D_MT_edit_mesh_select_similar(Menu):
    bl_label = "Similar"

    def draw(self, _context):
        layout = self.layout

        select_mode = _context.tool_settings.mesh_select_mode

        # Vertices select mode
        if tuple(select_mode) == (True, False, False):

            layout.operator("mesh.select_similar", text= "Normal", icon = "RECALC_NORMALS").type='NORMAL'
            layout.operator("mesh.select_similar", text= "Amount of Adjacent Faces", icon = "FACESEL").type='FACE'
            layout.operator("mesh.select_similar", text= "Vertex Groups", icon = "GROUP_VERTEX").type='VGROUP'
            layout.operator("mesh.select_similar", text= "Amount of connecting Edges", icon = "EDGESEL").type='EDGE'

        # Edges select mode
        if tuple(select_mode) == (False, True, False):

            layout.operator("mesh.select_similar", text= "Length", icon = "RULER").type='LENGTH'
            layout.operator("mesh.select_similar", text= "Direction", icon = "SWITCH_DIRECTION").type='DIR'
            layout.operator("mesh.select_similar", text= "Amount of Faces around an edge", icon = "FACESEL").type='FACE'
            layout.operator("mesh.select_similar", text= "Face Angles", icon = "ANGLE").type='FACE_ANGLE'
            layout.operator("mesh.select_similar", text= "Crease", icon = "CREASE").type='CREASE'
            layout.operator("mesh.select_similar", text= "Bevel", icon = "BEVEL").type='BEVEL'
            layout.operator("mesh.select_similar", text= "Seam", icon = "MARK_SEAM").type='SEAM'
            layout.operator("mesh.select_similar", text= "Sharpness", icon = "SELECT_SHARPEDGES").type='SHARP'
            layout.operator("mesh.select_similar", text= "Freestyle Edge Marks", icon = "MARK_FS_EDGE").type='FREESTYLE_EDGE'

        # Faces select mode
        if tuple(select_mode) == (False, False, True ):

            layout.operator("mesh.select_similar", text= "Material", icon = "MATERIAL").type='MATERIAL'
            layout.operator("mesh.select_similar", text= "Area", icon = "AREA").type='AREA'
            layout.operator("mesh.select_similar", text= "Polygon Sides", icon = "POLYGONSIDES").type='SIDES'
            layout.operator("mesh.select_similar", text= "Perimeter", icon = "PERIMETER").type='PERIMETER'
            layout.operator("mesh.select_similar", text= "Normal", icon = "RECALC_NORMALS").type='NORMAL'
            layout.operator("mesh.select_similar", text= "Co-Planar", icon = "MAKE_PLANAR").type='COPLANAR'
            layout.operator("mesh.select_similar", text= "Flat / Smooth", icon = "SHADING_SMOOTH").type='SMOOTH'
            layout.operator("mesh.select_similar", text= "Face Map", icon = "TEXTURE").type='FACE_MAP'
            layout.operator("mesh.select_similar", text= "Freestyle Face Marks", icon = "MARKFSFACE").type='FREESTYLE_FACE'

        layout.separator()

        layout.operator("mesh.select_similar_region", text="Face Regions", icon = "FACEREGIONS")


class VIEW3D_MT_edit_mesh_select_more_less(Menu):
    bl_label = "More/Less"

    def draw(self, _context):
        layout = self.layout

        layout.operator("mesh.select_more", text="More", icon = "SELECTMORE")
        layout.operator("mesh.select_less", text="Less", icon = "SELECTLESS")

        layout.separator()

        layout.operator("mesh.select_next_item", text="Next Active", icon = "NEXTACTIVE")
        layout.operator("mesh.select_prev_item", text="Previous Active", icon = "PREVIOUSACTIVE")


class VIEW3D_MT_select_edit_mesh(Menu):
    bl_label = "Select"

    def draw(self, _context):
        layout = self.layout

        layout.menu ("VIEW3D_MT_select_object_legacy")

        layout.operator_menu_enum("view3d.select_lasso", "mode")

        layout.separator()

        # primitive
        layout.operator("mesh.select_all", text="All", icon='SELECT_ALL').action = 'SELECT'
        layout.operator("mesh.select_all", text="None", icon='SELECT_NONE').action = 'DESELECT'
        layout.operator("mesh.select_all", text="Invert", icon='INVERSE').action = 'INVERT'

        layout.separator()

        layout.operator("mesh.select_linked", text="Linked", icon = "LINKED")
        layout.operator("mesh.faces_select_linked_flat", text="Linked Flat Faces", icon = "LINKED")
        layout.operator("mesh.select_linked_pick", text="Linked Pick Select", icon = "LINKED").deselect = False
        layout.operator("mesh.select_linked_pick", text="Linked Pick Deselect", icon = "LINKED").deselect = True

        layout.separator()

        # other
        layout.menu("VIEW3D_MT_edit_mesh_select_similar")

        layout.separator()

        # numeric
        layout.operator("mesh.select_random", text="Random", icon = "RANDOMIZE")
        layout.operator("mesh.select_nth", icon = "CHECKER_DESELECT")

        layout.separator()

        layout.operator("mesh.select_mirror", text="Mirror Selection", icon = "TRANSFORM_MIRROR")
        layout.operator("mesh.select_axis", text="Side of Active", icon = "SELECT_SIDEOFACTIVE")
        layout.operator("mesh.shortest_path_select", text="Shortest Path", icon = "SELECT_SHORTESTPATH")

        layout.separator()

        # geometric
        layout.operator("mesh.edges_select_sharp", text="Sharp Edges", icon = "SELECT_SHARPEDGES")

        layout.separator()

        # topology
        tool_settings = _context.tool_settings
        if tool_settings.mesh_select_mode[2] is False:
            layout.operator("mesh.select_non_manifold", text="Non Manifold", icon = "SELECT_NONMANIFOLD")
        layout.operator("mesh.select_loose", text="Loose Geometry", icon = "SELECT_LOOSE")
        layout.operator("mesh.select_interior_faces", text="Interior Faces", icon = "SELECT_INTERIOR")
        layout.operator("mesh.select_face_by_sides", text="Faces by Sides", icon = "SELECT_FACES_BY_SIDE")

        layout.separator()

        # loops
        layout.operator("mesh.loop_multi_select", text="Edge Loops", icon = "SELECT_EDGELOOP").ring = False
        layout.operator("mesh.loop_multi_select", text="Edge Rings", icon = "SELECT_EDGERING").ring = True
        layout.operator("mesh.loop_to_region", text = "Loop Inner Region", icon = "SELECT_LOOPINNER")
        layout.operator("mesh.region_to_loop", text = "Boundary Loop", icon = "SELECT_BOUNDARY")

        layout.separator()

        layout.operator("mesh.select_ungrouped", text="Ungrouped Vertices", icon = "SELECT_UNGROUPED_VERTS")

        layout.separator()

        layout.menu("VIEW3D_MT_edit_mesh_select_more_less")


class VIEW3D_MT_select_edit_curve(Menu):
    bl_label = "Select"

    def draw(self, _context):
        layout = self.layout

        layout.menu ("VIEW3D_MT_select_object_legacy")

        layout.operator_menu_enum("view3d.select_lasso", "mode")

        layout.separator()

        layout.operator("curve.select_all", text="All", icon='SELECT_ALL').action = 'SELECT'
        layout.operator("curve.select_all", text="None", icon='SELECT_NONE').action = 'DESELECT'
        layout.operator("curve.select_all", text="Invert", icon='INVERSE').action = 'INVERT'

        layout.separator()


        layout.operator("curve.select_linked", text="Linked", icon = "LINKED")
        layout.operator("curve.select_linked_pick", text="Linked Pick Select", icon = "LINKED").deselect = False
        layout.operator("curve.select_linked_pick", text="Linked Pick Deselect", icon = "LINKED").deselect = True

        layout.separator()

        layout.menu("VIEW3D_MT_select_edit_curve_select_similar")

        layout.separator()

        layout.operator("curve.select_random", text= "Random", icon = "RANDOMIZE")
        layout.operator("curve.select_nth", icon = "CHECKER_DESELECT")

        layout.separator()

        layout.operator("curve.de_select_first", icon = "SELECT_FIRST")
        layout.operator("curve.de_select_last", icon = "SELECT_LAST")
        layout.operator("curve.select_next", text = "Next", icon = "NEXTACTIVE")
        layout.operator("curve.select_previous", text = "Previous", icon = "PREVIOUSACTIVE")

        layout.separator()

        layout.operator("curve.select_more", text= "More", icon = "SELECTMORE")
        layout.operator("curve.select_less", text= "Less", icon = "SELECTLESS")

class VIEW3D_MT_select_edit_curve_select_similar(Menu):
    bl_label = "Similar"

    def draw(self, context):
        layout = self.layout

        layout.operator("curve.select_similar", text="Type", icon = "TYPE").type = 'TYPE'
        layout.operator("curve.select_similar", text="Radius", icon = "RADIUS").type = 'RADIUS'
        layout.operator("curve.select_similar", text="Weight", icon = "MOD_VERTEX_WEIGHT").type = 'WEIGHT'
        layout.operator("curve.select_similar", text="Direction", icon = "SWITCH_DIRECTION").type = 'DIRECTION'


class VIEW3D_MT_select_edit_surface(Menu):
    bl_label = "Select"

    def draw(self, _context):
        layout = self.layout

        layout.menu ("VIEW3D_MT_select_object_legacy")
        layout.operator_menu_enum("view3d.select_lasso", "mode")

        layout.separator()

        layout.operator("curve.select_all", text="All", icon='SELECT_ALL').action = 'SELECT'
        layout.operator("curve.select_all", text="None", icon='SELECT_NONE').action = 'DESELECT'
        layout.operator("curve.select_all", text="Invert", icon='INVERSE').action = 'INVERT'

        layout.separator()

        layout.operator("curve.select_linked", text="Linked", icon = "LINKED")
        layout.menu("VIEW3D_MT_select_edit_curve_select_similar")

        layout.separator()

        layout.operator("curve.select_random", text= "Random", icon = "RANDOMIZE")
        layout.operator("curve.select_nth", icon = "CHECKER_DESELECT")


        layout.separator()

        layout.operator("curve.select_row", text = "Control Point row", icon = "CONTROLPOINTROW")

        layout.separator()

        layout.operator("curve.select_more", text= "More", icon = "SELECTMORE")
        layout.operator("curve.select_less", text= "Less", icon = "SELECTLESS")


class VIEW3D_MT_select_edit_text(Menu):
    bl_label = "Select"

    def draw(self, _context):
        layout = self.layout

        layout.operator("font.select_all", text="All", icon = "SELECT_ALL")

        layout.separator()

        layout.operator("font.move_select", text = "Line End", icon = "HAND").type = 'LINE_END'
        layout.operator("font.move_select", text = "Line Begin", icon = "HAND").type = 'LINE_BEGIN'

        layout.separator()

        layout.operator("font.move_select", text = "Previous Character", icon = "HAND").type = 'PREVIOUS_CHARACTER'
        layout.operator("font.move_select", text = "Next Character", icon = "HAND").type = 'NEXT_CHARACTER'

        layout.separator()

        layout.operator("font.move_select", text = "Previous Word", icon = "HAND").type = 'PREVIOUS_WORD'
        layout.operator("font.move_select", text = "Next Word", icon = "HAND").type = 'NEXT_WORD'

        layout.separator()

        layout.operator("font.move_select", text = "Previous Line", icon = "HAND").type = 'PREVIOUS_LINE'
        layout.operator("font.move_select", text = "Next Line", icon = "HAND").type = 'NEXT_LINE'


class VIEW3D_MT_select_edit_metaball(Menu):
    bl_label = "Select"

    def draw(self, _context):
        layout = self.layout

        layout.menu ("VIEW3D_MT_select_object_legacy")
        layout.operator_menu_enum("view3d.select_lasso", "mode")

        layout.separator()

        layout.operator("mball.select_all", text="All", icon='SELECT_ALL').action = 'SELECT'
        layout.operator("mball.select_all", text="None", icon='SELECT_NONE').action = 'DESELECT'
        layout.operator("mball.select_all", text="Invert", icon='INVERSE').action = 'INVERT'

        layout.separator()

        layout.menu("VIEW3D_MT_select_edit_metaball_select_similar")

        layout.separator()

        layout.operator("mball.select_random_metaelems", text = "Random", icon = "RANDOMIZE")


class VIEW3D_MT_select_edit_metaball_select_similar(Menu):
    bl_label = "Similar"

    def draw(self, context):
        layout = self.layout

        layout.operator("mball.select_similar", text="Type", icon = "TYPE").type = 'TYPE'
        layout.operator("mball.select_similar", text="Radius", icon = "RADIUS").type = 'RADIUS'
        layout.operator("mball.select_similar", text="Stiffness", icon = "BEND").type = 'STIFFNESS'
        layout.operator("mball.select_similar", text="Rotation", icon = "ROTATE").type = 'ROTATION'


class VIEW3D_MT_edit_lattice_context_menu(Menu):
    bl_label = "Lattice Context Menu"

    def draw(self, context):
        layout = self.layout

        layout = self.layout

        layout.menu("VIEW3D_MT_mirror")
        layout.menu("VIEW3D_MT_edit_lattice_flip")
        layout.menu("VIEW3D_MT_snap")

        layout.separator()

        layout.operator("lattice.make_regular", icon = 'MAKE_REGULAR')


class VIEW3D_MT_select_edit_lattice(Menu):
    bl_label = "Select"

    def draw(self, _context):
        layout = self.layout

        layout.menu ("VIEW3D_MT_select_object_legacy")
        layout.operator_menu_enum("view3d.select_lasso", "mode")

        layout.separator()

        layout.operator("lattice.select_all", text="All", icon='SELECT_ALL').action = 'SELECT'
        layout.operator("lattice.select_all", text="None", icon='SELECT_NONE').action = 'DESELECT'
        layout.operator("lattice.select_all", text="Invert", icon='INVERSE').action = 'INVERT'

        layout.separator()

        layout.operator("lattice.select_mirror", text = "Mirror", icon = "TRANSFORM_MIRROR")
        layout.operator("lattice.select_random", text = "Random", icon = "RANDOMIZE")

        layout.separator()

        layout.operator("lattice.select_ungrouped", text="Ungrouped Vertices", icon = "SELECT_UNGROUPED_VERTS")

        layout.separator()

        layout.operator("lattice.select_more", text = "More", icon = "SELECTMORE")
        layout.operator("lattice.select_less", text = "Less", icon = "SELECTLESS")


class VIEW3D_MT_select_edit_armature(Menu):
    bl_label = "Select"

    def draw(self, _context):
        layout = self.layout

        layout.menu ("VIEW3D_MT_select_object_legacy")
        layout.operator_menu_enum("view3d.select_lasso", "mode")

        layout.separator()

        layout.operator("armature.select_all", text="All", icon='SELECT_ALL').action = 'SELECT'
        layout.operator("armature.select_all", text="None", icon='SELECT_NONE').action = 'DESELECT'
        layout.operator("armature.select_all", text="Invert", icon='INVERSE').action = 'INVERT'

        layout.separator()

        layout.operator_menu_enum("armature.select_similar", "type", text="Similar")

        layout.separator()

        layout.operator("armature.select_mirror", text="Mirror Selection", icon = "TRANSFORM_MIRROR").extend = False
        layout.operator("object.select_pattern", text="By Pattern", icon = "PATTERN")

        layout.separator()

        layout.operator("armature.select_linked", text="Linked", icon = "LINKED")

        layout.separator()

        props = layout.operator("armature.select_hierarchy", text="Parent", icon = "PARENT")
        props.extend = False
        props.direction = 'PARENT'

        props = layout.operator("armature.select_hierarchy", text="Child", icon = "CHILD")
        props.extend = False
        props.direction = 'CHILD'

        layout.separator()

        props = layout.operator("armature.select_hierarchy", text="Extend Parent", icon = "PARENT")
        props.extend = True
        props.direction = 'PARENT'

        props = layout.operator("armature.select_hierarchy", text="Extend Child", icon = "CHILD")
        props.extend = True
        props.direction = 'CHILD'

        layout.separator()

        layout.operator("armature.select_more", text="More", icon = "SELECTMORE")
        layout.operator("armature.select_less", text="Less", icon = "SELECTLESS")


class VIEW3D_MT_paint_gpencil(Menu):
    bl_label = "Paint"

    def draw(self, _context):
        layout = self.layout

        layout.operator("gpencil.vertex_color_set", text="Set Vertex Colors", icon = "NODE_VERTEX_COLOR")
        layout.operator("gpencil.stroke_reset_vertex_color", icon = "RESET")
        layout.separator()
        layout.operator("gpencil.vertex_color_invert", text="Invert", icon = "NODE_INVERT")
        layout.operator("gpencil.vertex_color_levels", text="Levels", icon = "LEVELS")
        layout.operator("gpencil.vertex_color_hsv", text="Hue Saturation Value", icon = "HUESATVAL")
        layout.operator("gpencil.vertex_color_brightness_contrast", text="Bright/Contrast", icon = "BRIGHTNESS_CONTRAST")


class VIEW3D_MT_select_gpencil(Menu):
    bl_label = "Select"

    def draw(self, context):
        layout = self.layout

        layout.menu ("VIEW3D_MT_select_gpencil_legacy")
        layout.operator_menu_enum("gpencil.select_lasso", "mode")

        layout.separator()

        layout.operator("gpencil.select_all", text="All", icon='SELECT_ALL').action = 'SELECT'
        layout.operator("gpencil.select_all", text="None", icon='SELECT_NONE').action = 'DESELECT'
        layout.operator("gpencil.select_all", text="Invert", icon='INVERSE').action = 'INVERT'

        layout.separator()

        layout.operator("gpencil.select_linked", text="Linked", icon = "LINKED")
        layout.operator("gpencil.select_alternate", icon = "ALTERNATED")
        layout.operator("gpencil.select_random", icon = "RANDOMIZE")
        layout.menu("VIEW3D_MT_select_gpencil_grouped", text="Grouped")

        if context.mode == 'VERTEX_GPENCIL':
            layout.operator("gpencil.select_vertex_color", text="Vertex Color")

        layout.separator()

        layout.operator("gpencil.select_first", text = "First", icon = "SELECT_FIRST")
        layout.operator("gpencil.select_last", text = "Last", icon = "SELECT_LAST")

        layout.separator()

        layout.operator("gpencil.select_more", text = "More", icon = "SELECTMORE")
        layout.operator("gpencil.select_less", text = "Less", icon = "SELECTLESS")


class VIEW3D_MT_select_gpencil_legacy(Menu):
    bl_label = "Legacy"

    def draw(self, _context):
        layout = self.layout

        layout.operator("gpencil.select_box", icon = "BORDER_RECT")
        layout.operator("gpencil.select_circle", icon = "CIRCLE_SELECT")


class VIEW3D_MT_select_gpencil_grouped(Menu):
    bl_label = "Grouped"

    def draw(self, context):
        layout = self.layout

        layout.operator("gpencil.select_grouped", text="Layer", icon = "LAYER").type = 'LAYER'
        layout.operator("gpencil.select_grouped", text="Color", icon = "COLOR").type = 'MATERIAL'


class VIEW3D_MT_select_paint_mask(Menu):
    bl_label = "Select"

    def draw(self, _context):
        layout = self.layout

        layout.menu ("VIEW3D_MT_select_object_legacy")
        layout.operator_menu_enum("view3d.select_lasso", "mode")

        layout.separator()

        layout.operator("paint.face_select_all", text="All", icon = 'SELECT_ALL').action = 'SELECT'
        layout.operator("paint.face_select_all", text="None", icon='SELECT_NONE').action = 'DESELECT'
        layout.operator("paint.face_select_all", text="Invert", icon='INVERSE').action = 'INVERT'

        layout.separator()

        layout.operator("paint.face_select_linked", text="Linked", icon = "LINKED")
        layout.operator("paint.face_select_linked_pick", text="Linked Pick Select", icon = "LINKED").deselect = False
        layout.operator("paint.face_select_linked_pick", text="Linked Pick Deselect", icon = "LINKED").deselect = True


class VIEW3D_MT_select_paint_mask_vertex(Menu):
    bl_label = "Select"

    def draw(self, _context):
        layout = self.layout

        layout.menu ("VIEW3D_MT_select_object_legacy")
        layout.operator_menu_enum("view3d.select_lasso", "mode")

        layout.separator()

        layout.operator("paint.vert_select_all", text="All", icon='SELECT_ALL').action = 'SELECT'
        layout.operator("paint.vert_select_all", text="None", icon='SELECT_NONE').action = 'DESELECT'
        layout.operator("paint.vert_select_all", text="Invert", icon='INVERSE').action = 'INVERT'

        layout.separator()

        layout.operator("paint.vert_select_ungrouped", text="Ungrouped Vertices", icon = "SELECT_UNGROUPED_VERTS")


class VIEW3D_MT_select_edit_curves(Menu):
    bl_label = "Select"

    def draw(self, _context):
        pass


class VIEW3D_MT_angle_control(Menu):
    bl_label = "Angle Control"

    @classmethod
    def poll(cls, context):
        settings = UnifiedPaintPanel.paint_settings(context)
        if not settings:
            return False

        brush = settings.brush
        tex_slot = brush.texture_slot

        return tex_slot.has_texture_angle and tex_slot.has_texture_angle_source

    def draw(self, context):
        layout = self.layout

        settings = UnifiedPaintPanel.paint_settings(context)
        brush = settings.brush

        sculpt = (context.sculpt_object is not None)

        tex_slot = brush.texture_slot

        layout.prop(tex_slot, "use_rake", text="Rake")

        if brush.brush_capabilities.has_random_texture_angle and tex_slot.has_random_texture_angle:
            if sculpt:
                if brush.sculpt_capabilities.has_random_texture_angle:
                    layout.prop(tex_slot, "use_random", text="Random")
            else:
                layout.prop(tex_slot, "use_random", text="Random")


class VIEW3D_MT_mesh_add(Menu):
    bl_idname = "VIEW3D_MT_mesh_add"
    bl_label = "Mesh"

    def draw(self, _context):
        layout = self.layout

        layout.operator_context = 'INVOKE_REGION_WIN'

        layout.operator("mesh.primitive_plane_add", text="Plane", icon='MESH_PLANE')
        layout.operator("mesh.primitive_cube_add", text="Cube", icon='MESH_CUBE')
        layout.operator("mesh.primitive_circle_add", text="Circle", icon='MESH_CIRCLE')
        layout.operator("mesh.primitive_uv_sphere_add", text="UV Sphere", icon='MESH_UVSPHERE')
        layout.operator("mesh.primitive_ico_sphere_add", text="Ico Sphere", icon='MESH_ICOSPHERE')
        layout.operator("mesh.primitive_cylinder_add", text="Cylinder", icon='MESH_CYLINDER')
        layout.operator("mesh.primitive_cone_add", text="Cone", icon='MESH_CONE')
        layout.operator("mesh.primitive_torus_add", text="Torus", icon='MESH_TORUS')

        layout.separator()

        layout.operator("mesh.primitive_grid_add", text="Grid", icon='MESH_GRID')
        layout.operator("mesh.primitive_monkey_add", text="Monkey", icon='MESH_MONKEY')


class VIEW3D_MT_curve_add(Menu):
    bl_idname = "VIEW3D_MT_curve_add"
    bl_label = "Curve"

    def draw(self, _context):
        layout = self.layout

        layout.operator_context = 'INVOKE_REGION_WIN'

        layout.operator("curve.primitive_bezier_curve_add", text="Bezier", icon='CURVE_BEZCURVE')
        layout.operator("curve.primitive_bezier_circle_add", text="Circle", icon='CURVE_BEZCIRCLE')

        layout.separator()

        layout.operator("curve.primitive_nurbs_curve_add", text="Nurbs Curve", icon='CURVE_NCURVE')
        layout.operator("curve.primitive_nurbs_circle_add", text="Nurbs Circle", icon='CURVE_NCIRCLE')
        layout.operator("curve.primitive_nurbs_path_add", text="Path", icon='CURVE_PATH')


class VIEW3D_MT_surface_add(Menu):
    bl_idname = "VIEW3D_MT_surface_add"
    bl_label = "Surface"

    def draw(self, _context):
        layout = self.layout

        layout.operator_context = 'INVOKE_REGION_WIN'

        layout.operator("surface.primitive_nurbs_surface_curve_add", text="Surface Curve", icon='SURFACE_NCURVE')
        layout.operator("surface.primitive_nurbs_surface_circle_add", text="Surface Circle", icon='SURFACE_NCIRCLE')
        layout.operator("surface.primitive_nurbs_surface_surface_add", text="Surface Patch", icon='SURFACE_NSURFACE')
        layout.operator("surface.primitive_nurbs_surface_cylinder_add", text="Surface Cylinder", icon='SURFACE_NCYLINDER')
        layout.operator("surface.primitive_nurbs_surface_sphere_add", text="Surface Sphere", icon='SURFACE_NSPHERE')
        layout.operator("surface.primitive_nurbs_surface_torus_add", text="Surface Torus", icon='SURFACE_NTORUS')


class VIEW3D_MT_edit_metaball_context_menu(Menu):
    bl_label = "Metaball Context Menu"

    def draw(self, _context):
        layout = self.layout

        layout.operator_context = 'INVOKE_REGION_WIN'

        # Add
        layout.operator("mball.duplicate_move", icon = "DUPLICATE")

        layout.separator()

        # Modify
        layout.menu("VIEW3D_MT_mirror")
        layout.menu("VIEW3D_MT_snap")

        layout.separator()

        # Remove
        layout.operator_context = 'EXEC_REGION_WIN'
        layout.operator("mball.delete_metaelems", text="Delete", icon = "DELETE")


class VIEW3D_MT_metaball_add(Menu):
    bl_idname = "VIEW3D_MT_metaball_add"
    bl_label = "Metaball"

    def draw(self, _context):
        layout = self.layout

        layout.operator_context = 'INVOKE_REGION_WIN'
        layout.operator_enum("object.metaball_add", "type")


class TOPBAR_MT_edit_curve_add(Menu):
    bl_idname = "TOPBAR_MT_edit_curve_add"
    bl_label = "Add"
    bl_translation_context = i18n_contexts.operator_default

    def draw(self, context):
        is_surf = context.active_object.type == 'SURFACE'

        layout = self.layout
        layout.operator_context = 'EXEC_REGION_WIN'

        if is_surf:
            VIEW3D_MT_surface_add.draw(self, context)
        else:
            VIEW3D_MT_curve_add.draw(self, context)


class TOPBAR_MT_edit_armature_add(Menu):
    bl_idname = "TOPBAR_MT_edit_armature_add"
    bl_label = "Armature"

    def draw(self, _context):
        layout = self.layout

        layout.operator_context = 'EXEC_REGION_WIN'
        layout.operator("armature.bone_primitive_add", text="Single Bone", icon='BONE_DATA')


class VIEW3D_MT_armature_add(Menu):
    bl_idname = "VIEW3D_MT_armature_add"
    bl_label = "Armature"

    def draw(self, _context):
        layout = self.layout

        layout.operator_context = 'EXEC_REGION_WIN'
        layout.operator("object.armature_add", text="Single Bone", icon='BONE_DATA')


class VIEW3D_MT_light_add(Menu):
    bl_idname = "VIEW3D_MT_light_add"
    bl_label = "Light"

    def draw(self, _context):
        layout = self.layout

        layout.operator_context = 'INVOKE_REGION_WIN'
        layout.operator_enum("object.light_add", "type")


class VIEW3D_MT_lightprobe_add(Menu):
    bl_idname = "VIEW3D_MT_lightprobe_add"
    bl_label = "Light Probe"

    def draw(self, _context):
        layout = self.layout

        layout.operator_context = 'INVOKE_REGION_WIN'
        layout.operator_enum("object.lightprobe_add", "type")


class VIEW3D_MT_camera_add(Menu):
    bl_idname = "VIEW3D_MT_camera_add"
    bl_label = "Camera"

    def draw(self, _context):
        layout = self.layout
        layout.operator_context = 'EXEC_REGION_WIN'
        layout.operator("object.camera_add", text="Camera", icon='OUTLINER_OB_CAMERA')


class VIEW3D_MT_volume_add(Menu):
    bl_idname = "VIEW3D_MT_volume_add"
    bl_label = "Volume"

    def draw(self, _context):
        layout = self.layout
        layout.operator("object.volume_import", text="Import OpenVDB", icon='FILE_VOLUME')
        layout.operator("object.volume_add", text="Empty", icon='OUTLINER_OB_VOLUME')


class VIEW3D_MT_add(Menu):
    bl_label = "Add"
    bl_translation_context = i18n_contexts.operator_default

    def draw(self, context):
        layout = self.layout

        # note, don't use 'EXEC_SCREEN' or operators won't get the 'v3d' context.

        # Note: was EXEC_AREA, but this context does not have the 'rv3d', which prevents
        #       "align_view" to work on first call (see T32719).
        layout.operator_context = 'EXEC_REGION_WIN'

        # layout.operator_menu_enum("object.mesh_add", "type", text="Mesh", icon='OUTLINER_OB_MESH')
        layout.menu("VIEW3D_MT_mesh_add", icon='OUTLINER_OB_MESH')

        # layout.operator_menu_enum("object.curve_add", "type", text="Curve", icon='OUTLINER_OB_CURVE')
        layout.menu("VIEW3D_MT_curve_add", icon='OUTLINER_OB_CURVE')
        # layout.operator_menu_enum("object.surface_add", "type", text="Surface", icon='OUTLINER_OB_SURFACE')
        layout.menu("VIEW3D_MT_surface_add", icon='OUTLINER_OB_SURFACE')
        layout.menu("VIEW3D_MT_metaball_add", text="Metaball", icon='OUTLINER_OB_META')
        layout.operator("object.text_add", text="Text", icon='OUTLINER_OB_FONT')
        if context.preferences.experimental.use_new_curves_type:
            layout.operator("object.hair_curves_add", text="Hair", icon='OUTLINER_OB_CURVES')
        if context.preferences.experimental.use_new_point_cloud_type:
            layout.operator("object.pointcloud_add", text="Point Cloud", icon='OUTLINER_OB_POINTCLOUD')
        layout.menu("VIEW3D_MT_volume_add", text="Volume", icon='OUTLINER_OB_VOLUME')
        layout.operator_menu_enum("object.gpencil_add", "type", text="Grease Pencil", icon='OUTLINER_OB_GREASEPENCIL')
        layout.separator()

        if VIEW3D_MT_armature_add.is_extended():
            layout.menu("VIEW3D_MT_armature_add", icon='OUTLINER_OB_ARMATURE')
        else:
            layout.operator("object.armature_add", text="Armature", icon='OUTLINER_OB_ARMATURE')

        layout.operator("object.add", text="Lattice", icon='OUTLINER_OB_LATTICE').type = 'LATTICE'
        layout.operator_menu_enum("object.empty_add", "type", text="Empty", icon='OUTLINER_OB_EMPTY')
        layout.menu("VIEW3D_MT_image_add", text="Image", icon='OUTLINER_OB_IMAGE')

        layout.separator()

        layout.operator("object.speaker_add", text="Speaker", icon='OUTLINER_OB_SPEAKER')
        layout.separator()

        if VIEW3D_MT_camera_add.is_extended():
            layout.menu("VIEW3D_MT_camera_add", icon='OUTLINER_OB_CAMERA')
        else:
            VIEW3D_MT_camera_add.draw(self, context)

        layout.menu("VIEW3D_MT_light_add", icon='OUTLINER_OB_LIGHT')

        layout.separator()

        layout.menu("VIEW3D_MT_lightprobe_add", icon='OUTLINER_OB_LIGHTPROBE')

        layout.separator()

        layout.operator_menu_enum("object.effector_add", "type", text="Force Field", icon='OUTLINER_OB_FORCE_FIELD')

        layout.separator()

        has_collections = bool(bpy.data.collections)
        col = layout.column()
        col.enabled = has_collections

        if not has_collections or len(bpy.data.collections) > 10:
            col.operator_context = 'INVOKE_REGION_WIN'
            col.operator(
                "object.collection_instance_add",
                text="Collection Instance" if has_collections else "No Collections to Instance",
                icon='OUTLINER_OB_GROUP_INSTANCE',
            )
        else:
            col.operator_menu_enum(
                "object.collection_instance_add",
                "collection",
                text="Collection Instance",
                icon='OUTLINER_OB_GROUP_INSTANCE',
            )


class VIEW3D_MT_image_add(Menu):
    bl_label = "Add Image"

    def draw(self, _context):
        layout = self.layout
        layout.operator("object.load_reference_image", text="Reference", icon='IMAGE_REFERENCE')
        layout.operator("object.load_background_image", text="Background", icon='IMAGE_BACKGROUND')


class VIEW3D_MT_object_relations(Menu):
    bl_label = "Relations"

    def draw(self, _context):
        layout = self.layout

        layout.operator("object.make_override_library", text="Make Library Override", icon = "LIBRARY_DATA_OVERRIDE")

        layout.operator("object.make_dupli_face", icon = "MAKEDUPLIFACE")

        layout.separator()

        layout.operator_menu_enum("object.make_local", "type", text="Make Local")
        layout.menu("VIEW3D_MT_make_single_user")


class VIEW3D_MT_origin_set(Menu):
    bl_label = "Set Origin"

    def draw(self, context):
        layout = self.layout

        layout.operator("object.origin_set", icon ='GEOMETRY_TO_ORIGIN', text = "Geometry to Origin").type='GEOMETRY_ORIGIN'
        layout.operator("object.origin_set", icon ='ORIGIN_TO_GEOMETRY', text = "Origin to Geometry").type='ORIGIN_GEOMETRY'
        layout.operator("object.origin_set", icon ='ORIGIN_TO_CURSOR', text = "Origin to 3D Cursor").type='ORIGIN_CURSOR'
        layout.operator("object.origin_set", icon ='ORIGIN_TO_CENTEROFMASS', text = "Origin to Center of Mass (Surface)").type='ORIGIN_CENTER_OF_MASS'
        layout.operator("object.origin_set", icon ='ORIGIN_TO_VOLUME', text = "Origin to Center of Mass (Volume)").type='ORIGIN_CENTER_OF_VOLUME'


# ********** Object menu **********

class VIEW3D_MT_object(Menu):
    bl_context = "objectmode"
    bl_label = "Object"

    def draw(self, _context):
        layout = self.layout

        obj = _context.object
        is_eevee = _context.scene.render.engine == 'BLENDER_EEVEE'
        view = _context.space_data

        layout.menu("VIEW3D_MT_transform_object")
        layout.menu("VIEW3D_MT_origin_set")
        layout.menu("VIEW3D_MT_mirror")
        layout.menu("VIEW3D_MT_object_clear")
        layout.menu("VIEW3D_MT_object_apply")
        layout.menu("VIEW3D_MT_snap")

        layout.separator()

        layout.operator("object.duplicate_move", icon = "DUPLICATE")
        layout.operator("object.duplicate_move_linked", icon = "DUPLICATE")
        layout.operator("object.join", icon ='JOIN')

        layout.separator()

        layout.operator_context = 'EXEC_REGION_WIN'
        myvar = layout.operator("object.delete", text="Delete", icon = "DELETE")
        myvar.use_global = False
        myvar.confirm = False
        myvar = layout.operator("object.delete", text="Delete Global", icon = "DELETE")
        myvar.use_global = True
        myvar.confirm = False

        layout.separator()

        layout.operator("view3d.copybuffer", text="Copy Objects", icon='COPYDOWN')
        layout.operator("view3d.pastebuffer", text="Paste Objects", icon='PASTEDOWN')

        layout.separator()

        layout.menu("VIEW3D_MT_object_asset")
        layout.menu("VIEW3D_MT_object_parent")
        #layout.menu("VIEW3D_MT_object_collection") # bfa, turned off
        layout.menu("VIEW3D_MT_object_relations")
        layout.menu("VIEW3D_MT_object_constraints")
        layout.menu("VIEW3D_MT_object_track")
        layout.menu("VIEW3D_MT_make_links")

        # shading just for mesh and curve objects
        if obj is None:
            pass

        elif obj.type in {'MESH', 'CURVE', 'SURFACE'}:

            layout.separator()

            layout.operator("object.shade_smooth", icon ='SHADING_SMOOTH')
            layout.operator("object.shade_flat", icon ='SHADING_FLAT')

        layout.separator()

        layout.menu("VIEW3D_MT_object_animation")
        layout.menu("VIEW3D_MT_object_rigid_body")

        layout.separator()

        layout.menu("VIEW3D_MT_object_quick_effects")
        layout.menu("VIEW3D_MT_subdivision_set")

        layout.separator()

        layout.menu("VIEW3D_MT_object_convert")

        layout.separator()

        layout.menu("VIEW3D_MT_object_showhide")
        layout.menu("VIEW3D_MT_object_cleanup")

        if obj is None:
            pass

        elif obj.type == 'CAMERA':
            layout.operator_context = 'INVOKE_REGION_WIN'

            layout.separator()

            if obj.data.type == 'PERSP':
                props = layout.operator("wm.context_modal_mouse", text="Adjust Focal Length", icon = "LENS_ANGLE")
                props.data_path_iter = "selected_editable_objects"
                props.data_path_item = "data.lens"
                props.input_scale = 0.1
                if obj.data.lens_unit == 'MILLIMETERS':
                    props.header_text = "Camera Focal Length: %.1fmm"
                else:
                    props.header_text = "Camera Focal Length: %.1f\u00B0"

            else:
                props = layout.operator("wm.context_modal_mouse", text="Camera Lens Scale", icon = "LENS_SCALE")
                props.data_path_iter = "selected_editable_objects"
                props.data_path_item = "data.ortho_scale"
                props.input_scale = 0.01
                props.header_text = "Camera Lens Scale: %.3f"

            if not obj.data.dof.focus_object:
                if view and view.camera == obj and view.region_3d.view_perspective == 'CAMERA':
                    props = layout.operator("ui.eyedropper_depth", text="DOF Distance (Pick)", icon = "DOF")
                else:
                    props = layout.operator("wm.context_modal_mouse", text="Adjust Focus Distance", icon = "DOF")
                    props.data_path_iter = "selected_editable_objects"
                    props.data_path_item = "data.dof.focus_distance"
                    props.input_scale = 0.02
                    props.header_text = "Focus Distance: %.3f"

        elif obj.type in {'CURVE', 'FONT'}:
            layout.operator_context = 'INVOKE_REGION_WIN'

            layout.separator()

            props = layout.operator("wm.context_modal_mouse", text="Adjust Extrusion", icon = "EXTRUDESIZE")
            props.data_path_iter = "selected_editable_objects"
            props.data_path_item = "data.extrude"
            props.input_scale = 0.01
            props.header_text = "Extrude: %.3f"

            props = layout.operator("wm.context_modal_mouse", text="Adjust Offset", icon = "WIDTH_SIZE")
            props.data_path_iter = "selected_editable_objects"
            props.data_path_item = "data.offset"
            props.input_scale = 0.01
            props.header_text = "Offset %.3f"


        elif obj.type == 'EMPTY':
            layout.operator_context = 'INVOKE_REGION_WIN'

            layout.separator()

            props = layout.operator("wm.context_modal_mouse", text="Adjust Empty Display Size", icon = "DRAWSIZE")
            props.data_path_iter = "selected_editable_objects"
            props.data_path_item = "empty_display_size"
            props.input_scale = 0.01
            props.header_text = "Empty Diosplay Size: %.3f"

        elif obj.type == 'LIGHT':
            light = obj.data

            layout.operator_context = 'INVOKE_REGION_WIN'

            layout.separator()

            props = layout.operator("wm.context_modal_mouse", text="Adjust Light Power", icon = "LIGHT_STRENGTH")
            props.data_path_iter = "selected_editable_objects"
            props.data_path_item = "data.energy"
            props.input_scale = 1.0
            props.header_text = "Light Power: %.3f"

            if light.type == 'AREA':
                if light.shape in {'RECTANGLE', 'ELLIPSE'}:
                    props = layout.operator("wm.context_modal_mouse", text="Adjust Area Light X Size", icon = "LIGHT_SIZE")
                    props.data_path_iter = "selected_editable_objects"
                    props.data_path_item = "data.size"
                    props.header_text = "Light Size X: %.3f"

                    props = layout.operator("wm.context_modal_mouse", text="Adjust Area Light Y Size", icon = "LIGHT_SIZE")
                    props.data_path_iter = "selected_editable_objects"
                    props.data_path_item = "data.size_y"
                    props.header_text = "Light Size Y: %.3f"
                else:
                    props = layout.operator("wm.context_modal_mouse", text="Adjust Area Light Size", icon = "LIGHT_SIZE")
                    props.data_path_iter = "selected_editable_objects"
                    props.data_path_item = "data.size"
                    props.header_text = "Light Size: %.3f"

            elif light.type in {'SPOT', 'POINT'}:
                props = layout.operator("wm.context_modal_mouse", text="Adjust Light Radius", icon = "RADIUS")
                props.data_path_iter = "selected_editable_objects"
                props.data_path_item = "data.shadow_soft_size"
                props.header_text = "Light Radius: %.3f"

            elif light.type == 'SUN':
                props = layout.operator("wm.context_modal_mouse", text="Adjust Sun Light Angle", icon = "ANGLE")
                props.data_path_iter = "selected_editable_objects"
                props.data_path_item = "data.angle"
                props.header_text = "Light Angle: %.3f"

            if light.type == 'SPOT':
                layout.separator()

                props = layout.operator("wm.context_modal_mouse", text="Adjust Spot Light Size", icon = "LIGHT_SIZE")
                props.data_path_iter = "selected_editable_objects"
                props.data_path_item = "data.spot_size"
                props.input_scale = 0.01
                props.header_text = "Spot Size: %.2f"

                props = layout.operator("wm.context_modal_mouse", text="Adjust Spot Light Blend", icon = "SPOT_BLEND")
                props.data_path_iter = "selected_editable_objects"
                props.data_path_item = "data.spot_blend"
                props.input_scale = -0.01
                props.header_text = "Spot Blend: %.2f"

            if light.type in ['SPOT', 'SUN', 'AREA']:
                props = layout.operator("object.transform_axis_target", text="Interactive Light Track", icon = "NODE_LIGHTPATH")


class VIEW3D_MT_object_animation(Menu):
    bl_label = "Animation"

    def draw(self, _context):
        layout = self.layout

        layout.operator("anim.keyframe_insert_menu", text="Insert Keyframe", icon= 'KEYFRAMES_INSERT')
        layout.operator("anim.keyframe_delete_v3d", text="Delete Keyframes", icon= 'KEYFRAMES_REMOVE')
        layout.operator("anim.keyframe_clear_v3d", text="Clear Keyframes", icon= 'KEYFRAMES_CLEAR')
        layout.operator("anim.keying_set_active_set", text="Change Keying Set", icon='KEYINGSET')

        layout.separator()

        layout.operator("nla.bake", text="Bake Action", icon= 'BAKE_ACTION')
        layout.operator("gpencil.bake_mesh_animation", text="Bake Mesh to Grease Pencil", icon= 'BAKE_ACTION')
        layout.operator("gpencil.bake_grease_pencil_animation", text="Bake Object Transform to Grease Pencil", icon= 'BAKE_ACTION')


class VIEW3D_MT_object_rigid_body(Menu):
    bl_label = "Rigid Body"

    def draw(self, _context):
        layout = self.layout

        layout.operator("rigidbody.objects_add", text="Add Active", icon='RIGID_ADD_ACTIVE').type = 'ACTIVE'
        layout.operator("rigidbody.objects_add", text="Add Passive", icon='RIGID_ADD_PASSIVE').type = 'PASSIVE'

        layout.separator()

        layout.operator("rigidbody.objects_remove", text="Remove", icon='RIGID_REMOVE')

        layout.separator()

        layout.operator("rigidbody.shape_change", text="Change Shape", icon='RIGID_CHANGE_SHAPE')
        layout.operator("rigidbody.mass_calculate", text="Calculate Mass", icon='RIGID_CALCULATE_MASS')
        layout.operator("rigidbody.object_settings_copy", text="Copy from Active", icon='RIGID_COPY_FROM_ACTIVE')
        layout.operator("object.visual_transform_apply", text="Apply Transformation", icon='RIGID_APPLY_TRANS')
        layout.operator("rigidbody.bake_to_keyframes", text="Bake To Keyframes", icon='RIGID_BAKE_TO_KEYFRAME')

        layout.separator()

        layout.operator("rigidbody.connect", text="Connect", icon='RIGID_CONSTRAINTS_CONNECT')


class VIEW3D_MT_object_clear(Menu):
    bl_label = "Clear"

    def draw(self, _context):
        layout = self.layout

        layout.operator("object.location_clear", text="Location", icon = "CLEARMOVE").clear_delta = False
        layout.operator("object.rotation_clear", text="Rotation", icon = "CLEARROTATE").clear_delta = False
        layout.operator("object.scale_clear", text="Scale", icon = "CLEARSCALE").clear_delta = False

        layout.separator()

        layout.operator("object.origin_clear", text="Origin", icon = "CLEARORIGIN")


class VIEW3D_MT_object_context_menu(Menu):
    bl_label = "Object Context Menu"

    def draw(self, context):

        layout = self.layout
        view = context.space_data

        obj = context.object

        selected_objects_len = len(context.selected_objects)

        # If nothing is selected
        # (disabled for now until it can be made more useful).
        '''
        if selected_objects_len == 0:

            layout.menu("VIEW3D_MT_add", text="Add", text_ctxt=i18n_contexts.operator_default)
            layout.operator("view3d.pastebuffer", text="Paste Objects", icon='PASTEDOWN')

            return
        '''

        # If something is selected

        # Individual object types.
        if obj is None:
            pass

        elif obj.type == 'CAMERA':
            layout.operator_context = 'INVOKE_REGION_WIN'

            layout.operator("view3d.object_as_camera", text="Set Active Camera", icon ="VIEW_SWITCHACTIVECAM")

            if obj.data.type == 'PERSP':
                props = layout.operator("wm.context_modal_mouse", text="Adjust Focal Length", icon = "LENS_ANGLE")
                props.data_path_iter = "selected_editable_objects"
                props.data_path_item = "data.lens"
                props.input_scale = 0.1
                if obj.data.lens_unit == 'MILLIMETERS':
                    props.header_text = "Camera Focal Length: %.1fmm"
                else:
                    props.header_text = "Camera Focal Length: %.1f\u00B0"

            else:
                props = layout.operator("wm.context_modal_mouse", text="Camera Lens Scale", icon = "LENS_SCALE")
                props.data_path_iter = "selected_editable_objects"
                props.data_path_item = "data.ortho_scale"
                props.input_scale = 0.01
                props.header_text = "Camera Lens Scale: %.3f"

            if not obj.data.dof.focus_object:
                if view and view.camera == obj and view.region_3d.view_perspective == 'CAMERA':
                    props = layout.operator("ui.eyedropper_depth", text="DOF Distance (Pick)", icon = "DOF")
                else:
                    props = layout.operator("wm.context_modal_mouse", text="Adjust Focus Distance", icon = "DOF")
                    props.data_path_iter = "selected_editable_objects"
                    props.data_path_item = "data.dof.focus_distance"
                    props.input_scale = 0.02
                    props.header_text = "Focus Distance: %.3f"

            layout.separator()

        elif obj.type in {'CURVE', 'FONT'}:
            layout.operator_context = 'INVOKE_REGION_WIN'

            props = layout.operator("wm.context_modal_mouse", text="Adjust Extrusion", icon = "EXTRUDESIZE")
            props.data_path_iter = "selected_editable_objects"
            props.data_path_item = "data.extrude"
            props.input_scale = 0.01
            props.header_text = "Extrude: %.3f"

            props = layout.operator("wm.context_modal_mouse", text="Adjust Offset", icon = "WIDTH_SIZE")
            props.data_path_iter = "selected_editable_objects"
            props.data_path_item = "data.offset"
            props.input_scale = 0.01
            props.header_text = "Offset: %.3f"

            layout.separator()

        elif obj.type == 'EMPTY':
            layout.operator_context = 'INVOKE_REGION_WIN'

            props = layout.operator("wm.context_modal_mouse", text="Adjust Empty Display Size", icon = "DRAWSIZE")
            props.data_path_iter = "selected_editable_objects"
            props.data_path_item = "empty_display_size"
            props.input_scale = 0.01
            props.header_text = "Empty Display Size: %.3f"

            layout.separator()

            if obj.empty_display_type == 'IMAGE':
                layout.operator("gpencil.trace_image", icon = "FILE_IMAGE")

                layout.separator()

        elif obj.type == 'LIGHT':
            light = obj.data

            layout.operator_context = 'INVOKE_REGION_WIN'

            props = layout.operator("wm.context_modal_mouse", text="Adjust Light Power", icon = "LIGHT_STRENGTH")
            props.data_path_iter = "selected_editable_objects"
            props.data_path_item = "data.energy"
            props.input_scale = 1.0
            props.header_text = "Light Power: %.3f"

            if light.type == 'AREA':
                if light.shape in {'RECTANGLE', 'ELLIPSE'}:
                    props = layout.operator("wm.context_modal_mouse", text="Adjust Area Light X Size", icon = "LIGHT_SIZE")
                    props.data_path_iter = "selected_editable_objects"
                    props.data_path_item = "data.size"
                    props.header_text = "Light Size X: %.3f"

                    props = layout.operator("wm.context_modal_mouse", text="Adjust Area Light Y Size", icon = "LIGHT_SIZE")
                    props.data_path_iter = "selected_editable_objects"
                    props.data_path_item = "data.size_y"
                    props.header_text = "Light Size Y: %.3f"
                else:
                    props = layout.operator("wm.context_modal_mouse", text="Adjust Area Light Size", icon = "LIGHT_SIZE")
                    props.data_path_iter = "selected_editable_objects"
                    props.data_path_item = "data.size"
                    props.header_text = "Light Size: %.3f"

            elif light.type in {'SPOT', 'POINT'}:
                props = layout.operator("wm.context_modal_mouse", text="Adjust Light Radius", icon = "RADIUS")
                props.data_path_iter = "selected_editable_objects"
                props.data_path_item = "data.shadow_soft_size"
                props.header_text = "Light Radius: %.3f"

            elif light.type == 'SUN':
                props = layout.operator("wm.context_modal_mouse", text="Adjust Sun Light Angle", icon = "ANGLE")
                props.data_path_iter = "selected_editable_objects"
                props.data_path_item = "data.angle"
                props.header_text = "Light Angle: %.3f"

            if light.type == 'SPOT':
                layout.separator()

                props = layout.operator("wm.context_modal_mouse", text="Adjust Spot Light Size", icon = "LIGHT_SIZE")
                props.data_path_iter = "selected_editable_objects"
                props.data_path_item = "data.spot_size"
                props.input_scale = 0.01
                props.header_text = "Spot Size: %.2f"

                props = layout.operator("wm.context_modal_mouse", text="Adjust Spot Light Blend", icon = "SPOT_BLEND")
                props.data_path_iter = "selected_editable_objects"
                props.data_path_item = "data.spot_blend"
                props.input_scale = -0.01
                props.header_text = "Spot Blend: %.2f"

            layout.separator()

        # Shared among some object types.
        if obj is not None:
            if obj.type in {'MESH', 'CURVE', 'SURFACE'}:
                layout.operator("object.shade_smooth", text="Shade Smooth", icon = "SHADING_SMOOTH")
                layout.operator("object.shade_flat", text="Shade Flat", icon = "SHADING_FLAT")

                layout.separator()

            if obj.type in {'MESH', 'CURVE', 'SURFACE', 'ARMATURE', 'GPENCIL'}:
                if selected_objects_len > 1:
                    layout.operator("object.join")

            if obj.type in {'MESH', 'CURVE', 'SURFACE', 'POINTCLOUD', 'META', 'FONT'}:
                layout.operator_menu_enum("object.convert", "target")

            if obj.type == 'GPENCIL':
                layout.operator_menu_enum("gpencil.convert", "type", text="Convert To")

            if (
                    obj.type in {'MESH', 'CURVE', 'SURFACE', 'GPENCIL', 'LATTICE', 'ARMATURE', 'META', 'FONT'} or
                    (obj.type == 'EMPTY' and obj.instance_collection is not None)
            ):
                layout.operator_context = 'INVOKE_REGION_WIN'
                layout.operator_menu_enum("object.origin_set", text="Set Origin", property="type")
                layout.operator_context = 'INVOKE_DEFAULT'

                layout.separator()

        # Shared among all object types
        layout.operator("view3d.copybuffer", text="Copy Objects", icon='COPYDOWN')
        layout.operator("view3d.pastebuffer", text="Paste Objects", icon='PASTEDOWN')

        layout.separator()

        layout.operator("object.duplicate_move", icon='DUPLICATE')
        layout.operator("object.duplicate_move_linked", icon = "DUPLICATE")

        layout.separator()

        props = layout.operator("wm.call_panel", text="Rename Active Object", icon='RENAME')
        props.name = "TOPBAR_PT_name"
        props.keep_open = False

        layout.separator()

        layout.menu("VIEW3D_MT_mirror")
        layout.menu("VIEW3D_MT_snap")
        layout.menu("VIEW3D_MT_object_parent")
        layout.operator_context = 'INVOKE_REGION_WIN'

        if view and view.local_view:
            layout.operator("view3d.localview_remove_from", icon= 'VIEW_REMOVE_LOCAL')
        else:
            layout.operator("object.move_to_collection", icon= 'GROUP')

        layout.separator()

        layout.operator("anim.keyframe_insert_menu", text="Insert Keyframe", icon= 'KEYFRAMES_INSERT')

        layout.separator()

        layout.operator_context = 'EXEC_REGION_WIN'
        layout.operator("object.delete", text="Delete", icon = "DELETE").use_global = False


class VIEW3D_MT_object_shading(Menu):
    # XXX, this menu is a place to store shading operator in object mode
    bl_label = "Shading"

    def draw(self, _context):
        layout = self.layout
        layout.operator("object.shade_smooth", text="Smooth", icon = "SHADING_SMOOTH")
        layout.operator("object.shade_flat", text="Flat", icon = "SHADING_FLAT")


class VIEW3D_MT_object_apply(Menu):
    bl_label = "Apply"

    def draw(self, _context):
        layout = self.layout

        props = layout.operator("object.transform_apply", text="Location", text_ctxt=i18n_contexts.default, icon = "APPLYMOVE")
        props.location, props.rotation, props.scale = True, False, False

        props = layout.operator("object.transform_apply", text="Rotation", text_ctxt=i18n_contexts.default, icon = "APPLYROTATE")
        props.location, props.rotation, props.scale = False, True, False

        props = layout.operator("object.transform_apply", text="Scale", text_ctxt=i18n_contexts.default, icon = "APPLYSCALE")
        props.location, props.rotation, props.scale = False, False, True

        props = layout.operator("object.transform_apply", text="All Transforms", text_ctxt=i18n_contexts.default, icon = "APPLYALL")
        props.location, props.rotation, props.scale = True, True, True

        props = layout.operator("object.transform_apply", text="Rotation & Scale", text_ctxt=i18n_contexts.default, icon = "APPLY_ROTSCALE")
        props.location, props.rotation, props.scale = False, True, True

        layout.separator()

        layout.operator("object.transforms_to_deltas", text="Location to Deltas", text_ctxt=i18n_contexts.default, icon = "APPLYMOVEDELTA").mode = 'LOC'
        layout.operator("object.transforms_to_deltas", text="Rotation to Deltas", text_ctxt=i18n_contexts.default, icon = "APPLYROTATEDELTA").mode = 'ROT'
        layout.operator("object.transforms_to_deltas", text="Scale to Deltas", text_ctxt=i18n_contexts.default, icon = "APPLYSCALEDELTA").mode = 'SCALE'
        layout.operator("object.transforms_to_deltas", text="All Transforms to Deltas", text_ctxt=i18n_contexts.default, icon = "APPLYALLDELTA").mode = 'ALL'
        layout.operator("object.anim_transforms_to_deltas", icon = "APPLYANIDELTA")

        layout.separator()

        layout.operator("object.visual_transform_apply", text="Visual Transform", text_ctxt=i18n_contexts.default, icon = "VISUALTRANSFORM")
        layout.operator("object.duplicates_make_real", icon = "MAKEDUPLIREAL")


class VIEW3D_MT_object_parent(Menu):
    bl_label = "Parent"

    def draw(self, _context):
        layout = self.layout
        operator_context_default = layout.operator_context

        layout.operator_enum("object.parent_set", "type")

        layout.separator()

        layout.operator_context = 'EXEC_REGION_WIN'
        layout.operator("object.parent_no_inverse_set", icon = "PARENT")
        layout.operator_context = operator_context_default

        layout.separator()

        layout.operator_enum("object.parent_clear", "type")


class VIEW3D_MT_object_track(Menu):
    bl_label = "Track"

    def draw(self, _context):
        layout = self.layout

        layout.operator("object.track_set", text = "Damped Track Constraint", icon = "CONSTRAINT_DATA").type = "DAMPTRACK"
        layout.operator("object.track_set", text = "Track to Constraint", icon = "CONSTRAINT_DATA").type = "TRACKTO"
        layout.operator("object.track_set", text = "Lock Track Constraint", icon = "CONSTRAINT_DATA").type = "LOCKTRACK"

        layout.separator()

        layout.operator("object.track_clear", text= "Clear Track", icon = "CLEAR_TRACK").type = 'CLEAR'
        layout.operator("object.track_clear", text= "Clear Track - Keep Transformation", icon = "CLEAR_TRACK").type = 'CLEAR_KEEP_TRANSFORM'


class VIEW3D_MT_object_collection(Menu):
    bl_label = "Collection"

    def draw(self, _context):
        layout = self.layout

        layout.operator("object.move_to_collection", icon='GROUP')
        layout.operator("object.link_to_collection", icon='GROUP')

        layout.separator()

        layout.operator("collection.create", icon='COLLECTION_NEW')
        # layout.operator_menu_enum("collection.objects_remove", "collection")  # BUGGY
        layout.operator("collection.objects_remove", icon = "DELETE")
        layout.operator("collection.objects_remove_all", icon = "DELETE")

        layout.separator()

        layout.operator("collection.objects_add_active", icon='GROUP')
        layout.operator("collection.objects_remove_active", icon = "DELETE")


class VIEW3D_MT_object_constraints(Menu):
    bl_label = "Constraints"

    def draw(self, _context):
        layout = self.layout

        layout.operator("object.constraint_add_with_targets", icon = "CONSTRAINT_DATA")
        layout.operator("object.constraints_copy", icon = "COPYDOWN")

        layout.separator()

        layout.operator("object.constraints_clear", icon = "CLEAR_CONSTRAINT")


class VIEW3D_MT_object_quick_effects(Menu):
    bl_label = "Quick Effects"

    def draw(self, _context):
        layout = self.layout

        layout.operator("object.quick_fur", icon = "HAIR")
        layout.operator("object.quick_explode", icon = "MOD_EXPLODE")
        layout.operator("object.quick_smoke", icon = "MOD_SMOKE")
        layout.operator("object.quick_liquid", icon = "MOD_FLUIDSIM")


class VIEW3D_MT_object_showhide(Menu):
    bl_label = "Show/Hide"

    def draw(self, _context):
        layout = self.layout

        layout.operator("object.hide_view_clear", text="Show Hidden", icon = "HIDE_OFF")

        layout.separator()

        layout.operator("object.hide_view_set", text="Hide Selected", icon = "HIDE_ON").unselected = False
        layout.operator("object.hide_view_set", text="Hide Unselected", icon = "HIDE_UNSELECTED").unselected = True


class VIEW3D_MT_object_cleanup(Menu):
    bl_label = "Clean Up"

    def draw(self, _context):
        layout = self.layout

        layout.operator("object.vertex_group_clean", text="Clean Vertex Group Weights", icon = 'CLEAN_CHANNELS').group_select_mode = 'ALL'
        layout.operator("object.vertex_group_limit_total", text="Limit Total Vertex Groups", icon = 'WEIGHT_LIMIT_TOTAL').group_select_mode = 'ALL'

        layout.separator()

        layout.operator("object.material_slot_remove_unused", text="Remove Unused Material Slots", icon = 'DELETE')

class VIEW3D_MT_object_asset(Menu):
    bl_label = "Asset"

    def draw(self, _context):
        layout = self.layout

        layout.operator("asset.mark", icon = 'ASSIGN')
        layout.operator("asset.clear", text="Clear Asset", icon = 'CLEAR').set_fake_user = False
        layout.operator("asset.clear", text="Clear Asset (Set Fake User)", icon = 'CLEAR').set_fake_user = True


class VIEW3D_MT_make_single_user(Menu):
    bl_label = "Make Single User"

    def draw(self, _context):
        layout = self.layout
        layout.operator_context = 'EXEC_REGION_WIN'

        props = layout.operator("object.make_single_user", text="Object", icon='MAKE_SINGLE_USER')
        props.object = True
        props.obdata = props.material = props.animation = props.obdata_animation = False

        props = layout.operator("object.make_single_user", text="Object & Data", icon='MAKE_SINGLE_USER')
        props.object = props.obdata = True
        props.material = props.animation = props.obdata_animation = False

        props = layout.operator("object.make_single_user", text="Object & Data & Materials", icon='MAKE_SINGLE_USER')
        props.object = props.obdata = props.material = True
        props.animation = props.obdata_animation = False

        props = layout.operator("object.make_single_user", text="Materials", icon='MAKE_SINGLE_USER')
        props.material = True
        props.object = props.obdata = props.animation = props.obdata_animation = False

        props = layout.operator("object.make_single_user", text="Object Animation", icon='MAKE_SINGLE_USER')
        props.animation = True
        props.object = props.obdata = props.material = props.obdata_animation = False

        props = layout.operator("object.make_single_user", text="Object Data Animation", icon='MAKE_SINGLE_USER')
        props.obdata_animation = props.obdata = True
        props.object = props.material = props.animation = False


class VIEW3D_MT_object_convert(Menu):
    bl_label = "Convert"

    def draw(self, context):
        layout = self.layout
        ob = context.active_object

        if ob and ob.type == 'GPENCIL' and context.gpencil_data:
            layout.operator_enum("gpencil.convert", "type")
        else:
            layout.operator_enum("object.convert", "target")

        # Potrace lib dependency.
        if bpy.app.build_options.potrace:
            layout.operator("gpencil.trace_image", icon='OUTLINER_OB_GREASEPENCIL')


class VIEW3D_MT_make_links(Menu):
    bl_label = "Link/Transfer Data"

    def draw(self, _context):
        layout = self.layout
        operator_context_default = layout.operator_context

        if len(bpy.data.scenes) > 10:
            layout.operator_context = 'INVOKE_REGION_WIN'
            layout.operator("object.make_links_scene", text="Link Objects to Scene", icon='OUTLINER_OB_EMPTY')
        else:
            layout.operator_context = 'EXEC_REGION_WIN'
            layout.operator_menu_enum("object.make_links_scene", "scene", text="Link Objects to Scene")

        layout.separator()

        layout.operator_context = operator_context_default

        layout.operator_enum("object.make_links_data", "type")  # inline

        layout.separator()

        layout.operator("object.join_uvs", text="Copy UV Maps", icon = "TRANSFER_UV")

        layout.separator()

        layout.operator("object.data_transfer", icon ='TRANSFER_DATA')
        layout.operator("object.datalayout_transfer", icon ='TRANSFER_DATA_LAYOUT')


class VIEW3D_MT_brush(Menu):
    bl_label = "Brush"

    def draw(self, context):
        layout = self.layout

        settings = UnifiedPaintPanel.paint_settings(context)
        brush = getattr(settings, "brush", None)
        obj = context.active_object
        mesh = context.object.data # face selection masking for painting

        # skip if no active brush
        if not brush:
            layout.label(text="No Brush selected. Please select a brush first", icon='INFO')
            return

        tex_slot = brush.texture_slot
        mask_tex_slot = brush.mask_texture_slot

        # brush tool
        if context.sculpt_object:
            layout.operator("brush.reset", icon = "BRUSH_RESET")

        if tex_slot.map_mode == 'STENCIL':

            layout.separator()

            layout.operator("brush.stencil_control", text = 'Move Stencil Texture', icon ='TRANSFORM_MOVE').mode = 'TRANSLATION'
            layout.operator("brush.stencil_control", text = 'Rotate Stencil Texture', icon ='TRANSFORM_ROTATE').mode = 'ROTATION'
            layout.operator("brush.stencil_control", text = 'Scale Stencil Texture', icon ='TRANSFORM_SCALE').mode = 'SCALE'
            layout.operator("brush.stencil_reset_transform", text = "Reset Stencil Texture position", icon = "RESET")

        if mask_tex_slot.map_mode == 'STENCIL':

            layout.separator()

            myvar = layout.operator("brush.stencil_control", text = "Move Stencil Mask Texture", icon ='TRANSFORM_MOVE')
            myvar.mode = 'TRANSLATION'
            myvar.texmode = 'SECONDARY'
            myvar = layout.operator("brush.stencil_control", text = "Rotate Stencil Mask Texture", icon ='TRANSFORM_ROTATE')
            myvar.mode = 'ROTATION'
            myvar.texmode = 'SECONDARY'
            myvar = layout.operator("brush.stencil_control", text = "Scale Stencil Mask Texture", icon ='TRANSFORM_SCALE')
            myvar.mode = 'SCALE'
            myvar.texmode = 'SECONDARY'
            layout.operator("brush.stencil_reset_transform", text = "Reset Stencil Mask Texture position", icon = "RESET").mask = True


        # If face selection masking for painting is active
        if mesh.use_paint_mask:

            layout.separator()

            layout.menu("VIEW3D_MT_facemask_showhide") ### show hide for face mask tool

        # Color picker just in vertex and texture paint
        if obj.mode in {'VERTEX_PAINT', 'TEXTURE_PAINT'}:

            layout.separator()

            layout.operator("paint.sample_color", text = "Color Picker", icon='EYEDROPPER')


class VIEW3D_MT_brush_curve_presets(Menu):
    bl_label = "Curve Preset"

    def draw(self, context):
        layout = self.layout

        toolsettings = context.tool_settings.image_paint
        brush = toolsettings.brush

        layout.operator("brush.curve_preset", icon='SHARPCURVE', text="Sharp").shape = 'SHARP'
        layout.operator("brush.curve_preset", icon='SMOOTHCURVE', text="Smooth").shape = 'SMOOTH'
        layout.operator("brush.curve_preset", icon='NOCURVE', text="Max").shape = 'MAX'
        layout.operator("brush.curve_preset", icon='LINCURVE', text="Line").shape = 'LINE'
        layout.operator("brush.curve_preset", icon='ROOTCURVE', text="Root").shape = 'ROOT'
        layout.operator("brush.curve_preset", icon='SPHERECURVE', text="Round").shape = 'ROUND'

# Show hide menu for face selection masking
class VIEW3D_MT_facemask_showhide(Menu):
    bl_label = "Show/Hide"

    def draw(self, context):
        layout = self.layout

        layout.operator("paint.face_select_reveal", text="Show Hidden", icon = "HIDE_OFF")
        layout.operator("paint.face_select_hide", text="Hide Selected", icon = "HIDE_ON").unselected = False
        layout.operator("paint.face_select_hide", text="Hide Unselected", icon = "HIDE_UNSELECTED").unselected = True


class VIEW3D_MT_paint_vertex(Menu):
    bl_label = "Paint"

    def draw(self, _context):
        layout = self.layout

        layout.operator("paint.vertex_color_set", icon = "COLOR")
        layout.operator("paint.vertex_color_smooth", icon = "PARTICLEBRUSH_SMOOTH")
        layout.operator("paint.vertex_color_dirt", icon = "DIRTY_VERTEX")
        layout.operator("paint.vertex_color_from_weight", icon = "VERTCOLFROMWEIGHT")

        layout.separator()

        layout.operator("paint.vertex_color_invert", text="Invert", icon = "REVERSE_COLORS")
        layout.operator("paint.vertex_color_levels", text="Levels", icon = "LEVELS")
        layout.operator("paint.vertex_color_hsv", text="Hue Saturation Value", icon = "HUESATVAL")
        layout.operator("paint.vertex_color_brightness_contrast", text="Bright/Contrast", icon = "BRIGHTNESS_CONTRAST")


class VIEW3D_MT_paint_vertex_specials(Menu):
    bl_label = "Vertex Paint Context Menu"

    def draw(self, context):
        layout = self.layout
        # TODO: populate with useful items.
        layout.operator("paint.vertex_color_set", icon = "COLOR")
        layout.separator()
        layout.operator("paint.vertex_color_smooth", icon = "PARTICLEBRUSH_SMOOTH")


class VIEW3D_MT_paint_texture_specials(Menu):
    bl_label = "Texture Paint Context Menu"

    def draw(self, context):
        layout = self.layout
        # TODO: populate with useful items.
        layout.operator("image.save_dirty", icon = "FILE_TICK")


class VIEW3D_MT_hook(Menu):
    bl_label = "Hooks"

    def draw(self, context):
        layout = self.layout
        layout.operator_context = 'EXEC_AREA'
        layout.operator("object.hook_add_newob", icon = "HOOK_NEW")
        layout.operator("object.hook_add_selob", icon = "HOOK_SELECTED").use_bone = False
        layout.operator("object.hook_add_selob", text="Hook to Selected Object Bone", icon = "HOOK_BONE").use_bone = True

        if any([mod.type == 'HOOK' for mod in context.active_object.modifiers]):
            layout.separator()

            layout.operator_menu_enum("object.hook_assign", "modifier", icon = "HOOK_ASSIGN")
            layout.operator_menu_enum("object.hook_remove", "modifier", icon = "HOOK_REMOVE")

            layout.separator()

            layout.operator_menu_enum("object.hook_select", "modifier", icon = "HOOK_SELECT")
            layout.operator_menu_enum("object.hook_reset", "modifier", icon = "HOOK_RESET")
            layout.operator_menu_enum("object.hook_recenter", "modifier", icon = "HOOK_RECENTER")


class VIEW3D_MT_vertex_group(Menu):
    bl_label = "Vertex Groups"

    def draw(self, context):
        layout = self.layout

        layout.operator_context = 'EXEC_AREA'
        layout.operator("object.vertex_group_assign_new", icon = "GROUP_VERTEX")

        ob = context.active_object
        if ob.mode == 'EDIT' or (ob.mode == 'WEIGHT_PAINT' and ob.type == 'MESH' and ob.data.use_paint_mask_vertex):
            if ob.vertex_groups.active:
                layout.separator()

                layout.operator("object.vertex_group_assign", text="Assign to Active Group", icon = "ADD_TO_ACTIVE")
                layout.operator("object.vertex_group_remove_from", text="Remove from Active Group", icon = "REMOVE_SELECTED_FROM_ACTIVE_GROUP").use_all_groups = False
                layout.operator("object.vertex_group_remove_from", text="Remove from All", icon = "REMOVE_FROM_ALL_GROUPS").use_all_groups = True

        if ob.vertex_groups.active:
            layout.separator()

            layout.operator_menu_enum("object.vertex_group_set_active", "group", text="Set Active Group")
            layout.operator("object.vertex_group_remove", text="Remove Active Group", icon = "REMOVE_ACTIVE_GROUP").all = False
            layout.operator("object.vertex_group_remove", text="Remove All Groups", icon = "REMOVE_ALL_GROUPS").all = True


class VIEW3D_MT_gpencil_vertex_group(Menu):
    bl_label = "Vertex Groups"

    def draw(self, context):
        layout = self.layout

        layout.operator_context = 'EXEC_AREA'
        ob = context.active_object

        layout.operator("object.vertex_group_add", text="Add New Group", icon = "GROUP_VERTEX")
        ob = context.active_object
        if ob.vertex_groups.active:
            layout.separator()

            layout.operator("gpencil.vertex_group_assign", text="Assign", icon = "ADD_TO_ACTIVE")
            layout.operator("gpencil.vertex_group_remove_from", text="Remove", icon = "REMOVE_SELECTED_FROM_ACTIVE_GROUP")

            layout.operator("gpencil.vertex_group_select", text="Select", icon = "SELECT_ALL" )
            layout.operator("gpencil.vertex_group_deselect", text="Deselect", icon = "SELECT_NONE" )

class VIEW3D_MT_paint_weight_lock(Menu):
    bl_label = "Vertex Group Locks"

    def draw(self, _context):
        layout = self.layout

        op = layout.operator("object.vertex_group_lock", text="Lock All", icon='LOCKED')
        op.action, op.mask = 'LOCK', 'ALL'
        op = layout.operator("object.vertex_group_lock", text="Unlock All", icon='UNLOCKED')
        op.action, op.mask = 'UNLOCK', 'ALL'
        op = layout.operator("object.vertex_group_lock", text="Lock Selected", icon='LOCKED')
        op.action, op.mask = 'LOCK', 'SELECTED'
        op = layout.operator("object.vertex_group_lock", text="Unlock Selected", icon='UNLOCKED')
        op.action, op.mask = 'UNLOCK', 'SELECTED'
        op = layout.operator("object.vertex_group_lock", text="Lock Unselected", icon='LOCKED')
        op.action, op.mask = 'LOCK', 'UNSELECTED'
        op = layout.operator("object.vertex_group_lock",  text="Unlock Unselected", icon='UNLOCKED')
        op.action, op.mask = 'UNLOCK', 'UNSELECTED'
        op = layout.operator("object.vertex_group_lock", text="Lock Only Selected", icon='RESTRICT_SELECT_OFF')
        op.action, op.mask = 'LOCK', 'INVERT_UNSELECTED'
        op = layout.operator("object.vertex_group_lock", text="Lock Only Unselected", icon='RESTRICT_SELECT_ON')
        op.action, op.mask = 'UNLOCK', 'INVERT_UNSELECTED'
        op = layout.operator("object.vertex_group_lock", text="Invert Locks", icon='INVERSE')
        op.action, op.mask = 'INVERT', 'ALL'


class VIEW3D_MT_paint_weight(Menu):
    bl_label = "Weights"

    @staticmethod
    def draw_generic(layout, is_editmode=False):

        if not is_editmode:

            layout.operator("paint.weight_from_bones", text = "Assign Automatic from Bones", icon = "BONE_DATA").type = 'AUTOMATIC'
            layout.operator("paint.weight_from_bones", text = "Assign from Bone Envelopes", icon = "ENVELOPE_MODIFIER").type = 'ENVELOPES'

            layout.separator()

        layout.operator("object.vertex_group_normalize_all", text = "Normalize All", icon='WEIGHT_NORMALIZE_ALL')
        layout.operator("object.vertex_group_normalize", text = "Normalize", icon='WEIGHT_NORMALIZE')

        layout.separator()

        layout.operator("object.vertex_group_mirror", text="Mirror", icon='WEIGHT_MIRROR')
        layout.operator("object.vertex_group_invert", text="Invert", icon='WEIGHT_INVERT')
        layout.operator("object.vertex_group_clean", text="Clean", icon='WEIGHT_CLEAN')

        layout.separator()

        layout.operator("object.vertex_group_quantize", text = "Quantize", icon = "WEIGHT_QUANTIZE")
        layout.operator("object.vertex_group_levels", text = "Levels", icon = 'WEIGHT_LEVELS')
        layout.operator("object.vertex_group_smooth", text = "Smooth", icon='WEIGHT_SMOOTH')

        if not is_editmode:
            props = layout.operator("object.data_transfer", text="Transfer Weights", icon = 'WEIGHT_TRANSFER_WEIGHTS')
            props.use_reverse_transfer = True
            props.data_type = 'VGROUP_WEIGHTS'

        layout.operator("object.vertex_group_limit_total", text="Limit Total", icon='WEIGHT_LIMIT_TOTAL')
        layout.operator("object.vertex_group_fix", text="Fix Deforms", icon='WEIGHT_FIX_DEFORMS')

        if not is_editmode:
            layout.separator()

            layout.operator("paint.weight_set", icon = "MOD_VERTEX_WEIGHT")

        layout.menu("VIEW3D_MT_paint_weight_lock", text="Locks")

    def draw(self, _context):
        self.draw_generic(self.layout, is_editmode=False)


class VIEW3D_MT_subdivision_set(Menu):
    bl_label = "Subdivide"

    def draw(self, context):
        layout = self.layout

        myvar = layout.operator("object.subdivision_set", text = "Level 0", icon = "SUBDIVIDE_EDGES")
        myvar.relative = False
        myvar.level = 0
        myvar = layout.operator("object.subdivision_set", text = "Level 1", icon = "SUBDIVIDE_EDGES")
        myvar.relative = False
        myvar.level = 1
        myvar = layout.operator("object.subdivision_set", text = "Level 2", icon = "SUBDIVIDE_EDGES")
        myvar.relative = False
        myvar.level = 2
        myvar = layout.operator("object.subdivision_set", text = "Level 3", icon = "SUBDIVIDE_EDGES")
        myvar.relative = False
        myvar.level = 3
        myvar = layout.operator("object.subdivision_set", text = "Level 4", icon = "SUBDIVIDE_EDGES")
        myvar.relative = False
        myvar.level = 4
        myvar = layout.operator("object.subdivision_set", text = "Level 5", icon = "SUBDIVIDE_EDGES")
        myvar.relative = False
        myvar.level = 5


class VIEW3D_MT_paint_weight_specials(Menu):
    bl_label = "Weights Context Menu"

    def draw(self, context):
        layout = self.layout
        # TODO: populate with useful items.
        layout.operator("paint.weight_set")
        layout.separator()
        layout.operator("object.vertex_group_normalize", text="Normalize", icon='WEIGHT_NORMALIZE')
        layout.operator("object.vertex_group_clean", text="Clean", icon='WEIGHT_CLEAN')
        layout.operator("object.vertex_group_smooth", text="Smooth", icon='WEIGHT_SMOOTH')


class VIEW3D_MT_sculpt(Menu):
    bl_label = "Sculpt"

    def draw(self, _context):
        layout = self.layout

        props = layout.operator("paint.hide_show", text="Show All", icon = "HIDE_OFF")
        props.action = 'SHOW'
        props.area = 'ALL'

        props = layout.operator("paint.hide_show", text="Show Bounding Box", icon = "HIDE_OFF")
        props.action = 'SHOW'
        props.area = 'INSIDE'

        props = layout.operator("paint.hide_show", text="Hide Bounding Box", icon = "HIDE_ON")
        props.action = 'HIDE'
        props.area = 'INSIDE'

        props = layout.operator("paint.hide_show", text="Hide Masked", icon = "HIDE_ON")
        props.action = 'HIDE'
        props.area = 'MASKED'

        layout.separator()

        layout.menu("VIEW3D_MT_sculpt_set_pivot", text="Set Pivot")

        layout.separator()

        layout.operator("sculpt.optimize", icon = "FILE_REFRESH")

        layout.separator()

        layout.operator("object.transfer_mode", text="Transfer Sculpt Mode", icon = "TRANSFER_SCULPT")


class VIEW3D_MT_mask(Menu):
    bl_label = "Mask"

    def draw(self, _context):
        layout = self.layout

        layout.menu("VIEW3D_MT_mask_legacy")

        props = layout.operator("paint.mask_flood_fill", text="Invert Mask", icon = "INVERT_MASK")
        props.mode = 'INVERT'

        props = layout.operator("paint.mask_flood_fill", text="Fill Mask", icon = "FILL_MASK")
        props.mode = 'VALUE'
        props.value = 1

        props = layout.operator("paint.mask_flood_fill", text="Clear Mask", icon = "CLEAR_MASK")
        props.mode = 'VALUE'
        props.value = 0

        layout.separator()

        props = layout.operator("sculpt.mask_filter", text='Smooth Mask', icon = "PARTICLEBRUSH_SMOOTH")
        props.filter_type = 'SMOOTH'
        props.auto_iteration_count = True

        props = layout.operator("sculpt.mask_filter", text='Sharpen Mask', icon = "SHARPEN")
        props.filter_type = 'SHARPEN'
        props.auto_iteration_count = True

        props = layout.operator("sculpt.mask_filter", text='Grow Mask', icon = "SELECTMORE")
        props.filter_type = 'GROW'
        props.auto_iteration_count = True

        props = layout.operator("sculpt.mask_filter", text='Shrink Mask', icon = "SELECTLESS")
        props.filter_type = 'SHRINK'
        props.auto_iteration_count = True

        props = layout.operator("sculpt.mask_filter", text='Increase Contrast', icon = "INC_CONTRAST")
        props.filter_type = 'CONTRAST_INCREASE'
        props.auto_iteration_count = False

        props = layout.operator("sculpt.mask_filter", text='Decrease Contrast', icon = "DEC_CONTRAST")
        props.filter_type = 'CONTRAST_DECREASE'
        props.auto_iteration_count = False

        layout.separator()

        props = layout.operator("sculpt.expand", text="Expand Mask by Topology", icon = "MESH_DATA")
        props.target = 'MASK'
        props.falloff_type = 'GEODESIC'
        props.invert = True

        props = layout.operator("sculpt.expand", text="Expand Mask by Curvature", icon = "CURVE_DATA")
        props.target = 'MASK'
        props.falloff_type = 'NORMALS'
        props.invert = False

        layout.separator()

        props = layout.operator("mesh.paint_mask_extract", text="Mask Extract", icon = "PACKAGE")

        layout.separator()

        props = layout.operator("mesh.paint_mask_slice", text="Mask Slice", icon = "MASK_SLICE")
        props.fill_holes = False
        props.new_object = False
        props = layout.operator("mesh.paint_mask_slice", text="Mask Slice and Fill Holes", icon = "MASK_SLICE_FILL")
        props.new_object = False
        props = layout.operator("mesh.paint_mask_slice", text="Mask Slice to New Object", icon = "MASK_SLICE_NEW")

        layout.separator()

        props = layout.operator("sculpt.dirty_mask", text='Dirty Mask', icon = "DIRTY_VERTEX")

        layout.separator()

        layout.menu("VIEW3D_MT_random_mask", text="Random Mask")


class VIEW3D_MT_mask_legacy(Menu):
    bl_label = "Legacy"

    def draw(self, _context):
        layout = self.layout

        props = layout.operator("paint.mask_box_gesture", text="Box Mask", icon = "BOX_MASK")
        props.mode = 'VALUE'
        props.value = 0

        props = layout.operator("paint.mask_lasso_gesture", text="Lasso Mask", icon = "LASSO_MASK")


class VIEW3D_MT_face_sets(Menu):
    bl_label = "Face Sets"

    def draw(self, _context):
        layout = self.layout

        layout.operator("sculpt.face_sets_create", text='Face Set from Masked', icon = "MOD_MASK").mode = 'MASKED'
        layout.operator("sculpt.face_sets_create", text='Face Set from Visible', icon = "FILL_MASK").mode = 'VISIBLE'
        layout.operator("sculpt.face_sets_create", text='Face Set from Edit Mode Selection', icon = "EDITMODE_HLT").mode = 'SELECTION'

        layout.separator()

        layout.menu("VIEW3D_MT_face_sets_init", text="Initialize Face Sets")

        layout.separator()

        layout.operator("sculpt.face_set_edit", text='Grow Face Set', icon = 'SELECTMORE').mode = 'GROW'
        layout.operator("sculpt.face_set_edit", text='Shrink Face Set', icon = 'SELECTLESS').mode = 'SHRINK'

        layout.separator()

        layout.operator("mesh.face_set_extract", text='Extract Face Set', icon = "SEPARATE")

        layout.separator()

        layout.operator("sculpt.face_set_change_visibility", text='Invert Visible Face Sets', icon = "INVERT_MASK").mode = 'INVERT'
        layout.operator("sculpt.face_set_change_visibility", text='Show All Face Sets', icon = "HIDE_OFF").mode = 'SHOW_ALL'
        layout.operator("sculpt.face_set_change_visibility", text='Toggle Visibility', icon = "HIDE_UNSELECTED").mode = 'TOGGLE'
        layout.operator("sculpt.face_set_change_visibility", text='Hide Active Face Sets', icon = "HIDE_ON").mode = 'HIDE_ACTIVE'

        layout.separator()

        layout.operator("sculpt.face_sets_randomize_colors", text='Randomize Colors', icon = "COLOR")


class VIEW3D_MT_sculpt_set_pivot(Menu):
    bl_label = "Sculpt Set Pivot"

    def draw(self, _context):
        layout = self.layout

        props = layout.operator("sculpt.set_pivot_position", text="Pivot to Origin", icon = "PIVOT_TO_ORIGIN")
        props.mode = 'ORIGIN'

        props = layout.operator("sculpt.set_pivot_position", text="Pivot to Unmasked", icon = "PIVOT_TO_UNMASKED")
        props.mode = 'UNMASKED'

        props = layout.operator("sculpt.set_pivot_position", text="Pivot to Mask Border", icon = "PIVOT_TO_MASKBORDER")
        props.mode = 'BORDER'

        props = layout.operator("sculpt.set_pivot_position", text="Pivot to Active Vertex", icon = "PIVOT_TO_ACTIVE_VERT")
        props.mode = 'ACTIVE'

        props = layout.operator("sculpt.set_pivot_position", text="Pivot to Surface Under Cursor", icon = "PIVOT_TO_SURFACE")
        props.mode = 'SURFACE'


class VIEW3D_MT_sculpt_specials(Menu):
    bl_label = "Sculpt Context Menu"

    def draw(self, context):
        layout = self.layout
        # TODO: populate with useful items.
        layout.operator("object.shade_smooth", icon = 'SHADING_SMOOTH')
        layout.operator("object.shade_flat", icon = 'SHADING_FLAT')


class VIEW3D_MT_hide_mask(Menu):
    bl_label = "Hide/Mask"

    def draw(self, _context):
        layout = self.layout

        props = layout.operator("paint.hide_show", text="Show All", icon = "HIDE_OFF")
        props.action = 'SHOW'
        props.area = 'ALL'

        props = layout.operator("paint.hide_show", text="Hide Bounding Box", icon = "HIDE_ON")
        props.action = 'HIDE'
        props.area = 'INSIDE'

        props = layout.operator("paint.hide_show", text="Show Bounding Box", icon = "HIDE_OFF")
        props.action = 'SHOW'
        props.area = 'INSIDE'

        props = layout.operator("paint.hide_show", text="Hide Masked", icon = "HIDE_ON")
        props.area = 'MASKED'
        props.action = 'HIDE'

        layout.separator()

        props = layout.operator("paint.mask_flood_fill", text="Invert Mask", icon = "INVERT_MASK")
        props.mode = 'INVERT'

        props = layout.operator("paint.mask_flood_fill", text="Fill Mask", icon = "FILL_MASK")
        props.mode = 'VALUE'
        props.value = 1

        props = layout.operator("paint.mask_flood_fill", text="Clear Mask", icon = "CLEAR_MASK")
        props.mode = 'VALUE'
        props.value = 0

        props = layout.operator("view3d.select_box", text="Box Mask", icon = "BOX_MASK")
        props = layout.operator("paint.mask_lasso_gesture", text="Lasso Mask", icon = "LASSO_MASK")


class VIEW3D_MT_face_sets_init(Menu):
    bl_label = "Face Sets Init"

    def draw(self, _context):
        layout = self.layout

        layout.operator("sculpt.face_sets_init", text='By Loose Parts', icon = "SELECT_LOOSE").mode = 'LOOSE_PARTS'
        layout.operator("sculpt.face_sets_init", text='By Face Set Boundaries', icon = "SELECT_BOUNDARY").mode = 'FACE_SET_BOUNDARIES'
        layout.operator("sculpt.face_sets_init", text='By Materials', icon = "MATERIAL_DATA").mode = 'MATERIALS'
        layout.operator("sculpt.face_sets_init", text='By Normals', icon = "RECALC_NORMALS").mode = 'NORMALS'
        layout.operator("sculpt.face_sets_init", text='By UV Seams', icon = "MARK_SEAM").mode = 'UV_SEAMS'
        layout.operator("sculpt.face_sets_init", text='By Edge Creases', icon = "CREASE").mode = 'CREASES'
        layout.operator("sculpt.face_sets_init", text='By Edge Bevel Weight', icon = "BEVEL").mode = 'BEVEL_WEIGHT'
        layout.operator("sculpt.face_sets_init", text='By Sharp Edges', icon = "SELECT_SHARPEDGES").mode = 'SHARP_EDGES'
        layout.operator("sculpt.face_sets_init", text='By Face Maps', icon = "FACE_MAPS").mode = 'FACE_MAPS'


class VIEW3D_MT_random_mask(Menu):
    bl_label = "Random Mask"

    def draw(self, _context):
        layout = self.layout

        layout.operator("sculpt.mask_init", text='Per Vertex', icon = "SELECT_UNGROUPED_VERTS").mode = 'RANDOM_PER_VERTEX'
        layout.operator("sculpt.mask_init", text='Per Face Set', icon = "FACESEL").mode = 'RANDOM_PER_FACE_SET'
        layout.operator("sculpt.mask_init", text='Per Loose Part', icon = "SELECT_LOOSE").mode = 'RANDOM_PER_LOOSE_PART'


class VIEW3D_MT_particle(Menu):
    bl_label = "Particle"

    def draw(self, context):
        layout = self.layout
        tool_settings = context.tool_settings

        particle_edit = tool_settings.particle_edit

        layout.operator("particle.mirror", icon = "TRANSFORM_MIRROR")

        layout.operator("particle.remove_doubles", icon='REMOVE_DOUBLES')

        layout.separator()

        if particle_edit.select_mode == 'POINT':
            layout.operator("particle.subdivide", icon = "SUBDIVIDE_EDGES")

        layout.operator("particle.unify_length", icon = "RULER")
        layout.operator("particle.rekey", icon = "KEY_HLT")
        layout.operator("particle.weight_set", icon = "MOD_VERTEX_WEIGHT")

        layout.separator()

        layout.menu("VIEW3D_MT_particle_show_hide")

        layout.separator()

        layout.operator("particle.delete", icon = "DELETE")


class VIEW3D_MT_particle_context_menu(Menu):
    bl_label = "Particle Context Menu"

    def draw(self, context):
        layout = self.layout
        tool_settings = context.tool_settings

        particle_edit = tool_settings.particle_edit

        layout.operator("particle.rekey", icon = "KEY_HLT")

        layout.separator()

        layout.operator("particle.delete", icon = "DELETE")

        layout.separator()

        layout.operator("particle.remove_doubles", icon='REMOVE_DOUBLES')
        layout.operator("particle.unify_length", icon = "RULER")

        if particle_edit.select_mode == 'POINT':
            layout.operator("particle.subdivide", icon = "SUBDIVIDE_EDGES")

        layout.operator("particle.weight_set", icon = "MOD_VERTEX_WEIGHT")

        layout.separator()

        layout.operator("particle.mirror")

        if particle_edit.select_mode == 'POINT':
            layout.separator()

            layout.operator("particle.select_all", text="All", icon='SELECT_ALL').action = 'SELECT'
            layout.operator("particle.select_all", text="None", icon = 'SELECT_NONE').action = 'DESELECT'
            layout.operator("particle.select_all", text="Invert", icon='INVERSE').action = 'INVERT'

            layout.separator()

            layout.operator("particle.select_roots", icon = "SELECT_ROOT")
            layout.operator("particle.select_tips", icon = "SELECT_TIP")

            layout.separator()

            layout.operator("particle.select_random", icon = "RANDOMIZE")

            layout.separator()

            layout.operator("particle.select_more", icon = "SELECTMORE")
            layout.operator("particle.select_less", icon = "SELECTLESS")

            layout.operator("particle.select_linked", text="Select Linked", icon = "LINKED")


class VIEW3D_MT_particle_show_hide(Menu):
    bl_label = "Show/Hide"

    def draw(self, context):
        layout = self.layout

        layout.operator("particle.reveal", text="Show Hidden", icon = "HIDE_OFF")
        layout.operator("particle.hide", text="Hide Selected", icon = "HIDE_ON").unselected = False
        layout.operator("particle.hide", text="Hide Unselected", icon = "HIDE_UNSELECTED").unselected = True


class VIEW3D_MT_pose(Menu):
    bl_label = "Pose"

    def draw(self, _context):
        layout = self.layout

        layout.menu("VIEW3D_MT_transform_armature")

        layout.menu("VIEW3D_MT_pose_transform")
        layout.menu("VIEW3D_MT_pose_apply")

        layout.menu("VIEW3D_MT_snap")

        layout.separator()

        layout.menu("VIEW3D_MT_object_animation")

        layout.separator()

        layout.menu("VIEW3D_MT_pose_slide")
        layout.menu("VIEW3D_MT_pose_propagate")

        layout.separator()

        layout.operator("pose.copy", icon='COPYDOWN')
        layout.operator("pose.paste", icon='PASTEDOWN').flipped = False
        layout.operator("pose.paste", icon='PASTEFLIPDOWN', text="Paste Pose Flipped").flipped = True

        layout.separator()

        layout.menu("VIEW3D_MT_pose_library")
        layout.menu("VIEW3D_MT_pose_motion")
        layout.menu("VIEW3D_MT_pose_group")

        layout.separator()

        layout.menu("VIEW3D_MT_object_parent")
        layout.menu("VIEW3D_MT_pose_ik")
        layout.menu("VIEW3D_MT_pose_constraints")

        layout.separator()

        layout.menu("VIEW3D_MT_pose_names")
        layout.operator("pose.quaternions_flip", icon = "FLIP")

        layout.separator()

        layout.operator_context = 'INVOKE_AREA'
        layout.operator("armature.armature_layers", text="Change Armature Layers", icon = "LAYER")
        layout.operator("pose.bone_layers", text="Change Bone Layers", icon = "BONE_LAYER")

        layout.separator()

        layout.menu("VIEW3D_MT_pose_show_hide")
        layout.menu("VIEW3D_MT_bone_options_toggle", text="Bone Settings")


class VIEW3D_MT_pose_transform(Menu):
    bl_label = "Clear Transform"

    def draw(self, _context):
        layout = self.layout

        layout.operator("pose.transforms_clear", text="All", icon = "CLEAR")
        layout.operator("pose.user_transforms_clear", icon = "NODE_TRANSFORM_CLEAR")

        layout.separator()

        layout.operator("pose.loc_clear", text="Location", icon = "CLEARMOVE")
        layout.operator("pose.rot_clear", text="Rotation", icon = "CLEARROTATE")
        layout.operator("pose.scale_clear", text="Scale", icon = "CLEARSCALE")

        layout.separator()

        layout.operator("pose.user_transforms_clear", text="Reset Unkeyed", icon = "RESET")


class VIEW3D_MT_pose_slide(Menu):
    bl_label = "In-Betweens"

    def draw(self, _context):
        layout = self.layout

        layout.operator("pose.push_rest", icon = 'PUSH_POSE')
        layout.operator("pose.relax_rest", icon = 'RELAX_POSE')
        layout.operator("pose.push", icon = 'POSE_FROM_BREAKDOWN')
        layout.operator("pose.relax", icon = 'POSE_RELAX_TO_BREAKDOWN')
        layout.operator("pose.breakdown", icon = 'BREAKDOWNER_POSE')
        layout.operator("pose.blend_to_neighbor", icon = 'BLEND_TO_NEIGHBOUR')


class VIEW3D_MT_pose_propagate(Menu):
    bl_label = "Propagate"

    def draw(self, _context):
        layout = self.layout

        layout.operator("pose.propagate", icon = "PROPAGATE").mode = 'WHILE_HELD'

        layout.separator()

        layout.operator("pose.propagate", text="To Next Keyframe", icon = "PROPAGATE_NEXT").mode = 'NEXT_KEY'
        layout.operator("pose.propagate", text="To Last Keyframe (Make Cyclic)", icon = "PROPAGATE_PREVIOUS").mode = 'LAST_KEY'

        layout.separator()

        layout.operator("pose.propagate", text="On Selected Keyframes", icon = "PROPAGATE_SELECTED").mode = 'SELECTED_KEYS'

        layout.separator()

        layout.operator("pose.propagate", text="On Selected Markers", icon = "PROPAGATE_MARKER").mode = 'SELECTED_MARKERS'


class VIEW3D_MT_pose_library(Menu):
    bl_label = "Pose Library"

    def draw(self, _context):
        layout = self.layout

        layout.operator("poselib.browse_interactive", text="Browse Poses", icon = "FILEBROWSER")

        layout.separator()

        layout.operator("poselib.pose_add", text="Add Pose", icon = "LIBRARY")
        layout.operator("poselib.pose_rename", text="Rename Pose", icon='RENAME')
        layout.operator("poselib.pose_remove", text="Remove Pose", icon = "DELETE")


class VIEW3D_MT_pose_motion(Menu):
    bl_label = "Motion Paths"

    def draw(self, _context):
        layout = self.layout

        layout.operator("pose.paths_calculate", text="Calculate", icon ='MOTIONPATHS_CALCULATE')
        layout.operator("pose.paths_clear", text="Clear", icon ='MOTIONPATHS_CLEAR')
        layout.operator("pose.paths_update", text="Update Armature Motion Paths", icon = "MOTIONPATHS_UPDATE")
        layout.operator("object.paths_update_visible", text="Update All Motion Paths", icon = "MOTIONPATHS_UPDATE_ALL")


class VIEW3D_MT_pose_group(Menu):
    bl_label = "Bone Groups"

    def draw(self, context):
        layout = self.layout

        pose = context.active_object.pose

        layout.operator_context = 'EXEC_AREA'
        layout.operator("pose.group_assign", text="Assign to New Group", icon = "NEW_GROUP").type = 0

        if pose.bone_groups:
            active_group = pose.bone_groups.active_index + 1
            layout.operator("pose.group_assign", text="Assign to Group", icon = "ADD_TO_ACTIVE").type = active_group

            layout.separator()

            # layout.operator_context = 'INVOKE_AREA'
            layout.operator("pose.group_unassign", icon = "REMOVE_SELECTED_FROM_ACTIVE_GROUP")
            layout.operator("pose.group_remove", icon = "REMOVE_FROM_ALL_GROUPS")


class VIEW3D_MT_pose_ik(Menu):
    bl_label = "Inverse Kinematics"

    def draw(self, _context):
        layout = self.layout

        layout.operator("pose.ik_add", icon= "ADD_IK")
        layout.operator("pose.ik_clear", icon = "CLEAR_IK")


class VIEW3D_MT_pose_constraints(Menu):
    bl_label = "Constraints"

    def draw(self, _context):
        layout = self.layout

        layout.operator("pose.constraint_add_with_targets", text="Add (with Targets)", icon = "CONSTRAINT_DATA")
        layout.operator("pose.constraints_copy", icon = "COPYDOWN")
        layout.operator("pose.constraints_clear", icon = "CLEAR_CONSTRAINT")

class VIEW3D_MT_pose_names(Menu):
    bl_label = "Names"

    def draw(self, _context):
        layout = self.layout

        layout.operator_context = 'EXEC_REGION_WIN'
        layout.operator("pose.autoside_names", text="Auto-Name Left/Right", icon = "RENAME_X").axis = 'XAXIS'
        layout.operator("pose.autoside_names", text="Auto-Name Front/Back", icon = "RENAME_Y").axis = 'YAXIS'
        layout.operator("pose.autoside_names", text="Auto-Name Top/Bottom", icon = "RENAME_Z").axis = 'ZAXIS'
        layout.operator("pose.flip_names", icon = "FLIP")


class VIEW3D_MT_pose_show_hide(Menu):
    bl_label = "Show/Hide"

    def draw(self, context):
        layout = self.layout

        layout.operator("pose.reveal", text="Show Hidden", icon = "HIDE_OFF")
        layout.operator("pose.hide", text="Hide Selected", icon = "HIDE_ON").unselected = False
        layout.operator("pose.hide", text="Hide Unselected", icon = "HIDE_UNSELECTED").unselected = True


class VIEW3D_MT_pose_apply(Menu):
    bl_label = "Apply"

    def draw(self, _context):
        layout = self.layout

        layout.operator("pose.armature_apply", icon = "MOD_ARMATURE")
        layout.operator("pose.armature_apply", text="Apply Selected as Rest Pose", icon = "MOD_ARMATURE_SELECTED").selected = True
        layout.operator("pose.visual_transform_apply", icon = "APPLYMOVE")

        layout.separator()

        props = layout.operator("object.assign_property_defaults", icon = "ASSIGN")
        props.process_bones = True


class VIEW3D_MT_pose_context_menu(Menu):
    bl_label = "Pose Context Menu"

    def draw(self, _context):
        layout = self.layout

        layout.operator_context = 'INVOKE_REGION_WIN'

        layout.operator("anim.keyframe_insert_menu", text="Insert Keyframe", icon= 'KEYFRAMES_INSERT')

        layout.separator()

        layout.operator("pose.copy", icon='COPYDOWN')
        layout.operator("pose.paste", icon='PASTEDOWN').flipped = False
        layout.operator("pose.paste", icon='PASTEFLIPDOWN', text="Paste X-Flipped Pose").flipped = True

        layout.separator()

        props = layout.operator("wm.call_panel", text="Rename Active Bone...", icon='RENAME')
        props.name = "TOPBAR_PT_name"
        props.keep_open = False

        layout.separator()

        layout.operator("pose.push", icon = 'PUSH_POSE')
        layout.operator("pose.relax", icon = 'RELAX_POSE')
        layout.operator("pose.breakdown", icon = 'BREAKDOWNER_POSE')
        layout.operator("pose.blend_to_neighbor", icon = "BLEND_TO_NEIGHBOUR")

        layout.separator()

        layout.operator("pose.paths_calculate", text="Calculate Motion Paths", icon ='MOTIONPATHS_CALCULATE')
        layout.operator("pose.paths_clear", text="Clear Motion Paths", icon ='MOTIONPATHS_CLEAR')
        layout.operator("pose.paths_update", text="Update Armature Motion Paths", icon = "MOTIONPATHS_UPDATE")
        layout.operator("object.paths_update_visible", text="Update All Motion Paths", icon = "MOTIONPATHS_UPDATE_ALL")

        layout.separator()

        layout.operator("pose.hide", icon = "HIDE_ON").unselected = False
        layout.operator("pose.reveal", icon = "HIDE_OFF")

        layout.separator()

        layout.operator("pose.user_transforms_clear", icon = "NODE_TRANSFORM_CLEAR")


class BoneOptions:
    def draw(self, context):
        layout = self.layout

        options = [
            "show_wire",
            "use_deform",
            "use_envelope_multiply",
            "use_inherit_rotation",
        ]

        if context.mode == 'EDIT_ARMATURE':
            bone_props = bpy.types.EditBone.bl_rna.properties
            data_path_iter = "selected_bones"
            opt_suffix = ""
            options.append("lock")
        else:  # pose-mode
            bone_props = bpy.types.Bone.bl_rna.properties
            data_path_iter = "selected_pose_bones"
            opt_suffix = "bone."

        for opt in options:
            props = layout.operator("wm.context_collection_boolean_set", text=bone_props[opt].name,
                                    text_ctxt=i18n_contexts.default)
            props.data_path_iter = data_path_iter
            props.data_path_item = opt_suffix + opt
            props.type = self.type


class VIEW3D_MT_bone_options_toggle(Menu, BoneOptions):
    bl_label = "Toggle Bone Options"
    type = 'TOGGLE'


class VIEW3D_MT_bone_options_enable(Menu, BoneOptions):
    bl_label = "Enable Bone Options"
    type = 'ENABLE'


class VIEW3D_MT_bone_options_disable(Menu, BoneOptions):
    bl_label = "Disable Bone Options"
    type = 'DISABLE'


# ********** Edit Menus, suffix from ob.type **********


class VIEW3D_MT_edit_mesh(Menu):
    bl_label = "Mesh"

    def draw(self, _context):
        layout = self.layout

        with_bullet = bpy.app.build_options.bullet

        layout.menu("VIEW3D_MT_transform")
        layout.menu("VIEW3D_MT_mirror")
        layout.menu("VIEW3D_MT_snap")

        layout.separator()

        layout.operator("mesh.duplicate_move", text="Duplicate", icon = "DUPLICATE")
        layout.menu("VIEW3D_MT_edit_mesh_extrude")

        layout.separator()

        layout.menu("VIEW3D_MT_edit_mesh_merge", text="Merge")
        layout.menu("VIEW3D_MT_edit_mesh_split", text="Split")
        layout.operator_menu_enum("mesh.separate", "type")

        layout.separator()

        layout.operator("mesh.knife_project", icon='KNIFE_PROJECT')

        if with_bullet:
            layout.operator("mesh.convex_hull", icon = "CONVEXHULL")

        layout.separator()

        layout.operator("mesh.symmetrize", icon = "SYMMETRIZE", text = "Symmetrize")
        layout.operator("mesh.symmetry_snap", icon = "SNAP_SYMMETRY")

        layout.separator()

        layout.menu("VIEW3D_MT_edit_mesh_normals")
        layout.menu("VIEW3D_MT_edit_mesh_shading")
        layout.menu("VIEW3D_MT_edit_mesh_weights")
        layout.menu("VIEW3D_MT_edit_mesh_sort_elements")
        layout.menu("VIEW3D_MT_subdivision_set")

        layout.separator()

        layout.menu("VIEW3D_MT_edit_mesh_show_hide")
        layout.menu("VIEW3D_MT_edit_mesh_clean")

        layout.separator()

        layout.menu("VIEW3D_MT_edit_mesh_delete")
        layout.menu("VIEW3D_MT_edit_mesh_dissolve")
        layout.menu("VIEW3D_MT_edit_mesh_select_mode")

class VIEW3D_MT_edit_mesh_sort_elements(Menu):
    bl_label = "Sort Elements"

    def draw(self, context):
        layout = self.layout

        layout.operator("mesh.sort_elements", text="View Z Axis", icon = "Z_ICON").type = 'VIEW_ZAXIS'
        layout.operator("mesh.sort_elements", text="View X Axis", icon = "X_ICON").type = 'VIEW_XAXIS'
        layout.operator("mesh.sort_elements", text="Cursor Distance", icon = "CURSOR").type = 'CURSOR_DISTANCE'
        layout.operator("mesh.sort_elements", text="Material", icon = "MATERIAL").type = 'MATERIAL'
        layout.operator("mesh.sort_elements", text="Selected", icon = "RESTRICT_SELECT_OFF").type = 'SELECTED'
        layout.operator("mesh.sort_elements", text="Randomize", icon = "RANDOMIZE").type = 'RANDOMIZE'
        layout.operator("mesh.sort_elements", text="Reverse", icon = "SWITCH_DIRECTION").type = 'REVERSE'


class VIEW3D_MT_edit_mesh_context_menu(Menu):
    bl_label = ""

    def draw(self, context):

        def count_selected_items_for_objects_in_mode():
            selected_verts_len = 0
            selected_edges_len = 0
            selected_faces_len = 0
            for ob in context.objects_in_mode_unique_data:
                v, e, f = ob.data.count_selected_items()
                selected_verts_len += v
                selected_edges_len += e
                selected_faces_len += f
            return (selected_verts_len, selected_edges_len, selected_faces_len)

        is_vert_mode, is_edge_mode, is_face_mode = context.tool_settings.mesh_select_mode
        selected_verts_len, selected_edges_len, selected_faces_len = count_selected_items_for_objects_in_mode()

        del count_selected_items_for_objects_in_mode

        layout = self.layout

        with_freestyle = bpy.app.build_options.freestyle

        layout.operator_context = 'INVOKE_REGION_WIN'

        # If nothing is selected
        # (disabled for now until it can be made more useful).
        '''
        # If nothing is selected
        if not (selected_verts_len or selected_edges_len or selected_faces_len):
            layout.menu("VIEW3D_MT_mesh_add", text="Add", text_ctxt=i18n_contexts.operator_default)

            return
        '''

        # Else something is selected

        row = layout.row()

        if is_vert_mode:
            col = row.column(align=True)

            col.label(text="Vertex Context Menu", icon='VERTEXSEL')
            col.separator()

            # Additive Operators
            col.operator("mesh.subdivide", text="Subdivide", icon = "SUBDIVIDE_EDGES")

            col.separator()

            col.operator("mesh.extrude_vertices_move", text="Extrude Vertices", icon='EXTRUDE_REGION')

            col.separator() #BFA-Draise - Seperated Legacy operator to be in own group like in the Legacy Menu, also consistent order

            col.operator("mesh.bevel", text="Bevel Vertices", icon='BEVEL').affect = 'VERTICES'

            col.separator()  #BFA-Draise - Seperated Legacy operator to be in own group like in the Legacy Menu, also consistent order

            if selected_verts_len > 1:
                col.separator()
                col.operator("mesh.edge_face_add", text="Make Edge/Face", icon='MAKE_EDGEFACE')
                col.operator("mesh.vert_connect_path", text="Connect Vertex Path", icon = "VERTEXCONNECTPATH")
                col.operator("mesh.vert_connect", text="Connect Vertex Pairs", icon = "VERTEXCONNECT")

            col.separator()

            # Deform Operators
            col.operator("transform.push_pull", text="Push/Pull", icon = 'PUSH_PULL')
            col.operator("transform.shrink_fatten", text="Shrink Fatten", icon = 'SHRINK_FATTEN')
            col.operator("transform.shear", text="Shear", icon = "SHEAR")
            col.operator_context = 'EXEC_REGION_WIN'
            col.operator("transform.vertex_random", text="Randomize Vertices", icon = 'RANDOMIZE')
            col.operator_context = 'INVOKE_REGION_WIN'
            col.operator("mesh.vertices_smooth_laplacian", text="Smooth Laplacian", icon = "SMOOTH_LAPLACIAN")

            col.separator()

            col.menu("VIEW3D_MT_snap", text="Snap Vertices")
            col.operator("transform.mirror", text="Mirror Vertices", icon='TRANSFORM_MIRROR')

            col.separator()

            # Removal Operators
            if selected_verts_len > 1:
                col.menu("VIEW3D_MT_edit_mesh_merge", text="Merge Vertices")
            col.operator("mesh.split", icon = "SPLIT")
            col.operator_menu_enum("mesh.separate", "type")
            col.operator("mesh.dissolve_verts", icon='DISSOLVE_VERTS')
            col.operator("mesh.delete", text="Delete Vertices", icon = "DELETE").type = 'VERT'

        if is_edge_mode:

            col = row.column(align=True)
            col.label(text="Edge Context Menu", icon='EDGESEL')
            col.separator()

            # Additive Operators
            col.operator("mesh.subdivide", text="Subdivide", icon = "SUBDIVIDE_EDGES")

            col.separator()

            col.operator("mesh.extrude_edges_move", text="Extrude Edges", icon='EXTRUDE_REGION')

            col.separator()  #BFA-Draise - Seperated Legacy operator to be in own group like in the Legacy Menu, also consistent order

            col.operator("mesh.bevel", text="Bevel Edges", icon = "BEVEL").affect = 'EDGES'

            col.separator()  #BFA-Draise - Seperated Legacy operator to be in own group like in the Legacy Menu, also consistent order

            if selected_edges_len >= 1: #BFA-Draise - Changed order of Make Edge before Bridge Edge Loop for consistency with Vertex Context
                col.operator("mesh.edge_face_add", text="Make Edge/Face", icon='MAKE_EDGEFACE')
            if selected_edges_len >= 2:
                col.operator("mesh.bridge_edge_loops", icon = "BRIDGE_EDGELOOPS")
            if selected_edges_len >= 2:
                col.operator("mesh.fill", icon = "FILL")

            col.separator()

            col.operator("mesh.loopcut_slide", icon = "LOOP_CUT_AND_SLIDE")
            col.operator("mesh.offset_edge_loops_slide", icon = "SLIDE_EDGE")

            col.separator()

            col.operator("mesh.knife_tool", icon = 'KNIFE')

            col.separator()

            # Deform Operators
            col.operator("mesh.edge_rotate", text="Rotate Edge CW", icon = "ROTATECW").use_ccw = False
            col.operator("mesh.edge_split", icon = "SPLITEDGE")

            col.separator()

            # Edge Flags
            col.operator("transform.edge_crease", icon = "CREASE")
            col.operator("transform.edge_bevelweight", icon = "BEVEL")

            col.separator()

            col.operator("mesh.mark_sharp", icon = "MARKSHARPEDGES")
            col.operator("mesh.mark_sharp", text="Clear Sharp", icon = "CLEARSHARPEDGES").clear = True

            if with_freestyle:
                col.separator()

                col.operator("mesh.mark_freestyle_edge", icon = "MARK_FS_EDGE").clear = False
                col.operator("mesh.mark_freestyle_edge", text="Clear Freestyle Edge", icon = "CLEAR_FS_EDGE").clear = True

            col.separator()

            # Removal Operators
            col.operator("mesh.unsubdivide", icon = "UNSUBDIVIDE")
            col.operator("mesh.split", icon = "SPLIT")
            col.operator_menu_enum("mesh.separate", "type")
            col.operator("mesh.dissolve_edges", icon='DISSOLVE_EDGES')
            col.operator("mesh.delete", text="Delete Edges", icon = "DELETE").type = 'EDGE'

        if is_face_mode:
            col = row.column(align=True)

            col.label(text="Face Context Menu", icon='FACESEL')
            col.separator()

            # Additive Operators
            col.operator("mesh.subdivide", text="Subdivide", icon = "SUBDIVIDE_EDGES")

            col.separator()

            col.operator("view3d.edit_mesh_extrude_move_normal", text="Extrude Faces", icon = 'EXTRUDE_REGION')
            col.operator("view3d.edit_mesh_extrude_move_shrink_fatten", text="Extrude Faces Along Normals", icon = 'EXTRUDE_REGION')
            col.operator("mesh.extrude_faces_move", text="Extrude Individual Faces", icon = 'EXTRUDE_REGION')

            col.separator() #BFA-Draise - Legacy Operator Group

            col.operator("mesh.inset", icon = "INSET_FACES") #BFA-Draise - Legacy Operator Added to own group with consistent order

            col.separator()

            col.separator()  #BFA-Draise - Seperated extrude operators to be in own group for consistency

            if selected_faces_len >= 2:
                col.operator("mesh.bridge_edge_loops", text="Bridge Faces", icon = "BRIDGE_EDGELOOPS")

            col.operator("mesh.poke", icon = "POKEFACES") #BFA-Draise - changed order after "Poke" for consistency to other menus

            # Modify Operators
            col.menu("VIEW3D_MT_uv_map", text="UV Unwrap Faces")

            col.separator()

            props = col.operator("mesh.quads_convert_to_tris", icon = "TRIANGULATE")
            props.quad_method = props.ngon_method = 'BEAUTY'
            col.operator("mesh.tris_convert_to_quads", icon = "TRISTOQUADS")

            col.separator()

            col.operator("mesh.faces_shade_smooth", icon = 'SHADING_SMOOTH')
            col.operator("mesh.faces_shade_flat", icon = 'SHADING_FLAT')

            col.separator()

            # Removal Operators
            col.operator("mesh.unsubdivide", icon = "UNSUBDIVIDE")
            col.operator("mesh.split", icon = "SPLIT")
            col.operator_menu_enum("mesh.separate", "type")
            col.operator("mesh.dissolve_faces", icon='DISSOLVE_FACES')
            col.operator("mesh.delete", text="Delete Faces", icon = "DELETE").type = 'FACE'


class VIEW3D_MT_edit_mesh_select_mode(Menu):
    bl_label = "Mesh Select Mode"

    def draw(self, context):
        layout = self.layout

        layout.operator_context = 'INVOKE_REGION_WIN'
        layout.operator("mesh.select_mode", text="Vertex", icon='VERTEXSEL').type = 'VERT'
        layout.operator("mesh.select_mode", text="Edge", icon='EDGESEL').type = 'EDGE'
        layout.operator("mesh.select_mode", text="Face", icon='FACESEL').type = 'FACE'


class VIEW3D_MT_edit_mesh_extrude_dupli(bpy.types.Operator):
    """Duplicate or Extrude to Cursor\nCreates a slightly rotated copy of the current mesh selection\nThe tool can also extrude the selected geometry, dependant of the selection\nHotkey tool! """      # blender will use this as a tooltip for menu items and buttons.
    bl_idname = "mesh.dupli_extrude_cursor_norotate"        # unique identifier for buttons and menu items to reference.
    bl_label = "Duplicate or Extrude to Cursor"         # display name in the interface.
    bl_options = {'REGISTER', 'UNDO'}  # enable undo for the operator.

    def execute(self, context):        # execute() is called by blender when running the operator.
        bpy.ops.mesh.dupli_extrude_cursor('INVOKE_DEFAULT',rotate_source = False)
        return {'FINISHED'}

class VIEW3D_MT_edit_mesh_extrude_dupli_rotate(bpy.types.Operator):
    """Duplicate or Extrude to Cursor Rotated\nCreates a slightly rotated copy of the current mesh selection, and rotates the source slightly\nThe tool can also extrude the selected geometry, dependant of the selection\nHotkey tool!"""      # blender will use this as a tooltip for menu items and buttons.
    bl_idname = "mesh.dupli_extrude_cursor_rotate"        # unique identifier for buttons and menu items to reference.
    bl_label = "Duplicate or Extrude to Cursor Rotated"         # display name in the interface.
    bl_options = {'REGISTER', 'UNDO'}  # enable undo for the operator.

    def execute(self, context):        # execute() is called by blender when running the operator.
        bpy.ops.mesh.dupli_extrude_cursor('INVOKE_DEFAULT', rotate_source = True)
        return {'FINISHED'}



class VIEW3D_MT_edit_mesh_extrude(Menu):
    bl_label = "Extrude"

    _extrude_funcs = {
        'VERT': lambda layout:
        layout.operator("mesh.extrude_vertices_move", text="Extrude Vertices", icon='EXTRUDE_REGION'),
        'EDGE': lambda layout:
        layout.operator("mesh.extrude_edges_move", text="Extrude Edges", icon='EXTRUDE_REGION'),
        'REGION': lambda layout:
        layout.operator("view3d.edit_mesh_extrude_move_normal", text="Extrude Faces (Legacy)", icon='EXTRUDE_REGION'),
        'REGION_VERT_NORMAL': lambda layout:
        layout.operator("view3d.edit_mesh_extrude_move_shrink_fatten", text="Extrude Faces Along Normals (Legacy)", icon='EXTRUDE_REGION'),
        'FACE': lambda layout:
        layout.operator("mesh.extrude_faces_move", text="Extrude Individual Faces (Legacy)", icon='EXTRUDE_REGION'),
        'MANIFOLD': lambda layout:
        layout.operator("view3d.edit_mesh_extrude_manifold_normal", text="Extrude Manifold (Legacy)", icon='EXTRUDE_REGION'),
        'DUPLI_EXTRUDE': lambda layout:
            layout.operator("mesh.dupli_extrude_cursor_norotate", text="Dupli Extrude", icon='DUPLI_EXTRUDE'),
        'DUPLI_EX_ROTATE': lambda layout:
            layout.operator("mesh.dupli_extrude_cursor_rotate", text="Dupli Extrude Rotate", icon='DUPLI_EXTRUDE_ROTATE'),
    }

    @staticmethod
    def extrude_options(context):
        tool_settings = context.tool_settings
        select_mode = tool_settings.mesh_select_mode
        mesh = context.object.data

        menu = []
        if mesh.total_face_sel:
            menu += ['REGION', 'REGION_VERT_NORMAL', 'FACE', 'MANIFOLD']
        if mesh.total_edge_sel and (select_mode[0] or select_mode[1]):
            menu += ['EDGE']
        if mesh.total_vert_sel and select_mode[0]:
            menu += ['VERT']
        menu += ['DUPLI_EXTRUDE', 'DUPLI_EX_ROTATE']

        # should never get here
        return menu

    def draw(self, context):
        from math import pi

        layout = self.layout
        layout.operator_context = 'INVOKE_REGION_WIN'

        for menu_id in self.extrude_options(context):
            self._extrude_funcs[menu_id](layout)

        layout.separator()

        layout.operator("mesh.extrude_repeat", icon = "REPEAT")
        layout.operator("mesh.spin", icon = "SPIN").angle = pi * 2


class VIEW3D_MT_edit_mesh_vertices(Menu):
    bl_label = "Vertex"

    def draw(self, _context):
        layout = self.layout
        layout.operator_context = 'INVOKE_REGION_WIN'

        layout.menu ("VIEW3D_MT_edit_mesh_vertices_legacy")
        layout.operator("mesh.dupli_extrude_cursor", icon = "EXTRUDE_REGION").rotate_source = True

        layout.separator()

        layout.operator("mesh.edge_face_add", text="Make Edge/Face", icon='MAKE_EDGEFACE')
        layout.operator("mesh.vert_connect_path", text = "Connect Vertex Path", icon = "VERTEXCONNECTPATH")
        layout.operator("mesh.vert_connect", text = "Connect Vertex Pairs", icon = "VERTEXCONNECT")

        layout.separator()

        layout.operator_context = 'EXEC_REGION_WIN'
        layout.operator("mesh.vertices_smooth_laplacian", text="Smooth Laplacian", icon = "SMOOTH_LAPLACIAN")
        layout.operator_context = 'INVOKE_REGION_WIN'

        layout.separator()

        layout.operator("transform.vert_crease")

        layout.separator()

        layout.operator("mesh.blend_from_shape", icon = "BLENDFROMSHAPE")
        layout.operator("mesh.shape_propagate_to_all", text="Propagate to Shapes", icon = "SHAPEPROPAGATE")

        layout.separator()

        layout.menu("VIEW3D_MT_vertex_group")
        layout.menu("VIEW3D_MT_hook")

        layout.separator()

        layout.operator("object.vertex_parent_set", icon = "VERTEX_PARENT")


class VIEW3D_MT_edit_mesh_vertices_legacy(Menu):
    bl_label = "Legacy"

    def draw(self, _context):
        layout = self.layout
        layout.operator_context = 'INVOKE_REGION_WIN'

        layout.operator("mesh.bevel", text="Bevel Vertices", icon = "BEVEL").affect = 'VERTICES'

        layout.separator()

        props = layout.operator("mesh.rip_move", text="Rip Vertices", icon = "RIP")
        props.MESH_OT_rip.use_fill = False
        props = layout.operator("mesh.rip_move", text="Rip Vertices and Fill", icon = "RIP_FILL")
        props.MESH_OT_rip.use_fill = True
        layout.operator("mesh.rip_edge_move", text="Rip Vertices and Extend", icon = "EXTEND_VERTICES")

        layout.separator()

        layout.operator("transform.vert_slide", text="Slide Vertices", icon = "SLIDE_VERTEX")
        layout.operator_context = 'EXEC_REGION_WIN'
        layout.operator("mesh.vertices_smooth", text="Smooth Vertices", icon = "SMOOTH_VERTEX").factor = 0.5
        layout.operator_context = 'INVOKE_REGION_WIN'


class VIEW3D_MT_edit_mesh_edges(Menu):
    bl_label = "Edge"

    def draw(self, context):
        layout = self.layout

        with_freestyle = bpy.app.build_options.freestyle

        layout.operator_context = 'INVOKE_REGION_WIN'

        layout.menu ("VIEW3D_MT_edit_mesh_edges_legacy")

        layout.operator("mesh.bridge_edge_loops", icon = "BRIDGE_EDGELOOPS")
        layout.operator("mesh.screw", icon = "MOD_SCREW")

        layout.separator()

        layout.operator("mesh.subdivide", icon='SUBDIVIDE_EDGES')
        layout.operator("mesh.subdivide_edgering", icon = "SUBDIV_EDGERING")
        layout.operator("mesh.unsubdivide", icon = "UNSUBDIVIDE")

        layout.separator()

        layout.operator("mesh.edge_rotate", text="Rotate Edge CW", icon = "ROTATECW").use_ccw = False
        layout.operator("mesh.edge_rotate", text="Rotate Edge CCW", icon = "ROTATECCW").use_ccw = True

        layout.separator()

        layout.operator("transform.edge_crease", icon = "CREASE")
        layout.operator("transform.edge_bevelweight", icon = "BEVEL")

        layout.separator()

        layout.operator("mesh.mark_sharp", icon = "MARKSHARPEDGES")
        layout.operator("mesh.mark_sharp", text="Clear Sharp", icon = "CLEARSHARPEDGES").clear = True

        layout.operator("mesh.mark_sharp", text="Mark Sharp from Vertices", icon = "MARKSHARPVERTS").use_verts = True
        props = layout.operator("mesh.mark_sharp", text="Clear Sharp from Vertices", icon = "CLEARSHARPVERTS")
        props.use_verts = True
        props.clear = True

        if with_freestyle:
            layout.separator()

            layout.operator("mesh.mark_freestyle_edge", icon = "MARK_FS_EDGE").clear = False
            layout.operator("mesh.mark_freestyle_edge", text="Clear Freestyle Edge", icon = "CLEAR_FS_EDGE").clear = True


class VIEW3D_MT_edit_mesh_edges_legacy(Menu):
    bl_label = "Legacy"

    def draw(self, _context):
        layout = self.layout

        layout.operator("mesh.bevel", text="Bevel Edges", icon = "BEVEL").affect = 'EDGES'

        layout.separator()

        layout.operator("transform.edge_slide", icon = "SLIDE_EDGE")
        props = layout.operator("mesh.loopcut_slide", icon = "LOOP_CUT_AND_SLIDE")
        props.TRANSFORM_OT_edge_slide.release_confirm = False
        layout.operator("mesh.offset_edge_loops_slide", icon = "OFFSET_EDGE_SLIDE")


class VIEW3D_MT_edit_mesh_faces_data(Menu):
    bl_label = "Face Data"

    def draw(self, _context):
        layout = self.layout

        with_freestyle = bpy.app.build_options.freestyle

        layout.operator_context = 'INVOKE_REGION_WIN'

        layout.operator("mesh.colors_rotate", icon = "ROTATE_COLORS")
        layout.operator("mesh.colors_reverse", icon = "REVERSE_COLORS")

        layout.separator()

        layout.operator("mesh.uvs_rotate", icon = "ROTATE_UVS")
        layout.operator("mesh.uvs_reverse", icon = "REVERSE_UVS")

        layout.separator()

        if with_freestyle:
            layout.operator("mesh.mark_freestyle_face", icon = "MARKFSFACE").clear = False
            layout.operator("mesh.mark_freestyle_face", text="Clear Freestyle Face", icon = "CLEARFSFACE").clear = True


class VIEW3D_MT_edit_mesh_faces(Menu):
    bl_label = "Face"
    bl_idname = "VIEW3D_MT_edit_mesh_faces"

    def draw(self, _context):
        layout = self.layout

        layout.operator_context = 'INVOKE_REGION_WIN'

        layout.menu ("VIEW3D_MT_edit_mesh_faces_legacy")

        layout.operator("mesh.poke", icon = "POKEFACES")

        layout.separator()

        props = layout.operator("mesh.quads_convert_to_tris", icon = "TRIANGULATE")
        props.quad_method = props.ngon_method = 'BEAUTY'
        layout.operator("mesh.tris_convert_to_quads", icon = "TRISTOQUADS")
        layout.operator("mesh.solidify", text="Solidify Faces", icon = "SOLIDIFY")
        layout.operator("mesh.wireframe", icon = "WIREFRAME")

        layout.separator()

        layout.operator("mesh.fill", icon = "FILL")
        layout.operator("mesh.fill_grid", icon = "GRIDFILL")
        layout.operator("mesh.beautify_fill", icon = "BEAUTIFY")

        layout.separator()

        layout.operator("mesh.intersect", icon = "INTERSECT")
        layout.operator("mesh.intersect_boolean", icon = "BOOLEAN_INTERSECT")

        layout.separator()

        layout.operator("mesh.face_split_by_edges", icon = "SPLITBYEDGES")

        layout.separator()

        layout.menu("VIEW3D_MT_edit_mesh_faces_data")


class VIEW3D_MT_edit_mesh_faces_legacy(Menu):
    bl_label = "Legacy"

    def draw(self, context):

        # bfa - checking if in edit mode and in wich select mode we are.
        # We need to check for all three select modes, or the menu remains empty.
        # See also the specials menu
        def count_selected_items_for_objects_in_mode():
            selected_verts_len = 0
            selected_edges_len = 0
            selected_faces_len = 0
            for ob in context.objects_in_mode_unique_data:
                v, e, f = ob.data.count_selected_items()
                selected_verts_len += v
                selected_edges_len += e
                selected_faces_len += f
            return (selected_verts_len, selected_edges_len, selected_faces_len)

        is_vert_mode, is_edge_mode, is_face_mode = context.tool_settings.mesh_select_mode
        selected_verts_len, selected_edges_len, selected_faces_len = count_selected_items_for_objects_in_mode()

        del count_selected_items_for_objects_in_mode

        layout = self.layout

        layout.operator("mesh.inset", icon = "INSET_FACES")

        # bfa - we need the check, or BFA will crash at this operator
        if selected_faces_len >= 2:
            layout.operator("mesh.bridge_edge_loops", text="Bridge Faces", icon = "BRIDGE_EDGELOOPS")


class VIEW3D_MT_edit_mesh_normals_select_strength(Menu):
    bl_label = "Select by Face Strength"

    def draw(self, _context):
        layout = self.layout

        op = layout.operator("mesh.mod_weighted_strength", text="Weak", icon='FACESEL')
        op.set = False
        op.face_strength = 'WEAK'

        op = layout.operator("mesh.mod_weighted_strength", text="Medium", icon='FACESEL')
        op.set = False
        op.face_strength = 'MEDIUM'

        op = layout.operator("mesh.mod_weighted_strength", text="Strong", icon='FACESEL')
        op.set = False
        op.face_strength = 'STRONG'


class VIEW3D_MT_edit_mesh_normals_set_strength(Menu):
    bl_label = "Set Face Strength"

    def draw(self, _context):
        layout = self.layout

        op = layout.operator("mesh.mod_weighted_strength", text="Weak", icon='NORMAL_SETSTRENGTH')
        op.set = True
        op.face_strength = 'WEAK'

        op = layout.operator("mesh.mod_weighted_strength", text="Medium", icon='NORMAL_SETSTRENGTH')
        op.set = True
        op.face_strength = 'MEDIUM'

        op = layout.operator("mesh.mod_weighted_strength", text="Strong", icon='NORMAL_SETSTRENGTH')
        op.set = True
        op.face_strength = 'STRONG'


class VIEW3D_MT_edit_mesh_normals_average(Menu):
    bl_label = "Average"

    def draw(self, _context):
        layout = self.layout

        layout.operator("mesh.average_normals", text="Custom Normal", icon = "NORMAL_AVERAGE").average_type = 'CUSTOM_NORMAL'
        layout.operator("mesh.average_normals", text="Face Area", icon = "NORMAL_AVERAGE").average_type = 'FACE_AREA'
        layout.operator("mesh.average_normals", text="Corner Angle", icon = "NORMAL_AVERAGE").average_type = 'CORNER_ANGLE'


class VIEW3D_MT_edit_mesh_normals(Menu):
    bl_label = "Normals"

    def draw(self, _context):
        layout = self.layout

        layout.operator("mesh.normals_make_consistent", text="Recalculate Outside", icon = 'RECALC_NORMALS').inside = False
        layout.operator("mesh.normals_make_consistent", text="Recalculate Inside", icon = 'RECALC_NORMALS_INSIDE').inside = True
        layout.operator("mesh.flip_normals", text = "Flip", icon = 'FLIP_NORMALS')

        layout.separator()

        layout.operator("mesh.set_normals_from_faces", text="Set from Faces", icon = 'SET_FROM_FACES')

        layout.operator_context = 'INVOKE_REGION_WIN'
        layout.operator("transform.rotate_normal", text="Rotate", icon = "NORMAL_ROTATE")
        layout.operator("mesh.point_normals", text="Point normals to target", icon = "NORMAL_TARGET")

        layout.operator_context = 'EXEC_REGION_WIN'
        layout.operator("mesh.merge_normals", text="Merge", icon = "MERGE")
        layout.operator("mesh.split_normals", text="Split", icon = "SPLIT")
        layout.menu("VIEW3D_MT_edit_mesh_normals_average", text="Average")

        layout.separator()

        layout.operator("mesh.normals_tools", text="Copy Vectors", icon = "COPYDOWN").mode = 'COPY'
        layout.operator("mesh.normals_tools", text="Paste Vectors", icon = "PASTEDOWN").mode = 'PASTE'
        layout.operator("mesh.smooth_normals", text="Smooth Vectors", icon = "NORMAL_SMOOTH")
        layout.operator("mesh.normals_tools", text="Reset Vectors", icon = "RESET").mode = 'RESET'

        layout.separator()

        layout.menu("VIEW3D_MT_edit_mesh_normals_select_strength", icon="HAND")
        layout.menu("VIEW3D_MT_edit_mesh_normals_set_strength", icon="MESH_PLANE")


class VIEW3D_MT_edit_mesh_shading(Menu):
    bl_label = "Shading"

    def draw(self, _context):
        layout = self.layout

        layout.operator("mesh.faces_shade_smooth", icon = 'SHADING_SMOOTH')
        layout.operator("mesh.faces_shade_flat", icon = 'SHADING_FLAT')

        layout.separator()

        layout.operator("mesh.mark_sharp", text="Smooth Edges", icon = 'SHADING_EDGE_SMOOTH').clear = True
        layout.operator("mesh.mark_sharp", text="Sharp Edges", icon = 'SHADING_EDGE_SHARP')

        layout.separator()

        props = layout.operator("mesh.mark_sharp", text="Smooth Vertices", icon = 'SHADING_VERT_SMOOTH')
        props.use_verts = True
        props.clear = True

        layout.operator("mesh.mark_sharp", text="Sharp Vertices", icon = 'SHADING_VERT_SHARP').use_verts = True


class VIEW3D_MT_edit_mesh_weights(Menu):
    bl_label = "Weights"

    def draw(self, _context):
        VIEW3D_MT_paint_weight.draw_generic(self.layout, is_editmode=True)


class VIEW3D_MT_edit_mesh_clean(Menu):
    bl_label = "Clean Up"

    def draw(self, _context):
        layout = self.layout

        layout.operator("mesh.delete_loose", icon = "DELETE")

        layout.separator()

        layout.operator("mesh.decimate", icon = "DECIMATE")
        layout.operator("mesh.dissolve_degenerate", icon = "DEGENERATE_DISSOLVE")
        layout.operator("mesh.dissolve_limited", icon='DISSOLVE_LIMITED')
        layout.operator("mesh.face_make_planar", icon = "MAKE_PLANAR")

        layout.separator()

        layout.operator("mesh.vert_connect_nonplanar", icon = "SPLIT_NONPLANAR")
        layout.operator("mesh.vert_connect_concave", icon = "SPLIT_CONCAVE")
        layout.operator("mesh.fill_holes", icon = "FILL_HOLE")


class VIEW3D_MT_edit_mesh_delete(Menu):
    bl_label = "Delete"

    def draw(self, _context):
        layout = self.layout

        layout.operator_enum("mesh.delete", "type")

        layout.separator()

        layout.operator("mesh.delete_edgeloop", text="Edge Loops", icon = "DELETE")


class VIEW3D_MT_edit_mesh_dissolve(Menu):
    bl_label = "Dissolve"

    def draw(self, context):
        layout = self.layout

        layout.operator("mesh.dissolve_verts", icon='DISSOLVE_VERTS')
        layout.operator("mesh.dissolve_edges", icon='DISSOLVE_EDGES')
        layout.operator("mesh.dissolve_faces", icon='DISSOLVE_FACES')

        layout.separator()

        layout.operator("mesh.dissolve_limited", icon='DISSOLVE_LIMITED')
        layout.operator("mesh.dissolve_mode", icon='DISSOLVE_SELECTION')

        layout.separator()

        layout.operator("mesh.edge_collapse", icon='EDGE_COLLAPSE')


class VIEW3D_MT_edit_mesh_merge(Menu):
    bl_label = "Merge"

    def draw(self, _context):
        layout = self.layout

        layout.operator_enum("mesh.merge", "type")

        layout.separator()

        layout.operator("mesh.remove_doubles", text="By Distance", icon = "REMOVE_DOUBLES")


class VIEW3D_MT_edit_mesh_split(Menu):
    bl_label = "Split"

    def draw(self, _context):
        layout = self.layout

        layout.operator("mesh.split", text="Selection", icon = "SPLIT")

        layout.separator()

        layout.operator_enum("mesh.edge_split", "type")


class VIEW3D_MT_edit_mesh_show_hide(Menu):
    bl_label = "Show/Hide"

    def draw(self, context):
        layout = self.layout

        layout.operator("mesh.reveal", text="Show Hidden", icon = "HIDE_OFF")
        layout.operator("mesh.hide", text="Hide Selected", icon = "HIDE_ON").unselected = False
        layout.operator("mesh.hide", text="Hide Unselected", icon = "HIDE_UNSELECTED").unselected = True


class VIEW3D_MT_edit_gpencil_delete(Menu):
    bl_label = "Delete"

    def draw(self, _context):
        layout = self.layout

        layout.operator_enum("gpencil.delete", "type")

        layout.separator()

        layout.operator("gpencil.delete", text="Delete Active Keyframe (Active Layer)", icon = 'DELETE').type = 'FRAME'
        layout.operator("gpencil.active_frames_delete_all", text="Delete Active Keyframes (All Layers)", icon = 'DELETE')


class VIEW3D_MT_sculpt_gpencil_copy(Menu):
    bl_label = "Copy"

    def draw(self, _context):
        layout = self.layout

        layout.operator("gpencil.copy", text="Copy", icon='COPYDOWN')


# Edit Curve
# draw_curve is used by VIEW3D_MT_edit_curve and VIEW3D_MT_edit_surface


def draw_curve(self, _context):
    layout = self.layout

    edit_object = _context.edit_object

    layout.menu("VIEW3D_MT_transform")
    layout.menu("VIEW3D_MT_mirror")
    layout.menu("VIEW3D_MT_snap")

    layout.separator()

    if edit_object.type == 'SURFACE':
        layout.operator("curve.spin", icon = 'SPIN')
    layout.operator("curve.duplicate_move", text = "Duplicate", icon = "DUPLICATE")

    layout.separator()

    layout.operator("curve.split", icon = "SPLIT")
    layout.operator("curve.separate", icon = "SEPARATE")

    layout.separator()

    layout.operator("curve.cyclic_toggle", icon = 'TOGGLE_CYCLIC')
    if edit_object.type == 'CURVE':
        layout.operator("curve.decimate", icon = "DECIMATE")
        layout.operator_menu_enum("curve.spline_type_set", "type")

    layout.separator()

    if edit_object.type == 'CURVE':
        layout.operator("transform.tilt", icon = "TILT")
        layout.operator("curve.tilt_clear", icon = "CLEAR_TILT")

    layout.separator()

    if edit_object.type == 'CURVE':
        layout.menu("VIEW3D_MT_edit_curve_handle_type_set")
        layout.operator("curve.normals_make_consistent", icon = 'RECALC_NORMALS')

    layout.separator()

    layout.menu("VIEW3D_MT_edit_curve_show_hide")

    layout.separator()

    layout.menu("VIEW3D_MT_edit_curve_delete")
    if edit_object.type == 'CURVE':
        layout.operator("curve.dissolve_verts", icon='DISSOLVE_VERTS')


class VIEW3D_MT_edit_curve(Menu):
    bl_label = "Curve"

    draw = draw_curve


class VIEW3D_MT_edit_curve_ctrlpoints(Menu):
    bl_label = "Control Points"

    def draw(self, context):
        layout = self.layout

        edit_object = context.edit_object

        if edit_object.type in {'CURVE', 'SURFACE'}:
            layout.operator("curve.extrude_move", text = "Extrude Curve", icon = 'EXTRUDE_REGION')
            layout.operator("curve.vertex_add", icon = 'EXTRUDE_REGION')

            layout.separator()

            layout.operator("curve.make_segment", icon = "MAKE_CURVESEGMENT")

            layout.separator()

            if edit_object.type == 'CURVE':
                layout.operator("transform.tilt", icon = 'TILT')
                layout.operator("curve.tilt_clear",icon = "CLEAR_TILT")

                layout.separator()

                layout.menu("VIEW3D_MT_edit_curve_handle_type_set")
                layout.operator("curve.normals_make_consistent", icon = 'RECALC_NORMALS')

                layout.separator()

            layout.operator("curve.smooth", icon = 'PARTICLEBRUSH_SMOOTH')
            if edit_object.type == 'CURVE':
                layout.operator("curve.smooth_weight", icon = "SMOOTH_WEIGHT")
                layout.operator("curve.smooth_radius", icon = "SMOOTH_RADIUS")
                layout.operator("curve.smooth_tilt", icon = "SMOOTH_TILT")

            layout.separator()

        layout.menu("VIEW3D_MT_hook")

        layout.separator()

        layout.operator("object.vertex_parent_set", icon = "VERTEX_PARENT")


class VIEW3D_MT_edit_curve_handle_type_set(Menu):
    bl_label = "Set Handle Type"

    def draw(self, context):
        layout = self.layout

        layout.operator("curve.handle_type_set", icon = 'HANDLE_AUTO', text="Automatic").type = 'AUTOMATIC'
        layout.operator("curve.handle_type_set", icon = 'HANDLE_VECTOR', text="Vector").type = 'VECTOR'
        layout.operator("curve.handle_type_set", icon = 'HANDLE_ALIGNED',text="Aligned").type = 'ALIGNED'
        layout.operator("curve.handle_type_set", icon = 'HANDLE_FREE', text="Free").type = 'FREE_ALIGN'

        layout.separator()

        layout.operator("curve.handle_type_set", icon = 'HANDLE_FREE', text="Toggle Free / Aligned").type = 'TOGGLE_FREE_ALIGN'


class VIEW3D_MT_edit_curve_segments(Menu):
    bl_label = "Segments"

    def draw(self, _context):
        layout = self.layout

        layout.operator("curve.subdivide", icon = 'SUBDIVIDE_EDGES')
        layout.operator("curve.switch_direction", icon = 'SWITCH_DIRECTION')


class VIEW3D_MT_edit_curve_context_menu(Menu):
    bl_label = "Curve Context Menu"

    def draw(self, _context):
        # TODO(campbell): match mesh vertex menu.

        layout = self.layout

        layout.operator_context = 'INVOKE_DEFAULT'

        # Add
        layout.operator("curve.subdivide", icon = 'SUBDIVIDE_EDGES')
        layout.operator("curve.extrude_move", text = "Extrude Curve", icon = 'EXTRUDE_REGION')
        layout.operator("curve.make_segment", icon = "MAKE_CURVESEGMENT")
        layout.operator("curve.duplicate_move", text = "Duplicate", icon = "DUPLICATE")

        layout.separator()

        # Transform
        layout.operator("transform.transform", text = "Radius", icon = 'SHRINK_FATTEN').mode = 'CURVE_SHRINKFATTEN'
        layout.operator("transform.tilt", icon = 'TILT')
        layout.operator("curve.tilt_clear", icon = "CLEAR_TILT")
        layout.operator("curve.smooth", icon = 'PARTICLEBRUSH_SMOOTH')
        layout.operator("curve.smooth_tilt", icon = "SMOOTH_TILT")
        layout.operator("curve.smooth_radius", icon = "SMOOTH_RADIUS")

        layout.separator()

        layout.menu("VIEW3D_MT_mirror")
        layout.menu("VIEW3D_MT_snap")

        layout.separator()

        # Modify
        layout.operator_menu_enum("curve.spline_type_set", "type")
        layout.operator_menu_enum("curve.handle_type_set", "type")
        layout.operator("curve.cyclic_toggle", icon = 'TOGGLE_CYCLIC')
        layout.operator("curve.switch_direction", icon = 'SWITCH_DIRECTION')

        layout.separator()

        layout.operator("curve.normals_make_consistent", icon = 'RECALC_NORMALS')
        layout.operator("curve.spline_weight_set", icon = "MOD_VERTEX_WEIGHT")
        layout.operator("curve.radius_set", icon = "RADIUS")

        layout.separator()

        # Remove
        layout.operator("curve.split", icon = "SPLIT")
        layout.operator("curve.decimate", icon = "DECIMATE")
        layout.operator("curve.separate", icon = "SEPARATE")
        layout.operator("curve.dissolve_verts", icon='DISSOLVE_VERTS')
        layout.operator("curve.delete", text="Delete Segment", icon = "DELETE").type = 'SEGMENT'
        layout.operator("curve.delete", text="Delete Point", icon = "DELETE").type = 'VERT'


class VIEW3D_MT_edit_curve_delete(Menu):
    bl_label = "Delete"

    def draw(self, _context):
        layout = self.layout

        layout.operator("curve.delete", text="Vertices", icon = "DELETE").type = 'VERT'
        layout.operator("curve.delete", text="Segment", icon = "DELETE").type = 'SEGMENT'


class VIEW3D_MT_edit_curve_show_hide(Menu):
    bl_label = "Show/Hide"

    def draw(self, context):
        layout = self.layout

        layout.operator("curve.reveal", text="Show Hidden", icon = "HIDE_OFF")
        layout.operator("curve.hide", text="Hide Selected", icon = "HIDE_ON").unselected = False
        layout.operator("curve.hide", text="Hide Unselected", icon = "HIDE_UNSELECTED").unselected = True


class VIEW3D_MT_edit_surface(Menu):
    bl_label = "Surface"

    draw = draw_curve


class VIEW3D_MT_edit_font_chars(Menu):
    bl_label = "Special Characters"

    def draw(self, _context):
        layout = self.layout

        layout.operator("font.text_insert", text="Copyright", icon = "COPYRIGHT").text = "\u00A9"
        layout.operator("font.text_insert", text="Registered Trademark", icon = "TRADEMARK").text = "\u00AE"

        layout.separator()

        layout.operator("font.text_insert", text="Degree Sign", icon = "DEGREE").text = "\u00B0"
        layout.operator("font.text_insert", text="Multiplication Sign", icon = "MULTIPLICATION").text = "\u00D7"
        layout.operator("font.text_insert", text="Circle", icon = "CIRCLE").text = "\u008A"

        layout.separator()

        layout.operator("font.text_insert", text="Superscript 1", icon = "SUPER_ONE").text = "\u00B9"
        layout.operator("font.text_insert", text="Superscript 2", icon = "SUPER_TWO").text = "\u00B2"
        layout.operator("font.text_insert", text="Superscript 3", icon = "SUPER_THREE").text = "\u00B3"

        layout.separator()

        layout.operator("font.text_insert", text="Double >>", icon = "DOUBLE_RIGHT").text = "\u00BB"
        layout.operator("font.text_insert", text="Double <<", icon = "DOUBLE_LEFT").text = "\u00AB"
        layout.operator("font.text_insert", text="Promillage", icon = "PROMILLE").text = "\u2030"

        layout.separator()

        layout.operator("font.text_insert", text="Dutch Florin", icon = "DUTCH_FLORIN").text = "\u00A4"
        layout.operator("font.text_insert", text="British Pound", icon = "POUND").text = "\u00A3"
        layout.operator("font.text_insert", text="Japanese Yen", icon = "YEN").text = "\u00A5"

        layout.separator()

        layout.operator("font.text_insert", text="German S", icon = "GERMAN_S").text = "\u00DF"
        layout.operator("font.text_insert", text="Spanish Question Mark", icon = "SPANISH_QUESTION").text = "\u00BF"
        layout.operator("font.text_insert", text="Spanish Exclamation Mark", icon = "SPANISH_EXCLAMATION").text = "\u00A1"


class VIEW3D_MT_edit_font_kerning(Menu):
    bl_label = "Kerning"

    def draw(self, context):
        layout = self.layout

        ob = context.active_object
        text = ob.data
        kerning = text.edit_format.kerning

        layout.operator("font.change_spacing", text="Decrease Kerning", icon = "DECREASE_KERNING").delta = -1
        layout.operator("font.change_spacing", text="Increase Kerning", icon = "INCREASE_KERNING").delta = 1
        layout.operator("font.change_spacing", text="Reset Kerning", icon = "RESET").delta = -kerning


class VIEW3D_MT_edit_font_move(Menu):
    bl_label = "Move Cursor"

    def draw(self, _context):
        layout = self.layout

        layout.operator_enum("font.move", "type")


class VIEW3D_MT_edit_font_delete(Menu):
    bl_label = "Delete"

    def draw(self, _context):
        layout = self.layout

        layout.operator("font.delete", text="Previous Character", icon = "DELETE").type = 'PREVIOUS_CHARACTER'
        layout.operator("font.delete", text="Next Character", icon = "DELETE").type = 'NEXT_CHARACTER'
        layout.operator("font.delete", text="Previous Word", icon = "DELETE").type = 'PREVIOUS_WORD'
        layout.operator("font.delete", text="Next Word", icon = "DELETE").type = 'NEXT_WORD'


class VIEW3D_MT_edit_font(Menu):
    bl_label = "Text"

    def draw(self, _context):
        layout = self.layout

        layout.operator("font.text_cut", text="Cut", icon = "CUT")
        layout.operator("font.text_copy", text="Copy", icon='COPYDOWN')
        layout.operator("font.text_paste", text="Paste", icon='PASTEDOWN')

        layout.separator()

        layout.operator("font.text_paste_from_file", icon='PASTEDOWN')

        layout.separator()

        layout.operator("font.case_set", text="To Uppercase", icon = "SET_UPPERCASE").case = 'UPPER'
        layout.operator("font.case_set", text="To Lowercase", icon = "SET_LOWERCASE").case = 'LOWER'

        layout.separator()

        layout.menu("VIEW3D_MT_edit_font_chars")
        layout.menu("VIEW3D_MT_edit_font_move")

        layout.separator()

        layout.operator("font.style_toggle", text="Toggle Bold", icon='BOLD').style = 'BOLD'
        layout.operator("font.style_toggle", text="Toggle Italic", icon='ITALIC').style = 'ITALIC'
        layout.operator("font.style_toggle", text="Toggle Underline", icon='UNDERLINE').style = 'UNDERLINE'
        layout.operator("font.style_toggle", text="Toggle Small Caps", icon='SMALL_CAPS').style = 'SMALL_CAPS'

        layout.menu("VIEW3D_MT_edit_font_kerning")

        layout.separator()

        layout.menu("VIEW3D_MT_edit_font_delete")


class VIEW3D_MT_edit_font_context_menu(Menu):
    bl_label = "Text Context Menu"

    def draw(self, _context):
        layout = self.layout

        layout.operator_context = 'INVOKE_DEFAULT'

        layout.operator("font.text_cut", text="Cut", icon = "CUT")
        layout.operator("font.text_copy", text="Copy", icon='COPYDOWN')
        layout.operator("font.text_paste", text="Paste", icon='PASTEDOWN')

        layout.separator()

        layout.operator("font.select_all", icon = "SELECT_ALL")

        layout.separator()

        layout.menu("VIEW3D_MT_edit_font")


class VIEW3D_MT_edit_meta(Menu):
    bl_label = "Metaball"

    def draw(self, _context):
        layout = self.layout

        layout.menu("VIEW3D_MT_transform")
        layout.menu("VIEW3D_MT_mirror")
        layout.menu("VIEW3D_MT_snap")

        layout.separator()

        layout.operator("mball.duplicate_metaelems", text = "Duplicate", icon = "DUPLICATE")

        layout.separator()

        layout.menu("VIEW3D_MT_edit_meta_showhide")

        layout.operator_context = 'EXEC_REGION_WIN'
        layout.operator("mball.delete_metaelems", text="Delete", icon = "DELETE")


class VIEW3D_MT_edit_meta_showhide(Menu):
    bl_label = "Show/Hide"

    def draw(self, _context):
        layout = self.layout

        layout.operator("mball.reveal_metaelems", text="Show Hidden", icon = "HIDE_OFF")
        layout.operator("mball.hide_metaelems", text="Hide Selected", icon = "HIDE_ON").unselected = False
        layout.operator("mball.hide_metaelems", text="Hide Unselected", icon = "HIDE_UNSELECTED").unselected = True


class VIEW3D_MT_edit_lattice(Menu):
    bl_label = "Lattice"

    def draw(self, _context):
        layout = self.layout

        layout.menu("VIEW3D_MT_transform")
        layout.menu("VIEW3D_MT_mirror")
        layout.menu("VIEW3D_MT_snap")
        layout.menu("VIEW3D_MT_edit_lattice_flip")

        layout.separator()

        layout.operator("lattice.make_regular", icon = 'MAKE_REGULAR')

        layout.menu("VIEW3D_MT_hook")

        layout.separator()

        layout.operator("object.vertex_parent_set", icon = "VERTEX_PARENT")

class VIEW3D_MT_edit_lattice_flip(Menu):
    bl_label = "Flip"

    def draw(self, context):
        layout = self.layout

        layout.operator("lattice.flip", text = " U (X) axis", icon = "FLIP_X").axis = 'U'
        layout.operator("lattice.flip", text = " V (Y) axis", icon = "FLIP_Y").axis = 'V'
        layout.operator("lattice.flip", text = " W (Z) axis", icon = "FLIP_Z").axis = 'W'


class VIEW3D_MT_edit_armature(Menu):
    bl_label = "Armature"

    def draw(self, context):
        layout = self.layout

        edit_object = context.edit_object
        arm = edit_object.data

        layout.menu("VIEW3D_MT_transform_armature")
        layout.menu("VIEW3D_MT_mirror")
        layout.menu("VIEW3D_MT_snap")

        layout.separator()

        layout.menu("VIEW3D_MT_edit_armature_roll")

        layout.operator("transform.transform", text="Set Bone Roll", icon = "SET_ROLL").mode = 'BONE_ROLL'
        layout.operator("armature.roll_clear", text="Clear Bone Roll", icon = "CLEAR_ROLL")

        layout.separator()

        layout.operator("armature.extrude_move", icon = 'EXTRUDE_REGION')
        layout.operator("armature.click_extrude", icon = 'EXTRUDE_REGION')

        if arm.use_mirror_x:
            layout.operator("armature.extrude_forked", icon = "EXTRUDE_REGION")

        layout.operator("armature.duplicate_move", icon = "DUPLICATE")
        layout.operator("armature.fill", icon = "FILLBETWEEN")

        layout.separator()

        layout.operator("armature.split", icon = "SPLIT")
        layout.operator("armature.separate", icon = "SEPARATE")
        layout.operator("armature.symmetrize", icon = "SYMMETRIZE")

        layout.separator()

        layout.operator("armature.subdivide", text="Subdivide", icon = 'SUBDIVIDE_EDGES')
        layout.operator("armature.switch_direction", text="Switch Direction", icon = "SWITCH_DIRECTION")

        layout.separator()

        layout.menu("VIEW3D_MT_edit_armature_names")

        layout.separator()

        layout.operator_context = 'INVOKE_REGION_WIN'
        layout.operator("armature.armature_layers", icon = "LAYER")
        layout.operator("armature.bone_layers", icon = "BONE_LAYER")

        layout.separator()

        layout.operator_context = 'EXEC_REGION_WIN'
        layout.operator("armature.parent_set", text="Make Parent", icon='PARENT_SET')
        layout.operator("armature.parent_clear", text="Clear Parent", icon='PARENT_CLEAR')

        layout.separator()

        layout.menu("VIEW3D_MT_bone_options_toggle", text="Bone Settings")
        layout.menu("VIEW3D_MT_armature_show_hide") # bfa - the new show hide menu with split tooltip

        layout.separator()

        layout.operator("armature.delete", icon = "DELETE")
        layout.operator("armature.dissolve", icon = "DELETE")


class VIEW3D_MT_armature_show_hide(Menu):
    bl_label = "Show/Hide"

    def draw(self, context):
        layout = self.layout

        layout.operator("armature.reveal", text="Show Hidden", icon = "HIDE_OFF")
        layout.operator("armature.hide", text="Hide Selected", icon = "HIDE_ON").unselected = False
        layout.operator("armature.hide", text="Hide Unselected", icon = "HIDE_UNSELECTED").unselected = True


class VIEW3D_MT_armature_context_menu(Menu):
    bl_label = "Armature Context Menu"

    def draw(self, context):
        layout = self.layout

        edit_object = context.edit_object
        arm = edit_object.data

        layout.operator_context = 'INVOKE_REGION_WIN'

        # Add
        layout.operator("armature.subdivide", text="Subdivide", icon = "SUBDIVIDE_EDGES")
        layout.operator("armature.duplicate_move", text="Duplicate", icon = "DUPLICATE")
        layout.operator("armature.extrude_move", icon='EXTRUDE_REGION')
        if arm.use_mirror_x:
            layout.operator("armature.extrude_forked", icon='EXTRUDE_REGION')

        layout.separator()

        layout.operator("armature.fill", icon = "FILLBETWEEN")

        layout.separator()

        # Modify
        layout.menu("VIEW3D_MT_mirror")
        layout.menu("VIEW3D_MT_snap")
        layout.operator("armature.switch_direction", text="Switch Direction", icon = "SWITCH_DIRECTION")
        layout.operator("armature.symmetrize", icon = "SYMMETRIZE")
        layout.menu("VIEW3D_MT_edit_armature_names")

        layout.separator()

        layout.operator("armature.parent_set", text="Make Parent", icon='PARENT_SET')
        layout.operator("armature.parent_clear", text="Clear Parent", icon='PARENT_CLEAR')

        layout.separator()

        # Remove
        layout.operator("armature.split", icon = "SPLIT")
        layout.operator("armature.separate", icon = "SEPARATE")
        layout.operator("armature.dissolve", icon = "DELETE")
        layout.operator("armature.delete", icon = "DELETE")


class VIEW3D_MT_edit_armature_names(Menu):
    bl_label = "Names"

    def draw(self, _context):
        layout = self.layout

        layout.operator_context = 'EXEC_REGION_WIN'
        layout.operator("armature.autoside_names", text="Auto-Name Left/Right", icon = "RENAME_X").type = 'XAXIS'
        layout.operator("armature.autoside_names", text="Auto-Name Front/Back", icon = "RENAME_Y").type = 'YAXIS'
        layout.operator("armature.autoside_names", text="Auto-Name Top/Bottom", icon = "RENAME_Z").type = 'ZAXIS'
        layout.operator("armature.flip_names", text="Flip Names", icon = "FLIP")


class VIEW3D_MT_edit_armature_roll(Menu):
    bl_label = "Recalculate Bone Roll"
    def draw(self, _context):
        layout = self.layout

        layout.label(text="- Positive: -")
        layout.operator("armature.calculate_roll", text= "Local + X Tangent", icon = "ROLL_X_TANG_POS").type = 'POS_X'
        layout.operator("armature.calculate_roll", text= "Local + Z Tangent", icon = "ROLL_Z_TANG_POS").type = 'POS_Z'
        layout.operator("armature.calculate_roll", text= "Global + X Axis", icon = "ROLL_X_POS").type = 'GLOBAL_POS_X'
        layout.operator("armature.calculate_roll", text= "Global + Y Axis", icon = "ROLL_Y_POS").type = 'GLOBAL_POS_Y'
        layout.operator("armature.calculate_roll", text= "Global + Z Axis", icon = "ROLL_Z_POS").type = 'GLOBAL_POS_Z'
        layout.label(text="- Negative: -")
        layout.operator("armature.calculate_roll", text= "Local - X Tangent", icon = "ROLL_X_TANG_NEG").type = 'NEG_X'
        layout.operator("armature.calculate_roll", text= "Local - Z Tangent", icon = "ROLL_Z_TANG_NEG").type = 'NEG_Z'
        layout.operator("armature.calculate_roll", text= "Global - X Axis", icon = "ROLL_X_NEG").type = 'GLOBAL_NEG_X'
        layout.operator("armature.calculate_roll", text= "Global - Y Axis", icon = "ROLL_Y_NEG").type = 'GLOBAL_NEG_Y'
        layout.operator("armature.calculate_roll", text= "Global - Z Axis", icon = "ROLL_Z_NEG").type = 'GLOBAL_NEG_Z'
        layout.label(text="- Other: -")
        layout.operator("armature.calculate_roll", text= "Active Bone", icon = "BONE_DATA").type = 'ACTIVE'
        layout.operator("armature.calculate_roll", text= "View Axis", icon = "MANIPUL").type = 'VIEW'
        layout.operator("armature.calculate_roll", text= "Cursor", icon = "CURSOR").type = 'CURSOR'

# bfa - not functional in the BFA keymap. But menu class remains for the Blender keymap. DO NOT DELETE!
class VIEW3D_MT_edit_armature_delete(Menu):
    bl_label = "Delete"

    def draw(self, _context):
        layout = self.layout
        layout.operator_context = 'EXEC_AREA'

        layout.operator("armature.delete", text="Bones", icon = "DELETE")

        layout.separator()

        layout.operator("armature.dissolve", text="Dissolve Bones", icon = "DELETE")


# ********** Grease Pencil menus **********
class VIEW3D_MT_gpencil_autoweights(Menu):
    bl_label = "Generate Weights"

    def draw(self, _context):
        layout = self.layout
        layout.operator("gpencil.generate_weights", text="With Empty Groups", icon = "PARTICLEBRUSH_WEIGHT").mode = 'NAME'
        layout.operator("gpencil.generate_weights", text="With Automatic Weights", icon = "PARTICLEBRUSH_WEIGHT").mode = 'AUTO'


class VIEW3D_MT_gpencil_simplify(Menu):
    bl_label = "Simplify"

    def draw(self, _context):
        layout = self.layout
        layout.operator("gpencil.stroke_simplify_fixed", text="Fixed", icon = "MOD_SIMPLIFY")
        layout.operator("gpencil.stroke_simplify", text="Adaptative", icon = "SIMPLIFY_ADAPTIVE")
        layout.operator("gpencil.stroke_sample", text="Sample", icon = "SIMPLIFY_SAMPLE")


class VIEW3D_MT_draw_gpencil(Menu):
    bl_label = "Draw"

    def draw(self, _context):

        layout = self.layout

        layout.menu("GPENCIL_MT_layer_active", text="Active Layer")

        layout.separator()

        layout.operator("gpencil.interpolate", text="Interpolate", icon = "INTERPOLATE")
        layout.operator("gpencil.interpolate_sequence", text="Interpolate Sequence", icon = "SEQUENCE")

        layout.separator()

        layout.menu("VIEW3D_MT_gpencil_animation")

        layout.separator()

        layout.menu("VIEW3D_MT_edit_gpencil_showhide")
        layout.menu("GPENCIL_MT_cleanup")


class VIEW3D_MT_edit_gpencil_showhide(Menu):
    bl_label = "Show/Hide"

    def draw(self, _context):
        layout = self.layout

        layout.operator("gpencil.reveal", text="Show All Layers", icon = "HIDE_OFF")

        layout.separator()

        layout.operator("gpencil.hide", text="Hide Active Layer", icon = "HIDE_ON").unselected = False
        layout.operator("gpencil.hide", text="Hide Inactive Layers", icon = "HIDE_UNSELECTED").unselected = True


class VIEW3D_MT_assign_material(Menu):
    bl_label = "Assign Material"

    def draw(self, context):
        layout = self.layout
        ob = context.active_object
        mat_active = ob.active_material

        for slot in ob.material_slots:
            mat = slot.material
            if mat:
                layout.operator("gpencil.stroke_change_color", text=mat.name,
                                icon='LAYER_ACTIVE' if mat == mat_active else 'BLANK1').material = mat.name


class VIEW3D_MT_edit_gpencil(Menu):
    bl_label = "Grease Pencil"

    def draw(self, _context):
        layout = self.layout

        layout.menu("VIEW3D_MT_edit_gpencil_transform")
        layout.menu("VIEW3D_MT_mirror")
        layout.menu("GPENCIL_MT_snap")

        layout.separator()

        layout.menu("GPENCIL_MT_layer_active", text="Active Layer")

        layout.separator()

        layout.menu("VIEW3D_MT_gpencil_animation")
        layout.operator("gpencil.interpolate_sequence", text="Interpolate Sequence", icon = "SEQUENCE")

        layout.separator()

        layout.operator("gpencil.duplicate_move", text="Duplicate", icon = "DUPLICATE")
        layout.operator("gpencil.frame_duplicate", text="Duplicate Active Frame", icon = "DUPLICATE")
        layout.operator("gpencil.frame_duplicate", text="Duplicate Active Frame All Layers", icon = "DUPLICATE").mode = 'ALL'

        layout.separator()

        layout.operator("gpencil.stroke_split", text="Split", icon = "SPLIT")

        layout.separator()

        layout.operator("gpencil.copy", text="Copy", icon='COPYDOWN')
        layout.operator("gpencil.paste", text="Paste", icon='PASTEDOWN').type = 'ACTIVE'
        layout.operator("gpencil.paste", text="Paste by Layer", icon='PASTEDOWN').type = 'LAYER'

        layout.separator()

        layout.menu("VIEW3D_MT_edit_gpencil_delete")
        layout.operator_menu_enum("gpencil.dissolve", "type")

        layout.separator()

        layout.menu("GPENCIL_MT_cleanup")
        layout.menu("VIEW3D_MT_edit_gpencil_hide", text = "Show/Hide")

        layout.separator()

        layout.operator_menu_enum("gpencil.stroke_separate", "mode", text="Separate")


class VIEW3D_MT_edit_gpencil_hide(Menu):
    bl_label = "Hide"

    def draw(self, context):
        layout = self.layout

        layout.operator("gpencil.reveal", text="Show Hidden Layer", icon = "HIDE_OFF")
        layout.operator("gpencil.hide", text="Hide selected Layer", icon = "HIDE_ON").unselected = False
        layout.operator("gpencil.hide", text="Hide unselected Layer", icon = "HIDE_UNSELECTED").unselected = True

        layout.separator()

        layout.operator("gpencil.selection_opacity_toggle", text="Toggle Opacity", icon = "HIDE_OFF")


class VIEW3D_MT_edit_gpencil_arrange_strokes(Menu):
    bl_label = "Arrange Strokes"

    def draw(self, context):
        layout = self.layout

        layout.operator("gpencil.stroke_arrange", text="Bring Forward", icon='MOVE_UP').direction = 'UP'
        layout.operator("gpencil.stroke_arrange", text="Send Backward", icon='MOVE_DOWN').direction = 'DOWN'
        layout.operator("gpencil.stroke_arrange", text="Bring to Front", icon='MOVE_TO_TOP').direction = 'TOP'
        layout.operator("gpencil.stroke_arrange", text="Send to Back", icon='MOVE_TO_BOTTOM').direction = 'BOTTOM'


class VIEW3D_MT_edit_gpencil_stroke(Menu):
    bl_label = "Stroke"

    def draw(self, context):
        layout = self.layout
        settings = context.tool_settings.gpencil_sculpt

        layout.operator("gpencil.stroke_subdivide", text="Subdivide", icon = "SUBDIVIDE_EDGES").only_selected = False
        layout.menu("VIEW3D_MT_gpencil_simplify")
        layout.operator("gpencil.stroke_trim", text="Trim", icon = "CUT")

        layout.separator()

        layout.operator("gpencil.stroke_join", text="Join", icon = "JOIN").type = 'JOIN'
        layout.operator("gpencil.stroke_join", text="Join and Copy", icon = "JOINCOPY").type = 'JOINCOPY'

        layout.separator()

        layout.menu("GPENCIL_MT_move_to_layer")
        layout.menu("VIEW3D_MT_assign_material")
        layout.operator("gpencil.set_active_material", text="Set as Active Material", icon = "MATERIAL")
        layout.menu("VIEW3D_MT_edit_gpencil_arrange_strokes")

        layout.separator()

        # Convert
        op = layout.operator("gpencil.stroke_cyclical_set", text="Close", icon = 'TOGGLE_CLOSE')
        op.type = 'CLOSE'
        op.geometry = True
        layout.operator("gpencil.stroke_cyclical_set", text="Toggle Cyclic", icon = 'TOGGLE_CYCLIC').type = 'TOGGLE'
        layout.operator_menu_enum("gpencil.stroke_caps_set", text="Toggle Caps", property="type")
        layout.operator("gpencil.stroke_flip", text="Switch Direction", icon = "FLIP")

        layout.separator()

        layout.operator_menu_enum("gpencil.reproject", property="type", text="Reproject Strokes")

        layout.operator("gpencil.stroke_normalize", text="Normalize Thickness", icon = "MOD_THICKNESS").mode = 'THICKNESS'
        layout.operator("gpencil.stroke_normalize", text="Normalize Opacity", icon = "MOD_OPACITY").mode = 'OPACITY'

        layout.separator()

        layout.separator()
        layout.operator("gpencil.reset_transform_fill", text="Reset Fill Transform", icon = "RESET")


class VIEW3D_MT_edit_gpencil_point(Menu):
    bl_label = "Point"

    def draw(self, _context):
        layout = self.layout

        layout.operator("gpencil.extrude_move", text="Extrude", icon = "EXTRUDE_REGION")

        layout.separator()

        layout.operator("gpencil.stroke_smooth", text="Smooth", icon = "PARTICLEBRUSH_SMOOTH").only_selected = True

        layout.separator()

        layout.operator("gpencil.stroke_merge", text="Merge", icon = "MERGE")

        # TODO: add new RIP operator

        layout.separator()

        layout.menu("VIEW3D_MT_gpencil_vertex_group")


class VIEW3D_MT_weight_gpencil(Menu):
    bl_label = "Weights"

    def draw(self, context):
        layout = self.layout

        #layout.operator_context = 'INVOKE_REGION_WIN'

        layout.operator("gpencil.vertex_group_normalize_all", text="Normalize All", icon = "WEIGHT_NORMALIZE_ALL")
        layout.operator("gpencil.vertex_group_normalize", text="Normalize", icon = "WEIGHT_NORMALIZE")

        layout.separator()

        layout.operator("gpencil.vertex_group_invert", text="Invert", icon='WEIGHT_INVERT')
        layout.operator("gpencil.vertex_group_smooth", text="Smooth", icon='WEIGHT_SMOOTH')

        layout.menu("VIEW3D_MT_gpencil_autoweights")


class VIEW3D_MT_gpencil_animation(Menu):
    bl_label = "Animation"

    @classmethod
    def poll(cls, context):
        ob = context.active_object
        return ob and ob.type == 'GPENCIL' and ob.mode != 'OBJECT'

    def draw(self, _context):
        layout = self.layout

        layout.operator("gpencil.blank_frame_add", text="Insert Blank Keyframe (Active Layer)", icon = "ADD")
        layout.operator("gpencil.blank_frame_add", text="Insert Blank Keyframe (All Layers)", icon = "ADD").all_layers = True

        layout.separator()

        layout.operator("gpencil.frame_duplicate", text="Duplicate Active Keyframe (Active Layer)", icon = "DUPLICATE")
        layout.operator("gpencil.frame_duplicate", text="Duplicate Active Keyframe (All Layers)", icon = "DUPLICATE").mode = 'ALL'

        layout.separator()

        layout.operator("gpencil.delete", text="Delete Active Keyframe (Active Layer)", icon = "DELETE").type = 'FRAME'
        layout.operator("gpencil.active_frames_delete_all", text="Delete Active Keyframes (All Layers)", icon = "DELETE")


class VIEW3D_MT_edit_gpencil_transform(Menu):
    bl_label = "Transform"

    def draw(self, _context):
        layout = self.layout

        layout.operator("transform.bend", text="Bend", icon = "BEND")
        layout.operator("transform.shear", text="Shear", icon = "SHEAR")
        layout.operator("transform.tosphere", text="To Sphere", icon = "TOSPHERE")
        layout.operator("transform.transform", text="Shrink Fatten", icon = 'SHRINK_FATTEN').mode = 'GPENCIL_SHRINKFATTEN'


class VIEW3D_MT_edit_curves(Menu):
    bl_label = "Curves"

    def draw(self, _context):
        pass


class VIEW3D_MT_object_mode_pie(Menu):
    bl_label = "Mode"

    def draw(self, _context):
        layout = self.layout

        pie = layout.menu_pie()
        pie.operator_enum("object.mode_set", "mode")


class VIEW3D_MT_view_pie(Menu):
    bl_label = "View"
    bl_idname = "VIEW3D_MT_view_pie"

    def draw(self, _context):
        layout = self.layout

        pie = layout.menu_pie()
        pie.operator_enum("view3d.view_axis", "type")
        pie.operator("view3d.view_camera", text="View Camera", icon='CAMERA_DATA')
        pie.operator("view3d.view_selected", text="View Selected", icon='VIEW_SELECTED')


class VIEW3D_MT_transform_gizmo_pie(Menu):
    bl_label = "View"

    def draw(self, context):
        layout = self.layout

        pie = layout.menu_pie()
        # 1: Left
        pie.operator("view3d.transform_gizmo_set", text="Move").type = {'TRANSLATE'}
        # 2: Right
        pie.operator("view3d.transform_gizmo_set", text="Rotate").type = {'ROTATE'}
        # 3: Down
        pie.operator("view3d.transform_gizmo_set", text="Scale").type = {'SCALE'}
        # 4: Up
        pie.prop(context.space_data, "show_gizmo", text="Show Gizmos", icon='GIZMO')
        # 5: Up/Left
        pie.operator("view3d.transform_gizmo_set", text="All").type = {'TRANSLATE', 'ROTATE', 'SCALE'}


class VIEW3D_MT_shading_pie(Menu):
    bl_label = "Shading"

    def draw(self, context):
        layout = self.layout
        pie = layout.menu_pie()

        view = context.space_data

        pie.prop(view.shading, "type", expand=True)


class VIEW3D_MT_shading_ex_pie(Menu):
    bl_label = "Shading"

    def draw(self, context):
        layout = self.layout
        pie = layout.menu_pie()

        view = context.space_data

        pie.prop_enum(view.shading, "type", value='WIREFRAME')
        pie.prop_enum(view.shading, "type", value='SOLID')

        # Note this duplicates "view3d.toggle_xray" logic, so we can see the active item: T58661.
        if context.pose_object:
            pie.prop(view.overlay, "show_xray_bone", icon='XRAY')
        else:
            xray_active = (
                (context.mode == 'EDIT_MESH') or
                (view.shading.type in {'SOLID', 'WIREFRAME'})
            )
            if xray_active:
                sub = pie
            else:
                sub = pie.row()
                sub.active = False
            sub.prop(
                view.shading,
                "show_xray_wireframe" if (view.shading.type == 'WIREFRAME') else "show_xray",
                text="Toggle X-Ray",
                icon='XRAY',
            )

        pie.prop(view.overlay, "show_overlays", text="Toggle Overlays", icon='OVERLAY')

        pie.prop_enum(view.shading, "type", value='MATERIAL')
        pie.prop_enum(view.shading, "type", value='RENDERED')


class VIEW3D_MT_pivot_pie(Menu):
    bl_label = "Pivot Point"

    def draw(self, context):
        layout = self.layout
        pie = layout.menu_pie()
        obj = context.active_object
        mode = context.mode

        pie.prop_enum(context.scene.tool_settings, "transform_pivot_point", value='BOUNDING_BOX_CENTER')
        pie.prop_enum(context.scene.tool_settings, "transform_pivot_point", value='CURSOR')
        pie.prop_enum(context.scene.tool_settings, "transform_pivot_point", value='INDIVIDUAL_ORIGINS')
        pie.prop_enum(context.scene.tool_settings, "transform_pivot_point", value='MEDIAN_POINT')
        pie.prop_enum(context.scene.tool_settings, "transform_pivot_point", value='ACTIVE_ELEMENT')
        if (obj is None) or (mode in {'OBJECT', 'POSE', 'WEIGHT_PAINT'}):
            pie.prop(context.scene.tool_settings, "use_transform_pivot_point_align", text="Only Origins")


class VIEW3D_MT_orientations_pie(Menu):
    bl_label = "Orientation"

    def draw(self, context):
        layout = self.layout
        pie = layout.menu_pie()
        scene = context.scene

        pie.prop(scene.transform_orientation_slots[0], "type", expand=True)


class VIEW3D_MT_snap_pie(Menu):
    bl_label = "Snap"

    def draw(self, _context):
        layout = self.layout
        pie = layout.menu_pie()

        pie.operator("view3d.snap_cursor_to_grid", text="Cursor to Grid", icon='CURSORTOGRID')
        pie.operator("view3d.snap_selected_to_grid", text="Selection to Grid", icon='SELECTIONTOGRID')
        pie.operator("view3d.snap_cursor_to_selected", text="Cursor to Selected", icon='CURSORTOSELECTION')
        pie.operator("view3d.snap_selected_to_cursor", text="Selection to Cursor", icon='SELECTIONTOCURSOR').use_offset = False
        pie.operator("view3d.snap_selected_to_cursor", text="Selection to Cursor (Keep Offset)", icon='SELECTIONTOCURSOROFFSET').use_offset = True
        pie.operator("view3d.snap_selected_to_active", text="Selection to Active", icon='SELECTIONTOACTIVE')
        pie.operator("view3d.snap_cursor_to_center", text="Cursor to World Origin", icon='CURSORTOCENTER')
        pie.operator("view3d.snap_cursor_to_active", text="Cursor to Active", icon='CURSORTOACTIVE')


class VIEW3D_MT_proportional_editing_falloff_pie(Menu):
    bl_label = "Proportional Editing Falloff"

    def draw(self, context):
        layout = self.layout
        pie = layout.menu_pie()
        tool_settings = context.scene.tool_settings

        pie.prop(tool_settings, "proportional_edit_falloff", expand=True)


class VIEW3D_MT_sculpt_mask_edit_pie(Menu):
    bl_label = "Mask Edit"

    def draw(self, _context):
        layout = self.layout
        pie = layout.menu_pie()

        op = pie.operator("paint.mask_flood_fill", text='Invert Mask')
        op.mode = 'INVERT'
        op = pie.operator("paint.mask_flood_fill", text='Clear Mask')
        op.mode = 'VALUE'
        op.value = 0.0
        op = pie.operator("sculpt.mask_filter", text='Smooth Mask')
        op.filter_type = 'SMOOTH'
        op.auto_iteration_count = True
        op = pie.operator("sculpt.mask_filter", text='Sharpen Mask')
        op.filter_type = 'SHARPEN'
        op.auto_iteration_count = True
        op = pie.operator("sculpt.mask_filter", text='Grow Mask')
        op.filter_type = 'GROW'
        op.auto_iteration_count = True
        op = pie.operator("sculpt.mask_filter", text='Shrink Mask')
        op.filter_type = 'SHRINK'
        op.auto_iteration_count = True
        op = pie.operator("sculpt.mask_filter", text='Increase Contrast')
        op.filter_type = 'CONTRAST_INCREASE'
        op.auto_iteration_count = False
        op = pie.operator("sculpt.mask_filter", text='Decrease Contrast')
        op.filter_type = 'CONTRAST_DECREASE'
        op.auto_iteration_count = False


class VIEW3D_MT_sculpt_automasking_pie(Menu):
    bl_label = "Automasking"

    def draw(self, context):
        layout = self.layout
        pie = layout.menu_pie()

        tool_settings = context.tool_settings
        sculpt = tool_settings.sculpt

        pie.prop(sculpt, "use_automasking_topology", text="Topology")
        pie.prop(sculpt, "use_automasking_face_sets", text="Face Sets")
        pie.prop(sculpt, "use_automasking_boundary_edges", text="Mesh Boundary")
        pie.prop(sculpt, "use_automasking_boundary_face_sets", text="Face Sets Boundary")


class VIEW3D_MT_sculpt_face_sets_edit_pie(Menu):
    bl_label = "Face Sets Edit"

    def draw(self, _context):
        layout = self.layout
        pie = layout.menu_pie()

        pie.operator("sculpt.face_sets_create", text='Face Set from Masked').mode = 'MASKED'
        pie.operator("sculpt.face_sets_create", text='Face Set from Visible').mode = 'VISIBLE'
        pie.operator("sculpt.face_set_change_visibility", text='Invert Visible').mode = 'INVERT'
        pie.operator("sculpt.face_set_change_visibility", text='Show All').mode = 'SHOW_ALL'


class VIEW3D_MT_wpaint_vgroup_lock_pie(Menu):
    bl_label = "Vertex Group Locks"

    def draw(self, _context):
        layout = self.layout
        pie = layout.menu_pie()

        # 1: Left
        op = pie.operator("object.vertex_group_lock", icon='LOCKED', text="Lock All")
        op.action, op.mask = 'LOCK', 'ALL'
        # 2: Right
        op = pie.operator("object.vertex_group_lock", icon='UNLOCKED', text="Unlock All")
        op.action, op.mask = 'UNLOCK', 'ALL'
        # 3: Down
        op = pie.operator("object.vertex_group_lock", icon='UNLOCKED', text="Unlock Selected")
        op.action, op.mask = 'UNLOCK', 'SELECTED'
        # 4: Up
        op = pie.operator("object.vertex_group_lock", icon='LOCKED', text="Lock Selected")
        op.action, op.mask = 'LOCK', 'SELECTED'
        # 5: Up/Left
        op = pie.operator("object.vertex_group_lock", icon='LOCKED', text="Lock Unselected")
        op.action, op.mask = 'LOCK', 'UNSELECTED'
        # 6: Up/Right
        op = pie.operator("object.vertex_group_lock", text="Lock Only Selected")
        op.action, op.mask = 'LOCK', 'INVERT_UNSELECTED'
        # 7: Down/Left
        op = pie.operator("object.vertex_group_lock", text="Lock Only Unselected")
        op.action, op.mask = 'UNLOCK', 'INVERT_UNSELECTED'
        # 8: Down/Right
        op = pie.operator("object.vertex_group_lock", text="Invert Locks")
        op.action, op.mask = 'INVERT', 'ALL'


# ********** Panel **********

class VIEW3D_PT_active_tool(Panel, ToolActivePanelHelper):
    bl_space_type = 'VIEW_3D'
    bl_region_type = 'UI'
    bl_category = "Tool"
    # See comment below.
    # bl_options = {'HIDE_HEADER'}

    # Don't show in properties editor.
    @classmethod
    def poll(cls, context):
        return context.area.type == 'VIEW_3D'


# FIXME(campbell): remove this second panel once 'HIDE_HEADER' works with category tabs,
# Currently pinning allows ordering headerless panels below panels with headers.
class VIEW3D_PT_active_tool_duplicate(Panel, ToolActivePanelHelper):
    bl_space_type = 'VIEW_3D'
    bl_region_type = 'UI'
    bl_category = "Tool"
    bl_options = {'HIDE_HEADER'}

    # Only show in properties editor.
    @classmethod
    def poll(cls, context):
        return context.area.type != 'VIEW_3D'


class VIEW3D_PT_view3d_properties(Panel):
    bl_space_type = 'VIEW_3D'
    bl_region_type = 'UI'
    bl_category = "View"
    bl_label = "View"
    bl_options = {'DEFAULT_CLOSED'}

    def draw(self, context):
        layout = self.layout

        view = context.space_data

        layout.use_property_split = True
        layout.use_property_decorate = False  # No animation.

        col = layout.column()

        subcol = col.column()
        subcol.active = bool(view.region_3d.view_perspective != 'CAMERA' or view.region_quadviews)
        subcol.prop(view, "lens", text="Focal Length")

        subcol = col.column(align=True)
        subcol.prop(view, "clip_start", text="Clip Near")
        subcol.prop(view, "clip_end", text="Clip Far")

        subcol.separator()

        col = layout.column()

        subcol = col.column()
        subcol.use_property_split = False
        row = subcol.row()
        split = row.split(factor = 0.65)
        split.prop(view, "use_local_camera")
        if view.use_local_camera:
            split.label(icon='DISCLOSURE_TRI_DOWN')
        else:
            split.label(icon='DISCLOSURE_TRI_RIGHT')

        if view.use_local_camera:
            subcol = col.column()
            row = subcol.row()
            row.separator()
            row.use_property_split = True
            row.prop(view, "camera", text="")

        subcol.use_property_split = False
        subcol.prop(view, "use_render_border")


class VIEW3D_PT_view3d_properties_edit(Panel):
    bl_space_type = 'VIEW_3D'
    bl_region_type = 'UI'
    bl_category = "View"
    bl_label = "Edit"
    bl_options = {'DEFAULT_CLOSED'}

    def draw(self, context):
        layout = self.layout

        tool_settings = context.tool_settings
        layout.prop(tool_settings, "lock_object_mode")


class VIEW3D_PT_view3d_camera_lock(Panel):
    bl_space_type = 'VIEW_3D'
    bl_region_type = 'UI'
    bl_category = "View"
    bl_label = "Camera Lock"
    bl_parent_id = "VIEW3D_PT_view3d_properties"

    def draw(self, context):
        layout = self.layout

        layout.use_property_split = True
        layout.use_property_decorate = False  # No animation.

        view = context.space_data

        col = layout.column(align=True)
        sub = col.column()
        sub.active = bool(view.region_3d.view_perspective != 'CAMERA' or view.region_quadviews)

        sub.prop(view, "lock_object")
        lock_object = view.lock_object
        if lock_object:
            if lock_object.type == 'ARMATURE':
                sub.prop_search(
                    view, "lock_bone", lock_object.data,
                    "edit_bones" if lock_object.mode == 'EDIT'
                    else "bones",
                    text="Bone",
                )
        else:
            col = layout.column(align=True)
            col.use_property_split = False
            col.prop(view, "lock_cursor", text="Lock To 3D Cursor")

        col.use_property_split = False
        col.prop(view, "lock_camera", text="Camera to View")
        col.prop(context.space_data.region_3d, 'lock_rotation', text='Lock View Rotation')


class VIEW3D_PT_view3d_cursor(Panel):
    bl_space_type = 'VIEW_3D'
    bl_region_type = 'UI'
    bl_category = "View"
    bl_label = "3D Cursor"
    bl_options = {'DEFAULT_CLOSED'}

    def draw(self, context):
        layout = self.layout

        cursor = context.scene.cursor

        layout.use_property_split = True
        layout.use_property_decorate = False

        layout.column().prop(cursor, "location", text="Location")
        rotation_mode = cursor.rotation_mode
        if rotation_mode == 'QUATERNION':
            layout.column().prop(cursor, "rotation_quaternion", text="Rotation")
        elif rotation_mode == 'AXIS_ANGLE':
            layout.column().prop(cursor, "rotation_axis_angle", text="Rotation")
        else:
            layout.column().prop(cursor, "rotation_euler", text="Rotation")
        layout.prop(cursor, "rotation_mode", text="")


class VIEW3D_PT_collections(Panel):
    bl_space_type = 'VIEW_3D'
    bl_region_type = 'UI'
    bl_category = "View"
    bl_label = "Collections"
    bl_options = {'DEFAULT_CLOSED'}

    def _draw_collection(self, layout, view_layer, use_local_collections, collection, index):
        need_separator = index
        for child in collection.children:
            index += 1

            if child.exclude:
                continue

            if child.collection.hide_viewport:
                continue

            if need_separator:
                layout.separator()
                need_separator = False

            icon = 'BLANK1'
            # has_objects = True
            if child.has_selected_objects(view_layer):
                icon = 'LAYER_ACTIVE'
            elif child.has_objects():
                icon = 'LAYER_USED'
            else:
                # has_objects = False
                pass

            row = layout.row()
            row.use_property_decorate = False
            sub = row.split(factor=0.98)
            subrow = sub.row()
            subrow.alignment = 'LEFT'
            subrow.operator(
                "object.hide_collection", text=child.name, icon=icon, emboss=False,
            ).collection_index = index

            sub = row.split()
            subrow = sub.row(align=True)
            subrow.alignment = 'RIGHT'
            if not use_local_collections:
                subrow.active = collection.is_visible  # Parent collection runtime visibility
                subrow.prop(child, "hide_viewport", text="", emboss=False)
            else:
                subrow.active = collection.visible_get()  # Parent collection runtime visibility
                icon = 'HIDE_OFF' if child.visible_get() else 'HIDE_ON'
                props = subrow.operator("object.hide_collection", text="", icon=icon, emboss=False)
                props.collection_index = index
                props.toggle = True

        for child in collection.children:
            index = self._draw_collection(layout, view_layer, use_local_collections, child, index)

        return index

    def draw(self, context):
        layout = self.layout
        layout.use_property_split = False

        view = context.space_data
        view_layer = context.view_layer

        layout.use_property_split = False
        layout.prop(view, "use_local_collections")
        layout.separator()

        # We pass index 0 here because the index is increased
        # so the first real index is 1
        # And we start with index as 1 because we skip the master collection
        self._draw_collection(layout, view_layer, view.use_local_collections, view_layer.layer_collection, 0)


class VIEW3D_PT_object_type_visibility(Panel):
    bl_space_type = 'VIEW_3D'
    bl_region_type = 'HEADER'
    bl_label = "View Object Types"
    bl_ui_units_x = 7

    def draw(self, context):
        layout = self.layout
        layout.use_property_split = True
        layout.use_property_decorate = False

        view = context.space_data

        layout.label(text="Object Types Visibility")

        layout.separator()

        col = layout.column()

        attr_object_types = (
            # Geometry
            ("mesh", "Mesh"),
            ("curve", "Curve"),
            ("surf", "Surface"),
            ("meta", "Meta"),
            ("font", "Text"),
            ("curves", "Hair Curves"),
            ("pointcloud", "Point Cloud"),
            ("volume", "Volume"),
            ("grease_pencil", "Grease Pencil"),
            (None, None),
            # Other
            ("armature", "Armature"),
            ("lattice", "Lattice"),
            ("empty", "Empty"),
            ("light", "Light"),
            ("light_probe", "Light Probe"),
            ("camera", "Camera"),
            ("speaker", "Speaker"),
        )

        for attr, attr_name in attr_object_types:
            if attr is None:
                col.separator()
                continue

            if attr == "curves" and not hasattr(bpy.data, "hair_curves"):
                continue
            elif attr == "pointcloud" and not hasattr(bpy.data, "pointclouds"):
                continue

            attr_v = "show_object_viewport_" + attr
            attr_s = "show_object_select_" + attr

            icon_v = 'HIDE_OFF' if getattr(view, attr_v) else 'HIDE_ON'
            icon_s = 'RESTRICT_SELECT_OFF' if getattr(view, attr_s) else 'RESTRICT_SELECT_ON'

            split = layout.split(factor = 0.7)
            row = split.row(align=True)
            row.alignment = 'LEFT'
            row.label(text=attr_name)

            row = split.row(align=True)
            row.alignment = 'RIGHT'
            rowsub = row.row(align=True)
            row.prop(view, attr_v, text="", icon=icon_v, emboss=False)
            rowsub.active = getattr(view, attr_v)
            rowsub.prop(view, attr_s, text="", icon=icon_s, emboss=False)


class VIEW3D_PT_shading(Panel):
    bl_space_type = 'VIEW_3D'
    bl_region_type = 'HEADER'
    bl_label = "Shading"
    bl_ui_units_x = 12

    @classmethod
    def get_shading(cls, context):
        # Get settings from 3D viewport or OpenGL render engine
        view = context.space_data
        if view.type == 'VIEW_3D':
            return view.shading
        else:
            return context.scene.display.shading

    def draw(self, _context):
        layout = self.layout
        layout.label(text="Viewport Shading")


class VIEW3D_PT_shading_lighting(Panel):
    bl_space_type = 'VIEW_3D'
    bl_region_type = 'HEADER'
    bl_label = "Lighting"
    bl_parent_id = 'VIEW3D_PT_shading'

    @classmethod
    def poll(cls, context):
        shading = VIEW3D_PT_shading.get_shading(context)
        engine = context.scene.render.engine
        return shading.type in {'SOLID', 'MATERIAL'} or engine == 'BLENDER_EEVEE' and shading.type == 'RENDERED'

    def draw(self, context):
        layout = self.layout
        shading = VIEW3D_PT_shading.get_shading(context)

        col = layout.column()
        split = col.split(factor=0.9)

        if shading.type == 'SOLID':
            row = split.row()
            row.separator()
            row.prop(shading, "light", expand=True)
            col = split.column()

            split = layout.split(factor=0.9)
            col = split.column()
            sub = col.row()

            if shading.light == 'STUDIO':
                prefs = context.preferences
                system = prefs.system

                if not system.use_studio_light_edit:
                    sub.scale_y = 0.6  # smaller studiolight preview
                    row = sub.row()
                    row.separator()
                    row.template_icon_view(shading, "studio_light", scale_popup=3.0)
                else:
                    row = sub.row()
                    row.separator()
                    row.prop(system, "use_studio_light_edit", text="Disable Studio Light Edit", icon='NONE', toggle=True)

                col = split.column()
                col.operator("preferences.studiolight_show", emboss=False, text="", icon='PREFERENCES')

                split = layout.split(factor=0.9)
                col = split.column()

                row = col.row()
                row.separator()
                row.prop(shading, "use_world_space_lighting", text="", icon='WORLD', toggle=True)
                row = row.row()
                if shading.use_world_space_lighting:
                    row.prop(shading, "studiolight_rotate_z", text="Rotation")
                    col = split.column()  # to align properly with above

            elif shading.light == 'MATCAP':
                sub.scale_y = 0.6  # smaller matcap preview
                row = sub.row()
                row.separator()
                row.template_icon_view(shading, "studio_light", scale_popup=3.0)

                col = split.column()
                col.operator("preferences.studiolight_show", emboss=False, text="", icon='PREFERENCES')
                col.operator("view3d.toggle_matcap_flip", emboss=False, text="", icon='ARROW_LEFTRIGHT')

        elif shading.type == 'MATERIAL':
            row =col.row()
            row.separator()
            row.prop(shading, "use_scene_lights")
            row =col.row()
            row.separator()
            row.prop(shading, "use_scene_world")
            col = layout.column()
            split = col.split(factor=0.9)

            if not shading.use_scene_world:
                col = split.column()
                sub = col.row()
                sub.scale_y = 0.6
                row = sub.row()
                row.separator()
                row.template_icon_view(shading, "studio_light", scale_popup=3)

                col = split.column()
                col.operator("preferences.studiolight_show", emboss=False, text="", icon='PREFERENCES')

                split = layout.split(factor=0.9)
                col = split.column()

                row = col.row()
                row.separator()
                row.prop(shading, "use_studiolight_view_rotation", text="", icon='WORLD', toggle=True)
                row = row.row()
                row.prop(shading, "studiolight_rotate_z", text="Rotation")

                row = col.row()
                row.separator()
                row.prop(shading, "studiolight_intensity")
                row = col.row()
                row.separator()
                row.prop(shading, "studiolight_background_alpha")
                row = col.row()
                row.separator()
                row.prop(shading, "studiolight_background_blur")
                col = split.column()  # to align properly with above

        elif shading.type == 'RENDERED':
            row =col.row()
            row.separator()
            row.prop(shading, "use_scene_lights_render")
            row =col.row()
            row.separator()
            row.prop(shading, "use_scene_world_render")

            if not shading.use_scene_world_render:
                col = layout.column()
                split = col.split(factor=0.9)

                col = split.column()
                sub = col.row()
                sub.scale_y = 0.6
                row = sub.row()
                row.separator()
                row.template_icon_view(shading, "studio_light", scale_popup=3)

                col = split.column()
                col.operator("preferences.studiolight_show", emboss=False, text="", icon='PREFERENCES')

                split = layout.split(factor=0.9)
                col = split.column()
                row = col.row()
                row.separator()
                row.prop(shading, "studiolight_rotate_z", text="Rotation")
                row = col.row()
                row.separator()
                row.prop(shading, "studiolight_intensity")
                row = col.row()
                row.separator()
                row.prop(shading, "studiolight_background_alpha")
                row = col.row()
                row.separator()
                row.prop(shading, "studiolight_background_blur")
                col = split.column()  # to align properly with above
            else:
                row = col.row()
                row.separator()
                row.label(icon='DISCLOSURE_TRI_RIGHT')


class VIEW3D_PT_shading_color(Panel):
    bl_space_type = 'VIEW_3D'
    bl_region_type = 'HEADER'
    bl_label = "Color"
    bl_parent_id = 'VIEW3D_PT_shading'

    @classmethod
    def poll(cls, context):
        shading = VIEW3D_PT_shading.get_shading(context)
        return shading.type in {'WIREFRAME', 'SOLID'}

    def _draw_color_type(self, context):
        layout = self.layout
        shading = VIEW3D_PT_shading.get_shading(context)

        layout.grid_flow(columns=3, align=True).prop(shading, "color_type", expand=True)

        if shading.color_type == 'SINGLE':
            layout.row().prop(shading, "single_color", text="")

    def _draw_background_color(self, context):
        layout = self.layout
        shading = VIEW3D_PT_shading.get_shading(context)

        layout.row().label(text="Background")
        layout.row().prop(shading, "background_type", expand=True)
        if shading.background_type == 'VIEWPORT':
            layout.row().prop(shading, "background_color", text="")

    def draw(self, context):
        shading = VIEW3D_PT_shading.get_shading(context)
        if shading.type == 'WIREFRAME':
            self.layout.row().prop(shading, "wireframe_color_type", expand=True)
        else:
            self._draw_color_type(context)
            self.layout.separator()
        self._draw_background_color(context)


class VIEW3D_PT_shading_options(Panel):
    bl_space_type = 'VIEW_3D'
    bl_region_type = 'HEADER'
    bl_label = "Options"
    bl_parent_id = 'VIEW3D_PT_shading'

    @classmethod
    def poll(cls, context):
        shading = VIEW3D_PT_shading.get_shading(context)
        return shading.type in {'WIREFRAME', 'SOLID'}

    def draw(self, context):
        layout = self.layout

        shading = VIEW3D_PT_shading.get_shading(context)

        col = layout.column()

        if shading.type == 'SOLID':
            row = col.row()
            row.separator()
            row.prop(shading, "show_backface_culling")

        row = col.row()

        if shading.type == 'WIREFRAME':
            split = layout.split()
            col = split.column()
            row = col.row()
            row.separator()
            row.prop(shading, "show_xray_wireframe")
            col = split.column()
            if shading.show_xray_wireframe:
                col.prop(shading, "xray_alpha_wireframe", text="")
            else:
                col.label(icon='DISCLOSURE_TRI_RIGHT')

        elif shading.type == 'SOLID':

            xray_active = shading.show_xray and shading.xray_alpha != 1

            split = layout.split()
            col = split.column()
            col.use_property_split = False
            row = col.row()
            row.separator()
            row.prop(shading, "show_xray")
            col = split.column()
            if shading.show_xray:
                col.use_property_split = False
                col.prop(shading, "xray_alpha", text = "")
            else:
                col.label(icon='DISCLOSURE_TRI_RIGHT')

            split = layout.split()
            split.active = not xray_active
            col = split.column()
            col.use_property_split = False
            row = col.row()
            row.separator()
            row.prop(shading, "show_shadows")
            col = split.column()
            if shading.show_shadows:
                col.use_property_split = False
                row = col.row(align = True)
                row.prop(shading, "shadow_intensity", text = "")
                row.popover(panel="VIEW3D_PT_shading_options_shadow", icon='PREFERENCES', text="")
            else:
                col.label(icon='DISCLOSURE_TRI_RIGHT')

            split = layout.split()
            col = split.column()
            col.use_property_split = False
            row = col.row()
            row.separator()
            row.prop(shading, "show_cavity")
            col = split.column()
            if shading.show_cavity:
                col.prop(shading, "cavity_type", text="Type")
            else:
                col.label(icon='DISCLOSURE_TRI_RIGHT')

            col = layout.column()

            if shading.show_cavity:

                #row.prop(shading, "cavity_type", text="Type")

                if shading.cavity_type in {'WORLD', 'BOTH'}:
                    row = col.row()
                    row.separator()
                    row.separator()
                    row.label(text="World Space")
                    row = col.row()
                    row.separator()
                    row.separator()
                    row.separator()
                    row.use_property_split = True
                    row.prop(shading, "cavity_ridge_factor", text="Ridge")
                    row = col.row()
                    row.separator()
                    row.separator()
                    row.separator()
                    row.use_property_split = True
                    row.prop(shading, "cavity_valley_factor", text="Valley")
                    row.popover(panel="VIEW3D_PT_shading_options_ssao", icon='PREFERENCES', text="",)

                if shading.cavity_type in {'SCREEN', 'BOTH'}:
                    row = col.row()
                    row.separator()
                    row.separator()
                    row.label(text="Screen Space")
                    row = col.row()
                    row.separator()
                    row.separator()
                    row.separator()
                    row.use_property_split = True
                    row.prop(shading, "curvature_ridge_factor", text="Ridge")
                    row = col.row()
                    row.separator()
                    row.separator()
                    row.separator()
                    row.use_property_split = True
                    row.prop(shading, "curvature_valley_factor", text="Valley")

            row = col.row()
            row.separator()
            row.prop(shading, "use_dof", text="Depth of Field")

        if shading.type in {'WIREFRAME', 'SOLID'}:
            split = layout.split()
            col = split.column()
            col.use_property_split = False
            row = col.row()
            row.separator()
            row.prop(shading, "show_object_outline")
            col = split.column()
            if shading.show_object_outline:
                col.use_property_split = False
                col.prop(shading, "object_outline_color", text="")
            else:
                col.label(icon='DISCLOSURE_TRI_RIGHT')

        if shading.type == 'SOLID':
            col = layout.column()
            if shading.light in {'STUDIO', 'MATCAP'}:
                if shading.selected_studio_light.has_specular_highlight_pass:
                    row = col.row()
                    row.separator()
                    row.prop(shading, "show_specular_highlight", text="Specular Lighting")


class VIEW3D_PT_shading_options_shadow(Panel):
    bl_label = "Shadow Settings"
    bl_space_type = 'VIEW_3D'
    bl_region_type = 'HEADER'

    def draw(self, context):
        layout = self.layout
        layout.use_property_split = True
        scene = context.scene

        col = layout.column()
        col.prop(scene.display, "light_direction")
        col.prop(scene.display, "shadow_shift")
        col.prop(scene.display, "shadow_focus")


class VIEW3D_PT_shading_options_ssao(Panel):
    bl_label = "SSAO Settings"
    bl_space_type = 'VIEW_3D'
    bl_region_type = 'HEADER'

    def draw(self, context):
        layout = self.layout
        layout.use_property_split = True
        scene = context.scene

        col = layout.column(align=True)
        col.prop(scene.display, "matcap_ssao_samples")
        col.prop(scene.display, "matcap_ssao_distance")
        col.prop(scene.display, "matcap_ssao_attenuation")


class VIEW3D_PT_shading_render_pass(Panel):
    bl_space_type = 'VIEW_3D'
    bl_region_type = 'HEADER'
    bl_label = "Render Pass"
    bl_parent_id = 'VIEW3D_PT_shading'
    COMPAT_ENGINES = {'BLENDER_EEVEE'}

    @classmethod
    def poll(cls, context):
        return (
            (context.space_data.shading.type == 'MATERIAL') or
            (context.engine in cls.COMPAT_ENGINES and context.space_data.shading.type == 'RENDERED')
        )

    def draw(self, context):
        shading = context.space_data.shading

        layout = self.layout
        row = layout.row()
        row.separator()
        row.prop(shading, "render_pass", text="")


class VIEW3D_PT_gizmo_display(Panel):
    bl_space_type = 'VIEW_3D'
    bl_region_type = 'HEADER'
    bl_label = "Gizmos"
    bl_ui_units_x = 8

    def draw(self, context):
        layout = self.layout

        scene = context.scene
        view = context.space_data

        prefs = context.preferences
        prefsview = prefs.view

        col = layout.column()
        col.label(text="Viewport Gizmos")

        col.separator()
        col.active = view.show_gizmo
        colsub = col.column(align = True)

        row = colsub.row()
        row.separator()
        row.prop(view, "show_gizmo_navigate", text="Navigate")

        if view.show_gizmo_navigate:
            row = colsub.row()
            row.separator()
            row.separator()
            row.prop(prefsview, "show_navigate_ui") # bfa - moved from the preferences
            row = colsub.row()
            row.separator()
            row.separator()
            row.prop(prefsview, "mini_axis_type", text="")

        row = colsub.row()
        row.separator()
        row.prop(view, "show_gizmo_tool", text="Active Tools")
        row = colsub.row()
        row.separator()
        row.prop(view, "show_gizmo_context", text="Active Object")

        col = layout.column( align = True)
        if view.show_gizmo and view.show_gizmo_context:
            col.label(text="Object Gizmos")
            row = col.row()
            row.separator()
            row.prop(scene.transform_orientation_slots[1], "type", text="")
            row = col.row()
            row.separator()
            row.prop(view, "show_gizmo_object_translate", text="Move")
            row = col.row()
            row.separator()
            row.prop(view, "show_gizmo_object_rotate", text="Rotate")
            row = col.row()
            row.separator()
            row.prop(view, "show_gizmo_object_scale", text="Scale")

        # Match order of object type visibility
        col = layout.column(align = True)
        col.active = view.show_gizmo
        col.label(text="Empty")
        row = col.row()
        row.separator()
        row.prop(view, "show_gizmo_empty_image", text="Image")
        row = col.row()
        row.separator()
        row.prop(view, "show_gizmo_empty_force_field", text="Force Field")

        col.label(text="Light")
        row = col.row()
        row.separator()
        row.prop(view, "show_gizmo_light_size", text="Size")
        row = col.row()
        row.separator()
        row.prop(view, "show_gizmo_light_look_at", text="Look At")

        col.label(text="Camera")
        row = col.row()
        row.separator()
        row.prop(view, "show_gizmo_camera_lens", text="Lens")
        row = col.row()
        row.separator()
        row.prop(view, "show_gizmo_camera_dof_distance", text="Focus Distance")


class VIEW3D_PT_overlay(Panel):
    bl_space_type = 'VIEW_3D'
    bl_region_type = 'HEADER'
    bl_label = "Overlays"
    bl_ui_units_x = 13

    def draw(self, _context):
        layout = self.layout
        layout.label(text="Viewport Overlays")


class VIEW3D_PT_overlay_guides(Panel):
    bl_space_type = 'VIEW_3D'
    bl_region_type = 'HEADER'
    bl_parent_id = 'VIEW3D_PT_overlay'
    bl_label = "Guides"

    def draw(self, context):
        layout = self.layout

        view = context.space_data
        scene = context.scene

        overlay = view.overlay
        shading = view.shading
        display_all = overlay.show_overlays
        region = context.area.spaces.active.region_3d

        col = layout.column()
        col.active = display_all

        split = col.split()
        sub = split.column()

        split = col.split()
        col = split.column()
        col.use_property_split = False
        col.prop(overlay, "show_ortho_grid")
        col = split.column()
        if overlay.show_ortho_grid:
            col.prop(overlay, "show_floor", text="Floor")
        else:
            col.label(icon='DISCLOSURE_TRI_RIGHT')

        if overlay.show_ortho_grid:

            split = layout.split()
            row = split.row()
            row.active = display_all
            row.separator()
            row.label(text="Axes")

            #subrow = row.row(align=True)
            row = split.row(align=True)
            row.active = display_all
            subrow = row.row(align=True)
            subrow.active = region.view_perspective != 'ORTHO'
            subrow.prop(overlay, "show_axis_x", text="X", toggle=True)
            subrow.prop(overlay, "show_axis_y", text="Y", toggle=True)
            subrow.prop(overlay, "show_axis_z", text="Z", toggle=True)

            if overlay.show_floor or overlay.show_ortho_grid:
                col = layout.column()
                col.active = display_all
                col.use_property_split = True
                if (overlay.show_floor) or (overlay.show_ortho_grid):
                    row = col.row()
                    row.separator()
                    row.prop(overlay, "grid_scale", text="Grid Scale")

                    if scene.unit_settings.system == 'NONE':
                        col = layout.column()
                        col.use_property_split = True
                        row = col.row()
                        row.separator()
                        row.prop(overlay, "grid_subdivisions", text="Subdivisions")

        layout.separator()

        layout.label(text = "Options")

        split = layout.split()
        split.active = display_all
        sub = split.column()
        row = sub.row()
        row.separator()
        row.prop(overlay, "show_text", text="Text Info")
        row = sub.row()
        row.separator()
        row.prop(overlay, "show_stats", text="Statistics")

        sub = split.column()
        sub.prop(overlay, "show_cursor", text="3D Cursor")
        sub.prop(overlay, "show_annotation", text="Annotations")

        if shading.type == 'MATERIAL':
            row = col.row()
            row.active = shading.render_pass == 'COMBINED'
            row.separator()
            row.prop(overlay, "show_look_dev")


class VIEW3D_PT_overlay_object(Panel):
    bl_space_type = 'VIEW_3D'
    bl_region_type = 'HEADER'
    bl_parent_id = 'VIEW3D_PT_overlay'
    bl_label = "Objects"

    def draw(self, context):
        layout = self.layout
        view = context.space_data
        overlay = view.overlay
        display_all = overlay.show_overlays

        col = layout.column(align=True)
        col.active = display_all

        split = col.split()

        sub = split.column(align=True)
        row = sub.row()
        row.separator()
        row.prop(overlay, "show_extras", text="Extras")
        row = sub.row()
        row.separator()
        row.prop(overlay, "show_relationship_lines")
        row = sub.row()
        row.separator()
        row.prop(overlay, "show_outline_selected")

        sub = split.column(align=True)
        sub.prop(overlay, "show_bones", text="Bones")
        sub.prop(overlay, "show_motion_paths")

        split = col.split()
        col = split.column()
        col.use_property_split = False
        row = col.row()
        row.separator()
        row.prop(overlay, "show_object_origins", text="Origins")
        col = split.column()
        if overlay.show_object_origins:
            col.prop(overlay, "show_object_origins_all", text="Origins (All)")
        else:
            col.label(icon='DISCLOSURE_TRI_RIGHT')


class VIEW3D_PT_overlay_geometry(Panel):
    bl_space_type = 'VIEW_3D'
    bl_region_type = 'HEADER'
    bl_parent_id = 'VIEW3D_PT_overlay'
    bl_label = "Geometry"

    def draw(self, context):
        layout = self.layout
        view = context.space_data
        overlay = view.overlay
        display_all = overlay.show_overlays
        is_wireframes = view.shading.type == 'WIREFRAME'

        col = layout.column(align = True)
        col.active = display_all
        split = col.split()
        row = split.row()
        row.separator()
        row.prop(overlay, "show_wireframes")

        row = split.row(align=True)
        if overlay.show_wireframes or is_wireframes:
            row.prop(overlay, "wireframe_threshold", text="")
            row.prop(overlay, "wireframe_opacity", text="Opacity")
        else:
            row.label(icon='DISCLOSURE_TRI_RIGHT')

        row = col.row()
        row.separator()
        row.prop(overlay, "show_face_orientation")

        # These properties should be always available in the UI for all modes
        # other than Object.
        # Even when the Fade Inactive Geometry overlay is not affecting the
        # current active object depending on its mode, it will always affect
        # the rest of the scene.
        if context.mode != 'OBJECT':
            col = layout.column(align = True)
            col.active = display_all
            split = col.split()
            row = split.row()
            row.separator()
            row.prop(overlay, "show_fade_inactive")

            row = split.row(align=True)
            if overlay.show_fade_inactive:
                row.prop(overlay, "fade_inactive_alpha", text="")
            else:
                row.label(icon='DISCLOSURE_TRI_RIGHT')

        # sub.prop(overlay, "show_onion_skins")


class VIEW3D_PT_overlay_motion_tracking(Panel):
    bl_space_type = 'VIEW_3D'
    bl_region_type = 'HEADER'
    bl_parent_id = 'VIEW3D_PT_overlay'
    bl_label = "Motion Tracking"

    def draw_header(self, context):
        layout = self.layout
        view = context.space_data
        overlay = view.overlay
        display_all = overlay.show_overlays
        layout.active = display_all

        row = layout.row()
        split = row.split()
        split.prop(view, "show_reconstruction", text=self.bl_label)
        if view.show_reconstruction:
            split.label(icon='DISCLOSURE_TRI_DOWN')
        else:
            split.label(icon='DISCLOSURE_TRI_RIGHT')

    def draw(self, context):
        layout = self.layout
        view = context.space_data
        overlay = view.overlay
        display_all = overlay.show_overlays

        col = layout.column()
        col.active = display_all

        if view.show_reconstruction:
            split = col.split()

            sub = split.column(align=True)
            row = sub.row()
            row.separator()
            row.prop(view, "show_camera_path", text="Camera Path")

            sub = split.column()
            sub.prop(view, "show_bundle_names", text="Marker Names")

            col = layout.column()
            col.active = display_all
            col.label(text="Tracks")
            row = col.row(align=True)
            row.separator()
            row.prop(view, "tracks_display_type", text="")
            row.prop(view, "tracks_display_size", text="Size")


class VIEW3D_PT_overlay_edit_mesh(Panel):
    bl_space_type = 'VIEW_3D'
    bl_region_type = 'HEADER'
    bl_parent_id = 'VIEW3D_PT_overlay'
    bl_label = "Mesh Edit Mode"

    @classmethod
    def poll(cls, context):
        return context.mode == 'EDIT_MESH'

    def draw(self, context):
        layout = self.layout

        view = context.space_data
        shading = view.shading
        overlay = view.overlay
        display_all = overlay.show_overlays

        is_any_solid_shading = not (shading.show_xray or (shading.type == 'WIREFRAME'))

        col = layout.column()
        col.active = display_all

        split = col.split()

        sub = split.column()
        sub.active = is_any_solid_shading
        row = sub.row()
        row.separator()
        row.prop(overlay, "show_edges", text="Edges")
        sub = split.column()
        sub.prop(overlay, "show_faces", text="Faces")
        sub = split.column()
        sub.active = is_any_solid_shading
        sub.prop(overlay, "show_face_center", text="Center")

        row = col.row(align=True)
        row.separator()
        row.prop(overlay, "show_edge_crease", text="Creases", toggle=True)
        row.prop(overlay, "show_edge_sharp", text="Sharp", text_ctxt=i18n_contexts.plural, toggle=True)
        row.prop(overlay, "show_edge_bevel_weight", text="Bevel", toggle=True)
        row.prop(overlay, "show_edge_seams", text="Seams", toggle=True)

        if context.preferences.view.show_developer_ui:
            col.label(text="Developer")
            row = col.row()
            row.separator()
            row.prop(overlay, "show_extra_indices", text="Indices")


class VIEW3D_PT_overlay_edit_mesh_shading(Panel):
    bl_space_type = 'VIEW_3D'
    bl_region_type = 'HEADER'
    bl_parent_id = 'VIEW3D_PT_overlay_edit_mesh'
    bl_label = "Shading"

    @classmethod
    def poll(cls, context):
        return context.mode == 'EDIT_MESH'

    def draw(self, context):
        layout = self.layout

        view = context.space_data
        shading = view.shading
        overlay = view.overlay
        tool_settings = context.tool_settings
        display_all = overlay.show_overlays
        statvis = tool_settings.statvis

        col = layout.column()
        col.active = display_all
        row = col.row()
        row.separator()
        row.prop(overlay, "show_occlude_wire")

        row = col.row()
        row.separator()
        split = row.split(factor = 0.55)
        split.prop(overlay, "show_weight", text="Vertex Group Weights")
        if overlay.show_weight:
            split.label(icon='DISCLOSURE_TRI_DOWN')
        else:
            split.label(icon='DISCLOSURE_TRI_RIGHT')

        if overlay.show_weight:
            row = col.row()
            row.separator()
            row.separator()
            row.use_property_split = True
            row.prop(tool_settings, "vertex_group_user", text = "Zero Weights", expand=True)

        if shading.type == 'WIREFRAME':
            xray = shading.show_xray_wireframe and shading.xray_alpha_wireframe < 1.0
        elif shading.type == 'SOLID':
            xray = shading.show_xray and shading.xray_alpha < 1.0
        else:
            xray = False

        statvis_active = not xray
        row = col.row()
        row.active = statvis_active
        row.separator()
        split = row.split(factor = 0.55)
        split.prop(overlay, "show_statvis", text="Mesh Analysis")
        if overlay.show_statvis:
            split.label(icon='DISCLOSURE_TRI_DOWN')
        else:
            split.label(icon='DISCLOSURE_TRI_RIGHT')

        if overlay.show_statvis:
            col = col.column()
            col.active = statvis_active

            sub = col.split()
            row = sub.row()
            row.separator()
            row.separator()
            row.use_property_split = True
            row.prop(statvis, "type", text="Type")

            statvis_type = statvis.type
            if statvis_type == 'OVERHANG':
                row = col.row(align=True)
                row.separator()
                row.prop(statvis, "overhang_min", text="Minimum")
                row.prop(statvis, "overhang_max", text="Maximum")
                row = col.row(align=True)
                row.separator()
                row.row().prop(statvis, "overhang_axis", expand=True)
            elif statvis_type == 'THICKNESS':
                row = col.row(align=True)
                row.separator()
                row.prop(statvis, "thickness_min", text="Minimum")
                row.prop(statvis, "thickness_max", text="Maximum")
                col.prop(statvis, "thickness_samples")
            elif statvis_type == 'INTERSECT':
                pass
            elif statvis_type == 'DISTORT':
                row = col.row(align=True)
                row.separator()
                row.prop(statvis, "distort_min", text="Minimum")
                row.prop(statvis, "distort_max", text="Maximum")
            elif statvis_type == 'SHARP':
                row = col.row(align=True)
                row.separator()
                row.prop(statvis, "sharp_min", text="Minimum")
                row.prop(statvis, "sharp_max", text="Maximum")


class VIEW3D_PT_overlay_edit_mesh_measurement(Panel):
    bl_space_type = 'VIEW_3D'
    bl_region_type = 'HEADER'
    bl_parent_id = 'VIEW3D_PT_overlay_edit_mesh'
    bl_label = "Measurement"

    @classmethod
    def poll(cls, context):
        return context.mode == 'EDIT_MESH'

    def draw(self, context):
        layout = self.layout

        view = context.space_data
        overlay = view.overlay
        display_all = overlay.show_overlays

        col = layout.column()
        col.active = display_all

        split = col.split()

        sub = split.column()
        row = sub.row()
        row.separator()
        row.prop(overlay, "show_extra_edge_length", text="Edge Length")
        row = sub.row()
        row.separator()
        row.prop(overlay, "show_extra_edge_angle", text="Edge Angle")

        sub = split.column()
        sub.prop(overlay, "show_extra_face_area", text="Face Area")
        sub.prop(overlay, "show_extra_face_angle", text="Face Angle")


class VIEW3D_PT_overlay_edit_mesh_normals(Panel):
    bl_space_type = 'VIEW_3D'
    bl_region_type = 'HEADER'
    bl_parent_id = 'VIEW3D_PT_overlay_edit_mesh'
    bl_label = "Normals"

    @classmethod
    def poll(cls, context):
        return context.mode == 'EDIT_MESH'

    def draw(self, context):
        layout = self.layout

        view = context.space_data
        overlay = view.overlay
        display_all = overlay.show_overlays

        col = layout.column()
        col.active = display_all
        split = col.split()

        row = split.row(align=True)
        row.separator()
        row.separator()
        row.prop(overlay, "show_vertex_normals", text="", icon='NORMALS_VERTEX')
        row.prop(overlay, "show_split_normals", text="", icon='NORMALS_VERTEX_FACE')
        row.prop(overlay, "show_face_normals", text="", icon='NORMALS_FACE')

        sub = split.row(align=True)
        if overlay.show_vertex_normals or overlay.show_face_normals or overlay.show_split_normals:
            sub.use_property_split = True
            if overlay.use_normals_constant_screen_size:
                sub.prop(overlay, "normals_constant_screen_size", text="Size")
            else:
                sub.prop(overlay, "normals_length", text="Size")
        else:
            sub.label(icon='DISCLOSURE_TRI_RIGHT')

        row.prop(overlay, "use_normals_constant_screen_size", text="", icon='FIXED_SIZE')


class VIEW3D_PT_overlay_edit_mesh_freestyle(Panel):
    bl_space_type = 'VIEW_3D'
    bl_region_type = 'HEADER'
    bl_parent_id = 'VIEW3D_PT_overlay'
    bl_label = "Freestyle"

    @classmethod
    def poll(cls, context):
        return context.mode == 'EDIT_MESH' and bpy.app.build_options.freestyle

    def draw(self, context):
        layout = self.layout

        view = context.space_data
        overlay = view.overlay
        display_all = overlay.show_overlays

        col = layout.column()
        col.active = display_all

        row = col.row()
        row.separator()
        row.prop(overlay, "show_freestyle_edge_marks", text="Edge Marks")
        row.prop(overlay, "show_freestyle_face_marks", text="Face Marks")


class VIEW3D_PT_overlay_edit_curve(Panel):
    bl_space_type = 'VIEW_3D'
    bl_region_type = 'HEADER'
    bl_parent_id = 'VIEW3D_PT_overlay'
    bl_label = "Curve Edit Mode"

    @classmethod
    def poll(cls, context):
        return context.mode == 'EDIT_CURVE'

    def draw(self, context):
        layout = self.layout
        view = context.space_data
        overlay = view.overlay
        display_all = overlay.show_overlays

        col = layout.column()
        col.active = display_all

        row = col.row()
        row.prop(overlay, "display_handle", text="Handles")

        col = layout.column(align = True)
        col.active = display_all
        split = col.split()
        row = split.row(align=True)
        #row.separator()
        #row.separator()
        row.prop(overlay, "show_curve_normals")

        row = split.row(align=True)
        if overlay.show_curve_normals:
            row.prop(overlay, "normals_length", text="")
        else:
            row.label(icon='DISCLOSURE_TRI_RIGHT')


class VIEW3D_PT_overlay_sculpt(Panel):
    bl_space_type = 'VIEW_3D'
    bl_context = ".sculpt_mode"
    bl_region_type = 'HEADER'
    bl_parent_id = 'VIEW3D_PT_overlay'
    bl_label = "Sculpt"

    @classmethod
    def poll(cls, context):
        return (
            context.mode == 'SCULPT' and
            (context.sculpt_object and context.tool_settings.sculpt)
        )

    def draw(self, context):
        layout = self.layout
        tool_settings = context.tool_settings
        sculpt = tool_settings.sculpt

        view = context.space_data
        overlay = view.overlay
        display_all = overlay.show_overlays

        col = layout.column(align = True)
        col.active = display_all
        split = col.split()
        row = split.row()
        row.separator()
        row.prop(sculpt, "show_mask")

        row = split.row(align=True)
        if sculpt.show_mask:
            row.prop(overlay, "sculpt_mode_mask_opacity", text = "")
        else:
            row.label(icon='DISCLOSURE_TRI_RIGHT')

        col = layout.column(align = True)
        col.active = display_all
        split = col.split()
        row = split.row()
        row.separator()
        row.prop(sculpt, "show_face_sets")

        row = split.row(align=True)
        if sculpt.show_face_sets:
            row.prop(overlay, "sculpt_mode_face_sets_opacity", text="")
        else:
            row.label(icon='DISCLOSURE_TRI_RIGHT')


class VIEW3D_PT_overlay_bones(Panel):
    bl_space_type = 'VIEW_3D'
    bl_region_type = 'HEADER'
    bl_parent_id = 'VIEW3D_PT_overlay'
    bl_label = "Bones"

    @staticmethod
    def is_using_wireframe(context):
        shading = VIEW3D_PT_shading.get_shading(context)

        if shading.type == 'WIREFRAME' or shading.show_xray:
            return True

        mode = context.mode

        if mode in {'POSE', 'PAINT_WEIGHT'}:
            armature = context.pose_object
        elif mode == 'EDIT_ARMATURE':
            armature = context.edit_object
        else:
            return False

        return armature and armature.display_type == 'WIRE'

    @classmethod
    def poll(cls, context):
        mode = context.mode
        return (
            (mode == 'POSE') or
            (mode == 'PAINT_WEIGHT' and context.pose_object) or
            (mode in {'EDIT_ARMATURE', 'OBJECT'} and
             VIEW3D_PT_overlay_bones.is_using_wireframe(context))
        )

    def draw(self, context):
        layout = self.layout
        view = context.space_data
        mode = context.mode
        overlay = view.overlay
        display_all = overlay.show_overlays

        col = layout.column()
        col.active = display_all

        if mode == 'POSE':

            col = layout.column(align = True)
            col.active = display_all
            split = col.split()
            row = split.row(align=True)
            row.separator()
            row.separator()
            row.prop(overlay, "show_xray_bone")

            row = split.row(align=True)
            if display_all and overlay.show_xray_bone:
                row.prop(overlay, "xray_alpha_bone", text="")
            else:
                row.label(icon='DISCLOSURE_TRI_RIGHT')

        elif mode == 'PAINT_WEIGHT':
            row = col.row()
            row.separator()
            row.prop(overlay, "show_xray_bone")

        if VIEW3D_PT_overlay_bones.is_using_wireframe(context):

            row = col.row()
            row.separator()
            row.use_property_split = True
            row.use_property_decorate = False
            row.prop(overlay, "bone_wire_alpha")


class VIEW3D_PT_overlay_texture_paint(Panel):
    bl_space_type = 'VIEW_3D'
    bl_region_type = 'HEADER'
    bl_parent_id = 'VIEW3D_PT_overlay'
    bl_label = "Texture Paint"

    @classmethod
    def poll(cls, context):
        return context.mode == 'PAINT_TEXTURE'

    def draw(self, context):
        layout = self.layout
        view = context.space_data
        overlay = view.overlay
        display_all = overlay.show_overlays

        col = layout.column()
        col.active = display_all
        row = col.row()
        row.separator()
        row.label(text = "Stencil Mask Opacity")
        row.prop(overlay, "texture_paint_mode_opacity", text = "")


class VIEW3D_PT_overlay_vertex_paint(Panel):
    bl_space_type = 'VIEW_3D'
    bl_region_type = 'HEADER'
    bl_parent_id = 'VIEW3D_PT_overlay'
    bl_label = "Vertex Paint"

    @classmethod
    def poll(cls, context):
        return context.mode == 'PAINT_VERTEX'

    def draw(self, context):
        layout = self.layout
        view = context.space_data
        overlay = view.overlay
        display_all = overlay.show_overlays

        col = layout.column()
        col.active = display_all
        row = col.row()
        row.separator()
        row.label( text = "Stencil Mask Opacity")
        row.prop(overlay, "vertex_paint_mode_opacity", text = "")
        row = col.row()
        row.separator()
        row.prop(overlay, "show_paint_wire")


class VIEW3D_PT_overlay_weight_paint(Panel):
    bl_space_type = 'VIEW_3D'
    bl_region_type = 'HEADER'
    bl_parent_id = 'VIEW3D_PT_overlay'
    bl_label = "Weight Paint"

    @classmethod
    def poll(cls, context):
        return context.mode == 'PAINT_WEIGHT'

    def draw(self, context):
        layout = self.layout
        view = context.space_data
        overlay = view.overlay
        display_all = overlay.show_overlays

        col = layout.column()
        col.active = display_all

        row = col.row()
        row.separator()
        row.label(text = "Opacity")
        row.prop(overlay, "weight_paint_mode_opacity", text="")
        row = col.split(factor = 0.36)
        row.label(text="     Zero Weights")
        sub = row.row()
        sub.prop(context.tool_settings, "vertex_group_user", expand=True)

        row = col.row()
        row.separator()
        row.prop(overlay, "show_wpaint_contours")
        row = col.row()
        row.separator()
        row.prop(overlay, "show_paint_wire")


class VIEW3D_PT_snapping(Panel):
    bl_space_type = 'VIEW_3D'
    bl_region_type = 'HEADER'
    bl_label = "Snapping"

    def draw(self, context):
        tool_settings = context.tool_settings
        snap_elements = tool_settings.snap_elements
        obj = context.active_object
        object_mode = 'OBJECT' if obj is None else obj.mode

        layout = self.layout
        col = layout.column()
        col.label(text="Snap To")
        col.prop(tool_settings, "snap_elements", expand=True)

        col.separator()
        if 'INCREMENT' in snap_elements:
            col.prop(tool_settings, "use_snap_grid_absolute")

        if snap_elements != {'INCREMENT'}:
            col.label(text="Snap With")
            row = col.row(align=True)
            row.prop(tool_settings, "snap_target", expand=True)

            col.prop(tool_settings, "use_snap_backface_culling")

            if obj:
                if object_mode == 'EDIT':
                    col.prop(tool_settings, "use_snap_self")
                if object_mode in {'OBJECT', 'POSE', 'EDIT', 'WEIGHT_PAINT'}:
                    col.prop(tool_settings, "use_snap_align_rotation")

            if 'FACE' in snap_elements:
                col.prop(tool_settings, "use_snap_project")

            if 'VOLUME' in snap_elements:
                col.prop(tool_settings, "use_snap_peel_object")

        col.label(text="Affect")
        row = col.row(align=True)
        row.prop(tool_settings, "use_snap_translate", text="Move", toggle=True)
        row.prop(tool_settings, "use_snap_rotate", text="Rotate", toggle=True)
        row.prop(tool_settings, "use_snap_scale", text="Scale", toggle=True)


class VIEW3D_PT_proportional_edit(Panel):
    bl_space_type = 'VIEW_3D'
    bl_region_type = 'HEADER'
    bl_label = "Proportional Editing"
    bl_ui_units_x = 8

    def draw(self, context):
        layout = self.layout
        tool_settings = context.tool_settings
        col = layout.column()
        col.active = (tool_settings.use_proportional_edit_objects if context.mode == 'OBJECT' else tool_settings.use_proportional_edit)

        if context.mode != 'OBJECT':
            col.prop(tool_settings, "use_proportional_connected")
            sub = col.column()
            sub.active = not tool_settings.use_proportional_connected
            sub.prop(tool_settings, "use_proportional_projected")
            col.separator()

        col.prop(tool_settings, "proportional_edit_falloff", expand=True)


class VIEW3D_PT_transform_orientations(Panel):
    bl_space_type = 'VIEW_3D'
    bl_region_type = 'HEADER'
    bl_label = "Transform Orientations"
    bl_ui_units_x = 8

    def draw(self, context):
        layout = self.layout
        layout.label(text="Transform Orientations")

        scene = context.scene
        orient_slot = scene.transform_orientation_slots[0]
        orientation = orient_slot.custom_orientation

        row = layout.row()
        col = row.column()
        col.prop(orient_slot, "type", expand=True)
        row.operator("transform.create_orientation", text="", icon='ADD', emboss=False).use = True

        if orientation:
            row = layout.row(align=False)
            row.prop(orientation, "name", text="", icon='OBJECT_ORIGIN')
            row.operator("transform.delete_orientation", text="", icon='X', emboss=False)


class VIEW3D_PT_gpencil_origin(Panel):
    bl_space_type = 'VIEW_3D'
    bl_region_type = 'HEADER'
    bl_label = "Stroke Placement"

    def draw(self, context):
        layout = self.layout
        tool_settings = context.tool_settings
        gpd = context.gpencil_data

        layout.label(text="Stroke Placement")

        row = layout.row()
        col = row.column()
        col.prop(tool_settings, "gpencil_stroke_placement_view3d", expand=True)

        if tool_settings.gpencil_stroke_placement_view3d == 'SURFACE':
            row = layout.row()
            row.label(text="Offset")
            row = layout.row()
            row.prop(gpd, "zdepth_offset", text="")

        if tool_settings.gpencil_stroke_placement_view3d == 'STROKE':
            row = layout.row()
            row.label(text="Target")
            row = layout.row()
            row.prop(tool_settings, "gpencil_stroke_snap_mode", expand=True)


class VIEW3D_PT_gpencil_lock(Panel):
    bl_space_type = 'VIEW_3D'
    bl_region_type = 'HEADER'
    bl_label = "Drawing Plane"

    def draw(self, context):
        layout = self.layout
        layout.label(text="Drawing Plane")

        row = layout.row()
        col = row.column()
        col.prop(context.tool_settings.gpencil_sculpt, "lock_axis", expand=True)


class VIEW3D_PT_gpencil_guide(Panel):
    bl_space_type = 'VIEW_3D'
    bl_region_type = 'HEADER'
    bl_label = "Guides"

    def draw(self, context):
        settings = context.tool_settings.gpencil_sculpt.guide

        layout = self.layout
        layout.label(text="Guides")

        col = layout.column()
        col.active = settings.use_guide
        col.prop(settings, "type", expand=True)

        if settings.type in {'ISO', 'PARALLEL', 'RADIAL'}:
            col.prop(settings, "angle")
            row = col.row(align=True)

        col.prop(settings, "use_snapping")
        if settings.use_snapping:

            if settings.type == 'RADIAL':
                col.prop(settings, "angle_snap")
            else:
                col.prop(settings, "spacing")

        if settings.type in {'CIRCULAR', 'RADIAL'} or settings.use_snapping:
            col.label(text="Reference Point")
            row = col.row(align=True)
            row.prop(settings, "reference_point", expand=True)
            if settings.reference_point == 'CUSTOM':
                col.prop(settings, "location", text="Custom Location")
            elif settings.reference_point == 'OBJECT':
                col.prop(settings, "reference_object", text="Object Location")
                if not settings.reference_object:
                    col.label(text="No object selected, using cursor")


class VIEW3D_PT_overlay_gpencil_options(Panel):
    bl_space_type = 'VIEW_3D'
    bl_region_type = 'HEADER'
    bl_parent_id = 'VIEW3D_PT_overlay'
    bl_label = ""

    @classmethod
    def poll(cls, context):
        return context.object and context.object.type == 'GPENCIL'

    def draw_header(self, context):
        layout = self.layout
        layout.label(text={
            'PAINT_GPENCIL': "Draw Grease Pencil",
            'EDIT_GPENCIL': "Edit Grease Pencil",
            'SCULPT_GPENCIL': "Sculpt Grease Pencil",
            'WEIGHT_GPENCIL': "Weight Grease Pencil",
            'VERTEX_GPENCIL': "Vertex Grease Pencil",
            'OBJECT': "Grease Pencil",
        }[context.mode])

    def draw(self, context):
        layout = self.layout
        view = context.space_data
        overlay = view.overlay
        display_all = overlay.show_overlays

        row = layout.row()
        row.separator()
        row.prop(overlay, "use_gpencil_onion_skin", text="Onion Skin")

        col = layout.column(align = True)
        col.active = display_all
        split = col.split()
        row = split.row()
        row.separator()
        row.prop(overlay, "use_gpencil_grid")

        row = split.row(align=True)
        if overlay.use_gpencil_grid:
            row.prop(overlay, "gpencil_grid_opacity", text="", slider=True)
            row.prop(overlay, "use_gpencil_canvas_xray", text="", icon='XRAY')
        else:
            row.label(icon='DISCLOSURE_TRI_RIGHT')

        col = layout.column(align = True)
        col.active = display_all
        split = col.split()
        row = split.row()
        row.separator()
        row.prop(overlay, "use_gpencil_fade_layers")

        row = split.row(align=True)
        if overlay.use_gpencil_fade_layers:
            row.separator
            row.prop(overlay, "gpencil_fade_layer", text="", slider=True)
        else:
            row.label(icon='DISCLOSURE_TRI_RIGHT')

        col = layout.column(align = True)
        col.active = display_all
        split = col.split()
        row = split.row()
        row.separator()
        row.prop(overlay, "use_gpencil_fade_objects")

        row = split.row(align=True)
        if overlay.use_gpencil_fade_objects:
            row.prop(overlay, "gpencil_fade_objects", text="", slider=True)
            row.prop(overlay, "use_gpencil_fade_gp_objects", text="", icon='OUTLINER_OB_GREASEPENCIL')
        else:
            row.label(icon='DISCLOSURE_TRI_RIGHT')

        if context.object.mode in {'EDIT_GPENCIL', 'SCULPT_GPENCIL', 'WEIGHT_GPENCIL', 'VERTEX_GPENCIL'}:
            split = layout.split()
            col = split.column()
            row = col.row()
            row.separator()
            row.prop(overlay, "use_gpencil_edit_lines", text="Edit Lines")
            col = split.column()
            if overlay.use_gpencil_edit_lines:
                col.prop(overlay, "use_gpencil_multiedit_line_only", text="Only in Multiframe")
            else:
                col.label(icon='DISCLOSURE_TRI_RIGHT')

            if context.object.mode == 'EDIT_GPENCIL':
                split = layout.split()
                col = split.column()
                row = col.row()
                row.separator()
                row.prop(overlay, "use_gpencil_show_directions")
                col = split.column()
                col.prop(overlay, "use_gpencil_show_material_name", text="Material Name")

            layout.use_property_split = True
            layout.separator()
            row = layout.row()
            row.separator()
            row.prop(overlay, "vertex_opacity", text="Vertex Opacity", slider=True)

            # Handles for Curve Edit
            if context.object.mode == 'EDIT_GPENCIL':
                gpd = context.object.data
                if gpd.use_curve_edit:
                    layout.prop(overlay, "display_handle", text="Handles")

        if context.object.mode in {'PAINT_GPENCIL', 'VERTEX_GPENCIL'}:
            layout.label(text="Vertex Paint")
            row = layout.row()
            shading = VIEW3D_PT_shading.get_shading(context)
            row.enabled = shading.type not in {'WIREFRAME', 'RENDERED'}
            row.separator()
            row.use_property_split = True
            row.prop(overlay, "gpencil_vertex_paint_opacity", text="Opacity", slider=True)


class VIEW3D_PT_quad_view(Panel):
    bl_space_type = 'VIEW_3D'
    bl_region_type = 'UI'
    bl_category = "View"
    bl_label = "Quad View"
    bl_options = {'DEFAULT_CLOSED'}

    @classmethod
    def poll(cls, context):
        view = context.space_data
        return view.region_quadviews

    def draw(self, context):
        layout = self.layout

        view = context.space_data

        region = view.region_quadviews[2]
        col = layout.column()
        col.prop(region, "lock_rotation")
        row = col.row()
        row.enabled = region.lock_rotation
        row.prop(region, "show_sync_view")
        row = col.row()

        row.enabled = region.lock_rotation and region.show_sync_view
        row.prop(region, "use_box_clip")


# Annotation properties
class VIEW3D_PT_grease_pencil(AnnotationDataPanel, Panel):
    bl_space_type = 'VIEW_3D'
    bl_region_type = 'UI'
    bl_category = "View"

    # NOTE: this is just a wrapper around the generic GP Panel


class VIEW3D_PT_annotation_onion(AnnotationOnionSkin, Panel):
    bl_space_type = 'VIEW_3D'
    bl_region_type = 'UI'
    bl_category = "View"
    bl_parent_id = 'VIEW3D_PT_grease_pencil'

    # NOTE: this is just a wrapper around the generic GP Panel


class TOPBAR_PT_annotation_layers(Panel, AnnotationDataPanel):
    bl_space_type = 'VIEW_3D'
    bl_region_type = 'HEADER'
    bl_label = "Layers"
    bl_ui_units_x = 14


class VIEW3D_PT_view3d_stereo(Panel):
    bl_space_type = 'VIEW_3D'
    bl_region_type = 'UI'
    bl_category = "View"
    bl_label = "Stereoscopy"
    bl_options = {'DEFAULT_CLOSED'}

    @classmethod
    def poll(cls, context):
        scene = context.scene
        wm = bpy.ops.wm

        multiview = scene.render.use_multiview
        return multiview

    def draw(self, context):
        layout = self.layout
        view = context.space_data

        basic_stereo = context.scene.render.views_format == 'STEREO_3D'

        col = layout.column()
        col.row().prop(view, "stereo_3d_camera", expand=True)

        col.label(text="Display")
        row = col.row()
        row.active = basic_stereo
        row.prop(view, "show_stereo_3d_cameras")
        row = col.row()
        row.active = basic_stereo
        split = row.split()
        split.prop(view, "show_stereo_3d_convergence_plane")
        split = row.split()
        split.prop(view, "stereo_3d_convergence_plane_alpha", text="Alpha")
        split.active = view.show_stereo_3d_convergence_plane
        row = col.row()
        split = row.split()
        split.prop(view, "show_stereo_3d_volume")
        split = row.split()
        split.prop(view, "stereo_3d_volume_alpha", text="Alpha")

        if context.scene.render.use_multiview:
            layout.separator()
            layout.operator("wm.set_stereo_3d", icon='CAMERA_STEREO')


class VIEW3D_PT_context_properties(Panel):
    bl_space_type = 'VIEW_3D'
    bl_region_type = 'UI'
    bl_category = "Item"
    bl_label = "Properties"
    bl_options = {'DEFAULT_CLOSED'}

    @staticmethod
    def _active_context_member(context):
        obj = context.object
        if obj:
            object_mode = obj.mode
            if object_mode == 'POSE':
                return "active_pose_bone"
            elif object_mode == 'EDIT' and obj.type == 'ARMATURE':
                return "active_bone"
            else:
                return "object"

        return ""

    @classmethod
    def poll(cls, context):
        import rna_prop_ui
        member = cls._active_context_member(context)

        if member:
            context_member, member = rna_prop_ui.rna_idprop_context_value(context, member, object)
            return context_member and rna_prop_ui.rna_idprop_has_properties(context_member)

        return False

    def draw(self, context):
        import rna_prop_ui
        member = VIEW3D_PT_context_properties._active_context_member(context)

        if member:
            # Draw with no edit button
            rna_prop_ui.draw(self.layout, context, member, object, use_edit = False)


# Grease Pencil Object - Multiframe falloff tools
class VIEW3D_PT_gpencil_multi_frame(Panel):
    bl_space_type = 'VIEW_3D'
    bl_region_type = 'HEADER'
    bl_label = "Multi Frame"

    def draw(self, context):
        gpd = context.gpencil_data
        settings = context.tool_settings.gpencil_sculpt

        layout = self.layout
        col = layout.column(align=True)
        col.prop(settings, "use_multiframe_falloff")

        # Falloff curve
        if gpd.use_multiedit and settings.use_multiframe_falloff:
            layout.template_curve_mapping(settings, "multiframe_falloff_curve", brush=True)


# Grease Pencil Object - Curve Editing tools
class VIEW3D_PT_gpencil_curve_edit(Panel):
    bl_space_type = 'VIEW_3D'
    bl_region_type = 'HEADER'
    bl_label = "Curve Editing"

    def draw(self, context):
        layout = self.layout

        gpd = context.gpencil_data
        col = layout.column()

        col.label(text = "Curve Editing:")

        split = layout.split()
        col = split.column(align = True)
        row = col.row()
        row.separator()
        row.label(text = "Resolution")
        row = col.row()
        row.separator()
        row.label(text = "Threshold")
        row = col.row()
        row.separator()
        row.label(text =  "Corner Angle")

        col = split.column(align = True)
        col.prop(gpd, "edit_curve_resolution", text = "")
        col.prop(gpd, "curve_edit_threshold", text = "")
        col.prop(gpd, "curve_edit_corner_angle", text = "")

        col = layout.column()
        row = col.row()
        row.separator()
        row.prop(gpd, "use_adaptive_curve_resolution")


class VIEW3D_MT_gpencil_edit_context_menu(Menu):
    bl_label = ""

    def draw(self, context):

        is_point_mode = context.tool_settings.gpencil_selectmode_edit == 'POINT'
        is_stroke_mode = context.tool_settings.gpencil_selectmode_edit == 'STROKE'
        is_segment_mode = context.tool_settings.gpencil_selectmode_edit == 'SEGMENT'

        layout = self.layout

        layout.operator_context = 'INVOKE_REGION_WIN'

        row = layout.row()

        if is_point_mode or is_segment_mode:
            col = row.column(align=True)

            col.label(text="Point Context Menu", icon='GP_SELECT_POINTS')
            col.separator()

            # Additive Operators
            col.operator("gpencil.stroke_subdivide", text="Subdivide", icon = "SUBDIVIDE_EDGES").only_selected = True

            col.separator()

            col.operator("gpencil.extrude_move", text="Extrude", icon = 'EXTRUDE_REGION')

            col.separator()

            # Deform Operators
            col.operator("gpencil.stroke_smooth", text="Smooth", icon = "PARTICLEBRUSH_SMOOTH").only_selected = True
            col.operator("transform.bend", text="Bend", icon = "BEND")
            col.operator("transform.shear", text="Shear", icon = "SHEAR")
            col.operator("transform.tosphere", text="To Sphere", icon = "TOSPHERE")
            col.operator("transform.transform", text="Shrink Fatten", icon = 'SHRINK_FATTEN').mode = 'GPENCIL_SHRINKFATTEN'

            col.separator()

            col.menu("VIEW3D_MT_mirror", text="Mirror")
            col.menu("GPENCIL_MT_snap", text="Snap")

            col.separator()

            # Duplicate operators
            col.operator("gpencil.duplicate_move", text="Duplicate", icon='DUPLICATE')
            col.operator("gpencil.copy", text="Copy", icon='COPYDOWN')
            col.operator("gpencil.paste", text="Paste", icon='PASTEDOWN').type = 'ACTIVE'
            col.operator("gpencil.paste", text="Paste by Layer", icon='PASTEDOWN').type = 'LAYER'

            col.separator()

            # Removal Operators
            col.operator("gpencil.stroke_merge", text="Merge", icon = "MERGE")
            col.operator("gpencil.stroke_merge_by_distance", icon = "MERGE").use_unselected = False
            col.operator("gpencil.stroke_split", text="Split", icon = "SPLIT")
            col.operator("gpencil.stroke_separate", text="Separate", icon = "SEPARATE_GP_POINTS").mode = 'POINT'

            col.separator()

            col.operator("gpencil.delete", text="Delete Points", icon = "DELETE").type = 'POINTS'
            col.operator("gpencil.dissolve", text="Dissolve", icon = "DISSOLVE_VERTS").type = 'POINTS'
            col.operator("gpencil.dissolve", text="Dissolve Between", icon = "DISSOLVE_BETWEEN").type = 'BETWEEN'
            col.operator("gpencil.dissolve", text="Dissolve Unselected", icon = "DISSOLVE_UNSELECTED").type = 'UNSELECT'

        if is_stroke_mode:

            col = row.column(align = True)
            col.label(text="Stroke Context Menu", icon='GP_SELECT_STROKES')
            col.separator()

            # Main Strokes Operators
            col.operator("gpencil.stroke_subdivide", text="Subdivide", icon = "SUBDIVIDE_EDGES").only_selected = False
            col.menu("VIEW3D_MT_gpencil_simplify")
            col.operator("gpencil.stroke_trim", text="Trim", icon = "CUT")

            col.separator()

            col.operator("gpencil.stroke_smooth", text="Smooth Stroke", icon = "PARTICLEBRUSH_SMOOTH").only_selected = False
            col.operator("transform.transform", text="Shrink Fatten", icon = 'SHRINK_FATTEN').mode = 'GPENCIL_SHRINKFATTEN'

            col.separator()

            # Layer and Materials operators
            col.menu("GPENCIL_MT_move_to_layer")
            col.menu("VIEW3D_MT_assign_material")
            col.operator("gpencil.set_active_material", text="Set as Active Material", icon = "MATERIAL_DATA")
            col.operator_menu_enum("gpencil.stroke_arrange", "direction", text="Arrange")

            col.separator()

            col.menu("VIEW3D_MT_mirror", text="Mirror")
            col.menu("VIEW3D_MT_snap", text="Snap")

            col.separator()

            # Duplicate operators
            col.operator("gpencil.duplicate_move", text="Duplicate", icon='DUPLICATE')
            col.operator("gpencil.copy", text="Copy", icon='COPYDOWN')
            col.operator("gpencil.paste", text="Paste", icon='PASTEDOWN').type = 'ACTIVE'
            col.operator("gpencil.paste", text="Paste by Layer", icon='PASTEDOWN').type = 'LAYER'

            col.separator()

            # Removal Operators
            col.operator("gpencil.stroke_merge_by_distance", icon = "MERGE").use_unselected = True
            col.operator_menu_enum("gpencil.stroke_join", "type", text="Join", icon ='JOIN')
            col.operator("gpencil.stroke_split", text="Split", icon = "SPLIT")
            col.operator("gpencil.stroke_separate", text="Separate", icon = "SEPARATE_GP_STROKES").mode = 'STROKE'

            col.separator()

            col.operator("gpencil.delete", text="Delete", icon = "DELETE").type = 'STROKES'

            col.separator()

            col.operator("gpencil.reproject", text="Reproject", icon = "REPROJECT")


class VIEW3D_PT_gpencil_draw_context_menu(Panel):
    bl_space_type = 'VIEW_3D'
    bl_region_type = 'WINDOW'
    bl_label = "Draw Context Menu"
    bl_ui_units_x = 12

    def draw(self, context):
        ts = context.tool_settings
        settings = ts.gpencil_paint
        brush = settings.brush
        gp_settings = brush.gpencil_settings

        layout = self.layout
        is_pin_vertex = gp_settings.brush_draw_mode == 'VERTEXCOLOR'
        is_vertex = settings.color_mode == 'VERTEXCOLOR' or brush.gpencil_tool == 'TINT' or is_pin_vertex

        if brush.gpencil_tool not in {'ERASE', 'CUTTER', 'EYEDROPPER'} and is_vertex:
            split = layout.split(factor=0.1)
            split.prop(brush, "color", text="")
            split.template_color_picker(brush, "color", value_slider=True)

            col = layout.column()
            col.separator()
            col.prop_menu_enum(gp_settings, "vertex_mode", text="Mode")
            col.separator()

        if brush.gpencil_tool not in {'FILL', 'CUTTER'}:
            layout.prop(brush, "size", slider=True)
        if brush.gpencil_tool not in {'ERASE', 'FILL', 'CUTTER'}:
            layout.prop(gp_settings, "pen_strength")

        # Layers
        draw_gpencil_layer_active(context, layout)
        # Material
        if not is_vertex:
            draw_gpencil_material_active(context, layout)


class VIEW3D_PT_gpencil_vertex_context_menu(Panel):
    bl_space_type = 'VIEW_3D'
    bl_region_type = 'WINDOW'
    bl_label = "Vertex Paint Context Menu"
    bl_ui_units_x = 12

    def draw(self, context):
        layout = self.layout
        ts = context.tool_settings
        settings = ts.gpencil_vertex_paint
        brush = settings.brush
        gp_settings = brush.gpencil_settings

        col = layout.column()

        if brush.gpencil_vertex_tool in {'DRAW', 'REPLACE'}:
            split = layout.split(factor=0.1)
            split.prop(brush, "color", text="")
            split.template_color_picker(brush, "color", value_slider=True)

            col = layout.column()
            col.separator()
            col.prop_menu_enum(gp_settings, "vertex_mode", text="Mode")
            col.separator()

        row = col.row(align=True)
        row.prop(brush, "size", text="Radius")
        row.prop(gp_settings, "use_pressure", text="", icon='STYLUS_PRESSURE')

        if brush.gpencil_vertex_tool in {'DRAW', 'BLUR', 'SMEAR'}:
            row = layout.row(align=True)
            row.prop(gp_settings, "pen_strength", slider=True)
            row.prop(gp_settings, "use_strength_pressure", text="", icon='STYLUS_PRESSURE')

        # Layers
        draw_gpencil_layer_active(context, layout)


class VIEW3D_PT_paint_vertex_context_menu(Panel):
    # Only for popover, these are dummy values.
    bl_space_type = 'VIEW_3D'
    bl_region_type = 'WINDOW'
    bl_label = "Vertex Paint Context Menu"

    def draw(self, context):
        layout = self.layout

        brush = context.tool_settings.vertex_paint.brush
        capabilities = brush.vertex_paint_capabilities

        if capabilities.has_color:
            split = layout.split(factor=0.1)
            UnifiedPaintPanel.prop_unified_color(split, context, brush, "color", text="")
            UnifiedPaintPanel.prop_unified_color_picker(split, context, brush, "color", value_slider=True)
            layout.prop(brush, "blend", text="")

        UnifiedPaintPanel.prop_unified(
            layout,
            context,
            brush,
            "size",
            unified_name="use_unified_size",
            pressure_name="use_pressure_size",
            slider=True,
        )
        UnifiedPaintPanel.prop_unified(
            layout,
            context,
            brush,
            "strength",
            unified_name="use_unified_strength",
            pressure_name="use_pressure_strength",
            slider=True,
        )


class VIEW3D_PT_paint_texture_context_menu(Panel):
    # Only for popover, these are dummy values.
    bl_space_type = 'VIEW_3D'
    bl_region_type = 'WINDOW'
    bl_label = "Texture Paint Context Menu"

    def draw(self, context):
        layout = self.layout

        brush = context.tool_settings.image_paint.brush
        capabilities = brush.image_paint_capabilities

        if capabilities.has_color:
            split = layout.split(factor=0.1)
            UnifiedPaintPanel.prop_unified_color(split, context, brush, "color", text="")
            UnifiedPaintPanel.prop_unified_color_picker(split, context, brush, "color", value_slider=True)
            layout.prop(brush, "blend", text="")

        if capabilities.has_radius:
            UnifiedPaintPanel.prop_unified(layout, context, brush, "size", unified_name="use_unified_size", pressure_name="use_pressure_size", slider=True,)
            UnifiedPaintPanel.prop_unified(layout, context, brush, "strength", unified_name="use_unified_strength", pressure_name="use_pressure_strength", slider=True,)


class VIEW3D_PT_paint_weight_context_menu(Panel):
    # Only for popover, these are dummy values.
    bl_space_type = 'VIEW_3D'
    bl_region_type = 'WINDOW'
    bl_label = "Weights Context Menu"

    def draw(self, context):
        layout = self.layout

        brush = context.tool_settings.weight_paint.brush
        UnifiedPaintPanel.prop_unified(layout, context, brush, "weight", unified_name="use_unified_weight", slider=True,)
        UnifiedPaintPanel.prop_unified(layout, context, brush, "size", unified_name="use_unified_size", pressure_name="use_pressure_size", slider=True,)
        UnifiedPaintPanel.prop_unified(layout, context, brush, "strength", unified_name="use_unified_strength", pressure_name="use_pressure_strength", slider=True)


def draw_gpencil_layer_active(context, layout):
    gpl = context.active_gpencil_layer
    if gpl:
        layout.label(text="Active Layer")
        row = layout.row(align=True)
        row.operator_context = 'EXEC_REGION_WIN'
        row.operator_menu_enum("gpencil.layer_change", "layer", text="", icon='GREASEPENCIL')
        row.prop(gpl, "info", text="")
        row.operator("gpencil.layer_remove", text="", icon='X')


def draw_gpencil_material_active(context, layout):
    ob = context.active_object
    if ob and len(ob.material_slots) > 0 and ob.active_material_index >= 0:
        ma = ob.material_slots[ob.active_material_index].material
        if ma:
            layout.label(text="Active Material")
            row = layout.row(align=True)
            row.operator_context = 'EXEC_REGION_WIN'
            row.operator_menu_enum("gpencil.material_set", "slot", text="", icon='MATERIAL')
            row.prop(ma, "name", text="")

class VIEW3D_PT_gpencil_sculpt_context_menu(Panel):
    bl_space_type = 'VIEW_3D'
    bl_region_type = 'WINDOW'
    bl_label = "Sculpt Context Menu"
    bl_ui_units_x = 12

    def draw(self, context):
        ts = context.tool_settings
        settings = ts.gpencil_sculpt_paint
        brush = settings.brush

        layout = self.layout

        layout.prop(brush, "size", slider=True)
        layout.prop(brush, "strength")

        # Layers
        draw_gpencil_layer_active(context, layout)


class VIEW3D_PT_gpencil_weight_context_menu(Panel):
    bl_space_type = 'VIEW_3D'
    bl_region_type = 'WINDOW'
    bl_label = "Weight Paint Context Menu"
    bl_ui_units_x = 12

    def draw(self, context):
        ts = context.tool_settings
        settings = ts.gpencil_weight_paint
        brush = settings.brush

        layout = self.layout

        layout.prop(brush, "size", slider=True)
        layout.prop(brush, "strength")
        layout.prop(brush, "weight")

        # Layers
        draw_gpencil_layer_active(context, layout)


class VIEW3D_MT_gpencil_sculpt(Menu):
    bl_label = "Sculpt"

    def draw(self, context):
        layout = self.layout

        layout.operator_context = 'INVOKE_REGION_WIN'
        layout.menu("VIEW3D_MT_assign_material")
        layout.separator()

        layout.operator("gpencil.frame_duplicate", text="Duplicate Active Frame", icon = "DUPLICATE")
        layout.operator("gpencil.frame_duplicate", text="Duplicate Active Frame All Layers", icon = "DUPLICATE").mode = 'ALL'

        layout.separator()

        layout.operator("gpencil.stroke_subdivide", text="Subdivide", icon = "SUBDIVIDE_EDGES")
        layout.operator("gpencil.stroke_simplify_fixed", text="Simplify", icon = "MOD_SIMPLIFY")
        layout.operator("gpencil.stroke_simplify", text="Simplify Adaptative", icon = "SIMPLIFY_ADAPTIVE")

        if context.mode == 'WEIGHT_GPENCIL':
            layout.separator()
            layout.menu("VIEW3D_MT_gpencil_autoweights")

        layout.separator()

        #radial control button brush size
        myvar = layout.operator("wm.radial_control", text = "Brush Radius", icon = "BRUSHSIZE")
        myvar.data_path_primary = 'tool_settings.gpencil_sculpt.brush.size'

        #radial control button brush strength
        myvar = layout.operator("wm.radial_control", text = "Brush Strength", icon = "BRUSHSTRENGTH")
        myvar.data_path_primary = 'tool_settings.gpencil_sculpt.brush.strength'

        layout.separator()

        # line edit toggles from the keympap
        props = layout.operator("wm.context_toggle", text="Toggle Edit Lines", icon='STROKE')
        props.data_path = "space_data.overlay.use_gpencil_edit_lines"

        props = layout.operator("wm.context_toggle", text="Toggle Multiline Edit Only", icon='STROKE')
        props.data_path = "space_data.overlay.use_gpencil_multiedit_line_only"


class VIEW3D_PT_gpencil_edit_options(Panel):
    bl_space_type = 'VIEW_3D'
    bl_region_type = 'HEADER'
    bl_label = "Options"

    def draw(self, context):
        layout = self.layout
        settings = context.tool_settings.gpencil_sculpt

        layout.prop(settings, "use_scale_thickness", text="Scale Thickness")


class VIEW3D_PT_sculpt_context_menu(Panel):
    # Only for popover, these are dummy values.
    bl_space_type = 'VIEW_3D'
    bl_region_type = 'WINDOW'
    bl_label = "Sculpt Context Menu"

    def draw(self, context):
        layout = self.layout

        brush = context.tool_settings.sculpt.brush
        capabilities = brush.sculpt_capabilities

        if capabilities.has_color:
            split = layout.split(factor=0.1)
            UnifiedPaintPanel.prop_unified_color(split, context, brush, "color", text="")
            UnifiedPaintPanel.prop_unified_color_picker(split, context, brush, "color", value_slider=True)

            layout.prop(brush, "blend", text="")

        UnifiedPaintPanel.prop_unified(layout, context, brush, "size", unified_name="use_unified_size", pressure_name="use_pressure_size", slider=True,)
        UnifiedPaintPanel.prop_unified(layout, context, brush, "strength", unified_name="use_unified_strength", pressure_name="use_pressure_strength", slider=True,)

        if capabilities.has_auto_smooth:
            layout.prop(brush, "auto_smooth_factor", slider=True)

        if capabilities.has_normal_weight:
            layout.prop(brush, "normal_weight", slider=True)

        if capabilities.has_pinch_factor:
            text = "Pinch"
            if brush.sculpt_tool in {'BLOB', 'SNAKE_HOOK'}:
                text = "Magnify"
            layout.prop(brush, "crease_pinch_factor", slider=True, text=text)

        if capabilities.has_rake_factor:
            layout.prop(brush, "rake_factor", slider=True)

        if capabilities.has_plane_offset:
            layout.prop(brush, "plane_offset", slider=True)
            layout.prop(brush, "plane_trim", slider=True, text="Distance")

        if capabilities.has_height:
            layout.prop(brush, "height", slider=True, text="Height")


class TOPBAR_PT_gpencil_materials(GreasePencilMaterialsPanel, Panel):
    bl_space_type = 'VIEW_3D'
    bl_region_type = 'HEADER'
    bl_label = "Materials"
    bl_ui_units_x = 14

    @classmethod
    def poll(cls, context):
        ob = context.object
        return ob and ob.type == 'GPENCIL'


class TOPBAR_PT_gpencil_vertexcolor(GreasePencilVertexcolorPanel, Panel):
    bl_space_type = 'VIEW_3D'
    bl_region_type = 'HEADER'
    bl_label = "Vertex Color"
    bl_ui_units_x = 10

    @classmethod
    def poll(cls, context):
        ob = context.object
        return ob and ob.type == 'GPENCIL'


classes = (
    VIEW3D_HT_header,
    VIEW3D_HT_tool_header,
    ALL_MT_editormenu,
    VIEW3D_MT_editor_menus,
    VIEW3D_MT_transform,
    VIEW3D_MT_transform_object,
    VIEW3D_MT_transform_armature,
    VIEW3D_MT_mirror,
    VIEW3D_MT_snap,
    VIEW3D_MT_uv_map_clear_seam,
    VIEW3D_MT_uv_map,
    VIEW3D_MT_switchactivecamto,
    VIEW3D_MT_view_legacy,
    VIEW3D_MT_view,
    VIEW3D_MT_view_pie_menus,
    VIEW3D_MT_view_navigation_legacy,
    VIEW3D_MT_view_navigation,
    VIEW3D_MT_view_align,
    VIEW3D_MT_view_align_selected,
    VIEW3D_MT_select_object,
    VIEW3D_MT_select_object_legacy,
    VIEW3D_MT_select_by_type,
    VIEW3D_MT_select_grouped,
    VIEW3D_MT_select_linked,
    VIEW3D_MT_select_object_more_less,
    VIEW3D_MT_select_pose,
    VIEW3D_MT_select_particle,
    VIEW3D_MT_edit_mesh,
    VIEW3D_MT_edit_mesh_sort_elements,
    VIEW3D_MT_edit_mesh_select_similar,
    VIEW3D_MT_edit_mesh_select_more_less,
    VIEW3D_MT_select_edit_mesh,
    VIEW3D_MT_select_edit_curve,
    VIEW3D_MT_select_edit_curve_select_similar,
    VIEW3D_MT_select_edit_surface,
    VIEW3D_MT_select_edit_text,
    VIEW3D_MT_select_edit_metaball,
    VIEW3D_MT_edit_lattice_context_menu,
    VIEW3D_MT_select_edit_metaball_select_similar,
    VIEW3D_MT_select_edit_lattice,
    VIEW3D_MT_select_edit_armature,
    VIEW3D_MT_select_gpencil,
    VIEW3D_MT_select_gpencil_legacy,
    VIEW3D_MT_select_gpencil_grouped,
    VIEW3D_MT_select_paint_mask,
    VIEW3D_MT_select_paint_mask_vertex,
    VIEW3D_MT_select_edit_curves,
    VIEW3D_MT_angle_control,
    VIEW3D_MT_mesh_add,
    VIEW3D_MT_curve_add,
    VIEW3D_MT_surface_add,
    VIEW3D_MT_edit_metaball_context_menu,
    VIEW3D_MT_metaball_add,
    TOPBAR_MT_edit_curve_add,
    TOPBAR_MT_edit_armature_add,
    VIEW3D_MT_armature_add,
    VIEW3D_MT_light_add,
    VIEW3D_MT_lightprobe_add,
    VIEW3D_MT_camera_add,
    VIEW3D_MT_volume_add,
    VIEW3D_MT_add,
    VIEW3D_MT_image_add,
    VIEW3D_MT_origin_set,
    VIEW3D_MT_object,
    VIEW3D_MT_object_convert,
    VIEW3D_MT_object_animation,
    VIEW3D_MT_object_asset,
    VIEW3D_MT_object_rigid_body,
    VIEW3D_MT_object_clear,
    VIEW3D_MT_object_context_menu,
    VIEW3D_MT_object_shading,
    VIEW3D_MT_object_apply,
    VIEW3D_MT_object_relations,
    VIEW3D_MT_object_parent,
    VIEW3D_MT_object_track,
    VIEW3D_MT_object_collection,
    VIEW3D_MT_object_constraints,
    VIEW3D_MT_object_quick_effects,
    VIEW3D_MT_object_showhide,
    VIEW3D_MT_object_cleanup,
    VIEW3D_MT_make_single_user,
    VIEW3D_MT_make_links,
    VIEW3D_MT_brush,
    VIEW3D_MT_brush_curve_presets,
    VIEW3D_MT_facemask_showhide,
    VIEW3D_MT_paint_vertex,
    VIEW3D_MT_paint_vertex_specials,
    VIEW3D_MT_paint_texture_specials,
    VIEW3D_MT_hook,
    VIEW3D_MT_vertex_group,
    VIEW3D_MT_gpencil_vertex_group,
    VIEW3D_MT_paint_weight,
    VIEW3D_MT_paint_weight_lock,
    VIEW3D_MT_paint_weight_specials,
    VIEW3D_MT_subdivision_set,
    VIEW3D_MT_sculpt_specials,
    VIEW3D_MT_sculpt,
    VIEW3D_MT_sculpt_set_pivot,
    VIEW3D_MT_mask,
    VIEW3D_MT_mask_legacy,
    VIEW3D_MT_face_sets,
    VIEW3D_MT_face_sets_init,
    VIEW3D_MT_random_mask,
    VIEW3D_MT_hide_mask,
    VIEW3D_MT_particle,
    VIEW3D_MT_particle_context_menu,
    VIEW3D_MT_particle_show_hide,
    VIEW3D_MT_pose,
    VIEW3D_MT_pose_transform,
    VIEW3D_MT_pose_slide,
    VIEW3D_MT_pose_propagate,
    VIEW3D_MT_pose_library,
    VIEW3D_MT_pose_motion,
    VIEW3D_MT_pose_group,
    VIEW3D_MT_pose_ik,
    VIEW3D_MT_pose_constraints,
    VIEW3D_MT_pose_names,
    VIEW3D_MT_pose_show_hide,
    VIEW3D_MT_pose_apply,
    VIEW3D_MT_pose_context_menu,
    VIEW3D_MT_bone_options_toggle,
    VIEW3D_MT_bone_options_enable,
    VIEW3D_MT_bone_options_disable,
    VIEW3D_MT_edit_mesh_context_menu,
    VIEW3D_MT_edit_mesh_select_mode,
    VIEW3D_MT_edit_mesh_extrude_dupli,
    VIEW3D_MT_edit_mesh_extrude_dupli_rotate,
    VIEW3D_MT_edit_mesh_extrude,
    VIEW3D_MT_edit_mesh_vertices,
    VIEW3D_MT_edit_mesh_vertices_legacy,
    VIEW3D_MT_edit_mesh_edges,
    VIEW3D_MT_edit_mesh_edges_legacy,
    VIEW3D_MT_edit_mesh_faces,
    VIEW3D_MT_edit_mesh_faces_legacy,
    VIEW3D_MT_edit_mesh_faces_data,
    VIEW3D_MT_edit_mesh_normals,
    VIEW3D_MT_edit_mesh_normals_select_strength,
    VIEW3D_MT_edit_mesh_normals_set_strength,
    VIEW3D_MT_edit_mesh_normals_average,
    VIEW3D_MT_edit_mesh_shading,
    VIEW3D_MT_edit_mesh_weights,
    VIEW3D_MT_edit_mesh_clean,
    VIEW3D_MT_edit_mesh_delete,
    VIEW3D_MT_edit_mesh_merge,
    VIEW3D_MT_edit_mesh_split,
    VIEW3D_MT_edit_mesh_dissolve,
    VIEW3D_MT_edit_mesh_show_hide,
    VIEW3D_MT_paint_gpencil,
    VIEW3D_MT_draw_gpencil,
    VIEW3D_MT_edit_gpencil_showhide,
    VIEW3D_MT_assign_material,
    VIEW3D_MT_edit_gpencil,
    VIEW3D_MT_edit_gpencil_stroke,
    VIEW3D_MT_edit_gpencil_point,
    VIEW3D_MT_edit_gpencil_hide,
    VIEW3D_MT_edit_gpencil_arrange_strokes,
    VIEW3D_MT_edit_gpencil_delete,
    VIEW3D_MT_sculpt_gpencil_copy,
    VIEW3D_MT_weight_gpencil,
    VIEW3D_MT_gpencil_simplify,
    VIEW3D_MT_edit_curve,
    VIEW3D_MT_edit_curve_ctrlpoints,
    VIEW3D_MT_edit_curve_handle_type_set,
    VIEW3D_MT_edit_curve_segments,
    VIEW3D_MT_edit_curve_context_menu,
    VIEW3D_MT_edit_curve_delete,
    VIEW3D_MT_edit_curve_show_hide,
    VIEW3D_MT_edit_surface,
    VIEW3D_MT_edit_font,
    VIEW3D_MT_edit_font_chars,
    VIEW3D_MT_edit_font_kerning,
    VIEW3D_MT_edit_font_move,
    VIEW3D_MT_edit_font_delete,
    VIEW3D_MT_edit_font_context_menu,
    VIEW3D_MT_edit_meta,
    VIEW3D_MT_edit_meta_showhide,
    VIEW3D_MT_edit_lattice,
    VIEW3D_MT_edit_lattice_flip,
    VIEW3D_MT_edit_armature,
    VIEW3D_MT_armature_show_hide,
    VIEW3D_MT_armature_context_menu,
    VIEW3D_MT_edit_armature_roll,
    VIEW3D_MT_edit_armature_names,
    VIEW3D_MT_edit_armature_delete,
    VIEW3D_MT_gpencil_animation,
    VIEW3D_MT_edit_gpencil_transform,
    VIEW3D_MT_edit_curves,
    VIEW3D_MT_object_mode_pie,
    VIEW3D_MT_view_pie,
    VIEW3D_MT_transform_gizmo_pie,
    VIEW3D_MT_shading_pie,
    VIEW3D_MT_shading_ex_pie,
    VIEW3D_MT_pivot_pie,
    VIEW3D_MT_snap_pie,
    VIEW3D_MT_orientations_pie,
    VIEW3D_MT_proportional_editing_falloff_pie,
    VIEW3D_MT_sculpt_mask_edit_pie,
    VIEW3D_MT_sculpt_automasking_pie,
    VIEW3D_MT_wpaint_vgroup_lock_pie,
    VIEW3D_MT_sculpt_face_sets_edit_pie,
    VIEW3D_PT_active_tool,
    VIEW3D_PT_active_tool_duplicate,
    VIEW3D_PT_view3d_properties,
    VIEW3D_PT_view3d_properties_edit,
    VIEW3D_PT_view3d_camera_lock,
    VIEW3D_PT_view3d_cursor,
    VIEW3D_PT_collections,
    VIEW3D_PT_object_type_visibility,
    VIEW3D_PT_grease_pencil,
    VIEW3D_PT_annotation_onion,
    VIEW3D_PT_gpencil_multi_frame,
    VIEW3D_PT_gpencil_curve_edit,
    VIEW3D_MT_gpencil_autoweights,
    VIEW3D_MT_gpencil_edit_context_menu,
    VIEW3D_MT_gpencil_sculpt,
    VIEW3D_PT_quad_view,
    VIEW3D_PT_view3d_stereo,
    VIEW3D_PT_shading,
    VIEW3D_PT_shading_lighting,
    VIEW3D_PT_shading_color,
    VIEW3D_PT_shading_options,
    VIEW3D_PT_shading_options_shadow,
    VIEW3D_PT_shading_options_ssao,
    VIEW3D_PT_shading_render_pass,
    VIEW3D_PT_gizmo_display,
    VIEW3D_PT_overlay,
    VIEW3D_PT_overlay_guides,
    VIEW3D_PT_overlay_object,
    VIEW3D_PT_overlay_geometry,
    VIEW3D_PT_overlay_motion_tracking,
    VIEW3D_PT_overlay_edit_mesh,
    VIEW3D_PT_overlay_edit_mesh_shading,
    VIEW3D_PT_overlay_edit_mesh_measurement,
    VIEW3D_PT_overlay_edit_mesh_normals,
    VIEW3D_PT_overlay_edit_mesh_freestyle,
    VIEW3D_PT_overlay_edit_curve,
    VIEW3D_PT_overlay_texture_paint,
    VIEW3D_PT_overlay_vertex_paint,
    VIEW3D_PT_overlay_weight_paint,
    VIEW3D_PT_overlay_bones,
    VIEW3D_PT_overlay_sculpt,
    VIEW3D_PT_snapping,
    VIEW3D_PT_proportional_edit,
    VIEW3D_PT_gpencil_origin,
    VIEW3D_PT_gpencil_lock,
    VIEW3D_PT_gpencil_guide,
    VIEW3D_PT_transform_orientations,
    VIEW3D_PT_overlay_gpencil_options,
    VIEW3D_PT_context_properties,
    VIEW3D_PT_paint_vertex_context_menu,
    VIEW3D_PT_paint_texture_context_menu,
    VIEW3D_PT_paint_weight_context_menu,
    VIEW3D_PT_gpencil_vertex_context_menu,
    VIEW3D_PT_gpencil_sculpt_context_menu,
    VIEW3D_PT_gpencil_weight_context_menu,
    VIEW3D_PT_gpencil_draw_context_menu,
    VIEW3D_PT_gpencil_edit_options,
    VIEW3D_PT_sculpt_context_menu,
    TOPBAR_PT_gpencil_materials,
    TOPBAR_PT_gpencil_vertexcolor,
    TOPBAR_PT_annotation_layers,
)


if __name__ == "__main__":  # only for live edit.
    from bpy.utils import register_class
    for cls in classes:
        register_class(cls)<|MERGE_RESOLUTION|>--- conflicted
+++ resolved
@@ -787,8 +787,6 @@
                 sub = row.row(align=True)
                 sub.active = settings.use_emitter_deflect
                 sub.prop(settings, "emitter_distance", text="Distance")
-<<<<<<< HEAD
-=======
 
         return True
 
@@ -823,295 +821,6 @@
             unified_name="use_unified_strength",
             header=True
         )
-
-
-class VIEW3D_HT_header(Header):
-    bl_space_type = 'VIEW_3D'
-
-    @staticmethod
-    def draw_xform_template(layout, context):
-        obj = context.active_object
-        object_mode = 'OBJECT' if obj is None else obj.mode
-        has_pose_mode = (
-            (object_mode == 'POSE') or
-            (object_mode == 'WEIGHT_PAINT' and context.pose_object is not None)
-        )
-
-        tool_settings = context.tool_settings
-
-        # Mode & Transform Settings
-        scene = context.scene
-
-        # Orientation
-        if object_mode in {'OBJECT', 'EDIT', 'EDIT_GPENCIL'} or has_pose_mode:
-            orient_slot = scene.transform_orientation_slots[0]
-            row = layout.row(align=True)
-
-            sub = row.row()
-            sub.ui_units_x = 4
-            sub.prop_with_popover(
-                orient_slot,
-                "type",
-                text="",
-                panel="VIEW3D_PT_transform_orientations",
-            )
-
-        # Pivot
-        if object_mode in {'OBJECT', 'EDIT', 'EDIT_GPENCIL', 'SCULPT_GPENCIL'} or has_pose_mode:
-            layout.prop(tool_settings, "transform_pivot_point", text="", icon_only=True)
-
-        # Snap
-        show_snap = False
-        if obj is None:
-            show_snap = True
-        else:
-            if (object_mode not in {
-                    'SCULPT', 'VERTEX_PAINT', 'WEIGHT_PAINT', 'TEXTURE_PAINT',
-                    'PAINT_GPENCIL', 'SCULPT_GPENCIL', 'WEIGHT_GPENCIL', 'VERTEX_GPENCIL'
-            }) or has_pose_mode:
-                show_snap = True
-            else:
-
-                paint_settings = UnifiedPaintPanel.paint_settings(context)
-
-                if paint_settings:
-                    brush = paint_settings.brush
-                    if brush and hasattr(brush, "stroke_method") and brush.stroke_method == 'CURVE':
-                        show_snap = True
-
-        if show_snap:
-            snap_items = bpy.types.ToolSettings.bl_rna.properties["snap_elements"].enum_items
-            snap_elements = tool_settings.snap_elements
-            if len(snap_elements) == 1:
-                text = ""
-                for elem in snap_elements:
-                    icon = snap_items[elem].icon
-                    break
-            else:
-                text = "Mix"
-                icon = 'NONE'
-            del snap_items, snap_elements
-
-            row = layout.row(align=True)
-            row.prop(tool_settings, "use_snap", text="")
-
-            sub = row.row(align=True)
-            sub.popover(
-                panel="VIEW3D_PT_snapping",
-                icon=icon,
-                text=text,
-            )
-
-        # Proportional editing
-        if object_mode in {'EDIT', 'PARTICLE_EDIT', 'SCULPT_GPENCIL', 'EDIT_GPENCIL', 'OBJECT'}:
-            row = layout.row(align=True)
-            kw = {}
-            if object_mode == 'OBJECT':
-                attr = "use_proportional_edit_objects"
-            else:
-                attr = "use_proportional_edit"
-
-                if tool_settings.use_proportional_edit:
-                    if tool_settings.use_proportional_connected:
-                        kw["icon"] = 'PROP_CON'
-                    elif tool_settings.use_proportional_projected:
-                        kw["icon"] = 'PROP_PROJECTED'
-                    else:
-                        kw["icon"] = 'PROP_ON'
-                else:
-                    kw["icon"] = 'PROP_OFF'
-
-            row.prop(tool_settings, attr, icon_only=True, **kw)
-            sub = row.row(align=True)
-            sub.active = getattr(tool_settings, attr)
-            sub.prop_with_popover(
-                tool_settings,
-                "proportional_edit_falloff",
-                text="",
-                icon_only=True,
-                panel="VIEW3D_PT_proportional_edit",
-            )
-
-    def draw(self, context):
-        layout = self.layout
-
-        tool_settings = context.tool_settings
-        view = context.space_data
-        shading = view.shading
-
-        layout.row(align=True).template_header()
-
-        row = layout.row(align=True)
-        obj = context.active_object
-        # mode_string = context.mode
-        object_mode = 'OBJECT' if obj is None else obj.mode
-        has_pose_mode = (
-            (object_mode == 'POSE') or
-            (object_mode == 'WEIGHT_PAINT' and context.pose_object is not None)
-        )
-
-        # Note: This is actually deadly in case enum_items have to be dynamically generated
-        #       (because internal RNA array iterator will free everything immediately...).
-        # XXX This is an RNA internal issue, not sure how to fix it.
-        # Note: Tried to add an accessor to get translated UI strings instead of manual call
-        #       to pgettext_iface below, but this fails because translated enumitems
-        #       are always dynamically allocated.
-        act_mode_item = bpy.types.Object.bl_rna.properties["mode"].enum_items[object_mode]
-        act_mode_i18n_context = bpy.types.Object.bl_rna.properties["mode"].translation_context
-
-        sub = row.row(align=True)
-        sub.ui_units_x = 5.5
-        sub.operator_menu_enum(
-            "object.mode_set", "mode",
-            text=bpy.app.translations.pgettext_iface(act_mode_item.name, act_mode_i18n_context),
-            icon=act_mode_item.icon,
-        )
-        del act_mode_item
-
-        layout.template_header_3D_mode()
-
-        # Contains buttons like Mode, Pivot, Layer, Mesh Select Mode...
-        if obj:
-            # Particle edit
-            if object_mode == 'PARTICLE_EDIT':
-                row = layout.row()
-                row.prop(tool_settings.particle_edit, "select_mode", text="", expand=True)
-
-        # Grease Pencil
-        if obj and obj.type == 'GPENCIL' and context.gpencil_data:
-            gpd = context.gpencil_data
-
-            if gpd.is_stroke_paint_mode:
-                row = layout.row()
-                sub = row.row(align=True)
-                sub.prop(tool_settings, "use_gpencil_draw_onback", text="", icon='MOD_OPACITY')
-                sub.separator(factor=0.4)
-                sub.prop(tool_settings, "use_gpencil_automerge_strokes", text="")
-                sub.separator(factor=0.4)
-                sub.prop(tool_settings, "use_gpencil_weight_data_add", text="", icon='WPAINT_HLT')
-                sub.separator(factor=0.4)
-                sub.prop(tool_settings, "use_gpencil_draw_additive", text="", icon='FREEZE')
-
-            # Select mode for Editing
-            if gpd.use_stroke_edit_mode:
-                row = layout.row(align=True)
-                row.prop_enum(tool_settings, "gpencil_selectmode_edit", text="", value='POINT')
-                row.prop_enum(tool_settings, "gpencil_selectmode_edit", text="", value='STROKE')
-
-                subrow = row.row(align=True)
-                subrow.enabled = not gpd.use_curve_edit
-                subrow.prop_enum(tool_settings, "gpencil_selectmode_edit", text="", value='SEGMENT')
-
-                # Curve edit submode
-                row = layout.row(align=True)
-                row.prop(gpd, "use_curve_edit", text="",
-                         icon='IPO_BEZIER')
-                sub = row.row(align=True)
-                sub.active = gpd.use_curve_edit
-                sub.popover(
-                    panel="VIEW3D_PT_gpencil_curve_edit",
-                    text="Curve Editing",
-                )
-
-            # Select mode for Sculpt
-            if gpd.is_stroke_sculpt_mode:
-                row = layout.row(align=True)
-                row.prop(tool_settings, "use_gpencil_select_mask_point", text="")
-                row.prop(tool_settings, "use_gpencil_select_mask_stroke", text="")
-                row.prop(tool_settings, "use_gpencil_select_mask_segment", text="")
-
-            # Select mode for Vertex Paint
-            if gpd.is_stroke_vertex_mode:
-                row = layout.row(align=True)
-                row.prop(tool_settings, "use_gpencil_vertex_select_mask_point", text="")
-                row.prop(tool_settings, "use_gpencil_vertex_select_mask_stroke", text="")
-                row.prop(tool_settings, "use_gpencil_vertex_select_mask_segment", text="")
-
-            if gpd.is_stroke_paint_mode:
-                row = layout.row(align=True)
-                row.prop(gpd, "use_multiedit", text="", icon='GP_MULTIFRAME_EDITING')
-
-            if (
-                    gpd.use_stroke_edit_mode or
-                    gpd.is_stroke_sculpt_mode or
-                    gpd.is_stroke_weight_mode or
-                    gpd.is_stroke_vertex_mode
-            ):
-                row = layout.row(align=True)
-                row.prop(gpd, "use_multiedit", text="", icon='GP_MULTIFRAME_EDITING')
-
-                sub = row.row(align=True)
-                sub.enabled = gpd.use_multiedit
-                sub.popover(
-                    panel="VIEW3D_PT_gpencil_multi_frame",
-                    text="Multiframe",
-                )
-
-        overlay = view.overlay
-
-        VIEW3D_MT_editor_menus.draw_collapsible(context, layout)
-
-        layout.separator_spacer()
-
-        if object_mode in {'PAINT_GPENCIL', 'SCULPT_GPENCIL'}:
-            # Grease pencil
-            if object_mode == 'PAINT_GPENCIL':
-                layout.prop_with_popover(
-                    tool_settings,
-                    "gpencil_stroke_placement_view3d",
-                    text="",
-                    panel="VIEW3D_PT_gpencil_origin",
-                )
-
-            if object_mode in {'PAINT_GPENCIL', 'SCULPT_GPENCIL'}:
-                layout.prop_with_popover(
-                    tool_settings.gpencil_sculpt,
-                    "lock_axis",
-                    text="",
-                    panel="VIEW3D_PT_gpencil_lock",
-                )
-
-            if object_mode == 'PAINT_GPENCIL':
-                # FIXME: this is bad practice!
-                # Tool options are to be displayed in the topbar.
-                if context.workspace.tools.from_space_view3d_mode(object_mode).idname == "builtin_brush.Draw":
-                    settings = tool_settings.gpencil_sculpt.guide
-                    row = layout.row(align=True)
-                    row.prop(settings, "use_guide", text="", icon='GRID')
-                    sub = row.row(align=True)
-                    sub.active = settings.use_guide
-                    sub.popover(
-                        panel="VIEW3D_PT_gpencil_guide",
-                        text="Guides",
-                    )
-
-            layout.separator_spacer()
-        else:
-            # Transform settings depending on tool header visibility
-            VIEW3D_HT_header.draw_xform_template(layout, context)
-
-            layout.separator_spacer()
-
-        # Viewport Settings
-        layout.popover(
-            panel="VIEW3D_PT_object_type_visibility",
-            icon_value=view.icon_from_show_object_viewport,
-            text="",
-        )
-
-        # Gizmo toggle & popover.
-        row = layout.row(align=True)
-        # FIXME: place-holder icon.
-        row.prop(view, "show_gizmo", text="", toggle=True, icon='GIZMO')
-        sub = row.row(align=True)
-        sub.active = view.show_gizmo
-        sub.popover(
-            panel="VIEW3D_PT_gizmo_display",
-            text="",
-        )
->>>>>>> 4f1063e3
-
-        return True
 
 
 # bfa - show hide the editormenu
