--- conflicted
+++ resolved
@@ -799,18 +799,13 @@
         layout.operator("transform.push_pull", text="Push/Pull", icon = 'PUSH_PULL')
 
         if context.mode != 'OBJECT':
-<<<<<<< HEAD
             layout.operator("transform.vertex_warp", text="Warp", icon = "MOD_WARP")
+            layout.operator_context = 'EXEC_DEFAULT'
             layout.operator("transform.vertex_random", text="Randomize", icon = 'RANDOMIZE')
+            layout.operator_context = 'INVOKE_REGION_WIN'
 
             if obj.type == 'MESH':
                 layout.operator("transform.skin_resize", text="Skin Resize", icon = "MOD_SKIN")
-=======
-            layout.operator("transform.vertex_warp", text="Warp")
-            layout.operator_context = 'EXEC_DEFAULT'
-            layout.operator("transform.vertex_random", text="Randomize")
-            layout.operator_context = 'INVOKE_REGION_WIN'
->>>>>>> 40229ead
 
 
 # Generic transform menu - geometry types
@@ -3799,20 +3794,17 @@
 
         layout.separator()
 
-<<<<<<< HEAD
-        props = layout.operator("sculpt.dirty_mask", text='Dirty Mask', icon = "DIRTY_VERTEX")
-=======
-        props = layout.operator("mesh.paint_mask_slice", text="Mask Slice")
+        props = layout.operator("mesh.paint_mask_slice", text="Mask Slice", icon = "MOD_MASK")
         props.fill_holes = False
         props.new_object = False
-        props = layout.operator("mesh.paint_mask_slice", text="Mask Slice and Fill Holes")
+        props = layout.operator("mesh.paint_mask_slice", text="Mask Slice and Fill Holes", icon = "MOD_MASK")
         props.new_object = False
-        props = layout.operator("mesh.paint_mask_slice", text="Mask Slice to New Object")
-
-        layout.separator()
-
-        props = layout.operator("sculpt.dirty_mask", text='Dirty Mask')
->>>>>>> 40229ead
+        props = layout.operator("mesh.paint_mask_slice", text="Mask Slice to New Object", icon = "MOD_MASK")
+
+        layout.separator()
+
+
+        props = layout.operator("sculpt.dirty_mask", text='Dirty Mask', icon = "DIRTY_VERTEX")
 
 
 class VIEW3D_MT_sculpt_set_pivot(Menu):
@@ -4443,25 +4435,15 @@
             col.separator()
 
             # Deform Operators
-<<<<<<< HEAD
             col.operator("transform.push_pull", text="Push/Pull", icon = 'PUSH_PULL')
             col.operator("transform.shrink_fatten", text="Shrink/Fatten", icon = 'SHRINK_FATTEN')
             col.operator("transform.shear", text="Shear", icon = "SHEAR")
             col.operator("transform.vert_slide", text="Slide Vertices", icon = 'SLIDE_VERTEX')
+            col.operator_context = 'EXEC_DEFAULT'
             col.operator("transform.vertex_random", text="Randomize Vertices")
             col.operator("mesh.vertices_smooth", text="Smooth Vertices", icon = 'SMOOTH_VERTEX')
+            col.operator_context = 'INVOKE_REGION_WIN'
             col.operator("mesh.vertices_smooth_laplacian", text="Smooth Laplacian", icon = "SMOOTH_LAPLACIAN")
-=======
-            col.operator("transform.push_pull", text="Push/Pull")
-            col.operator("transform.shrink_fatten", text="Shrink/Fatten")
-            col.operator("transform.shear", text="Shear")
-            col.operator("transform.vert_slide", text="Slide Vertices")
-            col.operator_context = 'EXEC_DEFAULT'
-            col.operator("transform.vertex_random", text="Randomize Vertices")
-            col.operator("mesh.vertices_smooth", text="Smooth Vertices")
-            col.operator_context = 'INVOKE_REGION_WIN'
-            col.operator("mesh.vertices_smooth_laplacian", text="Smooth Laplacian")
->>>>>>> 40229ead
 
             col.separator()
 
@@ -4699,16 +4681,11 @@
 
         layout.separator()
 
-<<<<<<< HEAD
         layout.operator("transform.vert_slide", text="Slide Vertices", icon = 'SLIDE_VERTEX')
+        layout.operator_context = 'EXEC_DEFAULT'
         layout.operator("mesh.vertices_smooth", text="Smooth Vertices", icon = 'SMOOTH_VERTEX')
+        layout.operator_context = 'INVOKE_REGION_WIN'
         layout.operator("mesh.vertices_smooth_laplacian", text="Smooth Laplacian", icon = "SMOOTH_LAPLACIAN")
-=======
-        layout.operator("transform.vert_slide", text="Slide Vertices")
-        layout.operator_context = 'EXEC_DEFAULT'
-        layout.operator("mesh.vertices_smooth", text="Smooth Vertices")
-        layout.operator_context = 'INVOKE_REGION_WIN'
->>>>>>> 40229ead
 
         layout.separator()
 
