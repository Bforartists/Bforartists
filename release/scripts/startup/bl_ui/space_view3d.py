# ##### BEGIN GPL LICENSE BLOCK #####
#
#  This program is free software; you can redistribute it and/or
#  modify it under the terms of the GNU General Public License
#  as published by the Free Software Foundation; either version 2
#  of the License, or (at your option) any later version.
#
#  This program is distributed in the hope that it will be useful,
#  but WITHOUT ANY WARRANTY; without even the implied warranty of
#  MERCHANTABILITY or FITNESS FOR A PARTICULAR PURPOSE.  See the
#  GNU General Public License for more details.
#
#  You should have received a copy of the GNU General Public License
#  along with this program; if not, write to the Free Software Foundation,
#  Inc., 51 Franklin Street, Fifth Floor, Boston, MA 02110-1301, USA.
#
# ##### END GPL LICENSE BLOCK #####

# <pep8 compliant>
import bpy
from bpy.types import (
    Header,
    Menu,
    Panel,
)
from bl_ui.properties_paint_common import (
    UnifiedPaintPanel,
)
from bl_ui.properties_grease_pencil_common import (
    AnnotationDataPanel,
    AnnotationOnionSkin,
    GreasePencilMaterialsPanel,
)
from bl_ui.space_toolsystem_common import (
    ToolActivePanelHelper,
)
from bpy.app.translations import contexts as i18n_contexts


class VIEW3D_HT_header(Header):
    bl_space_type = 'VIEW_3D'

    @staticmethod
    def draw_xform_template(layout, context):
        obj = context.active_object
        object_mode = 'OBJECT' if obj is None else obj.mode
        has_pose_mode = (
            (object_mode == 'POSE') or
            (object_mode == 'WEIGHT_PAINT' and context.pose_object is not None)
        )

        tool_settings = context.tool_settings

        # Mode & Transform Settings
        scene = context.scene

        # Orientation
        if object_mode in {'OBJECT', 'EDIT', 'EDIT_GPENCIL'} or has_pose_mode:
            orient_slot = scene.transform_orientation_slots[0]
            row = layout.row(align=True)

            sub = row.row()
            sub.ui_units_x = 4
            sub.prop_with_popover(
                orient_slot,
                "type",
                text="",
                panel="VIEW3D_PT_transform_orientations",
            )

        # Pivot
        if object_mode in {'OBJECT', 'EDIT', 'EDIT_GPENCIL', 'SCULPT_GPENCIL'} or has_pose_mode:
            layout.prop_with_popover(
                tool_settings,
                "transform_pivot_point",
                text="",
                icon_only=True,
                panel="VIEW3D_PT_pivot_point",
            )

        # Snap
        show_snap = False
        if obj is None:
            show_snap = True
        else:
            if (object_mode not in {
                    'SCULPT', 'VERTEX_PAINT', 'WEIGHT_PAINT', 'TEXTURE_PAINT',
                    'PAINT_GPENCIL', 'SCULPT_GPENCIL', 'WEIGHT_GPENCIL'
            }) or has_pose_mode:
                show_snap = True
            else:

                from .properties_paint_common import UnifiedPaintPanel
                paint_settings = UnifiedPaintPanel.paint_settings(context)

                if paint_settings:
                    brush = paint_settings.brush
                    if brush and brush.stroke_method == 'CURVE':
                        show_snap = True
        if show_snap:
            snap_items = bpy.types.ToolSettings.bl_rna.properties["snap_elements"].enum_items
            snap_elements = tool_settings.snap_elements
            if len(snap_elements) == 1:
                text = ""
                for elem in snap_elements:
                    icon = snap_items[elem].icon
                    break
            else:
                text = "Mix"
                icon = 'NONE'
            del snap_items, snap_elements

            row = layout.row(align=True)
            row.prop(tool_settings, "use_snap", text="")
            
            sub = row.row(align=True)
            sub.popover(
                panel="VIEW3D_PT_snapping",
                icon=icon,
                text=text,
            )

        # Proportional editing
        if object_mode in {'EDIT', 'PARTICLE_EDIT', 'SCULPT_GPENCIL', 'EDIT_GPENCIL', 'OBJECT'}:
            row = layout.row(align=True)
            kw = {}
            if object_mode == 'OBJECT':
                attr = "use_proportional_edit_objects"
            else:
                attr = "use_proportional_edit"

                if tool_settings.use_proportional_edit:
                    if tool_settings.use_proportional_connected:
                        kw["icon"] = 'PROP_CON'
                    elif tool_settings.use_proportional_projected:
                        kw["icon"] = 'PROP_PROJECTED'
                    else:
                        kw["icon"] = 'PROP_ON'
                else:
                    kw["icon"] = 'PROP_OFF'

            row.prop(tool_settings, attr, icon_only=True, **kw)
            if tool_settings.use_proportional_edit_objects or tool_settings.use_proportional_edit is True:
                sub = row.row(align=True)
                sub.prop_with_popover(tool_settings,"proportional_edit_falloff",text="", icon_only=True, panel="VIEW3D_PT_proportional_edit")


    def draw(self, context):
        layout = self.layout

        view = context.space_data
        shading = view.shading
        # mode_string = context.mode
        obj = context.active_object
        overlay = view.overlay
        tool_settings = context.tool_settings

        ALL_MT_editormenu.draw_hidden(context, layout) # bfa - show hide the editormenu

        show_region_tool_header = view.show_region_tool_header

        object_mode = 'OBJECT' if obj is None else obj.mode
        has_pose_mode = (
            (object_mode == 'POSE') or
            (object_mode == 'WEIGHT_PAINT' and context.pose_object is not None)
        )

        # Note: This is actually deadly in case enum_items have to be dynamically generated
        #       (because internal RNA array iterator will free everything immediately...).
        # XXX This is an RNA internal issue, not sure how to fix it.
        # Note: Tried to add an accessor to get translated UI strings instead of manual call
        #       to pgettext_iface below, but this fails because translated enumitems
        #       are always dynamically allocated.
        act_mode_item = bpy.types.Object.bl_rna.properties["mode"].enum_items[object_mode]
        act_mode_i18n_context = bpy.types.Object.bl_rna.properties["mode"].translation_context

        row = layout.row(align=True)
        row.separator()

        sub = row.row()
        #sub.ui_units_x = 5.5 # width of mode edit box
        sub.operator_menu_enum("object.mode_set", "mode", text=act_mode_item.name, icon=act_mode_item.icon)
        del act_mode_item

        layout.template_header_3D_mode()

        # Contains buttons like Mode, Pivot, Layer, Mesh Select Mode
        if obj:
            # Particle edit
            if object_mode == 'PARTICLE_EDIT':
                row = layout.row()
                row.prop(tool_settings.particle_edit, "select_mode", text="", expand=True)

        # Grease Pencil
        if obj and obj.type == 'GPENCIL' and context.gpencil_data:
            gpd = context.gpencil_data

            if gpd.is_stroke_paint_mode:
                row = layout.row()
                sub = row.row(align=True)
                sub.prop(tool_settings, "use_gpencil_draw_onback", text="", icon='MOD_OPACITY')
                sub.separator(factor=0.4)
                sub.prop(tool_settings, "use_gpencil_weight_data_add", text="", icon='WPAINT_HLT')
                sub.separator(factor=0.4)
                sub.prop(tool_settings, "use_gpencil_draw_additive", text="", icon='FREEZE')

            # Select mode for Editing
            if gpd.use_stroke_edit_mode:
                row = layout.row(align=True)
                row.prop(tool_settings, "gpencil_selectmode_edit", text="", expand=True)

            # Select mode for Sculpt
            if gpd.is_stroke_sculpt_mode:
                row = layout.row(align=True)
                row.prop(tool_settings, "use_gpencil_select_mask_point", text="")
                row.prop(tool_settings, "use_gpencil_select_mask_stroke", text="")
                row.prop(tool_settings, "use_gpencil_select_mask_segment", text="")

            if gpd.use_stroke_edit_mode or gpd.is_stroke_sculpt_mode or gpd.is_stroke_weight_mode:
                row = layout.row(align=True)

                row.prop(gpd, "use_multiedit", text="", icon='GP_MULTIFRAME_EDITING')
                
                if gpd.use_multiedit:
                    sub = row.row(align=True)
                    sub.popover(panel="VIEW3D_PT_gpencil_multi_frame", text="")

            if gpd.use_stroke_edit_mode:
                row = layout.row(align=True)
                row.popover(
                    panel="VIEW3D_PT_tools_grease_pencil_interpolate",
                    text="Interpolate"
                )
        VIEW3D_MT_editor_menus.draw_collapsible(context, layout)

        layout.separator_spacer()

        if object_mode in {'PAINT_GPENCIL', 'SCULPT_GPENCIL'}:
            # Grease pencil
            if object_mode == 'PAINT_GPENCIL':
                layout.prop_with_popover(
                    tool_settings,
                    "gpencil_stroke_placement_view3d",
                    text="",
                    panel="VIEW3D_PT_gpencil_origin",
                )

            if object_mode in {'PAINT_GPENCIL', 'SCULPT_GPENCIL'}:
                layout.prop_with_popover(
                    tool_settings.gpencil_sculpt,
                    "lock_axis",
                    text="",
                    panel="VIEW3D_PT_gpencil_lock",
                )

            if object_mode == 'PAINT_GPENCIL':
                # FIXME: this is bad practice!
                # Tool options are to be displayed in the topbar.
                if context.workspace.tools.from_space_view3d_mode(object_mode).idname == "builtin_brush.Draw":
                    settings = tool_settings.gpencil_sculpt.guide
                    row = layout.row(align=True)
                    row.prop(settings, "use_guide", text="", icon='GRID')
                    sub = row.row(align=True)
                    sub.active = settings.use_guide
                    sub.popover(
                        panel="VIEW3D_PT_gpencil_guide",
                        text="Guides",
                    )

        elif not show_region_tool_header:
            # Transform settings depending on tool header visibility
            VIEW3D_HT_header.draw_xform_template(layout, context)

        # Mode & Transform Settings
        scene = context.scene

        # Collection Visibility
        # layout.popover(panel="VIEW3D_PT_collections", icon='GROUP', text="")

        # Viewport Settings
        layout.popover(panel = "VIEW3D_PT_object_type_visibility", icon_value = view.icon_from_show_object_viewport, text="")


        # Gizmo toggle & popover.
        row = layout.row(align=True)
        # FIXME: place-holder icon.
        row.prop(view, "show_gizmo", text="", toggle=True, icon='GIZMO')
        sub = row.row(align=True)
        sub.active = view.show_gizmo
        sub.popover(
            panel="VIEW3D_PT_gizmo_display",
            text="",
        )

        # Overlay toggle & popover.
        row = layout.row(align=True)
        row.prop(overlay, "show_overlays", icon='OVERLAY', text="")
        sub = row.row(align=True)
        sub.active = overlay.show_overlays
        sub.popover(panel="VIEW3D_PT_overlay", text="")

        row = layout.row()
        row.active = (object_mode == 'EDIT') or (shading.type in {'WIREFRAME', 'SOLID'})

        if shading.type == 'WIREFRAME':
            row.prop(shading, "show_xray_wireframe", text="", icon='XRAY')
        else:
            row.prop(shading, "show_xray", text="", icon='XRAY')

        row = layout.row(align=True)
        row.prop(shading, "type", text="", expand=True)
        sub = row.row(align=True)
        # TODO, currently render shading type ignores mesh two-side, until it's supported
        # show the shading popover which shows double-sided option.

        # sub.enabled = shading.type != 'RENDERED'
        sub.popover(panel="VIEW3D_PT_shading", text="")

class VIEW3D_HT_tool_header(Header):
    bl_space_type = 'VIEW_3D'
    bl_region_type = 'TOOL_HEADER'

    def draw(self, context):
        layout = self.layout

        # mode_string = context.mode
        obj = context.active_object
        tool_settings = context.tool_settings

        self.draw_tool_settings(context)

        layout.separator_spacer()

        VIEW3D_HT_header.draw_xform_template(layout, context)

        self.draw_mode_settings(context)

    def draw_tool_settings(self, context):
        layout = self.layout
        tool_mode = context.mode

        # Active Tool
        # -----------
        from bl_ui.space_toolsystem_common import ToolSelectPanelHelper
        tool = ToolSelectPanelHelper.draw_active_tool_header(
            context, layout,
            tool_key=('VIEW_3D', tool_mode),
        )

        # Object Mode Options
        # -------------------

        # Example of how tool_settings can be accessed as pop-overs.

        # TODO(campbell): editing options should be after active tool options
        # (obviously separated for from the users POV)
        draw_fn = getattr(_draw_tool_settings_context_mode, tool_mode, None)
        if draw_fn is not None:
            draw_fn(context, layout, tool)

        popover_kw = {"space_type": 'VIEW_3D', "region_type": 'UI', "category": "Tool"}

        # Note: general mode options should be added to 'draw_mode_settings'.
        if tool_mode == 'SCULPT':
            if (tool is not None) and tool.has_datablock:
                layout.popover_group(context=".paint_common", **popover_kw)
        elif tool_mode == 'PAINT_VERTEX':
            if (tool is not None) and tool.has_datablock:
                layout.popover_group(context=".paint_common", **popover_kw)
        elif tool_mode == 'PAINT_WEIGHT':
            if (tool is not None) and tool.has_datablock:
                layout.popover_group(context=".paint_common", **popover_kw)
        elif tool_mode == 'PAINT_TEXTURE':
            if (tool is not None) and tool.has_datablock:
                layout.popover_group(context=".paint_common", **popover_kw)
        elif tool_mode == 'EDIT_ARMATURE':
            pass
        elif tool_mode == 'EDIT_CURVE':
            pass
        elif tool_mode == 'EDIT_MESH':
            pass
        elif tool_mode == 'POSE':
            pass
        elif tool_mode == 'PARTICLE':
            # Disable, only shows "Brush" panel, which is already in the top-bar.
            # if tool.has_datablock:
            #     layout.popover_group(context=".paint_common", **popover_kw)
            pass
        elif tool_mode == 'PAINT_GPENCIL':
            if (tool is not None) and tool.has_datablock:
                layout.popover_group(context=".greasepencil_paint", **popover_kw)
        elif tool_mode == 'SCULPT_GPENCIL':
            layout.popover_group(context=".greasepencil_sculpt", **popover_kw)
        elif tool_mode == 'WEIGHT_GPENCIL':
            layout.popover_group(context=".greasepencil_weight", **popover_kw)

    def draw_mode_settings(self, context):
        layout = self.layout
        mode_string = context.mode

        def row_for_mirror():
            row = layout.row(align=True)
            #row.label(icon='MOD_MIRROR')
            sub = row.row(align=True)
            sub.scale_x = 0.6
            return row, sub

        if mode_string == 'EDIT_MESH':
            _row, sub = row_for_mirror()
            sub.prop(context.object.data, "use_mirror_x", text="    ", icon='MIRROR_X', toggle=True)
            sub.prop(context.object.data, "use_mirror_y", text="    ", icon='MIRROR_Y', toggle=True)
            sub.prop(context.object.data, "use_mirror_z", text="    ", icon='MIRROR_Z', toggle=True)
            tool_settings = context.tool_settings
            layout.prop(tool_settings, "use_mesh_automerge", text="")
        elif mode_string == 'EDIT_ARMATURE':
            _row, sub = row_for_mirror()
            sub.prop(context.object.data, "use_mirror_x", text="    ", icon='MIRROR_X', toggle=True)
        elif mode_string == 'POSE':
            _row, sub = row_for_mirror()
            sub.prop(context.object.pose, "use_mirror_x", text="    ", icon='MIRROR_X', toggle=True)
        elif mode_string == 'PAINT_WEIGHT':
            row, sub = row_for_mirror()
            wpaint = context.tool_settings.weight_paint
            sub.prop(wpaint, "use_symmetry_x", text="    ", icon='MIRROR_X', toggle=True)
            sub.prop(wpaint, "use_symmetry_y", text="    ", icon='MIRROR_Y', toggle=True)
            sub.prop(wpaint, "use_symmetry_z", text="    ", icon='MIRROR_X', toggle=True)
            row.popover(panel="VIEW3D_PT_tools_weightpaint_symmetry_for_topbar", text="")
        elif mode_string == 'SCULPT':
            row, sub = row_for_mirror()
            sculpt = context.tool_settings.sculpt
            sub.prop(sculpt, "use_symmetry_x", text="    ", icon='MIRROR_X', toggle=True)
            sub.prop(sculpt, "use_symmetry_y", text="    ", icon='MIRROR_Y', toggle=True)
            sub.prop(sculpt, "use_symmetry_z", text="    ", icon='MIRROR_Z', toggle=True)
            row.popover(panel="VIEW3D_PT_sculpt_symmetry_for_topbar", text="")
        elif mode_string == 'PAINT_TEXTURE':
            _row, sub = row_for_mirror()
            ipaint = context.tool_settings.image_paint
            sub.prop(ipaint, "use_symmetry_x", text="    ", icon='MIRROR_X', toggle=True)
            sub.prop(ipaint, "use_symmetry_y", text="    ", icon='MIRROR_Y', toggle=True)
            sub.prop(ipaint, "use_symmetry_z", text="    ", icon='MIRROR_Z', toggle=True)
            # No need for a popover, the panel only has these options.
        elif mode_string == 'PAINT_VERTEX':
            row, sub = row_for_mirror()
            vpaint = context.tool_settings.vertex_paint
            sub.prop(vpaint, "use_symmetry_x", text="    ", icon='MIRROR_X', toggle=True)
            sub.prop(vpaint, "use_symmetry_y", text="    ", icon='MIRROR_Y', toggle=True)
            sub.prop(vpaint, "use_symmetry_z", text="    ", icon='MIRROR_Z', toggle=True)
            row.popover(panel="VIEW3D_PT_tools_vertexpaint_symmetry_for_topbar", text="")

        elif mode_string in {'PAINT_GPENCIL', 'EDIT_GPENCIL', 'SCULPT_GPENCIL', 'WEIGHT_GPENCIL'}:
            # Grease pencil layer.
            gpl = context.active_gpencil_layer
            if gpl and gpl.info is not None:
                text = gpl.info
                maxw = 25
                if len(text) > maxw:
                    text = text[:maxw - 5] + '..' + text[-3:]
            else:
                text = ""

            layout.label(text="Layer:")
            sub = layout.row()
            sub.ui_units_x = 8
            sub.popover(
                panel="TOPBAR_PT_gpencil_layers",
                text=text,
            )


class _draw_tool_settings_context_mode:
    @staticmethod
    def SCULPT(context, layout, tool):
        if (tool is None) or (not tool.has_datablock):
            return

        paint = context.tool_settings.sculpt
        layout.template_ID_preview(paint, "brush", rows=3, cols=8, hide_buttons=True)

        brush = paint.brush
        if brush is None:
            return

        from bl_ui.properties_paint_common import (
            brush_basic_sculpt_settings,
        )
        brush_basic_sculpt_settings(layout, context, brush, compact=True)

    @staticmethod
    def PAINT_TEXTURE(context, layout, tool):
        if (tool is None) or (not tool.has_datablock):
            return

        paint = context.tool_settings.image_paint
        layout.template_ID_preview(paint, "brush", rows=3, cols=8, hide_buttons=True)

        brush = paint.brush
        if brush is None:
            return

        from bl_ui.properties_paint_common import (
            UnifiedPaintPanel,
            brush_basic_texpaint_settings,
        )
        capabilities = brush.image_paint_capabilities
        if capabilities.has_color:
            UnifiedPaintPanel.prop_unified_color(layout, context, brush, "color", text="")
        brush_basic_texpaint_settings(layout, context, brush, compact=True)

    @staticmethod
    def PAINT_VERTEX(context, layout, tool):
        if (tool is None) or (not tool.has_datablock):
            return

        paint = context.tool_settings.vertex_paint
        layout.template_ID_preview(paint, "brush", rows=3, cols=8, hide_buttons=True)

        brush = paint.brush
        if brush is None:
            return

        from bl_ui.properties_paint_common import (
            UnifiedPaintPanel,
            brush_basic_vpaint_settings,
        )
        capabilities = brush.vertex_paint_capabilities
        if capabilities.has_color:
            UnifiedPaintPanel.prop_unified_color(layout, context, brush, "color", text="")
        brush_basic_vpaint_settings(layout, context, brush, compact=True)

    @staticmethod
    def PAINT_WEIGHT(context, layout, tool):
        if (tool is None) or (not tool.has_datablock):
            return

        paint = context.tool_settings.weight_paint
        layout.template_ID_preview(paint, "brush", rows=3, cols=8, hide_buttons=True)
        brush = paint.brush
        if brush is None:
            return

        from bl_ui.properties_paint_common import brush_basic_wpaint_settings
        brush_basic_wpaint_settings(layout, context, brush, compact=True)

    @staticmethod
    def PAINT_GPENCIL(context, layout, tool):
        if tool is None:
            return

        # is_paint = True
        # FIXME: tools must use their own UI drawing!
<<<<<<< HEAD
        if tool.idname in {"builtin.line", "builtin.box", "builtin.circle", "builtin.arc", "builtin.curve", "builtin.polyline"}:
=======
        if tool.idname in {
                "builtin.line",
                "builtin.box",
                "builtin.circle",
                "builtin.arc",
                "builtin.curve",
                "builtin.polyline",
        }:
>>>>>>> a7e7e390
            # is_paint = False
            pass
        elif tool.idname == "Cutter":
            row = layout.row(align=True)
            row.prop(context.tool_settings.gpencil_sculpt, "intersection_threshold")
            return
        elif not tool.has_datablock:
            return

        paint = context.tool_settings.gpencil_paint
        brush = paint.brush
        if brush is None:
            return

        gp_settings = brush.gpencil_settings

        def draw_color_selector():
            ma = gp_settings.material
            row = layout.row(align=True)
            if not gp_settings.use_material_pin:
                ma = context.object.active_material
            icon_id = 0
            if ma:
                icon_id = ma.id_data.preview.icon_id
                txt_ma = ma.name
                maxw = 25
                if len(txt_ma) > maxw:
                    txt_ma = txt_ma[:maxw - 5] + '..' + txt_ma[-3:]
            else:
                txt_ma = ""

            sub = row.row()
            sub.ui_units_x = 8
            sub.popover(
                panel="TOPBAR_PT_gpencil_materials",
                text=txt_ma,
                icon_value=icon_id,
            )

            row.prop(gp_settings, "use_material_pin", text="")

        row = layout.row(align=True)
        tool_settings = context.scene.tool_settings
        settings = tool_settings.gpencil_paint
        row.template_ID_preview(settings, "brush", rows=3, cols=8, hide_buttons=True)

        if context.object and brush.gpencil_tool in {'FILL', 'DRAW'}:
            draw_color_selector()

        from bl_ui.properties_paint_common import (
            brush_basic_gpencil_paint_settings,
        )
        brush_basic_gpencil_paint_settings(layout, context, brush, tool, compact=True, is_toolbar=True)

    @staticmethod
    def SCULPT_GPENCIL(context, layout, tool):
        if (tool is None) or (not tool.has_datablock):
            return
        tool_settings = context.tool_settings
        settings = tool_settings.gpencil_sculpt
        brush = settings.brush

        from bl_ui.properties_paint_common import (
            brush_basic_gpencil_sculpt_settings,
        )
        brush_basic_gpencil_sculpt_settings(layout, context, brush, compact=True)

    @staticmethod
    def WEIGHT_GPENCIL(context, layout, tool):
        if (tool is None) or (not tool.has_datablock):
            return
        tool_settings = context.tool_settings
        settings = tool_settings.gpencil_sculpt
        brush = settings.brush

        from bl_ui.properties_paint_common import (
            brush_basic_gpencil_weight_settings,
        )
        brush_basic_gpencil_weight_settings(layout, context, brush, compact=True)

    @staticmethod
    def PARTICLE(context, layout, tool):
        if (tool is None) or (not tool.has_datablock):
            return

        # See: 'VIEW3D_PT_tools_brush', basically a duplicate
        settings = context.tool_settings.particle_edit
        brush = settings.brush
        tool = settings.tool
        if tool != 'NONE':
            layout.prop(brush, "size", slider=True)
            if tool == 'ADD':
                layout.prop(brush, "count")

                layout.prop(settings, "use_default_interpolate")
                layout.prop(brush, "steps", slider=True)
                layout.prop(settings, "default_key_count", slider=True)
            else:
                layout.prop(brush, "strength", slider=True)

                if tool == 'LENGTH':
                    layout.row().prop(brush, "length_mode", expand=True)
                elif tool == 'PUFF':
                    layout.row().prop(brush, "puff_mode", expand=True)
                    layout.prop(brush, "use_puff_volume")
                elif tool == 'COMB':
                    row = layout.row()
                    row.active = settings.is_editable
                    row.prop(settings, "use_emitter_deflect", text="Deflect Emitter")
                    sub = row.row(align=True)
                    sub.active = settings.use_emitter_deflect
                    sub.prop(settings, "emitter_distance", text="Distance")


# bfa - show hide the editormenu
class ALL_MT_editormenu(Menu):
    bl_label = ""

    def draw(self, context):
        self.draw_menus(self.layout, context)

    @staticmethod
    def draw_menus(layout, context):

        row = layout.row(align=True)
        row.template_header() # editor type menus


class VIEW3D_MT_editor_menus(Menu):
    bl_label = ""

    def draw(self, context):
        layout = self.layout
        obj = context.active_object
        mode_string = context.mode
        edit_object = context.edit_object
        gp_edit = obj and obj.mode in {'EDIT_GPENCIL', 'PAINT_GPENCIL', 'SCULPT_GPENCIL', 'WEIGHT_GPENCIL'}
        ts = context.scene.tool_settings
        
        layout.menu("SCREEN_MT_user_menu", text = "Quick") # Quick favourites menu
        layout.menu("VIEW3D_MT_view")
        layout.menu("VIEW3D_MT_view_navigation")

        # Select Menu
        if gp_edit:
            if mode_string not in {'PAINT_GPENCIL', 'WEIGHT_GPENCIL'}:
                if mode_string == 'SCULPT_GPENCIL' and \
                    (ts.use_gpencil_select_mask_point or
                     ts.use_gpencil_select_mask_stroke or
                     ts.use_gpencil_select_mask_segment):
                    layout.menu("VIEW3D_MT_select_gpencil")
                elif mode_string == 'EDIT_GPENCIL':
                    layout.menu("VIEW3D_MT_select_gpencil")

        elif mode_string in {'PAINT_WEIGHT', 'PAINT_VERTEX', 'PAINT_TEXTURE'}:
            mesh = obj.data
            if mesh.use_paint_mask:
                layout.menu("VIEW3D_MT_select_paint_mask")
            elif mesh.use_paint_mask_vertex and mode_string in {'PAINT_WEIGHT', 'PAINT_VERTEX'}:
                layout.menu("VIEW3D_MT_select_paint_mask_vertex")
        elif mode_string != 'SCULPT':
            layout.menu("VIEW3D_MT_select_%s" % mode_string.lower())

        if gp_edit:
            pass
        elif mode_string == 'OBJECT':
            layout.menu("VIEW3D_MT_add", text="Add", text_ctxt=i18n_contexts.operator_default)
        elif mode_string == 'EDIT_MESH':
            layout.menu("VIEW3D_MT_mesh_add", text="Add", text_ctxt=i18n_contexts.operator_default)
        elif mode_string == 'EDIT_CURVE':
            layout.menu("VIEW3D_MT_curve_add", text="Add", text_ctxt=i18n_contexts.operator_default)
        elif mode_string == 'EDIT_SURFACE':
            layout.menu("VIEW3D_MT_surface_add", text="Add", text_ctxt=i18n_contexts.operator_default)
        elif mode_string == 'EDIT_METABALL':
            layout.menu("VIEW3D_MT_metaball_add", text="Add", text_ctxt=i18n_contexts.operator_default)
        elif mode_string == 'EDIT_ARMATURE':
            layout.menu("TOPBAR_MT_edit_armature_add", text="Add", text_ctxt=i18n_contexts.operator_default)

        if gp_edit:
            if obj and obj.mode == 'PAINT_GPENCIL':
                layout.menu("VIEW3D_MT_paint_gpencil")
            elif obj and obj.mode == 'EDIT_GPENCIL':
                layout.menu("VIEW3D_MT_edit_gpencil")
                layout.menu("VIEW3D_MT_edit_gpencil_stroke")
                layout.menu("VIEW3D_MT_edit_gpencil_point")
            elif obj and obj.mode == 'WEIGHT_GPENCIL':
                layout.menu("VIEW3D_MT_weight_gpencil")

        elif edit_object:
            layout.menu("VIEW3D_MT_edit_%s" % edit_object.type.lower())

            if mode_string == 'EDIT_MESH':
                layout.menu("VIEW3D_MT_edit_mesh_vertices")
                layout.menu("VIEW3D_MT_edit_mesh_edges")
                layout.menu("VIEW3D_MT_edit_mesh_faces")
                layout.menu("VIEW3D_MT_uv_map", text="UV")
            elif mode_string in {'EDIT_CURVE', 'EDIT_SURFACE'}:
                layout.menu("VIEW3D_MT_edit_curve_ctrlpoints")
                layout.menu("VIEW3D_MT_edit_curve_segments")

        elif obj:
            if mode_string != 'PAINT_TEXTURE':
                layout.menu("VIEW3D_MT_%s" % mode_string.lower())
            if mode_string == 'SCULPT':
                layout.menu("VIEW3D_MT_mask")

        else:
            layout.menu("VIEW3D_MT_object")


# ********** Menu **********


# ********** Utilities **********


class ShowHideMenu:
    bl_label = "Show/Hide"
    _operator_name = ""

    def draw(self, _context):
        layout = self.layout

        layout.operator("%s.reveal" % self._operator_name, text="Show Hidden", icon = "HIDE_OFF")
        layout.operator("%s.hide" % self._operator_name, text="Hide Selected", icon = "HIDE_ON").unselected = False
        layout.operator("%s.hide" % self._operator_name, text="Hide Unselected", icon = "HIDE_UNSELECTED").unselected = True


# Standard transforms which apply to all cases
# NOTE: this doesn't seem to be able to be used directly
class VIEW3D_MT_transform_base(Menu):
    bl_label = "Transform"
    bl_category = "View"

    # TODO: get rid of the custom text strings?
    def draw(self, context):
        layout = self.layout

        obj = context.object

        layout.operator("transform.tosphere", text="To Sphere", icon = "TOSPHERE")
        layout.operator("transform.shear", text="Shear", icon = "SHEAR")
        layout.operator("transform.bend", text="Bend", icon = "BEND")
        layout.operator("transform.push_pull", text="Push/Pull", icon = 'PUSH_PULL')

        if context.mode != 'OBJECT':
            layout.operator("transform.vertex_warp", text="Warp", icon = "MOD_WARP")
            layout.operator("transform.vertex_random", text="Randomize", icon = 'RANDOMIZE')

            if obj.type == 'MESH':
                layout.operator("transform.skin_resize", text="Skin Resize", icon = "MOD_SKIN")


# Generic transform menu - geometry types
class VIEW3D_MT_transform(VIEW3D_MT_transform_base):
    def draw(self, context):
        # base menu
        VIEW3D_MT_transform_base.draw(self, context)

        obj = context.object

        # generic
        layout = self.layout

        if obj.type == 'MESH':
            layout.operator("transform.shrink_fatten", text="Shrink Fatten", icon = 'SHRINK_FATTEN')

        elif obj.type == 'CURVE':
            layout.operator("transform.transform", text="Shrink Fatten", icon = 'SHRINK_FATTEN').mode = 'CURVE_SHRINKFATTEN'

        layout.separator()

        layout.operator("transform.translate", text="Move Texture Space", icon = "MOVE_TEXTURESPACE").texture_space = True
        layout.operator("transform.resize", text="Scale Texture Space", icon = "SCALE_TEXTURESPACE").texture_space = True


# Object-specific extensions to Transform menu
class VIEW3D_MT_transform_object(VIEW3D_MT_transform_base):
    def draw(self, context):
        layout = self.layout

        # base menu
        VIEW3D_MT_transform_base.draw(self, context)

        # object-specific option follow
        layout.separator()

        layout.operator("transform.translate", text="Move Texture Space", icon = "MOVE_TEXTURESPACE").texture_space = True
        layout.operator("transform.resize", text="Scale Texture Space", icon = "SCALE_TEXTURESPACE").texture_space = True

        layout.separator()

        layout.operator_context = 'EXEC_REGION_WIN'
        # XXX see alignmenu() in edit.c of b2.4x to get this working
        layout.operator("transform.transform", text="Align to Transform Orientation", icon = "ALIGN_TRANSFORM").mode = 'ALIGN'

        layout.separator()

        layout.operator("object.randomize_transform", icon = "RANDOMIZE_TRANSFORM")
        layout.operator("object.align", icon = "ALIGN")

        # TODO: there is a strange context bug here.
        """
        layout.operator_context = 'INVOKE_REGION_WIN'
        layout.operator("object.transform_axis_target")
        """


# Armature EditMode extensions to Transform menu
class VIEW3D_MT_transform_armature(VIEW3D_MT_transform_base):
    def draw(self, context):
        layout = self.layout

        # base menu
        VIEW3D_MT_transform_base.draw(self, context)

        # armature specific extensions follow
        obj = context.object
        if obj.type == 'ARMATURE' and obj.mode in {'EDIT', 'POSE'}:
            if obj.data.display_type == 'BBONE':
                layout.separator()

                layout.operator("transform.transform", text="Scale BBone", icon='TRANSFORM_SCALE').mode = 'BONE_SIZE'
            elif obj.data.display_type == 'ENVELOPE':
                layout.separator()

                layout.operator("transform.transform", text="Scale Envelope Distance", icon='TRANSFORM_SCALE').mode = 'BONE_SIZE'
                layout.operator("transform.transform", text="Scale Radius", icon='TRANSFORM_SCALE').mode = 'BONE_ENVELOPE'

        if context.edit_object and context.edit_object.type == 'ARMATURE':
            layout.separator()

            layout.operator("armature.align", icon = "ALIGN")


class VIEW3D_MT_mirror(Menu):
    bl_label = "Mirror"

    def draw(self, _context):
        layout = self.layout

        layout.operator("transform.mirror", text="Interactive Mirror", icon='TRANSFORM_MIRROR')

        layout.separator()

        layout.operator_context = 'EXEC_REGION_WIN'

        props = layout.operator("transform.mirror", text="X Global", icon = "MIRROR_X")
        props.constraint_axis = (True, False, False)
        props.orient_type = 'GLOBAL'
        props = layout.operator("transform.mirror", text="Y Global", icon = "MIRROR_Y")
        props.constraint_axis = (False, True, False)
        props.orient_type = 'GLOBAL'
        props = layout.operator("transform.mirror", text="Z Global", icon = "MIRROR_Z")
        props.constraint_axis = (False, False, True)
        props.orient_type = 'GLOBAL'

        layout.separator()

        props = layout.operator("transform.mirror", text="X Local", icon = "MIRROR_X")
        props.constraint_axis = (True, False, False)
        props.orient_type = 'LOCAL'
        props = layout.operator("transform.mirror", text="Y Local", icon = "MIRROR_Y")
        props.constraint_axis = (False, True, False)
        props.orient_type = 'LOCAL'
        props = layout.operator("transform.mirror", text="Z Local", icon = "MIRROR_Z")
        props.constraint_axis = (False, False, True)
        props.orient_type = 'LOCAL'

        if _context.edit_object and _context.edit_object.type in {'MESH', 'SURFACE'}:            

            layout.separator()

            layout.operator("object.vertex_group_mirror", icon = "MIRROR_VERTEXGROUP")


class VIEW3D_MT_snap(Menu):
    bl_label = "Snap"

    def draw(self, _context):
        layout = self.layout


        layout.operator("view3d.snap_selected_to_cursor", text="Selection to Cursor", icon = "SELECTIONTOCURSOR").use_offset = False
        layout.operator("view3d.snap_selected_to_cursor", text="Selection to Cursor (Keep Offset)", icon = "SELECTIONTOCURSOROFFSET").use_offset = True
        layout.operator("view3d.snap_selected_to_active", text="Selection to Active", icon = "SELECTIONTOACTIVE")
        layout.operator("view3d.snap_selected_to_grid", text="Selection to Grid", icon = "SELECTIONTOGRID")

        layout.separator()

        layout.operator("view3d.snap_cursor_to_selected", text="Cursor to Selected", icon = "CURSORTOSELECTION")
        layout.operator("view3d.snap_cursor_to_center", text="Cursor to World Origin", icon = "CURSORTOCENTER")
        layout.operator("view3d.snap_cursor_to_active", text="Cursor to Active", icon = "CURSORTOACTIVE")
        layout.operator("view3d.snap_cursor_to_grid", text="Cursor to Grid", icon = "CURSORTOGRID")


# Tooltip and operator for Clear Seam.
class VIEW3D_MT_uv_map_clear_seam(bpy.types.Operator):
    """Clear Seam\nClears the UV Seam for selected edges"""      # blender will use this as a tooltip for menu items and buttons.
    bl_idname = "mesh.clear_seam"        # unique identifier for buttons and menu items to reference.
    bl_label = "Clear seam"         # display name in the interface.
    bl_options = {'REGISTER', 'UNDO'}  # enable undo for the operator.

    def execute(self, context):        # execute() is called by blender when running the operator.
        bpy.ops.mesh.mark_seam(clear=True)
        return {'FINISHED'}


class VIEW3D_MT_uv_map(Menu):
    bl_label = "UV Mapping"

    def draw(self, context):
        layout = self.layout

        tool_settings = context.tool_settings

        layout.operator("uv.unwrap", text = "Unwrap ABF", icon='UNWRAP_ABF').method = 'ANGLE_BASED'
        layout.operator("uv.unwrap", text = "Unwrap Conformal", icon='UNWRAP_LSCM').method = 'CONFORMAL'

        layout.separator()

        layout.operator_context = 'INVOKE_DEFAULT'
        layout.operator("uv.smart_project", icon = "MOD_UVPROJECT")
        layout.operator("uv.lightmap_pack", icon = "LIGHTMAPPACK")
        layout.operator("uv.follow_active_quads", icon = "FOLLOWQUADS")

        layout.separator()

        layout.operator_context = 'EXEC_REGION_WIN'
        layout.operator("uv.cube_project", icon = "CUBEPROJECT")
        layout.operator("uv.cylinder_project", icon = "CYLINDERPROJECT")
        layout.operator("uv.sphere_project", icon = "SPHEREPROJECT")

        layout.separator()

        layout.operator_context = 'INVOKE_REGION_WIN'
        layout.operator("uv.project_from_view", icon = "PROJECTFROMVIEW").scale_to_bounds = False
        layout.operator("uv.project_from_view", text="Project from View (Bounds)", icon = "PROJECTFROMVIEW").scale_to_bounds = True

        layout.separator()

        layout.operator("mesh.mark_seam", icon = "MARK_SEAM").clear = False
        layout.operator("mesh.clear_seam", text="Clear Seam", icon = 'CLEAR_SEAM')

        layout.separator()

        layout.operator("uv.reset", icon = "RESET")


# ********** View menus **********


    # Workaround to separate the tooltips
class VIEW3D_MT_view_view_selected_all_regions(bpy.types.Operator):
    """Move the View to the selection center in all Quad View views"""      # blender will use this as a tooltip for menu items and buttons.
    bl_idname = "view3d.view_selected_all_regions"        # unique identifier for buttons and menu items to reference.
    bl_label = "View Selected All Regions"         # display name in the interface.
    bl_options = {'REGISTER', 'UNDO'}  # enable undo for the operator.

    def execute(self, context):        # execute() is called by blender when running the operator.
        bpy.ops.view3d.view_selected(use_all_regions = True)
        return {'FINISHED'}


# Workaround to separate the tooltips
class VIEW3D_MT_view_all_all_regions(bpy.types.Operator):
    """View all objects in scene in all four Quad View views\nJust relevant for Quad View """      # blender will use this as a tooltip for menu items and buttons.
    bl_idname = "view3d.view_all_all_regions"        # unique identifier for buttons and menu items to reference.
    bl_label = "View All all Regions"         # display name in the interface.
    bl_options = {'REGISTER', 'UNDO'}  # enable undo for the operator.

    def execute(self, context):        # execute() is called by blender when running the operator.
        bpy.ops.view3d.view_all(use_all_regions = True)
        return {'FINISHED'}

    # Workaround to separate the tooltips
class VIEW3D_MT_view_center_cursor_and_view_all(bpy.types.Operator):
    """Views all objects in scene and centers the 3D cursor"""      # blender will use this as a tooltip for menu items and buttons.
    bl_idname = "view3d.view_all_center_cursor"        # unique identifier for buttons and menu items to reference.
    bl_label = "Center Cursor and View All"         # display name in the interface.
    bl_options = {'REGISTER', 'UNDO'}  # enable undo for the operator.

    def execute(self, context):        # execute() is called by blender when running the operator.
        bpy.ops.view3d.view_all(center = True)
        return {'FINISHED'}

class VIEW3D_MT_switchactivecamto(bpy.types.Operator):
    """Sets the current selected camera as the active camera to render from\nYou need to have a camera object selected"""
    bl_idname = "view3d.switchactivecamto"
    bl_label = "Set active Camera"
    bl_options = {'REGISTER', 'UNDO'}

    def execute(self, context):

        context = bpy.context
        scene = context.scene
        if context.active_object is not None:
            currentCameraObj = bpy.data.objects[bpy.context.active_object.name]
            scene.camera = currentCameraObj
        return {'FINISHED'}


class VIEW3D_MT_view(Menu):
    bl_label = "View"

    def draw(self, context):
        layout = self.layout
        view = context.space_data

        layout.prop(view, "show_region_toolbar")
        layout.prop(view, "show_region_ui")
        layout.prop(view, "show_region_tool_header")
        layout.prop(view, "show_region_hud")

        layout.separator()

        layout.operator("render.opengl", text="OpenGL Render Image", icon='RENDER_STILL') #BFA - by Draise
        layout.operator("render.opengl", text="OpenGL Render Animation", icon='RENDER_ANIMATION').animation = True

        layout.separator()

        layout.operator_context = 'INVOKE_REGION_WIN'
        layout.operator("view3d.clip_border", text="Clipping Border", icon = "CLIPPINGBORDER")
        layout.operator("view3d.render_border", text="Render Border", icon = "RENDERBORDER")
        layout.operator("view3d.clear_render_border", text="Clear Render Border", icon = "RENDERBORDER_CLEAR")

        layout.separator()

        layout.operator("view3d.object_as_camera", icon = 'VIEW_SWITCHACTIVECAM')
        layout.operator("view3d.switchactivecamto", text="Set Active Camera", icon ="VIEW_SWITCHACTIVECAM")
        layout.operator("view3d.view_camera", text="Active Camera", icon = 'VIEW_SWITCHTOCAM')
        layout.operator("view3d.view_center_camera", icon = "VIEWCAMERACENTER")

        layout.separator()

        layout.menu("VIEW3D_MT_view_align")
        layout.menu("VIEW3D_MT_view_align_selected")

        layout.separator()

        layout.operator("view3d.localview", text="Toggle Local View", icon = "VIEW_GLOBAL_LOCAL")
        layout.operator("view3d.localview_remove_from", icon = "VIEW_REMOVE_LOCAL")

        layout.separator()

        layout.operator("view3d.view_selected", text="View Selected", icon = "VIEW_SELECTED").use_all_regions = False
        if view.region_quadviews:
            layout.operator("view3d.view_selected_all_regions", text="View Selected (Quad View)", icon = "ALIGNCAMERA_ACTIVE")
        layout.operator("view3d.view_all", text="View All", icon = "VIEWALL").center = False
        if view.region_quadviews:
            layout.operator("view3d.view_all_all_regions", text = "View All (Quad View)", icon = "VIEWALL" ) # bfa - separated tooltip
        layout.operator("view3d.view_all_center_cursor", text="Center Cursor and View All", icon = "VIEWALL_RESETCURSOR") # bfa - separated tooltip

        layout.separator()

        layout.menu("INFO_MT_area")

class VIEW3D_MT_view_navigation(Menu):
    bl_label = "Navi"

    def draw(self, _context):
        from math import pi
        layout = self.layout

        layout.operator("view3d.view_orbit", text= "Orbit Down", icon = "ORBIT_DOWN").type='ORBITDOWN'
        layout.operator("view3d.view_orbit", text= "Orbit Up", icon = "ORBIT_UP").type='ORBITUP'
        layout.operator("view3d.view_orbit", text= "Orbit Right", icon = "ORBIT_RIGHT").type='ORBITRIGHT'
        layout.operator("view3d.view_orbit", text= "Orbit Left", icon = "ORBIT_LEFT").type='ORBITLEFT'
        props = layout.operator("view3d.view_orbit", text = "Orbit Opposite", icon = "ORBIT_OPPOSITE")
        props.type = 'ORBITRIGHT'
        props.angle = pi

        layout.separator()

        layout.operator("view3d.view_roll", text="Roll Left", icon = "ROLL_LEFT").angle = pi / -12.0
        layout.operator("view3d.view_roll", text="Roll Right", icon = "ROLL_RIGHT").angle = pi / 12.0

        layout.separator()

        layout.operator("view3d.view_pan", text= "Pan Down", icon = "PAN_DOWN").type = 'PANDOWN'
        layout.operator("view3d.view_pan", text= "Pan Up", icon = "PAN_UP").type = 'PANUP'
        layout.operator("view3d.view_pan", text= "Pan Right", icon = "PAN_RIGHT").type = 'PANRIGHT'
        layout.operator("view3d.view_pan", text= "Pan Left", icon = "PAN_LEFT").type = 'PANLEFT'

        layout.separator()

        layout.operator("view3d.zoom_border", text="Zoom Region", icon = "ZOOM_BORDER")
        layout.operator("view3d.zoom", text="Zoom In", icon = "ZOOM_IN").delta = 1
        layout.operator("view3d.zoom", text="Zoom Out", icon = "ZOOM_OUT").delta = -1
        layout.operator("view3d.zoom_camera_1_to_1", text="Zoom Camera 1:1", icon = "ZOOM_CAMERA")
        layout.operator("view3d.dolly", text="Dolly View", icon = "DOLLY")
        layout.operator("view3d.view_center_pick", icon = "CENTERTOMOUSE")

        layout.separator()

        layout.operator("view3d.fly", icon = "FLY_NAVIGATION")
        layout.operator("view3d.walk", icon = "WALK_NAVIGATION")
        layout.operator("view3d.navigate", icon = "VIEW_NAVIGATION")

        layout.separator()

        layout.operator("screen.animation_play", text="Playback Animation", icon = "TRIA_RIGHT")

        layout.separator()

        layout.operator("transform.translate", icon='TRANSFORM_MOVE')
        layout.operator("transform.rotate", icon='TRANSFORM_ROTATE')
        layout.operator("transform.resize", icon='TRANSFORM_SCALE', text="Scale")



class VIEW3D_MT_view_align(Menu):
    bl_label = "Align View"

    def draw(self, _context):
        layout = self.layout

        layout.operator("view3d.camera_to_view", text="Align Active Camera to View", icon = "ALIGNCAMERA_VIEW")
        layout.operator("view3d.camera_to_view_selected", text="Align Active Camera to Selected", icon = "ALIGNCAMERA_ACTIVE")
        layout.operator("view3d.view_center_cursor", icon = "CENTERTOCURSOR")

        layout.separator()

        layout.operator("view3d.view_lock_to_active", icon = "LOCKTOACTIVE")
        layout.operator("view3d.view_center_lock", icon = "LOCKTOCENTER")
        layout.operator("view3d.view_lock_clear", icon = "LOCK_CLEAR")

        layout.separator()

        layout.operator("view3d.view_persportho", text="Perspective/Orthographic", icon = "PERSP_ORTHO")

        layout.separator()

        layout.operator("view3d.view_axis", text="Top", icon ="VIEW_TOP").type = 'TOP'
        layout.operator("view3d.view_axis", text="Bottom", icon ="VIEW_BOTTOM").type = 'BOTTOM'
        layout.operator("view3d.view_axis", text="Front", icon ="VIEW_FRONT").type = 'FRONT'
        layout.operator("view3d.view_axis", text="Back", icon ="VIEW_BACK").type = 'BACK'
        layout.operator("view3d.view_axis", text="Right", icon ="VIEW_RIGHT").type = 'RIGHT'
        layout.operator("view3d.view_axis", text="Left", icon ="VIEW_LEFT").type = 'LEFT'


class VIEW3D_MT_view_align_selected(Menu):
    bl_label = "Align View to Active"

    def draw(self, _context):
        layout = self.layout

        props = layout.operator("view3d.view_axis", text="Top", icon = "VIEW_ACTIVE_TOP")
        props.align_active = True
        props.type = 'TOP'

        props = layout.operator("view3d.view_axis", text="Bottom", icon ="VIEW_ACTIVE_BOTTOM")
        props.align_active = True
        props.type = 'BOTTOM'

        props = layout.operator("view3d.view_axis", text="Front", icon ="VIEW_ACTIVE_FRONT")
        props.align_active = True
        props.type = 'FRONT'

        props = layout.operator("view3d.view_axis", text="Back", icon ="VIEW_ACTIVE_BACK")
        props.align_active = True
        props.type = 'BACK'

        props = layout.operator("view3d.view_axis", text="Right" , icon ="VIEW_ACTIVE_RIGHT")
        props.align_active = True
        props.type = 'RIGHT'

        props = layout.operator("view3d.view_axis", text="Left", icon ="VIEW_ACTIVE_LEFT")
        props.align_active = True
        props.type = 'LEFT'


# ********** Select menus, suffix from context.mode **********

class VIEW3D_MT_select_object_more_less(Menu):
    bl_label = "More/Less"

    def draw(self, _context):
        layout = self.layout

        layout = self.layout

        layout.operator("object.select_more", text="More", icon = "SELECTMORE")
        layout.operator("object.select_less", text="Less", icon = "SELECTLESS")

        layout.separator()

        props = layout.operator("object.select_hierarchy", text="Parent", icon = "PARENT")
        props.extend = False
        props.direction = 'PARENT'

        props = layout.operator("object.select_hierarchy", text="Child", icon = "CHILD")
        props.extend = False
        props.direction = 'CHILD'

        layout.separator()

        props = layout.operator("object.select_hierarchy", text="Extend Parent", icon = "PARENT")
        props.extend = True
        props.direction = 'PARENT'

        props = layout.operator("object.select_hierarchy", text="Extend Child", icon = "CHILD")
        props.extend = True
        props.direction = 'CHILD'


# Workaround to separate the tooltips
class VIEW3D_MT_select_object_inverse(bpy.types.Operator):
    """Inverts the current selection """      # blender will use this as a tooltip for menu items and buttons.
    bl_idname = "object.select_all_inverse"        # unique identifier for buttons and menu items to reference.
    bl_label = "Select Inverse"         # display name in the interface.
    bl_options = {'REGISTER', 'UNDO'}  # enable undo for the operator.

    def execute(self, context):        # execute() is called by blender when running the operator.
        bpy.ops.object.select_all(action = 'INVERT')
        return {'FINISHED'}

# Workaround to separate the tooltips
class VIEW3D_MT_select_object_none(bpy.types.Operator):
    """Deselects everything """      # blender will use this as a tooltip for menu items and buttons.
    bl_idname = "object.select_all_none"        # unique identifier for buttons and menu items to reference.
    bl_label = "Select None"         # display name in the interface.
    bl_options = {'REGISTER', 'UNDO'}  # enable undo for the operator.

    def execute(self, context):        # execute() is called by blender when running the operator.
        bpy.ops.object.select_all(action = 'DESELECT')
        return {'FINISHED'}


class VIEW3D_MT_select_object(Menu):
    bl_label = "Select"

    def draw(self, _context):
        layout = self.layout

        layout.operator("object.select_all", text="All", icon='SELECT_ALL').action = 'SELECT'
        layout.operator("object.select_all_none", text="None", icon='SELECT_NONE') # bfa - separated tooltip
        layout.operator("object.select_all_inverse", text="Inverse", icon='INVERSE') # bfa - separated tooltip

        layout.separator()

        layout.operator("view3d.select_lasso", icon='BORDER_LASSO').mode = 'ADD'
        layout.operator("view3d.select_box", icon='BORDER_RECT')
        layout.operator("view3d.select_circle", icon = 'CIRCLE_SELECT')

        layout.separator()

        layout.menu ("VIEW3D_MT_select_grouped")
        layout.menu ("VIEW3D_MT_select_linked")
        layout.menu ("VIEW3D_MT_select_by_type")

        layout.separator()
        layout.operator("object.select_random", text="Random", icon = "RANDOMIZE")      
        layout.operator("object.select_mirror", text="Mirror Selection", icon = "TRANSFORM_MIRROR")

        layout.operator("object.select_pattern", text="By Pattern", icon = "PATTERN")
        layout.operator("object.select_camera", text="Active Camera", icon = "CAMERA_DATA")

        layout.separator()

        layout.menu("VIEW3D_MT_select_object_more_less")

        

class VIEW3D_MT_select_by_type(Menu):
    bl_label = "All by Type"

    def draw(self, context):
        layout = self.layout

        layout.operator("object.select_by_type", text= "Mesh", icon = "OUTLINER_OB_MESH").type = 'MESH'
        layout.operator("object.select_by_type", text= "Curve", icon = "OUTLINER_OB_CURVE").type = 'CURVE'
        layout.operator("object.select_by_type", text= "Surface", icon = "OUTLINER_OB_SURFACE").type = 'SURFACE'
        layout.operator("object.select_by_type", text= "Meta", icon = "OUTLINER_OB_META").type = 'META'
        layout.operator("object.select_by_type", text= "Font", icon = "OUTLINER_OB_FONT").type = 'FONT'

        layout.separator()

        layout.operator("object.select_by_type", text= "Armature", icon = "OUTLINER_OB_ARMATURE").type = 'ARMATURE'
        layout.operator("object.select_by_type", text= "Lattice", icon = "OUTLINER_OB_LATTICE").type = 'LATTICE'
        layout.operator("object.select_by_type", text= "Empty", icon = "OUTLINER_OB_EMPTY").type = 'EMPTY'
        layout.operator("object.select_by_type", text= "GPencil", icon = "GREASEPENCIL").type = 'GPENCIL'

        layout.separator()

        layout.operator("object.select_by_type", text= "Camera", icon = "OUTLINER_OB_CAMERA").type = 'CAMERA'
        layout.operator("object.select_by_type", text= "Light", icon = "OUTLINER_OB_LIGHT").type = 'LIGHT'
        layout.operator("object.select_by_type", text= "Speaker", icon = "OUTLINER_OB_SPEAKER").type = 'SPEAKER'
        layout.operator("object.select_by_type", text= "Probe", icon = "OUTLINER_OB_LIGHTPROBE").type = 'LIGHT_PROBE'

class VIEW3D_MT_select_grouped(Menu):
    bl_label = "Grouped"

    def draw(self, context):
        layout = self.layout

        layout.operator("object.select_grouped", text= "Siblings", icon = "SIBLINGS").type = 'SIBLINGS'
        layout.operator("object.select_grouped", text= "Parent", icon = "PARENT").type = 'PARENT'
        layout.operator("object.select_grouped", text= "Children", icon = "CHILD_RECURSIVE").type = 'CHILDREN_RECURSIVE'
        layout.operator("object.select_grouped", text= "Immediate Children", icon = "CHILD").type = 'CHILDREN'

        layout.separator()

        layout.operator("object.select_grouped", text= "Type", icon = "TYPE").type = 'TYPE'
        layout.operator("object.select_grouped", text= "Collection", icon = "GROUP").type = 'COLLECTION'
        layout.operator("object.select_grouped", text= "Hook", icon = "HOOK").type = 'HOOK'

        layout.separator()

        layout.operator("object.select_grouped", text= "Pass", icon = "PASS").type = 'PASS'
        layout.operator("object.select_grouped", text= "Color", icon = "COLOR").type = 'COLOR'
        layout.operator("object.select_grouped", text= "Keying Set", icon = "KEYINGSET").type = 'KEYINGSET'
        layout.operator("object.select_grouped", text= "Light Type", icon = "LAMP").type = 'LIGHT_TYPE'


class VIEW3D_MT_select_linked(Menu):
    bl_label = "Linked"

    def draw(self, context):
        layout = self.layout

        layout.operator("object.select_linked", text= "Object Data", icon = "OBJECT_DATA").type = 'OBDATA'
        layout.operator("object.select_linked", text= "Material", icon = "MATERIAL_DATA").type = 'MATERIAL'
        layout.operator("object.select_linked", text= "Instanced Collection", icon = "GROUP").type = 'DUPGROUP'
        layout.operator("object.select_linked", text= "Particle System", icon = "PARTICLES").type = 'PARTICLE'
        layout.operator("object.select_linked", text= "Library", icon = "LIBRARY").type = 'LIBRARY'
        layout.operator("object.select_linked", text= "Library (Object Data)", icon = "LIBRARY_OBJECT").type = 'LIBRARY_OBDATA'


# Workaround to separate the tooltips
class VIEW3D_MT_select_pose_inverse(bpy.types.Operator):
    """Inverts the current selection """      # blender will use this as a tooltip for menu items and buttons.
    bl_idname = "pose.select_all_inverse"        # unique identifier for buttons and menu items to reference.
    bl_label = "Select Inverse"         # display name in the interface.
    bl_options = {'REGISTER', 'UNDO'}  # enable undo for the operator.

    def execute(self, context):        # execute() is called by blender when running the operator.
        bpy.ops.pose.select_all(action = 'INVERT')
        return {'FINISHED'}

# Workaround to separate the tooltips
class VIEW3D_MT_select_pose_none(bpy.types.Operator):
    """Deselects everything """      # blender will use this as a tooltip for menu items and buttons.
    bl_idname = "pose.select_all_none"        # unique identifier for buttons and menu items to reference.
    bl_label = "Select None"         # display name in the interface.
    bl_options = {'REGISTER', 'UNDO'}  # enable undo for the operator.

    def execute(self, context):        # execute() is called by blender when running the operator.
        bpy.ops.pose.select_all(action = 'DESELECT')
        return {'FINISHED'}


class VIEW3D_MT_select_pose(Menu):
    bl_label = "Select"

    def draw(self, _context):
        layout = self.layout

        layout.operator("pose.select_all", text="All", icon='SELECT_ALL').action = 'SELECT'
        layout.operator("pose.select_all_none", text="None", icon='SELECT_NONE') # bfa - separated tooltip
        layout.operator("pose.select_all_inverse", text="Inverse", icon='INVERSE') # bfa - separated tooltip

        layout.separator()

        layout.operator("view3d.select_lasso", icon='BORDER_LASSO').mode = 'ADD'
        layout.operator("view3d.select_box", icon='BORDER_RECT')
        layout.operator("view3d.select_circle", icon = 'CIRCLE_SELECT')

        layout.separator()

        layout.operator_menu_enum("pose.select_grouped", "type", text="Grouped")
        layout.operator("pose.select_linked", text="Linked", icon = "LINKED")
        layout.operator("pose.select_constraint_target", text="Constraint Target", icon = "CONSTRAINT_BONE")

        layout.separator()

        layout.operator("object.select_pattern", text="By Pattern", icon = "PATTERN")

        layout.separator()

        layout.operator("pose.select_mirror", text="Flip Active", icon = "FLIP")

        layout.separator()

        props = layout.operator("pose.select_hierarchy", text="Parent", icon = "PARENT")
        props.extend = False
        props.direction = 'PARENT'

        props = layout.operator("pose.select_hierarchy", text="Child", icon = "CHILD")
        props.extend = False
        props.direction = 'CHILD'

        layout.separator()

        props = layout.operator("pose.select_hierarchy", text="Extend Parent", icon = "PARENT")
        props.extend = True
        props.direction = 'PARENT'

        props = layout.operator("pose.select_hierarchy", text="Extend Child", icon = "CHILD")
        props.extend = True
        props.direction = 'CHILD'


# Workaround to separate the tooltips
class VIEW3D_MT_select_particle_inverse(bpy.types.Operator):
    """Inverts the current selection """      # blender will use this as a tooltip for menu items and buttons.
    bl_idname = "particle.select_all_inverse"        # unique identifier for buttons and menu items to reference.
    bl_label = "Select Inverse"         # display name in the interface.
    bl_options = {'REGISTER', 'UNDO'}  # enable undo for the operator.

    def execute(self, context):        # execute() is called by blender when running the operator.
        bpy.ops.particle.select_all(action = 'INVERT')
        return {'FINISHED'}

# Workaround to separate the tooltips
class VIEW3D_MT_select_particle_none(bpy.types.Operator):
    """Deselects everything """      # blender will use this as a tooltip for menu items and buttons.
    bl_idname = "particle.select_all_none"        # unique identifier for buttons and menu items to reference.
    bl_label = "Select None"         # display name in the interface.
    bl_options = {'REGISTER', 'UNDO'}  # enable undo for the operator.

    def execute(self, context):        # execute() is called by blender when running the operator.
        bpy.ops.particle.select_all(action = 'DESELECT')
        return {'FINISHED'}


class VIEW3D_MT_select_particle(Menu):
    bl_label = "Select"

    def draw(self, _context):
        layout = self.layout

        layout.operator("particle.select_all", text="All", icon='SELECT_ALL').action = 'SELECT'
        layout.operator("particle.select_all_none", text="None", icon='SELECT_NONE') # bfa - separated tooltip
        layout.operator("particle.select_all_inverse", text="Inverse", icon='INVERSE') # bfa - separated tooltip

        layout.separator()

        layout.operator("view3d.select_lasso", icon='BORDER_LASSO').mode = 'ADD'
        layout.operator("view3d.select_box", icon='BORDER_RECT')
        layout.operator("view3d.select_circle", icon = 'CIRCLE_SELECT')

        layout.separator()

        layout.operator("particle.select_linked", text="Linked", icon = "LINKED").deselect = False
        layout.operator("particle.select_linked", text="Deselect Linked", icon = "LINKED").deselect = True

        layout.separator()

        layout.operator("particle.select_more", text = "More", icon = "SELECTMORE")
        layout.operator("particle.select_less", text = "Less", icon = "SELECTLESS")

        layout.separator()

        layout.operator("particle.select_random", text = "Random", icon = "RANDOMIZE")

        layout.separator()

        layout.operator("particle.select_roots", text="Roots", icon = "SELECT_ROOT")
        layout.operator("particle.select_tips", text="Tips", icon = "SELECT_TIP")


class VIEW3D_MT_edit_mesh_select_similar(Menu):
    bl_label = "Similar"

    def draw(self, _context):
        layout = self.layout

        select_mode = _context.tool_settings.mesh_select_mode

        # Vertices select mode
        if tuple(select_mode) == (True, False, False):

            layout.operator("mesh.select_similar", text= "Normal", icon = "RECALC_NORMALS").type='NORMAL'
            layout.operator("mesh.select_similar", text= "Amount of Adjacent Faces", icon = "FACESEL").type='FACE'
            layout.operator("mesh.select_similar", text= "Vertex Groups", icon = "GROUP_VERTEX").type='VGROUP'
            layout.operator("mesh.select_similar", text= "Amount of connecting Edges", icon = "EDGESEL").type='EDGE'

        # Edges select mode
        if tuple(select_mode) == (False, True, False):

            layout.operator("mesh.select_similar", text= "Length", icon = "RULER").type='LENGTH'
            layout.operator("mesh.select_similar", text= "Direction", icon = "SWITCH_DIRECTION").type='DIR'
            layout.operator("mesh.select_similar", text= "Amount of Faces around an edge", icon = "FACESEL").type='FACE'
            layout.operator("mesh.select_similar", text= "Face Angles", icon = "ANGLE").type='FACE_ANGLE'
            layout.operator("mesh.select_similar", text= "Crease", icon = "CREASE").type='CREASE'
            layout.operator("mesh.select_similar", text= "Bevel", icon = "BEVEL").type='BEVEL'
            layout.operator("mesh.select_similar", text= "Seam", icon = "MARK_SEAM").type='SEAM'
            layout.operator("mesh.select_similar", text= "Sharpness", icon = "SELECT_SHARPEDGES").type='SHARP'
            layout.operator("mesh.select_similar", text= "Freestyle Edge Marks", icon = "MARK_FS_EDGE").type='FREESTYLE_EDGE'

        # Faces select mode
        if tuple(select_mode) == (False, False, True ):

            layout.operator("mesh.select_similar", text= "Material", icon = "MATERIAL").type='MATERIAL'
            layout.operator("mesh.select_similar", text= "Area", icon = "AREA").type='AREA'
            layout.operator("mesh.select_similar", text= "Polygon Sides", icon = "POLYGONSIDES").type='SIDES'
            layout.operator("mesh.select_similar", text= "Perimeter", icon = "PERIMETER").type='PERIMETER'
            layout.operator("mesh.select_similar", text= "Normal", icon = "RECALC_NORMALS").type='NORMAL'
            layout.operator("mesh.select_similar", text= "Co-Planar", icon = "MAKE_PLANAR").type='COPLANAR'
            layout.operator("mesh.select_similar", text= "Flat / Smooth", icon = "SHADING_SMOOTH").type='SMOOTH'
            layout.operator("mesh.select_similar", text= "Face Map", icon = "TEXTURE").type='FACE_MAP'
            layout.operator("mesh.select_similar", text= "Freestyle Face Marks", icon = "MARKFSFACE").type='FREESTYLE_FACE'

        layout.separator()

        layout.operator("mesh.select_similar_region", text="Face Regions", icon = "FACEREGIONS")


class VIEW3D_MT_edit_mesh_select_more_less(Menu):
    bl_label = "More/Less"

    def draw(self, _context):
        layout = self.layout

        layout.operator("mesh.select_more", text="More", icon = "SELECTMORE")
        layout.operator("mesh.select_less", text="Less", icon = "SELECTLESS")

        layout.separator()

        layout.operator("mesh.select_next_item", text="Next Active", icon = "NEXTACTIVE")
        layout.operator("mesh.select_prev_item", text="Previous Active", icon = "PREVIOUSACTIVE")


# Workaround to separate the tooltips
class VIEW3D_MT_select_edit_mesh_inverse(bpy.types.Operator):
    """Inverts the current selection """      # blender will use this as a tooltip for menu items and buttons.
    bl_idname = "mesh.select_all_inverse"        # unique identifier for buttons and menu items to reference.
    bl_label = "Select Inverse"         # display name in the interface.
    bl_options = {'REGISTER', 'UNDO'}  # enable undo for the operator.

    def execute(self, context):        # execute() is called by blender when running the operator.
        bpy.ops.mesh.select_all(action = 'INVERT')
        return {'FINISHED'}

# Workaround to separate the tooltips
class VIEW3D_MT_select_edit_mesh_none(bpy.types.Operator):
    """Deselects everything """       # blender will use this as a tooltip for menu items and buttons.
    bl_idname = "mesh.select_all_none"        # unique identifier for buttons and menu items to reference.
    bl_label = "Select None"         # display name in the interface.
    bl_options = {'REGISTER', 'UNDO'}  # enable undo for the operator.

    def execute(self, context):        # execute() is called by blender when running the operator.
        bpy.ops.mesh.select_all(action = 'DESELECT')
        return {'FINISHED'}


class VIEW3D_MT_select_edit_mesh(Menu):
    bl_label = "Select"

    def draw(self, _context):
        layout = self.layout

        # primitive
        layout.operator("mesh.select_all", text="All", icon='SELECT_ALL').action = 'SELECT'
        layout.operator("mesh.select_all_none", text="None", icon='SELECT_NONE') # bfa - separated tooltip
        layout.operator("mesh.select_all_inverse", text="Inverse", icon='INVERSE') # bfa - separated tooltip

        layout.separator()

        layout.operator("view3d.select_lasso", icon='BORDER_LASSO').mode = 'ADD'
        layout.operator("view3d.select_box", icon='BORDER_RECT')
        layout.operator("view3d.select_circle", icon = 'CIRCLE_SELECT')

        layout.separator()

        layout.operator("mesh.select_linked", text="Linked", icon = "LINKED")
        layout.operator("mesh.faces_select_linked_flat", text="Linked Flat Faces", icon = "LINKED")
        layout.operator("mesh.select_linked_pick", text="Linked Pick Select", icon = "LINKED").deselect = False
        layout.operator("mesh.select_linked_pick", text="Linked Pick Deselect", icon = "LINKED").deselect = True

        layout.separator()

        # other
        layout.menu("VIEW3D_MT_edit_mesh_select_similar")

        layout.separator()

        # numeric
        layout.operator("mesh.select_random", text="Random", icon = "RANDOMIZE")
        layout.operator("mesh.select_nth", icon = "CHECKER_DESELECT")

        layout.separator()
       
        layout.operator("mesh.select_mirror", text="Mirror Selection", icon = "TRANSFORM_MIRROR")
        layout.operator("mesh.select_axis", text="Side of Active", icon = "SELECT_SIDEOFACTIVE")
        layout.operator("mesh.shortest_path_select", text="Shortest Path", icon = "SELECT_SHORTESTPATH")

        layout.separator()

        # geometric
        layout.operator("mesh.edges_select_sharp", text="Sharp Edges", icon = "SELECT_SHARPEDGES")

        layout.separator()

        # topology
        tool_settings = _context.tool_settings
        if tool_settings.mesh_select_mode[2] is False:
            layout.operator("mesh.select_non_manifold", text="Non Manifold", icon = "SELECT_NONMANIFOLD")
        layout.operator("mesh.select_loose", text="Loose Geometry", icon = "SELECT_LOOSE")
        layout.operator("mesh.select_interior_faces", text="Interior Faces", icon = "SELECT_INTERIOR")
        layout.operator("mesh.select_face_by_sides", text="Faces by Sides", icon = "SELECT_FACES_BY_SIDE")

        layout.separator()

        # loops
        layout.operator("mesh.loop_multi_select", text="Edge Loops", icon = "SELECT_EDGELOOP").ring = False
        layout.operator("mesh.loop_multi_select", text="Edge Rings", icon = "SELECT_EDGERING").ring = True
        layout.operator("mesh.loop_to_region", text = "Loop Inner Region", icon = "SELECT_LOOPINNER")
        layout.operator("mesh.region_to_loop", text = "Boundary Loop", icon = "SELECT_BOUNDARY")

        layout.separator()

        layout.operator("mesh.select_ungrouped", text="Ungrouped Verts", icon = "SELECT_UNGROUPED_VERTS")

        layout.separator()

        layout.menu("VIEW3D_MT_edit_mesh_select_more_less")


# Workaround to separate the tooltips
class VIEW3D_MT_select_edit_curve_inverse(bpy.types.Operator):
    """Inverts the current selection """      # blender will use this as a tooltip for menu items and buttons.
    bl_idname = "curve.select_all_inverse"        # unique identifier for buttons and menu items to reference.
    bl_label = "Select Inverse"         # display name in the interface.
    bl_options = {'REGISTER', 'UNDO'}  # enable undo for the operator.

    def execute(self, context):        # execute() is called by blender when running the operator.
        bpy.ops.curve.select_all(action = 'INVERT')
        return {'FINISHED'}

# Workaround to separate the tooltips
class VIEW3D_MT_select_edit_curve_none(bpy.types.Operator):
    """Deselects everything """       # blender will use this as a tooltip for menu items and buttons.
    bl_idname = "curve.select_all_none"        # unique identifier for buttons and menu items to reference.
    bl_label = "Select None"         # display name in the interface.
    bl_options = {'REGISTER', 'UNDO'}  # enable undo for the operator.

    def execute(self, context):        # execute() is called by blender when running the operator.
        bpy.ops.curve.select_all(action = 'DESELECT')
        return {'FINISHED'}


class VIEW3D_MT_select_edit_curve(Menu):
    bl_label = "Select"

    def draw(self, _context):
        layout = self.layout

        layout.operator("curve.select_all", text="All", icon='SELECT_ALL').action = 'SELECT'
        layout.operator("curve.select_all_none", text="None", icon='SELECT_NONE') # bfa - separated tooltip
        layout.operator("curve.select_all_inverse", text="Inverse", icon='INVERSE') # bfa - separated tooltip

        layout.separator()

        layout.operator("view3d.select_lasso", icon='BORDER_LASSO').mode = 'ADD'
        layout.operator("view3d.select_box", icon='BORDER_RECT')
        layout.operator("view3d.select_circle", icon = 'CIRCLE_SELECT')

        layout.separator()


        layout.operator("curve.select_linked", text="Linked", icon = "LINKED")
        layout.operator("curve.select_linked_pick", text="Linked Pick Select", icon = "LINKED").deselect = False
        layout.operator("curve.select_linked_pick", text="Linked Pick Deselect", icon = "LINKED").deselect = True

        layout.separator()

        layout.menu("VIEW3D_MT_select_edit_curve_select_similar")

        layout.separator()

        layout.operator("curve.select_random", text= "Random", icon = "RANDOMIZE")
        layout.operator("curve.select_nth", icon = "CHECKER_DESELECT")

        layout.separator()

        layout.operator("curve.de_select_first", icon = "SELECT_FIRST")
        layout.operator("curve.de_select_last", icon = "SELECT_LAST")
        layout.operator("curve.select_next", text = "Next", icon = "NEXTACTIVE")
        layout.operator("curve.select_previous", text = "Previous", icon = "PREVIOUSACTIVE")

        layout.separator()

        layout.operator("curve.select_more", text= "More", icon = "SELECTMORE")
        layout.operator("curve.select_less", text= "Less", icon = "SELECTLESS")

class VIEW3D_MT_select_edit_curve_select_similar(Menu):
    bl_label = "Similar"

    def draw(self, context):
        layout = self.layout

        layout.operator("curve.select_similar", text="Type", icon = "TYPE").type = 'TYPE'
        layout.operator("curve.select_similar", text="Radius", icon = "RADIUS").type = 'RADIUS'
        layout.operator("curve.select_similar", text="Weight", icon = "MOD_VERTEX_WEIGHT").type = 'WEIGHT'
        layout.operator("curve.select_similar", text="Direction", icon = "SWITCH_DIRECTION").type = 'DIRECTION'


class VIEW3D_MT_select_edit_surface(Menu):
    bl_label = "Select"

    def draw(self, _context):
        layout = self.layout

        layout.operator("curve.select_all", text="All", icon='SELECT_ALL').action = 'SELECT'
        layout.operator("curve.select_all_none", text="None", icon='SELECT_NONE') # bfa - separated tooltip
        layout.operator("curve.select_all_inverse", text="Inverse", icon='INVERSE') # bfa - separated tooltip

        layout.separator()

        layout.operator("view3d.select_lasso", icon='BORDER_LASSO').mode = 'ADD'
        layout.operator("view3d.select_box", icon='BORDER_RECT')
        layout.operator("view3d.select_circle", icon = 'CIRCLE_SELECT')

        layout.separator()

        layout.operator("curve.select_linked", text="Linked", icon = "LINKED")
        layout.menu("VIEW3D_MT_select_edit_curve_select_similar")

        layout.separator()

        layout.operator("curve.select_random", text= "Random", icon = "RANDOMIZE")
        layout.operator("curve.select_nth", icon = "CHECKER_DESELECT")


        layout.separator()

        layout.operator("curve.select_row", text = "Control Point row", icon = "CONTROLPOINTROW")

        layout.separator()

        layout.operator("curve.select_more", text= "More", icon = "SELECTMORE")
        layout.operator("curve.select_less", text= "Less", icon = "SELECTLESS")

class VIEW3D_MT_edit_text_context_menu(Menu):
    bl_label = "Text Context Menu"

    def draw(self, _context):
        layout = self.layout

        layout.operator_context = 'INVOKE_DEFAULT'

        layout.operator("font.text_cut", text="Cut")
        layout.operator("font.text_copy", text="Copy", icon='COPYDOWN')
        layout.operator("font.text_paste", text="Paste", icon='PASTEDOWN')

        layout.separator()

        layout.operator("font.select_all")

        layout.separator()

        layout.menu("VIEW3D_MT_edit_text_chars")

class VIEW3D_MT_select_edit_text(Menu):
    # intentional name mismatch
    # select menu for 3d-text doesn't make sense
    bl_label = "Edit"

    def draw(self, _context):
        layout = self.layout

        layout.operator("font.text_cut", text="Cut", icon = "CUT")
        layout.operator("font.text_copy", text="Copy", icon='COPYDOWN')
        layout.operator("font.text_paste", text="Paste", icon='PASTEDOWN')

        layout.separator()

        layout.operator("font.text_paste_from_file", icon = "PASTEFILE")

        layout.separator()

        layout.operator("font.select_all", icon = "SELECT_ALL")


# Workaround to separate the tooltips
class VIEW3D_MT_select_edit_metaball_inverse(bpy.types.Operator):
    """Inverts the current selection """      # blender will use this as a tooltip for menu items and buttons.
    bl_idname = "mball.select_all_inverse"        # unique identifier for buttons and menu items to reference.
    bl_label = "Select Inverse"         # display name in the interface.
    bl_options = {'REGISTER', 'UNDO'}  # enable undo for the operator.

    def execute(self, context):        # execute() is called by blender when running the operator.
        bpy.ops.mball.select_all(action = 'INVERT')
        return {'FINISHED'}

# Workaround to separate the tooltips
class VIEW3D_MT_select_edit_metaball_none(bpy.types.Operator):
    """Deselects everything """           # blender will use this as a tooltip for menu items and buttons.
    bl_idname = "mball.select_all_none"        # unique identifier for buttons and menu items to reference.
    bl_label = "Select None"         # display name in the interface.
    bl_options = {'REGISTER', 'UNDO'}  # enable undo for the operator.

    def execute(self, context):        # execute() is called by blender when running the operator.
        bpy.ops.mball.select_all(action = 'DESELECT')
        return {'FINISHED'}


class VIEW3D_MT_select_edit_metaball(Menu):
    bl_label = "Select"

    def draw(self, _context):
        layout = self.layout

        layout.operator("mball.select_all", text="All", icon='SELECT_ALL').action = 'SELECT'
        layout.operator("mball.select_all_none", text="None", icon='SELECT_NONE') # bfa - separated tooltip
        layout.operator("mball.select_all_inverse", text="Inverse", icon='INVERSE') # bfa - separated tooltip

        layout.separator()

        layout.operator("view3d.select_lasso", icon='BORDER_LASSO').mode = 'ADD'
        layout.operator("view3d.select_box", icon='BORDER_RECT')
        layout.operator("view3d.select_circle", icon = 'CIRCLE_SELECT')

        layout.separator()

        layout.menu("VIEW3D_MT_select_edit_metaball_select_similar")

        layout.separator()

        layout.operator("mball.select_random_metaelems", text = "Random", icon = "RANDOMIZE")


class VIEW3D_MT_select_edit_metaball_select_similar(Menu):
    bl_label = "Similar"

    def draw(self, context):
        layout = self.layout

        layout.operator("mball.select_similar", text="Type", icon = "TYPE").type = 'TYPE'
        layout.operator("mball.select_similar", text="Radius", icon = "RADIUS").type = 'RADIUS'
        layout.operator("mball.select_similar", text="Stiffness", icon = "BEND").type = 'STIFFNESS'
        layout.operator("mball.select_similar", text="Rotation", icon = "ROTATE").type = 'ROTATION'


# Workaround to separate the tooltips
class VIEW3D_MT_select_edit_lattice_inverse(bpy.types.Operator):
    """Inverts the current selection """      # blender will use this as a tooltip for menu items and buttons.
    bl_idname = "lattice.select_all_inverse"        # unique identifier for buttons and menu items to reference.
    bl_label = "Select Inverse"         # display name in the interface.
    bl_options = {'REGISTER', 'UNDO'}  # enable undo for the operator.

    def execute(self, context):        # execute() is called by blender when running the operator.
        bpy.ops.lattice.select_all(action = 'INVERT')
        return {'FINISHED'}

# Workaround to separate the tooltips
class VIEW3D_MT_select_edit_lattice_none(bpy.types.Operator):
    """Deselects everything """        # blender will use this as a tooltip for menu items and buttons.
    bl_idname = "lattice.select_all_none"        # unique identifier for buttons and menu items to reference.
    bl_label = "Select None"         # display name in the interface.
    bl_options = {'REGISTER', 'UNDO'}  # enable undo for the operator.

    def execute(self, context):        # execute() is called by blender when running the operator.
        bpy.ops.lattice.select_all(action = 'DESELECT')
        return {'FINISHED'}


class VIEW3D_MT_edit_lattice_context_menu(Menu):
    bl_label = "Lattice Context Menu"

    def draw(self, context):
        layout = self.layout

        layout = self.layout

        layout.menu("VIEW3D_MT_mirror")
        layout.operator_menu_enum("lattice.flip", "axis")
        layout.menu("VIEW3D_MT_snap")

        layout.separator()

        layout.operator("lattice.make_regular")


class VIEW3D_MT_select_edit_lattice(Menu):
    bl_label = "Select"

    def draw(self, _context):
        layout = self.layout

        layout.operator("lattice.select_all", text="All", icon='SELECT_ALL').action = 'SELECT'
        layout.operator("lattice.select_all_none", text="None", icon='SELECT_NONE') # bfa - separated tooltip
        layout.operator("lattice.select_all_inverse", text="Inverse", icon='INVERSE') # bfa - separated tooltip

        layout.separator()

        layout.operator("view3d.select_lasso", icon='BORDER_LASSO').mode = 'ADD'
        layout.operator("view3d.select_box", icon='BORDER_RECT')
        layout.operator("view3d.select_circle", icon = 'CIRCLE_SELECT')

        layout.separator()

        layout.operator("lattice.select_mirror", text = "Mirror", icon = "TRANSFORM_MIRROR")
        layout.operator("lattice.select_random", text = "Random", icon = "RANDOMIZE")

        layout.separator()

        layout.operator("lattice.select_ungrouped", text="Ungrouped Verts", icon = "SELECT_UNGROUPED_VERTS")

        layout.separator()

        layout.operator("lattice.select_more", text = "More", icon = "SELECTMORE")
        layout.operator("lattice.select_less", text = "Less", icon = "SELECTLESS")


# Workaround to separate the tooltips
class VIEW3D_MT_select_edit_armature_inverse(bpy.types.Operator):
    """Inverts the current selection """      # blender will use this as a tooltip for menu items and buttons.
    bl_idname = "armature.select_all_inverse"        # unique identifier for buttons and menu items to reference.
    bl_label = "Select Inverse"         # display name in the interface.
    bl_options = {'REGISTER', 'UNDO'}  # enable undo for the operator.

    def execute(self, context):        # execute() is called by blender when running the operator.
        bpy.ops.armature.select_all(action = 'INVERT')
        return {'FINISHED'}

# Workaround to separate the tooltips
class VIEW3D_MT_select_edit_armature_none(bpy.types.Operator):
    """Deselects everything """          # blender will use this as a tooltip for menu items and buttons.
    bl_idname = "armature.select_all_none"        # unique identifier for buttons and menu items to reference.
    bl_label = "Select None"         # display name in the interface.
    bl_options = {'REGISTER', 'UNDO'}  # enable undo for the operator.

    def execute(self, context):        # execute() is called by blender when running the operator.
        bpy.ops.armature.select_all(action = 'DESELECT')
        return {'FINISHED'}


class VIEW3D_MT_select_edit_armature(Menu):
    bl_label = "Select"

    def draw(self, _context):
        layout = self.layout

        layout.operator("armature.select_all", text="All", icon='SELECT_ALL').action = 'SELECT'
        layout.operator("armature.select_all_none", text="None", icon='SELECT_NONE') # bfa - separated tooltip
        layout.operator("armature.select_all_inverse", text="Inverse", icon='INVERSE') # bfa - separated tooltip

        layout.separator()

        layout.operator("view3d.select_lasso", icon='BORDER_LASSO').mode = 'ADD'
        layout.operator("view3d.select_box", icon='BORDER_RECT')
        layout.operator("view3d.select_circle", icon = 'CIRCLE_SELECT')

        layout.separator()

        layout.operator_menu_enum("armature.select_similar", "type", text="Similar")

        layout.separator()
        
        layout.operator("armature.select_mirror", text="Mirror Selection", icon = "TRANSFORM_MIRROR").extend = False
        layout.operator("object.select_pattern", text="By Pattern", icon = "PATTERN")

        layout.separator()

        props = layout.operator("armature.select_hierarchy", text="Parent", icon = "PARENT")
        props.extend = False
        props.direction = 'PARENT'

        props = layout.operator("armature.select_hierarchy", text="Child", icon = "CHILD")
        props.extend = False
        props.direction = 'CHILD'

        layout.separator()

        props = layout.operator("armature.select_hierarchy", text="Extend Parent", icon = "PARENT")
        props.extend = True
        props.direction = 'PARENT'

        props = layout.operator("armature.select_hierarchy", text="Extend Child", icon = "CHILD")
        props.extend = True
        props.direction = 'CHILD'

        layout.separator()

        layout.operator("armature.select_more", text="More", icon = "SELECTMORE")
        layout.operator("armature.select_less", text="Less", icon = "SELECTLESS")


# Workaround to separate the tooltips
class VIEW3D_MT_select_gpencil_inverse(bpy.types.Operator):
    """Inverts the current selection """      # blender will use this as a tooltip for menu items and buttons.
    bl_idname = "gpencil.select_all_inverse"        # unique identifier for buttons and menu items to reference.
    bl_label = "Select Inverse"         # display name in the interface.
    bl_options = {'REGISTER', 'UNDO'}  # enable undo for the operator.

    def execute(self, context):        # execute() is called by blender when running the operator.
        bpy.ops.gpencil.select_all(action = 'INVERT')
        return {'FINISHED'}

# Workaround to separate the tooltips
class VIEW3D_MT_select_gpencil_none(bpy.types.Operator):
    """Deselects everything """          # blender will use this as a tooltip for menu items and buttons.
    bl_idname = "gpencil.select_all_none"        # unique identifier for buttons and menu items to reference.
    bl_label = "Select None"         # display name in the interface.
    bl_options = {'REGISTER', 'UNDO'}  # enable undo for the operator.

    def execute(self, context):        # execute() is called by blender when running the operator.
        bpy.ops.gpencil.select_all(action = 'DESELECT')
        return {'FINISHED'}


class VIEW3D_MT_select_gpencil(Menu):
    bl_label = "Select"

    def draw(self, _context):
        layout = self.layout

        layout.operator("gpencil.select_all", text="All", icon='SELECT_ALL').action = 'SELECT'
        layout.operator("gpencil.select_all_none", text="None", icon='SELECT_NONE') # bfa - separated tooltip
        layout.operator("gpencil.select_all_inverse", text="Inverse", icon='INVERSE') # bfa - separated tooltip

        layout.separator()

        layout.operator("view3d.select_lasso", icon='BORDER_LASSO').mode = 'ADD'
        layout.operator("gpencil.select_box", icon='BORDER_RECT')
        layout.operator("gpencil.select_circle", icon = 'CIRCLE_SELECT')

        layout.separator()

        layout.operator("gpencil.select_linked", text="Linked", icon = "LINKED")
        layout.operator("gpencil.select_alternate", icon = "ALTERNATED")
        layout.menu("VIEW3D_MT_select_gpencil_grouped", text="Grouped")

        layout.separator()

        layout.operator("gpencil.select_first", text = "First", icon = "SELECT_FIRST")
        layout.operator("gpencil.select_last", text = "Last", icon = "SELECT_LAST")

        layout.separator()

        layout.operator("gpencil.select_more", text = "More", icon = "SELECTMORE")
        layout.operator("gpencil.select_less", text = "Less", icon = "SELECTLESS")


class VIEW3D_MT_select_gpencil_grouped(Menu):
    bl_label = "Grouped"

    def draw(self, context):
        layout = self.layout

        layout.operator("gpencil.select_grouped", text="Layer", icon = "LAYER").type = 'LAYER'
        layout.operator("gpencil.select_grouped", text="Color", icon = "COLOR").type = 'MATERIAL'


# Workaround to separate the tooltips
class VIEW3D_MT_select_paint_mask_inverse(bpy.types.Operator):
    """Inverts the current selection """      # blender will use this as a tooltip for menu items and buttons.
    bl_idname = "paint.face_select_all_inverse"        # unique identifier for buttons and menu items to reference.
    bl_label = "Select Inverse"         # display name in the interface.
    bl_options = {'REGISTER', 'UNDO'}  # enable undo for the operator.

    def execute(self, context):        # execute() is called by blender when running the operator.
        bpy.ops.paint.face_select_all(action = 'INVERT')
        return {'FINISHED'}

# Workaround to separate the tooltips
class VIEW3D_MT_select_paint_mask_none(bpy.types.Operator):
    """Deselects everything """        # blender will use this as a tooltip for menu items and buttons.
    bl_idname = "paint.face_select_all_none"        # unique identifier for buttons and menu items to reference.
    bl_label = "Select None"         # display name in the interface.
    bl_options = {'REGISTER', 'UNDO'}  # enable undo for the operator.

    def execute(self, context):        # execute() is called by blender when running the operator.
        bpy.ops.paint.face_select_all(action = 'DESELECT')
        return {'FINISHED'}


class VIEW3D_MT_select_paint_mask(Menu):
    bl_label = "Select"

    def draw(self, _context):
        layout = self.layout

        layout.operator("paint.face_select_all", text="All", icon = 'SELECT_ALL').action = 'SELECT'
        layout.operator("paint.face_select_all_none", text="None", icon='SELECT_NONE') # bfa - separated tooltip
        layout.operator("paint.face_select_all_inverse", text="Inverse", icon='INVERSE') # bfa - separated tooltip

        layout.separator()
        layout.operator("view3d.select_lasso", icon='BORDER_LASSO').mode = 'ADD'
        layout.operator("view3d.select_box", icon = 'BORDER_RECT')
        layout.operator("view3d.select_circle", icon = 'CIRCLE_SELECT')

        layout.separator()

        layout.operator("paint.face_select_linked", text="Linked", icon = "LINKED")
        layout.operator("paint.face_select_linked_pick", text="Linked Pick Select", icon = "LINKED").deselect = False
        layout.operator("paint.face_select_linked_pick", text="Linked Pick Deselect", icon = "LINKED").deselect = True


# Workaround to separate the tooltips
class VIEW3D_MT_select_paint_mask_vertex_inverse(bpy.types.Operator):
    """Inverts the current selection """      # blender will use this as a tooltip for menu items and buttons.
    bl_idname = "paint.vert_select_all_inverse"        # unique identifier for buttons and menu items to reference.
    bl_label = "Select Inverse"         # display name in the interface.
    bl_options = {'REGISTER', 'UNDO'}  # enable undo for the operator.

    def execute(self, context):        # execute() is called by blender when running the operator.
        bpy.ops.paint.vert_select_all(action = 'INVERT')
        return {'FINISHED'}

# Workaround to separate the tooltips
class VIEW3D_MT_select_paint_mask_vertex_none(bpy.types.Operator):
    """Deselects everything """       # blender will use this as a tooltip for menu items and buttons.
    bl_idname = "paint.vert_select_all_none"        # unique identifier for buttons and menu items to reference.
    bl_label = "Select None"         # display name in the interface.
    bl_options = {'REGISTER', 'UNDO'}  # enable undo for the operator.

    def execute(self, context):        # execute() is called by blender when running the operator.
        bpy.ops.paint.vert_select_all(action = 'DESELECT')
        return {'FINISHED'}


class VIEW3D_MT_select_paint_mask_vertex(Menu):
    bl_label = "Select"

    def draw(self, _context):
        layout = self.layout

        layout.operator("paint.vert_select_all", text="All", icon='SELECT_ALL').action = 'SELECT'
        layout.operator("paint.vert_select_all_none", text="None", icon='SELECT_NONE') # bfa - separated tooltip
        layout.operator("paint.vert_select_all_inverse", text="Inverse", icon='INVERSE') # bfa - separated tooltip

        layout.separator()

        layout.operator("view3d.select_lasso", icon='BORDER_LASSO').mode = 'ADD'
        layout.operator("view3d.select_box", icon='BORDER_RECT')
        layout.operator("view3d.select_circle", icon = 'CIRCLE_SELECT')

        layout.separator()

        layout.operator("paint.vert_select_ungrouped", text="Ungrouped Verts", icon = "SELECT_UNGROUPED_VERTS")


class VIEW3D_MT_angle_control(Menu):
    bl_label = "Angle Control"

    @classmethod
    def poll(cls, context):
        settings = UnifiedPaintPanel.paint_settings(context)
        if not settings:
            return False

        brush = settings.brush
        tex_slot = brush.texture_slot

        return tex_slot.has_texture_angle and tex_slot.has_texture_angle_source

    def draw(self, context):
        layout = self.layout

        settings = UnifiedPaintPanel.paint_settings(context)
        brush = settings.brush

        sculpt = (context.sculpt_object is not None)

        tex_slot = brush.texture_slot

        layout.prop(tex_slot, "use_rake", text="Rake")

        if brush.brush_capabilities.has_random_texture_angle and tex_slot.has_random_texture_angle:
            if sculpt:
                if brush.sculpt_capabilities.has_random_texture_angle:
                    layout.prop(tex_slot, "use_random", text="Random")
            else:
                layout.prop(tex_slot, "use_random", text="Random")


class VIEW3D_MT_mesh_add(Menu):
    bl_idname = "VIEW3D_MT_mesh_add"
    bl_label = "Mesh"

    def draw(self, _context):
        layout = self.layout

        layout.operator_context = 'INVOKE_REGION_WIN'

        layout.operator("mesh.primitive_plane_add", text="Plane", icon='MESH_PLANE')
        layout.operator("mesh.primitive_cube_add", text="Cube", icon='MESH_CUBE')
        layout.operator("mesh.primitive_circle_add", text="Circle", icon='MESH_CIRCLE')
        layout.operator("mesh.primitive_uv_sphere_add", text="UV Sphere", icon='MESH_UVSPHERE')
        layout.operator("mesh.primitive_ico_sphere_add", text="Ico Sphere", icon='MESH_ICOSPHERE')
        layout.operator("mesh.primitive_cylinder_add", text="Cylinder", icon='MESH_CYLINDER')
        layout.operator("mesh.primitive_cone_add", text="Cone", icon='MESH_CONE')
        layout.operator("mesh.primitive_torus_add", text="Torus", icon='MESH_TORUS')

        layout.separator()

        layout.operator("mesh.primitive_grid_add", text="Grid", icon='MESH_GRID')
        layout.operator("mesh.primitive_monkey_add", text="Monkey", icon='MESH_MONKEY')


class VIEW3D_MT_curve_add(Menu):
    bl_idname = "VIEW3D_MT_curve_add"
    bl_label = "Curve"

    def draw(self, _context):
        layout = self.layout

        layout.operator_context = 'INVOKE_REGION_WIN'

        layout.operator("curve.primitive_bezier_curve_add", text="Bezier", icon='CURVE_BEZCURVE')
        layout.operator("curve.primitive_bezier_circle_add", text="Circle", icon='CURVE_BEZCIRCLE')

        layout.separator()

        layout.operator("curve.primitive_nurbs_curve_add", text="Nurbs Curve", icon='CURVE_NCURVE')
        layout.operator("curve.primitive_nurbs_circle_add", text="Nurbs Circle", icon='CURVE_NCIRCLE')
        layout.operator("curve.primitive_nurbs_path_add", text="Path", icon='CURVE_PATH')


class VIEW3D_MT_surface_add(Menu):
    bl_idname = "VIEW3D_MT_surface_add"
    bl_label = "Surface"

    def draw(self, _context):
        layout = self.layout

        layout.operator_context = 'INVOKE_REGION_WIN'

        layout.operator("surface.primitive_nurbs_surface_curve_add", text="Surface Curve", icon='SURFACE_NCURVE')
        layout.operator("surface.primitive_nurbs_surface_circle_add", text="Surface Circle", icon='SURFACE_NCIRCLE')
        layout.operator("surface.primitive_nurbs_surface_surface_add", text="Surface Patch", icon='SURFACE_NSURFACE')
        layout.operator("surface.primitive_nurbs_surface_cylinder_add", text="Surface Cylinder", icon='SURFACE_NCYLINDER')
        layout.operator("surface.primitive_nurbs_surface_sphere_add", text="Surface Sphere", icon='SURFACE_NSPHERE')
        layout.operator("surface.primitive_nurbs_surface_torus_add", text="Surface Torus", icon='SURFACE_NTORUS')


class VIEW3D_MT_edit_metaball_context_menu(Menu):
    bl_label = "Metaball Context Menu"

    def draw(self, _context):
        layout = self.layout

        layout.operator_context = 'INVOKE_REGION_WIN'

        # Add
        layout.operator("mball.duplicate_move")

        layout.separator()

        # Modify
        layout.menu("VIEW3D_MT_mirror")
        layout.menu("VIEW3D_MT_snap")

        layout.separator()

        # Remove
        layout.operator_context = 'EXEC_DEFAULT'
        layout.operator("mball.delete_metaelems", text="Delete")


class VIEW3D_MT_metaball_add(Menu):
    bl_idname = "VIEW3D_MT_metaball_add"
    bl_label = "Metaball"

    def draw(self, _context):
        layout = self.layout

        layout.operator_context = 'INVOKE_REGION_WIN'
        layout.operator_enum("object.metaball_add", "type")


class TOPBAR_MT_edit_curve_add(Menu):
    bl_idname = "TOPBAR_MT_edit_curve_add"
    bl_label = "Add"
    bl_translation_context = i18n_contexts.operator_default

    def draw(self, context):
        is_surf = context.active_object.type == 'SURFACE'

        layout = self.layout
        layout.operator_context = 'EXEC_REGION_WIN'

        if is_surf:
            VIEW3D_MT_surface_add.draw(self, context)
        else:
            VIEW3D_MT_curve_add.draw(self, context)


class TOPBAR_MT_edit_armature_add(Menu):
    bl_idname = "TOPBAR_MT_edit_armature_add"
    bl_label = "Armature"

    def draw(self, _context):
        layout = self.layout

        layout.operator_context = 'EXEC_REGION_WIN'
        layout.operator("armature.bone_primitive_add", text="Single Bone", icon='BONE_DATA')


class VIEW3D_MT_armature_add(Menu):
    bl_idname = "VIEW3D_MT_armature_add"
    bl_label = "Armature"

    def draw(self, _context):
        layout = self.layout

        layout.operator_context = 'EXEC_REGION_WIN'
        layout.operator("object.armature_add", text="Single Bone", icon='BONE_DATA')


class VIEW3D_MT_light_add(Menu):
    bl_idname = "VIEW3D_MT_light_add"
    bl_label = "Light"

    def draw(self, _context):
        layout = self.layout

        layout.operator_context = 'INVOKE_REGION_WIN'
        layout.operator_enum("object.light_add", "type")


class VIEW3D_MT_lightprobe_add(Menu):
    bl_idname = "VIEW3D_MT_lightprobe_add"
    bl_label = "Light Probe"

    def draw(self, _context):
        layout = self.layout

        layout.operator_context = 'INVOKE_REGION_WIN'
        layout.operator_enum("object.lightprobe_add", "type")


class VIEW3D_MT_camera_add(Menu):
    bl_idname = "VIEW3D_MT_camera_add"
    bl_label = "Camera"

    def draw(self, _context):
        layout = self.layout
        layout.operator_context = 'EXEC_REGION_WIN'
        layout.operator("object.camera_add", text="Camera", icon='OUTLINER_OB_CAMERA')


class VIEW3D_MT_add(Menu):
    bl_label = "Add"
    bl_translation_context = i18n_contexts.operator_default

    def draw(self, context):
        layout = self.layout

        # note, don't use 'EXEC_SCREEN' or operators won't get the 'v3d' context.

        # Note: was EXEC_AREA, but this context does not have the 'rv3d', which prevents
        #       "align_view" to work on first call (see [#32719]).
        layout.operator_context = 'EXEC_REGION_WIN'

        # layout.operator_menu_enum("object.mesh_add", "type", text="Mesh", icon='OUTLINER_OB_MESH')
        layout.menu("VIEW3D_MT_mesh_add", icon='OUTLINER_OB_MESH')

        # layout.operator_menu_enum("object.curve_add", "type", text="Curve", icon='OUTLINER_OB_CURVE')
        layout.menu("VIEW3D_MT_curve_add", icon='OUTLINER_OB_CURVE')
        # layout.operator_menu_enum("object.surface_add", "type", text="Surface", icon='OUTLINER_OB_SURFACE')
        layout.menu("VIEW3D_MT_surface_add", icon='OUTLINER_OB_SURFACE')
        layout.menu("VIEW3D_MT_metaball_add", text="Metaball", icon='OUTLINER_OB_META')
        layout.operator("object.text_add", text="Text", icon='OUTLINER_OB_FONT')
        layout.operator_menu_enum("object.gpencil_add", "type", text="Grease Pencil", icon='OUTLINER_OB_GREASEPENCIL')
        layout.separator()

        if VIEW3D_MT_armature_add.is_extended():
            layout.menu("VIEW3D_MT_armature_add", icon='OUTLINER_OB_ARMATURE')
        else:
            layout.operator("object.armature_add", text="Armature", icon='OUTLINER_OB_ARMATURE')

        layout.operator("object.add", text="Lattice", icon='OUTLINER_OB_LATTICE').type = 'LATTICE'
        layout.operator_menu_enum("object.empty_add", "type", text="Empty", icon='OUTLINER_OB_EMPTY')
        layout.menu("VIEW3D_MT_image_add", text="Image", icon='OUTLINER_OB_IMAGE')

        layout.separator()

        layout.operator("object.speaker_add", text="Speaker", icon='OUTLINER_OB_SPEAKER')
        layout.separator()

        if VIEW3D_MT_camera_add.is_extended():
            layout.menu("VIEW3D_MT_camera_add", icon='OUTLINER_OB_CAMERA')
        else:
            VIEW3D_MT_camera_add.draw(self, context)

        layout.menu("VIEW3D_MT_light_add", icon='OUTLINER_OB_LIGHT')
        layout.separator()
        layout.menu("VIEW3D_MT_lightprobe_add", icon='OUTLINER_OB_LIGHTPROBE')
        layout.separator()

        layout.operator_menu_enum("object.effector_add", "type", text="Force Field", icon='OUTLINER_OB_FORCE_FIELD')
        layout.separator()

        has_collections = bool(bpy.data.collections)
        col = layout.column()
        col.enabled = has_collections

        if not has_collections or len(bpy.data.collections) > 10:
            col.operator_context = 'INVOKE_REGION_WIN'
            col.operator(
                "object.collection_instance_add",
                text="Collection Instance" if has_collections else "No Collections to Instance",
                icon='OUTLINER_OB_GROUP_INSTANCE',
            )
        else:
            col.operator_menu_enum(
                "object.collection_instance_add",
                "collection",
                text="Collection Instance",
                icon='OUTLINER_OB_GROUP_INSTANCE',
            )


class VIEW3D_MT_image_add(Menu):
    bl_label = "Add Image"

    def draw(self, _context):
        layout = self.layout
        layout.operator("object.load_reference_image", text="Reference", icon='IMAGE_REFERENCE')
        layout.operator("object.load_background_image", text="Background", icon='IMAGE_BACKGROUND')


class VIEW3D_MT_object_relations(Menu):
    bl_label = "Relations"

    def draw(self, _context):
        layout = self.layout

        layout.operator("object.proxy_make", text="Make Proxy", icon='MAKE_PROXY')

        if bpy.app.use_override_library:
            layout.operator("object.make_override_library", text="Make Library Override", icon = "LIBRARY_DATA_OVERRIDE")

        layout.operator("object.make_dupli_face", icon = "MAKEDUPLIFACE")

        layout.separator()

        layout.operator_menu_enum("object.make_local", "type", text="Make Local")
        layout.menu("VIEW3D_MT_make_single_user")

        layout.separator()

        layout.operator("object.data_transfer", icon ='TRANSFER_DATA')
        layout.operator("object.datalayout_transfer", icon ='TRANSFER_DATA_LAYOUT')

class VIEW3D_MT_origin_set(Menu):
    bl_label = "Set Origin"

    def draw(self, context):
        layout = self.layout

        layout.operator("object.origin_set", icon ='GEOMETRY_TO_ORIGIN', text = "Geometry to Origin").type='GEOMETRY_ORIGIN'
        layout.operator("object.origin_set", icon ='ORIGIN_TO_GEOMETRY', text = "Origin to Geometry").type='ORIGIN_GEOMETRY'
        layout.operator("object.origin_set", icon ='ORIGIN_TO_CURSOR', text = "Origin to 3D Cursor").type='ORIGIN_CURSOR'
        layout.operator("object.origin_set", icon ='ORIGIN_TO_CENTEROFMASS', text = "Origin to Center of Mass (Surface)").type='ORIGIN_CENTER_OF_MASS'
        layout.operator("object.origin_set", icon ='ORIGIN_TO_VOLUME', text = "Origin to Center of Mass (Volume)").type='ORIGIN_CENTER_OF_VOLUME'


# ********** Object menu **********

# Workaround to separate the tooltips
class VIEW3D_MT_object_delete_global(bpy.types.Operator):
    """Deletes the selected object(s) globally in all opened scenes"""      # blender will use this as a tooltip for menu items and buttons.
    bl_idname = "object.delete_global"        # unique identifier for buttons and menu items to reference.
    bl_label = "Delete Global"         # display name in the interface.
    bl_options = {'REGISTER', 'UNDO'}  # enable undo for the operator.

    def execute(self, context):        # execute() is called by blender when running the operator.
        bpy.ops.object.delete(use_global = True)
        return {'FINISHED'}


class VIEW3D_MT_object(Menu):
    bl_context = "objectmode"
    bl_label = "Object"

    def draw(self, context):
        layout = self.layout

        obj = context.object
        is_eevee = context.scene.render.engine == 'BLENDER_EEVEE'
        view = context.space_data

        layout.menu("VIEW3D_MT_transform_object")
        layout.menu("VIEW3D_MT_origin_set")
        layout.menu("VIEW3D_MT_mirror")
        layout.menu("VIEW3D_MT_object_clear")
        layout.menu("VIEW3D_MT_object_apply")
        layout.menu("VIEW3D_MT_snap")

        layout.separator()

        layout.operator("object.duplicate_move", icon = "DUPLICATE")
        layout.operator("object.duplicate_move_linked", icon = "DUPLICATE")
        layout.operator("object.join", icon ='JOIN')

        layout.separator()

        layout.operator_context = 'EXEC_DEFAULT'
        myvar = layout.operator("object.delete", text="Delete", icon = "DELETE")
        myvar.use_global = False
        myvar.confirm = False
        layout.operator("object.delete_global", text="Delete Global", icon = "DELETE") # bfa - separated tooltip

        layout.separator()

        layout.operator("view3d.copybuffer", text="Copy Objects", icon='COPYDOWN')
        layout.operator("view3d.pastebuffer", text="Paste Objects", icon='PASTEDOWN')

        layout.separator()

        layout.menu("VIEW3D_MT_object_parent")
        layout.menu("VIEW3D_MT_object_collection")
        layout.menu("VIEW3D_MT_object_relations")
        layout.menu("VIEW3D_MT_object_constraints")
        layout.menu("VIEW3D_MT_object_track")
        layout.menu("VIEW3D_MT_make_links", text="Make Links")

        # shading just for mesh objects
        if obj is None:
            pass

        elif obj.type == 'MESH':

            layout.separator()

            layout.operator("object.shade_smooth", icon ='SHADING_SMOOTH')
            layout.operator("object.shade_flat", icon ='SHADING_FLAT')

        layout.separator()

        layout.menu("VIEW3D_MT_object_animation")
        layout.menu("VIEW3D_MT_object_rigid_body")

        layout.separator()

        layout.menu("VIEW3D_MT_object_quick_effects")
        layout.menu("VIEW3D_MT_subdivision_set")

        layout.separator()

        layout.menu("VIEW3D_MT_object_convert")

        layout.separator()

        layout.menu("VIEW3D_MT_object_showhide")


        if obj is None:
            pass

        elif obj.type == 'CAMERA':
            layout.operator_context = 'INVOKE_REGION_WIN'

            layout.separator()

            if obj.data.type == 'PERSP':
                props = layout.operator("wm.context_modal_mouse", text="Camera Lens Angle", icon = "LENS_ANGLE")
                props.data_path_iter = "selected_editable_objects"
                props.data_path_item = "data.lens"
                props.input_scale = 0.1
                if obj.data.lens_unit == 'MILLIMETERS':
                    props.header_text = "Camera Lens Angle: %.1fmm"
                else:
                    props.header_text = "Camera Lens Angle: %.1f\u00B0"

            else:
                props = layout.operator("wm.context_modal_mouse", text="Camera Lens Scale", icon = "LENS_SCALE")
                props.data_path_iter = "selected_editable_objects"
                props.data_path_item = "data.ortho_scale"
                props.input_scale = 0.01
                props.header_text = "Camera Lens Scale: %.3f"

            if not obj.data.dof.focus_object:
                if view and view.camera == obj and view.region_3d.view_perspective == 'CAMERA':
                    props = layout.operator("ui.eyedropper_depth", text="DOF Distance (Pick)", icon = "DOF")
                else:
                    props = layout.operator("wm.context_modal_mouse", text="DOF Distance", icon = "DOF")
                    props.data_path_iter = "selected_editable_objects"
                    props.data_path_item = "data.dof.focus_distance"
                    props.input_scale = 0.02
                    props.header_text = "DOF Distance: %.3f"

        elif obj.type in {'CURVE', 'FONT'}:
            layout.operator_context = 'INVOKE_REGION_WIN'

            layout.separator()

            props = layout.operator("wm.context_modal_mouse", text="Extrude Size", icon = "EXTRUDESIZE")
            props.data_path_iter = "selected_editable_objects"
            props.data_path_item = "data.extrude"
            props.input_scale = 0.01
            props.header_text = "Extrude Size: %.3f"

            props = layout.operator("wm.context_modal_mouse", text="Width Size", icon = "WIDTH_SIZE")
            props.data_path_iter = "selected_editable_objects"
            props.data_path_item = "data.offset"
            props.input_scale = 0.01
            props.header_text = "Width Size: %.3f"


        elif obj.type == 'EMPTY':
            layout.operator_context = 'INVOKE_REGION_WIN'

            layout.separator()

            props = layout.operator("wm.context_modal_mouse", text="Empty Draw Size", icon = "DRAWSIZE")
            props.data_path_iter = "selected_editable_objects"
            props.data_path_item = "empty_display_size"
            props.input_scale = 0.01
            props.header_text = "Empty Draw Size: %.3f"

        elif obj.type == 'LIGHT':
            light = obj.data
            layout.operator_context = 'INVOKE_REGION_WIN'

            layout.separator()

            emission_node = None
            if light.node_tree:
                for node in light.node_tree.nodes:
                    if getattr(node, "type", None) == 'EMISSION':
                        emission_node = node
                        break

            if is_eevee and not emission_node:
                props = layout.operator("wm.context_modal_mouse", text="Energy", icon = "LIGHT_STRENGTH")
                props.data_path_iter = "selected_editable_objects"
                props.data_path_item = "data.energy"
                props.header_text = "Light Energy: %.3f"

            if emission_node is not None:
                props = layout.operator("wm.context_modal_mouse", text="Energy", icon = "LIGHT_STRENGTH")
                props.data_path_iter = "selected_editable_objects"
                props.data_path_item = (
                    "data.node_tree"
                    ".nodes[\"" + emission_node.name + "\"]"
                    ".inputs[\"Strength\"].default_value"
                )
                props.header_text = "Light Energy: %.3f"
                props.input_scale = 0.1

            if light.type == 'AREA':
                props = layout.operator("wm.context_modal_mouse", text="Size X", icon = "LIGHT_SIZE")
                props.data_path_iter = "selected_editable_objects"
                props.data_path_item = "data.size"
                props.header_text = "Light Size X: %.3f"

                if light.shape in {'RECTANGLE', 'ELLIPSE'}:
                    props = layout.operator("wm.context_modal_mouse", text="Size Y", icon = "LIGHT_SIZE")
                    props.data_path_iter = "selected_editable_objects"
                    props.data_path_item = "data.size_y"
                    props.header_text = "Light Size Y: %.3f"

            elif light.type in {'SPOT', 'POINT', 'SUN'}:
                props = layout.operator("wm.context_modal_mouse", text="Radius", icon = "RADIUS")
                props.data_path_iter = "selected_editable_objects"
                props.data_path_item = "data.shadow_soft_size"
                props.header_text = "Light Radius: %.3f"

            if light.type == 'SPOT':
                layout.separator()

                props = layout.operator("wm.context_modal_mouse", text="Spot Size", icon = "LIGHT_SIZE")
                props.data_path_iter = "selected_editable_objects"
                props.data_path_item = "data.spot_size"
                props.input_scale = 0.01
                props.header_text = "Spot Size: %.2f"

                props = layout.operator("wm.context_modal_mouse", text="Spot Blend", icon = "SPOT_BLEND")
                props.data_path_iter = "selected_editable_objects"
                props.data_path_item = "data.spot_blend"
                props.input_scale = -0.01
                props.header_text = "Spot Blend: %.2f"

class VIEW3D_MT_object_convert(Menu):
    bl_label = "Convert To"

    def draw(self, context):
        layout = self.layout

        obj = context.object

        layout.operator_enum("object.convert", "target")

        # check if object exists at all.
        if obj is not None and obj.type == 'GPENCIL':

            layout.separator()

            layout.operator("gpencil.convert", text="Convert Gpencil to Path", icon = "OUTLINER_OB_CURVE").type = 'PATH'
            layout.operator("gpencil.convert", text="Convert Gpencil to Bezier Curves", icon = "OUTLINER_OB_CURVE").type = 'CURVE'
            layout.operator("gpencil.convert", text="Convert Gpencil to Mesh", icon = "OUTLINER_OB_MESH").type = 'POLY'


class VIEW3D_MT_object_animation(Menu):
    bl_label = "Animation"

    def draw(self, _context):
        layout = self.layout

        layout.operator("anim.keyframe_insert_menu", text="Insert Keyframe", icon= 'KEYFRAMES_INSERT')
        layout.operator("anim.keyframe_delete_v3d", text="Delete Keyframes", icon= 'KEYFRAMES_REMOVE')
        layout.operator("anim.keyframe_clear_v3d", text="Clear Keyframes", icon= 'KEYFRAMES_CLEAR')
        layout.operator("anim.keying_set_active_set", text="Change Keying Set", icon='TRIA_RIGHT')

        layout.separator()

        layout.operator("nla.bake", text="Bake Action", icon= 'BAKE_ACTION')


class VIEW3D_MT_object_rigid_body(Menu):
    bl_label = "Rigid Body"

    def draw(self, _context):
        layout = self.layout

        layout.operator("rigidbody.objects_add", text="Add Active", icon='RIGID_ADD_ACTIVE').type = 'ACTIVE'
        layout.operator("rigidbody.objects_add", text="Add Passive", icon='RIGID_ADD_PASSIVE').type = 'PASSIVE'

        layout.separator()

        layout.operator("rigidbody.objects_remove", text="Remove", icon='RIGID_REMOVE')

        layout.separator()

        layout.operator("rigidbody.shape_change", text="Change Shape", icon='RIGID_CHANGE_SHAPE')
        layout.operator("rigidbody.mass_calculate", text="Calculate Mass", icon='RIGID_CALCULATE_MASS')
        layout.operator("rigidbody.object_settings_copy", text="Copy from Active", icon='RIGID_COPY_FROM_ACTIVE')
        layout.operator("object.visual_transform_apply", text="Apply Transformation", icon='RIGID_APPLY_TRANS')
        layout.operator("rigidbody.bake_to_keyframes", text="Bake To Keyframes", icon='RIGID_BAKE_TO_KEYFRAME')

        layout.separator()

        layout.operator("rigidbody.connect", text="Connect", icon='RIGID_CONSTRAINTS_CONNECT')


class VIEW3D_MT_object_clear(Menu):
    bl_label = "Clear"

    def draw(self, _context):
        layout = self.layout

        layout.operator("object.location_clear", text="Location", icon = "CLEARMOVE").clear_delta = False
        layout.operator("object.rotation_clear", text="Rotation", icon = "CLEARROTATE").clear_delta = False
        layout.operator("object.scale_clear", text="Scale", icon = "CLEARSCALE").clear_delta = False

        layout.separator()

        layout.operator("object.origin_clear", text="Origin", icon = "CLEARORIGIN")


class VIEW3D_MT_object_context_menu(Menu):
    bl_label = "Object Context Menu"

    def draw(self, context):

        layout = self.layout
        view = context.space_data

        obj = context.object

        selected_objects_len = len(context.selected_objects)

        # If nothing is selected
        # (disabled for now until it can be made more useful).
        '''
        if selected_objects_len == 0:

            layout.menu("VIEW3D_MT_add", text="Add", text_ctxt=i18n_contexts.operator_default)
            layout.operator("view3d.pastebuffer", text="Paste Objects", icon='PASTEDOWN')

            return
        '''

        # If something is selected

        if obj is None:
            pass
        elif obj.type == 'MESH':

            layout.operator("object.shade_smooth", text="Shade Smooth")
            layout.operator("object.shade_flat", text="Shade Flat")

            layout.separator()

            layout.operator_context = 'INVOKE_REGION_WIN'
            layout.operator_menu_enum("object.origin_set", text="Set Origin", property="type")

            layout.operator_context = 'INVOKE_DEFAULT'
            # If more than one object is selected
            if selected_objects_len > 1:
                layout.operator("object.join")

            layout.separator()

        elif obj.type == 'CAMERA':
            layout.operator_context = 'INVOKE_REGION_WIN'

            if obj.data.type == 'PERSP':
                props = layout.operator("wm.context_modal_mouse", text="Camera Lens Angle")
                props.data_path_iter = "selected_editable_objects"
                props.data_path_item = "data.lens"
                props.input_scale = 0.1
                if obj.data.lens_unit == 'MILLIMETERS':
                    props.header_text = "Camera Lens Angle: %.1fmm"
                else:
                    props.header_text = "Camera Lens Angle: %.1f\u00B0"

            else:
                props = layout.operator("wm.context_modal_mouse", text="Camera Lens Scale")
                props.data_path_iter = "selected_editable_objects"
                props.data_path_item = "data.ortho_scale"
                props.input_scale = 0.01
                props.header_text = "Camera Lens Scale: %.3f"

            if not obj.data.dof_object:
                if view and view.camera == obj and view.region_3d.view_perspective == 'CAMERA':
                    props = layout.operator("ui.eyedropper_depth", text="DOF Distance (Pick)")
                else:
                    props = layout.operator("wm.context_modal_mouse", text="DOF Distance")
                    props.data_path_iter = "selected_editable_objects"
                    props.data_path_item = "data.dof_distance"
                    props.input_scale = 0.02
                    props.header_text = "DOF Distance: %.3f"

            layout.separator()

        elif obj.type in {'CURVE', 'FONT'}:
            layout.operator_context = 'INVOKE_REGION_WIN'

            props = layout.operator("wm.context_modal_mouse", text="Extrude Size")
            props.data_path_iter = "selected_editable_objects"
            props.data_path_item = "data.extrude"
            props.input_scale = 0.01
            props.header_text = "Extrude Size: %.3f"

            props = layout.operator("wm.context_modal_mouse", text="Width Size")
            props.data_path_iter = "selected_editable_objects"
            props.data_path_item = "data.offset"
            props.input_scale = 0.01
            props.header_text = "Width Size: %.3f"

            layout.separator()

            layout.operator("object.convert", text="Convert to Mesh").target = 'MESH'
            layout.operator("object.convert", text="Convert to Grease Pencil").target = 'GPENCIL'
            layout.operator_menu_enum("object.origin_set", text="Set Origin", property="type")

            layout.separator()

        elif obj.type == 'GPENCIL':
            layout.operator("gpencil.convert", text="Convert to Path").type = 'PATH'
            layout.operator("gpencil.convert", text="Convert to Bezier Curves").type = 'CURVE'
            layout.operator("gpencil.convert", text="Convert to Mesh").type = 'POLY'

            layout.operator_menu_enum("object.origin_set", text="Set Origin", property="type")

            layout.separator()

        elif obj.type == 'EMPTY':
            layout.operator_context = 'INVOKE_REGION_WIN'

            props = layout.operator("wm.context_modal_mouse", text="Empty Draw Size")
            props.data_path_iter = "selected_editable_objects"
            props.data_path_item = "empty_display_size"
            props.input_scale = 0.01
            props.header_text = "Empty Draw Size: %.3f"

            layout.separator()

        elif obj.type == 'LIGHT':
            light = obj.data

            layout.operator_context = 'INVOKE_REGION_WIN'

            props = layout.operator("wm.context_modal_mouse", text="Power")
            props.data_path_iter = "selected_editable_objects"
            props.data_path_item = "data.energy"
            props.header_text = "Light Power: %.3f"

            if light.type == 'AREA':
                props = layout.operator("wm.context_modal_mouse", text="Size X")
                props.data_path_iter = "selected_editable_objects"
                props.data_path_item = "data.size"
                props.header_text = "Light Size X: %.3f"

                if light.shape in {'RECTANGLE', 'ELLIPSE'}:
                    props = layout.operator("wm.context_modal_mouse", text="Size Y")
                    props.data_path_iter = "selected_editable_objects"
                    props.data_path_item = "data.size_y"
                    props.header_text = "Light Size Y: %.3f"

            elif light.type in {'SPOT', 'POINT'}:
                props = layout.operator("wm.context_modal_mouse", text="Radius")
                props.data_path_iter = "selected_editable_objects"
                props.data_path_item = "data.shadow_soft_size"
                props.header_text = "Light Radius: %.3f"

            elif light.type == 'SUN':
                props = layout.operator("wm.context_modal_mouse", text="Angle")
                props.data_path_iter = "selected_editable_objects"
                props.data_path_item = "data.angle"
                props.header_text = "Light Angle: %.3f"

            if light.type == 'SPOT':
                layout.separator()

                props = layout.operator("wm.context_modal_mouse", text="Spot Size")
                props.data_path_iter = "selected_editable_objects"
                props.data_path_item = "data.spot_size"
                props.input_scale = 0.01
                props.header_text = "Spot Size: %.2f"

                props = layout.operator("wm.context_modal_mouse", text="Spot Blend")
                props.data_path_iter = "selected_editable_objects"
                props.data_path_item = "data.spot_blend"
                props.input_scale = -0.01
                props.header_text = "Spot Blend: %.2f"

            layout.separator()

        layout.operator("view3d.copybuffer", text="Copy Objects", icon='COPYDOWN')
        layout.operator("view3d.pastebuffer", text="Paste Objects", icon='PASTEDOWN')

        layout.separator()

        layout.operator("object.duplicate_move", icon='DUPLICATE')
        layout.operator("object.duplicate_move_linked", icon = "DUPLICATE")

        layout.separator()

        props = layout.operator("wm.call_panel", text="Rename Active Object...")
        props.name = "TOPBAR_PT_name"
        props.keep_open = False

        layout.separator()

        layout.menu("VIEW3D_MT_mirror")
        layout.menu("VIEW3D_MT_snap")
        layout.menu("VIEW3D_MT_object_parent")
        layout.operator_context = 'INVOKE_REGION_WIN'

        if view and view.local_view:
            layout.operator("view3d.localview_remove_from")
        else:
            layout.operator("object.move_to_collection")

        layout.separator()

        layout.operator("anim.keyframe_insert_menu", text="Insert Keyframe")

        layout.separator()

        layout.operator_context = 'EXEC_DEFAULT'
        layout.operator("object.delete", text="Delete").use_global = False


class VIEW3D_MT_object_shading(Menu):
    # XXX, this menu is a place to store shading operator in object mode
    bl_label = "Shading"

    def draw(self, _context):
        layout = self.layout
        layout.operator("object.shade_smooth", text="Smooth")
        layout.operator("object.shade_flat", text="Flat")


class VIEW3D_MT_object_apply(Menu):
    bl_label = "Apply"

    def draw(self, _context):
        layout = self.layout

        props = layout.operator("object.transform_apply", text="Location", text_ctxt=i18n_contexts.default, icon = "APPLYMOVE")
        props.location, props.rotation, props.scale = True, False, False

        props = layout.operator("object.transform_apply", text="Rotation", text_ctxt=i18n_contexts.default, icon = "APPLYROTATE")
        props.location, props.rotation, props.scale = False, True, False

        props = layout.operator("object.transform_apply", text="Scale", text_ctxt=i18n_contexts.default, icon = "APPLYSCALE")
        props.location, props.rotation, props.scale = False, False, True

        props = layout.operator("object.transform_apply", text="All Transforms", text_ctxt=i18n_contexts.default, icon = "APPLYALL")
        props.location, props.rotation, props.scale = True, True, True

        props = layout.operator("object.transform_apply", text="Rotation & Scale", text_ctxt=i18n_contexts.default, icon = "APPLY_ROTSCALE")
        props.location, props.rotation, props.scale = False, True, True

        layout.separator()

        layout.operator("object.transforms_to_deltas", text="Location to Deltas", text_ctxt=i18n_contexts.default, icon = "APPLYMOVEDELTA").mode = 'LOC'
        layout.operator("object.transforms_to_deltas", text="Rotation to Deltas", text_ctxt=i18n_contexts.default, icon = "APPLYROTATEDELTA").mode = 'ROT'
        layout.operator("object.transforms_to_deltas", text="Scale to Deltas", text_ctxt=i18n_contexts.default, icon = "APPLYSCALEDELTA").mode = 'SCALE'
        layout.operator("object.transforms_to_deltas", text="All Transforms to Deltas", text_ctxt=i18n_contexts.default, icon = "APPLYALLDELTA").mode = 'ALL'
        layout.operator("object.anim_transforms_to_deltas", icon = "APPLYANIDELTA")

        layout.separator()

        layout.operator("object.visual_transform_apply", text="Visual Transform", text_ctxt=i18n_contexts.default, icon = "VISUALTRANSFORM")
        layout.operator("object.duplicates_make_real", icon = "MAKEDUPLIREAL")


class VIEW3D_MT_object_parent(Menu):
    bl_label = "Parent"

    def draw(self, _context):
        layout = self.layout

        layout.operator_enum("object.parent_set", "type")
        layout.operator("object.parent_no_inverse_set", text = "Object (Without Inverse)", icon = "PARENT" )

        layout.separator()

        layout.operator_enum("object.parent_clear", "type")


class VIEW3D_MT_object_track(Menu):
    bl_label = "Track"

    def draw(self, _context):
        layout = self.layout

        layout.operator("object.track_set", text = "Damped Track Constraint", icon = "CONSTRAINT_DATA").type = "DAMPTRACK"
        layout.operator("object.track_set", text = "Track to Constraint", icon = "CONSTRAINT_DATA").type = "TRACKTO"
        layout.operator("object.track_set", text = "Lock Track Constraint", icon = "CONSTRAINT_DATA").type = "LOCKTRACK"

        layout.separator()

        layout.operator("object.track_clear", text= "Clear Track", icon = "CLEAR_TRACK").type = 'CLEAR'
        layout.operator("object.track_clear", text= "Clear Track - Keep Transformation", icon = "CLEAR_TRACK").type = 'CLEAR_KEEP_TRANSFORM'


class VIEW3D_MT_object_collection(Menu):
    bl_label = "Collection"

    def draw(self, _context):
        layout = self.layout

        layout.operator("object.move_to_collection", icon='GROUP')
        layout.operator("object.link_to_collection", icon='GROUP')

        layout.separator()

        layout.operator("collection.create", icon='COLLECTION_NEW')
        # layout.operator_menu_enum("collection.objects_remove", "collection")  # BUGGY
        layout.operator("collection.objects_remove", icon = "DELETE")
        layout.operator("collection.objects_remove_all", icon = "DELETE")

        layout.separator()

        layout.operator("collection.objects_add_active", icon='GROUP')
        layout.operator("collection.objects_remove_active", icon = "DELETE")


class VIEW3D_MT_object_constraints(Menu):
    bl_label = "Constraints"

    def draw(self, _context):
        layout = self.layout

        layout.operator("object.constraint_add_with_targets", icon = "CONSTRAINT_DATA")
        layout.operator("object.constraints_copy", icon = "COPYDOWN")

        layout.separator()

        layout.operator("object.constraints_clear", icon = "CLEAR_CONSTRAINT")


class VIEW3D_MT_object_quick_effects(Menu):
    bl_label = "Quick Effects"

    def draw(self, _context):
        layout = self.layout

        layout.operator("object.quick_fur", icon = "HAIR")
        layout.operator("object.quick_explode", icon = "MOD_EXPLODE")
        layout.operator("object.quick_smoke", icon = "MOD_SMOKE")
        layout.operator("object.quick_fluid", icon = "MOD_FLUIDSIM")


# Workaround to separate the tooltips for Show Hide
class VIEW3D_hide_view_set_unselected(bpy.types.Operator):
    """Hides the unselected Object(s)"""      # blender will use this as a tooltip for menu items and buttons.
    bl_idname = "object.hide_unselected"        # unique identifier for buttons and menu items to reference.
    bl_label = "Hide Unselected"         # display name in the interface.
    bl_options = {'REGISTER', 'UNDO'}  # enable undo for the operator.

    def execute(self, context):        # execute() is called by blender when running the operator.
        bpy.ops.object.hide_view_set(unselected = True)
        return {'FINISHED'}


class VIEW3D_MT_object_showhide(Menu):
    bl_label = "Show/Hide"

    def draw(self, _context):
        layout = self.layout

        layout.operator("object.hide_view_clear", text="Show Hidden", icon = "HIDE_OFF")

        layout.separator()

        layout.operator("object.hide_view_set", text="Hide Selected", icon = "HIDE_ON").unselected = False
        layout.operator("object.hide_unselected", text="Hide Unselected", icon = "HIDE_UNSELECTED") # bfa - separated tooltip


class VIEW3D_MT_make_single_user(Menu):
    bl_label = "Make Single User"

    def draw(self, _context):
        layout = self.layout

        props = layout.operator("object.make_single_user", text="Object", icon='MAKE_SINGLE_USER')
        props.object = True
        props.obdata = props.material = props.animation = False

        props = layout.operator("object.make_single_user", text="Object & Data", icon='MAKE_SINGLE_USER')
        props.object = props.obdata = True
        props.material = props.animation = False

        props = layout.operator("object.make_single_user", text="Object & Data & Materials", icon='MAKE_SINGLE_USER')
        props.object = props.obdata = props.material = True
        props.animation = False

        props = layout.operator("object.make_single_user", text="Materials", icon='MAKE_SINGLE_USER')
        props.material = True
        props.object = props.obdata = props.animation = False

        props = layout.operator("object.make_single_user", text="Object Animation", icon='MAKE_SINGLE_USER')
        props.animation = True
        props.object = props.obdata = props.material = False


class VIEW3D_MT_make_links(Menu):
    bl_label = "Make Links"

    def draw(self, _context):
        layout = self.layout
        operator_context_default = layout.operator_context

        if len(bpy.data.scenes) > 10:
            layout.operator_context = 'INVOKE_REGION_WIN'
            layout.operator("object.make_links_scene", text="Objects to Scene", icon='OUTLINER_OB_EMPTY')
        else:
            layout.operator_context = 'EXEC_REGION_WIN'
            layout.operator_menu_enum("object.make_links_scene", "scene", text="Objects to Scene")

        layout.separator()

        layout.operator_context = operator_context_default

        layout.operator_enum("object.make_links_data", "type")  # inline

        layout.separator()

        layout.operator("object.join_uvs", icon = "TRANSFER_UV")  # stupid place to add this!


class VIEW3D_MT_brush(Menu):
    bl_label = "Brush"

    def draw(self, context):
        layout = self.layout

        settings = UnifiedPaintPanel.paint_settings(context)
        brush = getattr(settings, "brush", None)
        obj = context.active_object
        mesh = context.object.data # face selection masking for painting

        # skip if no active brush
        if not brush:
            layout.label(text="No Brushes currently available. Please add a texture first.", icon='INFO')
            return

        tex_slot = brush.texture_slot
        mask_tex_slot = brush.mask_texture_slot

        # brush tool
        if context.sculpt_object:
            layout.operator("brush.reset", icon = "BRUSH_RESET")

            layout.separator()

            #radial control button brush size
            myvar = layout.operator("wm.radial_control", text = "Brush Radius", icon = "BRUSHSIZE")
            myvar.data_path_primary = 'tool_settings.sculpt.brush.size'
            myvar.data_path_secondary = 'tool_settings.unified_paint_settings.size'
            myvar.use_secondary = 'tool_settings.unified_paint_settings.use_unified_size'
            myvar.rotation_path = 'tool_settings.sculpt.brush.texture_slot.angle'
            myvar.color_path = 'tool_settings.sculpt.brush.cursor_color_add'
            myvar.fill_color_path = ''
            myvar.fill_color_override_path = ''
            myvar.fill_color_override_test_path = ''
            myvar.zoom_path = ''
            myvar.image_id = 'tool_settings.sculpt.brush'
            myvar.secondary_tex = False

            #radial control button brush strength
            myvar = layout.operator("wm.radial_control", text = "Brush Strength", icon = "BRUSHSTRENGTH")
            myvar.data_path_primary = 'tool_settings.sculpt.brush.strength'
            myvar.data_path_secondary = 'tool_settings.unified_paint_settings.strength'
            myvar.use_secondary = 'tool_settings.unified_paint_settings.use_unified_strength'
            myvar.rotation_path = 'tool_settings.sculpt.brush.texture_slot.angle'
            myvar.color_path = 'tool_settings.sculpt.brush.cursor_color_add'
            myvar.fill_color_path = ''
            myvar.fill_color_override_path = ''
            myvar.fill_color_override_test_path = ''
            myvar.zoom_path = ''
            myvar.image_id = 'tool_settings.sculpt.brush'
            myvar.secondary_tex = False

            if tex_slot.has_texture_angle:

                #radial control button brushsize for texture paint mode
                myvar = layout.operator("wm.radial_control", text = "Texture Brush Angle", icon = "BRUSHANGLE")
                myvar.data_path_primary = 'tool_settings.sculpt.brush.texture_slot.angle'
                myvar.data_path_secondary = ''
                myvar.use_secondary = ''
                myvar.rotation_path = 'tool_settings.sculpt.brush.texture_slot.angle'
                myvar.color_path = 'tool_settings.sculpt.brush.cursor_color_add'
                myvar.fill_color_path = ''
                myvar.fill_color_override_path = ''
                myvar.fill_color_override_test_path = ''
                myvar.zoom_path = ''
                myvar.image_id = 'tool_settings.sculpt.brush'
                myvar.secondary_tex = False

        elif context.image_paint_object:

            if not brush:
                return

            #radial control button brushsize
            myvar = layout.operator("wm.radial_control", text = "Brush Radius", icon = "BRUSHSIZE")
            myvar.data_path_primary = 'tool_settings.image_paint.brush.size'
            myvar.data_path_secondary = 'tool_settings.unified_paint_settings.size'
            myvar.use_secondary = 'tool_settings.unified_paint_settings.use_unified_size'
            myvar.rotation_path = 'tool_settings.image_paint.brush.mask_texture_slot.angle'
            myvar.color_path = 'tool_settings.image_paint.brush.cursor_color_add'
            myvar.fill_color_path = 'tool_settings.image_paint.brush.color'
            myvar.fill_color_override_path = 'tool_settings.unified_paint_settings.color'
            myvar.fill_color_override_test_path = 'tool_settings.unified_paint_settings.use_unified_color'
            myvar.zoom_path = 'space_data.zoom'
            myvar.image_id = 'tool_settings.image_paint.brush'
            myvar.secondary_tex = True

            #radial control button brushsize
            myvar = layout.operator("wm.radial_control", text = "Brush Strength", icon = "BRUSHSTRENGTH")
            myvar.data_path_primary = 'tool_settings.image_paint.brush.strength'
            myvar.data_path_secondary = 'tool_settings.unified_paint_settings.strength'
            myvar.use_secondary = 'tool_settings.unified_paint_settings.use_unified_strength'
            myvar.rotation_path = 'tool_settings.image_paint.brush.mask_texture_slot.angle'
            myvar.color_path = 'tool_settings.image_paint.brush.cursor_color_add'
            myvar.fill_color_path = 'tool_settings.image_paint.brush.color'
            myvar.fill_color_override_path = 'tool_settings.unified_paint_settings.color'
            myvar.fill_color_override_test_path = 'tool_settings.unified_paint_settings.use_unified_color'
            myvar.zoom_path = ''
            myvar.image_id = 'tool_settings.image_paint.brush'
            myvar.secondary_tex = True

            if tex_slot.has_texture_angle:

                #radial control button brushsize for texture paint mode
                myvar = layout.operator("wm.radial_control", text = "Texture Brush Angle", icon = "BRUSHANGLE")
                myvar.data_path_primary = 'tool_settings.image_paint.brush.texture_slot.angle'
                myvar.data_path_secondary = ''
                myvar.use_secondary = ''
                myvar.rotation_path = 'tool_settings.image_paint.brush.texture_slot.angle'
                myvar.color_path = 'tool_settings.image_paint.brush.cursor_color_add'
                myvar.fill_color_path = 'tool_settings.image_paint.brush.color'
                myvar.fill_color_override_path = 'tool_settings.unified_paint_settings.color'
                myvar.fill_color_override_test_path = 'tool_settings.unified_paint_settings.use_unified_color'
                myvar.zoom_path = ''
                myvar.image_id = 'tool_settings.image_paint.brush'
                myvar.secondary_tex = False

            if mask_tex_slot.has_texture_angle:

                #radial control button brushsize
                myvar = layout.operator("wm.radial_control", text = "Texure Mask Brush Angle", icon = "BRUSHANGLE")
                myvar.data_path_primary = 'tool_settings.image_paint.brush.mask_texture_slot.angle'
                myvar.data_path_secondary = ''
                myvar.use_secondary = ''
                myvar.rotation_path = 'tool_settings.image_paint.brush.mask_texture_slot.angle'
                myvar.color_path = 'tool_settings.image_paint.brush.cursor_color_add'
                myvar.fill_color_path = 'tool_settings.image_paint.brush.color'
                myvar.fill_color_override_path = 'tool_settings.unified_paint_settings.color'
                myvar.fill_color_override_test_path = 'tool_settings.unified_paint_settings.use_unified_color'
                myvar.zoom_path = ''
                myvar.image_id = 'tool_settings.image_paint.brush'
                myvar.secondary_tex = True

        elif context.vertex_paint_object:

            #radial control button brush size
            myvar = layout.operator("wm.radial_control", text = "Brush Radius", icon = "BRUSHSIZE")
            myvar.data_path_primary = 'tool_settings.vertex_paint.brush.size'
            myvar.data_path_secondary = 'tool_settings.unified_paint_settings.size'
            myvar.use_secondary = 'tool_settings.unified_paint_settings.use_unified_size'
            myvar.rotation_path = 'tool_settings.vertex_paint.brush.texture_slot.angle'
            myvar.color_path = 'tool_settings.vertex_paint.brush.cursor_color_add'
            myvar.fill_color_path = 'tool_settings.vertex_paint.brush.color'
            myvar.fill_color_override_path = 'tool_settings.unified_paint_settings.color'
            myvar.fill_color_override_test_path = 'tool_settings.unified_paint_settings.use_unified_color'
            myvar.zoom_path = ''
            myvar.image_id = 'tool_settings.vertex_paint.brush'
            myvar.secondary_tex = False

            #radial control button brush strength
            myvar = layout.operator("wm.radial_control", text = "Brush Strength", icon = "BRUSHSTRENGTH")
            myvar.data_path_primary = 'tool_settings.vertex_paint.brush.strength'
            myvar.data_path_secondary = 'tool_settings.unified_paint_settings.strength'
            myvar.use_secondary = 'tool_settings.unified_paint_settings.use_unified_strength'
            myvar.rotation_path = 'tool_settings.vertex_paint.brush.texture_slot.angle'
            myvar.color_path = 'tool_settings.vertex_paint.brush.cursor_color_add'
            myvar.fill_color_path = 'tool_settings.vertex_paint.brush.color'
            myvar.fill_color_override_path = 'tool_settings.unified_paint_settings.color'
            myvar.fill_color_override_test_path = 'tool_settings.unified_paint_settings.use_unified_color'
            myvar.zoom_path = ''
            myvar.image_id = 'tool_settings.vertex_paint.brush'
            myvar.secondary_tex = False

            if tex_slot.has_texture_angle:

                #radial control button brushsize for texture paint mode
                myvar = layout.operator("wm.radial_control", text = "Texture Brush Angle", icon = "BRUSHANGLE")
                myvar.data_path_primary = 'tool_settings.vertex_paint.brush.texture_slot.angle'
                myvar.data_path_secondary = ''
                myvar.use_secondary = ''
                myvar.rotation_path = 'tool_settings.vertex_paint.brush.texture_slot.angle'
                myvar.color_path = 'tool_settings.vertex_paint.brush.cursor_color_add'
                myvar.fill_color_path = 'tool_settings.vertex_paint.brush.color'
                myvar.fill_color_override_path = 'tool_settings.unified_paint_settings.color'
                myvar.fill_color_override_test_path = 'tool_settings.unified_paint_settings.use_unified_color'
                myvar.zoom_path = ''
                myvar.image_id = 'tool_settings.vertex_paint.brush'
                myvar.secondary_tex = False


        elif context.weight_paint_object:

            #radial control button brush size
            myvar = layout.operator("wm.radial_control", text = "Brush Radius", icon = "BRUSHSIZE")
            myvar.data_path_primary = 'tool_settings.weight_paint.brush.size'
            myvar.data_path_secondary = 'tool_settings.unified_paint_settings.size'
            myvar.use_secondary = 'tool_settings.unified_paint_settings.use_unified_size'
            myvar.rotation_path = 'tool_settings.weight_paint.brush.texture_slot.angle'
            myvar.color_path = 'tool_settings.weight_paint.brush.cursor_color_add'
            myvar.fill_color_path = ''
            myvar.fill_color_override_path = ''
            myvar.fill_color_override_test_path = ''
            myvar.zoom_path = ''
            myvar.image_id = 'tool_settings.weight_paint.brush'
            myvar.secondary_tex = False

            #radial control button brush strength
            myvar = layout.operator("wm.radial_control", text = "Brush Strength", icon = "BRUSHSTRENGTH")
            myvar.data_path_primary = 'tool_settings.weight_paint.brush.strength'
            myvar.data_path_secondary = 'tool_settings.unified_paint_settings.strength'
            myvar.use_secondary = 'tool_settings.unified_paint_settings.use_unified_strength'
            myvar.rotation_path = 'tool_settings.weight_paint.brush.texture_slot.angle'
            myvar.color_path = 'tool_settings.weight_paint.brush.cursor_color_add'
            myvar.fill_color_path = ''
            myvar.fill_color_override_path = ''
            myvar.fill_color_override_test_path = ''
            myvar.zoom_path = ''
            myvar.image_id = 'tool_settings.weight_paint.brush'
            myvar.secondary_tex = False

            #radial control button brush weight
            myvar = layout.operator("wm.radial_control", text = "Brush Weight", icon = "BRUSHSTRENGTH")
            myvar.data_path_primary = 'tool_settings.weight_paint.brush.weight'
            myvar.data_path_secondary = 'tool_settings.unified_paint_settings.weight'
            myvar.use_secondary = 'tool_settings.unified_paint_settings.use_unified_weight'
            myvar.rotation_path = 'tool_settings.weight_paint.brush.texture_slot.angle'
            myvar.color_path = 'tool_settings.weight_paint.brush.cursor_color_add'
            myvar.fill_color_path = ''
            myvar.fill_color_override_path = ''
            myvar.fill_color_override_test_path = ''
            myvar.zoom_path = ''
            myvar.image_id = 'tool_settings.weight_paint.brush'
            myvar.secondary_tex = False

        if tex_slot.map_mode == 'STENCIL':

            layout.separator()

            layout.operator("brush.stencil_control", text = 'Move Stencil Texture', icon ='TRANSFORM_MOVE').mode = 'TRANSLATION'
            layout.operator("brush.stencil_control", text = 'Rotate Stencil Texture', icon ='TRANSFORM_ROTATE').mode = 'ROTATION'
            layout.operator("brush.stencil_control", text = 'Scale Stencil Texture', icon ='TRANSFORM_SCALE').mode = 'SCALE'
            layout.operator("brush.stencil_reset_transform", text = "Reset Stencil Texture position", icon = "RESET")

        if mask_tex_slot.map_mode == 'STENCIL':

            layout.separator()

            myvar = layout.operator("brush.stencil_control", text = "Move Stencil Mask Texture", icon ='TRANSFORM_MOVE')
            myvar.mode = 'TRANSLATION'
            myvar.texmode = 'SECONDARY'
            myvar = layout.operator("brush.stencil_control", text = "Rotate Stencil Mask Texture", icon ='TRANSFORM_ROTATE')
            myvar.mode = 'ROTATION'
            myvar.texmode = 'SECONDARY'
            myvar = layout.operator("brush.stencil_control", text = "Scale Stencil Mask Texture", icon ='TRANSFORM_SCALE')
            myvar.mode = 'SCALE'
            myvar.texmode = 'SECONDARY'
            layout.operator("brush.stencil_reset_transform", text = "Reset Stencil Mask Texture position", icon = "RESET").mask = True


        # If face selection masking for painting is active
        if mesh.use_paint_mask:

            layout.separator()

            layout.menu("VIEW3D_MT_facemask_showhide") ### show hide for face mask tool

        # Color picker just in vertex and texture paint
        if obj.mode in {'VERTEX_PAINT', 'TEXTURE_PAINT'}:

            layout.separator()

            layout.operator("paint.sample_color", text = "Color Picker", icon='EYEDROPPER')


class VIEW3D_MT_brush_curve_presets(Menu):
    bl_label = "Curve Preset"

    def draw(self, context):
        layout = self.layout

        toolsettings = context.tool_settings.image_paint
        brush = toolsettings.brush

        layout.operator("brush.curve_preset", icon='SHARPCURVE', text="Sharp").shape = 'SHARP'
        layout.operator("brush.curve_preset", icon='SMOOTHCURVE', text="Smooth").shape = 'SMOOTH'
        layout.operator("brush.curve_preset", icon='NOCURVE', text="Max").shape = 'MAX'
        layout.operator("brush.curve_preset", icon='LINCURVE', text="Line").shape = 'LINE'
        layout.operator("brush.curve_preset", icon='ROOTCURVE', text="Root").shape = 'ROOT'
        layout.operator("brush.curve_preset", icon='SPHERECURVE', text="Round").shape = 'ROUND'

# Show hide menu for face selection masking
class VIEW3D_MT_facemask_showhide(Menu):
    bl_label = "Show/Hide"

    def draw(self, context):
        layout = self.layout

        layout.operator("paint.face_select_reveal", text="Show Hidden", icon = "HIDE_OFF")
        layout.operator("paint.face_select_hide", text="Hide Selected", icon = "HIDE_ON").unselected = False
        layout.operator("paint.face_select_hide", text="Hide Unselected", icon = "HIDE_UNSELECTED").unselected = True


class VIEW3D_MT_paint_vertex(Menu):
    bl_label = "Paint"

    def draw(self, _context):
        layout = self.layout

        layout.operator("paint.vertex_color_set", icon = "COLOR")
        layout.operator("paint.vertex_color_smooth", icon = "PARTICLEBRUSH_SMOOTH")
        layout.operator("paint.vertex_color_dirt", icon = "DIRTY_VERTEX")
        layout.operator("paint.vertex_color_from_weight", icon = "VERTCOLFROMWEIGHT")

        layout.separator()

        layout.operator("paint.vertex_color_invert", text="Invert", icon = "REVERSE_COLORS")
        layout.operator("paint.vertex_color_levels", text="Levels", icon = "LEVELS")
        layout.operator("paint.vertex_color_hsv", text="Hue Saturation Value", icon = "HUESATVAL")
        layout.operator("paint.vertex_color_brightness_contrast", text="Bright/Contrast", icon = "BRIGHTNESS_CONTRAST")


class VIEW3D_MT_paint_vertex_specials(Menu):
    bl_label = "Vertex Paint Context Menu"

    def draw(self, context):
        layout = self.layout
        # TODO: populate with useful items.
        layout.operator("paint.vertex_color_set")
        layout.separator()
        layout.operator("paint.vertex_color_smooth")


class VIEW3D_MT_paint_texture_specials(Menu):
    bl_label = "Texture Paint Context Menu"

    def draw(self, context):
        layout = self.layout
        # TODO: populate with useful items.
        layout.operator("image.save_dirty")


class VIEW3D_MT_hook(Menu):
    bl_label = "Hooks"

    def draw(self, context):
        layout = self.layout
        layout.operator_context = 'EXEC_AREA'
        layout.operator("object.hook_add_newob", icon = "HOOK_NEW")
        layout.operator("object.hook_add_selob", icon = "HOOK_SELECTED").use_bone = False
        layout.operator("object.hook_add_selob", text="Hook to Selected Object Bone", icon = "HOOK_BONE").use_bone = True

        if any([mod.type == 'HOOK' for mod in context.active_object.modifiers]):
            layout.separator()

            layout.operator_menu_enum("object.hook_assign", "modifier", icon = "HOOK_ASSIGN")
            layout.operator_menu_enum("object.hook_remove", "modifier", icon = "HOOK_REMOVE")

            layout.separator()

            layout.operator_menu_enum("object.hook_select", "modifier", icon = "HOOK_SELECT")
            layout.operator_menu_enum("object.hook_reset", "modifier", icon = "HOOK_RESET")
            layout.operator_menu_enum("object.hook_recenter", "modifier", icon = "HOOK_RECENTER")


class VIEW3D_MT_vertex_group(Menu):
    bl_label = "Vertex Groups"

    def draw(self, context):
        layout = self.layout

        layout.operator_context = 'EXEC_AREA'
        layout.operator("object.vertex_group_assign_new", icon = "GROUP_VERTEX")

        ob = context.active_object
        if ob.mode == 'EDIT' or (ob.mode == 'WEIGHT_PAINT' and ob.type == 'MESH' and ob.data.use_paint_mask_vertex):
            if ob.vertex_groups.active:
                layout.separator()

                layout.operator("object.vertex_group_assign", text="Assign to Active Group", icon = "ADD_TO_ACTIVE")
                layout.operator("object.vertex_group_remove_from", text="Remove from Active Group", icon = "REMOVE_SELECTED_FROM_ACTIVE_GROUP").use_all_groups = False
                layout.operator("object.vertex_group_remove_from", text="Remove from All", icon = "REMOVE_FROM_ALL_GROUPS").use_all_groups = True

        if ob.vertex_groups.active:
            layout.separator()

            layout.operator_menu_enum("object.vertex_group_set_active", "group", text="Set Active Group")
            layout.operator("object.vertex_group_remove", text="Remove Active Group", icon = "REMOVE_ACTIVE_GROUP").all = False
            layout.operator("object.vertex_group_remove", text="Remove All Groups", icon = "REMOVE_ALL_GROUPS").all = True


class VIEW3D_MT_gpencil_vertex_group(Menu):
    bl_label = "Vertex Groups"

    def draw(self, context):
        layout = self.layout

        layout.operator_context = 'EXEC_AREA'
        ob = context.active_object

        layout.operator("object.vertex_group_add", text="Add New Group", icon = "GROUP_VERTEX")
        ob = context.active_object
        if ob.vertex_groups.active:
            layout.separator()

            layout.operator("gpencil.vertex_group_assign", text="Assign", icon = "ADD_TO_ACTIVE")
            layout.operator("gpencil.vertex_group_remove_from", text="Remove", icon = "REMOVE_SELECTED_FROM_ACTIVE_GROUP")

            layout.operator("gpencil.vertex_group_select", text="Select", icon = "SELECT_ALL" )
            layout.operator("gpencil.vertex_group_deselect", text="Deselect", icon = "SELECT_NONE" )


class VIEW3D_MT_paint_weight(Menu):
    bl_label = "Weights"

    @staticmethod
    def draw_generic(layout, is_editmode=False):

        if not is_editmode:

            layout.operator("paint.weight_from_bones", text = "Assign Automatic From Bones", icon = "BONE_DATA").type = 'AUTOMATIC'
            layout.operator("paint.weight_from_bones", text = "Assign From Bone Envelopes", icon = "ENVELOPE_MODIFIER").type = 'ENVELOPES'

            layout.separator()

        layout.operator("object.vertex_group_normalize_all", text = "Normalize All", icon='WEIGHT_NORMALIZE_ALL')
        layout.operator("object.vertex_group_normalize", text = "Normalize", icon='WEIGHT_NORMALIZE')

        layout.separator()

        layout.operator("object.vertex_group_mirror", text="Mirror", icon='WEIGHT_MIRROR')
        layout.operator("object.vertex_group_invert", text="Invert", icon='WEIGHT_INVERT')
        layout.operator("object.vertex_group_clean", text="Clean", icon='WEIGHT_CLEAN')

        layout.separator()

        layout.operator("object.vertex_group_quantize", text = "Quantize", icon = "WEIGHT_QUANTIZE")
        layout.operator("object.vertex_group_levels", text = "Levels", icon = 'WEIGHT_LEVELS')
        layout.operator("object.vertex_group_smooth", text = "Smooth", icon='WEIGHT_SMOOTH')

        if not is_editmode:
            props = layout.operator("object.data_transfer", text="Transfer Weights", icon = 'WEIGHT_TRANSFER_WEIGHTS')
            props.use_reverse_transfer = True
            props.data_type = 'VGROUP_WEIGHTS'

        layout.operator("object.vertex_group_limit_total", text="Limit Total", icon='WEIGHT_LIMIT_TOTAL')
        layout.operator("object.vertex_group_fix", text="Fix Deforms", icon='WEIGHT_FIX_DEFORMS')

        if not is_editmode:
            layout.separator()

            layout.operator("paint.weight_set", icon = "MOD_VERTEX_WEIGHT")

    def draw(self, _context):
        self.draw_generic(self.layout, is_editmode=False)


class VIEW3D_MT_subdivision_set(Menu):
    bl_label = "Subdivide"

    def draw(self, context):
        layout = self.layout

        myvar = layout.operator("object.subdivision_set", text = "Level 0", icon = "SUBDIVIDE_EDGES")
        myvar.relative = False
        myvar.level = 0
        myvar = layout.operator("object.subdivision_set", text = "Level 1", icon = "SUBDIVIDE_EDGES")
        myvar.relative = False
        myvar.level = 1
        myvar = layout.operator("object.subdivision_set", text = "Level 2", icon = "SUBDIVIDE_EDGES")
        myvar.relative = False
        myvar.level = 2
        myvar = layout.operator("object.subdivision_set", text = "Level 3", icon = "SUBDIVIDE_EDGES")
        myvar.relative = False
        myvar.level = 3
        myvar = layout.operator("object.subdivision_set", text = "Level 4", icon = "SUBDIVIDE_EDGES")
        myvar.relative = False
        myvar.level = 4
        myvar = layout.operator("object.subdivision_set", text = "Level 5", icon = "SUBDIVIDE_EDGES")
        myvar.relative = False
        myvar.level = 5


class VIEW3D_MT_paint_weight_specials(Menu):
    bl_label = "Weights Context Menu"

    def draw(self, context):
        layout = self.layout
        # TODO: populate with useful items.
        layout.operator("paint.weight_set")
        layout.separator()
        layout.operator("object.vertex_group_normalize", text="Normalize")
        layout.operator("object.vertex_group_clean", text="Clean")
        layout.operator("object.vertex_group_smooth", text="Smooth")


class VIEW3D_MT_sculpt(Menu):
    bl_label = "Sculpt"

    def draw(self, _context):
        layout = self.layout

        props = layout.operator("paint.hide_show", text="Show All", icon = "HIDE_OFF")
        props.action = 'SHOW'
        props.area = 'ALL'

        props = layout.operator("paint.hide_show", text="Show Bounding Box", icon = "HIDE_OFF")
        props.action = 'SHOW'
        props.area = 'INSIDE'

        props = layout.operator("paint.hide_show", text="Hide Bounding Box", icon = "HIDE_ON")
        props.action = 'HIDE'
        props.area = 'INSIDE'

        props = layout.operator("paint.hide_show", text="Hide Masked", icon = "HIDE_ON")
        props.action = 'HIDE'
        props.area = 'MASKED'

        layout.separator()

        layout.menu("VIEW3D_MT_sculpt_set_pivot", text="Set Pivot")


class VIEW3D_MT_mask(Menu):
    bl_label = "Mask"

    def draw(self, _context):
        layout = self.layout

        props = layout.operator("paint.mask_flood_fill", text="Invert Mask", icon = "INVERT_MASK")
        props.mode = 'INVERT'

        props = layout.operator("paint.mask_flood_fill", text="Fill Mask", icon = "FILL_MASK")
        props.mode = 'VALUE'
        props.value = 1

        props = layout.operator("paint.mask_flood_fill", text="Clear Mask", icon = "CLEAR_MASK")
        props.mode = 'VALUE'
        props.value = 0

        props = layout.operator("view3d.select_box", text="Box Mask", icon = "BOX_MASK")
        props = layout.operator("paint.mask_lasso_gesture", text="Lasso Mask", icon = "LASSO_MASK")

        layout.separator()

        props = layout.operator("sculpt.mask_filter", text='Smooth Mask', icon = "PARTICLEBRUSH_SMOOTH")
        props.filter_type = 'SMOOTH'
        props.auto_iteration_count = True

        props = layout.operator("sculpt.mask_filter", text='Sharpen Mask', icon = "SHARPEN")
        props.filter_type = 'SHARPEN'
        props.auto_iteration_count = True

        props = layout.operator("sculpt.mask_filter", text='Grow Mask', icon = "SELECTMORE")
        props.filter_type = 'GROW'
        props.auto_iteration_count = True

        props = layout.operator("sculpt.mask_filter", text='Shrink Mask', icon = "SELECTLESS")
        props.filter_type = 'SHRINK'
        props.auto_iteration_count = True

        props = layout.operator("sculpt.mask_filter", text='Increase Contrast', icon = "INC_CONTRAST")
        props.filter_type = 'CONTRAST_INCREASE'
        props.auto_iteration_count = False

        props = layout.operator("sculpt.mask_filter", text='Decrease Contrast', icon = "DEC_CONTRAST")
        props.filter_type = 'CONTRAST_DECREASE'
        props.auto_iteration_count = False

        layout.separator()

        props = layout.operator("sculpt.mask_expand", text="Expand Mask By Topology", icon = "MESH_DATA")
        props.use_normals = False
        props.keep_previous_mask = False
        props.invert = True
        props.smooth_iterations = 2

        props = layout.operator("sculpt.mask_expand", text="Expand Mask By Curvature", icon = "CURVE_DATA")
        props.use_normals = True
        props.keep_previous_mask = True
        props.invert = False
        props.smooth_iterations = 0

        layout.separator()

        props = layout.operator("mesh.paint_mask_extract", text="Mask Extract", icon = "PACKAGE")

        layout.separator()

        props = layout.operator("sculpt.dirty_mask", text='Dirty Mask', icon = "DIRTY_VERTEX")


class VIEW3D_MT_sculpt_set_pivot(Menu):
    bl_label = "Sculpt Set Pivot"

    def draw(self, _context):
        layout = self.layout

        props = layout.operator("sculpt.set_pivot_position", text="Pivot to Origin", icon = "PIVOT_TO_ORIGIN")
        props.mode = 'ORIGIN'

        props = layout.operator("sculpt.set_pivot_position", text="Pivot to Unmasked", icon = "PIVOT_TO_UNMASKED")
        props.mode = 'UNMASKED'

        props = layout.operator("sculpt.set_pivot_position", text="Pivot to Mask Border", icon = "PIVOT_TO_MASKBORDER")
        props.mode = 'BORDER'

        props = layout.operator("sculpt.set_pivot_position", text="Pivot to Active Vertex", icon = "PIVOT_TO_ACTIVE_VERT")
        props.mode = 'ACTIVE'

        props = layout.operator("sculpt.set_pivot_position", text="Pivot to Surface Under Cursor", icon = "PIVOT_TO_SURFACE")
        props.mode = 'SURFACE'


class VIEW3D_MT_sculpt_specials(Menu):
    bl_label = "Sculpt Context Menu"

    def draw(self, context):
        layout = self.layout
        # TODO: populate with useful items.
        layout.operator("object.shade_smooth")
        layout.operator("object.shade_flat")


class VIEW3D_MT_hide_mask(Menu):
    bl_label = "Hide/Mask"

    def draw(self, _context):
        layout = self.layout

        props = layout.operator("paint.hide_show", text="Show All", icon = "HIDE_OFF")
        props.action = 'SHOW'
        props.area = 'ALL'

        props = layout.operator("paint.hide_show", text="Hide Bounding Box", icon = "HIDE_ON")
        props.action = 'HIDE'
        props.area = 'INSIDE'

        props = layout.operator("paint.hide_show", text="Show Bounding Box", icon = "HIDE_OFF")
        props.action = 'SHOW'
        props.area = 'INSIDE'

        props = layout.operator("paint.hide_show", text="Hide Masked", icon = "HIDE_ON")
        props.area = 'MASKED'
        props.action = 'HIDE'

        layout.separator()

        props = layout.operator("paint.mask_flood_fill", text="Invert Mask", icon = "INVERT_MASK")
        props.mode = 'INVERT'

        props = layout.operator("paint.mask_flood_fill", text="Fill Mask", icon = "FILL_MASK")
        props.mode = 'VALUE'
        props.value = 1

        props = layout.operator("paint.mask_flood_fill", text="Clear Mask", icon = "CLEAR_MASK")
        props.mode = 'VALUE'
        props.value = 0

        props = layout.operator("view3d.select_box", text="Box Mask", icon = "BOX_MASK")
        props = layout.operator("paint.mask_lasso_gesture", text="Lasso Mask", icon = "LASSO_MASK")


class VIEW3D_MT_particle(Menu):
    bl_label = "Particle"

    def draw(self, context):
        layout = self.layout
        tool_settings = context.tool_settings

        particle_edit = tool_settings.particle_edit

        layout.operator("particle.mirror", icon = "TRANSFORM_MIRROR")

        layout.operator("particle.remove_doubles", icon='REMOVE_DOUBLES')

        layout.separator()

        if particle_edit.select_mode == 'POINT':
            layout.operator("particle.subdivide", icon = "SUBDIVIDE_EDGES")

        layout.operator("particle.unify_length", icon = "RULER")
        layout.operator("particle.rekey", icon = "KEY_HLT")
        layout.operator("particle.weight_set", icon = "MOD_VERTEX_WEIGHT")

        layout.separator()

        layout.menu("VIEW3D_MT_particle_show_hide")

        layout.separator()

        layout.operator("particle.delete", icon = "DELETE")

        layout.separator()


        #radial control button brush size
        myvar = layout.operator("wm.radial_control", text = "Brush Radius", icon = "BRUSHSIZE")
        myvar.data_path_primary = 'tool_settings.particle_edit.brush.size'

        #radial control button brush strength
        myvar = layout.operator("wm.radial_control", text = "Brush Strength", icon = "BRUSHSTRENGTH")
        myvar.data_path_primary = 'tool_settings.particle_edit.brush.strength'


class VIEW3D_MT_particle_context_menu(Menu):
    bl_label = "Particle Context Menu"

    def draw(self, context):
        layout = self.layout
        tool_settings = context.tool_settings

        particle_edit = tool_settings.particle_edit

        layout.operator("particle.rekey")

        layout.separator()

        layout.operator("particle.delete")

        layout.separator()

        layout.operator("particle.remove_doubles")
        layout.operator("particle.unify_length")

        if particle_edit.select_mode == 'POINT':
            layout.operator("particle.subdivide", icon = "SUBDIVIDE_EDGES")

        layout.operator("particle.weight_set")

        layout.separator()

        layout.operator("particle.mirror")

        if particle_edit.select_mode == 'POINT':
            layout.separator()

            layout.operator("particle.select_all", text="All", icon='SELECT_ALL').action = 'SELECT'
            layout.operator("particle.select_all", text="None", icon = 'SELECT_NONE').action = 'DESELECT'
            layout.operator("particle.select_all", text="Invert", icon='INVERSE').action = 'INVERT'

            layout.separator()

            layout.operator("particle.select_roots")
            layout.operator("particle.select_tips")

            layout.separator()

            layout.operator("particle.select_random", icon = "RANDOMIZE")

            layout.separator()

            layout.operator("particle.select_more", icon = "SELECTMORE")
            layout.operator("particle.select_less", icon = "SELECTLESS")

            layout.separator()

            layout.operator("particle.select_linked", icon = "LINKED")


# Workaround to separate the tooltips for Show Hide for Particles in Particle mode
class VIEW3D_particle_hide_unselected(bpy.types.Operator):
    """Hide the unselected Particles"""      # blender will use this as a tooltip for menu items and buttons.
    bl_idname = "particle.hide_unselected"        # unique identifier for buttons and menu items to reference.
    bl_label = "Hide Unselected"         # display name in the interface.
    bl_options = {'REGISTER', 'UNDO'}  # enable undo for the operator.

    def execute(self, context):        # execute() is called by blender when running the operator.
        bpy.ops.particle.hide(unselected = True)
        return {'FINISHED'}


class VIEW3D_MT_particle_show_hide(Menu):
    bl_label = "Show/Hide"

    def draw(self, context):
        layout = self.layout

        layout.operator("particle.reveal", text="Show Hidden", icon = "HIDE_OFF")
        layout.operator("particle.hide", text="Hide Selected", icon = "HIDE_ON").unselected = False
        layout.operator("particle.hide_unselected", text="Hide Unselected", icon = "HIDE_UNSELECTED") # bfa - separated tooltip

class VIEW3D_MT_pose(Menu):
    bl_label = "Pose"

    def draw(self, _context):
        layout = self.layout

        layout.menu("VIEW3D_MT_pose_transform")
        layout.menu("VIEW3D_MT_pose_apply")

        layout.menu("VIEW3D_MT_snap")

        layout.separator()

        layout.menu("VIEW3D_MT_object_animation")

        layout.separator()

        layout.menu("VIEW3D_MT_pose_slide")
        layout.menu("VIEW3D_MT_pose_propagate")

        layout.separator()

        layout.operator("pose.copy", icon='COPYDOWN')
        layout.operator("pose.paste", icon='PASTEDOWN').flipped = False
        layout.operator("pose.paste", icon='PASTEFLIPDOWN', text="Paste Pose Flipped").flipped = True

        layout.separator()

        layout.menu("VIEW3D_MT_pose_library")
        layout.menu("VIEW3D_MT_pose_motion")
        layout.menu("VIEW3D_MT_pose_group")

        layout.separator()

        layout.menu("VIEW3D_MT_object_parent")
        layout.menu("VIEW3D_MT_pose_ik")
        layout.menu("VIEW3D_MT_pose_constraints")

        layout.separator()

        layout.operator_context = 'EXEC_AREA'
        layout.operator("pose.autoside_names", text="AutoName Left/Right", icon = "STRING").axis = 'XAXIS'
        layout.operator("pose.autoside_names", text="AutoName Front/Back", icon = "STRING").axis = 'YAXIS'
        layout.operator("pose.autoside_names", text="AutoName Top/Bottom", icon = "STRING").axis = 'ZAXIS'

        layout.operator("pose.flip_names", icon = "FLIP")
        layout.operator("pose.quaternions_flip", icon = "FLIP")

        layout.separator()

        layout.operator_context = 'INVOKE_AREA'
        layout.operator("armature.armature_layers", text="Change Armature Layers", icon = "LAYER")
        layout.operator("pose.bone_layers", text="Change Bone Layers", icon = "LAYER")

        layout.separator()

        layout.menu("VIEW3D_MT_pose_show_hide")
        layout.menu("VIEW3D_MT_bone_options_toggle", text="Bone Settings")


class VIEW3D_MT_pose_transform(Menu):
    bl_label = "Clear Transform"

    def draw(self, _context):
        layout = self.layout

        layout.operator("pose.transforms_clear", text="All", icon = "CLEAR")
        layout.operator("pose.user_transforms_clear", icon = "CLEAR")

        layout.separator()

        layout.operator("pose.loc_clear", text="Location", icon = "CLEARMOVE")
        layout.operator("pose.rot_clear", text="Rotation", icon = "CLEARROTATE")
        layout.operator("pose.scale_clear", text="Scale", icon = "CLEARSCALE")

        layout.separator()

        layout.operator("pose.user_transforms_clear", text="Reset Unkeyed", icon = "RESET")


class VIEW3D_MT_pose_slide(Menu):
    bl_label = "In-Betweens"

    def draw(self, _context):
        layout = self.layout

        layout.operator("pose.push_rest", icon = 'PUSH_POSE')
        layout.operator("pose.relax_rest", icon = 'RELAX_POSE')
        layout.operator("pose.push", icon = 'PUSH_POSE')
        layout.operator("pose.relax", icon = 'RELAX_POSE')
        layout.operator("pose.breakdown", icon = 'BREAKDOWNER_POSE')


class VIEW3D_MT_pose_propagate(Menu):
    bl_label = "Propagate"

    def draw(self, _context):
        layout = self.layout

        layout.operator("pose.propagate", icon = "PROPAGATE").mode = 'WHILE_HELD'

        layout.separator()

        layout.operator("pose.propagate", text="To Next Keyframe", icon = "PROPAGATE").mode = 'NEXT_KEY'
        layout.operator("pose.propagate", text="To Last Keyframe (Make Cyclic)", icon = "PROPAGATE").mode = 'LAST_KEY'

        layout.separator()

        layout.operator("pose.propagate", text="On Selected Keyframes", icon = "PROPAGATE").mode = 'SELECTED_KEYS'

        layout.separator()

        layout.operator("pose.propagate", text="On Selected Markers", icon = "PROPAGATE").mode = 'SELECTED_MARKERS'


class VIEW3D_MT_pose_library(Menu):
    bl_label = "Pose Library"

    def draw(self, _context):
        layout = self.layout

        layout.operator("poselib.browse_interactive", text="Browse Poses", icon = "FILEBROWSER")

        layout.separator()

        layout.operator("poselib.pose_add", text="Add Pose", icon = "LIBRARY")
        layout.operator("poselib.pose_rename", text="Rename Pose", icon = "STRING")
        layout.operator("poselib.pose_remove", text="Remove Pose", icon = "DELETE")


class VIEW3D_MT_pose_motion(Menu):
    bl_label = "Motion Paths"

    def draw(self, _context):
        layout = self.layout

        layout.operator("pose.paths_calculate", text="Calculate", icon ='MOTIONPATHS_CALCULATE')
        layout.operator("pose.paths_clear", text="Clear", icon ='MOTIONPATHS_CLEAR')


class VIEW3D_MT_pose_group(Menu):
    bl_label = "Bone Groups"

    def draw(self, context):
        layout = self.layout

        pose = context.active_object.pose

        layout.operator_context = 'EXEC_AREA'
        layout.operator("pose.group_assign", text="Assign to New Group", icon = "NEW_GROUP").type = 0

        if pose.bone_groups:
            active_group = pose.bone_groups.active_index + 1
            layout.operator("pose.group_assign", text="Assign to Group", icon = "ADD_TO_ACTIVE").type = active_group

            layout.separator()

            # layout.operator_context = 'INVOKE_AREA'
            layout.operator("pose.group_unassign", icon = "REMOVE_SELECTED_FROM_ACTIVE_GROUP")
            layout.operator("pose.group_remove", icon = "REMOVE_FROM_ALL_GROUPS")


class VIEW3D_MT_pose_ik(Menu):
    bl_label = "Inverse Kinematics"

    def draw(self, _context):
        layout = self.layout

        layout.operator("pose.ik_add", icon= "ADD_IK")
        layout.operator("pose.ik_clear", icon = "CLEAR_IK")


class VIEW3D_MT_pose_constraints(Menu):
    bl_label = "Constraints"

    def draw(self, _context):
        layout = self.layout

        layout.operator("pose.constraint_add_with_targets", text="Add (With Targets)", icon = "CONSTRAINT_DATA")
        layout.operator("pose.constraints_copy", icon = "COPYDOWN")
        layout.operator("pose.constraints_clear", icon = "CLEAR_CONSTRAINT")


# Workaround to separate the tooltips for Show Hide for Armature in Pose mode
class VIEW3D_MT_pose_hide_unselected(bpy.types.Operator):
    """Hide unselected Bones"""      # blender will use this as a tooltip for menu items and buttons.
    bl_idname = "pose.hide_unselected"        # unique identifier for buttons and menu items to reference.
    bl_label = "Hide Unselected"         # display name in the interface.
    bl_options = {'REGISTER', 'UNDO'}  # enable undo for the operator.

    def execute(self, context):        # execute() is called by blender when running the operator.
        bpy.ops.pose.hide(unselected = True)
        return {'FINISHED'}


class VIEW3D_MT_pose_show_hide(Menu):
    bl_label = "Show/Hide"

    def draw(self, context):
        layout = self.layout

        layout.operator("pose.reveal", text="Show Hidden", icon = "HIDE_OFF")
        layout.operator("pose.hide", text="Hide Selected", icon = "HIDE_ON").unselected = False
        layout.operator("pose.hide_unselected", text="Hide Unselected", icon = "HIDE_UNSELECTED") # bfa - separated tooltip


class VIEW3D_MT_pose_apply(Menu):
    bl_label = "Apply"

    def draw(self, _context):
        layout = self.layout

        layout.operator("pose.armature_apply", icon = "MOD_ARMATURE")
        layout.operator("pose.armature_apply", text="Apply Selected as Rest Pose", icon = "MOD_ARMATURE").selected = True
        layout.operator("pose.visual_transform_apply", icon = "APPLYMOVE")

        layout.separator()

        props = layout.operator("object.assign_property_defaults", icon = "ASSIGN")
        props.process_bones = True


class VIEW3D_MT_pose_context_menu(Menu):
    bl_label = "Pose Context Menu"

    def draw(self, _context):
        layout = self.layout

        layout.operator_context = 'INVOKE_REGION_WIN'

        layout.operator("anim.keyframe_insert_menu", text="Insert Keyframe")

        layout.separator()

        layout.operator("pose.copy", icon='COPYDOWN')
        layout.operator("pose.paste", icon='PASTEDOWN').flipped = False
        layout.operator("pose.paste", icon='PASTEFLIPDOWN', text="Paste X-Flipped Pose").flipped = True

        layout.separator()

        props = layout.operator("wm.call_panel", text="Rename Active Bone...")
        props.name = "TOPBAR_PT_name"
        props.keep_open = False

        layout.separator()

        layout.operator("pose.push")
        layout.operator("pose.relax")
        layout.operator("pose.breakdown")

        layout.separator()

        layout.operator("pose.paths_calculate", text="Calculate Motion Paths")
        layout.operator("pose.paths_clear", text="Clear Motion Paths")

        layout.separator()

        layout.operator("pose.hide").unselected = False
        layout.operator("pose.reveal")

        layout.separator()

        layout.operator("pose.user_transforms_clear")


class BoneOptions:
    def draw(self, context):
        layout = self.layout

        options = [
            "show_wire",
            "use_deform",
            "use_envelope_multiply",
            "use_inherit_rotation",
            "inherit_scale",
        ]

        if context.mode == 'EDIT_ARMATURE':
            bone_props = bpy.types.EditBone.bl_rna.properties
            data_path_iter = "selected_bones"
            opt_suffix = ""
            options.append("lock")
        else:  # pose-mode
            bone_props = bpy.types.Bone.bl_rna.properties
            data_path_iter = "selected_pose_bones"
            opt_suffix = "bone."

        for opt in options:
            props = layout.operator("wm.context_collection_boolean_set", text=bone_props[opt].name,
                                    text_ctxt=i18n_contexts.default)
            props.data_path_iter = data_path_iter
            props.data_path_item = opt_suffix + opt
            props.type = self.type


class VIEW3D_MT_bone_options_toggle(Menu, BoneOptions):
    bl_label = "Toggle Bone Options"
    type = 'TOGGLE'


class VIEW3D_MT_bone_options_enable(Menu, BoneOptions):
    bl_label = "Enable Bone Options"
    type = 'ENABLE'


class VIEW3D_MT_bone_options_disable(Menu, BoneOptions):
    bl_label = "Disable Bone Options"
    type = 'DISABLE'


# ********** Edit Menus, suffix from ob.type **********


class VIEW3D_MT_edit_mesh(Menu):
    bl_label = "Mesh"

    def draw(self, _context):
        layout = self.layout

        with_bullet = bpy.app.build_options.bullet

        layout.menu("VIEW3D_MT_transform")
        layout.menu("VIEW3D_MT_mirror")
        layout.menu("VIEW3D_MT_snap")

        layout.separator()

        layout.operator("mesh.duplicate_move", text="Duplicate", icon = "DUPLICATE")
        layout.menu("VIEW3D_MT_edit_mesh_extrude")
        layout.operator("mesh.split", icon = "SPLIT")
        layout.operator("mesh.bisect", icon = 'BISECT')
        layout.operator("mesh.knife_project", icon='KNIFE_PROJECT')

        if with_bullet:
            layout.operator("mesh.convex_hull", icon = "CONVEXHULL")

        layout.separator()

        layout.operator("mesh.symmetrize", icon = "SYMMETRIZE", text = "Symmetrize")
        layout.operator("mesh.symmetry_snap", icon = "SNAP_SYMMETRY")

        layout.separator()

        layout.menu("VIEW3D_MT_edit_mesh_normals")
        layout.menu("VIEW3D_MT_edit_mesh_shading")
        layout.menu("VIEW3D_MT_edit_mesh_weights")
        layout.menu("VIEW3D_MT_edit_mesh_sort_elements")
        layout.menu("VIEW3D_MT_subdivision_set")

        layout.separator()

        layout.menu("VIEW3D_MT_edit_mesh_show_hide")
        layout.operator_menu_enum("mesh.separate", "type")
        layout.menu("VIEW3D_MT_edit_mesh_clean")

        layout.separator()

        layout.menu("VIEW3D_MT_edit_mesh_delete")
        layout.menu("VIEW3D_MT_edit_mesh_dissolve")
        layout.menu("VIEW3D_MT_edit_mesh_select_mode")

class VIEW3D_MT_edit_mesh_sort_elements(Menu):
    bl_label = "Sort Elements"

    def draw(self, context):
        layout = self.layout

        layout.operator("mesh.sort_elements", text="View Z Axis", icon = "Z_ICON").type = 'VIEW_ZAXIS'
        layout.operator("mesh.sort_elements", text="View X Axis", icon = "X_ICON").type = 'VIEW_XAXIS'
        layout.operator("mesh.sort_elements", text="Cursor Distance", icon = "CURSOR").type = 'CURSOR_DISTANCE'
        layout.operator("mesh.sort_elements", text="Material", icon = "MATERIAL").type = 'MATERIAL'
        layout.operator("mesh.sort_elements", text="Selected", icon = "RESTRICT_SELECT_OFF").type = 'SELECTED'
        layout.operator("mesh.sort_elements", text="Randomize", icon = "RANDOMIZE").type = 'RANDOMIZE'
        layout.operator("mesh.sort_elements", text="Reverse", icon = "SWITCH_DIRECTION").type = 'REVERSE'


class VIEW3D_MT_edit_mesh_context_menu(Menu):
    bl_label = ""

    def draw(self, context):

        def count_selected_items_for_objects_in_mode():
            selected_verts_len = 0
            selected_edges_len = 0
            selected_faces_len = 0
            for ob in context.objects_in_mode_unique_data:
                v, e, f = ob.data.count_selected_items()
                selected_verts_len += v
                selected_edges_len += e
                selected_faces_len += f
            return (selected_verts_len, selected_edges_len, selected_faces_len)

        is_vert_mode, is_edge_mode, is_face_mode = context.tool_settings.mesh_select_mode
        selected_verts_len, selected_edges_len, selected_faces_len = count_selected_items_for_objects_in_mode()

        del count_selected_items_for_objects_in_mode

        layout = self.layout

        layout.operator_context = 'INVOKE_REGION_WIN'

        # If nothing is selected
        # (disabled for now until it can be made more useful).
        '''
        # If nothing is selected
        if not (selected_verts_len or selected_edges_len or selected_faces_len):
            layout.menu("VIEW3D_MT_mesh_add", text="Add", text_ctxt=i18n_contexts.operator_default)

            return
        '''

        # Else something is selected

        row = layout.row()

        if is_vert_mode:
            col = row.column()

            col.label(text="Vertex Context Menu", icon='VERTEXSEL')
            col.separator()

            # Additive Operators
            col.operator("mesh.subdivide", text="Subdivide", icon = "SUBDIVIDE_EDGES")

            col.separator()

            col.operator("mesh.extrude_vertices_move", text="Extrude Vertices", icon='EXTRUDE_REGION')
            col.operator("mesh.bevel", text="Bevel Vertices").vertex_only = True

            if selected_verts_len > 1:
                col.separator()
                col.operator("mesh.edge_face_add", text="Make Edge/Face")
                col.operator("mesh.vert_connect_path", text="Connect Vertex Path")
                col.operator("mesh.vert_connect", text="Connect Vertex Pairs")

            col.separator()

            # Deform Operators
            col.operator("transform.push_pull", text="Push/Pull")
            col.operator("transform.shrink_fatten", text="Shrink/Fatten")
            col.operator("transform.shear", text="Shear")
            col.operator("transform.vert_slide", text="Slide Vertices")
            col.operator("transform.vertex_random", text="Randomize Vertices")
            col.operator("mesh.vertices_smooth", text="Smooth Vertices")
            col.operator("mesh.vertices_smooth_laplacian", text="Smooth Laplacian", icon = "SMOOTH_LAPLACIAN")

            col.separator()

            col.menu("VIEW3D_MT_snap", text="Snap Vertices")
            col.operator("transform.mirror", text="Mirror Vertices")

            col.separator()

            # Removal Operators
            if selected_verts_len > 1:
                col.menu("VIEW3D_MT_edit_mesh_merge", text="Merge Vertices")
            col.operator("mesh.split")
            col.operator_menu_enum("mesh.separate", "type")
            col.operator("mesh.dissolve_verts")
            col.operator("mesh.delete", text="Delete Vertices").type = 'VERT'

        if is_edge_mode:
            render = context.scene.render

            col = row.column()
            col.label(text="Edge Context Menu", icon='EDGESEL')
            col.separator()

            # Additive Operators
            col.operator("mesh.subdivide", text="Subdivide", icon = "SUBDIVIDE_EDGES")

            col.separator()

            col.operator("mesh.extrude_edges_move", text="Extrude Edges", icon='EXTRUDE_REGION')
            col.operator("mesh.bevel", text="Bevel Edges").vertex_only = False
            if selected_edges_len >= 2:
                col.operator("mesh.bridge_edge_loops")
            if selected_edges_len >= 1:
                col.operator("mesh.edge_face_add", text="Make Edge/Face")
            if selected_edges_len >= 2:
                col.operator("mesh.fill")

            col.separator()

            col.operator("mesh.loopcut_slide")
            col.operator("mesh.offset_edge_loops_slide")

            col.separator()

            col.operator("mesh.knife_tool")
            col.operator("mesh.bisect")

            col.separator()

            # Deform Operators
            col.operator("mesh.edge_rotate", text="Rotate Edge CW").use_ccw = False
            col.operator("transform.edge_slide")
            col.operator("mesh.edge_split")

            col.separator()

            # Edge Flags
            col.operator("transform.edge_crease")
            col.operator("transform.edge_bevelweight")

            col.separator()

            col.operator("mesh.mark_seam").clear = False
            col.operator("mesh.mark_seam", text="Clear Seam").clear = True

            col.separator()

            col.operator("mesh.mark_sharp")
            col.operator("mesh.mark_sharp", text="Clear Sharp").clear = True

            if render.use_freestyle:
                col.separator()

                col.operator("mesh.mark_freestyle_edge").clear = False
                col.operator("mesh.mark_freestyle_edge", text="Clear Freestyle Edge").clear = True

            col.separator()

            # Removal Operators
            col.operator("mesh.unsubdivide")
            col.operator("mesh.split")
            col.operator_menu_enum("mesh.separate", "type")
            col.operator("mesh.dissolve_edges")
            col.operator("mesh.delete", text="Delete Edges", icon = "DELETE").type = 'EDGE'

        if is_face_mode:
            col = row.column()

            col.label(text="Face Context Menu", icon='FACESEL')
            col.separator()

            # Additive Operators
            col.operator("mesh.subdivide", text="Subdivide", icon = "SUBDIVIDE_EDGES")

            col.separator()

            col.operator("view3d.edit_mesh_extrude_move_normal", text="Extrude Faces", icon = 'EXTRUDE_REGION')
            col.operator("view3d.edit_mesh_extrude_move_shrink_fatten", text="Extrude Faces Along Normals", icon = 'EXTRUDE_REGION')
            col.operator("mesh.extrude_faces_move", text="Extrude Individual Faces", icon = 'EXTRUDE_REGION')

            col.operator("mesh.inset")
            col.operator("mesh.poke")

            if selected_faces_len >= 2:
                col.operator("mesh.bridge_edge_loops", text="Bridge Faces")

            col.separator()

            # Modify Operators
            col.menu("VIEW3D_MT_uv_map", text="UV Unwrap Faces")

            col.separator()

            props = col.operator("mesh.quads_convert_to_tris")
            props.quad_method = props.ngon_method = 'BEAUTY'
            col.operator("mesh.tris_convert_to_quads")

            col.separator()

            col.operator("mesh.faces_shade_smooth")
            col.operator("mesh.faces_shade_flat")

            col.separator()

            # Removal Operators
            col.operator("mesh.unsubdivide")
            col.operator("mesh.split")
            col.operator_menu_enum("mesh.separate", "type")
            col.operator("mesh.dissolve_faces")
            col.operator("mesh.delete", text="Delete Faces", icon = "DELETE").type = 'FACE'


class VIEW3D_MT_edit_mesh_select_mode(Menu):
    bl_label = "Mesh Select Mode"

    def draw(self, context):
        layout = self.layout

        layout.operator_context = 'INVOKE_REGION_WIN'
        layout.operator("mesh.select_mode", text="Vertex", icon='VERTEXSEL').type = 'VERT'
        layout.operator("mesh.select_mode", text="Edge", icon='EDGESEL').type = 'EDGE'
        layout.operator("mesh.select_mode", text="Face", icon='FACESEL').type = 'FACE'


class VIEW3D_MT_edit_mesh_extrude_dupli(bpy.types.Operator):
    """Duplicate or Extrude to Cursor\nCreates a slightly rotated copy of the current mesh selection\nThe tool can also extrude the selected geometry, dependant of the selection\nHotkey tool! """      # blender will use this as a tooltip for menu items and buttons.
    bl_idname = "mesh.dupli_extrude_cursor_norotate"        # unique identifier for buttons and menu items to reference.
    bl_label = "Duplicate or Extrude to Cursor"         # display name in the interface.
    bl_options = {'REGISTER', 'UNDO'}  # enable undo for the operator.

    def execute(self, context):        # execute() is called by blender when running the operator.
        bpy.ops.mesh.dupli_extrude_cursor('INVOKE_DEFAULT',rotate_source = False)
        return {'FINISHED'}

class VIEW3D_MT_edit_mesh_extrude_dupli_rotate(bpy.types.Operator):
    """Duplicate or Extrude to Cursor Rotated\nCreates a slightly rotated copy of the current mesh selection, and rotates the source slightly\nThe tool can also extrude the selected geometry, dependant of the selection\nHotkey tool!"""      # blender will use this as a tooltip for menu items and buttons.
    bl_idname = "mesh.dupli_extrude_cursor_rotate"        # unique identifier for buttons and menu items to reference.
    bl_label = "Duplicate or Extrude to Cursor Rotated"         # display name in the interface.
    bl_options = {'REGISTER', 'UNDO'}  # enable undo for the operator.

    def execute(self, context):        # execute() is called by blender when running the operator.
        bpy.ops.mesh.dupli_extrude_cursor('INVOKE_DEFAULT', rotate_source = True)
        return {'FINISHED'}



class VIEW3D_MT_edit_mesh_extrude(Menu):
    bl_label = "Extrude"

    _extrude_funcs = {
        'VERT': lambda layout:
            layout.operator("mesh.extrude_vertices_move", text="Extrude Vertices", icon='EXTRUDE_REGION'),
        'EDGE': lambda layout:
            layout.operator("mesh.extrude_edges_move", text="Extrude Edges", icon='EXTRUDE_REGION'),
        'REGION': lambda layout:
            layout.operator("view3d.edit_mesh_extrude_move_normal", text="Extrude Faces", icon='EXTRUDE_REGION'),
        'REGION_VERT_NORMAL': lambda layout:
            layout.operator("view3d.edit_mesh_extrude_move_shrink_fatten", text="Extrude Faces Along Normals", icon='EXTRUDE_REGION'),
        'FACE': lambda layout:
            layout.operator("mesh.extrude_faces_move", text="Extrude Individual Faces", icon='EXTRUDE_REGION'),
        'DUPLI_EXTRUDE': lambda layout:
            layout.operator("mesh.dupli_extrude_cursor_norotate", text="Dupli Extrude", icon='DUPLI_EXTRUDE'),
        'DUPLI_EX_ROTATE': lambda layout:
            layout.operator("mesh.dupli_extrude_cursor_rotate", text="Dupli Extrude Rotate", icon='DUPLI_EXTRUDE_ROTATE'),
    }

    @staticmethod
    def extrude_options(context):
        tool_settings = context.tool_settings
        select_mode = tool_settings.mesh_select_mode
        mesh = context.object.data

        menu = []
        if mesh.total_face_sel:
            menu += ['REGION', 'REGION_VERT_NORMAL', 'FACE']
        if mesh.total_edge_sel and (select_mode[0] or select_mode[1]):
            menu += ['EDGE']
        if mesh.total_vert_sel and select_mode[0]:
            menu += ['VERT']
        menu += ['DUPLI_EXTRUDE', 'DUPLI_EX_ROTATE']

        # should never get here
        return menu

    def draw(self, context):
        layout = self.layout
        layout.operator_context = 'INVOKE_REGION_WIN'

        for menu_id in self.extrude_options(context):
            self._extrude_funcs[menu_id](layout)


class VIEW3D_MT_edit_mesh_vertices(Menu):
    bl_label = "Vertex"

    def draw(self, _context):
        layout = self.layout
        layout.operator_context = 'INVOKE_REGION_WIN'

        layout.operator("mesh.bevel", text="Bevel Vertices", icon='BEVEL').vertex_only = True

        layout.separator()

        layout.operator("mesh.edge_face_add", text="Make Edge/Face", icon='MAKE_EDGEFACE')
        layout.operator("mesh.vert_connect_path", text = "Connect Vertex Path", icon = "VERTEXCONNECTPATH")
        layout.operator("mesh.vert_connect", text = "Connect Vertex Pairs", icon = "VERTEXCONNECT")

        layout.separator()

        props = layout.operator("mesh.rip_move", text="Rip Vertices", icon = "RIP")
        props.MESH_OT_rip.use_fill = False
        props = layout.operator("mesh.rip_move", text="Rip Vertices and Fill", icon = "RIP_FILL")
        props.MESH_OT_rip.use_fill = True
        layout.operator("mesh.rip_edge_move", text="Rip Vertices and Extend", icon = "EXTEND_VERTICES")

        layout.separator()

        layout.operator("transform.vert_slide", text="Slide Vertices", icon = 'SLIDE_VERTEX')
        layout.operator("mesh.vertices_smooth", text="Smooth Vertices", icon = 'SMOOTH_VERTEX')
        layout.operator("mesh.vertices_smooth_laplacian", text="Smooth Laplacian", icon = "SMOOTH_LAPLACIAN")

        layout.separator()

        layout.operator("mesh.blend_from_shape", icon = "BLENDFROMSHAPE")
        layout.operator("mesh.shape_propagate_to_all", text="Propagate to Shapes", icon = "SHAPEPROPAGATE")

        layout.separator()

        layout.menu("VIEW3D_MT_edit_mesh_merge", text="Merge Vertices")

        layout.separator()

        layout.menu("VIEW3D_MT_vertex_group")
        layout.menu("VIEW3D_MT_hook")

        layout.separator()

        layout.operator("object.vertex_parent_set", icon = "VERTEX_PARENT")


class VIEW3D_MT_edit_mesh_edges_data(Menu):
    bl_label = "Edge Data"

    def draw(self, context):
        layout = self.layout

        render = context.scene.render

        layout.operator_context = 'INVOKE_REGION_WIN'

        layout.operator("transform.edge_crease", icon = "CREASE")
        layout.operator("transform.edge_bevelweight", icon = "BEVEL")

        layout.separator()

        layout.operator("mesh.mark_seam", icon = 'MARK_SEAM').clear = False
        layout.operator("mesh.mark_seam", text="Clear Seam", icon = 'CLEAR_SEAM').clear = True

        layout.separator()

        layout.operator("mesh.mark_sharp", icon = "MARKSHARPEDGES")
        layout.operator("mesh.mark_sharp", text="Clear Sharp", icon = "CLEARSHARPEDGES").clear = True

        layout.operator("mesh.mark_sharp", text="Mark Sharp from Vertices").use_verts = True
        props = layout.operator("mesh.mark_sharp", text="Clear Sharp from Vertices", icon = "CLEARSHARPEDGES")
        props.use_verts = True
        props.clear = True

        if render.use_freestyle:
            layout.separator()

            layout.operator("mesh.mark_freestyle_edge", icon = "MARK_FS_EDGE").clear = False
            layout.operator("mesh.mark_freestyle_edge", text="Clear Freestyle Edge", icon = "CLEAR_FS_EDGE").clear = True


class VIEW3D_MT_edit_mesh_edges(Menu):
    bl_label = "Edge"

    def draw(self, context):
        layout = self.layout

        with_freestyle = bpy.app.build_options.freestyle

        layout.operator_context = 'INVOKE_REGION_WIN'

        layout.operator("mesh.bevel", text="Bevel Edges", icon='BEVEL').vertex_only = False
        layout.operator("mesh.bridge_edge_loops", icon = "BRIDGE_EDGELOOPS")

        layout.separator()

        layout.operator("mesh.subdivide", icon='SUBDIVIDE_EDGES')
        layout.operator("mesh.subdivide_edgering", icon = "SUBDIV_EDGERING")
        layout.operator("mesh.unsubdivide", icon = "UNSUBDIVIDE")

        layout.separator()

        layout.operator("mesh.edge_rotate", text="Rotate Edge CW", icon = "ROTATECW").use_ccw = False
        layout.operator("mesh.edge_rotate", text="Rotate Edge CCW", icon = "ROTATECW").use_ccw = True

        layout.separator()

        layout.operator("transform.edge_slide", icon='SLIDE_EDGE')
        layout.operator("mesh.edge_split", icon = "SPLITEDGE")

        layout.separator()

        layout.operator("transform.edge_crease", icon = "CREASE")
        layout.operator("transform.edge_bevelweight", icon = "BEVEL")

        layout.separator()

        layout.operator("mesh.mark_sharp", icon = "MARKSHARPEDGES")
        layout.operator("mesh.mark_sharp", text="Clear Sharp", icon = "CLEARSHARPEDGES").clear = True

        layout.operator("mesh.mark_sharp", text="Mark Sharp from Vertices", icon = "MARKSHARPEDGES").use_verts = True
        props = layout.operator("mesh.mark_sharp", text="Clear Sharp from Vertices", icon = "CLEARSHARPEDGES")
        props.use_verts = True
        props.clear = True

        if with_freestyle:
            layout.separator()

            layout.operator("mesh.mark_freestyle_edge", icon = "MARK_FS_EDGE").clear = False
            layout.operator("mesh.mark_freestyle_edge", text="Clear Freestyle Edge", icon = "CLEAR_FS_EDGE").clear = True


class VIEW3D_MT_edit_mesh_faces_data(Menu):
    bl_label = "Face Data"

    def draw(self, _context):
        layout = self.layout

        with_freestyle = bpy.app.build_options.freestyle

        layout.operator_context = 'INVOKE_REGION_WIN'

        layout.operator("mesh.colors_rotate", icon = "ROTATE_COLORS")
        layout.operator("mesh.colors_reverse", icon = "REVERSE_COLORS")

        layout.separator()

        layout.operator("mesh.uvs_rotate", icon = "ROTATE_UVS")
        layout.operator("mesh.uvs_reverse", icon = "REVERSE_UVS")

        layout.separator()

        if with_freestyle:
            layout.operator("mesh.mark_freestyle_face", icon = "MARKFSFACE").clear = False
            layout.operator("mesh.mark_freestyle_face", text="Clear Freestyle Face", icon = "CLEARFSFACE").clear = True


class VIEW3D_MT_edit_mesh_faces(Menu):
    bl_label = "Face"
    bl_idname = "VIEW3D_MT_edit_mesh_faces"

    def draw(self, _context):
        layout = self.layout

        layout.operator_context = 'INVOKE_REGION_WIN'

        layout.operator("mesh.inset", icon='INSET_FACES')
        layout.operator("mesh.poke", icon = "POKEFACES")

        layout.separator()

        props = layout.operator("mesh.quads_convert_to_tris", icon = "TRIANGULATE")
        props.quad_method = props.ngon_method = 'BEAUTY'
        layout.operator("mesh.tris_convert_to_quads", icon = "TRISTOQUADS")
        layout.operator("mesh.solidify", text="Solidify Faces", icon = "SOLIDIFY")
        layout.operator("mesh.wireframe", icon = "WIREFRAME")

        layout.separator()

        layout.operator("mesh.fill", icon = "FILL")
        layout.operator("mesh.fill_grid", icon = "GRIDFILL")
        layout.operator("mesh.beautify_fill", icon = "BEAUTIFY")

        layout.separator()

        layout.operator("mesh.intersect", icon = "INTERSECT")
        layout.operator("mesh.intersect_boolean", icon = "BOOLEAN_INTERSECT")

        layout.separator()

        layout.operator("mesh.face_split_by_edges", icon = "SPLITBYEDGES")

        layout.separator()

        layout.menu("VIEW3D_MT_edit_mesh_faces_data")


# Workaround to separate the tooltips for Recalculate Outside and Recalculate Inside
class VIEW3D_normals_make_consistent_inside(bpy.types.Operator):
    """Make selected faces and normals point inside the mesh"""      # blender will use this as a tooltip for menu items and buttons.
    bl_idname = "mesh.normals_recalculate_inside"        # unique identifier for buttons and menu items to reference.
    bl_label = "Recalculate Inside"         # display name in the interface.
    bl_options = {'REGISTER', 'UNDO'}  # enable undo for the operator.

    def execute(self, context):        # execute() is called by blender when running the operator.
        bpy.ops.mesh.normals_make_consistent(inside=True)
        return {'FINISHED'}


class VIEW3D_MT_edit_mesh_normals_select_strength(Menu):
    bl_label = "Select by Face Strength"

    def draw(self, _context):
        layout = self.layout

        op = layout.operator("mesh.mod_weighted_strength", text="Weak", icon='FACESEL')
        op.set = False
        op.face_strength = 'WEAK'

        op = layout.operator("mesh.mod_weighted_strength", text="Medium", icon='FACESEL')
        op.set = False
        op.face_strength = 'MEDIUM'

        op = layout.operator("mesh.mod_weighted_strength", text="Strong", icon='FACESEL')
        op.set = False
        op.face_strength = 'STRONG'


class VIEW3D_MT_edit_mesh_normals_set_strength(Menu):
    bl_label = "Select by Face Strength"

    def draw(self, _context):
        layout = self.layout

        op = layout.operator("mesh.mod_weighted_strength", text="Weak", icon='NORMAL_SETSTRENGTH')
        op.set = True
        op.face_strength = 'WEAK'

        op = layout.operator("mesh.mod_weighted_strength", text="Medium", icon='NORMAL_SETSTRENGTH')
        op.set = True
        op.face_strength = 'MEDIUM'

        op = layout.operator("mesh.mod_weighted_strength", text="Strong", icon='NORMAL_SETSTRENGTH')
        op.set = True
        op.face_strength = 'STRONG'


class VIEW3D_MT_edit_mesh_normals_average(Menu):
    bl_label = "Average"

    def draw(self, _context):
        layout = self.layout

        layout.operator("mesh.average_normals", text="Custom Normal", icon = "NORMAL_AVERAGE").average_type = 'CUSTOM_NORMAL'
        layout.operator("mesh.average_normals", text="Face Area", icon = "NORMAL_AVERAGE").average_type = 'FACE_AREA'
        layout.operator("mesh.average_normals", text="Corner Angle", icon = "NORMAL_AVERAGE").average_type = 'CORNER_ANGLE'


class VIEW3D_MT_edit_mesh_normals(Menu):
    bl_label = "Normals"

    def draw(self, _context):
        layout = self.layout

        layout.operator("mesh.normals_make_consistent", text="Recalculate Outside", icon = 'RECALC_NORMALS').inside = False
        layout.operator("mesh.normals_recalculate_inside", text="Recalculate Inside", icon = 'RECALC_NORMALS_INSIDE') # bfa - separated tooltip
        layout.operator("mesh.flip_normals", text = "Flip", icon = 'FLIP_NORMALS')

        layout.separator()

        layout.operator("mesh.set_normals_from_faces", text="Set From Faces", icon = 'SET_FROM_FACES')

        layout.operator_context = 'INVOKE_REGION_WIN'
        layout.operator("transform.rotate_normal", text="Rotate", icon = "NORMAL_ROTATE")
        layout.operator("mesh.point_normals", text="Point normals to target", icon = "NORMAL_TARGET")

        layout.operator_context = 'EXEC_DEFAULT'       
        layout.operator("mesh.merge_normals", text="Merge", icon = "MERGE")
        layout.operator("mesh.split_normals", text="Split", icon = "SPLIT")
        layout.menu("VIEW3D_MT_edit_mesh_normals_average", text="Average")

        layout.separator()

        layout.operator("mesh.normals_tools", text="Copy Vectors", icon = "COPYDOWN").mode = 'COPY'
        layout.operator("mesh.normals_tools", text="Paste Vectors", icon = "PASTEDOWN").mode = 'PASTE'
        layout.operator("mesh.smoothen_normals", text="Smoothen Vectors", icon = "NORMAL_SMOOTH")
        layout.operator("mesh.normals_tools", text="Reset Vectors", icon = "RESET").mode = 'RESET'

        layout.separator()

        layout.menu("VIEW3D_MT_edit_mesh_normals_select_strength", text="Select by Face Strength")
        layout.menu("VIEW3D_MT_edit_mesh_normals_set_strength", text="Set Face Strength")


class VIEW3D_MT_edit_mesh_shading(Menu):
    bl_label = "Shading"

    def draw(self, _context):
        layout = self.layout

        layout.operator("mesh.faces_shade_smooth", icon = 'SHADING_SMOOTH')
        layout.operator("mesh.faces_shade_flat", icon = 'SHADING_FLAT')

        layout.separator()

        layout.operator("mesh.mark_sharp", text="Smooth Edges", icon = 'SHADING_SMOOTH').clear = True
        layout.operator("mesh.mark_sharp", text="Sharp Edges", icon = 'SHADING_FLAT')

        layout.separator()

        props = layout.operator("mesh.mark_sharp", text="Smooth Vertices", icon = 'SHADING_SMOOTH')
        props.use_verts = True
        props.clear = True

        layout.operator("mesh.mark_sharp", text="Sharp Vertices", icon = 'SHADING_FLAT').use_verts = True


class VIEW3D_MT_edit_mesh_weights(Menu):
    bl_label = "Weights"

    def draw(self, _context):
        VIEW3D_MT_paint_weight.draw_generic(self.layout, is_editmode=True)


class VIEW3D_MT_edit_mesh_clean(Menu):
    bl_label = "Clean Up"

    def draw(self, _context):
        layout = self.layout

        layout.operator("mesh.delete_loose", icon = "DELETE")

        layout.separator()

        layout.operator("mesh.decimate", icon = "DECIMATE")
        layout.operator("mesh.dissolve_degenerate", icon = "DEGENERATE_DISSOLVE")
        layout.operator("mesh.dissolve_limited", icon='DISSOLVE_LIMITED')
        layout.operator("mesh.face_make_planar", icon = "MAKE_PLANAR")

        layout.separator()

        layout.operator("mesh.vert_connect_nonplanar", icon = "SPLIT_NONPLANAR")
        layout.operator("mesh.vert_connect_concave", icon = "SPLIT_CONCAVE")
        layout.operator("mesh.fill_holes", icon = "FILL_HOLE")


class VIEW3D_MT_edit_mesh_delete(Menu):
    bl_label = "Delete"

    def draw(self, _context):
        layout = self.layout

        layout.operator_enum("mesh.delete", "type")

        layout.separator()

        layout.operator("mesh.delete_edgeloop", text="Edge Loops", icon = "DELETE")


class VIEW3D_MT_edit_mesh_dissolve(Menu):
    bl_label = "Dissolve"

    def draw(self, context):
        layout = self.layout

        layout.operator("mesh.dissolve_verts", icon='DISSOLVE_VERTS')
        layout.operator("mesh.dissolve_edges", icon='DISSOLVE_EDGES')
        layout.operator("mesh.dissolve_faces", icon='DISSOLVE_FACES')

        layout.separator()

        layout.operator("mesh.dissolve_limited", icon='DISSOLVE_LIMITED')

        layout.separator()

        layout.operator("mesh.edge_collapse", icon='EDGE_COLLAPSE')


# Workaround to separate the tooltips for Show Hide for Mesh in Edit Mode
class VIEW3D_mesh_hide_unselected(bpy.types.Operator):
    """Hide unselected geometry in Edit Mode"""      # blender will use this as a tooltip for menu items and buttons.
    bl_idname = "mesh.hide_unselected"        # unique identifier for buttons and menu items to reference.
    bl_label = "Hide Unselected"         # display name in the interface.
    bl_options = {'REGISTER', 'UNDO'}  # enable undo for the operator.

    def execute(self, context):        # execute() is called by blender when running the operator.
        bpy.ops.mesh.hide(unselected = True)
        return {'FINISHED'}


class VIEW3D_MT_edit_mesh_merge(Menu):
    bl_label = "Merge"

    def draw(self, _context):
        layout = self.layout

        layout.operator_enum("mesh.merge", "type")

        layout.separator()

        layout.operator("mesh.remove_doubles", text="By Distance", icon = "REMOVE_DOUBLES")


class VIEW3D_MT_edit_mesh_show_hide(Menu):
    bl_label = "Show/Hide"

    def draw(self, context):
        layout = self.layout

        layout.operator("mesh.reveal", text="Show Hidden", icon = "HIDE_OFF")
        layout.operator("mesh.hide", text="Hide Selected", icon = "HIDE_ON").unselected = False
        layout.operator("mesh.hide_unselected", text="Hide Unselected", icon = "HIDE_UNSELECTED") # bfa - separated tooltip


class VIEW3D_MT_edit_gpencil_delete(Menu):
    bl_label = "Delete"

    def draw(self, _context):
        layout = self.layout

        layout.operator_enum("gpencil.delete", "type")

        layout.separator()

        layout.operator("gpencil.delete", text="Delete Active Keyframe (Active Layer)", icon = 'DELETE').type = 'FRAME'
        layout.operator("gpencil.active_frames_delete_all", text="Delete Active Keyframes (All Layers)", icon = 'DELETE')


# Edit Curve
# draw_curve is used by VIEW3D_MT_edit_curve and VIEW3D_MT_edit_surface
def draw_curve(self, _context):
    layout = self.layout

    edit_object = _context.edit_object

    layout.menu("VIEW3D_MT_transform")
    layout.menu("VIEW3D_MT_mirror")
    layout.menu("VIEW3D_MT_snap")

    layout.separator()

    if edit_object.type == 'SURFACE':
        layout.operator("curve.spin", icon = 'SPIN')
    layout.operator("curve.duplicate_move", text = "Duplicate", icon = "DUPLICATE")

    layout.separator()

    layout.operator("curve.split", icon = "SPLIT")
    layout.operator("curve.separate", icon = "SEPARATE")
    layout.operator("curve.cyclic_toggle", icon = 'TOGGLE_CYCLIC')
    if edit_object.type == 'CURVE':
        layout.operator("curve.decimate", icon = "DECIMATE")
        layout.operator_menu_enum("curve.spline_type_set", "type")

    layout.separator()

    if edit_object.type == 'CURVE':
        layout.operator("transform.tilt", icon = "TILT")
        layout.operator("curve.tilt_clear", icon = "CLEAR_TILT")

    layout.separator()
    
    if edit_object.type == 'CURVE':
        layout.menu("VIEW3D_MT_edit_curve_handle_type_set")
        layout.operator("curve.normals_make_consistent", icon = 'RECALC_NORMALS')

    layout.separator()

    layout.menu("VIEW3D_MT_edit_curve_show_hide")

    layout.separator()

    layout.menu("VIEW3D_MT_edit_curve_delete")
    if edit_object.type == 'CURVE':
        layout.operator("curve.dissolve_verts", icon='DISSOLVE_VERTS')


class VIEW3D_MT_edit_curve(Menu):
    bl_label = "Curve"

    draw = draw_curve


class VIEW3D_MT_edit_curve_ctrlpoints(Menu):
    bl_label = "Control Points"

    def draw(self, context):
        layout = self.layout

        edit_object = context.edit_object

        if edit_object.type in {'CURVE', 'SURFACE'}:
            layout.operator("curve.extrude_move", text = "Extrude Curve", icon = 'EXTRUDE_REGION')

            layout.separator()

            layout.operator("curve.make_segment", icon = "MAKE_CURVESEGMENT")

            layout.separator()

            if edit_object.type == 'CURVE':
                layout.operator("transform.tilt", icon = 'TILT')
                layout.operator("curve.tilt_clear",icon = "CLEAR_TILT")

                layout.separator()

                layout.menu("VIEW3D_MT_edit_curve_handle_type_set")
                layout.operator("curve.normals_make_consistent", icon = 'RECALC_NORMALS')

                layout.separator()

            layout.operator("curve.smooth", icon = 'SHADING_SMOOTH')
            if edit_object.type == 'CURVE':
                layout.operator("curve.smooth_weight", icon = "SMOOTH_WEIGHT")
                layout.operator("curve.smooth_radius", icon = "SMOOTH_RADIUS")
                layout.operator("curve.smooth_tilt", icon = "SMOOTH_TILT")

            layout.separator()

        layout.menu("VIEW3D_MT_hook")

        layout.separator()

        layout.operator("object.vertex_parent_set", icon = "VERTEX_PARENT")


class VIEW3D_MT_edit_curve_handle_type_set(Menu):
    bl_label = "Set Handle Type"

    def draw(self, context):
        layout = self.layout

        layout.operator("curve.handle_type_set", icon = 'HANDLE_AUTO', text="Automatic").type = 'AUTOMATIC'
        layout.operator("curve.handle_type_set", icon = 'HANDLE_VECTOR', text="Vector").type = 'VECTOR'
        layout.operator("curve.handle_type_set", icon = 'HANDLE_ALIGN',text="Aligned").type = 'ALIGNED'
        layout.operator("curve.handle_type_set", icon = 'HANDLE_FREE', text="Free").type = 'FREE_ALIGN'

        layout.separator()

        layout.operator("curve.handle_type_set", icon = 'HANDLE_FREE', text="Toggle Free / Aligned").type = 'TOGGLE_FREE_ALIGN'


class VIEW3D_MT_edit_curve_segments(Menu):
    bl_label = "Segments"

    def draw(self, _context):
        layout = self.layout

        layout.operator("curve.subdivide", icon = 'SUBDIVIDE_EDGES')
        layout.operator("curve.switch_direction", icon = 'SWITCH_DIRECTION')


class VIEW3D_MT_edit_curve_context_menu(Menu):
    bl_label = "Curve Context Menu"

    def draw(self, _context):
        # TODO(campbell): match mesh vertex menu.

        layout = self.layout

        layout.operator_context = 'INVOKE_DEFAULT'

        layout.operator("curve.subdivide")
        layout.operator("curve.switch_direction")

        layout.separator()

        layout.operator("curve.duplicate_move", icon = "DUPLICATE")
        layout.operator("curve.split")
        layout.operator("curve.cyclic_toggle")
        layout.operator_menu_enum("curve.spline_type_set", "type")

        layout.separator()

        layout.operator("curve.make_segment")

        layout.separator()

        layout.operator("transform.tilt")
        layout.operator("curve.tilt_clear")

        layout.separator()

        layout.operator_menu_enum("curve.handle_type_set", "type")
        layout.operator("curve.normals_make_consistent")

        layout.separator()

        layout.operator("curve.spline_weight_set")
        layout.operator("curve.radius_set")

        layout.separator()

        layout.menu("VIEW3D_MT_mirror")
        layout.menu("VIEW3D_MT_snap")

        layout.separator()

        layout.operator("curve.decimate")
        layout.operator("curve.delete", text="Delete Point").type = 'VERT'
        layout.operator("curve.delete", text="Delete Segment").type = 'SEGMENT'
        layout.operator("curve.dissolve_verts")


class VIEW3D_MT_edit_curve_delete(Menu):
    bl_label = "Delete"

    def draw(self, _context):
        layout = self.layout

        layout.operator("curve.delete", text="Vertices", icon = "DELETE").type = 'VERT'
        layout.operator("curve.delete", text="Segment", icon = "DELETE").type = 'SEGMENT'


# Workaround to separate the tooltips for Show Hide for Curve in Edit Mode
class VIEW3D_curve_hide_unselected(bpy.types.Operator):
    """Hide unselected Control Points"""      # blender will use this as a tooltip for menu items and buttons.
    bl_idname = "curve.hide_unselected"        # unique identifier for buttons and menu items to reference.
    bl_label = "Hide Unselected"         # display name in the interface.
    bl_options = {'REGISTER', 'UNDO'}  # enable undo for the operator.

    def execute(self, context):        # execute() is called by blender when running the operator.
        bpy.ops.curve.hide(unselected = True)
        return {'FINISHED'}


class VIEW3D_MT_edit_curve_show_hide(Menu):
    bl_label = "Show/Hide"

    def draw(self, context):
        layout = self.layout

        layout.operator("curve.reveal", text="Show Hidden", icon = "HIDE_OFF")
        layout.operator("curve.hide", text="Hide Selected", icon = "HIDE_ON").unselected = False
        layout.operator("curve.hide_unselected", text="Hide Unselected", icon = "HIDE_UNSELECTED") # bfa - separated tooltip


class VIEW3D_MT_edit_surface(Menu):
    bl_label = "Surface"

    draw = draw_curve


class VIEW3D_MT_edit_font(Menu):
    bl_label = "Font"

    def draw(self, _context):
        layout = self.layout

        layout.menu("VIEW3D_MT_edit_text_chars")

        layout.separator()

        layout.menu("VIEW3D_MT_edit_font_move_select")
        layout.menu("VIEW3D_MT_edit_font_move")
        
        layout.separator()

        layout.operator("font.style_toggle", text="Toggle Bold", icon = 'BOLD').style = 'BOLD'
        layout.operator("font.style_toggle", text="Toggle Italic", icon = 'ITALIC').style = 'ITALIC'

        layout.separator()

        layout.operator("font.style_toggle", text="Toggle Underline", icon = 'UNDERLINED').style = 'UNDERLINE'
        layout.operator("font.style_toggle", text="Toggle Small Caps", icon = "SMALL_CAPS").style = 'SMALL_CAPS'

        layout.separator()

        layout.operator("font.case_set", icon = 'SET_UPPERCASE', text = "Set Uppercase").case = 'UPPER'
        layout.operator("font.case_set", icon = 'SET_LOWERCASE', text = "Set Lowercase").case = 'LOWER'

        layout.separator()

        layout.operator("font.delete", icon = "DELETE").type = 'NEXT_OR_SELECTION'
        

class VIEW3D_MT_edit_font_move(Menu):
    bl_label = "Move Cursor"

    def draw(self, _context):
        layout = self.layout
        
        layout.operator_enum("font.move", "type")
   

# move_select submenu
class VIEW3D_MT_edit_font_move_select(Menu):
    bl_label = "Select Text"

    def draw(self, context):
        layout = self.layout

        layout.operator("font.move_select", text = "Line End", icon = "HAND").type = 'LINE_END'
        layout.operator("font.move_select", text = "Line Begin", icon = "HAND").type = 'LINE_BEGIN'
        layout.operator("font.move_select", text = "Previous Character", icon = "HAND").type = 'PREVIOUS_CHARACTER'
        layout.operator("font.move_select", text = "Next Character", icon = "HAND").type = 'NEXT_CHARACTER'
        layout.operator("font.move_select", text = "Previous Word", icon = "HAND").type = 'PREVIOUS_WORD'
        layout.operator("font.move_select", text = "Next Word", icon = "HAND").type = 'NEXT_WORD'
        layout.operator("font.move_select", text = "Previous Line", icon = "HAND").type = 'PREVIOUS_LINE'
        layout.operator("font.move_select", text = "Next Line", icon = "HAND").type = 'NEXT_LINE'
        layout.operator("font.move_select", text = "Previous Character", icon = "HAND").type = 'PREVIOUS_CHARACTER'
        layout.operator("font.move_select", text = "Next Character", icon = "HAND").type = 'NEXT_CHARACTER'


class VIEW3D_MT_edit_text_chars(Menu):
    bl_label = "Special Characters"

    def draw(self, _context):
        layout = self.layout

        layout.operator("font.text_insert", text="Copyright", icon = "COPYRIGHT").text = "\u00A9"
        layout.operator("font.text_insert", text="Registered Trademark", icon = "TRADEMARK").text = "\u00AE"

        layout.separator()

        layout.operator("font.text_insert", text="Degree Sign", icon = "DEGREE").text = "\u00B0"
        layout.operator("font.text_insert", text="Multiplication Sign", icon = "MULTIPLICATION").text = "\u00D7"
        layout.operator("font.text_insert", text="Circle", icon = "CIRCLE").text = "\u008A"

        layout.separator()

        layout.operator("font.text_insert", text="Superscript 1", icon = "SUPER_ONE").text = "\u00B9"
        layout.operator("font.text_insert", text="Superscript 2", icon = "SUPER_TWO").text = "\u00B2"
        layout.operator("font.text_insert", text="Superscript 3", icon = "SUPER_THREE").text = "\u00B3"

        layout.separator()

        layout.operator("font.text_insert", text="Double >>", icon = "DOUBLE_RIGHT").text = "\u00BB"
        layout.operator("font.text_insert", text="Double <<", icon = "DOUBLE_LEFT").text = "\u00AB"
        layout.operator("font.text_insert", text="Promillage", icon = "PROMILLE").text = "\u2030"

        layout.separator()

        layout.operator("font.text_insert", text="Dutch Florin", icon = "DUTCH_FLORIN").text = "\u00A4"
        layout.operator("font.text_insert", text="British Pound", icon = "POUND").text = "\u00A3"
        layout.operator("font.text_insert", text="Japanese Yen", icon = "YEN").text = "\u00A5"

        layout.separator()

        layout.operator("font.text_insert", text="German S", icon = "GERMAN_S").text = "\u00DF"
        layout.operator("font.text_insert", text="Spanish Question Mark", icon = "SPANISH_QUESTION").text = "\u00BF"
        layout.operator("font.text_insert", text="Spanish Exclamation Mark", icon = "SPANISH_EXCLAMATION").text = "\u00A1"


class VIEW3D_MT_edit_meta(Menu):
    bl_label = "Metaball"

    def draw(self, _context):
        layout = self.layout

        layout.menu("VIEW3D_MT_transform")
        layout.menu("VIEW3D_MT_mirror")
        layout.menu("VIEW3D_MT_snap")

        layout.separator()

        layout.operator("mball.duplicate_metaelems", text = "Duplicate", icon = "DUPLICATE")

        layout.separator()

        layout.menu("VIEW3D_MT_edit_meta_showhide")

        layout.operator_context = 'EXEC_DEFAULT'
        layout.operator("mball.delete_metaelems", text="Delete", icon = "DELETE")


# Workaround to separate the tooltips for Show Hide for Curve in Edit Mode
class VIEW3D_MT_edit_meta_showhide_unselected(bpy.types.Operator):
    """Hide unselected metaelement(s)"""      # blender will use this as a tooltip for menu items and buttons.
    bl_idname = "mball.hide_metaelems_unselected"        # unique identifier for buttons and menu items to reference.
    bl_label = "Hide Unselected"         # display name in the interface.
    bl_options = {'REGISTER', 'UNDO'}  # enable undo for the operator.

    def execute(self, context):        # execute() is called by blender when running the operator.
        bpy.ops.mball.hide_metaelems(unselected = True)
        return {'FINISHED'}


class VIEW3D_MT_edit_meta_showhide(Menu):
    bl_label = "Show/Hide"

    def draw(self, _context):
        layout = self.layout

        layout.operator("mball.reveal_metaelems", text="Show Hidden", icon = "HIDE_OFF")
        layout.operator("mball.hide_metaelems", text="Hide Selected", icon = "HIDE_ON").unselected = False
        layout.operator("mball.hide_metaelems_unselected", text="Hide Unselected", icon = "HIDE_UNSELECTED")


class VIEW3D_MT_edit_lattice(Menu):
    bl_label = "Lattice"

    def draw(self, _context):
        layout = self.layout

        layout.menu("VIEW3D_MT_transform")
        layout.menu("VIEW3D_MT_mirror")
        layout.menu("VIEW3D_MT_snap")
        layout.menu("VIEW3D_MT_edit_lattice_flip")

        layout.separator()

        layout.operator("lattice.make_regular", icon = 'MAKE_REGULAR')

        layout.menu("VIEW3D_MT_hook")

        layout.separator()

        layout.operator("object.vertex_parent_set", icon = "VERTEX_PARENT")

class VIEW3D_MT_edit_lattice_flip(Menu):
    bl_label = "Flip"

    def draw(self, context):
        layout = self.layout

        layout.operator("lattice.flip", text = " U (X) axis", icon = "FLIP_X").axis = 'U'
        layout.operator("lattice.flip", text = " V (Y) axis", icon = "FLIP_Y").axis = 'V'
        layout.operator("lattice.flip", text = " W (Z) axis", icon = "FLIP_Z").axis = 'W'


class VIEW3D_MT_edit_armature(Menu):
    bl_label = "Armature"

    def draw(self, context):
        layout = self.layout

        edit_object = context.edit_object
        arm = edit_object.data

        layout.menu("VIEW3D_MT_transform_armature")
        layout.menu("VIEW3D_MT_mirror")
        layout.menu("VIEW3D_MT_snap")

        layout.separator()

        layout.menu("VIEW3D_MT_edit_armature_roll")

        layout.operator("transform.transform", text="Set Bone Roll", icon = "SET_ROLL").mode = 'BONE_ROLL'
        layout.operator("armature.roll_clear", text="Clear Bone Roll", icon = "CLEAR_ROLL")

        layout.separator()

        layout.operator("armature.extrude_move", icon = 'EXTRUDE_REGION')

        if arm.use_mirror_x:
            layout.operator("armature.extrude_forked", icon = "EXTRUDE_REGION")

        layout.operator("armature.duplicate_move", icon = "DUPLICATE")
        layout.operator("armature.merge", icon = "MERGE")
        layout.operator("armature.fill", icon = "FILLBETWEEN")
        layout.operator("armature.split", icon = "SPLIT")
        layout.operator("armature.separate", icon = "SEPARATE")
        layout.operator("armature.symmetrize", icon = "SYMMETRIZE")

        layout.separator()

        layout.operator("armature.subdivide", text="Subdivide", icon = 'SUBDIVIDE_EDGES')
        layout.operator("armature.switch_direction", text="Switch Direction", icon = "SWITCH_DIRECTION")

        layout.separator()

        layout.menu("VIEW3D_MT_edit_armature_names")

        layout.separator()

        layout.operator_context = 'INVOKE_DEFAULT'
        layout.operator("armature.armature_layers", icon = "LAYER")
        layout.operator("armature.bone_layers", icon = "LAYER")

        layout.separator()

        layout.operator("armature.parent_set", text="Make Parent", icon='PARENT_SET')
        layout.operator("armature.parent_clear", text="Clear Parent", icon='PARENT_CLEAR')

        layout.separator()

        layout.menu("VIEW3D_MT_bone_options_toggle", text="Bone Settings")
        layout.menu("VIEW3D_MT_armature_show_hide") # bfa - the new show hide menu with split tooltip

        layout.separator()

        layout.operator("armature.delete", icon = "DELETE")
        layout.operator("armature.dissolve", icon = "DELETE")


# Workaround to separate the tooltips for Show Hide for Armature in Edit Mode
class VIEW3D_armature_hide_unselected(bpy.types.Operator):
    """Hide unselected Bones in Edit Mode"""      # blender will use this as a tooltip for menu items and buttons.
    bl_idname = "armature.hide_unselected"        # unique identifier for buttons and menu items to reference.
    bl_label = "Hide Unselected"         # display name in the interface.
    bl_options = {'REGISTER', 'UNDO'}  # enable undo for the operator.

    def execute(self, context):        # execute() is called by blender when running the operator.
        bpy.ops.armature.hide(unselected = True)
        return {'FINISHED'}


class VIEW3D_MT_armature_show_hide(Menu):
    bl_label = "Show/Hide"

    def draw(self, context):
        layout = self.layout

        layout.operator("armature.reveal", text="Show Hidden", icon = "HIDE_OFF")
        layout.operator("armature.hide", text="Hide Selected", icon = "HIDE_ON").unselected = False
        layout.operator("armature.hide_unselected", text="Hide Unselected", icon = "HIDE_UNSELECTED")


class VIEW3D_MT_armature_context_menu(Menu):
    bl_label = "Armature Context Menu"

    def draw(self, context):
        layout = self.layout

        edit_object = context.edit_object
        arm = edit_object.data

        layout.operator_context = 'INVOKE_REGION_WIN'

        # Add
        layout.operator("armature.subdivide", text="Subdivide", icon = "SUBDIVIDE_EDGES")
        layout.operator("armature.duplicate_move", text="Duplicate", icon = "DUPLICATE")
        layout.operator("armature.extrude_move", icon='EXTRUDE_REGION')
        if arm.use_mirror_x:
            layout.operator("armature.extrude_forked", icon='EXTRUDE_REGION')

        layout.separator()

        layout.operator("armature.fill")

        layout.separator()

        # Modify
        layout.menu("VIEW3D_MT_mirror")
        layout.menu("VIEW3D_MT_snap")
        layout.operator("armature.switch_direction", text="Switch Direction")
        layout.operator("armature.symmetrize")
        layout.menu("VIEW3D_MT_edit_armature_names")

        layout.separator()

        layout.operator("armature.parent_set", text="Make Parent", icon='PARENT_SET')
        layout.operator("armature.parent_clear", text="Clear Parent", icon='PARENT_CLEAR')

        layout.separator()

        # Remove
        layout.operator("armature.split")
        layout.operator("armature.merge")
        layout.operator("armature.dissolve")
        layout.operator("armature.delete")


class VIEW3D_MT_edit_armature_names(Menu):
    bl_label = "Names"

    def draw(self, _context):
        layout = self.layout

        layout.operator_context = 'EXEC_REGION_WIN'
        layout.operator("armature.autoside_names", text="AutoName Left/Right", icon = "STRING").type = 'XAXIS'
        layout.operator("armature.autoside_names", text="AutoName Front/Back", icon = "STRING").type = 'YAXIS'
        layout.operator("armature.autoside_names", text="AutoName Top/Bottom", icon = "STRING").type = 'ZAXIS'
        layout.operator("armature.flip_names", text="Flip Names", icon = "FLIP")


class VIEW3D_MT_edit_armature_roll(Menu):
    bl_label = "Recalculate Bone Roll"
    def draw(self, _context):
        layout = self.layout

        layout.label(text="- Positive: -")
        layout.operator("armature.calculate_roll", text= "Local + X Tangent", icon = "ROLL_X_TANG_POS").type = 'POS_X'
        layout.operator("armature.calculate_roll", text= "Local + Z Tangent", icon = "ROLL_Z_TANG_POS").type = 'POS_Z'
        layout.operator("armature.calculate_roll", text= "Global + X Axis", icon = "ROLL_X_POS").type = 'GLOBAL_POS_X'
        layout.operator("armature.calculate_roll", text= "Global + Y Axis", icon = "ROLL_Y_POS").type = 'GLOBAL_POS_Y'
        layout.operator("armature.calculate_roll", text= "Global + Z Axis", icon = "ROLL_Z_POS").type = 'GLOBAL_POS_Z'
        layout.label(text="- Negative: -")
        layout.operator("armature.calculate_roll", text= "Local - X Tangent", icon = "ROLL_X_TANG_NEG").type = 'NEG_X'
        layout.operator("armature.calculate_roll", text= "Local - Z Tangent", icon = "ROLL_Z_TANG_NEG").type = 'NEG_Z'
        layout.operator("armature.calculate_roll", text= "Global - X Axis", icon = "ROLL_X_NEG").type = 'GLOBAL_NEG_X'
        layout.operator("armature.calculate_roll", text= "Global - Y Axis", icon = "ROLL_Y_NEG").type = 'GLOBAL_NEG_Y'
        layout.operator("armature.calculate_roll", text= "Global - Z Axis", icon = "ROLL_Z_NEG").type = 'GLOBAL_NEG_Z'
        layout.label(text="- Other: -")
        layout.operator("armature.calculate_roll", text= "Active Bone", icon = "BONE_DATA").type = 'ACTIVE'
        layout.operator("armature.calculate_roll", text= "View Axis", icon = "MANIPUL").type = 'VIEW'
        layout.operator("armature.calculate_roll", text= "Cursor", icon = "CURSOR").type = 'CURSOR'

# bfa - not functional in the BFA keymap. But menu class remains for the Blender keymap. DO NOT DELETE!
class VIEW3D_MT_edit_armature_delete(Menu):
    bl_label = "Delete"

    def draw(self, _context):
        layout = self.layout
        layout.operator_context = 'EXEC_AREA'

        layout.operator("armature.delete", text="Bones", icon = "DELETE")

        layout.separator()

        layout.operator("armature.dissolve", text="Dissolve Bones", icon = "DELETE")


# ********** Grease Pencil menus **********
class VIEW3D_MT_gpencil_autoweights(Menu):
    bl_label = "Generate Weights"

    def draw(self, _context):
        layout = self.layout
        layout.operator("gpencil.generate_weights", text="With Empty Groups", icon = "PARTICLEBRUSH_WEIGHT").mode = 'NAME'
        layout.operator("gpencil.generate_weights", text="With Automatic Weights", icon = "PARTICLEBRUSH_WEIGHT").mode = 'AUTO'


class VIEW3D_MT_gpencil_simplify(Menu):
    bl_label = "Simplify"

    def draw(self, _context):
        layout = self.layout
        layout.operator("gpencil.stroke_simplify_fixed", text="Fixed", icon = "MOD_SIMPLIFY")
        layout.operator("gpencil.stroke_simplify", text="Adaptative", icon = "MOD_SIMPLIFY")
        layout.operator("gpencil.stroke_sample", text="Sample", icon = "MOD_SIMPLIFY")


class VIEW3D_MT_paint_gpencil(Menu):
    bl_label = "Draw"

    def draw(self, _context):

        layout = self.layout

        layout.operator("gpencil.interpolate", text="Interpolate", icon = "INTERPOLATE")
        layout.operator("gpencil.interpolate_sequence", text="Sequence", icon = "SEQUENCE")

        layout.separator()

        layout.menu("VIEW3D_MT_gpencil_animation")

        layout.separator()

        layout.menu("VIEW3D_MT_edit_gpencil_showhide")
        layout.menu("GPENCIL_MT_cleanup")

        layout.separator()

        #radial control button brush size
        myvar = layout.operator("wm.radial_control", text = "Brush Radius", icon = "BRUSHSIZE")
        myvar.data_path_primary = 'tool_settings.gpencil_paint.brush.size'

        #radial control button brush strength
        myvar = layout.operator("wm.radial_control", text = "Brush Strength", icon = "BRUSHSTRENGTH")
        myvar.data_path_primary = 'tool_settings.gpencil_paint.brush.gpencil_settings.pen_strength'

        #radial control button brush strength
        myvar = layout.operator("wm.radial_control", text = "Eraser Radius (Old Toolsystem)", icon = "BRUSHSIZE")
        myvar.data_path_primary = 'preferences.edit.grease_pencil_eraser_radius'


class VIEW3D_MT_edit_gpencil_showhide(Menu):
    bl_label = "Show/hide"

    def draw(self, _context):
        layout = self.layout

        layout.operator("gpencil.reveal", text="Show All Layers", icon = "HIDE_OFF")

        layout.separator()

        layout.operator("gpencil.hide", text="Hide Active Layer", icon = "HIDE_ON").unselected = False
        layout.operator("gpencil.hide", text="Hide Inactive Layers", icon = "HIDE_UNSELECTED").unselected = True


class VIEW3D_MT_assign_material(Menu):
    bl_label = "Assign Material"

    def draw(self, context):
        layout = self.layout
        ob = context.active_object

        for slot in ob.material_slots:
            mat = slot.material
            if mat:
                layout.operator("gpencil.stroke_change_color", text=mat.name, icon = "COLOR").material = mat.name


class VIEW3D_MT_gpencil_copy_layer(Menu):
    bl_label = "Copy Layer to Object"

    def draw(self, context):
        layout = self.layout
        view_layer = context.view_layer
        obact = context.active_object
        gpl = context.active_gpencil_layer

        done = False
        if gpl is not None:
            for ob in view_layer.objects:
                if ob.type == 'GPENCIL' and ob != obact:
                    layout.operator("gpencil.layer_duplicate_object", text=ob.name, icon = "DUPLICATE").object = ob.name
                    done = True

            if done is False:
                layout.label(text="No destination object", icon='ERROR')
        else:
            layout.label(text="No layer to copy", icon='ERROR')


class VIEW3D_MT_edit_gpencil(Menu):
    bl_label = "Grease Pencil"

    def draw(self, _context):
        layout = self.layout

        layout.menu("VIEW3D_MT_edit_gpencil_transform")
        layout.menu("VIEW3D_MT_mirror")
        layout.menu("GPENCIL_MT_snap")

        layout.separator()

        layout.menu("VIEW3D_MT_gpencil_animation")

        layout.separator()

        layout.operator("gpencil.duplicate_move", text="Duplicate", icon = "DUPLICATE")
        layout.operator("gpencil.frame_duplicate", text="Duplicate Active Frame", icon = "DUPLICATE")
        layout.operator("gpencil.frame_duplicate", text="Duplicate Active Frame All Layers", icon = "DUPLICATE").mode = 'ALL'

        layout.separator()

        layout.operator("gpencil.stroke_split", text="Split", icon = "SPLIT")

        layout.separator()

        layout.operator("gpencil.copy", text="Copy", icon='COPYDOWN')
        layout.operator("gpencil.paste", text="Paste", icon='PASTEDOWN').type = 'ACTIVE'
        layout.operator("gpencil.paste", text="Paste by Layer", icon='PASTEDOWN').type = 'LAYER'

        layout.separator()

        layout.menu("VIEW3D_MT_edit_gpencil_delete")
        layout.operator_menu_enum("gpencil.dissolve", "type")

        layout.separator()

        layout.menu("GPENCIL_MT_cleanup")
        layout.menu("VIEW3D_MT_edit_gpencil_hide", text = "Show/Hide")

        layout.separator()

        layout.operator_menu_enum("gpencil.stroke_separate", "mode")


class VIEW3D_MT_edit_gpencil_hide(Menu):
    bl_label = "Hide"

    def draw(self, context):
        layout = self.layout

        layout.operator("gpencil.reveal", text="Show Hidden Layer", icon = "HIDE_OFF")
        layout.operator("gpencil.hide", text="Hide selected Layer", icon = "HIDE_ON").unselected = False
        layout.operator("gpencil.hide", text="Hide unselected Layer", icon = "HIDE_UNSELECTED").unselected = True

        layout.separator()

        layout.operator("gpencil.selection_opacity_toggle", text="Toggle Opacity", icon = "HIDE_OFF")


class VIEW3D_MT_edit_gpencil_arrange_strokes(Menu):
    bl_label = "Arrange Strokes"

    def draw(self, context):
        layout = self.layout

        layout.operator("gpencil.stroke_arrange", text="Bring Forward", icon='MOVE_UP').direction = 'UP'
        layout.operator("gpencil.stroke_arrange", text="Send Backward", icon='MOVE_DOWN').direction = 'DOWN'
        layout.operator("gpencil.stroke_arrange", text="Bring to Front", icon='MOVE_TO_TOP').direction = 'TOP'
        layout.operator("gpencil.stroke_arrange", text="Send to Back", icon='MOVE_TO_BOTTOM').direction = 'BOTTOM'

class VIEW3D_MT_edit_gpencil_stroke(Menu):
    bl_label = "Stroke"

    def draw(self, _context):
        layout = self.layout

        layout.operator("gpencil.stroke_subdivide", text="Subdivide", icon = "SUBDIVIDE_EDGES").only_selected = False
        layout.menu("VIEW3D_MT_gpencil_simplify")
        layout.operator("gpencil.stroke_trim", text="Trim", icon = "CUT")

        layout.separator()

        layout.operator("gpencil.stroke_join", text="Join", icon = "JOIN").type = 'JOIN'
        layout.operator("gpencil.stroke_join", text="Join and Copy", icon = "JOIN").type = 'JOINCOPY'

        layout.separator()

        layout.menu("GPENCIL_MT_move_to_layer")
        layout.menu("VIEW3D_MT_assign_material")
        layout.operator("gpencil.set_active_material", text="Set as Active Material", icon = "MATERIAL")
        layout.menu("VIEW3D_MT_edit_gpencil_arrange_strokes")

        layout.separator()

        # Convert
        op = layout.operator("gpencil.stroke_cyclical_set", text="Close", icon = 'TOGGLE_CYCLIC')
        op.type = 'CLOSE'
        op.geometry = True
        layout.operator("gpencil.stroke_cyclical_set", text="Toggle Cyclic", icon = 'TOGGLE_CYCLIC').type = 'TOGGLE'
        layout.operator_menu_enum("gpencil.stroke_caps_set", text="Toggle Caps", property="type")
        layout.operator("gpencil.stroke_flip", text="Switch Direction", icon = "FLIP")

class VIEW3D_MT_edit_gpencil_point(Menu):
    bl_label = "Point"

    def draw(self, _context):
        layout = self.layout

        layout.operator("gpencil.extrude_move", text="Extrude Points", icon = "EXTRUDE_REGION")

        layout.separator()

        layout.operator("gpencil.stroke_smooth", text="Smooth Points", icon = "PARTICLEBRUSH_SMOOTH").only_selected = True

        layout.separator()

        layout.operator("gpencil.stroke_merge", text="Merge Points", icon = "MERGE")

        # TODO: add new RIP operator

        layout.separator()

        layout.menu("VIEW3D_MT_gpencil_vertex_group")


class VIEW3D_MT_weight_gpencil(Menu):
    bl_label = "Weights"

    def draw(self, context):
        layout = self.layout

        #layout.operator_context = 'INVOKE_REGION_WIN'

        layout.operator("gpencil.vertex_group_normalize_all", text="Normalize All", icon = "WEIGHT_NORMALIZE_ALL")
        layout.operator("gpencil.vertex_group_normalize", text="Normalize", icon = "WEIGHT_NORMALIZE")

        layout.separator()

        layout.operator("gpencil.vertex_group_invert", text="Invert", icon='WEIGHT_INVERT')
        layout.operator("gpencil.vertex_group_smooth", text="Smooth", icon='WEIGHT_SMOOTH')

        layout.menu("VIEW3D_MT_gpencil_autoweights")

        if context.mode == 'WEIGHT_GPENCIL':

            #radial control button brush size
            myvar = layout.operator("wm.radial_control", text = "Brush Radius", icon = "BRUSHSIZE")
            myvar.data_path_primary = 'tool_settings.gpencil_sculpt.brush.size'

            #radial control button brush strength
            myvar = layout.operator("wm.radial_control", text = "Brush Strength", icon = "BRUSHSTRENGTH")
            myvar.data_path_primary = 'tool_settings.gpencil_sculpt.brush.strength'


class VIEW3D_MT_gpencil_animation(Menu):
    bl_label = "Animation"

    @classmethod
    def poll(cls, context):
        ob = context.active_object
        return ob and ob.type == 'GPENCIL' and ob.mode != 'OBJECT'

    def draw(self, _context):
        layout = self.layout

        layout.operator("gpencil.blank_frame_add", text="Insert Blank Keyframe (Active Layer)", icon = "ADD")
        layout.operator("gpencil.blank_frame_add", text="Insert Blank Keyframe (All Layers)", icon = "ADD").all_layers = True

        layout.separator()

        layout.operator("gpencil.frame_duplicate", text="Duplicate Active Keyframe (Active Layer)", icon = "DUPLICATE")
        layout.operator("gpencil.frame_duplicate", text="Duplicate Active Keyframe (All Layers)", icon = "DUPLICATE").mode = 'ALL'

        layout.separator()

        layout.operator("gpencil.delete", text="Delete Active Keyframe (Active Layer)", icon = "DELETE").type = 'FRAME'
        layout.operator("gpencil.active_frames_delete_all", text="Delete Active Keyframes (All Layers)", icon = "DELETE")


class VIEW3D_MT_edit_gpencil_transform(Menu):
    bl_label = "Transform"

    def draw(self, _context):
        layout = self.layout

        layout.operator("transform.bend", text="Bend", icon = "BEND")
        layout.operator("transform.shear", text="Shear", icon = "SHEAR")
        layout.operator("transform.tosphere", text="To Sphere", icon = "TOSPHERE")
        layout.operator("transform.transform", text="Shrink Fatten", icon = 'SHRINK_FATTEN').mode = 'GPENCIL_SHRINKFATTEN'


class VIEW3D_MT_object_mode_pie(Menu):
    bl_label = "Mode"

    def draw(self, _context):
        layout = self.layout

        pie = layout.menu_pie()
        pie.operator_enum("object.mode_set", "mode")


class VIEW3D_MT_view_pie(Menu):
    bl_label = "View"
    bl_idname = "VIEW3D_MT_view_pie"

    def draw(self, _context):
        layout = self.layout

        pie = layout.menu_pie()
        pie.operator_enum("view3d.view_axis", "type")
        pie.operator("view3d.view_camera", text="View Camera", icon='CAMERA_DATA')
        pie.operator("view3d.view_selected", text="View Selected", icon='VIEW_SELECTED')


class VIEW3D_MT_transform_gizmo_pie(Menu):
    bl_label = "View"

    def draw(self, context):
        layout = self.layout

        pie = layout.menu_pie()
        # 1: Left
        pie.operator("view3d.transform_gizmo_set", text="Move").type = {'TRANSLATE'}
        # 2: Right
        pie.operator("view3d.transform_gizmo_set", text="Rotate").type = {'ROTATE'}
        # 3: Down
        pie.operator("view3d.transform_gizmo_set", text="Scale").type = {'SCALE'}
        # 4: Up
        pie.prop(context.space_data, "show_gizmo", text="Show Gizmos", icon='GIZMO')
        # 5: Up/Left
        pie.operator("view3d.transform_gizmo_set", text="All").type = {'TRANSLATE', 'ROTATE', 'SCALE'}


class VIEW3D_MT_shading_pie(Menu):
    bl_label = "Shading"

    def draw(self, context):
        layout = self.layout
        pie = layout.menu_pie()

        view = context.space_data

        pie.prop(view.shading, "type", expand=True)


class VIEW3D_MT_shading_ex_pie(Menu):
    bl_label = "Shading"

    def draw(self, context):
        layout = self.layout
        pie = layout.menu_pie()

        view = context.space_data

        pie.prop_enum(view.shading, "type", value='WIREFRAME')
        pie.prop_enum(view.shading, "type", value='SOLID')

        # Note this duplicates "view3d.toggle_xray" logic, so we can see the active item: T58661.
        if context.pose_object:
            pie.prop(view.overlay, "show_xray_bone", icon='XRAY')
        else:
            xray_active = (
                (context.mode == 'EDIT_MESH') or
                (view.shading.type in {'SOLID', 'WIREFRAME'})
            )
            if xray_active:
                sub = pie
            else:
                sub = pie.row()
                sub.active = False
            sub.prop(
                view.shading,
                "show_xray_wireframe" if (view.shading.type == 'WIREFRAME') else "show_xray",
                text="Toggle X-Ray",
                icon='XRAY',
            )

        pie.prop(view.overlay, "show_overlays", text="Toggle Overlays", icon='OVERLAY')

        pie.prop_enum(view.shading, "type", value='MATERIAL')
        pie.prop_enum(view.shading, "type", value='RENDERED')


class VIEW3D_MT_pivot_pie(Menu):
    bl_label = "Pivot Point"

    def draw(self, context):
        layout = self.layout
        pie = layout.menu_pie()
        obj = context.active_object
        mode = context.mode

        pie.prop_enum(context.scene.tool_settings, "transform_pivot_point", value='BOUNDING_BOX_CENTER')
        pie.prop_enum(context.scene.tool_settings, "transform_pivot_point", value='CURSOR')
        pie.prop_enum(context.scene.tool_settings, "transform_pivot_point", value='INDIVIDUAL_ORIGINS')
        pie.prop_enum(context.scene.tool_settings, "transform_pivot_point", value='MEDIAN_POINT')
        pie.prop_enum(context.scene.tool_settings, "transform_pivot_point", value='ACTIVE_ELEMENT')
        if (obj is None) or (mode in {'OBJECT', 'POSE', 'WEIGHT_PAINT'}):
            pie.prop(context.scene.tool_settings, "use_transform_pivot_point_align", text="Only Origins")


class VIEW3D_MT_orientations_pie(Menu):
    bl_label = "Orientation"

    def draw(self, context):
        layout = self.layout
        pie = layout.menu_pie()
        scene = context.scene

        pie.prop(scene.transform_orientation_slots[0], "type", expand=True)


class VIEW3D_MT_snap_pie(Menu):
    bl_label = "Snap"

    def draw(self, _context):
        layout = self.layout
        pie = layout.menu_pie()

        pie.operator("view3d.snap_cursor_to_grid", text="Cursor to Grid", icon='CURSOR')
        pie.operator("view3d.snap_selected_to_grid", text="Selection to Grid", icon='RESTRICT_SELECT_OFF')
        pie.operator("view3d.snap_cursor_to_selected", text="Cursor to Selected", icon='CURSOR')
        pie.operator("view3d.snap_selected_to_cursor", text="Selection to Cursor", icon='RESTRICT_SELECT_OFF').use_offset = False
        pie.operator("view3d.snap_selected_to_cursor", text="Selection to Cursor (Keep Offset)", icon='RESTRICT_SELECT_OFF').use_offset = True
        pie.operator("view3d.snap_selected_to_active", text="Selection to Active", icon='RESTRICT_SELECT_OFF')
        pie.operator("view3d.snap_cursor_to_center", text="Cursor to World Origin", icon='CURSOR')
        pie.operator("view3d.snap_cursor_to_active", text="Cursor to Active", icon='CURSOR')


class VIEW3D_MT_proportional_editing_falloff_pie(Menu):
    bl_label = "Proportional Editing Falloff"

    def draw(self, context):
        layout = self.layout
        pie = layout.menu_pie()
        tool_settings = context.scene.tool_settings

        pie.prop(tool_settings, "proportional_edit_falloff", expand=True)


class VIEW3D_MT_sculpt_mask_edit_pie(Menu):
    bl_label = "Mask Edit"

    def draw(self, _context):
        layout = self.layout
        pie = layout.menu_pie()

        op = pie.operator("paint.mask_flood_fill", text='Invert Mask')
        op.mode = 'INVERT'
        op = pie.operator("paint.mask_flood_fill", text='Clear Mask')
        op.mode = 'VALUE'
        op = pie.operator("sculpt.mask_filter", text='Smooth Mask')
        op.filter_type = 'SMOOTH'
        op.auto_iteration_count = True
        op = pie.operator("sculpt.mask_filter", text='Sharpen Mask')
        op.filter_type = 'SHARPEN'
        op.auto_iteration_count = True
        op = pie.operator("sculpt.mask_filter", text='Grow Mask')
        op.filter_type = 'GROW'
        op.auto_iteration_count = True
        op = pie.operator("sculpt.mask_filter", text='Shrink Mask')
        op.filter_type = 'SHRINK'
        op.auto_iteration_count = True
        op = pie.operator("sculpt.mask_filter", text='Increase Contrast')
        op.filter_type = 'CONTRAST_INCREASE'
        op.auto_iteration_count = False
        op = pie.operator("sculpt.mask_filter", text='Decrease Contrast')
        op.filter_type = 'CONTRAST_DECREASE'
        op.auto_iteration_count = False


# ********** Panel **********

class VIEW3D_PT_active_tool(Panel, ToolActivePanelHelper):
    bl_space_type = 'VIEW_3D'
    bl_region_type = 'UI'
    bl_category = "Tool"
    # See comment below.
    # bl_options = {'HIDE_HEADER'}

    # Don't show in properties editor.
    @classmethod
    def poll(cls, context):
        return context.area.type == 'VIEW_3D'


# FIXME(campbell): remove this second panel once 'HIDE_HEADER' works with category tabs,
# Currently pinning allows ordering headerless panels below panels with headers.
class VIEW3D_PT_active_tool_duplicate(Panel, ToolActivePanelHelper):
    bl_space_type = 'VIEW_3D'
    bl_region_type = 'UI'
    bl_category = "Tool"
    bl_options = {'HIDE_HEADER'}

    # Only show in properties editor.
    @classmethod
    def poll(cls, context):
        return context.area.type != 'VIEW_3D'


class VIEW3D_PT_view3d_properties(Panel):
    bl_space_type = 'VIEW_3D'
    bl_region_type = 'UI'
    bl_category = "View"
    bl_label = "View"
    bl_options = {'DEFAULT_CLOSED'}

    def draw(self, context):
        layout = self.layout

        view = context.space_data

        layout.use_property_split = True
        layout.use_property_decorate = False  # No animation.

        flow = layout.grid_flow(row_major=True, columns=0, even_columns=False, even_rows=False, align=True)
        col = flow.column()

        subcol = col.column()
        subcol.active = bool(view.region_3d.view_perspective != 'CAMERA' or view.region_quadviews)
        subcol.prop(view, "lens", text="Focal Length")

        subcol = col.column(align=True)
        subcol.prop(view, "clip_start", text="Clip Near")
        subcol.prop(view, "clip_end", text="Clip Far")

        subcol.separator()

        col = flow.column()

        subcol = col.column()
        subcol.use_property_split = False
        subcol.prop(view, "use_local_camera")
        
        if view.use_local_camera:
            subcol = col.column()
            subcol.use_property_split = True
            subcol.prop(view, "camera", text="Local Cam")
            
        subcol.use_property_split = False
        subcol.prop(view, "use_render_border")
        
class VIEW3D_PT_view3d_properties_edit(Panel):
    bl_space_type = 'VIEW_3D'
    bl_region_type = 'UI'
    bl_category = "View"
    bl_label = "Edit"
    bl_options = {'DEFAULT_CLOSED'}

    def draw(self, context):
        layout = self.layout
        
        tool_settings = context.tool_settings
        layout.prop(tool_settings, "lock_object_mode")


class VIEW3D_PT_view3d_camera_lock(Panel):
    bl_space_type = 'VIEW_3D'
    bl_region_type = 'UI'
    bl_category = "View"
    bl_label = "Camera Lock"
    bl_parent_id = "VIEW3D_PT_view3d_properties"

    def draw(self, context):
        layout = self.layout

        layout.use_property_split = True
        layout.use_property_decorate = False  # No animation.

        view = context.space_data

        col = layout.column(align=True)
        subcol = col.column()
        subcol.active = bool(view.region_3d.view_perspective != 'CAMERA' or view.region_quadviews)

        subcol.prop(view, "lock_object")
        lock_object = view.lock_object
        if lock_object:
            if lock_object.type == 'ARMATURE':
                subcol.prop_search(
                    view, "lock_bone", lock_object.data,
                    "edit_bones" if lock_object.mode == 'EDIT'
                    else "bones",
                    text=""
                )
        else:
            subcol.use_property_split = False
            subcol.prop(view, "lock_cursor", text="Lock to 3D Cursor")
        col.use_property_split = False
        col.prop(view, "lock_camera")


class VIEW3D_PT_view3d_cursor(Panel):
    bl_space_type = 'VIEW_3D'
    bl_region_type = 'UI'
    bl_category = "View"
    bl_label = "3D Cursor"
    bl_options = {'DEFAULT_CLOSED'}

    def draw(self, context):
        layout = self.layout

        cursor = context.scene.cursor

        layout.column().prop(cursor, "location", text="Location")
        rotation_mode = cursor.rotation_mode
        if rotation_mode == 'QUATERNION':
            layout.column().prop(cursor, "rotation_quaternion", text="Rotation")
        elif rotation_mode == 'AXIS_ANGLE':
            layout.column().prop(cursor, "rotation_axis_angle", text="Rotation")
        else:
            layout.column().prop(cursor, "rotation_euler", text="Rotation")
        layout.prop(cursor, "rotation_mode", text="")


class VIEW3D_PT_collections(Panel):
    bl_space_type = 'VIEW_3D'
    bl_region_type = 'UI'
    bl_category = "View"
    bl_label = "Collections"
    bl_options = {'DEFAULT_CLOSED'}

    def _draw_collection(self, layout, view_layer, use_local_collections, collection, index):
        need_separator = index
        for child in collection.children:
            index += 1

            if child.exclude:
                continue

            if child.collection.hide_viewport:
                continue

            if need_separator:
                layout.separator()
                need_separator = False

            icon = 'BLANK1'
            # has_objects = True
            if child.has_selected_objects(view_layer):
                icon = 'LAYER_ACTIVE'
            elif child.has_objects():
                icon = 'LAYER_USED'
            else:
                # has_objects = False
                pass

            row = layout.row()
            row.use_property_decorate = False
            sub = row.split(factor=0.98)
            subrow = sub.row()
            subrow.alignment = 'LEFT'
            subrow.operator(
                "object.hide_collection", text=child.name, icon=icon, emboss=False,
            ).collection_index = index

            sub = row.split()
            subrow = sub.row(align=True)
            subrow.alignment = 'RIGHT'
            if not use_local_collections:
                subrow.active = collection.is_visible  # Parent collection runtime visibility
                subrow.prop(child, "hide_viewport", text="", emboss=False)
            else:
                subrow.active = collection.visible_get()  # Parent collection runtime visibility
                icon = 'HIDE_OFF' if child.visible_get() else 'HIDE_ON'
                props = subrow.operator("object.hide_collection", text="", icon=icon, emboss=False)
                props.collection_index = index
                props.toggle = True

        for child in collection.children:
            index = self._draw_collection(layout, view_layer, use_local_collections, child, index)

        return index

        return index

    def draw(self, context):
        layout = self.layout
        layout.use_property_split = False

        view = context.space_data
        view_layer = context.view_layer

        layout.use_property_split = True
        layout.prop(view, "use_local_collections")
        layout.separator()

        # We pass index 0 here because the index is increased
        # so the first real index is 1
        # And we start with index as 1 because we skip the master collection
        self._draw_collection(layout, view_layer, view.use_local_collections, view_layer.layer_collection, 0)


class VIEW3D_PT_object_type_visibility(Panel):
    bl_space_type = 'VIEW_3D'
    bl_region_type = 'HEADER'
    bl_label = "View Object Types"
    bl_ui_units_x = 6

    def draw(self, context):
        layout = self.layout
        layout.use_property_split = True

        view = context.space_data

        layout.label(text="Object Types Visibility")
        col = layout.column()

        attr_object_types = (
            # Geometry
            ("mesh", "Mesh          "),
            ("curve", "Curve       "),
            ("surf", "Surface     "),
            ("meta", "Meta         "),
            ("font", "Text           "),
            ("grease_pencil", "Grease Pencil"),
            (None, None),
            # Other
            ("armature", "Armature  "),
            ("lattice", "Lattice      "),
            ("empty", "Empty        "),
            ("light", "Light        "),
            ("light_probe", "Light Probe  "),
            ("camera", "Camera     "),
            ("speaker", "Speaker    "),
        )

        for attr, attr_name in attr_object_types:
            if attr is None:
                col.separator()
                continue

            attr_v = "show_object_viewport_" f"{attr:s}"
            attr_s = "show_object_select_" f"{attr:s}"

            icon_v = 'HIDE_OFF' if getattr(view, attr_v) else 'HIDE_ON'
            icon_s = 'RESTRICT_SELECT_OFF' if getattr(view, attr_s) else 'RESTRICT_SELECT_ON'

            row = col.row(align=True)
            row.alignment = 'RIGHT'

            row.label(text=attr_name)
            row.prop(view, attr_v, text="", icon=icon_v, emboss=False)
            rowsub = row.row(align=True)
            rowsub.active = getattr(view, attr_v)
            rowsub.prop(view, attr_s, text="", icon=icon_s, emboss=False)


class VIEW3D_PT_shading(Panel):
    bl_space_type = 'VIEW_3D'
    bl_region_type = 'HEADER'
    bl_label = "Shading"
    bl_ui_units_x = 12

    @classmethod
    def get_shading(cls, context):
        # Get settings from 3D viewport or OpenGL render engine
        view = context.space_data
        if view.type == 'VIEW_3D':
            return view.shading
        else:
            return context.scene.display.shading

    def draw(self, _context):
        layout = self.layout
        layout.label(text="Viewport Shading")


class VIEW3D_PT_shading_lighting(Panel):
    bl_space_type = 'VIEW_3D'
    bl_region_type = 'HEADER'
    bl_label = "Lighting"
    bl_parent_id = 'VIEW3D_PT_shading'

    @classmethod
    def poll(cls, context):
        shading = VIEW3D_PT_shading.get_shading(context)
        engine = context.scene.render.engine
        return shading.type in {'SOLID', 'MATERIAL'} or engine == 'BLENDER_EEVEE' and shading.type

    def draw(self, context):
        layout = self.layout
        shading = VIEW3D_PT_shading.get_shading(context)

        col = layout.column()
        split = col.split(factor=0.9)

        if shading.type == 'SOLID':
            split.row().prop(shading, "light", expand=True)
            col = split.column()

            split = layout.split(factor=0.9)
            col = split.column()
            sub = col.row()

            if shading.light == 'STUDIO':
                prefs = context.preferences
                system = prefs.system

                if not system.use_studio_light_edit:
                    sub.scale_y = 0.6  # smaller studiolight preview
                    sub.template_icon_view(shading, "studio_light", scale_popup=3.0)
                else:
                    sub.prop(system, "use_studio_light_edit", text="Disable Studio Light Edit", icon='NONE', toggle=True)

                col = split.column()
                col.operator("preferences.studiolight_show", emboss=False, text="", icon='PREFERENCES')

                split = layout.split(factor=0.9)
                col = split.column()

                row = col.row()
                row.prop(shading, "use_world_space_lighting", text="", icon='WORLD', toggle=True)
                row = row.row()
                if shading.use_world_space_lighting:
                    row.prop(shading, "studiolight_rotate_z", text="Rotation")
                    col = split.column()  # to align properly with above

            elif shading.light == 'MATCAP':
                sub.scale_y = 0.6  # smaller matcap preview
                sub.template_icon_view(shading, "studio_light", scale_popup=3.0)

                col = split.column()
                col.operator("preferences.studiolight_show", emboss=False, text="", icon='PREFERENCES')
                col.operator("view3d.toggle_matcap_flip", emboss=False, text="", icon='ARROW_LEFTRIGHT')

        elif shading.type == 'MATERIAL':
            col.prop(shading, "use_scene_lights")
            col.prop(shading, "use_scene_world")
            col = layout.column()
            split = col.split(factor=0.9)

            if not shading.use_scene_world:
                col = split.column()
                sub = col.row()
                sub.scale_y = 0.6
                sub.template_icon_view(shading, "studio_light", scale_popup=3)

                col = split.column()
                col.operator("preferences.studiolight_show", emboss=False, text="", icon='PREFERENCES')

                split = layout.split(factor=0.9)
                col = split.column()
                col.prop(shading, "studiolight_rotate_z", text="Rotation")
                col.prop(shading, "studiolight_intensity")
                col.prop(shading, "studiolight_background_alpha")
                col = split.column()  # to align properly with above

        elif shading.type == 'RENDERED':
            col.prop(shading, "use_scene_lights_render")
            col.prop(shading, "use_scene_world_render")

            if not shading.use_scene_world_render:
                col = layout.column()
                split = col.split(factor=0.9)

                col = split.column()
                sub = col.row()
                sub.scale_y = 0.6
                sub.template_icon_view(shading, "studio_light", scale_popup=3)

                col = split.column()
                col.operator("preferences.studiolight_show", emboss=False, text="", icon='PREFERENCES')

                split = layout.split(factor=0.9)
                col = split.column()
                col.prop(shading, "studiolight_rotate_z", text="Rotation")
                col.prop(shading, "studiolight_intensity")
                col.prop(shading, "studiolight_background_alpha")
                col = split.column()  # to align properly with above


class VIEW3D_PT_shading_color(Panel):
    bl_space_type = 'VIEW_3D'
    bl_region_type = 'HEADER'
    bl_label = "Color"
    bl_parent_id = 'VIEW3D_PT_shading'

    @classmethod
    def poll(cls, context):
        shading = VIEW3D_PT_shading.get_shading(context)
        return shading.type in {'WIREFRAME', 'SOLID'}

    def _draw_color_type(self, context):
        layout = self.layout
        shading = VIEW3D_PT_shading.get_shading(context)

        layout.grid_flow(columns=3, align=True).prop(shading, "color_type", expand=True)
        if shading.color_type == 'SINGLE':
            layout.row().prop(shading, "single_color", text="")

    def _draw_background_color(self, context):
        layout = self.layout
        shading = VIEW3D_PT_shading.get_shading(context)

        layout.row().label(text="Background")
        layout.row().prop(shading, "background_type", expand=True)
        if shading.background_type == 'VIEWPORT':
            layout.row().prop(shading, "background_color", text="")

    def draw(self, context):
        shading = VIEW3D_PT_shading.get_shading(context)
        if shading.type == 'WIREFRAME':
            self.layout.row().prop(shading, "wireframe_color_type", expand=True)
        else:
            self._draw_color_type(context)
            self.layout.separator()
        self._draw_background_color(context)


class VIEW3D_PT_shading_options(Panel):
    bl_space_type = 'VIEW_3D'
    bl_region_type = 'HEADER'
    bl_label = "Options"
    bl_parent_id = 'VIEW3D_PT_shading'

    @classmethod
    def poll(cls, context):
        shading = VIEW3D_PT_shading.get_shading(context)
        return shading.type in {'WIREFRAME', 'SOLID'}

    def draw(self, context):
        layout = self.layout

        shading = VIEW3D_PT_shading.get_shading(context)

        col = layout.column()

        if shading.type == 'SOLID':
            col.prop(shading, "show_backface_culling")

        row = col.row(align=True)
        
        

        if shading.type == 'WIREFRAME':
            row.prop(shading, "show_xray_wireframe")
            sub = row.row()
            sub.use_property_split = True
            sub.active = shading.show_xray_wireframe
            sub.prop(shading, "xray_alpha_wireframe", text="")
        elif shading.type == 'SOLID':
            row.prop(shading, "show_xray")
            sub = row.row()     
            sub.use_property_split = True
            if shading.show_xray:
                sub.prop(shading, "xray_alpha", text = "")
                # X-ray mode is off when alpha is 1.0
                xray_active = shading.show_xray and shading.xray_alpha != 1

            else:

                row = col.row(align=True)
                row.prop(shading, "show_shadows")
                row.active = not shading.show_xray
                
                sub = row.row(align=True)
                if shading.show_shadows:
                    sub.prop(shading, "shadow_intensity", text="")
                    sub.popover(panel="VIEW3D_PT_shading_options_shadow", icon='PREFERENCES', text="")

                col = layout.column()

                row = col.row()
                row.active = not shading.show_xray
                row.prop(shading, "show_cavity")

            if shading.show_cavity and not shading.show_xray:
                row.prop(shading, "cavity_type", text="Type")

                if shading.cavity_type in {'WORLD', 'BOTH'}:
                    col.label(text="World Space - Ridge / Valley")
                    sub = col.row(align=True)
                    sub.prop(shading, "cavity_ridge_factor", text="")
                    sub.prop(shading, "cavity_valley_factor", text="")
                    sub.popover(
                        panel="VIEW3D_PT_shading_options_ssao",
                        icon='PREFERENCES',
                        text=""
                    )

                if shading.cavity_type in {'SCREEN', 'BOTH'}:
                    col.label(text="Screen Space - Ridge / Valley")
                    sub = col.row(align=True)
                    sub.prop(shading, "curvature_ridge_factor", text="")
                    sub.prop(shading, "curvature_valley_factor", text="")

        if shading.type in {'WIREFRAME', 'SOLID'}:
            row = layout.split()
            row.prop(shading, "show_object_outline")
            sub = row.row()
            if shading.show_object_outline:
                sub.prop(shading, "object_outline_color", text="")

        if shading.type == 'SOLID':
            col = layout.column()
            if shading.light in {'STUDIO', 'MATCAP'}:
                col.active = shading.selected_studio_light.has_specular_highlight_pass
                col.prop(shading, "show_specular_highlight", text="Specular Lighting")


class VIEW3D_PT_shading_options_shadow(Panel):
    bl_label = "Shadow Settings"
    bl_space_type = 'VIEW_3D'
    bl_region_type = 'HEADER'

    def draw(self, context):
        layout = self.layout
        layout.use_property_split = True
        scene = context.scene

        col = layout.column()
        col.prop(scene.display, "light_direction")
        col.prop(scene.display, "shadow_shift")
        col.prop(scene.display, "shadow_focus")


class VIEW3D_PT_shading_options_ssao(Panel):
    bl_label = "SSAO Settings"
    bl_space_type = 'VIEW_3D'
    bl_region_type = 'HEADER'

    def draw(self, context):
        layout = self.layout
        layout.use_property_split = True
        scene = context.scene

        col = layout.column(align=True)
        col.prop(scene.display, "matcap_ssao_samples")
        col.prop(scene.display, "matcap_ssao_distance")
        col.prop(scene.display, "matcap_ssao_attenuation")


class VIEW3D_PT_gizmo_display(Panel):
    bl_space_type = 'VIEW_3D'
    bl_region_type = 'HEADER'
    bl_label = "Gizmo"

    def draw(self, context):
        layout = self.layout

        scene = context.scene
        view = context.space_data

        col = layout.column()
        col.label(text="Viewport Gizmos")

        col.active = view.show_gizmo
        colsub = col.column()
        colsub.prop(view, "show_gizmo_navigate", text="Navigate")
        colsub.prop(view, "show_gizmo_tool", text="Active Tools")
        colsub.prop(view, "show_gizmo_context", text="Active Object")

        layout.separator()

        col = layout.column()
        col.active = view.show_gizmo_context
        col.label(text="Object Gizmos")
        col.prop(scene.transform_orientation_slots[1], "type", text="")
        col.prop(view, "show_gizmo_object_translate", text="Move")
        col.prop(view, "show_gizmo_object_rotate", text="Rotate")
        col.prop(view, "show_gizmo_object_scale", text="Scale")

        layout.separator()

        # Match order of object type visibility
        col = layout.column()
        col.label(text="Empty")
        col.prop(view, "show_gizmo_empty_image", text="Image")
        col.prop(view, "show_gizmo_empty_force_field", text="Force Field")
        col.label(text="Light")
        col.prop(view, "show_gizmo_light_size", text="Size")
        col.prop(view, "show_gizmo_light_look_at", text="Look At")
        col.label(text="Camera")
        col.prop(view, "show_gizmo_camera_lens", text="Lens")
        col.prop(view, "show_gizmo_camera_dof_distance", text="Focus Distance")


class VIEW3D_PT_overlay(Panel):
    bl_space_type = 'VIEW_3D'
    bl_region_type = 'HEADER'
    bl_label = "Overlays"
    bl_ui_units_x = 13

    def draw(self, _context):
        pass


class VIEW3D_PT_overlay_guides(Panel):
    bl_space_type = 'VIEW_3D'
    bl_region_type = 'HEADER'
    bl_parent_id = 'VIEW3D_PT_overlay'
    bl_label = "Guides"

    def draw(self, context):
        layout = self.layout

        view = context.space_data
        scene = context.scene

        overlay = view.overlay
        shading = view.shading
        display_all = overlay.show_overlays

        col = layout.column()
        col.active = display_all

        split = col.split()
        sub = split.column()

        row = sub.row()
        row_el = row.column()
        row_el.prop(overlay, "show_ortho_grid", text="Grid")
        grid_active = view.region_quadviews or (view.region_3d.is_orthographic_side_view and not view.region_3d.is_perspective)
        row_el.active = grid_active
        row.prop(overlay, "show_floor", text="Floor")

        if overlay.show_floor or overlay.show_ortho_grid:
            sub = col.row(align=True)
            sub.active = (overlay.show_floor and not view.region_3d.is_orthographic_side_view) or (overlay.show_ortho_grid and grid_active)
            sub.prop(overlay, "grid_scale", text="Scale")
            sub = sub.row(align=True)
            sub.active = scene.unit_settings.system == 'NONE'
            sub.prop(overlay, "grid_subdivisions", text="Subdivisions")

        sub = split.column()
        row = sub.row()
        row.label(text="Axes")

        subrow = row.row(align=True)
        subrow.prop(overlay, "show_axis_x", text="X", toggle=True)
        subrow.prop(overlay, "show_axis_y", text="Y", toggle=True)
        subrow.prop(overlay, "show_axis_z", text="Z", toggle=True)

        split = col.split()
        sub = split.column()
        sub.prop(overlay, "show_text", text="Text Info")
        sub = split.column()
        sub.prop(overlay, "show_cursor", text="3D Cursor")

        if shading.type == 'MATERIAL':
            col.prop(overlay, "show_look_dev")

        col.prop(overlay, "show_annotation", text="Annotations")


class VIEW3D_PT_overlay_object(Panel):
    bl_space_type = 'VIEW_3D'
    bl_region_type = 'HEADER'
    bl_parent_id = 'VIEW3D_PT_overlay'
    bl_label = "Objects"

    def draw(self, context):
        layout = self.layout
        view = context.space_data
        overlay = view.overlay
        display_all = overlay.show_overlays

        col = layout.column(align=True)
        col.active = display_all

        split = col.split()

        sub = split.column(align=True)
        sub.prop(overlay, "show_extras", text="Extras")
        sub.prop(overlay, "show_relationship_lines")
        sub.prop(overlay, "show_outline_selected")

        sub = split.column(align=True)
        sub.prop(overlay, "show_bones", text="Bones")
        sub.prop(overlay, "show_motion_paths")
        sub.prop(overlay, "show_object_origins", text="Origins")
        subsub = sub.column()
        subsub.active = overlay.show_object_origins
        subsub.prop(overlay, "show_object_origins_all", text="Origins (All)")


class VIEW3D_PT_overlay_geometry(Panel):
    bl_space_type = 'VIEW_3D'
    bl_region_type = 'HEADER'
    bl_parent_id = 'VIEW3D_PT_overlay'
    bl_label = "Geometry"

    def draw(self, context):
        layout = self.layout
        view = context.space_data
        overlay = view.overlay
        display_all = overlay.show_overlays
        is_wireframes = view.shading.type == 'WIREFRAME'

        col = layout.column()
        col.active = display_all

        row = col.row(align=True)
        if not is_wireframes:
            row.prop(overlay, "show_wireframes", text="")
        sub = row.row()
        sub.active = overlay.show_wireframes or is_wireframes
        sub.prop(overlay, "wireframe_threshold", text="Wireframe")

        col = layout.column(align=True)
        col.active = display_all

        col.prop(overlay, "show_face_orientation")

        # sub.prop(overlay, "show_onion_skins")


class VIEW3D_PT_overlay_motion_tracking(Panel):
    bl_space_type = 'VIEW_3D'
    bl_region_type = 'HEADER'
    bl_parent_id = 'VIEW3D_PT_overlay'
    bl_label = "Motion Tracking"

    def draw_header(self, context):
        view = context.space_data
        self.layout.prop(view, "show_reconstruction", text="")

    def draw(self, context):
        layout = self.layout
        view = context.space_data
        overlay = view.overlay
        display_all = overlay.show_overlays

        col = layout.column()
        col.active = display_all

        if view.show_reconstruction:
            split = col.split()

            sub = split.column(align=True)
            sub.active = view.show_reconstruction
            sub.prop(view, "show_camera_path", text="Camera Path")

            sub = split.column()
            sub.prop(view, "show_bundle_names", text="Marker Names")

            col = layout.column()
            col.label(text="Tracks:")
            row = col.row(align=True)
            row.prop(view, "tracks_display_type", text="")
            row.prop(view, "tracks_display_size", text="Size")


class VIEW3D_PT_overlay_edit_mesh(Panel):
    bl_space_type = 'VIEW_3D'
    bl_region_type = 'HEADER'
    bl_parent_id = 'VIEW3D_PT_overlay'
    bl_label = "Mesh Edit Mode"

    @classmethod
    def poll(cls, context):
        return context.mode == 'EDIT_MESH'

    def draw(self, context):
        layout = self.layout

        view = context.space_data
        shading = view.shading
        overlay = view.overlay
        display_all = overlay.show_overlays

        col = layout.column()
        col.active = display_all

        split = col.split()

        sub = split.column()
        sub.active = not ((shading.type == 'WIREFRAME') or shading.show_xray)
        sub.prop(overlay, "show_edges", text="Edges")
        sub = split.column()
        sub.prop(overlay, "show_faces", text="Faces")
        sub = split.column()
        sub.prop(overlay, "show_face_center", text="Center")

        row = col.row(align=True)
        row.prop(overlay, "show_edge_crease", text="Creases", toggle=True)
        row.prop(overlay, "show_edge_sharp", text="Sharp", text_ctxt=i18n_contexts.plural, toggle=True)
        row.prop(overlay, "show_edge_bevel_weight", text="Bevel", toggle=True)
        row.prop(overlay, "show_edge_seams", text="Seams", toggle=True)

        if context.preferences.view.show_developer_ui:
            col.label(text="Developer")
            col.prop(overlay, "show_extra_indices", text="Indices")


class VIEW3D_PT_overlay_edit_mesh_shading(Panel):
    bl_space_type = 'VIEW_3D'
    bl_region_type = 'HEADER'
    bl_parent_id = 'VIEW3D_PT_overlay_edit_mesh'
    bl_label = "Shading"

    @classmethod
    def poll(cls, context):
        return context.mode == 'EDIT_MESH'

    def draw(self, context):
        layout = self.layout

        view = context.space_data
        shading = view.shading
        overlay = view.overlay
        tool_settings = context.tool_settings
        display_all = overlay.show_overlays
        statvis = tool_settings.statvis

        col = layout.column()
        col.active = display_all

        col.prop(overlay, "show_occlude_wire")

        col.prop(overlay, "show_weight", text="Vertex Group Weights")
        if overlay.show_weight:
            row = col.split(factor=0.33)
            row.label(text="Zero Weights")
            sub = row.row()
            sub.prop(tool_settings, "vertex_group_user", expand=True)

        if shading.type == 'WIREFRAME':
            xray = shading.show_xray_wireframe and shading.xray_alpha_wireframe < 1.0
        elif shading.type == 'SOLID':
            xray = shading.show_xray and shading.xray_alpha < 1.0
        else:
            xray = False
        statvis_active = not xray
        row = col.row()
        row.active = statvis_active
        row.prop(overlay, "show_statvis", text="Mesh Analysis")
        if overlay.show_statvis:
            col = col.column()
            col.active = statvis_active

            sub = col.split()
            sub.label(text="Type")
            sub.prop(statvis, "type", text="")

            statvis_type = statvis.type
            if statvis_type == 'OVERHANG':
                row = col.row(align=True)
                row.prop(statvis, "overhang_min", text="Minimum")
                row.prop(statvis, "overhang_max", text="Maximum")
                col.row().prop(statvis, "overhang_axis", expand=True)
            elif statvis_type == 'THICKNESS':
                row = col.row(align=True)
                row.prop(statvis, "thickness_min", text="Minimum")
                row.prop(statvis, "thickness_max", text="Maximum")
                col.prop(statvis, "thickness_samples")
            elif statvis_type == 'INTERSECT':
                pass
            elif statvis_type == 'DISTORT':
                row = col.row(align=True)
                row.prop(statvis, "distort_min", text="Minimum")
                row.prop(statvis, "distort_max", text="Maximum")
            elif statvis_type == 'SHARP':
                row = col.row(align=True)
                row.prop(statvis, "sharp_min", text="Minimum")
                row.prop(statvis, "sharp_max", text="Maximum")


class VIEW3D_PT_overlay_edit_mesh_measurement(Panel):
    bl_space_type = 'VIEW_3D'
    bl_region_type = 'HEADER'
    bl_parent_id = 'VIEW3D_PT_overlay_edit_mesh'
    bl_label = "Measurement"

    @classmethod
    def poll(cls, context):
        return context.mode == 'EDIT_MESH'

    def draw(self, context):
        layout = self.layout

        view = context.space_data
        overlay = view.overlay
        display_all = overlay.show_overlays

        col = layout.column()
        col.active = display_all

        split = col.split()

        sub = split.column()
        sub.prop(overlay, "show_extra_edge_length", text="Edge Length")
        sub.prop(overlay, "show_extra_edge_angle", text="Edge Angle")

        sub = split.column()
        sub.prop(overlay, "show_extra_face_area", text="Face Area")
        sub.prop(overlay, "show_extra_face_angle", text="Face Angle")


class VIEW3D_PT_overlay_edit_mesh_normals(Panel):
    bl_space_type = 'VIEW_3D'
    bl_region_type = 'HEADER'
    bl_parent_id = 'VIEW3D_PT_overlay_edit_mesh'
    bl_label = "Normals"

    @classmethod
    def poll(cls, context):
        return context.mode == 'EDIT_MESH'

    def draw(self, context):
        layout = self.layout

        view = context.space_data
        overlay = view.overlay
        display_all = overlay.show_overlays

        col = layout.column()
        col.active = display_all

        row = col.row(align=True)
        row.prop(overlay, "show_vertex_normals", text="", icon='NORMALS_VERTEX')
        row.prop(overlay, "show_split_normals", text="", icon='NORMALS_VERTEX_FACE')
        row.prop(overlay, "show_face_normals", text="", icon='NORMALS_FACE')

        sub = row.row(align=True)
        sub.active = overlay.show_vertex_normals or overlay.show_face_normals or overlay.show_split_normals
        sub.prop(overlay, "normals_length", text="Size")


class VIEW3D_PT_overlay_edit_mesh_freestyle(Panel):
    bl_space_type = 'VIEW_3D'
    bl_region_type = 'HEADER'
    bl_parent_id = 'VIEW3D_PT_overlay'
    bl_label = "Freestyle"

    @classmethod
    def poll(cls, context):
        return context.mode == 'EDIT_MESH' and bpy.app.build_options.freestyle

    def draw(self, context):
        layout = self.layout

        view = context.space_data
        overlay = view.overlay
        display_all = overlay.show_overlays

        col = layout.column()
        col.active = display_all

        row = col.row()
        row.prop(overlay, "show_freestyle_edge_marks", text="Edge Marks")
        row.prop(overlay, "show_freestyle_face_marks", text="Face Marks")


class VIEW3D_PT_overlay_edit_curve(Panel):
    bl_space_type = 'VIEW_3D'
    bl_region_type = 'HEADER'
    bl_parent_id = 'VIEW3D_PT_overlay'
    bl_label = "Curve Edit Mode"

    @classmethod
    def poll(cls, context):
        return context.mode == 'EDIT_CURVE'

    def draw(self, context):
        layout = self.layout
        view = context.space_data
        overlay = view.overlay
        display_all = overlay.show_overlays

        col = layout.column()
        col.active = display_all

        row = col.row()
        row.prop(overlay, "show_curve_handles", text="Handles")

        row = col.row()
        row.prop(overlay, "show_curve_normals", text="")
        sub = row.row()
        sub.active = overlay.show_curve_normals
        sub.prop(overlay, "normals_length", text="Normals")


class VIEW3D_PT_overlay_sculpt(Panel):
    bl_space_type = 'VIEW_3D'
    bl_context = ".sculpt_mode"
    bl_region_type = 'HEADER'
    bl_parent_id = 'VIEW3D_PT_overlay'
    bl_label = "Sculpt"

    @classmethod
    def poll(cls, context):
        return (
            context.mode == 'SCULPT' and
            (context.sculpt_object and context.tool_settings.sculpt)
        )

    def draw(self, context):
        layout = self.layout
        tool_settings = context.tool_settings
        sculpt = tool_settings.sculpt

        view = context.space_data
        overlay = view.overlay

        row = layout.row(align=True)
        row.prop(sculpt, "show_mask", text="")
        sub = row.row()
        sub.active = sculpt.show_mask
        sub.prop(overlay, "sculpt_mode_mask_opacity", text="Mask")


class VIEW3D_PT_overlay_pose(Panel):
    bl_space_type = 'VIEW_3D'
    bl_region_type = 'HEADER'
    bl_parent_id = 'VIEW3D_PT_overlay'
    bl_label = "Pose Mode"

    @classmethod
    def poll(cls, context):
        mode = context.mode
        return (
            (mode == 'POSE') or
            (mode == 'PAINT_WEIGHT' and context.pose_object)
        )

    def draw(self, context):
        layout = self.layout
        view = context.space_data
        mode = context.mode
        overlay = view.overlay
        display_all = overlay.show_overlays

        col = layout.column()
        col.active = display_all

        if mode == 'POSE':
            row = col.row()
            row.prop(overlay, "show_xray_bone", text="")
            sub = row.row()
            sub.active = display_all and overlay.show_xray_bone
            sub.prop(overlay, "xray_alpha_bone", text="Fade Geometry")
        else:
            row = col.row()
            row.prop(overlay, "show_xray_bone")


class VIEW3D_PT_overlay_texture_paint(Panel):
    bl_space_type = 'VIEW_3D'
    bl_region_type = 'HEADER'
    bl_parent_id = 'VIEW3D_PT_overlay'
    bl_label = "Texture Paint"

    @classmethod
    def poll(cls, context):
        return context.mode == 'PAINT_TEXTURE'

    def draw(self, context):
        layout = self.layout
        view = context.space_data
        overlay = view.overlay
        display_all = overlay.show_overlays

        col = layout.column()
        col.active = display_all
        col.prop(overlay, "texture_paint_mode_opacity")


class VIEW3D_PT_overlay_vertex_paint(Panel):
    bl_space_type = 'VIEW_3D'
    bl_region_type = 'HEADER'
    bl_parent_id = 'VIEW3D_PT_overlay'
    bl_label = "Vertex Paint"

    @classmethod
    def poll(cls, context):
        return context.mode == 'PAINT_VERTEX'

    def draw(self, context):
        layout = self.layout
        view = context.space_data
        overlay = view.overlay
        display_all = overlay.show_overlays

        col = layout.column()
        col.active = display_all

        col.prop(overlay, "vertex_paint_mode_opacity", text="Opacity")
        col.prop(overlay, "show_paint_wire")

class VIEW3D_PT_overlay_weight_paint(Panel):
    bl_space_type = 'VIEW_3D'
    bl_region_type = 'HEADER'
    bl_parent_id = 'VIEW3D_PT_overlay'
    bl_label = "Weight Paint"

    @classmethod
    def poll(cls, context):
        return context.mode == 'PAINT_WEIGHT'

    def draw(self, context):
        layout = self.layout
        view = context.space_data
        overlay = view.overlay
        display_all = overlay.show_overlays

        col = layout.column()
        col.active = display_all

        col.prop(overlay, "weight_paint_mode_opacity", text="Opacity")
        row = col.split(factor=0.33)
        row.label(text="Zero Weights")
        sub = row.row()
        sub.prop(context.tool_settings, "vertex_group_user", expand=True)

        col.prop(overlay, "show_wpaint_contours")
        col.prop(overlay, "show_paint_wire")


class VIEW3D_PT_pivot_point(Panel):
    bl_space_type = 'VIEW_3D'
    bl_region_type = 'HEADER'
    bl_label = "Pivot Point"
    bl_ui_units_x = 8

    def draw(self, context):
        tool_settings = context.tool_settings

        layout = self.layout
        col = layout.column()
        col.label(text="Pivot Point")
        col.prop(tool_settings, "transform_pivot_point", expand=True)


class VIEW3D_PT_snapping(Panel):
    bl_space_type = 'VIEW_3D'
    bl_region_type = 'HEADER'
    bl_label = "Snapping"

    def draw(self, context):
        tool_settings = context.tool_settings
        snap_elements = tool_settings.snap_elements
        obj = context.active_object
        object_mode = 'OBJECT' if obj is None else obj.mode

        layout = self.layout
        col = layout.column()
        col.label(text="Snap to")
        col.prop(tool_settings, "snap_elements", expand=True)

        col.separator()
        if 'INCREMENT' in snap_elements:
            col.prop(tool_settings, "use_snap_grid_absolute")

        if snap_elements != {'INCREMENT'}:
            col.label(text="Snap with")
            row = col.row(align=True)
            row.prop(tool_settings, "snap_target", expand=True)

            if obj:
                if object_mode == 'EDIT':
                    col.prop(tool_settings, "use_snap_self")
                if object_mode in {'OBJECT', 'POSE', 'EDIT', 'WEIGHT_PAINT'}:
                    col.prop(tool_settings, "use_snap_align_rotation")

            if 'FACE' in snap_elements:
                col.prop(tool_settings, "use_snap_project")

            if 'VOLUME' in snap_elements:
                col.prop(tool_settings, "use_snap_peel_object")

        col.label(text="Affect")
        row = col.row(align=True)
        row.prop(tool_settings, "use_snap_translate", text="Move", toggle=True)
        row.prop(tool_settings, "use_snap_rotate", text="Rotate", toggle=True)
        row.prop(tool_settings, "use_snap_scale", text="Scale", toggle=True)


class VIEW3D_PT_proportional_edit(Panel):
    bl_space_type = 'VIEW_3D'
    bl_region_type = 'HEADER'
    bl_label = "Proportional Editing"
    bl_ui_units_x = 8

    def draw(self, context):
        layout = self.layout
        tool_settings = context.tool_settings
        col = layout.column()

        if context.mode != 'OBJECT':
            col.prop(tool_settings, "use_proportional_connected")
            sub = col.column()
            sub.active = not tool_settings.use_proportional_connected
            sub.prop(tool_settings, "use_proportional_projected")
            col.separator()

        col.prop(tool_settings, "proportional_edit_falloff", expand=True)


class VIEW3D_PT_transform_orientations(Panel):
    bl_space_type = 'VIEW_3D'
    bl_region_type = 'HEADER'
    bl_label = "Transform Orientations"
    bl_ui_units_x = 8

    def draw(self, context):
        layout = self.layout
        layout.label(text="Transform Orientations")

        scene = context.scene
        orient_slot = scene.transform_orientation_slots[0]
        orientation = orient_slot.custom_orientation

        row = layout.row()
        col = row.column()
        col.prop(orient_slot, "type", expand=True)
        row.operator("transform.create_orientation", text="", icon='ADD', emboss=False).use = True

        if orientation:
            row = layout.row(align=False)
            row.prop(orientation, "name", text="", icon='OBJECT_ORIGIN')
            row.operator("transform.delete_orientation", text="", icon='X', emboss=False)


class VIEW3D_PT_gpencil_origin(Panel):
    bl_space_type = 'VIEW_3D'
    bl_region_type = 'HEADER'
    bl_label = "Stroke Placement"

    def draw(self, context):
        layout = self.layout
        tool_settings = context.tool_settings
        gpd = context.gpencil_data

        layout.label(text="Stroke Placement")

        row = layout.row()
        col = row.column()
        col.prop(tool_settings, "gpencil_stroke_placement_view3d", expand=True)

        if tool_settings.gpencil_stroke_placement_view3d == 'SURFACE':
            row = layout.row()
            row.label(text="Offset")
            row = layout.row()
            row.prop(gpd, "zdepth_offset", text="")

        if tool_settings.gpencil_stroke_placement_view3d == 'STROKE':
            row = layout.row()
            row.label(text="Target")
            row = layout.row()
            row.prop(tool_settings, "gpencil_stroke_snap_mode", expand=True)


class VIEW3D_PT_gpencil_lock(Panel):
    bl_space_type = 'VIEW_3D'
    bl_region_type = 'HEADER'
    bl_label = "Drawing Plane"

    def draw(self, context):
        layout = self.layout
        layout.label(text="Drawing Plane")

        row = layout.row()
        col = row.column()
        col.prop(context.tool_settings.gpencil_sculpt, "lock_axis", expand=True)


class VIEW3D_PT_gpencil_guide(Panel):
    bl_space_type = 'VIEW_3D'
    bl_region_type = 'HEADER'
    bl_label = "Guides"

    def draw(self, context):
        settings = context.tool_settings.gpencil_sculpt.guide

        layout = self.layout
        layout.label(text="Guides")

        col = layout.column()
        col.active = settings.use_guide
        col.prop(settings, "type", expand=True)

        if settings.type in {'ISO', 'PARALLEL', 'RADIAL'}:
            col.prop(settings, "angle")
            row = col.row(align=True)

        col.prop(settings, "use_snapping")
        if settings.use_snapping:

            if settings.type == 'RADIAL':
                col.prop(settings, "angle_snap")
            else:
                col.prop(settings, "spacing")

        if settings.type in {'CIRCULAR', 'RADIAL'} or settings.use_snapping:
            col.label(text="Reference Point")
            row = col.row(align=True)
            row.prop(settings, "reference_point", expand=True)
            if settings.reference_point == 'CUSTOM':
                col.prop(settings, "location", text="Custom Location")
            elif settings.reference_point == 'OBJECT':
                col.prop(settings, "reference_object", text="Object Location")
                if not settings.reference_object:
                    col.label(text="No object selected, using cursor")


class VIEW3D_PT_overlay_gpencil_options(Panel):
    bl_space_type = 'VIEW_3D'
    bl_region_type = 'HEADER'
    bl_parent_id = 'VIEW3D_PT_overlay'
    bl_label = ""

    @classmethod
    def poll(cls, context):
        return context.object and context.object.type == 'GPENCIL'

    def draw_header(self, context):
        layout = self.layout
        layout.label(text={
            'PAINT_GPENCIL': "Draw Grease Pencil",
            'EDIT_GPENCIL': "Edit Grease Pencil",
            'SCULPT_GPENCIL': "Sculpt Grease Pencil",
            'WEIGHT_GPENCIL': "Weight Grease Pencil",
            'OBJECT': "Grease Pencil",
        }[context.mode])

    def draw(self, context):
        layout = self.layout
        view = context.space_data
        overlay = view.overlay

        layout.prop(overlay, "use_gpencil_onion_skin", text="Onion Skin")

        col = layout.column()
        row = col.row()
        row.prop(overlay, "use_gpencil_grid", text="")
        sub = row.row()
        sub.active = overlay.use_gpencil_grid
        sub.prop(overlay, "gpencil_grid_opacity", text="Canvas", slider=True)

        row = col.row()
        row.prop(overlay, "use_gpencil_fade_layers", text="")
        sub = row.row()
        sub.active = overlay.use_gpencil_fade_layers
        sub.prop(overlay, "gpencil_fade_layer", text="Fade Layers", slider=True)

        row = col.row()
        row.prop(overlay, "use_gpencil_paper", text="")
        sub = row.row(align=True)
        sub.active = overlay.use_gpencil_paper
        sub.prop(overlay, "gpencil_paper_opacity", text="Fade Objects", slider=True)
        sub.prop(overlay, "use_gpencil_fade_objects", text="", icon='OUTLINER_OB_GREASEPENCIL')

        if context.object.mode in {'EDIT_GPENCIL', 'SCULPT_GPENCIL', 'WEIGHT_GPENCIL'}:
            layout.prop(overlay, "use_gpencil_edit_lines", text="Edit Lines")
            layout.prop(overlay, "use_gpencil_multiedit_line_only", text="Show Edit Lines only in multiframe")
            layout.prop(overlay, "vertex_opacity", text="Vertex Opacity", slider=True)


class VIEW3D_PT_quad_view(Panel):
    bl_space_type = 'VIEW_3D'
    bl_region_type = 'UI'
    bl_category = "View"
    bl_label = "Quad View"
    bl_options = {'DEFAULT_CLOSED'}

    @classmethod
    def poll(cls, context):
        view = context.space_data
        return view.region_quadviews

    def draw(self, context):
        layout = self.layout

        view = context.space_data

        region = view.region_quadviews[2]
        col = layout.column()
        col.prop(region, "lock_rotation")
        row = col.row()
        row.enabled = region.lock_rotation
        row.prop(region, "show_sync_view")
        row = col.row()
        row.enabled = region.lock_rotation and region.show_sync_view
        row.prop(region, "use_box_clip")


# Annotation properties
class VIEW3D_PT_grease_pencil(AnnotationDataPanel, Panel):
    bl_space_type = 'VIEW_3D'
    bl_region_type = 'UI'
    bl_category = "View"

    # NOTE: this is just a wrapper around the generic GP Panel


class VIEW3D_PT_annotation_onion(AnnotationOnionSkin, Panel):
    bl_space_type = 'VIEW_3D'
    bl_region_type = 'UI'
    bl_category = "View"
    bl_parent_id = 'VIEW3D_PT_grease_pencil'

    # NOTE: this is just a wrapper around the generic GP Panel


class TOPBAR_PT_annotation_layers(Panel, AnnotationDataPanel):
    bl_space_type = 'VIEW_3D'
    bl_region_type = 'HEADER'
    bl_label = "Layers"
    bl_ui_units_x = 14


class VIEW3D_PT_view3d_stereo(Panel):
    bl_space_type = 'VIEW_3D'
    bl_region_type = 'UI'
    bl_category = "View"
    bl_label = "Stereoscopy"
    bl_options = {'DEFAULT_CLOSED'}

    @classmethod
    def poll(cls, context):
        scene = context.scene

        multiview = scene.render.use_multiview
        return multiview

    def draw(self, context):
        layout = self.layout
        view = context.space_data

        basic_stereo = context.scene.render.views_format == 'STEREO_3D'

        col = layout.column()
        col.row().prop(view, "stereo_3d_camera", expand=True)

        col.label(text="Display:")
        row = col.row()
        row.active = basic_stereo
        row.prop(view, "show_stereo_3d_cameras")
        row = col.row()
        row.active = basic_stereo
        split = row.split()
        split.prop(view, "show_stereo_3d_convergence_plane")
        split = row.split()
        split.prop(view, "stereo_3d_convergence_plane_alpha", text="Alpha")
        split.active = view.show_stereo_3d_convergence_plane
        row = col.row()
        split = row.split()
        split.prop(view, "show_stereo_3d_volume")
        split = row.split()
        split.prop(view, "stereo_3d_volume_alpha", text="Alpha")


class VIEW3D_PT_context_properties(Panel):
    bl_space_type = 'VIEW_3D'
    bl_region_type = 'UI'
    bl_category = "Item"
    bl_label = "Properties"
    bl_options = {'DEFAULT_CLOSED'}

    @staticmethod
    def _active_context_member(context):
        obj = context.object
        if obj:
            object_mode = obj.mode
            if object_mode == 'POSE':
                return "active_pose_bone"
            elif object_mode == 'EDIT' and obj.type == 'ARMATURE':
                return "active_bone"
            else:
                return "object"

        return ""

    @classmethod
    def poll(cls, context):
        import rna_prop_ui
        member = cls._active_context_member(context)

        if member:
            context_member, member = rna_prop_ui.rna_idprop_context_value(context, member, object)
            return context_member and rna_prop_ui.rna_idprop_has_properties(context_member)

        return False

    def draw(self, context):
        import rna_prop_ui
        member = VIEW3D_PT_context_properties._active_context_member(context)

        if member:
            # Draw with no edit button
            rna_prop_ui.draw(self.layout, context, member, object, False)


# Grease Pencil Object - Multiframe falloff tools
class VIEW3D_PT_gpencil_multi_frame(Panel):
    bl_space_type = 'VIEW_3D'
    bl_region_type = 'HEADER'
    bl_label = "Multi Frame"

    def draw(self, context):
        gpd = context.gpencil_data
        settings = context.tool_settings.gpencil_sculpt

        layout = self.layout
        col = layout.column(align=True)
        col.prop(settings, "use_multiframe_falloff")

        # Falloff curve
        if gpd.use_multiedit and settings.use_multiframe_falloff:
            layout.template_curve_mapping(settings, "multiframe_falloff_curve", brush=True)


class VIEW3D_MT_gpencil_edit_context_menu(Menu):
    bl_label = ""

    def draw(self, context):

        is_point_mode = context.tool_settings.gpencil_selectmode_edit == 'POINT'
        is_stroke_mode = context.tool_settings.gpencil_selectmode_edit == 'STROKE'
        is_segment_mode = context.tool_settings.gpencil_selectmode_edit == 'SEGMENT'

        layout = self.layout

        layout.operator_context = 'INVOKE_REGION_WIN'

        row = layout.row()

        if is_point_mode or is_segment_mode:
            col = row.column()

            col.label(text="Point Context Menu", icon='GP_SELECT_POINTS')
            col.separator()

            # Additive Operators
            col.operator("gpencil.stroke_subdivide", text="Subdivide", icon = "SUBDIVIDE_EDGES").only_selected = True

            col.separator()

            col.operator("gpencil.extrude_move", text="Extrude Points", icon = 'EXTRUDE_REGION')

            col.separator()

            # Deform Operators
            col.operator("gpencil.stroke_smooth", text="Smooth Points").only_selected = True
            col.operator("transform.bend", text="Bend")
            col.operator("transform.shear", text="Shear")
            col.operator("transform.tosphere", text="To Sphere")
            col.operator("transform.transform", text="Shrink Fatten").mode = 'GPENCIL_SHRINKFATTEN'

            col.separator()

            col.menu("VIEW3D_MT_mirror", text="Mirror Points")
            col.menu("VIEW3D_MT_snap", text="Snap Points")

            col.separator()

            # Duplicate operators
            col.operator("gpencil.duplicate_move", text="Duplicate")
            col.operator("gpencil.copy", text="Copy", icon='COPYDOWN')
            col.operator("gpencil.paste", text="Paste", icon='PASTEDOWN').type = 'ACTIVE'
            col.operator("gpencil.paste", text="Paste by Layer", icon='PASTEDOWN').type = 'LAYER'

            col.separator()

            # Removal Operators
            col.operator("gpencil.stroke_merge", text="Merge Points")
            col.operator("gpencil.stroke_merge_by_distance").use_unselected = False
            col.operator("gpencil.stroke_split", text="Split")
            col.operator("gpencil.stroke_separate", text="Separate").mode = 'POINT'

            col.separator()

            col.operator("gpencil.delete", text="Delete Points").type = 'POINTS'
            col.operator("gpencil.dissolve", text="Dissolve Points").type = 'POINTS'
            col.operator("gpencil.dissolve", text="Dissolve Between").type = 'BETWEEN'
            col.operator("gpencil.dissolve", text="Dissolve Unselected").type = 'UNSELECT'

        if is_stroke_mode:

            col = row.column()
            col.label(text="Stroke Context Menu", icon='GP_SELECT_STROKES')
            col.separator()

            # Main Strokes Operators
            col.operator("gpencil.stroke_subdivide", text="Subdivide").only_selected = False
            col.menu("VIEW3D_MT_gpencil_simplify")
            col.operator("gpencil.stroke_trim", text="Trim")

            col.separator()

            col.operator("gpencil.stroke_smooth", text="Smooth Stroke").only_selected = False
            col.operator("transform.transform", text="Shrink Fatten").mode = 'GPENCIL_SHRINKFATTEN'

            col.separator()

            # Layer and Materials operators
            col.menu("GPENCIL_MT_move_to_layer")
            col.menu("VIEW3D_MT_assign_material")
            col.operator("gpencil.set_active_material", text="Set as Active Material")
            col.operator_menu_enum("gpencil.stroke_arrange", "direction", text="Arrange Strokes")

            col.separator()

            col.menu("VIEW3D_MT_mirror", text="Mirror Stroke")
            col.menu("VIEW3D_MT_snap", text="Snap Stroke")

            col.separator()

            # Duplicate operators
            col.operator("gpencil.duplicate_move", text="Duplicate")
            col.operator("gpencil.copy", text="Copy", icon='COPYDOWN')
            col.operator("gpencil.paste", text="Paste", icon='PASTEDOWN').type = 'ACTIVE'
            col.operator("gpencil.paste", text="Paste by Layer").type = 'LAYER'

            col.separator()

            # Removal Operators
            col.operator("gpencil.stroke_merge_by_distance").use_unselected = True
            col.operator_menu_enum("gpencil.stroke_join", "type", text="Join")
            col.operator("gpencil.stroke_split", text="Split")
            col.operator("gpencil.stroke_separate", text="Separate").mode = 'STROKE'

            col.separator()

            col.operator("gpencil.delete", text="Delete Strokes").type = 'STROKES'

            col.separator()

            col.operator("gpencil.reproject", text="Reproject Strokes")


class VIEW3D_PT_gpencil_draw_context_menu(Panel):
    bl_space_type = 'VIEW_3D'
    bl_region_type = 'WINDOW'
    bl_label = "Draw Context Menu"

    def draw(self, context):
        brush = context.tool_settings.gpencil_paint.brush
        gp_settings = brush.gpencil_settings

        layout = self.layout

        if brush.gpencil_tool not in {'FILL', 'CUTTER'}:
            layout.prop(brush, "size", slider=True)
        if brush.gpencil_tool not in {'ERASE', 'FILL', 'CUTTER'}:
            layout.prop(gp_settings, "pen_strength")

        layout.separator()

        # Frames
        layout.label(text="Frames:")

        layout.operator_context = 'INVOKE_REGION_WIN'

        layout.operator("gpencil.blank_frame_add", text="Insert Blank in Active Layer", icon='ADD')
        layout.operator("gpencil.blank_frame_add", text="Insert Blank in All Layers", icon='ADD').all_layers = True

        layout.separator()

        layout.operator("gpencil.frame_duplicate", text="Duplicate Active Layer", icon='DUPLICATE')
        layout.operator("gpencil.frame_duplicate", text="Duplicate All Layers", icon='DUPLICATE').mode = 'ALL'

        layout.separator()

        layout.operator("gpencil.delete", text="Delete Active Layer", icon='REMOVE').type = 'FRAME'
        layout.operator("gpencil.active_frames_delete_all", text="Delete All Layers", icon='REMOVE')


class VIEW3D_PT_paint_vertex_context_menu(Panel):
    # Only for popover, these are dummy values.
    bl_space_type = 'VIEW_3D'
    bl_region_type = 'WINDOW'
    bl_label = "Vertex Paint Context Menu"

    def draw(self, context):
        layout = self.layout
        brush = context.tool_settings.vertex_paint.brush
        capabilities = brush.vertex_paint_capabilities

        if capabilities.has_color:
            split = layout.split(factor=0.1)
            UnifiedPaintPanel.prop_unified_color(split, context, brush, "color", text="")
            UnifiedPaintPanel.prop_unified_color_picker(split, context, brush, "color", value_slider=True)
            layout.prop(brush, "blend", text="")

        UnifiedPaintPanel.prop_unified_size(layout, context, brush, "size", slider=True)
        UnifiedPaintPanel.prop_unified_strength(layout, context, brush, "strength")


class VIEW3D_PT_paint_texture_context_menu(Panel):
    # Only for popover, these are dummy values.
    bl_space_type = 'VIEW_3D'
    bl_region_type = 'WINDOW'
    bl_label = "Texture Paint Context Menu"

    def draw(self, context):
        layout = self.layout
        brush = context.tool_settings.image_paint.brush
        capabilities = brush.image_paint_capabilities

        if capabilities.has_color:
            split = layout.split(factor=0.1)
            UnifiedPaintPanel.prop_unified_color(split, context, brush, "color", text="")
            UnifiedPaintPanel.prop_unified_color_picker(split, context, brush, "color", value_slider=True)
            layout.prop(brush, "blend", text="")

        if capabilities.has_radius:
            UnifiedPaintPanel.prop_unified_size(layout, context, brush, "size", slider=True)
        UnifiedPaintPanel.prop_unified_strength(layout, context, brush, "strength")


class VIEW3D_PT_paint_weight_context_menu(Panel):
    # Only for popover, these are dummy values.
    bl_space_type = 'VIEW_3D'
    bl_region_type = 'WINDOW'
    bl_label = "Weights Context Menu"

    def draw(self, context):
        layout = self.layout

        brush = context.tool_settings.weight_paint.brush
        UnifiedPaintPanel.prop_unified_weight(layout, context, brush, "weight", slider=True)
        UnifiedPaintPanel.prop_unified_size(layout, context, brush, "size", slider=True)
        UnifiedPaintPanel.prop_unified_strength(layout, context, brush, "strength")


class VIEW3D_PT_gpencil_sculpt_context_menu(Panel):
    bl_space_type = 'VIEW_3D'
    bl_region_type = 'WINDOW'
    bl_label = "Sculpt Context Menu"

    def draw(self, context):
        brush = context.tool_settings.gpencil_sculpt.brush

        layout = self.layout

        if context.mode == 'WEIGHT_GPENCIL':
            layout.prop(brush, "weight")
        layout.prop(brush, "size", slider=True)
        layout.prop(brush, "strength")

        layout.separator()

        # Frames
        layout.label(text="Frames:")

        layout.operator_context = 'INVOKE_REGION_WIN'

        layout.operator("gpencil.blank_frame_add", text="Insert Blank in Active Layer", icon='ADD')
        layout.operator("gpencil.blank_frame_add", text="Insert Blank in All Layers", icon='ADD').all_layers = True

        layout.separator()

        layout.operator("gpencil.frame_duplicate", text="Duplicate Active Layer", icon='DUPLICATE')
        layout.operator("gpencil.frame_duplicate", text="Duplicate All Layers", icon='DUPLICATE').mode = 'ALL'

        layout.separator()

        layout.operator("gpencil.delete", text="Delete Active Layer", icon='REMOVE').type = 'FRAME'
        layout.operator("gpencil.active_frames_delete_all", text="Delete All Layers", icon='REMOVE')


class VIEW3D_MT_gpencil_sculpt(Menu):
    bl_label = "Sculpt"

    def draw(self, context):
        layout = self.layout

        layout.operator_context = 'INVOKE_REGION_WIN'
        layout.menu("VIEW3D_MT_assign_material")
        layout.separator()

        layout.operator("gpencil.frame_duplicate", text="Duplicate Active Frame", icon = "DUPLICATE")
        layout.operator("gpencil.frame_duplicate", text="Duplicate Active Frame All Layers", icon = "DUPLICATE").mode = 'ALL'

        layout.separator()

        layout.operator("gpencil.stroke_subdivide", text="Subdivide", icon = "SUBDIVIDE_EDGES")
        layout.operator("gpencil.stroke_simplify_fixed", text="Simplify", icon = "MOD_SIMPLIFY")
        layout.operator("gpencil.stroke_simplify", text="Simplify Adaptative", icon = "MOD_SIMPLIFY")

        if context.mode == 'WEIGHT_GPENCIL':
            layout.separator()
            layout.menu("VIEW3D_MT_gpencil_autoweights")

        layout.separator()

        #radial control button brush size
        myvar = layout.operator("wm.radial_control", text = "Brush Radius", icon = "BRUSHSIZE")
        myvar.data_path_primary = 'tool_settings.gpencil_sculpt.brush.size'

        #radial control button brush strength
        myvar = layout.operator("wm.radial_control", text = "Brush Strength", icon = "BRUSHSTRENGTH")
        myvar.data_path_primary = 'tool_settings.gpencil_sculpt.brush.strength'

        layout.separator()

        # line edit toggles from the keympap
        props = layout.operator("wm.context_toggle", text="Toggle Edit Lines", icon='STROKE')
        props.data_path = "space_data.overlay.use_gpencil_edit_lines"

        props = layout.operator("wm.context_toggle", text="Toggle Multiline Edit Only", icon='STROKE')
        props.data_path = "space_data.overlay.use_gpencil_multiedit_line_only"


class VIEW3D_PT_sculpt_context_menu(Panel):
    # Only for popover, these are dummy values.
    bl_space_type = 'VIEW_3D'
    bl_region_type = 'WINDOW'
    bl_label = "Sculpt Context Menu"

    def draw(self, context):
        layout = self.layout

        brush = context.tool_settings.sculpt.brush
        capabilities = brush.sculpt_capabilities

        UnifiedPaintPanel.prop_unified_size(layout, context, brush, "size", slider=True)
        UnifiedPaintPanel.prop_unified_strength(layout, context, brush, "strength")

        if capabilities.has_auto_smooth:
            layout.prop(brush, "auto_smooth_factor", slider=True)

        if capabilities.has_normal_weight:
            layout.prop(brush, "normal_weight", slider=True)

        if capabilities.has_pinch_factor:
            layout.prop(brush, "crease_pinch_factor", slider=True, text="Pinch")

        if capabilities.has_rake_factor:
            layout.prop(brush, "rake_factor", slider=True)

        if capabilities.has_plane_offset:
            layout.prop(brush, "plane_offset", slider=True)
            layout.prop(brush, "plane_trim", slider=True, text="Distance")

        if capabilities.has_height:
            layout.prop(brush, "height", slider=True, text="Height")


class TOPBAR_PT_gpencil_materials(GreasePencilMaterialsPanel, Panel):
    bl_space_type = 'VIEW_3D'
    bl_region_type = 'HEADER'
    bl_label = "Materials"
    bl_ui_units_x = 14


classes = (
    VIEW3D_HT_header,
    VIEW3D_HT_tool_header,
    ALL_MT_editormenu,
    VIEW3D_MT_editor_menus,
    VIEW3D_MT_transform,
    VIEW3D_MT_transform_base,
    VIEW3D_MT_transform_object,
    VIEW3D_MT_transform_armature,
    VIEW3D_MT_mirror,
    VIEW3D_MT_snap,
    VIEW3D_MT_uv_map_clear_seam,
    VIEW3D_MT_uv_map,
    VIEW3D_MT_view_view_selected_all_regions,
    VIEW3D_MT_view_all_all_regions,
    VIEW3D_MT_view_center_cursor_and_view_all,
    VIEW3D_MT_switchactivecamto,
    VIEW3D_MT_view,
    VIEW3D_MT_view_navigation,
    VIEW3D_MT_view_align,
    VIEW3D_MT_view_align_selected,
    VIEW3D_MT_select_object_inverse,
    VIEW3D_MT_select_object_none,
    VIEW3D_MT_select_object,
    VIEW3D_MT_select_by_type,
    VIEW3D_MT_select_grouped,
    VIEW3D_MT_select_linked,
    VIEW3D_MT_select_object_more_less,
    VIEW3D_MT_select_pose_inverse,
    VIEW3D_MT_select_pose_none,
    VIEW3D_MT_select_pose,
    VIEW3D_MT_select_particle_inverse,
    VIEW3D_MT_select_particle_none,
    VIEW3D_MT_select_particle,
    VIEW3D_MT_edit_mesh,
    VIEW3D_MT_edit_mesh_sort_elements,
    VIEW3D_MT_edit_mesh_select_similar,
    VIEW3D_MT_edit_mesh_select_more_less,
    VIEW3D_MT_select_edit_mesh_inverse,
    VIEW3D_MT_select_edit_mesh_none,
    VIEW3D_MT_select_edit_mesh,
    VIEW3D_MT_select_edit_curve_inverse,
    VIEW3D_MT_select_edit_curve_none,
    VIEW3D_MT_select_edit_curve,
    VIEW3D_MT_select_edit_curve_select_similar,
    VIEW3D_MT_select_edit_surface,
    VIEW3D_MT_edit_text_context_menu,
    VIEW3D_MT_select_edit_text,
    VIEW3D_MT_select_edit_metaball_inverse,
    VIEW3D_MT_select_edit_metaball_none,
    VIEW3D_MT_select_edit_metaball,
    VIEW3D_MT_edit_lattice_context_menu,
    VIEW3D_MT_select_edit_metaball_select_similar,
    VIEW3D_MT_select_edit_lattice_inverse,
    VIEW3D_MT_select_edit_lattice_none,
    VIEW3D_MT_select_edit_lattice,
    VIEW3D_MT_select_edit_armature_inverse,
    VIEW3D_MT_select_edit_armature_none,
    VIEW3D_MT_select_edit_armature,
    VIEW3D_MT_select_gpencil,
    VIEW3D_MT_select_gpencil_inverse,
    VIEW3D_MT_select_gpencil_none,
    VIEW3D_MT_select_gpencil_grouped,
    VIEW3D_MT_select_paint_mask_inverse,
    VIEW3D_MT_select_paint_mask_none,
    VIEW3D_MT_select_paint_mask,
    VIEW3D_MT_select_paint_mask_vertex_inverse,
    VIEW3D_MT_select_paint_mask_vertex_none,
    VIEW3D_MT_select_paint_mask_vertex,
    VIEW3D_MT_angle_control,
    VIEW3D_MT_mesh_add,
    VIEW3D_MT_curve_add,
    VIEW3D_MT_surface_add,
    VIEW3D_MT_edit_metaball_context_menu,
    VIEW3D_MT_metaball_add,
    TOPBAR_MT_edit_curve_add,
    TOPBAR_MT_edit_armature_add,
    VIEW3D_MT_armature_add,
    VIEW3D_MT_light_add,
    VIEW3D_MT_lightprobe_add,
    VIEW3D_MT_camera_add,
    VIEW3D_MT_add,
    VIEW3D_MT_image_add,
    VIEW3D_MT_origin_set,
    VIEW3D_MT_object_delete_global,
    VIEW3D_MT_object,
    VIEW3D_MT_object_convert,
    VIEW3D_MT_object_animation,
    VIEW3D_MT_object_rigid_body,
    VIEW3D_MT_object_clear,
    VIEW3D_MT_object_context_menu,
    VIEW3D_MT_object_shading,
    VIEW3D_MT_object_apply,
    VIEW3D_MT_object_relations,
    VIEW3D_MT_object_parent,
    VIEW3D_MT_object_track,
    VIEW3D_MT_object_collection,
    VIEW3D_MT_object_constraints,
    VIEW3D_MT_object_quick_effects,
    VIEW3D_hide_view_set_unselected,
    VIEW3D_MT_object_showhide,
    VIEW3D_MT_make_single_user,
    VIEW3D_MT_make_links,
    VIEW3D_MT_brush,
    VIEW3D_MT_brush_curve_presets,
    VIEW3D_MT_facemask_showhide,
    VIEW3D_MT_paint_vertex,
    VIEW3D_MT_paint_vertex_specials,
    VIEW3D_MT_paint_texture_specials,
    VIEW3D_MT_hook,
    VIEW3D_MT_vertex_group,
    VIEW3D_MT_gpencil_vertex_group,
    VIEW3D_MT_paint_weight,
    VIEW3D_MT_paint_weight_specials,
    VIEW3D_MT_subdivision_set,
    VIEW3D_MT_sculpt_specials,
    VIEW3D_MT_sculpt,
    VIEW3D_MT_sculpt_set_pivot,
    VIEW3D_MT_mask,
    VIEW3D_MT_hide_mask,
    VIEW3D_MT_particle,
    VIEW3D_MT_particle_context_menu,
    VIEW3D_particle_hide_unselected,
    VIEW3D_MT_particle_show_hide,
    VIEW3D_MT_pose,
    VIEW3D_MT_pose_transform,
    VIEW3D_MT_pose_slide,
    VIEW3D_MT_pose_propagate,
    VIEW3D_MT_pose_library,
    VIEW3D_MT_pose_motion,
    VIEW3D_MT_pose_group,
    VIEW3D_MT_pose_ik,
    VIEW3D_MT_pose_constraints,
    VIEW3D_MT_pose_hide_unselected,
    VIEW3D_MT_pose_show_hide,
    VIEW3D_MT_pose_apply,
    VIEW3D_MT_pose_context_menu,
    VIEW3D_MT_bone_options_toggle,
    VIEW3D_MT_bone_options_enable,
    VIEW3D_MT_bone_options_disable,
    VIEW3D_MT_edit_mesh_context_menu,
    VIEW3D_MT_edit_mesh_select_mode,
    VIEW3D_MT_edit_mesh_extrude_dupli,
    VIEW3D_MT_edit_mesh_extrude_dupli_rotate,
    VIEW3D_MT_edit_mesh_extrude,
    VIEW3D_MT_edit_mesh_vertices,
    VIEW3D_MT_edit_mesh_edges,
    VIEW3D_MT_edit_mesh_edges_data,
    VIEW3D_MT_edit_mesh_faces,
    VIEW3D_MT_edit_mesh_faces_data,
    VIEW3D_normals_make_consistent_inside,
    VIEW3D_MT_edit_mesh_normals,
    VIEW3D_MT_edit_mesh_normals_select_strength,
    VIEW3D_MT_edit_mesh_normals_set_strength,
    VIEW3D_MT_edit_mesh_normals_average,
    VIEW3D_MT_edit_mesh_shading,
    VIEW3D_MT_edit_mesh_weights,
    VIEW3D_MT_edit_mesh_clean,
    VIEW3D_MT_edit_mesh_delete,
    VIEW3D_MT_edit_mesh_merge,
    VIEW3D_MT_edit_mesh_dissolve,
    VIEW3D_mesh_hide_unselected,
    VIEW3D_curve_hide_unselected,
    VIEW3D_MT_edit_mesh_show_hide,
    VIEW3D_MT_paint_gpencil,
    VIEW3D_MT_edit_gpencil_showhide,
    VIEW3D_MT_assign_material,
    VIEW3D_MT_edit_gpencil,
    VIEW3D_MT_edit_gpencil_stroke,
    VIEW3D_MT_edit_gpencil_point,
    VIEW3D_MT_edit_gpencil_hide,
    VIEW3D_MT_edit_gpencil_arrange_strokes,
    VIEW3D_MT_edit_gpencil_delete,
    VIEW3D_MT_weight_gpencil,
    VIEW3D_MT_gpencil_simplify,
    VIEW3D_MT_gpencil_copy_layer,
    VIEW3D_MT_edit_curve,
    VIEW3D_MT_edit_curve_ctrlpoints,
    VIEW3D_MT_edit_curve_handle_type_set,
    VIEW3D_MT_edit_curve_segments,
    VIEW3D_MT_edit_curve_context_menu,
    VIEW3D_MT_edit_curve_delete,
    VIEW3D_MT_edit_curve_show_hide,
    VIEW3D_MT_edit_surface,
    VIEW3D_MT_edit_font,
    VIEW3D_MT_edit_font_move,
    VIEW3D_MT_edit_font_move_select,
    VIEW3D_MT_edit_text_chars,
    VIEW3D_MT_edit_meta,
    VIEW3D_MT_edit_meta_showhide_unselected,
    VIEW3D_MT_edit_meta_showhide,
    VIEW3D_MT_edit_lattice,
    VIEW3D_MT_edit_lattice_flip,
    VIEW3D_MT_edit_armature,
    VIEW3D_armature_hide_unselected,
    VIEW3D_MT_armature_show_hide,
    VIEW3D_MT_armature_context_menu,
    VIEW3D_MT_edit_armature_roll,
    VIEW3D_MT_edit_armature_names,
    VIEW3D_MT_edit_armature_delete,
    VIEW3D_MT_gpencil_animation,
    VIEW3D_MT_edit_gpencil_transform,
    VIEW3D_MT_object_mode_pie,
    VIEW3D_MT_view_pie,
    VIEW3D_MT_transform_gizmo_pie,
    VIEW3D_MT_shading_pie,
    VIEW3D_MT_shading_ex_pie,
    VIEW3D_MT_pivot_pie,
    VIEW3D_MT_snap_pie,
    VIEW3D_MT_orientations_pie,
    VIEW3D_MT_proportional_editing_falloff_pie,
    VIEW3D_MT_sculpt_mask_edit_pie,
    VIEW3D_PT_active_tool,
    VIEW3D_PT_active_tool_duplicate,
    VIEW3D_PT_view3d_properties,
    VIEW3D_PT_view3d_properties_edit,
    VIEW3D_PT_view3d_camera_lock,
    VIEW3D_PT_view3d_cursor,
    VIEW3D_PT_collections,
    VIEW3D_PT_object_type_visibility,
    VIEW3D_PT_grease_pencil,
    VIEW3D_PT_annotation_onion,
    VIEW3D_PT_gpencil_multi_frame,
    VIEW3D_MT_gpencil_autoweights,
    VIEW3D_MT_gpencil_edit_context_menu,
    VIEW3D_MT_gpencil_sculpt,
    VIEW3D_PT_quad_view,
    VIEW3D_PT_view3d_stereo,
    VIEW3D_PT_shading,
    VIEW3D_PT_shading_lighting,
    VIEW3D_PT_shading_color,
    VIEW3D_PT_shading_options,
    VIEW3D_PT_shading_options_shadow,
    VIEW3D_PT_shading_options_ssao,
    VIEW3D_PT_gizmo_display,
    VIEW3D_PT_overlay,
    VIEW3D_PT_overlay_guides,
    VIEW3D_PT_overlay_object,
    VIEW3D_PT_overlay_geometry,
    VIEW3D_PT_overlay_motion_tracking,
    VIEW3D_PT_overlay_edit_mesh,
    VIEW3D_PT_overlay_edit_mesh_shading,
    VIEW3D_PT_overlay_edit_mesh_measurement,
    VIEW3D_PT_overlay_edit_mesh_normals,
    VIEW3D_PT_overlay_edit_mesh_freestyle,
    VIEW3D_PT_overlay_edit_curve,
    VIEW3D_PT_overlay_texture_paint,
    VIEW3D_PT_overlay_vertex_paint,
    VIEW3D_PT_overlay_weight_paint,
    VIEW3D_PT_overlay_pose,
    VIEW3D_PT_overlay_sculpt,
    VIEW3D_PT_pivot_point,
    VIEW3D_PT_snapping,
    VIEW3D_PT_proportional_edit,
    VIEW3D_PT_gpencil_origin,
    VIEW3D_PT_gpencil_lock,
    VIEW3D_PT_gpencil_guide,
    VIEW3D_PT_transform_orientations,
    VIEW3D_PT_overlay_gpencil_options,
    VIEW3D_PT_context_properties,
    VIEW3D_PT_paint_vertex_context_menu,
    VIEW3D_PT_paint_texture_context_menu,
    VIEW3D_PT_paint_weight_context_menu,
    VIEW3D_PT_gpencil_sculpt_context_menu,
    VIEW3D_PT_gpencil_draw_context_menu,
    VIEW3D_PT_sculpt_context_menu,
    TOPBAR_PT_gpencil_materials,
    TOPBAR_PT_annotation_layers,
)


if __name__ == "__main__":  # only for live edit.
    from bpy.utils import register_class
    for cls in classes:
        register_class(cls)<|MERGE_RESOLUTION|>--- conflicted
+++ resolved
@@ -548,9 +548,6 @@
 
         # is_paint = True
         # FIXME: tools must use their own UI drawing!
-<<<<<<< HEAD
-        if tool.idname in {"builtin.line", "builtin.box", "builtin.circle", "builtin.arc", "builtin.curve", "builtin.polyline"}:
-=======
         if tool.idname in {
                 "builtin.line",
                 "builtin.box",
@@ -559,7 +556,6 @@
                 "builtin.curve",
                 "builtin.polyline",
         }:
->>>>>>> a7e7e390
             # is_paint = False
             pass
         elif tool.idname == "Cutter":
