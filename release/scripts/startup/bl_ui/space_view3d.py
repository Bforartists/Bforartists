# ##### BEGIN GPL LICENSE BLOCK #####
#
#  This program is free software; you can redistribute it and/or
#  modify it under the terms of the GNU General Public License
#  as published by the Free Software Foundation; either version 2
#  of the License, or (at your option) any later version.
#
#  This program is distributed in the hope that it will be useful,
#  but WITHOUT ANY WARRANTY; without even the implied warranty of
#  MERCHANTABILITY or FITNESS FOR A PARTICULAR PURPOSE.  See
#  GNU General Public License for more details.
#
#  You should have received a copy of the GNU General Public License
#  along with this program; if not, write to the Free Software Foundation,
#  Inc., 51 Franklin Street, Fifth Floor, Boston, MA 02110-1301, USA.
#
# ##### END GPL LICENSE BLOCK #####

# <pep8 compliant>
import bpy
from bpy.types import (
    Header,
    Menu,
    Panel,
)
from bl_ui.properties_paint_common import (
    UnifiedPaintPanel,
    brush_basic_texpaint_settings,
)
from bl_ui.properties_grease_pencil_common import (
    AnnotationDataPanel,
    AnnotationOnionSkin,
    GreasePencilMaterialsPanel,
    GreasePencilVertexcolorPanel,
)
from bl_ui.space_toolsystem_common import (
    ToolActivePanelHelper,
)
from bpy.app.translations import contexts as i18n_contexts


class VIEW3D_HT_header(Header):
    bl_space_type = 'VIEW_3D'

    @staticmethod
    def draw_xform_template(layout, context):
        obj = context.active_object
        object_mode = 'OBJECT' if obj is None else obj.mode
        has_pose_mode = (
            (object_mode == 'POSE') or
            (object_mode == 'WEIGHT_PAINT' and context.pose_object is not None)
        )
        gpd = context.gpencil_data

        tool_settings = context.tool_settings

        # Mode & Transform Settings
        scene = context.scene

        # Orientation
        if object_mode in {'OBJECT', 'EDIT', 'EDIT_GPENCIL'} or has_pose_mode:
            orient_slot = scene.transform_orientation_slots[0]

            if gpd is not None and gpd.use_curve_edit:
                row = layout.row(align=True)
                row.operator_menu_enum("gpencil.stroke_editcurve_set_handle_type", "type", text="", icon="HANDLE_AUTO")

            row = layout.row(align=True)
            row.prop_with_popover(orient_slot, "type", text="", panel="VIEW3D_PT_transform_orientations",)

        # Pivot
        if object_mode in {'OBJECT', 'EDIT', 'EDIT_GPENCIL', 'SCULPT_GPENCIL'} or has_pose_mode:
            layout.prop(tool_settings, "transform_pivot_point", text="", icon_only=True)

        # Snap
        show_snap = False
        if obj is None:
            show_snap = True
        else:
            if (object_mode not in {
                    'SCULPT', 'VERTEX_PAINT', 'WEIGHT_PAINT', 'TEXTURE_PAINT',
                    'PAINT_GPENCIL', 'SCULPT_GPENCIL', 'WEIGHT_GPENCIL', 'VERTEX_GPENCIL'
            }) or has_pose_mode:
                show_snap = True
            else:

                paint_settings = UnifiedPaintPanel.paint_settings(context)

                if paint_settings:
                    brush = paint_settings.brush
                    if brush and hasattr(brush, "stroke_method") and brush.stroke_method == 'CURVE':
                        show_snap = True
        if show_snap:
            snap_items = bpy.types.ToolSettings.bl_rna.properties["snap_elements"].enum_items
            snap_elements = tool_settings.snap_elements
            if len(snap_elements) == 1:
                text = ""
                for elem in snap_elements:
                    icon = snap_items[elem].icon
                    break
            else:
                text = "Mix"
                icon = 'NONE'
            del snap_items, snap_elements

            row = layout.row(align=True)
            row.prop(tool_settings, "use_snap", text="")

            sub = row.row(align=True)
            sub.popover(
                panel="VIEW3D_PT_snapping",
                icon=icon,
                text=text,
            )

        # Proportional editing
        if object_mode in {'EDIT', 'PARTICLE_EDIT', 'SCULPT_GPENCIL', 'EDIT_GPENCIL', 'OBJECT'}:
            row = layout.row(align=True)
            kw = {}
            if object_mode == 'OBJECT':
                attr = "use_proportional_edit_objects"
            else:
                attr = "use_proportional_edit"

                if tool_settings.use_proportional_edit:
                    if tool_settings.use_proportional_connected:
                        kw["icon"] = 'PROP_CON'
                    elif tool_settings.use_proportional_projected:
                        kw["icon"] = 'PROP_PROJECTED'
                    else:
                        kw["icon"] = 'PROP_ON'
                else:
                    kw["icon"] = 'PROP_OFF'

            row.prop(tool_settings, attr, icon_only=True, **kw) # proportional editing button

            # We can have the proportional editing on in the editing modes but off in object mode and vice versa.
            # So two separated lines to display the settings, just when it is on.

            # proportional editing settings, editing modes
            if object_mode != 'OBJECT' and tool_settings.use_proportional_edit is True:
                sub = row.row(align=True)
                sub.prop_with_popover(tool_settings,"proportional_edit_falloff",text="", icon_only=True, panel="VIEW3D_PT_proportional_edit")

            # proportional editing settings, just in object mode
            if object_mode == 'OBJECT' and tool_settings.use_proportional_edit_objects is True:
                sub = row.row(align=True)
                sub.prop_with_popover(tool_settings,"proportional_edit_falloff",text="", icon_only=True, panel="VIEW3D_PT_proportional_edit")


    def draw(self, context):
        layout = self.layout

        view = context.space_data
        shading = view.shading
        overlay = view.overlay
        tool_settings = context.tool_settings

        ALL_MT_editormenu.draw_hidden(context, layout) # bfa - show hide the editormenu

        obj = context.active_object
        # mode_string = context.mode
        object_mode = 'OBJECT' if obj is None else obj.mode
        has_pose_mode = (
            (object_mode == 'POSE') or
            (object_mode == 'WEIGHT_PAINT' and context.pose_object is not None)
        )

        # Note: This is actually deadly in case enum_items have to be dynamically generated
        #       (because internal RNA array iterator will free everything immediately...).
        # XXX This is an RNA internal issue, not sure how to fix it.
        # Note: Tried to add an accessor to get translated UI strings instead of manual call
        #       to pgettext_iface below, but this fails because translated enumitems
        #       are always dynamically allocated.
        act_mode_item = bpy.types.Object.bl_rna.properties["mode"].enum_items[object_mode]
        act_mode_i18n_context = bpy.types.Object.bl_rna.properties["mode"].translation_context

        row = layout.row(align=True)
        row.separator()

        sub = row.row()
        #sub.ui_units_x = 5.5 # width of mode edit box
        sub.operator_menu_enum("object.mode_set", "mode", text=act_mode_item.name, icon=act_mode_item.icon)
        del act_mode_item

        layout.template_header_3D_mode()

        # Contains buttons like Mode, Pivot, Layer, Mesh Select Mode
        if obj:
            # Particle edit
            if object_mode == 'PARTICLE_EDIT':
                row = layout.row()
                row.prop(tool_settings.particle_edit, "select_mode", text="", expand=True)

        # Grease Pencil
        if obj and obj.type == 'GPENCIL' and context.gpencil_data:
            gpd = context.gpencil_data

            # Select mode for Editing
            if gpd.use_stroke_edit_mode:
                row = layout.row(align=True)
                row.prop_enum(tool_settings, "gpencil_selectmode_edit", text="", value='POINT')
                row.prop_enum(tool_settings, "gpencil_selectmode_edit", text="", value='STROKE')

                subrow = row.row(align=True)
                subrow.enabled = not gpd.use_curve_edit
                subrow.prop_enum(tool_settings, "gpencil_selectmode_edit", text="", value='SEGMENT')

                # Curve edit submode
                row = layout.row(align=True)
                row.prop(gpd, "use_curve_edit", text="",
                         icon='IPO_BEZIER')
                sub = row.row(align=True)
                if gpd.use_curve_edit:
                    sub.popover(panel="VIEW3D_PT_gpencil_curve_edit", text="",)

            # Select mode for Sculpt
            if gpd.is_stroke_sculpt_mode:
                row = layout.row(align=True)
                row.prop(tool_settings, "use_gpencil_select_mask_point", text="")
                row.prop(tool_settings, "use_gpencil_select_mask_stroke", text="")
                row.prop(tool_settings, "use_gpencil_select_mask_segment", text="")

            # Select mode for Vertex Paint
            if gpd.is_stroke_vertex_mode:
                row = layout.row(align=True)
                row.prop(tool_settings, "use_gpencil_vertex_select_mask_point", text="")
                row.prop(tool_settings, "use_gpencil_vertex_select_mask_stroke", text="")
                row.prop(tool_settings, "use_gpencil_vertex_select_mask_segment", text="")

            if gpd.is_stroke_paint_mode:
                row = layout.row(align=True)
                row.prop(gpd, "use_multiedit", text="", icon='GP_MULTIFRAME_EDITING')

            if (
                    gpd.use_stroke_edit_mode or
                    gpd.is_stroke_sculpt_mode or
                    gpd.is_stroke_weight_mode or
                    gpd.is_stroke_vertex_mode
            ):
                row = layout.row(align=True)

                row.prop(gpd, "use_multiedit", text="", icon='GP_MULTIFRAME_EDITING')

                if gpd.use_multiedit:
                    sub = row.row(align=True)
                    sub.popover(panel="VIEW3D_PT_gpencil_multi_frame", text="")

        VIEW3D_MT_editor_menus.draw_collapsible(context, layout)

        layout.separator_spacer()

        if object_mode in {'PAINT_GPENCIL', 'SCULPT_GPENCIL'}:
            # Grease pencil
            if object_mode == 'PAINT_GPENCIL':
                layout.prop_with_popover(
                    tool_settings,
                    "gpencil_stroke_placement_view3d",
                    text="",
                    panel="VIEW3D_PT_gpencil_origin",
                )

            if object_mode in {'PAINT_GPENCIL', 'SCULPT_GPENCIL'}:
                layout.prop_with_popover(
                    tool_settings.gpencil_sculpt,
                    "lock_axis",
                    text="",
                    panel="VIEW3D_PT_gpencil_lock",
                )

            if object_mode == 'PAINT_GPENCIL':
                # FIXME: this is bad practice!
                # Tool options are to be displayed in the topbar.
                if context.workspace.tools.from_space_view3d_mode(object_mode).idname == "builtin_brush.Draw":
                    settings = tool_settings.gpencil_sculpt.guide
                    row = layout.row(align=True)
                    row.prop(settings, "use_guide", text="", icon='GRID')
                    sub = row.row(align=True)
                    if settings.use_guide:
                        sub.popover(panel="VIEW3D_PT_gpencil_guide", text="Guides")

              # Grease Pencil
                if obj and obj.type == 'GPENCIL' and context.gpencil_data:
                    gpd = context.gpencil_data

                    if gpd.is_stroke_paint_mode:
                        row = layout.row()
                        sub = row.row(align=True)
                        sub.prop(tool_settings, "use_gpencil_draw_onback", text="", icon='MOD_OPACITY')
                        sub.separator(factor=0.4)
                        sub.prop(tool_settings, "use_gpencil_automerge_strokes", text="")
                        sub.separator(factor=0.4)
                        sub.prop(tool_settings, "use_gpencil_weight_data_add", text="", icon='WPAINT_HLT')
                        sub.separator(factor=0.4)
                        sub.prop(tool_settings, "use_gpencil_draw_additive", text="", icon='FREEZE')

        else:
            # Transform settings depending on tool header visibility
            VIEW3D_HT_header.draw_xform_template(layout, context)

        # Mode & Transform Settings
        scene = context.scene

        # Collection Visibility
        # layout.popover(panel="VIEW3D_PT_collections", icon='GROUP', text="")

        # Viewport Settings
        layout.popover(panel = "VIEW3D_PT_object_type_visibility", icon_value = view.icon_from_show_object_viewport, text="")


        # Gizmo toggle & popover.
        row = layout.row(align=True)
        # FIXME: place-holder icon.
        row.prop(view, "show_gizmo", text="", toggle=True, icon='GIZMO')
        sub = row.row(align=True)
        sub.active = view.show_gizmo
        sub.popover(
            panel="VIEW3D_PT_gizmo_display",
            text="",
        )

        # Overlay toggle & popover.
        row = layout.row(align=True)
        row.prop(overlay, "show_overlays", icon='OVERLAY', text="")
        sub = row.row(align=True)
        sub.active = overlay.show_overlays
        sub.popover(panel="VIEW3D_PT_overlay", text="")

        row = layout.row()
        row.active = (object_mode == 'EDIT') or (shading.type in {'WIREFRAME', 'SOLID'})

        # While exposing 'shading.show_xray(_wireframe)' is correct.
        # this hides the key shortcut from users: T70433.
        if has_pose_mode:
            draw_depressed = overlay.show_xray_bone
        elif shading.type == 'WIREFRAME':
            draw_depressed = shading.show_xray_wireframe
        else:
            draw_depressed = shading.show_xray
        row.operator(
            "view3d.toggle_xray",
            text="",
            icon='XRAY',
            depress=draw_depressed,
        )

        row = layout.row(align=True)
        row.prop(shading, "type", text="", expand=True)
        sub = row.row(align=True)
        # TODO, currently render shading type ignores mesh two-side, until it's supported
        # show the shading popover which shows double-sided option.

        # sub.enabled = shading.type != 'RENDERED'
        sub.popover(panel="VIEW3D_PT_shading", text="")

class VIEW3D_HT_tool_header(Header):
    bl_space_type = 'VIEW_3D'
    bl_region_type = 'TOOL_HEADER'

    def draw(self, context):
        layout = self.layout

        # mode_string = context.mode
        obj = context.active_object
        tool_settings = context.tool_settings

        self.draw_tool_settings(context)

        layout.separator_spacer()

        self.draw_mode_settings(context)

    def draw_tool_settings(self, context):
        layout = self.layout
        tool_mode = context.mode

        # Active Tool
        # -----------
        from bl_ui.space_toolsystem_common import ToolSelectPanelHelper
        tool = ToolSelectPanelHelper.draw_active_tool_header(
            context, layout,
            tool_key=('VIEW_3D', tool_mode),
        )

        # Object Mode Options
        # -------------------

        # Example of how tool_settings can be accessed as pop-overs.

        # TODO(campbell): editing options should be after active tool options
        # (obviously separated for from the users POV)
        draw_fn = getattr(_draw_tool_settings_context_mode, tool_mode, None)
        if draw_fn is not None:
            is_valid_context = draw_fn(context, layout, tool)

        def draw_3d_brush_settings(layout, tool_mode):
            layout.popover("VIEW3D_PT_tools_brush_settings_advanced", text="Brush")
            if tool_mode != 'PAINT_WEIGHT':
                layout.popover("VIEW3D_PT_tools_brush_texture")
            if tool_mode == 'PAINT_TEXTURE':
                layout.popover("VIEW3D_PT_tools_mask_texture")
            layout.popover("VIEW3D_PT_tools_brush_stroke")
            layout.popover("VIEW3D_PT_tools_brush_falloff")
            layout.popover("VIEW3D_PT_tools_brush_display")

        # Note: general mode options should be added to 'draw_mode_settings'.
        if tool_mode == 'SCULPT':
            if is_valid_context:
                draw_3d_brush_settings(layout, tool_mode)
        elif tool_mode == 'PAINT_VERTEX':
            if is_valid_context:
                draw_3d_brush_settings(layout, tool_mode)
        elif tool_mode == 'PAINT_WEIGHT':
            if is_valid_context:
                draw_3d_brush_settings(layout, tool_mode)
        elif tool_mode == 'PAINT_TEXTURE':
            if is_valid_context:
                draw_3d_brush_settings(layout, tool_mode)
        elif tool_mode == 'EDIT_ARMATURE':
            pass
        elif tool_mode == 'EDIT_CURVE':
            pass
        elif tool_mode == 'EDIT_MESH':
            pass
        elif tool_mode == 'POSE':
            pass
        elif tool_mode == 'PARTICLE':
            # Disable, only shows "Brush" panel, which is already in the top-bar.
            # if tool.has_datablock:
            #     layout.popover_group(context=".paint_common", **popover_kw)
            pass
        elif tool_mode == 'PAINT_GPENCIL':
            if is_valid_context:
                brush = context.tool_settings.gpencil_paint.brush
                if brush.gpencil_tool != 'ERASE':
                    if brush.gpencil_tool != 'TINT':
                        layout.popover("VIEW3D_PT_tools_grease_pencil_brush_advanced")

                    if brush.gpencil_tool not in {'FILL', 'TINT'}:
                        layout.popover("VIEW3D_PT_tools_grease_pencil_brush_stroke")

                    layout.popover("VIEW3D_PT_tools_grease_pencil_paint_appearance")
        elif tool_mode == 'SCULPT_GPENCIL':
            if is_valid_context:
                brush = context.tool_settings.gpencil_sculpt_paint.brush
                tool = brush.gpencil_tool
                if tool in {'SMOOTH', 'RANDOMIZE'}:
                    layout.popover("VIEW3D_PT_tools_grease_pencil_sculpt_options")
                layout.popover("VIEW3D_PT_tools_grease_pencil_sculpt_appearance")
        elif tool_mode == 'WEIGHT_GPENCIL':
            if is_valid_context:
                layout.popover("VIEW3D_PT_tools_grease_pencil_weight_appearance")
        elif tool_mode == 'VERTEX_GPENCIL':
            if is_valid_context:
                layout.popover("VIEW3D_PT_tools_grease_pencil_vertex_appearance")

    def draw_mode_settings(self, context):
        layout = self.layout
        mode_string = context.mode

        def row_for_mirror():
            row = layout.row(align=True)
            sub = row.row(align=True)
            return row, sub

        if mode_string == 'EDIT_ARMATURE':
            _row, sub = row_for_mirror()
            sub.prop(context.object.data, "use_mirror_x", icon='MIRROR_X', toggle=True, icon_only = True)
        elif mode_string == 'POSE':
            _row, sub = row_for_mirror()
            sub.prop(context.object.pose, "use_mirror_x", icon='MIRROR_X', toggle=True, icon_only = True)
        elif mode_string in {'EDIT_MESH', 'PAINT_WEIGHT', 'SCULPT', 'PAINT_VERTEX', 'PAINT_TEXTURE'}:
            # Mesh Modes, Use Mesh Symmetry
            row, sub = row_for_mirror()
            sub.prop(context.object, "use_mesh_mirror_x", icon='MIRROR_X', toggle=True, icon_only = True)
            sub.prop(context.object, "use_mesh_mirror_y", icon='MIRROR_Y', toggle=True, icon_only = True)
            sub.prop(context.object, "use_mesh_mirror_z", icon='MIRROR_Z', toggle=True, icon_only = True)
            if mode_string == 'EDIT_MESH':
                tool_settings = context.tool_settings
                layout.prop(tool_settings, "use_mesh_automerge", text="")
            elif mode_string == 'PAINT_WEIGHT':
                row.popover(panel="VIEW3D_PT_tools_weightpaint_symmetry_for_topbar", text="")
            elif mode_string == 'SCULPT':
                row.popover(panel="VIEW3D_PT_sculpt_symmetry_for_topbar", text="")
            elif mode_string == 'PAINT_VERTEX':
                row.popover(panel="VIEW3D_PT_tools_vertexpaint_symmetry_for_topbar", text="")

        # Expand panels from the side-bar as popovers.
        popover_kw = {"space_type": 'VIEW_3D', "region_type": 'UI', "category": "Tool"}

        if mode_string == 'SCULPT':
            layout.popover_group(context=".sculpt_mode", **popover_kw)
        elif mode_string == 'PAINT_VERTEX':
            layout.popover_group(context=".vertexpaint", **popover_kw)
        elif mode_string == 'PAINT_WEIGHT':
            layout.popover_group(context=".weightpaint", **popover_kw)
        elif mode_string == 'PAINT_TEXTURE':
            layout.popover_group(context=".imagepaint", **popover_kw)
        elif mode_string == 'EDIT_TEXT':
            layout.popover_group(context=".text_edit", **popover_kw)
        elif mode_string == 'EDIT_ARMATURE':
            layout.popover_group(context=".armature_edit", **popover_kw)
        elif mode_string == 'EDIT_METABALL':
            layout.popover_group(context=".mball_edit", **popover_kw)
        elif mode_string == 'EDIT_LATTICE':
            layout.popover_group(context=".lattice_edit", **popover_kw)
        elif mode_string == 'EDIT_CURVE':
            layout.popover_group(context=".curve_edit", **popover_kw)
        elif mode_string == 'EDIT_MESH':
            layout.popover_group(context=".mesh_edit", **popover_kw)
        elif mode_string == 'POSE':
            layout.popover_group(context=".posemode", **popover_kw)
        elif mode_string == 'PARTICLE':
            layout.popover_group(context=".particlemode", **popover_kw)
        elif mode_string == 'OBJECT':
            layout.popover_group(context=".objectmode", **popover_kw)
        elif mode_string in {'PAINT_GPENCIL', 'EDIT_GPENCIL', 'SCULPT_GPENCIL', 'WEIGHT_GPENCIL'}:
            # Grease pencil layer.
            gpl = context.active_gpencil_layer
            if gpl and gpl.info is not None:
                text = gpl.info
                maxw = 25
                if len(text) > maxw:
                    text = text[:maxw - 5] + '..' + text[-3:]
            else:
                text = ""

            sub = layout.row()
            sub.ui_units_x = 8
            sub.popover(
                panel="TOPBAR_PT_gpencil_layers",
                text = "Layer: " + text,
            )
            if mode_string == 'EDIT_GPENCIL':
                sub.popover(panel = "VIEW3D_PT_gpencil_edit_options", text = "Options")


class _draw_tool_settings_context_mode:
    @staticmethod
    def SCULPT(context, layout, tool):
        if (tool is None) or (not tool.has_datablock):
            return False

        paint = context.tool_settings.sculpt
        layout.template_ID_preview(paint, "brush", rows=3, cols=8, hide_buttons=True)

        brush = paint.brush
        if brush is None:
            return False

        tool_settings = context.tool_settings
        capabilities = brush.sculpt_capabilities

        ups = tool_settings.unified_paint_settings

        size = "size"
        size_owner = ups if ups.use_unified_size else brush
        if size_owner.use_locked_size == 'SCENE':
            size = "unprojected_radius"

        UnifiedPaintPanel.prop_unified(
            layout,
            context,
            brush,
            size,
            pressure_name="use_pressure_size",
            unified_name="use_unified_size",
            text="Radius",
            slider=True,
            header=True
        )

        # strength, use_strength_pressure
        pressure_name = "use_pressure_strength" if capabilities.has_strength_pressure else None
        UnifiedPaintPanel.prop_unified(
            layout,
            context,
            brush,
            "strength",
            pressure_name=pressure_name,
            unified_name="use_unified_strength",
            text="Strength",
            header=True
        )

        # direction
        if not capabilities.has_direction:
            layout.row().prop(brush, "direction", expand=True, text="")

        if capabilities.has_color:
            UnifiedPaintPanel.prop_unified_color(layout, context, brush, "color", text = "")
            layout.prop(brush, "blend", text="", expand = False)

        return True

    @staticmethod
    def PAINT_TEXTURE(context, layout, tool):
        if (tool is None) or (not tool.has_datablock):
            return False

        paint = context.tool_settings.image_paint
        layout.template_ID_preview(paint, "brush", rows=3, cols=8, hide_buttons=True)

        brush = paint.brush
        if brush is None:
            return False

        brush_basic_texpaint_settings(layout, context, brush, compact=True)

        return True

    @staticmethod
    def PAINT_VERTEX(context, layout, tool):
        if (tool is None) or (not tool.has_datablock):
            return False

        paint = context.tool_settings.vertex_paint
        layout.template_ID_preview(paint, "brush", rows=3, cols=8, hide_buttons=True)

        brush = paint.brush
        if brush is None:
            return False

        brush_basic_texpaint_settings(layout, context, brush, compact=True)

        return True

    @staticmethod
    def PAINT_WEIGHT(context, layout, tool):
        if (tool is None) or (not tool.has_datablock):
            return False

        paint = context.tool_settings.weight_paint
        layout.template_ID_preview(paint, "brush", rows=3, cols=8, hide_buttons=True)
        brush = paint.brush
        if brush is None:
            return False

        capabilities = brush.weight_paint_capabilities
        if capabilities.has_weight:
            UnifiedPaintPanel.prop_unified(
                layout,
                context,
                brush,
                "weight",
                unified_name="use_unified_weight",
                slider=True,
                header=True
            )

        UnifiedPaintPanel.prop_unified(
            layout,
            context,
            brush,
            "size",
            pressure_name="use_pressure_size",
            unified_name="use_unified_size",
            slider=True,
            text="Radius",
            header=True
        )
        UnifiedPaintPanel.prop_unified(
            layout,
            context,
            brush,
            "strength",
            pressure_name="use_pressure_strength",
            unified_name="use_unified_strength",
            header=True
        )

        return True

    @staticmethod
    def PAINT_GPENCIL(context, layout, tool):
        if tool is None:
            return False

        if tool.idname == "builtin.cutter":
            row = layout.row(align=True)
            row.prop(context.tool_settings.gpencil_sculpt, "intersection_threshold")
            return False
        elif not tool.has_datablock:
            return False

        paint = context.tool_settings.gpencil_paint
        brush = paint.brush
        if brush is None:
            return False

        gp_settings = brush.gpencil_settings

        row = layout.row(align=True)
        tool_settings = context.scene.tool_settings
        settings = tool_settings.gpencil_paint
        row.template_ID_preview(settings, "brush", rows=3, cols=8, hide_buttons=True)

        if context.object and brush.gpencil_tool in {'FILL', 'DRAW'}:
            from bl_ui.properties_paint_common import (
                brush_basic__draw_color_selector,
            )
            brush_basic__draw_color_selector(context, layout, brush, gp_settings, None)

        if context.object and brush.gpencil_tool == 'TINT':
            row.separator(factor=0.4)
            row.prop_with_popover(brush, "color", text="", panel="TOPBAR_PT_gpencil_vertexcolor")

        from bl_ui.properties_paint_common import (
            brush_basic_gpencil_paint_settings,
        )
        brush_basic_gpencil_paint_settings(layout, context, brush, compact=True)

        return True

    @staticmethod
    def SCULPT_GPENCIL(context, layout, tool):
        if (tool is None) or (not tool.has_datablock):
            return False
        paint = context.tool_settings.gpencil_sculpt_paint
        brush = paint.brush

        from bl_ui.properties_paint_common import (
            brush_basic_gpencil_sculpt_settings,
        )
        brush_basic_gpencil_sculpt_settings(layout, context, brush, compact=True)

        return True

    @staticmethod
    def WEIGHT_GPENCIL(context, layout, tool):
        if (tool is None) or (not tool.has_datablock):
            return False
        paint = context.tool_settings.gpencil_weight_paint
        brush = paint.brush

        from bl_ui.properties_paint_common import (
            brush_basic_gpencil_weight_settings,
        )
        brush_basic_gpencil_weight_settings(layout, context, brush, compact=True)

        return True

    @staticmethod
    def VERTEX_GPENCIL(context, layout, tool):
        if (tool is None) or (not tool.has_datablock):
            return False

        paint = context.tool_settings.gpencil_vertex_paint
        brush = paint.brush

        row = layout.row(align=True)
        tool_settings = context.scene.tool_settings
        settings = tool_settings.gpencil_vertex_paint
        row.template_ID_preview(settings, "brush", rows=3, cols=8, hide_buttons=True)

        if brush.gpencil_vertex_tool not in {'BLUR', 'AVERAGE', 'SMEAR'}:
            row.separator(factor=0.4)
            sub = row.row(align = True)
            sub.scale_x = 0.33
            sub.prop_with_popover(brush, "color", text="", panel="TOPBAR_PT_gpencil_vertexcolor")
            sub.prop(brush, "secondary_color", text="")
            row.operator("gpencil.tint_flip", icon='FILE_REFRESH', text="")

        from bl_ui.properties_paint_common import (
            brush_basic_gpencil_vertex_settings,
        )

        brush_basic_gpencil_vertex_settings(layout, context, brush, compact=True)

        return True

    @staticmethod
    def PARTICLE(context, layout, tool):
        if (tool is None) or (not tool.has_datablock):
            return False

        # See: 'VIEW3D_PT_tools_brush', basically a duplicate
        settings = context.tool_settings.particle_edit
        brush = settings.brush
        tool = settings.tool
        if tool == 'NONE':
            return False

        layout.prop(brush, "size", slider=True)
        if tool == 'ADD':
            layout.prop(brush, "count")

            layout.prop(settings, "use_default_interpolate")
            layout.prop(brush, "steps", slider=True)
            layout.prop(settings, "default_key_count", slider=True)
        else:
            layout.prop(brush, "strength", slider=True)

            if tool == 'LENGTH':
                layout.row().prop(brush, "length_mode", expand=True)
            elif tool == 'PUFF':
                layout.row().prop(brush, "puff_mode", expand=True)
                layout.prop(brush, "use_puff_volume")
            elif tool == 'COMB':
                row = layout.row()
                row.active = settings.is_editable
                row.prop(settings, "use_emitter_deflect", text="Deflect Emitter")
                sub = row.row(align=True)
                sub.active = settings.use_emitter_deflect
                sub.prop(settings, "emitter_distance", text="Distance")

        return True


# bfa - show hide the editormenu
class ALL_MT_editormenu(Menu):
    bl_label = ""

    def draw(self, context):
        self.draw_menus(self.layout, context)

    @staticmethod
    def draw_menus(layout, context):

        row = layout.row(align=True)
        row.template_header() # editor type menus


class VIEW3D_MT_editor_menus(Menu):
    bl_label = ""

    def draw(self, context):
        layout = self.layout
        obj = context.active_object
        mode_string = context.mode
        edit_object = context.edit_object
        gp_edit = obj and obj.mode in {'EDIT_GPENCIL', 'PAINT_GPENCIL', 'SCULPT_GPENCIL',
                                       'WEIGHT_GPENCIL', 'VERTEX_GPENCIL'}
        ts = context.scene.tool_settings

        layout.menu("SCREEN_MT_user_menu", text = "Quick") # Quick favourites menu
        layout.menu("VIEW3D_MT_view")
        layout.menu("VIEW3D_MT_view_navigation")

        # Select Menu
        if gp_edit:
            if mode_string not in {'PAINT_GPENCIL', 'WEIGHT_GPENCIL'}:
                if (
                        mode_string == 'SCULPT_GPENCIL' and
                        (ts.use_gpencil_select_mask_point or
                         ts.use_gpencil_select_mask_stroke or
                         ts.use_gpencil_select_mask_segment)
                ):
                    layout.menu("VIEW3D_MT_select_gpencil")
                    layout.menu("VIEW3D_MT_sculpt_gpencil_copy")
                elif mode_string == 'EDIT_GPENCIL':
                    layout.menu("VIEW3D_MT_select_gpencil")
                elif mode_string == 'VERTEX_GPENCIL':
                    layout.menu("VIEW3D_MT_select_gpencil")
                    layout.menu("VIEW3D_MT_gpencil_animation")
                    layout.menu("GPENCIL_MT_layer_active", text = "Active Layer")

        elif mode_string in {'PAINT_WEIGHT', 'PAINT_VERTEX', 'PAINT_TEXTURE'}:
            mesh = obj.data
            if mesh.use_paint_mask:
                layout.menu("VIEW3D_MT_select_paint_mask")
            elif mesh.use_paint_mask_vertex and mode_string in {'PAINT_WEIGHT', 'PAINT_VERTEX'}:
                layout.menu("VIEW3D_MT_select_paint_mask_vertex")
        elif mode_string != 'SCULPT':
            layout.menu("VIEW3D_MT_select_%s" % mode_string.lower())

        if gp_edit:
            pass
        elif mode_string == 'OBJECT':
            layout.menu("VIEW3D_MT_add", text="Add", text_ctxt=i18n_contexts.operator_default)
        elif mode_string == 'EDIT_MESH':
            layout.menu("VIEW3D_MT_mesh_add", text="Add", text_ctxt=i18n_contexts.operator_default)
        elif mode_string == 'EDIT_CURVE':
            layout.menu("VIEW3D_MT_curve_add", text="Add", text_ctxt=i18n_contexts.operator_default)
        elif mode_string == 'EDIT_SURFACE':
            layout.menu("VIEW3D_MT_surface_add", text="Add", text_ctxt=i18n_contexts.operator_default)
        elif mode_string == 'EDIT_METABALL':
            layout.menu("VIEW3D_MT_metaball_add", text="Add", text_ctxt=i18n_contexts.operator_default)
        elif mode_string == 'EDIT_ARMATURE':
            layout.menu("TOPBAR_MT_edit_armature_add", text="Add", text_ctxt=i18n_contexts.operator_default)

        if gp_edit:
            if obj and obj.mode == 'PAINT_GPENCIL':
                layout.menu("VIEW3D_MT_draw_gpencil")
            elif obj and obj.mode == 'EDIT_GPENCIL':
                layout.menu("VIEW3D_MT_edit_gpencil")
                layout.menu("VIEW3D_MT_edit_gpencil_stroke")
                layout.menu("VIEW3D_MT_edit_gpencil_point")
            elif obj and obj.mode == 'WEIGHT_GPENCIL':
                layout.menu("VIEW3D_MT_weight_gpencil")
            if obj and obj.mode == 'VERTEX_GPENCIL':
                layout.menu("VIEW3D_MT_paint_gpencil")

        elif edit_object:
            layout.menu("VIEW3D_MT_edit_%s" % edit_object.type.lower())

            if mode_string == 'EDIT_MESH':
                layout.menu("VIEW3D_MT_edit_mesh_vertices")
                layout.menu("VIEW3D_MT_edit_mesh_edges")
                layout.menu("VIEW3D_MT_edit_mesh_faces")
                layout.menu("VIEW3D_MT_uv_map", text="UV")
            elif mode_string in {'EDIT_CURVE', 'EDIT_SURFACE'}:
                layout.menu("VIEW3D_MT_edit_curve_ctrlpoints")
                layout.menu("VIEW3D_MT_edit_curve_segments")

        elif obj:
            if mode_string != 'PAINT_TEXTURE':
                layout.menu("VIEW3D_MT_%s" % mode_string.lower())
            if mode_string in {'SCULPT', 'PAINT_VERTEX', 'PAINT_TEXTURE'}:
                layout.menu("VIEW3D_MT_brush")
            if mode_string == 'SCULPT':
                layout.menu("VIEW3D_MT_mask")
                layout.menu("VIEW3D_MT_face_sets")

        else:
            layout.menu("VIEW3D_MT_object")


# ********** Menu **********


# ********** Utilities **********


class ShowHideMenu:
    bl_label = "Show/Hide"
    _operator_name = ""

    def draw(self, _context):
        layout = self.layout

        layout.operator("%s.reveal" % self._operator_name, text="Show Hidden", icon = "HIDE_OFF")
        layout.operator("%s.hide" % self._operator_name, text="Hide Selected", icon = "HIDE_ON").unselected = False
        layout.operator("%s.hide" % self._operator_name, text="Hide Unselected", icon = "HIDE_UNSELECTED").unselected = True


# Standard transforms which apply to all cases (mix-in class, not used directly).
class VIEW3D_MT_transform_base:
    bl_label = "Transform"
    bl_category = "View"

    # TODO: get rid of the custom text strings?
    def draw(self, context):
        layout = self.layout

        obj = context.object

        layout.operator("transform.tosphere", text="To Sphere", icon = "TOSPHERE")
        layout.operator("transform.shear", text="Shear", icon = "SHEAR")
        layout.operator("transform.bend", text="Bend", icon = "BEND")
        layout.operator("transform.push_pull", text="Push/Pull", icon = 'PUSH_PULL')

        if context.mode in {'EDIT_MESH', 'EDIT_ARMATURE', 'EDIT_SURFACE', 'EDIT_CURVE',
                            'EDIT_LATTICE', 'EDIT_METABALL'}:
            layout.operator("transform.vertex_warp", text="Warp", icon = "MOD_WARP")
            layout.operator_context = 'EXEC_REGION_WIN'
            layout.operator("transform.vertex_random", text="Randomize", icon = 'RANDOMIZE').offset = 0.1
            layout.operator_context = 'INVOKE_REGION_WIN'


# Generic transform menu - geometry types
class VIEW3D_MT_transform(VIEW3D_MT_transform_base, Menu):
    def draw(self, context):
        # base menu
        VIEW3D_MT_transform_base.draw(self, context)

        obj = context.object

        # generic
        layout = self.layout

        if obj.type == 'MESH':
            layout.operator("transform.shrink_fatten", text="Shrink Fatten", icon = 'SHRINK_FATTEN')
            layout.operator("transform.skin_resize", icon = "MOD_SKIN")

        elif obj.type == 'CURVE':
            layout.operator("transform.transform", text="Radius", icon = 'SHRINK_FATTEN').mode = 'CURVE_SHRINKFATTEN'

        layout.separator()

        layout.operator("transform.translate", text="Move Texture Space", icon = "MOVE_TEXTURESPACE").texture_space = True
        layout.operator("transform.resize", text="Scale Texture Space", icon = "SCALE_TEXTURESPACE").texture_space = True


# Object-specific extensions to Transform menu
class VIEW3D_MT_transform_object(VIEW3D_MT_transform_base, Menu):
    def draw(self, context):
        layout = self.layout

        # base menu
        VIEW3D_MT_transform_base.draw(self, context)

        # object-specific option follow
        layout.separator()

        layout.operator("transform.translate", text="Move Texture Space", icon = "MOVE_TEXTURESPACE").texture_space = True
        layout.operator("transform.resize", text="Scale Texture Space", icon = "SCALE_TEXTURESPACE").texture_space = True

        layout.separator()

        layout.operator_context = 'EXEC_REGION_WIN'
        # XXX see alignmenu() in edit.c of b2.4x to get this working
        layout.operator("transform.transform", text="Align to Transform Orientation", icon = "ALIGN_TRANSFORM").mode = 'ALIGN'

        layout.separator()

        layout.operator("object.randomize_transform", icon = "RANDOMIZE_TRANSFORM")
        layout.operator("object.align", icon = "ALIGN")

        # TODO: there is a strange context bug here.
        """
        layout.operator_context = 'INVOKE_REGION_WIN'
        layout.operator("object.transform_axis_target")
        """


# Armature EditMode extensions to Transform menu
class VIEW3D_MT_transform_armature(VIEW3D_MT_transform_base, Menu):
    def draw(self, context):
        layout = self.layout

        # base menu
        VIEW3D_MT_transform_base.draw(self, context)

        # armature specific extensions follow
        obj = context.object
        if obj.type == 'ARMATURE' and obj.mode in {'EDIT', 'POSE'}:
            if obj.data.display_type == 'BBONE':
                layout.separator()

                layout.operator("transform.transform", text="Scale BBone", icon='TRANSFORM_SCALE').mode = 'BONE_SIZE'
            elif obj.data.display_type == 'ENVELOPE':
                layout.separator()

                layout.operator("transform.transform", text="Scale Envelope Distance", icon='TRANSFORM_SCALE').mode = 'BONE_SIZE'
                layout.operator("transform.transform", text="Scale Radius", icon='TRANSFORM_SCALE').mode = 'BONE_ENVELOPE'

        if context.edit_object and context.edit_object.type == 'ARMATURE':
            layout.separator()

            layout.operator("armature.align", icon = "ALIGN")


class VIEW3D_MT_mirror(Menu):
    bl_label = "Mirror"

    def draw(self, _context):
        layout = self.layout

        layout.operator("transform.mirror", text="Interactive Mirror", icon='TRANSFORM_MIRROR')

        layout.separator()

        layout.operator_context = 'EXEC_REGION_WIN'

        props = layout.operator("transform.mirror", text="X Global", icon = "MIRROR_X")
        props.constraint_axis = (True, False, False)
        props.orient_type = 'GLOBAL'
        props = layout.operator("transform.mirror", text="Y Global", icon = "MIRROR_Y")
        props.constraint_axis = (False, True, False)
        props.orient_type = 'GLOBAL'
        props = layout.operator("transform.mirror", text="Z Global", icon = "MIRROR_Z")
        props.constraint_axis = (False, False, True)
        props.orient_type = 'GLOBAL'

        layout.separator()

        props = layout.operator("transform.mirror", text="X Local", icon = "MIRROR_X")
        props.constraint_axis = (True, False, False)
        props.orient_type = 'LOCAL'
        props = layout.operator("transform.mirror", text="Y Local", icon = "MIRROR_Y")
        props.constraint_axis = (False, True, False)
        props.orient_type = 'LOCAL'
        props = layout.operator("transform.mirror", text="Z Local", icon = "MIRROR_Z")
        props.constraint_axis = (False, False, True)
        props.orient_type = 'LOCAL'

        if _context.edit_object and _context.edit_object.type in {'MESH', 'SURFACE'}:

            layout.separator()

            layout.operator("object.vertex_group_mirror", icon = "MIRROR_VERTEXGROUP")


class VIEW3D_MT_snap(Menu):
    bl_label = "Snap"

    def draw(self, _context):
        layout = self.layout


        layout.operator("view3d.snap_selected_to_cursor", text="Selection to Cursor", icon = "SELECTIONTOCURSOR").use_offset = False
        layout.operator("view3d.snap_selected_to_cursor", text="Selection to Cursor (Keep Offset)", icon = "SELECTIONTOCURSOROFFSET").use_offset = True
        layout.operator("view3d.snap_selected_to_active", text="Selection to Active", icon = "SELECTIONTOACTIVE")
        layout.operator("view3d.snap_selected_to_grid", text="Selection to Grid", icon = "SELECTIONTOGRID")

        layout.separator()

        layout.operator("view3d.snap_cursor_to_selected", text="Cursor to Selected", icon = "CURSORTOSELECTION")
        layout.operator("view3d.snap_cursor_to_center", text="Cursor to World Origin", icon = "CURSORTOCENTER")
        layout.operator("view3d.snap_cursor_to_active", text="Cursor to Active", icon = "CURSORTOACTIVE")
        layout.operator("view3d.snap_cursor_to_grid", text="Cursor to Grid", icon = "CURSORTOGRID")


# Tooltip and operator for Clear Seam.
class VIEW3D_MT_uv_map_clear_seam(bpy.types.Operator):
    """Clears the UV Seam for selected edges"""      # blender will use this as a tooltip for menu items and buttons.
    bl_idname = "mesh.clear_seam"        # unique identifier for buttons and menu items to reference.
    bl_label = "Clear seam"         # display name in the interface.
    bl_options = {'REGISTER', 'UNDO'}  # enable undo for the operator.

    def execute(self, context):        # execute() is called by blender when running the operator.
        bpy.ops.mesh.mark_seam(clear=True)
        return {'FINISHED'}


class VIEW3D_MT_uv_map(Menu):
    bl_label = "UV Mapping"

    def draw(self, _context):
        layout = self.layout

        layout.operator("uv.unwrap", text = "Unwrap ABF", icon='UNWRAP_ABF').method = 'ANGLE_BASED'
        layout.operator("uv.unwrap", text = "Unwrap Conformal", icon='UNWRAP_LSCM').method = 'CONFORMAL'

        layout.separator()

        layout.operator_context = 'INVOKE_DEFAULT'
        layout.operator("uv.smart_project", icon = "MOD_UVPROJECT")
        layout.operator("uv.lightmap_pack", icon = "LIGHTMAPPACK")
        layout.operator("uv.follow_active_quads", icon = "FOLLOWQUADS")

        layout.separator()

        layout.operator_context = 'EXEC_REGION_WIN'
        layout.operator("uv.cube_project", icon = "CUBEPROJECT")
        layout.operator("uv.cylinder_project", icon = "CYLINDERPROJECT")
        layout.operator("uv.sphere_project", icon = "SPHEREPROJECT")

        layout.separator()

        layout.operator_context = 'INVOKE_REGION_WIN'
        layout.operator("uv.project_from_view", icon = "PROJECTFROMVIEW").scale_to_bounds = False
        layout.operator("uv.project_from_view", text="Project from View (Bounds)", icon = "PROJECTFROMVIEW_BOUNDS").scale_to_bounds = True

        layout.separator()

        layout.operator("mesh.mark_seam", icon = "MARK_SEAM").clear = False
        layout.operator("mesh.clear_seam", text="Clear Seam", icon = 'CLEAR_SEAM')

        layout.separator()

        layout.operator("uv.reset", icon = "RESET")


# ********** View menus **********

# bfa - set active camera does not exist in blender
class VIEW3D_MT_switchactivecamto(bpy.types.Operator):
    """Sets the current selected camera as the active camera to render from\nYou need to have a camera object selected"""
    bl_idname = "view3d.switchactivecamto"
    bl_label = "Set active Camera"
    bl_options = {'REGISTER', 'UNDO'}

    def execute(self, context):

        context = bpy.context
        scene = context.scene
        if context.active_object is not None:
            currentCameraObj = bpy.data.objects[bpy.context.active_object.name]
            scene.camera = currentCameraObj
        return {'FINISHED'}


class VIEW3D_MT_view_legacy(Menu):
    bl_label = "Legacy"

    def draw(self, context):
        layout = self.layout

        layout.operator("view3d.cursor3d", text="Set 3D Cursor", icon='CURSOR')


class VIEW3D_MT_view(Menu):
    bl_label = "View"

    def draw(self, context):
        layout = self.layout
        view = context.space_data
        overlay = view.overlay
        engine = context.engine

        layout.prop(view, "show_region_toolbar")
        layout.prop(view, "show_region_ui")
        layout.prop(view, "show_region_tool_header")
        layout.prop(view, "show_region_hud")
        layout.prop(overlay, "show_toolshelf_tabs", text="Tool Shelf Tabs") # bfa - the toolshelf tabs.

        layout.separator()

        layout.menu("VIEW3D_MT_view_legacy")

        layout.separator()

        layout.operator("render.opengl", text="OpenGL Render Image", icon='RENDER_STILL')
        layout.operator("render.opengl", text="OpenGL Render Animation", icon='RENDER_ANIMATION').animation = True
        props = layout.operator("render.opengl", text="Viewport Render Keyframes", icon='RENDER_ANIMATION')
        props.animation = True
        props.render_keyed_only = True

        layout.separator()

        layout.operator_context = 'INVOKE_REGION_WIN'
        layout.operator("view3d.clip_border", text="Clipping Border", icon = "CLIPPINGBORDER")

        if engine == 'CYCLES':
            layout.operator("view3d.render_border", icon = "RENDERBORDER")
            layout.operator("view3d.clear_render_border", icon = "RENDERBORDER_CLEAR")

        layout.separator()

        layout.operator("view3d.object_as_camera", icon = 'VIEW_SWITCHACTIVECAM')
        layout.operator("view3d.switchactivecamto", text="Set Active Camera", icon ="VIEW_SWITCHACTIVECAM")
        layout.operator("view3d.view_camera", text="Active Camera", icon = 'VIEW_SWITCHTOCAM')
        layout.operator("view3d.view_center_camera", icon = "VIEWCAMERACENTER")

        layout.separator()

        layout.menu("VIEW3D_MT_view_align")
        layout.menu("VIEW3D_MT_view_align_selected")

        layout.separator()

        layout.operator("view3d.localview", text="Toggle Local View", icon = "VIEW_GLOBAL_LOCAL")
        layout.operator("view3d.localview_remove_from", icon = "VIEW_REMOVE_LOCAL")

        layout.separator()

        layout.operator("view3d.view_selected", text="Frame Selected", icon = "VIEW_SELECTED").use_all_regions = False
        if view.region_quadviews:
            layout.operator("view3d.view_selected", text="Frame Selected (Quad View)", icon = "ALIGNCAMERA_ACTIVE").use_all_regions = True
        layout.operator("view3d.view_all", text="Frame All", icon = "VIEWALL").center = False
        if view.region_quadviews:
            layout.operator("view3d.view_all", text="Frame All (Quad View)", icon = "VIEWALL").use_all_regions = True
        layout.operator("view3d.view_all", text="Center Cursor and Frame All", icon = "VIEWALL_RESETCURSOR").center = True

        layout.separator()

        layout.operator("screen.region_quadview", icon = "QUADVIEW")

        layout.separator()

        layout.menu("INFO_MT_area")
        layout.menu("VIEW3D_MT_view_pie_menus")


class VIEW3D_MT_view_pie_menus(Menu):
    bl_label = "Pie menus"

    def draw(self, _context):
        layout = self.layout

        layout.operator("wm.call_menu_pie", text = "Object Mode", icon = "MENU_PANEL").name = 'VIEW3D_MT_object_mode_pie'
        layout.operator("wm.call_menu_pie", text = "View", icon = "MENU_PANEL").name = 'VIEW3D_MT_view_pie'
        layout.operator("wm.call_menu_pie", text = "Transform", icon = "MENU_PANEL").name = 'VIEW3D_MT_transform_gizmo_pie'
        layout.operator("wm.call_menu_pie", text = "Shading", icon = "MENU_PANEL").name = 'VIEW3D_MT_shading_pie'
        layout.operator("wm.call_menu_pie", text = "Pivot", icon = "MENU_PANEL").name = 'VIEW3D_MT_pivot_pie'
        layout.operator("wm.call_menu_pie", text = "Snap", icon = "MENU_PANEL").name = 'VIEW3D_MT_snap_pie'
        layout.operator("wm.call_menu_pie", text = "Orientations", icon = "MENU_PANEL").name = 'VIEW3D_MT_orientations_pie'
        layout.operator("wm.call_menu_pie", text = "Proportional Editing Falloff", icon = "MENU_PANEL").name = 'VIEW3D_MT_proportional_editing_falloff_pie'
        layout.operator("wm.call_menu_pie", text = "Sculpt Mask Edit", icon = "MENU_PANEL").name = 'VIEW3D_MT_sculpt_mask_edit_pie'
        layout.operator("wm.call_menu_pie", text = "Sculpt Faces Sets Edit", icon = "MENU_PANEL").name = 'VIEW3D_MT_sculpt_face_sets_edit_pie'
        layout.operator("wm.call_menu_pie", text = "Automasking", icon = "MENU_PANEL").name = 'VIEW3D_MT_sculpt_automasking_pie'
        layout.operator("wm.call_menu_pie", text = "Weightpaint Vertexgroup Lock", icon = "MENU_PANEL").name = 'VIEW3D_MT_wpaint_vgroup_lock_pie'

        layout.separator()

        layout.operator("wm.call_menu_pie", text = "Greasepencil Snap", icon = "MENU_PANEL").name = 'GPENCIL_MT_snap_pie'

        layout.separator()

        layout.operator("wm.toolbar_fallback_pie", text = "Fallback Tool", icon = "MENU_PANEL")
        layout.operator("view3d.object_mode_pie_or_toggle", text = "Modes", icon = "MENU_PANEL")


class VIEW3D_MT_view_navigation_legacy(Menu):
    bl_label = "Legacy"

    def draw(self, _context):
        layout = self.layout

        layout.operator_context = 'EXEC_REGION_WIN'

        layout.operator("transform.translate", text= "Move", icon = "TRANSFORM_MOVE")
        layout.operator("transform.rotate", text= "Rotate", icon = "TRANSFORM_ROTATE")
        layout.operator("transform.resize", text= "Scale", icon = "TRANSFORM_SCALE")


class VIEW3D_MT_view_navigation(Menu):
    bl_label = "Navi"

    def draw(self, _context):
        from math import pi
        layout = self.layout

        layout.menu('VIEW3D_MT_view_navigation_legacy')

        layout.operator("view3d.view_orbit", text= "Orbit Down", icon = "ORBIT_DOWN").type='ORBITDOWN'
        layout.operator("view3d.view_orbit", text= "Orbit Up", icon = "ORBIT_UP").type='ORBITUP'
        layout.operator("view3d.view_orbit", text= "Orbit Right", icon = "ORBIT_RIGHT").type='ORBITRIGHT'
        layout.operator("view3d.view_orbit", text= "Orbit Left", icon = "ORBIT_LEFT").type='ORBITLEFT'
        props = layout.operator("view3d.view_orbit", text = "Orbit Opposite", icon = "ORBIT_OPPOSITE")
        props.type = 'ORBITRIGHT'
        props.angle = pi

        layout.separator()

        layout.operator("view3d.view_roll", text="Roll Left", icon = "ROLL_LEFT").angle = pi / -12.0
        layout.operator("view3d.view_roll", text="Roll Right", icon = "ROLL_RIGHT").angle = pi / 12.0

        layout.separator()

        layout.operator("view3d.view_pan", text= "Pan Down", icon = "PAN_DOWN").type = 'PANDOWN'
        layout.operator("view3d.view_pan", text= "Pan Up", icon = "PAN_UP").type = 'PANUP'
        layout.operator("view3d.view_pan", text= "Pan Right", icon = "PAN_RIGHT").type = 'PANRIGHT'
        layout.operator("view3d.view_pan", text= "Pan Left", icon = "PAN_LEFT").type = 'PANLEFT'

        layout.separator()

        layout.operator("view3d.zoom_border", text="Zoom Border", icon = "ZOOM_BORDER")
        layout.operator("view3d.zoom", text="Zoom In", icon = "ZOOM_IN").delta = 1
        layout.operator("view3d.zoom", text="Zoom Out", icon = "ZOOM_OUT").delta = -1
        layout.operator("view3d.zoom_camera_1_to_1", text="Zoom Camera 1:1", icon = "ZOOM_CAMERA")
        layout.operator("view3d.dolly", text="Dolly View", icon = "DOLLY")
        layout.operator("view3d.view_center_pick", icon = "CENTERTOMOUSE")

        layout.separator()

        layout.operator("view3d.fly", icon = "FLY_NAVIGATION")
        layout.operator("view3d.walk", icon = "WALK_NAVIGATION")
        layout.operator("view3d.navigate", icon = "VIEW_NAVIGATION")

        layout.separator()

        layout.operator("screen.animation_play", text="Playback Animation", icon = "TRIA_RIGHT")


class VIEW3D_MT_view_align(Menu):
    bl_label = "Align View"

    def draw(self, _context):
        layout = self.layout

        layout.operator("view3d.camera_to_view", text="Align Active Camera to View", icon = "ALIGNCAMERA_VIEW")
        layout.operator("view3d.camera_to_view_selected", text="Align Active Camera to Selected", icon = "ALIGNCAMERA_ACTIVE")
        layout.operator("view3d.view_center_cursor", icon = "CENTERTOCURSOR")

        layout.separator()

        layout.operator("view3d.view_lock_to_active", icon = "LOCKTOACTIVE")
        layout.operator("view3d.view_center_lock", icon = "LOCKTOCENTER")
        layout.operator("view3d.view_lock_clear", icon = "LOCK_CLEAR")

        layout.separator()

        layout.operator("view3d.view_persportho", text="Perspective/Orthographic", icon = "PERSP_ORTHO")

        layout.separator()

        layout.operator("view3d.view_axis", text="Top", icon ="VIEW_TOP").type = 'TOP'
        layout.operator("view3d.view_axis", text="Bottom", icon ="VIEW_BOTTOM").type = 'BOTTOM'
        layout.operator("view3d.view_axis", text="Front", icon ="VIEW_FRONT").type = 'FRONT'
        layout.operator("view3d.view_axis", text="Back", icon ="VIEW_BACK").type = 'BACK'
        layout.operator("view3d.view_axis", text="Right", icon ="VIEW_RIGHT").type = 'RIGHT'
        layout.operator("view3d.view_axis", text="Left", icon ="VIEW_LEFT").type = 'LEFT'


class VIEW3D_MT_view_align_selected(Menu):
    bl_label = "Align View to Active"

    def draw(self, _context):
        layout = self.layout

        props = layout.operator("view3d.view_axis", text="Top", icon = "VIEW_ACTIVE_TOP")
        props.align_active = True
        props.type = 'TOP'

        props = layout.operator("view3d.view_axis", text="Bottom", icon ="VIEW_ACTIVE_BOTTOM")
        props.align_active = True
        props.type = 'BOTTOM'

        props = layout.operator("view3d.view_axis", text="Front", icon ="VIEW_ACTIVE_FRONT")
        props.align_active = True
        props.type = 'FRONT'

        props = layout.operator("view3d.view_axis", text="Back", icon ="VIEW_ACTIVE_BACK")
        props.align_active = True
        props.type = 'BACK'

        props = layout.operator("view3d.view_axis", text="Right" , icon ="VIEW_ACTIVE_RIGHT")
        props.align_active = True
        props.type = 'RIGHT'

        props = layout.operator("view3d.view_axis", text="Left", icon ="VIEW_ACTIVE_LEFT")
        props.align_active = True
        props.type = 'LEFT'


# ********** Select menus, suffix from context.mode **********

class VIEW3D_MT_select_object_more_less(Menu):
    bl_label = "More/Less"

    def draw(self, _context):
        layout = self.layout

        layout = self.layout

        layout.operator("object.select_more", text="More", icon = "SELECTMORE")
        layout.operator("object.select_less", text="Less", icon = "SELECTLESS")

        layout.separator()

        props = layout.operator("object.select_hierarchy", text="Parent", icon = "PARENT")
        props.extend = False
        props.direction = 'PARENT'

        props = layout.operator("object.select_hierarchy", text="Child", icon = "CHILD")
        props.extend = False
        props.direction = 'CHILD'

        layout.separator()

        props = layout.operator("object.select_hierarchy", text="Extend Parent", icon = "PARENT")
        props.extend = True
        props.direction = 'PARENT'

        props = layout.operator("object.select_hierarchy", text="Extend Child", icon = "CHILD")
        props.extend = True
        props.direction = 'CHILD'


class VIEW3D_MT_select_object(Menu):
    bl_label = "Select"

    def draw(self, _context):
        layout = self.layout

        layout.menu ("VIEW3D_MT_select_object_legacy")
        layout.operator_menu_enum("view3d.select_lasso", "mode")

        layout.separator()

        layout.operator("object.select_all", text="All", icon='SELECT_ALL').action = 'SELECT'
        layout.operator("object.select_all", text="None", icon='SELECT_NONE').action = 'DESELECT'
        layout.operator("object.select_all", text="Invert", icon='INVERSE').action = 'INVERT'

        layout.separator()

        layout.menu ("VIEW3D_MT_select_grouped")
        layout.menu ("VIEW3D_MT_select_linked")
        layout.menu ("VIEW3D_MT_select_by_type")

        layout.separator()
        layout.operator("object.select_random", text="Random", icon = "RANDOMIZE")
        layout.operator("object.select_mirror", text="Mirror Selection", icon = "TRANSFORM_MIRROR")

        layout.operator("object.select_pattern", text="By Pattern", icon = "PATTERN")
        layout.operator("object.select_camera", text="Active Camera", icon = "CAMERA_DATA")

        layout.separator()

        layout.menu("VIEW3D_MT_select_object_more_less")


class VIEW3D_MT_select_object_legacy(Menu):
    bl_label = "Legacy"

    def draw(self, _context):
        layout = self.layout

        layout.operator("view3d.select_box", icon = "BOX_MASK")
        layout.operator("view3d.select_circle", icon = "CIRCLE_SELECT")


class VIEW3D_MT_select_by_type(Menu):
    bl_label = "All by Type"

    def draw(self, context):
        layout = self.layout

        layout.operator("object.select_by_type", text= "Mesh", icon = "OUTLINER_OB_MESH").type = 'MESH'
        layout.operator("object.select_by_type", text= "Curve", icon = "OUTLINER_OB_CURVE").type = 'CURVE'
        layout.operator("object.select_by_type", text= "Surface", icon = "OUTLINER_OB_SURFACE").type = 'SURFACE'
        layout.operator("object.select_by_type", text= "Meta", icon = "OUTLINER_OB_META").type = 'META'
        layout.operator("object.select_by_type", text= "Font", icon = "OUTLINER_OB_FONT").type = 'FONT'

        layout.separator()

        layout.operator("object.select_by_type", text= "Armature", icon = "OUTLINER_OB_ARMATURE").type = 'ARMATURE'
        layout.operator("object.select_by_type", text= "Lattice", icon = "OUTLINER_OB_LATTICE").type = 'LATTICE'
        layout.operator("object.select_by_type", text= "Empty", icon = "OUTLINER_OB_EMPTY").type = 'EMPTY'
        layout.operator("object.select_by_type", text= "GPencil", icon = "GREASEPENCIL").type = 'GPENCIL'

        layout.separator()

        layout.operator("object.select_by_type", text= "Camera", icon = "OUTLINER_OB_CAMERA").type = 'CAMERA'
        layout.operator("object.select_by_type", text= "Light", icon = "OUTLINER_OB_LIGHT").type = 'LIGHT'
        layout.operator("object.select_by_type", text= "Speaker", icon = "OUTLINER_OB_SPEAKER").type = 'SPEAKER'
        layout.operator("object.select_by_type", text= "Probe", icon = "OUTLINER_OB_LIGHTPROBE").type = 'LIGHT_PROBE'

class VIEW3D_MT_select_grouped(Menu):
    bl_label = "Grouped"

    def draw(self, context):
        layout = self.layout

        layout.operator("object.select_grouped", text= "Siblings", icon = "SIBLINGS").type = 'SIBLINGS'
        layout.operator("object.select_grouped", text= "Parent", icon = "PARENT").type = 'PARENT'
        layout.operator("object.select_grouped", text= "Children", icon = "CHILD_RECURSIVE").type = 'CHILDREN_RECURSIVE'
        layout.operator("object.select_grouped", text= "Immediate Children", icon = "CHILD").type = 'CHILDREN'

        layout.separator()

        layout.operator("object.select_grouped", text= "Type", icon = "TYPE").type = 'TYPE'
        layout.operator("object.select_grouped", text= "Collection", icon = "GROUP").type = 'COLLECTION'
        layout.operator("object.select_grouped", text= "Hook", icon = "HOOK").type = 'HOOK'

        layout.separator()

        layout.operator("object.select_grouped", text= "Pass", icon = "PASS").type = 'PASS'
        layout.operator("object.select_grouped", text= "Color", icon = "COLOR").type = 'COLOR'
        layout.operator("object.select_grouped", text= "Keying Set", icon = "KEYINGSET").type = 'KEYINGSET'
        layout.operator("object.select_grouped", text= "Light Type", icon = "LIGHT").type = 'LIGHT_TYPE'


class VIEW3D_MT_select_linked(Menu):
    bl_label = "Linked"

    def draw(self, context):
        layout = self.layout

        layout.operator("object.select_linked", text= "Object Data", icon = "OBJECT_DATA").type = 'OBDATA'
        layout.operator("object.select_linked", text= "Material", icon = "MATERIAL_DATA").type = 'MATERIAL'
        layout.operator("object.select_linked", text= "Instanced Collection", icon = "GROUP").type = 'DUPGROUP'
        layout.operator("object.select_linked", text= "Particle System", icon = "PARTICLES").type = 'PARTICLE'
        layout.operator("object.select_linked", text= "Library", icon = "LIBRARY").type = 'LIBRARY'
        layout.operator("object.select_linked", text= "Library (Object Data)", icon = "LIBRARY_OBJECT").type = 'LIBRARY_OBDATA'


class VIEW3D_MT_select_pose(Menu):
    bl_label = "Select"

    def draw(self, _context):
        layout = self.layout

        layout.menu ("VIEW3D_MT_select_object_legacy")
        layout.operator_menu_enum("view3d.select_lasso", "mode")

        layout.separator()

        layout.operator("pose.select_all", text="All", icon='SELECT_ALL').action = 'SELECT'
        layout.operator("pose.select_all", text="None", icon='SELECT_NONE').action = 'DESELECT'
        layout.operator("pose.select_all", text="Invert", icon='INVERSE').action = 'INVERT'

        layout.separator()

        layout.operator_menu_enum("pose.select_grouped", "type", text="Grouped")
        layout.operator("pose.select_linked", text="Linked", icon = "LINKED")
        layout.operator("pose.select_constraint_target", text="Constraint Target", icon = "CONSTRAINT_BONE")

        layout.separator()

        layout.operator("object.select_pattern", text="By Pattern", icon = "PATTERN")

        layout.separator()

        layout.operator("pose.select_mirror", text="Flip Active", icon = "FLIP")

        layout.separator()

        props = layout.operator("pose.select_hierarchy", text="Parent", icon = "PARENT")
        props.extend = False
        props.direction = 'PARENT'

        props = layout.operator("pose.select_hierarchy", text="Child", icon = "CHILD")
        props.extend = False
        props.direction = 'CHILD'

        layout.separator()

        props = layout.operator("pose.select_hierarchy", text="Extend Parent", icon = "PARENT")
        props.extend = True
        props.direction = 'PARENT'

        props = layout.operator("pose.select_hierarchy", text="Extend Child", icon = "CHILD")
        props.extend = True
        props.direction = 'CHILD'


class VIEW3D_MT_select_particle(Menu):
    bl_label = "Select"

    def draw(self, _context):
        layout = self.layout

        layout.menu ("VIEW3D_MT_select_object_legacy")
        layout.operator_menu_enum("view3d.select_lasso", "mode")

        layout.separator()

        layout.operator("particle.select_all", text="All", icon='SELECT_ALL').action = 'SELECT'
        layout.operator("particle.select_all", text="None", icon='SELECT_NONE').action = 'DESELECT'
        layout.operator("particle.select_all", text="Invert", icon='INVERSE').action = 'INVERT'

        layout.separator()

        layout.operator("particle.select_more", text = "More", icon = "SELECTMORE")
        layout.operator("particle.select_less", text = "Less", icon = "SELECTLESS")

        layout.separator()

        layout.operator("particle.select_linked", text="Linked", icon = "LINKED")

        layout.separator()


        layout.operator("particle.select_random", text = "Random", icon = "RANDOMIZE")

        layout.separator()

        layout.operator("particle.select_roots", text="Roots", icon = "SELECT_ROOT")
        layout.operator("particle.select_tips", text="Tips", icon = "SELECT_TIP")


class VIEW3D_MT_edit_mesh_select_similar(Menu):
    bl_label = "Similar"

    def draw(self, _context):
        layout = self.layout

        select_mode = _context.tool_settings.mesh_select_mode

        # Vertices select mode
        if tuple(select_mode) == (True, False, False):

            layout.operator("mesh.select_similar", text= "Normal", icon = "RECALC_NORMALS").type='NORMAL'
            layout.operator("mesh.select_similar", text= "Amount of Adjacent Faces", icon = "FACESEL").type='FACE'
            layout.operator("mesh.select_similar", text= "Vertex Groups", icon = "GROUP_VERTEX").type='VGROUP'
            layout.operator("mesh.select_similar", text= "Amount of connecting Edges", icon = "EDGESEL").type='EDGE'

        # Edges select mode
        if tuple(select_mode) == (False, True, False):

            layout.operator("mesh.select_similar", text= "Length", icon = "RULER").type='LENGTH'
            layout.operator("mesh.select_similar", text= "Direction", icon = "SWITCH_DIRECTION").type='DIR'
            layout.operator("mesh.select_similar", text= "Amount of Faces around an edge", icon = "FACESEL").type='FACE'
            layout.operator("mesh.select_similar", text= "Face Angles", icon = "ANGLE").type='FACE_ANGLE'
            layout.operator("mesh.select_similar", text= "Crease", icon = "CREASE").type='CREASE'
            layout.operator("mesh.select_similar", text= "Bevel", icon = "BEVEL").type='BEVEL'
            layout.operator("mesh.select_similar", text= "Seam", icon = "MARK_SEAM").type='SEAM'
            layout.operator("mesh.select_similar", text= "Sharpness", icon = "SELECT_SHARPEDGES").type='SHARP'
            layout.operator("mesh.select_similar", text= "Freestyle Edge Marks", icon = "MARK_FS_EDGE").type='FREESTYLE_EDGE'

        # Faces select mode
        if tuple(select_mode) == (False, False, True ):

            layout.operator("mesh.select_similar", text= "Material", icon = "MATERIAL").type='MATERIAL'
            layout.operator("mesh.select_similar", text= "Area", icon = "AREA").type='AREA'
            layout.operator("mesh.select_similar", text= "Polygon Sides", icon = "POLYGONSIDES").type='SIDES'
            layout.operator("mesh.select_similar", text= "Perimeter", icon = "PERIMETER").type='PERIMETER'
            layout.operator("mesh.select_similar", text= "Normal", icon = "RECALC_NORMALS").type='NORMAL'
            layout.operator("mesh.select_similar", text= "Co-Planar", icon = "MAKE_PLANAR").type='COPLANAR'
            layout.operator("mesh.select_similar", text= "Flat / Smooth", icon = "SHADING_SMOOTH").type='SMOOTH'
            layout.operator("mesh.select_similar", text= "Face Map", icon = "TEXTURE").type='FACE_MAP'
            layout.operator("mesh.select_similar", text= "Freestyle Face Marks", icon = "MARKFSFACE").type='FREESTYLE_FACE'

        layout.separator()

        layout.operator("mesh.select_similar_region", text="Face Regions", icon = "FACEREGIONS")


class VIEW3D_MT_edit_mesh_select_more_less(Menu):
    bl_label = "More/Less"

    def draw(self, _context):
        layout = self.layout

        layout.operator("mesh.select_more", text="More", icon = "SELECTMORE")
        layout.operator("mesh.select_less", text="Less", icon = "SELECTLESS")

        layout.separator()

        layout.operator("mesh.select_next_item", text="Next Active", icon = "NEXTACTIVE")
        layout.operator("mesh.select_prev_item", text="Previous Active", icon = "PREVIOUSACTIVE")


class VIEW3D_MT_select_edit_mesh(Menu):
    bl_label = "Select"

    def draw(self, _context):
        layout = self.layout

        layout.menu ("VIEW3D_MT_select_object_legacy")

        layout.operator_menu_enum("view3d.select_lasso", "mode")

        layout.separator()

        # primitive
        layout.operator("mesh.select_all", text="All", icon='SELECT_ALL').action = 'SELECT'
        layout.operator("mesh.select_all", text="None", icon='SELECT_NONE').action = 'DESELECT'
        layout.operator("mesh.select_all", text="Invert", icon='INVERSE').action = 'INVERT'

        layout.separator()

        layout.operator("mesh.select_linked", text="Linked", icon = "LINKED")
        layout.operator("mesh.faces_select_linked_flat", text="Linked Flat Faces", icon = "LINKED")
        layout.operator("mesh.select_linked_pick", text="Linked Pick Select", icon = "LINKED").deselect = False
        layout.operator("mesh.select_linked_pick", text="Linked Pick Deselect", icon = "LINKED").deselect = True

        layout.separator()

        # other
        layout.menu("VIEW3D_MT_edit_mesh_select_similar")

        layout.separator()

        # numeric
        layout.operator("mesh.select_random", text="Random", icon = "RANDOMIZE")
        layout.operator("mesh.select_nth", icon = "CHECKER_DESELECT")

        layout.separator()

        layout.operator("mesh.select_mirror", text="Mirror Selection", icon = "TRANSFORM_MIRROR")
        layout.operator("mesh.select_axis", text="Side of Active", icon = "SELECT_SIDEOFACTIVE")
        layout.operator("mesh.shortest_path_select", text="Shortest Path", icon = "SELECT_SHORTESTPATH")

        layout.separator()

        # geometric
        layout.operator("mesh.edges_select_sharp", text="Sharp Edges", icon = "SELECT_SHARPEDGES")

        layout.separator()

        # topology
        tool_settings = _context.tool_settings
        if tool_settings.mesh_select_mode[2] is False:
            layout.operator("mesh.select_non_manifold", text="Non Manifold", icon = "SELECT_NONMANIFOLD")
        layout.operator("mesh.select_loose", text="Loose Geometry", icon = "SELECT_LOOSE")
        layout.operator("mesh.select_interior_faces", text="Interior Faces", icon = "SELECT_INTERIOR")
        layout.operator("mesh.select_face_by_sides", text="Faces by Sides", icon = "SELECT_FACES_BY_SIDE")

        layout.separator()

        # loops
        layout.operator("mesh.loop_multi_select", text="Edge Loops", icon = "SELECT_EDGELOOP").ring = False
        layout.operator("mesh.loop_multi_select", text="Edge Rings", icon = "SELECT_EDGERING").ring = True
        layout.operator("mesh.loop_to_region", text = "Loop Inner Region", icon = "SELECT_LOOPINNER")
        layout.operator("mesh.region_to_loop", text = "Boundary Loop", icon = "SELECT_BOUNDARY")

        layout.separator()

        layout.operator("mesh.select_ungrouped", text="Ungrouped Vertices", icon = "SELECT_UNGROUPED_VERTS")

        layout.separator()

        layout.menu("VIEW3D_MT_edit_mesh_select_more_less")


class VIEW3D_MT_select_edit_curve(Menu):
    bl_label = "Select"

    def draw(self, _context):
        layout = self.layout

        layout.menu ("VIEW3D_MT_select_object_legacy")

        layout.operator_menu_enum("view3d.select_lasso", "mode")

        layout.separator()

        layout.operator("curve.select_all", text="All", icon='SELECT_ALL').action = 'SELECT'
        layout.operator("curve.select_all", text="None", icon='SELECT_NONE').action = 'DESELECT'
        layout.operator("curve.select_all", text="Invert", icon='INVERSE').action = 'INVERT'

        layout.separator()


        layout.operator("curve.select_linked", text="Linked", icon = "LINKED")
        layout.operator("curve.select_linked_pick", text="Linked Pick Select", icon = "LINKED").deselect = False
        layout.operator("curve.select_linked_pick", text="Linked Pick Deselect", icon = "LINKED").deselect = True

        layout.separator()

        layout.menu("VIEW3D_MT_select_edit_curve_select_similar")

        layout.separator()

        layout.operator("curve.select_random", text= "Random", icon = "RANDOMIZE")
        layout.operator("curve.select_nth", icon = "CHECKER_DESELECT")

        layout.separator()

        layout.operator("curve.de_select_first", icon = "SELECT_FIRST")
        layout.operator("curve.de_select_last", icon = "SELECT_LAST")
        layout.operator("curve.select_next", text = "Next", icon = "NEXTACTIVE")
        layout.operator("curve.select_previous", text = "Previous", icon = "PREVIOUSACTIVE")

        layout.separator()

        layout.operator("curve.select_more", text= "More", icon = "SELECTMORE")
        layout.operator("curve.select_less", text= "Less", icon = "SELECTLESS")

class VIEW3D_MT_select_edit_curve_select_similar(Menu):
    bl_label = "Similar"

    def draw(self, context):
        layout = self.layout

        layout.operator("curve.select_similar", text="Type", icon = "TYPE").type = 'TYPE'
        layout.operator("curve.select_similar", text="Radius", icon = "RADIUS").type = 'RADIUS'
        layout.operator("curve.select_similar", text="Weight", icon = "MOD_VERTEX_WEIGHT").type = 'WEIGHT'
        layout.operator("curve.select_similar", text="Direction", icon = "SWITCH_DIRECTION").type = 'DIRECTION'


class VIEW3D_MT_select_edit_surface(Menu):
    bl_label = "Select"

    def draw(self, _context):
        layout = self.layout

        layout.menu ("VIEW3D_MT_select_object_legacy")
        layout.operator_menu_enum("view3d.select_lasso", "mode")

        layout.separator()

        layout.operator("curve.select_all", text="All", icon='SELECT_ALL').action = 'SELECT'
        layout.operator("curve.select_all", text="None", icon='SELECT_NONE').action = 'DESELECT'
        layout.operator("curve.select_all", text="Invert", icon='INVERSE').action = 'INVERT'

        layout.separator()

        layout.operator("curve.select_linked", text="Linked", icon = "LINKED")
        layout.menu("VIEW3D_MT_select_edit_curve_select_similar")

        layout.separator()

        layout.operator("curve.select_random", text= "Random", icon = "RANDOMIZE")
        layout.operator("curve.select_nth", icon = "CHECKER_DESELECT")


        layout.separator()

        layout.operator("curve.select_row", text = "Control Point row", icon = "CONTROLPOINTROW")

        layout.separator()

        layout.operator("curve.select_more", text= "More", icon = "SELECTMORE")
        layout.operator("curve.select_less", text= "Less", icon = "SELECTLESS")


class VIEW3D_MT_select_edit_text(Menu):
    bl_label = "Select"

    def draw(self, _context):
        layout = self.layout

        layout.operator("font.select_all", text="All", icon = "SELECT_ALL")

        layout.separator()

        layout.operator("font.move_select", text = "Line End", icon = "HAND").type = 'LINE_END'
        layout.operator("font.move_select", text = "Line Begin", icon = "HAND").type = 'LINE_BEGIN'

        layout.separator()

        layout.operator("font.move_select", text = "Previous Character", icon = "HAND").type = 'PREVIOUS_CHARACTER'
        layout.operator("font.move_select", text = "Next Character", icon = "HAND").type = 'NEXT_CHARACTER'

        layout.separator()

        layout.operator("font.move_select", text = "Previous Word", icon = "HAND").type = 'PREVIOUS_WORD'
        layout.operator("font.move_select", text = "Next Word", icon = "HAND").type = 'NEXT_WORD'

        layout.separator()

        layout.operator("font.move_select", text = "Previous Line", icon = "HAND").type = 'PREVIOUS_LINE'
        layout.operator("font.move_select", text = "Next Line", icon = "HAND").type = 'NEXT_LINE'


class VIEW3D_MT_select_edit_metaball(Menu):
    bl_label = "Select"

    def draw(self, _context):
        layout = self.layout

        layout.menu ("VIEW3D_MT_select_object_legacy")
        layout.operator_menu_enum("view3d.select_lasso", "mode")

        layout.separator()

        layout.operator("mball.select_all", text="All", icon='SELECT_ALL').action = 'SELECT'
        layout.operator("mball.select_all", text="None", icon='SELECT_NONE').action = 'DESELECT'
        layout.operator("mball.select_all", text="Invert", icon='INVERSE').action = 'INVERT'

        layout.separator()

        layout.menu("VIEW3D_MT_select_edit_metaball_select_similar")

        layout.separator()

        layout.operator("mball.select_random_metaelems", text = "Random", icon = "RANDOMIZE")


class VIEW3D_MT_select_edit_metaball_select_similar(Menu):
    bl_label = "Similar"

    def draw(self, context):
        layout = self.layout

        layout.operator("mball.select_similar", text="Type", icon = "TYPE").type = 'TYPE'
        layout.operator("mball.select_similar", text="Radius", icon = "RADIUS").type = 'RADIUS'
        layout.operator("mball.select_similar", text="Stiffness", icon = "BEND").type = 'STIFFNESS'
        layout.operator("mball.select_similar", text="Rotation", icon = "ROTATE").type = 'ROTATION'


class VIEW3D_MT_edit_lattice_context_menu(Menu):
    bl_label = "Lattice Context Menu"

    def draw(self, context):
        layout = self.layout

        layout = self.layout

        layout.menu("VIEW3D_MT_mirror")
        layout.menu("VIEW3D_MT_edit_lattice_flip")
        layout.menu("VIEW3D_MT_snap")

        layout.separator()

        layout.operator("lattice.make_regular", icon = 'MAKE_REGULAR')


class VIEW3D_MT_select_edit_lattice(Menu):
    bl_label = "Select"

    def draw(self, _context):
        layout = self.layout

        layout.menu ("VIEW3D_MT_select_object_legacy")
        layout.operator_menu_enum("view3d.select_lasso", "mode")

        layout.separator()

        layout.operator("lattice.select_all", text="All", icon='SELECT_ALL').action = 'SELECT'
        layout.operator("lattice.select_all", text="None", icon='SELECT_NONE').action = 'DESELECT'
        layout.operator("lattice.select_all", text="Invert", icon='INVERSE').action = 'INVERT'

        layout.separator()

        layout.operator("lattice.select_mirror", text = "Mirror", icon = "TRANSFORM_MIRROR")
        layout.operator("lattice.select_random", text = "Random", icon = "RANDOMIZE")

        layout.separator()

        layout.operator("lattice.select_ungrouped", text="Ungrouped Vertices", icon = "SELECT_UNGROUPED_VERTS")

        layout.separator()

        layout.operator("lattice.select_more", text = "More", icon = "SELECTMORE")
        layout.operator("lattice.select_less", text = "Less", icon = "SELECTLESS")


class VIEW3D_MT_select_edit_armature(Menu):
    bl_label = "Select"

    def draw(self, _context):
        layout = self.layout

        layout.menu ("VIEW3D_MT_select_object_legacy")
        layout.operator_menu_enum("view3d.select_lasso", "mode")

        layout.separator()

        layout.operator("armature.select_all", text="All", icon='SELECT_ALL').action = 'SELECT'
        layout.operator("armature.select_all", text="None", icon='SELECT_NONE').action = 'DESELECT'
        layout.operator("armature.select_all", text="Invert", icon='INVERSE').action = 'INVERT'

        layout.separator()

        layout.operator_menu_enum("armature.select_similar", "type", text="Similar")

        layout.separator()

        layout.operator("armature.select_mirror", text="Mirror Selection", icon = "TRANSFORM_MIRROR").extend = False
        layout.operator("object.select_pattern", text="By Pattern", icon = "PATTERN")

        layout.separator()

        layout.operator("armature.select_linked", text="Linked", icon = "LINKED")

        layout.separator()

        props = layout.operator("armature.select_hierarchy", text="Parent", icon = "PARENT")
        props.extend = False
        props.direction = 'PARENT'

        props = layout.operator("armature.select_hierarchy", text="Child", icon = "CHILD")
        props.extend = False
        props.direction = 'CHILD'

        layout.separator()

        props = layout.operator("armature.select_hierarchy", text="Extend Parent", icon = "PARENT")
        props.extend = True
        props.direction = 'PARENT'

        props = layout.operator("armature.select_hierarchy", text="Extend Child", icon = "CHILD")
        props.extend = True
        props.direction = 'CHILD'

        layout.separator()

        layout.operator("armature.select_more", text="More", icon = "SELECTMORE")
        layout.operator("armature.select_less", text="Less", icon = "SELECTLESS")


class VIEW3D_MT_paint_gpencil(Menu):
    bl_label = "Paint"

    def draw(self, _context):
        layout = self.layout

        layout.operator("gpencil.vertex_color_set", text="Set Vertex Colors", icon = "NODE_VERTEX_COLOR")
        layout.operator("gpencil.stroke_reset_vertex_color", icon = "RESET")
        layout.separator()
        layout.operator("gpencil.vertex_color_invert", text="Invert", icon = "NODE_INVERT")
        layout.operator("gpencil.vertex_color_levels", text="Levels", icon = "LEVELS")
        layout.operator("gpencil.vertex_color_hsv", text="Hue Saturation Value", icon = "HUESATVAL")
        layout.operator("gpencil.vertex_color_brightness_contrast", text="Bright/Contrast", icon = "BRIGHTNESS_CONTRAST")


class VIEW3D_MT_select_gpencil(Menu):
    bl_label = "Select"

    def draw(self, context):
        layout = self.layout

        layout.menu ("VIEW3D_MT_select_gpencil_legacy")
        layout.operator_menu_enum("gpencil.select_lasso", "mode")

        layout.separator()

        layout.operator("gpencil.select_all", text="All", icon='SELECT_ALL').action = 'SELECT'
        layout.operator("gpencil.select_all", text="None", icon='SELECT_NONE').action = 'DESELECT'
        layout.operator("gpencil.select_all", text="Invert", icon='INVERSE').action = 'INVERT'

        layout.separator()

        layout.operator("gpencil.select_linked", text="Linked", icon = "LINKED")
        layout.operator("gpencil.select_alternate", icon = "ALTERNATED")
        layout.operator("gpencil.select_random", icon = "RANDOMIZE")
        layout.menu("VIEW3D_MT_select_gpencil_grouped", text="Grouped")

        if context.mode == 'VERTEX_GPENCIL':
            layout.operator("gpencil.select_vertex_color", text="Vertex Color")

        layout.separator()

        layout.operator("gpencil.select_first", text = "First", icon = "SELECT_FIRST")
        layout.operator("gpencil.select_last", text = "Last", icon = "SELECT_LAST")

        layout.separator()

        layout.operator("gpencil.select_more", text = "More", icon = "SELECTMORE")
        layout.operator("gpencil.select_less", text = "Less", icon = "SELECTLESS")


class VIEW3D_MT_select_gpencil_legacy(Menu):
    bl_label = "Legacy"

    def draw(self, _context):
        layout = self.layout

        layout.operator("gpencil.select_box", icon = "BORDER_RECT")
        layout.operator("gpencil.select_circle", icon = "CIRCLE_SELECT")


class VIEW3D_MT_select_gpencil_grouped(Menu):
    bl_label = "Grouped"

    def draw(self, context):
        layout = self.layout

        layout.operator("gpencil.select_grouped", text="Layer", icon = "LAYER").type = 'LAYER'
        layout.operator("gpencil.select_grouped", text="Color", icon = "COLOR").type = 'MATERIAL'


class VIEW3D_MT_select_paint_mask(Menu):
    bl_label = "Select"

    def draw(self, _context):
        layout = self.layout

        layout.menu ("VIEW3D_MT_select_object_legacy")
        layout.operator_menu_enum("view3d.select_lasso", "mode")

        layout.separator()

        layout.operator("paint.face_select_all", text="All", icon = 'SELECT_ALL').action = 'SELECT'
        layout.operator("paint.face_select_all", text="None", icon='SELECT_NONE').action = 'DESELECT'
        layout.operator("paint.face_select_all", text="Invert", icon='INVERSE').action = 'INVERT'

        layout.separator()

        layout.operator("paint.face_select_linked", text="Linked", icon = "LINKED")
        layout.operator("paint.face_select_linked_pick", text="Linked Pick Select", icon = "LINKED").deselect = False
        layout.operator("paint.face_select_linked_pick", text="Linked Pick Deselect", icon = "LINKED").deselect = True


class VIEW3D_MT_select_paint_mask_vertex(Menu):
    bl_label = "Select"

    def draw(self, _context):
        layout = self.layout

        layout.menu ("VIEW3D_MT_select_object_legacy")
        layout.operator_menu_enum("view3d.select_lasso", "mode")

        layout.separator()

        layout.operator("paint.vert_select_all", text="All", icon='SELECT_ALL').action = 'SELECT'
        layout.operator("paint.vert_select_all", text="None", icon='SELECT_NONE').action = 'DESELECT'
        layout.operator("paint.vert_select_all", text="Invert", icon='INVERSE').action = 'INVERT'

        layout.separator()

        layout.operator("paint.vert_select_ungrouped", text="Ungrouped Vertices", icon = "SELECT_UNGROUPED_VERTS")


class VIEW3D_MT_angle_control(Menu):
    bl_label = "Angle Control"

    @classmethod
    def poll(cls, context):
        settings = UnifiedPaintPanel.paint_settings(context)
        if not settings:
            return False

        brush = settings.brush
        tex_slot = brush.texture_slot

        return tex_slot.has_texture_angle and tex_slot.has_texture_angle_source

    def draw(self, context):
        layout = self.layout

        settings = UnifiedPaintPanel.paint_settings(context)
        brush = settings.brush

        sculpt = (context.sculpt_object is not None)

        tex_slot = brush.texture_slot

        layout.prop(tex_slot, "use_rake", text="Rake")

        if brush.brush_capabilities.has_random_texture_angle and tex_slot.has_random_texture_angle:
            if sculpt:
                if brush.sculpt_capabilities.has_random_texture_angle:
                    layout.prop(tex_slot, "use_random", text="Random")
            else:
                layout.prop(tex_slot, "use_random", text="Random")


class VIEW3D_MT_mesh_add(Menu):
    bl_idname = "VIEW3D_MT_mesh_add"
    bl_label = "Mesh"

    def draw(self, _context):
        layout = self.layout

        layout.operator_context = 'INVOKE_REGION_WIN'

        layout.operator("mesh.primitive_plane_add", text="Plane", icon='MESH_PLANE')
        layout.operator("mesh.primitive_cube_add", text="Cube", icon='MESH_CUBE')
        layout.operator("mesh.primitive_circle_add", text="Circle", icon='MESH_CIRCLE')
        layout.operator("mesh.primitive_uv_sphere_add", text="UV Sphere", icon='MESH_UVSPHERE')
        layout.operator("mesh.primitive_ico_sphere_add", text="Ico Sphere", icon='MESH_ICOSPHERE')
        layout.operator("mesh.primitive_cylinder_add", text="Cylinder", icon='MESH_CYLINDER')
        layout.operator("mesh.primitive_cone_add", text="Cone", icon='MESH_CONE')
        layout.operator("mesh.primitive_torus_add", text="Torus", icon='MESH_TORUS')

        layout.separator()

        layout.operator("mesh.primitive_grid_add", text="Grid", icon='MESH_GRID')
        layout.operator("mesh.primitive_monkey_add", text="Monkey", icon='MESH_MONKEY')


class VIEW3D_MT_curve_add(Menu):
    bl_idname = "VIEW3D_MT_curve_add"
    bl_label = "Curve"

    def draw(self, _context):
        layout = self.layout

        layout.operator_context = 'INVOKE_REGION_WIN'

        layout.operator("curve.primitive_bezier_curve_add", text="Bezier", icon='CURVE_BEZCURVE')
        layout.operator("curve.primitive_bezier_circle_add", text="Circle", icon='CURVE_BEZCIRCLE')

        layout.separator()

        layout.operator("curve.primitive_nurbs_curve_add", text="Nurbs Curve", icon='CURVE_NCURVE')
        layout.operator("curve.primitive_nurbs_circle_add", text="Nurbs Circle", icon='CURVE_NCIRCLE')
        layout.operator("curve.primitive_nurbs_path_add", text="Path", icon='CURVE_PATH')


class VIEW3D_MT_surface_add(Menu):
    bl_idname = "VIEW3D_MT_surface_add"
    bl_label = "Surface"

    def draw(self, _context):
        layout = self.layout

        layout.operator_context = 'INVOKE_REGION_WIN'

        layout.operator("surface.primitive_nurbs_surface_curve_add", text="Surface Curve", icon='SURFACE_NCURVE')
        layout.operator("surface.primitive_nurbs_surface_circle_add", text="Surface Circle", icon='SURFACE_NCIRCLE')
        layout.operator("surface.primitive_nurbs_surface_surface_add", text="Surface Patch", icon='SURFACE_NSURFACE')
        layout.operator("surface.primitive_nurbs_surface_cylinder_add", text="Surface Cylinder", icon='SURFACE_NCYLINDER')
        layout.operator("surface.primitive_nurbs_surface_sphere_add", text="Surface Sphere", icon='SURFACE_NSPHERE')
        layout.operator("surface.primitive_nurbs_surface_torus_add", text="Surface Torus", icon='SURFACE_NTORUS')


class VIEW3D_MT_edit_metaball_context_menu(Menu):
    bl_label = "Metaball Context Menu"

    def draw(self, _context):
        layout = self.layout

        layout.operator_context = 'INVOKE_REGION_WIN'

        # Add
        layout.operator("mball.duplicate_move", icon = "DUPLICATE")

        layout.separator()

        # Modify
        layout.menu("VIEW3D_MT_mirror")
        layout.menu("VIEW3D_MT_snap")

        layout.separator()

        # Remove
        layout.operator_context = 'EXEC_REGION_WIN'
        layout.operator("mball.delete_metaelems", text="Delete", icon = "DELETE")


class VIEW3D_MT_metaball_add(Menu):
    bl_idname = "VIEW3D_MT_metaball_add"
    bl_label = "Metaball"

    def draw(self, _context):
        layout = self.layout

        layout.operator_context = 'INVOKE_REGION_WIN'
        layout.operator_enum("object.metaball_add", "type")


class TOPBAR_MT_edit_curve_add(Menu):
    bl_idname = "TOPBAR_MT_edit_curve_add"
    bl_label = "Add"
    bl_translation_context = i18n_contexts.operator_default

    def draw(self, context):
        is_surf = context.active_object.type == 'SURFACE'

        layout = self.layout
        layout.operator_context = 'EXEC_REGION_WIN'

        if is_surf:
            VIEW3D_MT_surface_add.draw(self, context)
        else:
            VIEW3D_MT_curve_add.draw(self, context)


class TOPBAR_MT_edit_armature_add(Menu):
    bl_idname = "TOPBAR_MT_edit_armature_add"
    bl_label = "Armature"

    def draw(self, _context):
        layout = self.layout

        layout.operator_context = 'EXEC_REGION_WIN'
        layout.operator("armature.bone_primitive_add", text="Single Bone", icon='BONE_DATA')


class VIEW3D_MT_armature_add(Menu):
    bl_idname = "VIEW3D_MT_armature_add"
    bl_label = "Armature"

    def draw(self, _context):
        layout = self.layout

        layout.operator_context = 'EXEC_REGION_WIN'
        layout.operator("object.armature_add", text="Single Bone", icon='BONE_DATA')


class VIEW3D_MT_light_add(Menu):
    bl_idname = "VIEW3D_MT_light_add"
    bl_label = "Light"

    def draw(self, _context):
        layout = self.layout

        layout.operator_context = 'INVOKE_REGION_WIN'
        layout.operator_enum("object.light_add", "type")


class VIEW3D_MT_lightprobe_add(Menu):
    bl_idname = "VIEW3D_MT_lightprobe_add"
    bl_label = "Light Probe"

    def draw(self, _context):
        layout = self.layout

        layout.operator_context = 'INVOKE_REGION_WIN'
        layout.operator_enum("object.lightprobe_add", "type")


class VIEW3D_MT_camera_add(Menu):
    bl_idname = "VIEW3D_MT_camera_add"
    bl_label = "Camera"

    def draw(self, _context):
        layout = self.layout
        layout.operator_context = 'EXEC_REGION_WIN'
        layout.operator("object.camera_add", text="Camera", icon='OUTLINER_OB_CAMERA')


class VIEW3D_MT_volume_add(Menu):
    bl_idname = "VIEW3D_MT_volume_add"
    bl_label = "Volume"

    def draw(self, _context):
        layout = self.layout
        layout.operator("object.volume_import", text="Import OpenVDB", icon='FILE_VOLUME')
        layout.operator("object.volume_add", text="Empty", icon='OUTLINER_OB_VOLUME')


class VIEW3D_MT_add(Menu):
    bl_label = "Add"
    bl_translation_context = i18n_contexts.operator_default

    def draw(self, context):
        layout = self.layout

        # note, don't use 'EXEC_SCREEN' or operators won't get the 'v3d' context.

        # Note: was EXEC_AREA, but this context does not have the 'rv3d', which prevents
        #       "align_view" to work on first call (see T32719).
        layout.operator_context = 'EXEC_REGION_WIN'

        # layout.operator_menu_enum("object.mesh_add", "type", text="Mesh", icon='OUTLINER_OB_MESH')
        layout.menu("VIEW3D_MT_mesh_add", icon='OUTLINER_OB_MESH')

        # layout.operator_menu_enum("object.curve_add", "type", text="Curve", icon='OUTLINER_OB_CURVE')
        layout.menu("VIEW3D_MT_curve_add", icon='OUTLINER_OB_CURVE')
        # layout.operator_menu_enum("object.surface_add", "type", text="Surface", icon='OUTLINER_OB_SURFACE')
        layout.menu("VIEW3D_MT_surface_add", icon='OUTLINER_OB_SURFACE')
        layout.menu("VIEW3D_MT_metaball_add", text="Metaball", icon='OUTLINER_OB_META')
        layout.operator("object.text_add", text="Text", icon='OUTLINER_OB_FONT')
        if context.preferences.experimental.use_new_hair_type:
            layout.operator("object.hair_add", text="Hair", icon='OUTLINER_OB_HAIR')
        if context.preferences.experimental.use_new_point_cloud_type:
            layout.operator("object.pointcloud_add", text="Point Cloud", icon='OUTLINER_OB_POINTCLOUD')
        layout.menu("VIEW3D_MT_volume_add", text="Volume", icon='OUTLINER_OB_VOLUME')
        layout.operator_menu_enum("object.gpencil_add", "type", text="Grease Pencil", icon='OUTLINER_OB_GREASEPENCIL')
        layout.separator()

        if VIEW3D_MT_armature_add.is_extended():
            layout.menu("VIEW3D_MT_armature_add", icon='OUTLINER_OB_ARMATURE')
        else:
            layout.operator("object.armature_add", text="Armature", icon='OUTLINER_OB_ARMATURE')

        layout.operator("object.add", text="Lattice", icon='OUTLINER_OB_LATTICE').type = 'LATTICE'
        layout.operator_menu_enum("object.empty_add", "type", text="Empty", icon='OUTLINER_OB_EMPTY')
        layout.menu("VIEW3D_MT_image_add", text="Image", icon='OUTLINER_OB_IMAGE')

        layout.separator()

        layout.operator("object.speaker_add", text="Speaker", icon='OUTLINER_OB_SPEAKER')
        layout.separator()

        if VIEW3D_MT_camera_add.is_extended():
            layout.menu("VIEW3D_MT_camera_add", icon='OUTLINER_OB_CAMERA')
        else:
            VIEW3D_MT_camera_add.draw(self, context)

        layout.menu("VIEW3D_MT_light_add", icon='OUTLINER_OB_LIGHT')

        layout.separator()

        layout.menu("VIEW3D_MT_lightprobe_add", icon='OUTLINER_OB_LIGHTPROBE')

        layout.separator()

        layout.operator_menu_enum("object.effector_add", "type", text="Force Field", icon='OUTLINER_OB_FORCE_FIELD')

        layout.separator()

        has_collections = bool(bpy.data.collections)
        col = layout.column()
        col.enabled = has_collections

        if not has_collections or len(bpy.data.collections) > 10:
            col.operator_context = 'INVOKE_REGION_WIN'
            col.operator(
                "object.collection_instance_add",
                text="Collection Instance" if has_collections else "No Collections to Instance",
                icon='OUTLINER_OB_GROUP_INSTANCE',
            )
        else:
            col.operator_menu_enum(
                "object.collection_instance_add",
                "collection",
                text="Collection Instance",
                icon='OUTLINER_OB_GROUP_INSTANCE',
            )


class VIEW3D_MT_image_add(Menu):
    bl_label = "Add Image"

    def draw(self, _context):
        layout = self.layout
        layout.operator("object.load_reference_image", text="Reference", icon='IMAGE_REFERENCE')
        layout.operator("object.load_background_image", text="Background", icon='IMAGE_BACKGROUND')


class VIEW3D_MT_object_relations(Menu):
    bl_label = "Relations"

    def draw(self, _context):
        layout = self.layout

        layout.operator("object.make_override_library", text="Make Library Override", icon = "LIBRARY_DATA_OVERRIDE")

        layout.operator("object.convert_proxy_to_override", icon='PROXY_OVERRIDE')

        layout.operator("object.make_dupli_face", icon = "MAKEDUPLIFACE")

        layout.separator()

        layout.operator_menu_enum("object.make_local", "type", text="Make Local")
        layout.menu("VIEW3D_MT_make_single_user")


class VIEW3D_MT_origin_set(Menu):
    bl_label = "Set Origin"

    def draw(self, context):
        layout = self.layout

        layout.operator("object.origin_set", icon ='GEOMETRY_TO_ORIGIN', text = "Geometry to Origin").type='GEOMETRY_ORIGIN'
        layout.operator("object.origin_set", icon ='ORIGIN_TO_GEOMETRY', text = "Origin to Geometry").type='ORIGIN_GEOMETRY'
        layout.operator("object.origin_set", icon ='ORIGIN_TO_CURSOR', text = "Origin to 3D Cursor").type='ORIGIN_CURSOR'
        layout.operator("object.origin_set", icon ='ORIGIN_TO_CENTEROFMASS', text = "Origin to Center of Mass (Surface)").type='ORIGIN_CENTER_OF_MASS'
        layout.operator("object.origin_set", icon ='ORIGIN_TO_VOLUME', text = "Origin to Center of Mass (Volume)").type='ORIGIN_CENTER_OF_VOLUME'


# ********** Object menu **********

class VIEW3D_MT_object(Menu):
    bl_context = "objectmode"
    bl_label = "Object"

    def draw(self, _context):
        layout = self.layout

        obj = _context.object
        is_eevee = _context.scene.render.engine == 'BLENDER_EEVEE'
        view = _context.space_data

        layout.menu("VIEW3D_MT_transform_object")
        layout.menu("VIEW3D_MT_origin_set")
        layout.menu("VIEW3D_MT_mirror")
        layout.menu("VIEW3D_MT_object_clear")
        layout.menu("VIEW3D_MT_object_apply")
        layout.menu("VIEW3D_MT_snap")

        layout.separator()

        layout.operator("object.duplicate_move", icon = "DUPLICATE")
        layout.operator("object.duplicate_move_linked", icon = "DUPLICATE")
        layout.operator("object.join", icon ='JOIN')

        layout.separator()

        layout.operator_context = 'EXEC_REGION_WIN'
        myvar = layout.operator("object.delete", text="Delete", icon = "DELETE")
        myvar.use_global = False
        myvar.confirm = False
        myvar = layout.operator("object.delete", text="Delete Global", icon = "DELETE")
        myvar.use_global = True
        myvar.confirm = False

        layout.separator()

        layout.operator("view3d.copybuffer", text="Copy Objects", icon='COPYDOWN')
        layout.operator("view3d.pastebuffer", text="Paste Objects", icon='PASTEDOWN')

        layout.separator()

        layout.menu("VIEW3D_MT_object_asset")
        layout.menu("VIEW3D_MT_object_parent")
        #layout.menu("VIEW3D_MT_object_collection") # bfa, turned off
        layout.menu("VIEW3D_MT_object_relations")
        layout.menu("VIEW3D_MT_object_constraints")
        layout.menu("VIEW3D_MT_object_track")
        layout.menu("VIEW3D_MT_make_links")

        # shading just for mesh and curve objects
        if obj is None:
            pass

        elif obj.type in {'MESH', 'CURVE', 'SURFACE'}:

            layout.separator()

            layout.operator("object.shade_smooth", icon ='SHADING_SMOOTH')
            layout.operator("object.shade_flat", icon ='SHADING_FLAT')

        layout.separator()

        layout.menu("VIEW3D_MT_object_animation")
        layout.menu("VIEW3D_MT_object_rigid_body")

        layout.separator()

        layout.menu("VIEW3D_MT_object_quick_effects")
        layout.menu("VIEW3D_MT_subdivision_set")

        layout.separator()

        layout.menu("VIEW3D_MT_object_convert")

        layout.separator()

        layout.menu("VIEW3D_MT_object_showhide")
        layout.menu("VIEW3D_MT_object_cleanup")

        if obj is None:
            pass

        elif obj.type == 'CAMERA':
            layout.operator_context = 'INVOKE_REGION_WIN'

            layout.separator()

            if obj.data.type == 'PERSP':
                props = layout.operator("wm.context_modal_mouse", text="Adjust Focal Length", icon = "LENS_ANGLE")
                props.data_path_iter = "selected_editable_objects"
                props.data_path_item = "data.lens"
                props.input_scale = 0.1
                if obj.data.lens_unit == 'MILLIMETERS':
                    props.header_text = "Camera Focal Length: %.1fmm"
                else:
                    props.header_text = "Camera Focal Length: %.1f\u00B0"

            else:
                props = layout.operator("wm.context_modal_mouse", text="Camera Lens Scale", icon = "LENS_SCALE")
                props.data_path_iter = "selected_editable_objects"
                props.data_path_item = "data.ortho_scale"
                props.input_scale = 0.01
                props.header_text = "Camera Lens Scale: %.3f"

            if not obj.data.dof.focus_object:
                if view and view.camera == obj and view.region_3d.view_perspective == 'CAMERA':
                    props = layout.operator("ui.eyedropper_depth", text="DOF Distance (Pick)", icon = "DOF")
                else:
                    props = layout.operator("wm.context_modal_mouse", text="Adjust Focus Distance", icon = "DOF")
                    props.data_path_iter = "selected_editable_objects"
                    props.data_path_item = "data.dof.focus_distance"
                    props.input_scale = 0.02
                    props.header_text = "Focus Distance: %.3f"

        elif obj.type in {'CURVE', 'FONT'}:
            layout.operator_context = 'INVOKE_REGION_WIN'

            layout.separator()

            props = layout.operator("wm.context_modal_mouse", text="Adjust Extrusion", icon = "EXTRUDESIZE")
            props.data_path_iter = "selected_editable_objects"
            props.data_path_item = "data.extrude"
            props.input_scale = 0.01
            props.header_text = "Extrude: %.3f"

            props = layout.operator("wm.context_modal_mouse", text="Adjust Offset", icon = "WIDTH_SIZE")
            props.data_path_iter = "selected_editable_objects"
            props.data_path_item = "data.offset"
            props.input_scale = 0.01
            props.header_text = "Offset %.3f"


        elif obj.type == 'EMPTY':
            layout.operator_context = 'INVOKE_REGION_WIN'

            layout.separator()

            props = layout.operator("wm.context_modal_mouse", text="Adjust Empty Display Size", icon = "DRAWSIZE")
            props.data_path_iter = "selected_editable_objects"
            props.data_path_item = "empty_display_size"
            props.input_scale = 0.01
            props.header_text = "Empty Diosplay Size: %.3f"

        elif obj.type == 'LIGHT':
            light = obj.data

            layout.operator_context = 'INVOKE_REGION_WIN'

            layout.separator()

            props = layout.operator("wm.context_modal_mouse", text="Adjust Light Power", icon = "LIGHT_STRENGTH")
            props.data_path_iter = "selected_editable_objects"
            props.data_path_item = "data.energy"
            props.input_scale = 1.0
            props.header_text = "Light Power: %.3f"

            if light.type == 'AREA':
                if light.shape in {'RECTANGLE', 'ELLIPSE'}:
                    props = layout.operator("wm.context_modal_mouse", text="Adjust Area Light X Size", icon = "LIGHT_SIZE")
                    props.data_path_iter = "selected_editable_objects"
                    props.data_path_item = "data.size"
                    props.header_text = "Light Size X: %.3f"

                    props = layout.operator("wm.context_modal_mouse", text="Adjust Area Light Y Size", icon = "LIGHT_SIZE")
                    props.data_path_iter = "selected_editable_objects"
                    props.data_path_item = "data.size_y"
                    props.header_text = "Light Size Y: %.3f"
                else:
                    props = layout.operator("wm.context_modal_mouse", text="Adjust Area Light Size", icon = "LIGHT_SIZE")
                    props.data_path_iter = "selected_editable_objects"
                    props.data_path_item = "data.size"
                    props.header_text = "Light Size: %.3f"

            elif light.type in {'SPOT', 'POINT'}:
                props = layout.operator("wm.context_modal_mouse", text="Adjust Light Radius", icon = "RADIUS")
                props.data_path_iter = "selected_editable_objects"
                props.data_path_item = "data.shadow_soft_size"
                props.header_text = "Light Radius: %.3f"

            elif light.type == 'SUN':
                props = layout.operator("wm.context_modal_mouse", text="Adjust Sun Light Angle", icon = "ANGLE")
                props.data_path_iter = "selected_editable_objects"
                props.data_path_item = "data.angle"
                props.header_text = "Light Angle: %.3f"

            if light.type == 'SPOT':
                layout.separator()

                props = layout.operator("wm.context_modal_mouse", text="Adjust Spot Light Size", icon = "LIGHT_SIZE")
                props.data_path_iter = "selected_editable_objects"
                props.data_path_item = "data.spot_size"
                props.input_scale = 0.01
                props.header_text = "Spot Size: %.2f"

                props = layout.operator("wm.context_modal_mouse", text="Adjust Spot Light Blend", icon = "SPOT_BLEND")
                props.data_path_iter = "selected_editable_objects"
                props.data_path_item = "data.spot_blend"
                props.input_scale = -0.01
                props.header_text = "Spot Blend: %.2f"

            if light.type in ['SPOT', 'SUN', 'AREA']:
                props = layout.operator("object.transform_axis_target", text="Interactive Light Track", icon = "NODE_LIGHTPATH")


class VIEW3D_MT_object_animation(Menu):
    bl_label = "Animation"

    def draw(self, _context):
        layout = self.layout

        layout.operator("anim.keyframe_insert_menu", text="Insert Keyframe", icon= 'KEYFRAMES_INSERT')
        layout.operator("anim.keyframe_delete_v3d", text="Delete Keyframes", icon= 'KEYFRAMES_REMOVE')
        layout.operator("anim.keyframe_clear_v3d", text="Clear Keyframes", icon= 'KEYFRAMES_CLEAR')
        layout.operator("anim.keying_set_active_set", text="Change Keying Set", icon='KEYINGSET')

        layout.separator()

        layout.operator("nla.bake", text="Bake Action", icon= 'BAKE_ACTION')
        layout.operator("gpencil.bake_mesh_animation", text="Bake Mesh to Grease Pencil", icon= 'BAKE_ACTION')
        layout.operator("gpencil.bake_grease_pencil_animation", text="Bake Object Transform to Grease Pencil", icon= 'BAKE_ACTION')


class VIEW3D_MT_object_rigid_body(Menu):
    bl_label = "Rigid Body"

    def draw(self, _context):
        layout = self.layout

        layout.operator("rigidbody.objects_add", text="Add Active", icon='RIGID_ADD_ACTIVE').type = 'ACTIVE'
        layout.operator("rigidbody.objects_add", text="Add Passive", icon='RIGID_ADD_PASSIVE').type = 'PASSIVE'

        layout.separator()

        layout.operator("rigidbody.objects_remove", text="Remove", icon='RIGID_REMOVE')

        layout.separator()

        layout.operator("rigidbody.shape_change", text="Change Shape", icon='RIGID_CHANGE_SHAPE')
        layout.operator("rigidbody.mass_calculate", text="Calculate Mass", icon='RIGID_CALCULATE_MASS')
        layout.operator("rigidbody.object_settings_copy", text="Copy from Active", icon='RIGID_COPY_FROM_ACTIVE')
        layout.operator("object.visual_transform_apply", text="Apply Transformation", icon='RIGID_APPLY_TRANS')
        layout.operator("rigidbody.bake_to_keyframes", text="Bake To Keyframes", icon='RIGID_BAKE_TO_KEYFRAME')

        layout.separator()

        layout.operator("rigidbody.connect", text="Connect", icon='RIGID_CONSTRAINTS_CONNECT')


class VIEW3D_MT_object_clear(Menu):
    bl_label = "Clear"

    def draw(self, _context):
        layout = self.layout

        layout.operator("object.location_clear", text="Location", icon = "CLEARMOVE").clear_delta = False
        layout.operator("object.rotation_clear", text="Rotation", icon = "CLEARROTATE").clear_delta = False
        layout.operator("object.scale_clear", text="Scale", icon = "CLEARSCALE").clear_delta = False

        layout.separator()

        layout.operator("object.origin_clear", text="Origin", icon = "CLEARORIGIN")


class VIEW3D_MT_object_context_menu(Menu):
    bl_label = "Object Context Menu"

    def draw(self, context):

        layout = self.layout
        view = context.space_data

        obj = context.object

        selected_objects_len = len(context.selected_objects)

        # If nothing is selected
        # (disabled for now until it can be made more useful).
        '''
        if selected_objects_len == 0:

            layout.menu("VIEW3D_MT_add", text="Add", text_ctxt=i18n_contexts.operator_default)
            layout.operator("view3d.pastebuffer", text="Paste Objects", icon='PASTEDOWN')

            return
        '''

        # If something is selected

        # Individual object types.
        if obj is None:
            pass

        elif obj.type == 'CAMERA':
            layout.operator_context = 'INVOKE_REGION_WIN'

            layout.operator("view3d.object_as_camera", text="Set Active Camera", icon ="VIEW_SWITCHACTIVECAM")

            if obj.data.type == 'PERSP':
                props = layout.operator("wm.context_modal_mouse", text="Adjust Focal Length", icon = "LENS_ANGLE")
                props.data_path_iter = "selected_editable_objects"
                props.data_path_item = "data.lens"
                props.input_scale = 0.1
                if obj.data.lens_unit == 'MILLIMETERS':
                    props.header_text = "Camera Focal Length: %.1fmm"
                else:
                    props.header_text = "Camera Focal Length: %.1f\u00B0"

            else:
                props = layout.operator("wm.context_modal_mouse", text="Camera Lens Scale", icon = "LENS_SCALE")
                props.data_path_iter = "selected_editable_objects"
                props.data_path_item = "data.ortho_scale"
                props.input_scale = 0.01
                props.header_text = "Camera Lens Scale: %.3f"

            if not obj.data.dof.focus_object:
                if view and view.camera == obj and view.region_3d.view_perspective == 'CAMERA':
                    props = layout.operator("ui.eyedropper_depth", text="DOF Distance (Pick)", icon = "DOF")
                else:
                    props = layout.operator("wm.context_modal_mouse", text="Adjust Focus Distance", icon = "DOF")
                    props.data_path_iter = "selected_editable_objects"
                    props.data_path_item = "data.dof.focus_distance"
                    props.input_scale = 0.02
                    props.header_text = "Focus Distance: %.3f"

            layout.separator()

        elif obj.type in {'CURVE', 'FONT'}:
            layout.operator_context = 'INVOKE_REGION_WIN'

            props = layout.operator("wm.context_modal_mouse", text="Adjust Extrusion", icon = "EXTRUDESIZE")
            props.data_path_iter = "selected_editable_objects"
            props.data_path_item = "data.extrude"
            props.input_scale = 0.01
            props.header_text = "Extrude: %.3f"

            props = layout.operator("wm.context_modal_mouse", text="Adjust Offset", icon = "WIDTH_SIZE")
            props.data_path_iter = "selected_editable_objects"
            props.data_path_item = "data.offset"
            props.input_scale = 0.01
            props.header_text = "Offset: %.3f"

            layout.separator()

        elif obj.type == 'EMPTY':
            layout.operator_context = 'INVOKE_REGION_WIN'

            props = layout.operator("wm.context_modal_mouse", text="Adjust Empty Display Size", icon = "DRAWSIZE")
            props.data_path_iter = "selected_editable_objects"
            props.data_path_item = "empty_display_size"
            props.input_scale = 0.01
            props.header_text = "Empty Display Size: %.3f"

            layout.separator()

            if obj.empty_display_type == 'IMAGE':
                layout.operator("gpencil.trace_image", icon = "FILE_IMAGE")

                layout.separator()

        elif obj.type == 'LIGHT':
            light = obj.data

            layout.operator_context = 'INVOKE_REGION_WIN'

            props = layout.operator("wm.context_modal_mouse", text="Adjust Light Power", icon = "LIGHT_STRENGTH")
            props.data_path_iter = "selected_editable_objects"
            props.data_path_item = "data.energy"
            props.input_scale = 1.0
            props.header_text = "Light Power: %.3f"

            if light.type == 'AREA':
                if light.shape in {'RECTANGLE', 'ELLIPSE'}:
                    props = layout.operator("wm.context_modal_mouse", text="Adjust Area Light X Size", icon = "LIGHT_SIZE")
                    props.data_path_iter = "selected_editable_objects"
                    props.data_path_item = "data.size"
                    props.header_text = "Light Size X: %.3f"

                    props = layout.operator("wm.context_modal_mouse", text="Adjust Area Light Y Size", icon = "LIGHT_SIZE")
                    props.data_path_iter = "selected_editable_objects"
                    props.data_path_item = "data.size_y"
                    props.header_text = "Light Size Y: %.3f"
                else:
                    props = layout.operator("wm.context_modal_mouse", text="Adjust Area Light Size", icon = "LIGHT_SIZE")
                    props.data_path_iter = "selected_editable_objects"
                    props.data_path_item = "data.size"
                    props.header_text = "Light Size: %.3f"

            elif light.type in {'SPOT', 'POINT'}:
                props = layout.operator("wm.context_modal_mouse", text="Adjust Light Radius", icon = "RADIUS")
                props.data_path_iter = "selected_editable_objects"
                props.data_path_item = "data.shadow_soft_size"
                props.header_text = "Light Radius: %.3f"

            elif light.type == 'SUN':
                props = layout.operator("wm.context_modal_mouse", text="Adjust Sun Light Angle", icon = "ANGLE")
                props.data_path_iter = "selected_editable_objects"
                props.data_path_item = "data.angle"
                props.header_text = "Light Angle: %.3f"

            if light.type == 'SPOT':
                layout.separator()

                props = layout.operator("wm.context_modal_mouse", text="Adjust Spot Light Size", icon = "LIGHT_SIZE")
                props.data_path_iter = "selected_editable_objects"
                props.data_path_item = "data.spot_size"
                props.input_scale = 0.01
                props.header_text = "Spot Size: %.2f"

                props = layout.operator("wm.context_modal_mouse", text="Adjust Spot Light Blend", icon = "SPOT_BLEND")
                props.data_path_iter = "selected_editable_objects"
                props.data_path_item = "data.spot_blend"
                props.input_scale = -0.01
                props.header_text = "Spot Blend: %.2f"

            layout.separator()

        # Shared among some object types.
        if obj is not None:
            if obj.type in {'MESH', 'CURVE', 'SURFACE'}:
                layout.operator("object.shade_smooth", text="Shade Smooth", icon = "SHADING_SMOOTH")
                layout.operator("object.shade_flat", text="Shade Flat", icon = "SHADING_FLAT")

                layout.separator()

            if obj.type in {'MESH', 'CURVE', 'SURFACE', 'ARMATURE', 'GPENCIL'}:
                if selected_objects_len > 1:
                    layout.operator("object.join")

            if obj.type in {'MESH', 'CURVE', 'SURFACE', 'POINTCLOUD', 'META', 'FONT'}:
                layout.operator_menu_enum("object.convert", "target")

            if obj.type == 'GPENCIL':
                layout.operator_menu_enum("gpencil.convert", "type", text="Convert To")

            if (
                    obj.type in {'MESH', 'CURVE', 'SURFACE', 'GPENCIL', 'LATTICE', 'ARMATURE', 'META', 'FONT'} or
                    (obj.type == 'EMPTY' and obj.instance_collection is not None)
            ):
                layout.operator_context = 'INVOKE_REGION_WIN'
                layout.operator_menu_enum("object.origin_set", text="Set Origin", property="type")
                layout.operator_context = 'INVOKE_DEFAULT'

                layout.separator()

        # Shared among all object types
        layout.operator("view3d.copybuffer", text="Copy Objects", icon='COPYDOWN')
        layout.operator("view3d.pastebuffer", text="Paste Objects", icon='PASTEDOWN')

        layout.separator()

        layout.operator("object.duplicate_move", icon='DUPLICATE')
        layout.operator("object.duplicate_move_linked", icon = "DUPLICATE")

        layout.separator()

        props = layout.operator("wm.call_panel", text="Rename Active Object", icon='RENAME')
        props.name = "TOPBAR_PT_name"
        props.keep_open = False

        layout.separator()

        layout.menu("VIEW3D_MT_mirror")
        layout.menu("VIEW3D_MT_snap")
        layout.menu("VIEW3D_MT_object_parent")
        layout.operator_context = 'INVOKE_REGION_WIN'

        if view and view.local_view:
            layout.operator("view3d.localview_remove_from", icon= 'VIEW_REMOVE_LOCAL')
        else:
            layout.operator("object.move_to_collection", icon= 'GROUP')

        layout.separator()

        layout.operator("anim.keyframe_insert_menu", text="Insert Keyframe", icon= 'KEYFRAMES_INSERT')

        layout.separator()

        layout.operator_context = 'EXEC_REGION_WIN'
        layout.operator("object.delete", text="Delete", icon = "DELETE").use_global = False


class VIEW3D_MT_object_shading(Menu):
    # XXX, this menu is a place to store shading operator in object mode
    bl_label = "Shading"

    def draw(self, _context):
        layout = self.layout
        layout.operator("object.shade_smooth", text="Smooth", icon = "SHADING_SMOOTH")
        layout.operator("object.shade_flat", text="Flat", icon = "SHADING_FLAT")


class VIEW3D_MT_object_apply(Menu):
    bl_label = "Apply"

    def draw(self, _context):
        layout = self.layout

        props = layout.operator("object.transform_apply", text="Location", text_ctxt=i18n_contexts.default, icon = "APPLYMOVE")
        props.location, props.rotation, props.scale = True, False, False

        props = layout.operator("object.transform_apply", text="Rotation", text_ctxt=i18n_contexts.default, icon = "APPLYROTATE")
        props.location, props.rotation, props.scale = False, True, False

        props = layout.operator("object.transform_apply", text="Scale", text_ctxt=i18n_contexts.default, icon = "APPLYSCALE")
        props.location, props.rotation, props.scale = False, False, True

        props = layout.operator("object.transform_apply", text="All Transforms", text_ctxt=i18n_contexts.default, icon = "APPLYALL")
        props.location, props.rotation, props.scale = True, True, True

        props = layout.operator("object.transform_apply", text="Rotation & Scale", text_ctxt=i18n_contexts.default, icon = "APPLY_ROTSCALE")
        props.location, props.rotation, props.scale = False, True, True

        layout.separator()

        layout.operator("object.transforms_to_deltas", text="Location to Deltas", text_ctxt=i18n_contexts.default, icon = "APPLYMOVEDELTA").mode = 'LOC'
        layout.operator("object.transforms_to_deltas", text="Rotation to Deltas", text_ctxt=i18n_contexts.default, icon = "APPLYROTATEDELTA").mode = 'ROT'
        layout.operator("object.transforms_to_deltas", text="Scale to Deltas", text_ctxt=i18n_contexts.default, icon = "APPLYSCALEDELTA").mode = 'SCALE'
        layout.operator("object.transforms_to_deltas", text="All Transforms to Deltas", text_ctxt=i18n_contexts.default, icon = "APPLYALLDELTA").mode = 'ALL'
        layout.operator("object.anim_transforms_to_deltas", icon = "APPLYANIDELTA")

        layout.separator()

        layout.operator("object.visual_transform_apply", text="Visual Transform", text_ctxt=i18n_contexts.default, icon = "VISUALTRANSFORM")
        layout.operator("object.duplicates_make_real", icon = "MAKEDUPLIREAL")


class VIEW3D_MT_object_parent(Menu):
    bl_label = "Parent"

    def draw(self, _context):
        layout = self.layout
        operator_context_default = layout.operator_context

        layout.operator_enum("object.parent_set", "type")

        layout.separator()

        layout.operator_context = 'EXEC_REGION_WIN'
        layout.operator("object.parent_no_inverse_set", icon = "PARENT")
        layout.operator_context = operator_context_default

        layout.separator()

        layout.operator_enum("object.parent_clear", "type")


class VIEW3D_MT_object_track(Menu):
    bl_label = "Track"

    def draw(self, _context):
        layout = self.layout

        layout.operator("object.track_set", text = "Damped Track Constraint", icon = "CONSTRAINT_DATA").type = "DAMPTRACK"
        layout.operator("object.track_set", text = "Track to Constraint", icon = "CONSTRAINT_DATA").type = "TRACKTO"
        layout.operator("object.track_set", text = "Lock Track Constraint", icon = "CONSTRAINT_DATA").type = "LOCKTRACK"

        layout.separator()

        layout.operator("object.track_clear", text= "Clear Track", icon = "CLEAR_TRACK").type = 'CLEAR'
        layout.operator("object.track_clear", text= "Clear Track - Keep Transformation", icon = "CLEAR_TRACK").type = 'CLEAR_KEEP_TRANSFORM'


class VIEW3D_MT_object_collection(Menu):
    bl_label = "Collection"

    def draw(self, _context):
        layout = self.layout

        layout.operator("object.move_to_collection", icon='GROUP')
        layout.operator("object.link_to_collection", icon='GROUP')

        layout.separator()

        layout.operator("collection.create", icon='COLLECTION_NEW')
        # layout.operator_menu_enum("collection.objects_remove", "collection")  # BUGGY
        layout.operator("collection.objects_remove", icon = "DELETE")
        layout.operator("collection.objects_remove_all", icon = "DELETE")

        layout.separator()

        layout.operator("collection.objects_add_active", icon='GROUP')
        layout.operator("collection.objects_remove_active", icon = "DELETE")


class VIEW3D_MT_object_constraints(Menu):
    bl_label = "Constraints"

    def draw(self, _context):
        layout = self.layout

        layout.operator("object.constraint_add_with_targets", icon = "CONSTRAINT_DATA")
        layout.operator("object.constraints_copy", icon = "COPYDOWN")

        layout.separator()

        layout.operator("object.constraints_clear", icon = "CLEAR_CONSTRAINT")


class VIEW3D_MT_object_quick_effects(Menu):
    bl_label = "Quick Effects"

    def draw(self, _context):
        layout = self.layout

        layout.operator("object.quick_fur", icon = "HAIR")
        layout.operator("object.quick_explode", icon = "MOD_EXPLODE")
        layout.operator("object.quick_smoke", icon = "MOD_SMOKE")
        layout.operator("object.quick_liquid", icon = "MOD_FLUIDSIM")


class VIEW3D_MT_object_showhide(Menu):
    bl_label = "Show/Hide"

    def draw(self, _context):
        layout = self.layout

        layout.operator("object.hide_view_clear", text="Show Hidden", icon = "HIDE_OFF")

        layout.separator()

        layout.operator("object.hide_view_set", text="Hide Selected", icon = "HIDE_ON").unselected = False
        layout.operator("object.hide_view_set", text="Hide Unselected", icon = "HIDE_UNSELECTED").unselected = True


class VIEW3D_MT_object_cleanup(Menu):
    bl_label = "Clean Up"

    def draw(self, _context):
        layout = self.layout

        layout.operator("object.vertex_group_clean", text="Clean Vertex Group Weights", icon = 'CLEAN_CHANNELS').group_select_mode = 'ALL'
        layout.operator("object.vertex_group_limit_total", text="Limit Total Vertex Groups", icon = 'WEIGHT_LIMIT_TOTAL').group_select_mode = 'ALL'

        layout.separator()

        layout.operator("object.material_slot_remove_unused", text="Remove Unused Material Slots", icon = 'DELETE')

class VIEW3D_MT_object_asset(Menu):
    bl_label = "Asset"

    def draw(self, _context):
        layout = self.layout

        layout.operator("asset.mark", icon = 'ASSIGN')
        layout.operator("asset.clear", text="Clear Asset", icon = 'CLEAR').set_fake_user = False
        layout.operator("asset.clear", text="Clear Asset (Set Fake User)", icon = 'CLEAR').set_fake_user = True


class VIEW3D_MT_make_single_user(Menu):
    bl_label = "Make Single User"

    def draw(self, _context):
        layout = self.layout
        layout.operator_context = 'EXEC_REGION_WIN'

        props = layout.operator("object.make_single_user", text="Object", icon='MAKE_SINGLE_USER')
        props.object = True
        props.obdata = props.material = props.animation = props.obdata_animation = False

        props = layout.operator("object.make_single_user", text="Object & Data", icon='MAKE_SINGLE_USER')
        props.object = props.obdata = True
        props.material = props.animation = props.obdata_animation = False

        props = layout.operator("object.make_single_user", text="Object & Data & Materials", icon='MAKE_SINGLE_USER')
        props.object = props.obdata = props.material = True
        props.animation = props.obdata_animation = False

        props = layout.operator("object.make_single_user", text="Materials", icon='MAKE_SINGLE_USER')
        props.material = True
        props.object = props.obdata = props.animation = props.obdata_animation = False

        props = layout.operator("object.make_single_user", text="Object Animation", icon='MAKE_SINGLE_USER')
        props.animation = True
        props.object = props.obdata = props.material = props.obdata_animation = False

        props = layout.operator("object.make_single_user", text="Object Data Animation", icon='MAKE_SINGLE_USER')
        props.obdata_animation = props.obdata = True
        props.object = props.material = props.animation = False


class VIEW3D_MT_object_convert(Menu):
    bl_label = "Convert"

    def draw(self, context):
        layout = self.layout
        ob = context.active_object

        if ob and ob.type == 'GPENCIL' and context.gpencil_data:
            layout.operator_enum("gpencil.convert", "type")
        else:
            layout.operator_enum("object.convert", "target")

        # Potrace lib dependency.
        if bpy.app.build_options.potrace:
            layout.operator("gpencil.trace_image", icon='OUTLINER_OB_GREASEPENCIL')


class VIEW3D_MT_make_links(Menu):
    bl_label = "Link/Transfer Data"

    def draw(self, _context):
        layout = self.layout
        operator_context_default = layout.operator_context

        if len(bpy.data.scenes) > 10:
            layout.operator_context = 'INVOKE_REGION_WIN'
            layout.operator("object.make_links_scene", text="Link Objects to Scene", icon='OUTLINER_OB_EMPTY')
        else:
            layout.operator_context = 'EXEC_REGION_WIN'
            layout.operator_menu_enum("object.make_links_scene", "scene", text="Link Objects to Scene")

        layout.separator()

        layout.operator_context = operator_context_default

        layout.operator_enum("object.make_links_data", "type")  # inline

        layout.separator()

        layout.operator("object.join_uvs", text="Copy UV Maps", icon = "TRANSFER_UV")

        layout.separator()

        layout.operator("object.data_transfer", icon ='TRANSFER_DATA')
        layout.operator("object.datalayout_transfer", icon ='TRANSFER_DATA_LAYOUT')


class VIEW3D_MT_brush(Menu):
    bl_label = "Brush"

    def draw(self, context):
        layout = self.layout

        settings = UnifiedPaintPanel.paint_settings(context)
        brush = getattr(settings, "brush", None)
        obj = context.active_object
        mesh = context.object.data # face selection masking for painting

        # skip if no active brush
        if not brush:
            layout.label(text="No Brush selected. Please select a brush first", icon='INFO')
            return

        tex_slot = brush.texture_slot
        mask_tex_slot = brush.mask_texture_slot

        # brush tool
        if context.sculpt_object:
            layout.operator("brush.reset", icon = "BRUSH_RESET")

        if tex_slot.map_mode == 'STENCIL':

            layout.separator()

            layout.operator("brush.stencil_control", text = 'Move Stencil Texture', icon ='TRANSFORM_MOVE').mode = 'TRANSLATION'
            layout.operator("brush.stencil_control", text = 'Rotate Stencil Texture', icon ='TRANSFORM_ROTATE').mode = 'ROTATION'
            layout.operator("brush.stencil_control", text = 'Scale Stencil Texture', icon ='TRANSFORM_SCALE').mode = 'SCALE'
            layout.operator("brush.stencil_reset_transform", text = "Reset Stencil Texture position", icon = "RESET")

        if mask_tex_slot.map_mode == 'STENCIL':

            layout.separator()

            myvar = layout.operator("brush.stencil_control", text = "Move Stencil Mask Texture", icon ='TRANSFORM_MOVE')
            myvar.mode = 'TRANSLATION'
            myvar.texmode = 'SECONDARY'
            myvar = layout.operator("brush.stencil_control", text = "Rotate Stencil Mask Texture", icon ='TRANSFORM_ROTATE')
            myvar.mode = 'ROTATION'
            myvar.texmode = 'SECONDARY'
            myvar = layout.operator("brush.stencil_control", text = "Scale Stencil Mask Texture", icon ='TRANSFORM_SCALE')
            myvar.mode = 'SCALE'
            myvar.texmode = 'SECONDARY'
            layout.operator("brush.stencil_reset_transform", text = "Reset Stencil Mask Texture position", icon = "RESET").mask = True


        # If face selection masking for painting is active
        if mesh.use_paint_mask:

            layout.separator()

            layout.menu("VIEW3D_MT_facemask_showhide") ### show hide for face mask tool

        # Color picker just in vertex and texture paint
        if obj.mode in {'VERTEX_PAINT', 'TEXTURE_PAINT'}:

            layout.separator()

            layout.operator("paint.sample_color", text = "Color Picker", icon='EYEDROPPER')


class VIEW3D_MT_brush_curve_presets(Menu):
    bl_label = "Curve Preset"

    def draw(self, context):
        layout = self.layout

        toolsettings = context.tool_settings.image_paint
        brush = toolsettings.brush

        layout.operator("brush.curve_preset", icon='SHARPCURVE', text="Sharp").shape = 'SHARP'
        layout.operator("brush.curve_preset", icon='SMOOTHCURVE', text="Smooth").shape = 'SMOOTH'
        layout.operator("brush.curve_preset", icon='NOCURVE', text="Max").shape = 'MAX'
        layout.operator("brush.curve_preset", icon='LINCURVE', text="Line").shape = 'LINE'
        layout.operator("brush.curve_preset", icon='ROOTCURVE', text="Root").shape = 'ROOT'
        layout.operator("brush.curve_preset", icon='SPHERECURVE', text="Round").shape = 'ROUND'

# Show hide menu for face selection masking
class VIEW3D_MT_facemask_showhide(Menu):
    bl_label = "Show/Hide"

    def draw(self, context):
        layout = self.layout

        layout.operator("paint.face_select_reveal", text="Show Hidden", icon = "HIDE_OFF")
        layout.operator("paint.face_select_hide", text="Hide Selected", icon = "HIDE_ON").unselected = False
        layout.operator("paint.face_select_hide", text="Hide Unselected", icon = "HIDE_UNSELECTED").unselected = True


class VIEW3D_MT_paint_vertex(Menu):
    bl_label = "Paint"

    def draw(self, _context):
        layout = self.layout

        layout.operator("paint.vertex_color_set", icon = "COLOR")
        layout.operator("paint.vertex_color_smooth", icon = "PARTICLEBRUSH_SMOOTH")
        layout.operator("paint.vertex_color_dirt", icon = "DIRTY_VERTEX")
        layout.operator("paint.vertex_color_from_weight", icon = "VERTCOLFROMWEIGHT")

        layout.separator()

        layout.operator("paint.vertex_color_invert", text="Invert", icon = "REVERSE_COLORS")
        layout.operator("paint.vertex_color_levels", text="Levels", icon = "LEVELS")
        layout.operator("paint.vertex_color_hsv", text="Hue Saturation Value", icon = "HUESATVAL")
        layout.operator("paint.vertex_color_brightness_contrast", text="Bright/Contrast", icon = "BRIGHTNESS_CONTRAST")


class VIEW3D_MT_paint_vertex_specials(Menu):
    bl_label = "Vertex Paint Context Menu"

    def draw(self, context):
        layout = self.layout
        # TODO: populate with useful items.
        layout.operator("paint.vertex_color_set", icon = "COLOR")
        layout.separator()
        layout.operator("paint.vertex_color_smooth", icon = "PARTICLEBRUSH_SMOOTH")


class VIEW3D_MT_paint_texture_specials(Menu):
    bl_label = "Texture Paint Context Menu"

    def draw(self, context):
        layout = self.layout
        # TODO: populate with useful items.
        layout.operator("image.save_dirty", icon = "FILE_TICK")


class VIEW3D_MT_hook(Menu):
    bl_label = "Hooks"

    def draw(self, context):
        layout = self.layout
        layout.operator_context = 'EXEC_AREA'
        layout.operator("object.hook_add_newob", icon = "HOOK_NEW")
        layout.operator("object.hook_add_selob", icon = "HOOK_SELECTED").use_bone = False
        layout.operator("object.hook_add_selob", text="Hook to Selected Object Bone", icon = "HOOK_BONE").use_bone = True

        if any([mod.type == 'HOOK' for mod in context.active_object.modifiers]):
            layout.separator()

            layout.operator_menu_enum("object.hook_assign", "modifier", icon = "HOOK_ASSIGN")
            layout.operator_menu_enum("object.hook_remove", "modifier", icon = "HOOK_REMOVE")

            layout.separator()

            layout.operator_menu_enum("object.hook_select", "modifier", icon = "HOOK_SELECT")
            layout.operator_menu_enum("object.hook_reset", "modifier", icon = "HOOK_RESET")
            layout.operator_menu_enum("object.hook_recenter", "modifier", icon = "HOOK_RECENTER")


class VIEW3D_MT_vertex_group(Menu):
    bl_label = "Vertex Groups"

    def draw(self, context):
        layout = self.layout

        layout.operator_context = 'EXEC_AREA'
        layout.operator("object.vertex_group_assign_new", icon = "GROUP_VERTEX")

        ob = context.active_object
        if ob.mode == 'EDIT' or (ob.mode == 'WEIGHT_PAINT' and ob.type == 'MESH' and ob.data.use_paint_mask_vertex):
            if ob.vertex_groups.active:
                layout.separator()

                layout.operator("object.vertex_group_assign", text="Assign to Active Group", icon = "ADD_TO_ACTIVE")
                layout.operator("object.vertex_group_remove_from", text="Remove from Active Group", icon = "REMOVE_SELECTED_FROM_ACTIVE_GROUP").use_all_groups = False
                layout.operator("object.vertex_group_remove_from", text="Remove from All", icon = "REMOVE_FROM_ALL_GROUPS").use_all_groups = True

        if ob.vertex_groups.active:
            layout.separator()

            layout.operator_menu_enum("object.vertex_group_set_active", "group", text="Set Active Group")
            layout.operator("object.vertex_group_remove", text="Remove Active Group", icon = "REMOVE_ACTIVE_GROUP").all = False
            layout.operator("object.vertex_group_remove", text="Remove All Groups", icon = "REMOVE_ALL_GROUPS").all = True


class VIEW3D_MT_gpencil_vertex_group(Menu):
    bl_label = "Vertex Groups"

    def draw(self, context):
        layout = self.layout

        layout.operator_context = 'EXEC_AREA'
        ob = context.active_object

        layout.operator("object.vertex_group_add", text="Add New Group", icon = "GROUP_VERTEX")
        ob = context.active_object
        if ob.vertex_groups.active:
            layout.separator()

            layout.operator("gpencil.vertex_group_assign", text="Assign", icon = "ADD_TO_ACTIVE")
            layout.operator("gpencil.vertex_group_remove_from", text="Remove", icon = "REMOVE_SELECTED_FROM_ACTIVE_GROUP")

            layout.operator("gpencil.vertex_group_select", text="Select", icon = "SELECT_ALL" )
            layout.operator("gpencil.vertex_group_deselect", text="Deselect", icon = "SELECT_NONE" )

class VIEW3D_MT_paint_weight_lock(Menu):
    bl_label = "Vertex Group Locks"

    def draw(self, _context):
        layout = self.layout

        op = layout.operator("object.vertex_group_lock", text="Lock All", icon='LOCKED')
        op.action, op.mask = 'LOCK', 'ALL'
        op = layout.operator("object.vertex_group_lock", text="Unlock All", icon='UNLOCKED')
        op.action, op.mask = 'UNLOCK', 'ALL'
        op = layout.operator("object.vertex_group_lock", text="Lock Selected", icon='LOCKED')
        op.action, op.mask = 'LOCK', 'SELECTED'
        op = layout.operator("object.vertex_group_lock", text="Unlock Selected", icon='UNLOCKED')
        op.action, op.mask = 'UNLOCK', 'SELECTED'
        op = layout.operator("object.vertex_group_lock", text="Lock Unselected", icon='LOCKED')
        op.action, op.mask = 'LOCK', 'UNSELECTED'
        op = layout.operator("object.vertex_group_lock",  text="Unlock Unselected", icon='UNLOCKED')
        op.action, op.mask = 'UNLOCK', 'UNSELECTED'
        op = layout.operator("object.vertex_group_lock", text="Lock Only Selected", icon='RESTRICT_SELECT_OFF')
        op.action, op.mask = 'LOCK', 'INVERT_UNSELECTED'
        op = layout.operator("object.vertex_group_lock", text="Lock Only Unselected", icon='RESTRICT_SELECT_ON')
        op.action, op.mask = 'UNLOCK', 'INVERT_UNSELECTED'
        op = layout.operator("object.vertex_group_lock", text="Invert Locks", icon='INVERSE')
        op.action, op.mask = 'INVERT', 'ALL'


class VIEW3D_MT_paint_weight(Menu):
    bl_label = "Weights"

    @staticmethod
    def draw_generic(layout, is_editmode=False):

        if not is_editmode:

            layout.operator("paint.weight_from_bones", text = "Assign Automatic from Bones", icon = "BONE_DATA").type = 'AUTOMATIC'
            layout.operator("paint.weight_from_bones", text = "Assign from Bone Envelopes", icon = "ENVELOPE_MODIFIER").type = 'ENVELOPES'

            layout.separator()

        layout.operator("object.vertex_group_normalize_all", text = "Normalize All", icon='WEIGHT_NORMALIZE_ALL')
        layout.operator("object.vertex_group_normalize", text = "Normalize", icon='WEIGHT_NORMALIZE')

        layout.separator()

        layout.operator("object.vertex_group_mirror", text="Mirror", icon='WEIGHT_MIRROR')
        layout.operator("object.vertex_group_invert", text="Invert", icon='WEIGHT_INVERT')
        layout.operator("object.vertex_group_clean", text="Clean", icon='WEIGHT_CLEAN')

        layout.separator()

        layout.operator("object.vertex_group_quantize", text = "Quantize", icon = "WEIGHT_QUANTIZE")
        layout.operator("object.vertex_group_levels", text = "Levels", icon = 'WEIGHT_LEVELS')
        layout.operator("object.vertex_group_smooth", text = "Smooth", icon='WEIGHT_SMOOTH')

        if not is_editmode:
            props = layout.operator("object.data_transfer", text="Transfer Weights", icon = 'WEIGHT_TRANSFER_WEIGHTS')
            props.use_reverse_transfer = True
            props.data_type = 'VGROUP_WEIGHTS'

        layout.operator("object.vertex_group_limit_total", text="Limit Total", icon='WEIGHT_LIMIT_TOTAL')
        layout.operator("object.vertex_group_fix", text="Fix Deforms", icon='WEIGHT_FIX_DEFORMS')

        if not is_editmode:
            layout.separator()

            layout.operator("paint.weight_set", icon = "MOD_VERTEX_WEIGHT")

        layout.menu("VIEW3D_MT_paint_weight_lock", text="Locks")

    def draw(self, _context):
        self.draw_generic(self.layout, is_editmode=False)


class VIEW3D_MT_subdivision_set(Menu):
    bl_label = "Subdivide"

    def draw(self, context):
        layout = self.layout

        myvar = layout.operator("object.subdivision_set", text = "Level 0", icon = "SUBDIVIDE_EDGES")
        myvar.relative = False
        myvar.level = 0
        myvar = layout.operator("object.subdivision_set", text = "Level 1", icon = "SUBDIVIDE_EDGES")
        myvar.relative = False
        myvar.level = 1
        myvar = layout.operator("object.subdivision_set", text = "Level 2", icon = "SUBDIVIDE_EDGES")
        myvar.relative = False
        myvar.level = 2
        myvar = layout.operator("object.subdivision_set", text = "Level 3", icon = "SUBDIVIDE_EDGES")
        myvar.relative = False
        myvar.level = 3
        myvar = layout.operator("object.subdivision_set", text = "Level 4", icon = "SUBDIVIDE_EDGES")
        myvar.relative = False
        myvar.level = 4
        myvar = layout.operator("object.subdivision_set", text = "Level 5", icon = "SUBDIVIDE_EDGES")
        myvar.relative = False
        myvar.level = 5


class VIEW3D_MT_paint_weight_specials(Menu):
    bl_label = "Weights Context Menu"

    def draw(self, context):
        layout = self.layout
        # TODO: populate with useful items.
        layout.operator("paint.weight_set")
        layout.separator()
        layout.operator("object.vertex_group_normalize", text="Normalize", icon='WEIGHT_NORMALIZE')
        layout.operator("object.vertex_group_clean", text="Clean", icon='WEIGHT_CLEAN')
        layout.operator("object.vertex_group_smooth", text="Smooth", icon='WEIGHT_SMOOTH')


class VIEW3D_MT_sculpt(Menu):
    bl_label = "Sculpt"

    def draw(self, _context):
        layout = self.layout

        props = layout.operator("paint.hide_show", text="Show All", icon = "HIDE_OFF")
        props.action = 'SHOW'
        props.area = 'ALL'

        props = layout.operator("paint.hide_show", text="Show Bounding Box", icon = "HIDE_OFF")
        props.action = 'SHOW'
        props.area = 'INSIDE'

        props = layout.operator("paint.hide_show", text="Hide Bounding Box", icon = "HIDE_ON")
        props.action = 'HIDE'
        props.area = 'INSIDE'

        props = layout.operator("paint.hide_show", text="Hide Masked", icon = "HIDE_ON")
        props.action = 'HIDE'
        props.area = 'MASKED'

        layout.separator()

        layout.menu("VIEW3D_MT_sculpt_set_pivot", text="Set Pivot")

        layout.separator()

        layout.operator("sculpt.optimize", icon = "FILE_REFRESH")

        layout.separator()

        layout.operator("object.transfer_mode", text="Transfer Sculpt Mode", icon = "TRANSFER_SCULPT")


class VIEW3D_MT_mask(Menu):
    bl_label = "Mask"

    def draw(self, _context):
        layout = self.layout

        layout.menu("VIEW3D_MT_mask_legacy")

        props = layout.operator("paint.mask_flood_fill", text="Invert Mask", icon = "INVERT_MASK")
        props.mode = 'INVERT'

        props = layout.operator("paint.mask_flood_fill", text="Fill Mask", icon = "FILL_MASK")
        props.mode = 'VALUE'
        props.value = 1

        props = layout.operator("paint.mask_flood_fill", text="Clear Mask", icon = "CLEAR_MASK")
        props.mode = 'VALUE'
        props.value = 0

        layout.separator()

        props = layout.operator("sculpt.mask_filter", text='Smooth Mask', icon = "PARTICLEBRUSH_SMOOTH")
        props.filter_type = 'SMOOTH'
        props.auto_iteration_count = True

        props = layout.operator("sculpt.mask_filter", text='Sharpen Mask', icon = "SHARPEN")
        props.filter_type = 'SHARPEN'
        props.auto_iteration_count = True

        props = layout.operator("sculpt.mask_filter", text='Grow Mask', icon = "SELECTMORE")
        props.filter_type = 'GROW'
        props.auto_iteration_count = True

        props = layout.operator("sculpt.mask_filter", text='Shrink Mask', icon = "SELECTLESS")
        props.filter_type = 'SHRINK'
        props.auto_iteration_count = True

        props = layout.operator("sculpt.mask_filter", text='Increase Contrast', icon = "INC_CONTRAST")
        props.filter_type = 'CONTRAST_INCREASE'
        props.auto_iteration_count = False

        props = layout.operator("sculpt.mask_filter", text='Decrease Contrast', icon = "DEC_CONTRAST")
        props.filter_type = 'CONTRAST_DECREASE'
        props.auto_iteration_count = False

        layout.separator()

        props = layout.operator("sculpt.expand", text="Expand Mask by Topology", icon = "MESH_DATA")
        props.target = 'MASK'
        props.falloff_type = 'GEODESIC'
        props.invert = True

        props = layout.operator("sculpt.expand", text="Expand Mask by Curvature", icon = "CURVE_DATA")
        props.target = 'MASK'
        props.falloff_type = 'NORMALS'
        props.invert = False

        layout.separator()

        props = layout.operator("mesh.paint_mask_extract", text="Mask Extract", icon = "PACKAGE")

        layout.separator()

        props = layout.operator("mesh.paint_mask_slice", text="Mask Slice", icon = "MASK_SLICE")
        props.fill_holes = False
        props.new_object = False
        props = layout.operator("mesh.paint_mask_slice", text="Mask Slice and Fill Holes", icon = "MASK_SLICE_FILL")
        props.new_object = False
        props = layout.operator("mesh.paint_mask_slice", text="Mask Slice to New Object", icon = "MASK_SLICE_NEW")

        layout.separator()

        props = layout.operator("sculpt.dirty_mask", text='Dirty Mask', icon = "DIRTY_VERTEX")

        layout.separator()

        layout.menu("VIEW3D_MT_random_mask", text="Random Mask")


class VIEW3D_MT_mask_legacy(Menu):
    bl_label = "Legacy"

    def draw(self, _context):
        layout = self.layout

        props = layout.operator("paint.mask_box_gesture", text="Box Mask", icon = "BOX_MASK")
        props.mode = 'VALUE'
        props.value = 0

        props = layout.operator("paint.mask_lasso_gesture", text="Lasso Mask", icon = "LASSO_MASK")


class VIEW3D_MT_face_sets(Menu):
    bl_label = "Face Sets"

    def draw(self, _context):
        layout = self.layout

        layout.operator("sculpt.face_sets_create", text='Face Set from Masked', icon = "MOD_MASK").mode = 'MASKED'
        layout.operator("sculpt.face_sets_create", text='Face Set from Visible', icon = "FILL_MASK").mode = 'VISIBLE'
        layout.operator("sculpt.face_sets_create", text='Face Set from Edit Mode Selection', icon = "EDITMODE_HLT").mode = 'SELECTION'

        layout.separator()

        layout.menu("VIEW3D_MT_face_sets_init", text="Initialize Face Sets")

        layout.separator()

        layout.operator("sculpt.face_set_edit", text='Grow Face Set', icon = 'SELECTMORE').mode = 'GROW'
        layout.operator("sculpt.face_set_edit", text='Shrink Face Set', icon = 'SELECTLESS').mode = 'SHRINK'

        layout.separator()

        layout.operator("mesh.face_set_extract", text='Extract Face Set', icon = "SEPARATE")

        layout.separator()

        layout.operator("sculpt.face_set_change_visibility", text='Invert Visible Face Sets', icon = "INVERT_MASK").mode = 'INVERT'
        layout.operator("sculpt.face_set_change_visibility", text='Show All Face Sets', icon = "HIDE_OFF").mode = 'SHOW_ALL'
        layout.operator("sculpt.face_set_change_visibility", text='Toggle Visibility', icon = "HIDE_UNSELECTED").mode = 'TOGGLE'
        layout.operator("sculpt.face_set_change_visibility", text='Hide Active Face Sets', icon = "HIDE_ON").mode = 'HIDE_ACTIVE'

        layout.separator()

        layout.operator("sculpt.face_sets_randomize_colors", text='Randomize Colors', icon = "COLOR")


class VIEW3D_MT_sculpt_set_pivot(Menu):
    bl_label = "Sculpt Set Pivot"

    def draw(self, _context):
        layout = self.layout

        props = layout.operator("sculpt.set_pivot_position", text="Pivot to Origin", icon = "PIVOT_TO_ORIGIN")
        props.mode = 'ORIGIN'

        props = layout.operator("sculpt.set_pivot_position", text="Pivot to Unmasked", icon = "PIVOT_TO_UNMASKED")
        props.mode = 'UNMASKED'

        props = layout.operator("sculpt.set_pivot_position", text="Pivot to Mask Border", icon = "PIVOT_TO_MASKBORDER")
        props.mode = 'BORDER'

        props = layout.operator("sculpt.set_pivot_position", text="Pivot to Active Vertex", icon = "PIVOT_TO_ACTIVE_VERT")
        props.mode = 'ACTIVE'

        props = layout.operator("sculpt.set_pivot_position", text="Pivot to Surface Under Cursor", icon = "PIVOT_TO_SURFACE")
        props.mode = 'SURFACE'


class VIEW3D_MT_sculpt_specials(Menu):
    bl_label = "Sculpt Context Menu"

    def draw(self, context):
        layout = self.layout
        # TODO: populate with useful items.
        layout.operator("object.shade_smooth", icon = 'SHADING_SMOOTH')
        layout.operator("object.shade_flat", icon = 'SHADING_FLAT')


class VIEW3D_MT_hide_mask(Menu):
    bl_label = "Hide/Mask"

    def draw(self, _context):
        layout = self.layout

        props = layout.operator("paint.hide_show", text="Show All", icon = "HIDE_OFF")
        props.action = 'SHOW'
        props.area = 'ALL'

        props = layout.operator("paint.hide_show", text="Hide Bounding Box", icon = "HIDE_ON")
        props.action = 'HIDE'
        props.area = 'INSIDE'

        props = layout.operator("paint.hide_show", text="Show Bounding Box", icon = "HIDE_OFF")
        props.action = 'SHOW'
        props.area = 'INSIDE'

        props = layout.operator("paint.hide_show", text="Hide Masked", icon = "HIDE_ON")
        props.area = 'MASKED'
        props.action = 'HIDE'

        layout.separator()

        props = layout.operator("paint.mask_flood_fill", text="Invert Mask", icon = "INVERT_MASK")
        props.mode = 'INVERT'

        props = layout.operator("paint.mask_flood_fill", text="Fill Mask", icon = "FILL_MASK")
        props.mode = 'VALUE'
        props.value = 1

        props = layout.operator("paint.mask_flood_fill", text="Clear Mask", icon = "CLEAR_MASK")
        props.mode = 'VALUE'
        props.value = 0

        props = layout.operator("view3d.select_box", text="Box Mask", icon = "BOX_MASK")
        props = layout.operator("paint.mask_lasso_gesture", text="Lasso Mask", icon = "LASSO_MASK")


class VIEW3D_MT_face_sets_init(Menu):
    bl_label = "Face Sets Init"

    def draw(self, _context):
        layout = self.layout

        layout.operator("sculpt.face_sets_init", text='By Loose Parts', icon = "SELECT_LOOSE").mode = 'LOOSE_PARTS'
        layout.operator("sculpt.face_sets_init", text='By Face Set Boundaries', icon = "SELECT_BOUNDARY").mode = 'FACE_SET_BOUNDARIES'
        layout.operator("sculpt.face_sets_init", text='By Materials', icon = "MATERIAL_DATA").mode = 'MATERIALS'
        layout.operator("sculpt.face_sets_init", text='By Normals', icon = "RECALC_NORMALS").mode = 'NORMALS'
        layout.operator("sculpt.face_sets_init", text='By UV Seams', icon = "MARK_SEAM").mode = 'UV_SEAMS'
        layout.operator("sculpt.face_sets_init", text='By Edge Creases', icon = "CREASE").mode = 'CREASES'
        layout.operator("sculpt.face_sets_init", text='By Edge Bevel Weight', icon = "BEVEL").mode = 'BEVEL_WEIGHT'
        layout.operator("sculpt.face_sets_init", text='By Sharp Edges', icon = "SELECT_SHARPEDGES").mode = 'SHARP_EDGES'
        layout.operator("sculpt.face_sets_init", text='By Face Maps', icon = "FACE_MAPS").mode = 'FACE_MAPS'


class VIEW3D_MT_random_mask(Menu):
    bl_label = "Random Mask"

    def draw(self, _context):
        layout = self.layout

        layout.operator("sculpt.mask_init", text='Per Vertex', icon = "SELECT_UNGROUPED_VERTS").mode = 'RANDOM_PER_VERTEX'
        layout.operator("sculpt.mask_init", text='Per Face Set', icon = "FACESEL").mode = 'RANDOM_PER_FACE_SET'
        layout.operator("sculpt.mask_init", text='Per Loose Part', icon = "SELECT_LOOSE").mode = 'RANDOM_PER_LOOSE_PART'


class VIEW3D_MT_particle(Menu):
    bl_label = "Particle"

    def draw(self, context):
        layout = self.layout
        tool_settings = context.tool_settings

        particle_edit = tool_settings.particle_edit

        layout.operator("particle.mirror", icon = "TRANSFORM_MIRROR")

        layout.operator("particle.remove_doubles", icon='REMOVE_DOUBLES')

        layout.separator()

        if particle_edit.select_mode == 'POINT':
            layout.operator("particle.subdivide", icon = "SUBDIVIDE_EDGES")

        layout.operator("particle.unify_length", icon = "RULER")
        layout.operator("particle.rekey", icon = "KEY_HLT")
        layout.operator("particle.weight_set", icon = "MOD_VERTEX_WEIGHT")

        layout.separator()

        layout.menu("VIEW3D_MT_particle_show_hide")

        layout.separator()

        layout.operator("particle.delete", icon = "DELETE")


class VIEW3D_MT_particle_context_menu(Menu):
    bl_label = "Particle Context Menu"

    def draw(self, context):
        layout = self.layout
        tool_settings = context.tool_settings

        particle_edit = tool_settings.particle_edit

        layout.operator("particle.rekey", icon = "KEY_HLT")

        layout.separator()

        layout.operator("particle.delete", icon = "DELETE")

        layout.separator()

        layout.operator("particle.remove_doubles", icon='REMOVE_DOUBLES')
        layout.operator("particle.unify_length", icon = "RULER")

        if particle_edit.select_mode == 'POINT':
            layout.operator("particle.subdivide", icon = "SUBDIVIDE_EDGES")

        layout.operator("particle.weight_set", icon = "MOD_VERTEX_WEIGHT")

        layout.separator()

        layout.operator("particle.mirror")

        if particle_edit.select_mode == 'POINT':
            layout.separator()

            layout.operator("particle.select_all", text="All", icon='SELECT_ALL').action = 'SELECT'
            layout.operator("particle.select_all", text="None", icon = 'SELECT_NONE').action = 'DESELECT'
            layout.operator("particle.select_all", text="Invert", icon='INVERSE').action = 'INVERT'

            layout.separator()

            layout.operator("particle.select_roots", icon = "SELECT_ROOT")
            layout.operator("particle.select_tips", icon = "SELECT_TIP")

            layout.separator()

            layout.operator("particle.select_random", icon = "RANDOMIZE")

            layout.separator()

            layout.operator("particle.select_more", icon = "SELECTMORE")
            layout.operator("particle.select_less", icon = "SELECTLESS")

            layout.operator("particle.select_linked", text="Select Linked", icon = "LINKED")


class VIEW3D_MT_particle_show_hide(Menu):
    bl_label = "Show/Hide"

    def draw(self, context):
        layout = self.layout

        layout.operator("particle.reveal", text="Show Hidden", icon = "HIDE_OFF")
        layout.operator("particle.hide", text="Hide Selected", icon = "HIDE_ON").unselected = False
        layout.operator("particle.hide", text="Hide Unselected", icon = "HIDE_UNSELECTED").unselected = True


class VIEW3D_MT_pose(Menu):
    bl_label = "Pose"

    def draw(self, _context):
        layout = self.layout

        layout.menu("VIEW3D_MT_transform_armature")

        layout.menu("VIEW3D_MT_pose_transform")
        layout.menu("VIEW3D_MT_pose_apply")

        layout.menu("VIEW3D_MT_snap")

        layout.separator()

        layout.menu("VIEW3D_MT_object_animation")

        layout.separator()

        layout.menu("VIEW3D_MT_pose_slide")
        layout.menu("VIEW3D_MT_pose_propagate")

        layout.separator()

        layout.operator("pose.copy", icon='COPYDOWN')
        layout.operator("pose.paste", icon='PASTEDOWN').flipped = False
        layout.operator("pose.paste", icon='PASTEFLIPDOWN', text="Paste Pose Flipped").flipped = True

        layout.separator()

        layout.menu("VIEW3D_MT_pose_library")
        layout.menu("VIEW3D_MT_pose_motion")
        layout.menu("VIEW3D_MT_pose_group")

        layout.separator()

        layout.menu("VIEW3D_MT_object_parent")
        layout.menu("VIEW3D_MT_pose_ik")
        layout.menu("VIEW3D_MT_pose_constraints")

        layout.separator()

        layout.menu("VIEW3D_MT_pose_names")
        layout.operator("pose.quaternions_flip", icon = "FLIP")

        layout.separator()

        layout.operator_context = 'INVOKE_AREA'
        layout.operator("armature.armature_layers", text="Change Armature Layers", icon = "LAYER")
        layout.operator("pose.bone_layers", text="Change Bone Layers", icon = "BONE_LAYER")

        layout.separator()

        layout.menu("VIEW3D_MT_pose_show_hide")
        layout.menu("VIEW3D_MT_bone_options_toggle", text="Bone Settings")


class VIEW3D_MT_pose_transform(Menu):
    bl_label = "Clear Transform"

    def draw(self, _context):
        layout = self.layout

        layout.operator("pose.transforms_clear", text="All", icon = "CLEAR")
        layout.operator("pose.user_transforms_clear", icon = "NODE_TRANSFORM_CLEAR")

        layout.separator()

        layout.operator("pose.loc_clear", text="Location", icon = "CLEARMOVE")
        layout.operator("pose.rot_clear", text="Rotation", icon = "CLEARROTATE")
        layout.operator("pose.scale_clear", text="Scale", icon = "CLEARSCALE")

        layout.separator()

        layout.operator("pose.user_transforms_clear", text="Reset Unkeyed", icon = "RESET")


class VIEW3D_MT_pose_slide(Menu):
    bl_label = "In-Betweens"

    def draw(self, _context):
        layout = self.layout

        layout.operator("pose.push_rest", icon = 'PUSH_POSE')
        layout.operator("pose.relax_rest", icon = 'RELAX_POSE')
        layout.operator("pose.push", icon = 'POSE_FROM_BREAKDOWN')
        layout.operator("pose.relax", icon = 'POSE_RELAX_TO_BREAKDOWN')
        layout.operator("pose.breakdown", icon = 'BREAKDOWNER_POSE')
        layout.operator("pose.blend_to_neighbor", icon = 'BLEND_TO_NEIGHBOUR')


class VIEW3D_MT_pose_propagate(Menu):
    bl_label = "Propagate"

    def draw(self, _context):
        layout = self.layout

        layout.operator("pose.propagate", icon = "PROPAGATE").mode = 'WHILE_HELD'

        layout.separator()

        layout.operator("pose.propagate", text="To Next Keyframe", icon = "PROPAGATE_NEXT").mode = 'NEXT_KEY'
        layout.operator("pose.propagate", text="To Last Keyframe (Make Cyclic)", icon = "PROPAGATE_PREVIOUS").mode = 'LAST_KEY'

        layout.separator()

        layout.operator("pose.propagate", text="On Selected Keyframes", icon = "PROPAGATE_SELECTED").mode = 'SELECTED_KEYS'

        layout.separator()

        layout.operator("pose.propagate", text="On Selected Markers", icon = "PROPAGATE_MARKER").mode = 'SELECTED_MARKERS'


class VIEW3D_MT_pose_library(Menu):
    bl_label = "Pose Library"

    def draw(self, _context):
        layout = self.layout

        layout.operator("poselib.browse_interactive", text="Browse Poses", icon = "FILEBROWSER")

        layout.separator()

        layout.operator("poselib.pose_add", text="Add Pose", icon = "LIBRARY")
        layout.operator("poselib.pose_rename", text="Rename Pose", icon='RENAME')
        layout.operator("poselib.pose_remove", text="Remove Pose", icon = "DELETE")


class VIEW3D_MT_pose_motion(Menu):
    bl_label = "Motion Paths"

    def draw(self, _context):
        layout = self.layout

        layout.operator("pose.paths_calculate", text="Calculate", icon ='MOTIONPATHS_CALCULATE')
        layout.operator("pose.paths_clear", text="Clear", icon ='MOTIONPATHS_CLEAR')
        layout.operator("pose.paths_update", text="Update Armature Motion Paths", icon = "MOTIONPATHS_UPDATE")
        layout.operator("object.paths_update_visible", text="Update All Motion Paths", icon = "MOTIONPATHS_UPDATE_ALL")


class VIEW3D_MT_pose_group(Menu):
    bl_label = "Bone Groups"

    def draw(self, context):
        layout = self.layout

        pose = context.active_object.pose

        layout.operator_context = 'EXEC_AREA'
        layout.operator("pose.group_assign", text="Assign to New Group", icon = "NEW_GROUP").type = 0

        if pose.bone_groups:
            active_group = pose.bone_groups.active_index + 1
            layout.operator("pose.group_assign", text="Assign to Group", icon = "ADD_TO_ACTIVE").type = active_group

            layout.separator()

            # layout.operator_context = 'INVOKE_AREA'
            layout.operator("pose.group_unassign", icon = "REMOVE_SELECTED_FROM_ACTIVE_GROUP")
            layout.operator("pose.group_remove", icon = "REMOVE_FROM_ALL_GROUPS")


class VIEW3D_MT_pose_ik(Menu):
    bl_label = "Inverse Kinematics"

    def draw(self, _context):
        layout = self.layout

        layout.operator("pose.ik_add", icon= "ADD_IK")
        layout.operator("pose.ik_clear", icon = "CLEAR_IK")


class VIEW3D_MT_pose_constraints(Menu):
    bl_label = "Constraints"

    def draw(self, _context):
        layout = self.layout

        layout.operator("pose.constraint_add_with_targets", text="Add (with Targets)", icon = "CONSTRAINT_DATA")
        layout.operator("pose.constraints_copy", icon = "COPYDOWN")
        layout.operator("pose.constraints_clear", icon = "CLEAR_CONSTRAINT")

class VIEW3D_MT_pose_names(Menu):
    bl_label = "Names"

    def draw(self, _context):
        layout = self.layout

        layout.operator_context = 'EXEC_REGION_WIN'
        layout.operator("pose.autoside_names", text="Auto-Name Left/Right", icon = "RENAME_X").axis = 'XAXIS'
        layout.operator("pose.autoside_names", text="Auto-Name Front/Back", icon = "RENAME_Y").axis = 'YAXIS'
        layout.operator("pose.autoside_names", text="Auto-Name Top/Bottom", icon = "RENAME_Z").axis = 'ZAXIS'
        layout.operator("pose.flip_names", icon = "FLIP")


class VIEW3D_MT_pose_show_hide(Menu):
    bl_label = "Show/Hide"

    def draw(self, context):
        layout = self.layout

        layout.operator("pose.reveal", text="Show Hidden", icon = "HIDE_OFF")
        layout.operator("pose.hide", text="Hide Selected", icon = "HIDE_ON").unselected = False
        layout.operator("pose.hide", text="Hide Unselected", icon = "HIDE_UNSELECTED").unselected = True


class VIEW3D_MT_pose_apply(Menu):
    bl_label = "Apply"

    def draw(self, _context):
        layout = self.layout

        layout.operator("pose.armature_apply", icon = "MOD_ARMATURE")
        layout.operator("pose.armature_apply", text="Apply Selected as Rest Pose", icon = "MOD_ARMATURE_SELECTED").selected = True
        layout.operator("pose.visual_transform_apply", icon = "APPLYMOVE")

        layout.separator()

        props = layout.operator("object.assign_property_defaults", icon = "ASSIGN")
        props.process_bones = True


class VIEW3D_MT_pose_context_menu(Menu):
    bl_label = "Pose Context Menu"

    def draw(self, _context):
        layout = self.layout

        layout.operator_context = 'INVOKE_REGION_WIN'

        layout.operator("anim.keyframe_insert_menu", text="Insert Keyframe", icon= 'KEYFRAMES_INSERT')

        layout.separator()

        layout.operator("pose.copy", icon='COPYDOWN')
        layout.operator("pose.paste", icon='PASTEDOWN').flipped = False
        layout.operator("pose.paste", icon='PASTEFLIPDOWN', text="Paste X-Flipped Pose").flipped = True

        layout.separator()

        props = layout.operator("wm.call_panel", text="Rename Active Bone...", icon='RENAME')
        props.name = "TOPBAR_PT_name"
        props.keep_open = False

        layout.separator()

        layout.operator("pose.push", icon = 'PUSH_POSE')
        layout.operator("pose.relax", icon = 'RELAX_POSE')
        layout.operator("pose.breakdown", icon = 'BREAKDOWNER_POSE')
        layout.operator("pose.blend_to_neighbor", icon = "BLEND_TO_NEIGHBOUR")

        layout.separator()

        layout.operator("pose.paths_calculate", text="Calculate Motion Paths", icon ='MOTIONPATHS_CALCULATE')
        layout.operator("pose.paths_clear", text="Clear Motion Paths", icon ='MOTIONPATHS_CLEAR')
        layout.operator("pose.paths_update", text="Update Armature Motion Paths", icon = "MOTIONPATHS_UPDATE")
        layout.operator("object.paths_update_visible", text="Update All Motion Paths", icon = "MOTIONPATHS_UPDATE_ALL")

        layout.separator()

        layout.operator("pose.hide", icon = "HIDE_ON").unselected = False
        layout.operator("pose.reveal", icon = "HIDE_OFF")

        layout.separator()

        layout.operator("pose.user_transforms_clear", icon = "NODE_TRANSFORM_CLEAR")


class BoneOptions:
    def draw(self, context):
        layout = self.layout

        options = [
            "show_wire",
            "use_deform",
            "use_envelope_multiply",
            "use_inherit_rotation",
        ]

        if context.mode == 'EDIT_ARMATURE':
            bone_props = bpy.types.EditBone.bl_rna.properties
            data_path_iter = "selected_bones"
            opt_suffix = ""
            options.append("lock")
        else:  # pose-mode
            bone_props = bpy.types.Bone.bl_rna.properties
            data_path_iter = "selected_pose_bones"
            opt_suffix = "bone."

        for opt in options:
            props = layout.operator("wm.context_collection_boolean_set", text=bone_props[opt].name,
                                    text_ctxt=i18n_contexts.default)
            props.data_path_iter = data_path_iter
            props.data_path_item = opt_suffix + opt
            props.type = self.type


class VIEW3D_MT_bone_options_toggle(Menu, BoneOptions):
    bl_label = "Toggle Bone Options"
    type = 'TOGGLE'


class VIEW3D_MT_bone_options_enable(Menu, BoneOptions):
    bl_label = "Enable Bone Options"
    type = 'ENABLE'


class VIEW3D_MT_bone_options_disable(Menu, BoneOptions):
    bl_label = "Disable Bone Options"
    type = 'DISABLE'


# ********** Edit Menus, suffix from ob.type **********


class VIEW3D_MT_edit_mesh(Menu):
    bl_label = "Mesh"

    def draw(self, _context):
        layout = self.layout

        with_bullet = bpy.app.build_options.bullet

        layout.menu("VIEW3D_MT_transform")
        layout.menu("VIEW3D_MT_mirror")
        layout.menu("VIEW3D_MT_snap")

        layout.separator()

        layout.operator("mesh.duplicate_move", text="Duplicate", icon = "DUPLICATE")
        layout.menu("VIEW3D_MT_edit_mesh_extrude")

        layout.separator()

        layout.menu("VIEW3D_MT_edit_mesh_merge", text="Merge")
        layout.menu("VIEW3D_MT_edit_mesh_split", text="Split")
        layout.operator_menu_enum("mesh.separate", "type")

        layout.separator()

        layout.operator("mesh.knife_project", icon='KNIFE_PROJECT')

        if with_bullet:
            layout.operator("mesh.convex_hull", icon = "CONVEXHULL")

        layout.separator()

        layout.operator("mesh.symmetrize", icon = "SYMMETRIZE", text = "Symmetrize")
        layout.operator("mesh.symmetry_snap", icon = "SNAP_SYMMETRY")

        layout.separator()

        layout.menu("VIEW3D_MT_edit_mesh_normals")
        layout.menu("VIEW3D_MT_edit_mesh_shading")
        layout.menu("VIEW3D_MT_edit_mesh_weights")
        layout.menu("VIEW3D_MT_edit_mesh_sort_elements")
        layout.menu("VIEW3D_MT_subdivision_set")

        layout.separator()

        layout.menu("VIEW3D_MT_edit_mesh_show_hide")
        layout.menu("VIEW3D_MT_edit_mesh_clean")

        layout.separator()

        layout.menu("VIEW3D_MT_edit_mesh_delete")
        layout.menu("VIEW3D_MT_edit_mesh_dissolve")
        layout.menu("VIEW3D_MT_edit_mesh_select_mode")

class VIEW3D_MT_edit_mesh_sort_elements(Menu):
    bl_label = "Sort Elements"

    def draw(self, context):
        layout = self.layout

        layout.operator("mesh.sort_elements", text="View Z Axis", icon = "Z_ICON").type = 'VIEW_ZAXIS'
        layout.operator("mesh.sort_elements", text="View X Axis", icon = "X_ICON").type = 'VIEW_XAXIS'
        layout.operator("mesh.sort_elements", text="Cursor Distance", icon = "CURSOR").type = 'CURSOR_DISTANCE'
        layout.operator("mesh.sort_elements", text="Material", icon = "MATERIAL").type = 'MATERIAL'
        layout.operator("mesh.sort_elements", text="Selected", icon = "RESTRICT_SELECT_OFF").type = 'SELECTED'
        layout.operator("mesh.sort_elements", text="Randomize", icon = "RANDOMIZE").type = 'RANDOMIZE'
        layout.operator("mesh.sort_elements", text="Reverse", icon = "SWITCH_DIRECTION").type = 'REVERSE'


class VIEW3D_MT_edit_mesh_context_menu(Menu):
    bl_label = ""

    def draw(self, context):

        def count_selected_items_for_objects_in_mode():
            selected_verts_len = 0
            selected_edges_len = 0
            selected_faces_len = 0
            for ob in context.objects_in_mode_unique_data:
                v, e, f = ob.data.count_selected_items()
                selected_verts_len += v
                selected_edges_len += e
                selected_faces_len += f
            return (selected_verts_len, selected_edges_len, selected_faces_len)

        is_vert_mode, is_edge_mode, is_face_mode = context.tool_settings.mesh_select_mode
        selected_verts_len, selected_edges_len, selected_faces_len = count_selected_items_for_objects_in_mode()

        del count_selected_items_for_objects_in_mode

        layout = self.layout

        with_freestyle = bpy.app.build_options.freestyle

        layout.operator_context = 'INVOKE_REGION_WIN'

        # If nothing is selected
        # (disabled for now until it can be made more useful).
        '''
        # If nothing is selected
        if not (selected_verts_len or selected_edges_len or selected_faces_len):
            layout.menu("VIEW3D_MT_mesh_add", text="Add", text_ctxt=i18n_contexts.operator_default)

            return
        '''

        # Else something is selected

        row = layout.row()

        if is_vert_mode:
            col = row.column(align=True)

            col.label(text="Vertex Context Menu", icon='VERTEXSEL')
            col.separator()

            # Additive Operators
            col.operator("mesh.subdivide", text="Subdivide", icon = "SUBDIVIDE_EDGES")

            col.separator()

            col.operator("mesh.extrude_vertices_move", text="Extrude Vertices", icon='EXTRUDE_REGION')

            col.separator() #BFA-Draise - Seperated Legacy operator to be in own group like in the Legacy Menu, also consistent order

            col.operator("mesh.bevel", text="Bevel Vertices", icon='BEVEL').affect = 'VERTICES'

            col.separator()  #BFA-Draise - Seperated Legacy operator to be in own group like in the Legacy Menu, also consistent order

            if selected_verts_len > 1:
                col.separator()
                col.operator("mesh.edge_face_add", text="Make Edge/Face", icon='MAKE_EDGEFACE')
                col.operator("mesh.vert_connect_path", text="Connect Vertex Path", icon = "VERTEXCONNECTPATH")
                col.operator("mesh.vert_connect", text="Connect Vertex Pairs", icon = "VERTEXCONNECT")

            col.separator()

            # Deform Operators
            col.operator("transform.push_pull", text="Push/Pull", icon = 'PUSH_PULL')
            col.operator("transform.shrink_fatten", text="Shrink Fatten", icon = 'SHRINK_FATTEN')
            col.operator("transform.shear", text="Shear", icon = "SHEAR")
            col.operator_context = 'EXEC_REGION_WIN'
            col.operator("transform.vertex_random", text="Randomize Vertices", icon = 'RANDOMIZE')
            col.operator_context = 'INVOKE_REGION_WIN'
            col.operator("mesh.vertices_smooth_laplacian", text="Smooth Laplacian", icon = "SMOOTH_LAPLACIAN")

            col.separator()

            col.menu("VIEW3D_MT_snap", text="Snap Vertices")
            col.operator("transform.mirror", text="Mirror Vertices", icon='TRANSFORM_MIRROR')

            col.separator()

            # Removal Operators
            if selected_verts_len > 1:
                col.menu("VIEW3D_MT_edit_mesh_merge", text="Merge Vertices")
            col.operator("mesh.split", icon = "SPLIT")
            col.operator_menu_enum("mesh.separate", "type")
            col.operator("mesh.dissolve_verts", icon='DISSOLVE_VERTS')
            col.operator("mesh.delete", text="Delete Vertices", icon = "DELETE").type = 'VERT'

        if is_edge_mode:

            col = row.column(align=True)
            col.label(text="Edge Context Menu", icon='EDGESEL')
            col.separator()

            # Additive Operators
            col.operator("mesh.subdivide", text="Subdivide", icon = "SUBDIVIDE_EDGES")

            col.separator()

            col.operator("mesh.extrude_edges_move", text="Extrude Edges", icon='EXTRUDE_REGION')

            col.separator()  #BFA-Draise - Seperated Legacy operator to be in own group like in the Legacy Menu, also consistent order

            col.operator("mesh.bevel", text="Bevel Edges", icon = "BEVEL").affect = 'EDGES'

            col.separator()  #BFA-Draise - Seperated Legacy operator to be in own group like in the Legacy Menu, also consistent order

            if selected_edges_len >= 1: #BFA-Draise - Changed order of Make Edge before Bridge Edge Loop for consistency with Vertex Context
                col.operator("mesh.edge_face_add", text="Make Edge/Face", icon='MAKE_EDGEFACE')
            if selected_edges_len >= 2:
                col.operator("mesh.bridge_edge_loops", icon = "BRIDGE_EDGELOOPS")
            if selected_edges_len >= 2:
                col.operator("mesh.fill", icon = "FILL")

            col.separator()

            col.operator("mesh.loopcut_slide", icon = "LOOP_CUT_AND_SLIDE")
            col.operator("mesh.offset_edge_loops_slide", icon = "SLIDE_EDGE")

            col.separator()

            col.operator("mesh.knife_tool", icon = 'KNIFE')

            col.separator()

            # Deform Operators
            col.operator("mesh.edge_rotate", text="Rotate Edge CW", icon = "ROTATECW").use_ccw = False
            col.operator("mesh.edge_split", icon = "SPLITEDGE")

            col.separator()

            # Edge Flags
            col.operator("transform.edge_crease", icon = "CREASE")
            col.operator("transform.edge_bevelweight", icon = "BEVEL")

            col.separator()

            col.operator("mesh.mark_sharp", icon = "MARKSHARPEDGES")
            col.operator("mesh.mark_sharp", text="Clear Sharp", icon = "CLEARSHARPEDGES").clear = True

            if with_freestyle:
                col.separator()

                col.operator("mesh.mark_freestyle_edge", icon = "MARK_FS_EDGE").clear = False
                col.operator("mesh.mark_freestyle_edge", text="Clear Freestyle Edge", icon = "CLEAR_FS_EDGE").clear = True

            col.separator()

            # Removal Operators
            col.operator("mesh.unsubdivide", icon = "UNSUBDIVIDE")
            col.operator("mesh.split", icon = "SPLIT")
            col.operator_menu_enum("mesh.separate", "type")
            col.operator("mesh.dissolve_edges", icon='DISSOLVE_EDGES')
            col.operator("mesh.delete", text="Delete Edges", icon = "DELETE").type = 'EDGE'

        if is_face_mode:
            col = row.column(align=True)

            col.label(text="Face Context Menu", icon='FACESEL')
            col.separator()

            # Additive Operators
            col.operator("mesh.subdivide", text="Subdivide", icon = "SUBDIVIDE_EDGES")

            col.separator()

            col.operator("view3d.edit_mesh_extrude_move_normal", text="Extrude Faces", icon = 'EXTRUDE_REGION')
            col.operator("view3d.edit_mesh_extrude_move_shrink_fatten", text="Extrude Faces Along Normals", icon = 'EXTRUDE_REGION')
            col.operator("mesh.extrude_faces_move", text="Extrude Individual Faces", icon = 'EXTRUDE_REGION')

            col.separator() #BFA-Draise - Legacy Operator Group

            col.operator("mesh.inset", icon = "INSET_FACES") #BFA-Draise - Legacy Operator Added to own group with consistent order

            col.separator()

            col.separator()  #BFA-Draise - Seperated extrude operators to be in own group for consistency

            if selected_faces_len >= 2:
                col.operator("mesh.bridge_edge_loops", text="Bridge Faces", icon = "BRIDGE_EDGELOOPS")

            col.operator("mesh.poke", icon = "POKEFACES") #BFA-Draise - changed order after "Poke" for consistency to other menus

            # Modify Operators
            col.menu("VIEW3D_MT_uv_map", text="UV Unwrap Faces")

            col.separator()

            props = col.operator("mesh.quads_convert_to_tris", icon = "TRIANGULATE")
            props.quad_method = props.ngon_method = 'BEAUTY'
            col.operator("mesh.tris_convert_to_quads", icon = "TRISTOQUADS")

            col.separator()

            col.operator("mesh.faces_shade_smooth", icon = 'SHADING_SMOOTH')
            col.operator("mesh.faces_shade_flat", icon = 'SHADING_FLAT')

            col.separator()

            # Removal Operators
            col.operator("mesh.unsubdivide", icon = "UNSUBDIVIDE")
            col.operator("mesh.split", icon = "SPLIT")
            col.operator_menu_enum("mesh.separate", "type")
            col.operator("mesh.dissolve_faces", icon='DISSOLVE_FACES')
            col.operator("mesh.delete", text="Delete Faces", icon = "DELETE").type = 'FACE'


class VIEW3D_MT_edit_mesh_select_mode(Menu):
    bl_label = "Mesh Select Mode"

    def draw(self, context):
        layout = self.layout

        layout.operator_context = 'INVOKE_REGION_WIN'
        layout.operator("mesh.select_mode", text="Vertex", icon='VERTEXSEL').type = 'VERT'
        layout.operator("mesh.select_mode", text="Edge", icon='EDGESEL').type = 'EDGE'
        layout.operator("mesh.select_mode", text="Face", icon='FACESEL').type = 'FACE'


class VIEW3D_MT_edit_mesh_extrude_dupli(bpy.types.Operator):
    """Duplicate or Extrude to Cursor\nCreates a slightly rotated copy of the current mesh selection\nThe tool can also extrude the selected geometry, dependant of the selection\nHotkey tool! """      # blender will use this as a tooltip for menu items and buttons.
    bl_idname = "mesh.dupli_extrude_cursor_norotate"        # unique identifier for buttons and menu items to reference.
    bl_label = "Duplicate or Extrude to Cursor"         # display name in the interface.
    bl_options = {'REGISTER', 'UNDO'}  # enable undo for the operator.

    def execute(self, context):        # execute() is called by blender when running the operator.
        bpy.ops.mesh.dupli_extrude_cursor('INVOKE_DEFAULT',rotate_source = False)
        return {'FINISHED'}

class VIEW3D_MT_edit_mesh_extrude_dupli_rotate(bpy.types.Operator):
    """Duplicate or Extrude to Cursor Rotated\nCreates a slightly rotated copy of the current mesh selection, and rotates the source slightly\nThe tool can also extrude the selected geometry, dependant of the selection\nHotkey tool!"""      # blender will use this as a tooltip for menu items and buttons.
    bl_idname = "mesh.dupli_extrude_cursor_rotate"        # unique identifier for buttons and menu items to reference.
    bl_label = "Duplicate or Extrude to Cursor Rotated"         # display name in the interface.
    bl_options = {'REGISTER', 'UNDO'}  # enable undo for the operator.

    def execute(self, context):        # execute() is called by blender when running the operator.
        bpy.ops.mesh.dupli_extrude_cursor('INVOKE_DEFAULT', rotate_source = True)
        return {'FINISHED'}



class VIEW3D_MT_edit_mesh_extrude(Menu):
    bl_label = "Extrude"

    _extrude_funcs = {
        'VERT': lambda layout:
        layout.operator("mesh.extrude_vertices_move", text="Extrude Vertices", icon='EXTRUDE_REGION'),
        'EDGE': lambda layout:
        layout.operator("mesh.extrude_edges_move", text="Extrude Edges", icon='EXTRUDE_REGION'),
        'REGION': lambda layout:
        layout.operator("view3d.edit_mesh_extrude_move_normal", text="Extrude Faces (Legacy)", icon='EXTRUDE_REGION'),
        'REGION_VERT_NORMAL': lambda layout:
        layout.operator("view3d.edit_mesh_extrude_move_shrink_fatten", text="Extrude Faces Along Normals (Legacy)", icon='EXTRUDE_REGION'),
        'FACE': lambda layout:
        layout.operator("mesh.extrude_faces_move", text="Extrude Individual Faces (Legacy)", icon='EXTRUDE_REGION'),
        'MANIFOLD': lambda layout:
        layout.operator("view3d.edit_mesh_extrude_manifold_normal", text="Extrude Manifold (Legacy)", icon='EXTRUDE_REGION'),
        'DUPLI_EXTRUDE': lambda layout:
            layout.operator("mesh.dupli_extrude_cursor_norotate", text="Dupli Extrude", icon='DUPLI_EXTRUDE'),
        'DUPLI_EX_ROTATE': lambda layout:
            layout.operator("mesh.dupli_extrude_cursor_rotate", text="Dupli Extrude Rotate", icon='DUPLI_EXTRUDE_ROTATE'),
    }

    @staticmethod
    def extrude_options(context):
        tool_settings = context.tool_settings
        select_mode = tool_settings.mesh_select_mode
        mesh = context.object.data

        menu = []
        if mesh.total_face_sel:
            menu += ['REGION', 'REGION_VERT_NORMAL', 'FACE', 'MANIFOLD']
        if mesh.total_edge_sel and (select_mode[0] or select_mode[1]):
            menu += ['EDGE']
        if mesh.total_vert_sel and select_mode[0]:
            menu += ['VERT']
        menu += ['DUPLI_EXTRUDE', 'DUPLI_EX_ROTATE']

        # should never get here
        return menu

    def draw(self, context):
        from math import pi

        layout = self.layout
        layout.operator_context = 'INVOKE_REGION_WIN'

        for menu_id in self.extrude_options(context):
            self._extrude_funcs[menu_id](layout)

        layout.separator()

        layout.operator("mesh.extrude_repeat", icon = "REPEAT")
        layout.operator("mesh.spin", icon = "SPIN").angle = pi * 2


class VIEW3D_MT_edit_mesh_vertices(Menu):
    bl_label = "Vertex"

    def draw(self, _context):
        layout = self.layout
        layout.operator_context = 'INVOKE_REGION_WIN'

        layout.menu ("VIEW3D_MT_edit_mesh_vertices_legacy")
        layout.operator("mesh.dupli_extrude_cursor", icon = "EXTRUDE_REGION").rotate_source = True

        layout.separator()

        layout.operator("mesh.edge_face_add", text="Make Edge/Face", icon='MAKE_EDGEFACE')
        layout.operator("mesh.vert_connect_path", text = "Connect Vertex Path", icon = "VERTEXCONNECTPATH")
        layout.operator("mesh.vert_connect", text = "Connect Vertex Pairs", icon = "VERTEXCONNECT")

        layout.separator()

        layout.operator_context = 'EXEC_REGION_WIN'
        layout.operator("mesh.vertices_smooth_laplacian", text="Smooth Laplacian", icon = "SMOOTH_LAPLACIAN")
        layout.operator_context = 'INVOKE_REGION_WIN'

        layout.separator()

<<<<<<< HEAD
        layout.operator("mesh.blend_from_shape", icon = "BLENDFROMSHAPE")
        layout.operator("mesh.shape_propagate_to_all", text="Propagate to Shapes", icon = "SHAPEPROPAGATE")
=======
        layout.operator("transform.vert_crease")

        layout.separator()

        layout.operator("mesh.blend_from_shape")
        layout.operator("mesh.shape_propagate_to_all", text="Propagate to Shapes")
>>>>>>> e28d3df0

        layout.separator()

        layout.menu("VIEW3D_MT_vertex_group")
        layout.menu("VIEW3D_MT_hook")

        layout.separator()

        layout.operator("object.vertex_parent_set", icon = "VERTEX_PARENT")


class VIEW3D_MT_edit_mesh_vertices_legacy(Menu):
    bl_label = "Legacy"

    def draw(self, _context):
        layout = self.layout
        layout.operator_context = 'INVOKE_REGION_WIN'

        layout.operator("mesh.bevel", text="Bevel Vertices", icon = "BEVEL").affect = 'VERTICES'

        layout.separator()

        props = layout.operator("mesh.rip_move", text="Rip Vertices", icon = "RIP")
        props.MESH_OT_rip.use_fill = False
        props = layout.operator("mesh.rip_move", text="Rip Vertices and Fill", icon = "RIP_FILL")
        props.MESH_OT_rip.use_fill = True
        layout.operator("mesh.rip_edge_move", text="Rip Vertices and Extend", icon = "EXTEND_VERTICES")

        layout.separator()

        layout.operator("transform.vert_slide", text="Slide Vertices", icon = "SLIDE_VERTEX")
        layout.operator_context = 'EXEC_REGION_WIN'
        layout.operator("mesh.vertices_smooth", text="Smooth Vertices", icon = "SMOOTH_VERTEX").factor = 0.5
        layout.operator_context = 'INVOKE_REGION_WIN'


class VIEW3D_MT_edit_mesh_edges(Menu):
    bl_label = "Edge"

    def draw(self, context):
        layout = self.layout

        with_freestyle = bpy.app.build_options.freestyle

        layout.operator_context = 'INVOKE_REGION_WIN'

        layout.menu ("VIEW3D_MT_edit_mesh_edges_legacy")

        layout.operator("mesh.bridge_edge_loops", icon = "BRIDGE_EDGELOOPS")
        layout.operator("mesh.screw", icon = "MOD_SCREW")

        layout.separator()

        layout.operator("mesh.subdivide", icon='SUBDIVIDE_EDGES')
        layout.operator("mesh.subdivide_edgering", icon = "SUBDIV_EDGERING")
        layout.operator("mesh.unsubdivide", icon = "UNSUBDIVIDE")

        layout.separator()

        layout.operator("mesh.edge_rotate", text="Rotate Edge CW", icon = "ROTATECW").use_ccw = False
        layout.operator("mesh.edge_rotate", text="Rotate Edge CCW", icon = "ROTATECCW").use_ccw = True

        layout.separator()

        layout.operator("transform.edge_crease", icon = "CREASE")
        layout.operator("transform.edge_bevelweight", icon = "BEVEL")

        layout.separator()

        layout.operator("mesh.mark_sharp", icon = "MARKSHARPEDGES")
        layout.operator("mesh.mark_sharp", text="Clear Sharp", icon = "CLEARSHARPEDGES").clear = True

        layout.operator("mesh.mark_sharp", text="Mark Sharp from Vertices", icon = "MARKSHARPVERTS").use_verts = True
        props = layout.operator("mesh.mark_sharp", text="Clear Sharp from Vertices", icon = "CLEARSHARPVERTS")
        props.use_verts = True
        props.clear = True

        if with_freestyle:
            layout.separator()

            layout.operator("mesh.mark_freestyle_edge", icon = "MARK_FS_EDGE").clear = False
            layout.operator("mesh.mark_freestyle_edge", text="Clear Freestyle Edge", icon = "CLEAR_FS_EDGE").clear = True


class VIEW3D_MT_edit_mesh_edges_legacy(Menu):
    bl_label = "Legacy"

    def draw(self, _context):
        layout = self.layout

        layout.operator("mesh.bevel", text="Bevel Edges", icon = "BEVEL").affect = 'EDGES'

        layout.separator()

        layout.operator("transform.edge_slide", icon = "SLIDE_EDGE")
        props = layout.operator("mesh.loopcut_slide", icon = "LOOP_CUT_AND_SLIDE")
        props.TRANSFORM_OT_edge_slide.release_confirm = False
        layout.operator("mesh.offset_edge_loops_slide", icon = "OFFSET_EDGE_SLIDE")


class VIEW3D_MT_edit_mesh_faces_data(Menu):
    bl_label = "Face Data"

    def draw(self, _context):
        layout = self.layout

        with_freestyle = bpy.app.build_options.freestyle

        layout.operator_context = 'INVOKE_REGION_WIN'

        layout.operator("mesh.colors_rotate", icon = "ROTATE_COLORS")
        layout.operator("mesh.colors_reverse", icon = "REVERSE_COLORS")

        layout.separator()

        layout.operator("mesh.uvs_rotate", icon = "ROTATE_UVS")
        layout.operator("mesh.uvs_reverse", icon = "REVERSE_UVS")

        layout.separator()

        if with_freestyle:
            layout.operator("mesh.mark_freestyle_face", icon = "MARKFSFACE").clear = False
            layout.operator("mesh.mark_freestyle_face", text="Clear Freestyle Face", icon = "CLEARFSFACE").clear = True


class VIEW3D_MT_edit_mesh_faces(Menu):
    bl_label = "Face"
    bl_idname = "VIEW3D_MT_edit_mesh_faces"

    def draw(self, _context):
        layout = self.layout

        layout.operator_context = 'INVOKE_REGION_WIN'

        layout.menu ("VIEW3D_MT_edit_mesh_faces_legacy")

        layout.operator("mesh.poke", icon = "POKEFACES")

        layout.separator()

        props = layout.operator("mesh.quads_convert_to_tris", icon = "TRIANGULATE")
        props.quad_method = props.ngon_method = 'BEAUTY'
        layout.operator("mesh.tris_convert_to_quads", icon = "TRISTOQUADS")
        layout.operator("mesh.solidify", text="Solidify Faces", icon = "SOLIDIFY")
        layout.operator("mesh.wireframe", icon = "WIREFRAME")

        layout.separator()

        layout.operator("mesh.fill", icon = "FILL")
        layout.operator("mesh.fill_grid", icon = "GRIDFILL")
        layout.operator("mesh.beautify_fill", icon = "BEAUTIFY")

        layout.separator()

        layout.operator("mesh.intersect", icon = "INTERSECT")
        layout.operator("mesh.intersect_boolean", icon = "BOOLEAN_INTERSECT")

        layout.separator()

        layout.operator("mesh.face_split_by_edges", icon = "SPLITBYEDGES")

        layout.separator()

        layout.menu("VIEW3D_MT_edit_mesh_faces_data")


class VIEW3D_MT_edit_mesh_faces_legacy(Menu):
    bl_label = "Legacy"

    def draw(self, context):

        # bfa - checking if in edit mode and in wich select mode we are.
        # We need to check for all three select modes, or the menu remains empty.
        # See also the specials menu
        def count_selected_items_for_objects_in_mode():
            selected_verts_len = 0
            selected_edges_len = 0
            selected_faces_len = 0
            for ob in context.objects_in_mode_unique_data:
                v, e, f = ob.data.count_selected_items()
                selected_verts_len += v
                selected_edges_len += e
                selected_faces_len += f
            return (selected_verts_len, selected_edges_len, selected_faces_len)

        is_vert_mode, is_edge_mode, is_face_mode = context.tool_settings.mesh_select_mode
        selected_verts_len, selected_edges_len, selected_faces_len = count_selected_items_for_objects_in_mode()

        del count_selected_items_for_objects_in_mode

        layout = self.layout

        layout.operator("mesh.inset", icon = "INSET_FACES")

        # bfa - we need the check, or BFA will crash at this operator
        if selected_faces_len >= 2:
            layout.operator("mesh.bridge_edge_loops", text="Bridge Faces", icon = "BRIDGE_EDGELOOPS")


class VIEW3D_MT_edit_mesh_normals_select_strength(Menu):
    bl_label = "Select by Face Strength"

    def draw(self, _context):
        layout = self.layout

        op = layout.operator("mesh.mod_weighted_strength", text="Weak", icon='FACESEL')
        op.set = False
        op.face_strength = 'WEAK'

        op = layout.operator("mesh.mod_weighted_strength", text="Medium", icon='FACESEL')
        op.set = False
        op.face_strength = 'MEDIUM'

        op = layout.operator("mesh.mod_weighted_strength", text="Strong", icon='FACESEL')
        op.set = False
        op.face_strength = 'STRONG'


class VIEW3D_MT_edit_mesh_normals_set_strength(Menu):
    bl_label = "Set Face Strength"

    def draw(self, _context):
        layout = self.layout

        op = layout.operator("mesh.mod_weighted_strength", text="Weak", icon='NORMAL_SETSTRENGTH')
        op.set = True
        op.face_strength = 'WEAK'

        op = layout.operator("mesh.mod_weighted_strength", text="Medium", icon='NORMAL_SETSTRENGTH')
        op.set = True
        op.face_strength = 'MEDIUM'

        op = layout.operator("mesh.mod_weighted_strength", text="Strong", icon='NORMAL_SETSTRENGTH')
        op.set = True
        op.face_strength = 'STRONG'


class VIEW3D_MT_edit_mesh_normals_average(Menu):
    bl_label = "Average"

    def draw(self, _context):
        layout = self.layout

        layout.operator("mesh.average_normals", text="Custom Normal", icon = "NORMAL_AVERAGE").average_type = 'CUSTOM_NORMAL'
        layout.operator("mesh.average_normals", text="Face Area", icon = "NORMAL_AVERAGE").average_type = 'FACE_AREA'
        layout.operator("mesh.average_normals", text="Corner Angle", icon = "NORMAL_AVERAGE").average_type = 'CORNER_ANGLE'


class VIEW3D_MT_edit_mesh_normals(Menu):
    bl_label = "Normals"

    def draw(self, _context):
        layout = self.layout

        layout.operator("mesh.normals_make_consistent", text="Recalculate Outside", icon = 'RECALC_NORMALS').inside = False
        layout.operator("mesh.normals_make_consistent", text="Recalculate Inside", icon = 'RECALC_NORMALS_INSIDE').inside = True
        layout.operator("mesh.flip_normals", text = "Flip", icon = 'FLIP_NORMALS')

        layout.separator()

        layout.operator("mesh.set_normals_from_faces", text="Set from Faces", icon = 'SET_FROM_FACES')

        layout.operator_context = 'INVOKE_REGION_WIN'
        layout.operator("transform.rotate_normal", text="Rotate", icon = "NORMAL_ROTATE")
        layout.operator("mesh.point_normals", text="Point normals to target", icon = "NORMAL_TARGET")

        layout.operator_context = 'EXEC_REGION_WIN'
        layout.operator("mesh.merge_normals", text="Merge", icon = "MERGE")
        layout.operator("mesh.split_normals", text="Split", icon = "SPLIT")
        layout.menu("VIEW3D_MT_edit_mesh_normals_average", text="Average")

        layout.separator()

        layout.operator("mesh.normals_tools", text="Copy Vectors", icon = "COPYDOWN").mode = 'COPY'
        layout.operator("mesh.normals_tools", text="Paste Vectors", icon = "PASTEDOWN").mode = 'PASTE'
        layout.operator("mesh.smooth_normals", text="Smooth Vectors", icon = "NORMAL_SMOOTH")
        layout.operator("mesh.normals_tools", text="Reset Vectors", icon = "RESET").mode = 'RESET'

        layout.separator()

        layout.menu("VIEW3D_MT_edit_mesh_normals_select_strength", icon="HAND")
        layout.menu("VIEW3D_MT_edit_mesh_normals_set_strength", icon="MESH_PLANE")


class VIEW3D_MT_edit_mesh_shading(Menu):
    bl_label = "Shading"

    def draw(self, _context):
        layout = self.layout

        layout.operator("mesh.faces_shade_smooth", icon = 'SHADING_SMOOTH')
        layout.operator("mesh.faces_shade_flat", icon = 'SHADING_FLAT')

        layout.separator()

        layout.operator("mesh.mark_sharp", text="Smooth Edges", icon = 'SHADING_EDGE_SMOOTH').clear = True
        layout.operator("mesh.mark_sharp", text="Sharp Edges", icon = 'SHADING_EDGE_SHARP')

        layout.separator()

        props = layout.operator("mesh.mark_sharp", text="Smooth Vertices", icon = 'SHADING_VERT_SMOOTH')
        props.use_verts = True
        props.clear = True

        layout.operator("mesh.mark_sharp", text="Sharp Vertices", icon = 'SHADING_VERT_SHARP').use_verts = True


class VIEW3D_MT_edit_mesh_weights(Menu):
    bl_label = "Weights"

    def draw(self, _context):
        VIEW3D_MT_paint_weight.draw_generic(self.layout, is_editmode=True)


class VIEW3D_MT_edit_mesh_clean(Menu):
    bl_label = "Clean Up"

    def draw(self, _context):
        layout = self.layout

        layout.operator("mesh.delete_loose", icon = "DELETE")

        layout.separator()

        layout.operator("mesh.decimate", icon = "DECIMATE")
        layout.operator("mesh.dissolve_degenerate", icon = "DEGENERATE_DISSOLVE")
        layout.operator("mesh.dissolve_limited", icon='DISSOLVE_LIMITED')
        layout.operator("mesh.face_make_planar", icon = "MAKE_PLANAR")

        layout.separator()

        layout.operator("mesh.vert_connect_nonplanar", icon = "SPLIT_NONPLANAR")
        layout.operator("mesh.vert_connect_concave", icon = "SPLIT_CONCAVE")
        layout.operator("mesh.fill_holes", icon = "FILL_HOLE")


class VIEW3D_MT_edit_mesh_delete(Menu):
    bl_label = "Delete"

    def draw(self, _context):
        layout = self.layout

        layout.operator_enum("mesh.delete", "type")

        layout.separator()

        layout.operator("mesh.delete_edgeloop", text="Edge Loops", icon = "DELETE")


class VIEW3D_MT_edit_mesh_dissolve(Menu):
    bl_label = "Dissolve"

    def draw(self, context):
        layout = self.layout

        layout.operator("mesh.dissolve_verts", icon='DISSOLVE_VERTS')
        layout.operator("mesh.dissolve_edges", icon='DISSOLVE_EDGES')
        layout.operator("mesh.dissolve_faces", icon='DISSOLVE_FACES')

        layout.separator()

        layout.operator("mesh.dissolve_limited", icon='DISSOLVE_LIMITED')
        layout.operator("mesh.dissolve_mode", icon='DISSOLVE_SELECTION')

        layout.separator()

        layout.operator("mesh.edge_collapse", icon='EDGE_COLLAPSE')


class VIEW3D_MT_edit_mesh_merge(Menu):
    bl_label = "Merge"

    def draw(self, _context):
        layout = self.layout

        layout.operator_enum("mesh.merge", "type")

        layout.separator()

        layout.operator("mesh.remove_doubles", text="By Distance", icon = "REMOVE_DOUBLES")


class VIEW3D_MT_edit_mesh_split(Menu):
    bl_label = "Split"

    def draw(self, _context):
        layout = self.layout

        layout.operator("mesh.split", text="Selection", icon = "SPLIT")

        layout.separator()

        layout.operator_enum("mesh.edge_split", "type")


class VIEW3D_MT_edit_mesh_show_hide(Menu):
    bl_label = "Show/Hide"

    def draw(self, context):
        layout = self.layout

        layout.operator("mesh.reveal", text="Show Hidden", icon = "HIDE_OFF")
        layout.operator("mesh.hide", text="Hide Selected", icon = "HIDE_ON").unselected = False
        layout.operator("mesh.hide", text="Hide Unselected", icon = "HIDE_UNSELECTED").unselected = True


class VIEW3D_MT_edit_gpencil_delete(Menu):
    bl_label = "Delete"

    def draw(self, _context):
        layout = self.layout

        layout.operator_enum("gpencil.delete", "type")

        layout.separator()

        layout.operator("gpencil.delete", text="Delete Active Keyframe (Active Layer)", icon = 'DELETE').type = 'FRAME'
        layout.operator("gpencil.active_frames_delete_all", text="Delete Active Keyframes (All Layers)", icon = 'DELETE')


class VIEW3D_MT_sculpt_gpencil_copy(Menu):
    bl_label = "Copy"

    def draw(self, _context):
        layout = self.layout

        layout.operator("gpencil.copy", text="Copy", icon='COPYDOWN')


# Edit Curve
# draw_curve is used by VIEW3D_MT_edit_curve and VIEW3D_MT_edit_surface


def draw_curve(self, _context):
    layout = self.layout

    edit_object = _context.edit_object

    layout.menu("VIEW3D_MT_transform")
    layout.menu("VIEW3D_MT_mirror")
    layout.menu("VIEW3D_MT_snap")

    layout.separator()

    if edit_object.type == 'SURFACE':
        layout.operator("curve.spin", icon = 'SPIN')
    layout.operator("curve.duplicate_move", text = "Duplicate", icon = "DUPLICATE")

    layout.separator()

    layout.operator("curve.split", icon = "SPLIT")
    layout.operator("curve.separate", icon = "SEPARATE")

    layout.separator()

    layout.operator("curve.cyclic_toggle", icon = 'TOGGLE_CYCLIC')
    if edit_object.type == 'CURVE':
        layout.operator("curve.decimate", icon = "DECIMATE")
        layout.operator_menu_enum("curve.spline_type_set", "type")

    layout.separator()

    if edit_object.type == 'CURVE':
        layout.operator("transform.tilt", icon = "TILT")
        layout.operator("curve.tilt_clear", icon = "CLEAR_TILT")

    layout.separator()

    if edit_object.type == 'CURVE':
        layout.menu("VIEW3D_MT_edit_curve_handle_type_set")
        layout.operator("curve.normals_make_consistent", icon = 'RECALC_NORMALS')

    layout.separator()

    layout.menu("VIEW3D_MT_edit_curve_show_hide")

    layout.separator()

    layout.menu("VIEW3D_MT_edit_curve_delete")
    if edit_object.type == 'CURVE':
        layout.operator("curve.dissolve_verts", icon='DISSOLVE_VERTS')


class VIEW3D_MT_edit_curve(Menu):
    bl_label = "Curve"

    draw = draw_curve


class VIEW3D_MT_edit_curve_ctrlpoints(Menu):
    bl_label = "Control Points"

    def draw(self, context):
        layout = self.layout

        edit_object = context.edit_object

        if edit_object.type in {'CURVE', 'SURFACE'}:
            layout.operator("curve.extrude_move", text = "Extrude Curve", icon = 'EXTRUDE_REGION')
            layout.operator("curve.vertex_add", icon = 'EXTRUDE_REGION')

            layout.separator()

            layout.operator("curve.make_segment", icon = "MAKE_CURVESEGMENT")

            layout.separator()

            if edit_object.type == 'CURVE':
                layout.operator("transform.tilt", icon = 'TILT')
                layout.operator("curve.tilt_clear",icon = "CLEAR_TILT")

                layout.separator()

                layout.menu("VIEW3D_MT_edit_curve_handle_type_set")
                layout.operator("curve.normals_make_consistent", icon = 'RECALC_NORMALS')

                layout.separator()

            layout.operator("curve.smooth", icon = 'PARTICLEBRUSH_SMOOTH')
            if edit_object.type == 'CURVE':
                layout.operator("curve.smooth_weight", icon = "SMOOTH_WEIGHT")
                layout.operator("curve.smooth_radius", icon = "SMOOTH_RADIUS")
                layout.operator("curve.smooth_tilt", icon = "SMOOTH_TILT")

            layout.separator()

        layout.menu("VIEW3D_MT_hook")

        layout.separator()

        layout.operator("object.vertex_parent_set", icon = "VERTEX_PARENT")


class VIEW3D_MT_edit_curve_handle_type_set(Menu):
    bl_label = "Set Handle Type"

    def draw(self, context):
        layout = self.layout

        layout.operator("curve.handle_type_set", icon = 'HANDLE_AUTO', text="Automatic").type = 'AUTOMATIC'
        layout.operator("curve.handle_type_set", icon = 'HANDLE_VECTOR', text="Vector").type = 'VECTOR'
        layout.operator("curve.handle_type_set", icon = 'HANDLE_ALIGNED',text="Aligned").type = 'ALIGNED'
        layout.operator("curve.handle_type_set", icon = 'HANDLE_FREE', text="Free").type = 'FREE_ALIGN'

        layout.separator()

        layout.operator("curve.handle_type_set", icon = 'HANDLE_FREE', text="Toggle Free / Aligned").type = 'TOGGLE_FREE_ALIGN'


class VIEW3D_MT_edit_curve_segments(Menu):
    bl_label = "Segments"

    def draw(self, _context):
        layout = self.layout

        layout.operator("curve.subdivide", icon = 'SUBDIVIDE_EDGES')
        layout.operator("curve.switch_direction", icon = 'SWITCH_DIRECTION')


class VIEW3D_MT_edit_curve_context_menu(Menu):
    bl_label = "Curve Context Menu"

    def draw(self, _context):
        # TODO(campbell): match mesh vertex menu.

        layout = self.layout

        layout.operator_context = 'INVOKE_DEFAULT'

        # Add
        layout.operator("curve.subdivide", icon = 'SUBDIVIDE_EDGES')
        layout.operator("curve.extrude_move", text = "Extrude Curve", icon = 'EXTRUDE_REGION')
        layout.operator("curve.make_segment", icon = "MAKE_CURVESEGMENT")
        layout.operator("curve.duplicate_move", text = "Duplicate", icon = "DUPLICATE")

        layout.separator()

        # Transform
        layout.operator("transform.transform", text = "Radius", icon = 'SHRINK_FATTEN').mode = 'CURVE_SHRINKFATTEN'
        layout.operator("transform.tilt", icon = 'TILT')
        layout.operator("curve.tilt_clear", icon = "CLEAR_TILT")
        layout.operator("curve.smooth", icon = 'PARTICLEBRUSH_SMOOTH')
        layout.operator("curve.smooth_tilt", icon = "SMOOTH_TILT")
        layout.operator("curve.smooth_radius", icon = "SMOOTH_RADIUS")

        layout.separator()

        layout.menu("VIEW3D_MT_mirror")
        layout.menu("VIEW3D_MT_snap")

        layout.separator()

        # Modify
        layout.operator_menu_enum("curve.spline_type_set", "type")
        layout.operator_menu_enum("curve.handle_type_set", "type")
        layout.operator("curve.cyclic_toggle", icon = 'TOGGLE_CYCLIC')
        layout.operator("curve.switch_direction", icon = 'SWITCH_DIRECTION')

        layout.separator()

        layout.operator("curve.normals_make_consistent", icon = 'RECALC_NORMALS')
        layout.operator("curve.spline_weight_set", icon = "MOD_VERTEX_WEIGHT")
        layout.operator("curve.radius_set", icon = "RADIUS")

        layout.separator()

        # Remove
        layout.operator("curve.split", icon = "SPLIT")
        layout.operator("curve.decimate", icon = "DECIMATE")
        layout.operator("curve.separate", icon = "SEPARATE")
        layout.operator("curve.dissolve_verts", icon='DISSOLVE_VERTS')
        layout.operator("curve.delete", text="Delete Segment", icon = "DELETE").type = 'SEGMENT'
        layout.operator("curve.delete", text="Delete Point", icon = "DELETE").type = 'VERT'


class VIEW3D_MT_edit_curve_delete(Menu):
    bl_label = "Delete"

    def draw(self, _context):
        layout = self.layout

        layout.operator("curve.delete", text="Vertices", icon = "DELETE").type = 'VERT'
        layout.operator("curve.delete", text="Segment", icon = "DELETE").type = 'SEGMENT'


class VIEW3D_MT_edit_curve_show_hide(Menu):
    bl_label = "Show/Hide"

    def draw(self, context):
        layout = self.layout

        layout.operator("curve.reveal", text="Show Hidden", icon = "HIDE_OFF")
        layout.operator("curve.hide", text="Hide Selected", icon = "HIDE_ON").unselected = False
        layout.operator("curve.hide", text="Hide Unselected", icon = "HIDE_UNSELECTED").unselected = True


class VIEW3D_MT_edit_surface(Menu):
    bl_label = "Surface"

    draw = draw_curve


class VIEW3D_MT_edit_font_chars(Menu):
    bl_label = "Special Characters"

    def draw(self, _context):
        layout = self.layout

        layout.operator("font.text_insert", text="Copyright", icon = "COPYRIGHT").text = "\u00A9"
        layout.operator("font.text_insert", text="Registered Trademark", icon = "TRADEMARK").text = "\u00AE"

        layout.separator()

        layout.operator("font.text_insert", text="Degree Sign", icon = "DEGREE").text = "\u00B0"
        layout.operator("font.text_insert", text="Multiplication Sign", icon = "MULTIPLICATION").text = "\u00D7"
        layout.operator("font.text_insert", text="Circle", icon = "CIRCLE").text = "\u008A"

        layout.separator()

        layout.operator("font.text_insert", text="Superscript 1", icon = "SUPER_ONE").text = "\u00B9"
        layout.operator("font.text_insert", text="Superscript 2", icon = "SUPER_TWO").text = "\u00B2"
        layout.operator("font.text_insert", text="Superscript 3", icon = "SUPER_THREE").text = "\u00B3"

        layout.separator()

        layout.operator("font.text_insert", text="Double >>", icon = "DOUBLE_RIGHT").text = "\u00BB"
        layout.operator("font.text_insert", text="Double <<", icon = "DOUBLE_LEFT").text = "\u00AB"
        layout.operator("font.text_insert", text="Promillage", icon = "PROMILLE").text = "\u2030"

        layout.separator()

        layout.operator("font.text_insert", text="Dutch Florin", icon = "DUTCH_FLORIN").text = "\u00A4"
        layout.operator("font.text_insert", text="British Pound", icon = "POUND").text = "\u00A3"
        layout.operator("font.text_insert", text="Japanese Yen", icon = "YEN").text = "\u00A5"

        layout.separator()

        layout.operator("font.text_insert", text="German S", icon = "GERMAN_S").text = "\u00DF"
        layout.operator("font.text_insert", text="Spanish Question Mark", icon = "SPANISH_QUESTION").text = "\u00BF"
        layout.operator("font.text_insert", text="Spanish Exclamation Mark", icon = "SPANISH_EXCLAMATION").text = "\u00A1"


class VIEW3D_MT_edit_font_kerning(Menu):
    bl_label = "Kerning"

    def draw(self, context):
        layout = self.layout

        ob = context.active_object
        text = ob.data
        kerning = text.edit_format.kerning

        layout.operator("font.change_spacing", text="Decrease Kerning", icon = "DECREASE_KERNING").delta = -1
        layout.operator("font.change_spacing", text="Increase Kerning", icon = "INCREASE_KERNING").delta = 1
        layout.operator("font.change_spacing", text="Reset Kerning", icon = "RESET").delta = -kerning


class VIEW3D_MT_edit_font_move(Menu):
    bl_label = "Move Cursor"

    def draw(self, _context):
        layout = self.layout

        layout.operator_enum("font.move", "type")


class VIEW3D_MT_edit_font_delete(Menu):
    bl_label = "Delete"

    def draw(self, _context):
        layout = self.layout

        layout.operator("font.delete", text="Previous Character", icon = "DELETE").type = 'PREVIOUS_CHARACTER'
        layout.operator("font.delete", text="Next Character", icon = "DELETE").type = 'NEXT_CHARACTER'
        layout.operator("font.delete", text="Previous Word", icon = "DELETE").type = 'PREVIOUS_WORD'
        layout.operator("font.delete", text="Next Word", icon = "DELETE").type = 'NEXT_WORD'


class VIEW3D_MT_edit_font(Menu):
    bl_label = "Text"

    def draw(self, _context):
        layout = self.layout

        layout.operator("font.text_cut", text="Cut", icon = "CUT")
        layout.operator("font.text_copy", text="Copy", icon='COPYDOWN')
        layout.operator("font.text_paste", text="Paste", icon='PASTEDOWN')

        layout.separator()

        layout.operator("font.text_paste_from_file", icon='PASTEDOWN')

        layout.separator()

        layout.operator("font.case_set", text="To Uppercase", icon = "SET_UPPERCASE").case = 'UPPER'
        layout.operator("font.case_set", text="To Lowercase", icon = "SET_LOWERCASE").case = 'LOWER'

        layout.separator()

        layout.menu("VIEW3D_MT_edit_font_chars")
        layout.menu("VIEW3D_MT_edit_font_move")

        layout.separator()

        layout.operator("font.style_toggle", text="Toggle Bold", icon='BOLD').style = 'BOLD'
        layout.operator("font.style_toggle", text="Toggle Italic", icon='ITALIC').style = 'ITALIC'
        layout.operator("font.style_toggle", text="Toggle Underline", icon='UNDERLINE').style = 'UNDERLINE'
        layout.operator("font.style_toggle", text="Toggle Small Caps", icon='SMALL_CAPS').style = 'SMALL_CAPS'

        layout.menu("VIEW3D_MT_edit_font_kerning")

        layout.separator()

        layout.menu("VIEW3D_MT_edit_font_delete")


class VIEW3D_MT_edit_font_context_menu(Menu):
    bl_label = "Text Context Menu"

    def draw(self, _context):
        layout = self.layout

        layout.operator_context = 'INVOKE_DEFAULT'

        layout.operator("font.text_cut", text="Cut", icon = "CUT")
        layout.operator("font.text_copy", text="Copy", icon='COPYDOWN')
        layout.operator("font.text_paste", text="Paste", icon='PASTEDOWN')

        layout.separator()

        layout.operator("font.select_all", icon = "SELECT_ALL")

        layout.separator()

        layout.menu("VIEW3D_MT_edit_font")


class VIEW3D_MT_edit_meta(Menu):
    bl_label = "Metaball"

    def draw(self, _context):
        layout = self.layout

        layout.menu("VIEW3D_MT_transform")
        layout.menu("VIEW3D_MT_mirror")
        layout.menu("VIEW3D_MT_snap")

        layout.separator()

        layout.operator("mball.duplicate_metaelems", text = "Duplicate", icon = "DUPLICATE")

        layout.separator()

        layout.menu("VIEW3D_MT_edit_meta_showhide")

        layout.operator_context = 'EXEC_REGION_WIN'
        layout.operator("mball.delete_metaelems", text="Delete", icon = "DELETE")


class VIEW3D_MT_edit_meta_showhide(Menu):
    bl_label = "Show/Hide"

    def draw(self, _context):
        layout = self.layout

        layout.operator("mball.reveal_metaelems", text="Show Hidden", icon = "HIDE_OFF")
        layout.operator("mball.hide_metaelems", text="Hide Selected", icon = "HIDE_ON").unselected = False
        layout.operator("mball.hide_metaelems", text="Hide Unselected", icon = "HIDE_UNSELECTED").unselected = True


class VIEW3D_MT_edit_lattice(Menu):
    bl_label = "Lattice"

    def draw(self, _context):
        layout = self.layout

        layout.menu("VIEW3D_MT_transform")
        layout.menu("VIEW3D_MT_mirror")
        layout.menu("VIEW3D_MT_snap")
        layout.menu("VIEW3D_MT_edit_lattice_flip")

        layout.separator()

        layout.operator("lattice.make_regular", icon = 'MAKE_REGULAR')

        layout.menu("VIEW3D_MT_hook")

        layout.separator()

        layout.operator("object.vertex_parent_set", icon = "VERTEX_PARENT")

class VIEW3D_MT_edit_lattice_flip(Menu):
    bl_label = "Flip"

    def draw(self, context):
        layout = self.layout

        layout.operator("lattice.flip", text = " U (X) axis", icon = "FLIP_X").axis = 'U'
        layout.operator("lattice.flip", text = " V (Y) axis", icon = "FLIP_Y").axis = 'V'
        layout.operator("lattice.flip", text = " W (Z) axis", icon = "FLIP_Z").axis = 'W'


class VIEW3D_MT_edit_armature(Menu):
    bl_label = "Armature"

    def draw(self, context):
        layout = self.layout

        edit_object = context.edit_object
        arm = edit_object.data

        layout.menu("VIEW3D_MT_transform_armature")
        layout.menu("VIEW3D_MT_mirror")
        layout.menu("VIEW3D_MT_snap")

        layout.separator()

        layout.menu("VIEW3D_MT_edit_armature_roll")

        layout.operator("transform.transform", text="Set Bone Roll", icon = "SET_ROLL").mode = 'BONE_ROLL'
        layout.operator("armature.roll_clear", text="Clear Bone Roll", icon = "CLEAR_ROLL")

        layout.separator()

        layout.operator("armature.extrude_move", icon = 'EXTRUDE_REGION')
        layout.operator("armature.click_extrude", icon = 'EXTRUDE_REGION')

        if arm.use_mirror_x:
            layout.operator("armature.extrude_forked", icon = "EXTRUDE_REGION")

        layout.operator("armature.duplicate_move", icon = "DUPLICATE")
        layout.operator("armature.fill", icon = "FILLBETWEEN")

        layout.separator()

        layout.operator("armature.split", icon = "SPLIT")
        layout.operator("armature.separate", icon = "SEPARATE")
        layout.operator("armature.symmetrize", icon = "SYMMETRIZE")

        layout.separator()

        layout.operator("armature.subdivide", text="Subdivide", icon = 'SUBDIVIDE_EDGES')
        layout.operator("armature.switch_direction", text="Switch Direction", icon = "SWITCH_DIRECTION")

        layout.separator()

        layout.menu("VIEW3D_MT_edit_armature_names")

        layout.separator()

        layout.operator_context = 'INVOKE_REGION_WIN'
        layout.operator("armature.armature_layers", icon = "LAYER")
        layout.operator("armature.bone_layers", icon = "BONE_LAYER")

        layout.separator()

        layout.operator_context = 'EXEC_REGION_WIN'
        layout.operator("armature.parent_set", text="Make Parent", icon='PARENT_SET')
        layout.operator("armature.parent_clear", text="Clear Parent", icon='PARENT_CLEAR')

        layout.separator()

        layout.menu("VIEW3D_MT_bone_options_toggle", text="Bone Settings")
        layout.menu("VIEW3D_MT_armature_show_hide") # bfa - the new show hide menu with split tooltip

        layout.separator()

        layout.operator("armature.delete", icon = "DELETE")
        layout.operator("armature.dissolve", icon = "DELETE")


class VIEW3D_MT_armature_show_hide(Menu):
    bl_label = "Show/Hide"

    def draw(self, context):
        layout = self.layout

        layout.operator("armature.reveal", text="Show Hidden", icon = "HIDE_OFF")
        layout.operator("armature.hide", text="Hide Selected", icon = "HIDE_ON").unselected = False
        layout.operator("armature.hide", text="Hide Unselected", icon = "HIDE_UNSELECTED").unselected = True


class VIEW3D_MT_armature_context_menu(Menu):
    bl_label = "Armature Context Menu"

    def draw(self, context):
        layout = self.layout

        edit_object = context.edit_object
        arm = edit_object.data

        layout.operator_context = 'INVOKE_REGION_WIN'

        # Add
        layout.operator("armature.subdivide", text="Subdivide", icon = "SUBDIVIDE_EDGES")
        layout.operator("armature.duplicate_move", text="Duplicate", icon = "DUPLICATE")
        layout.operator("armature.extrude_move", icon='EXTRUDE_REGION')
        if arm.use_mirror_x:
            layout.operator("armature.extrude_forked", icon='EXTRUDE_REGION')

        layout.separator()

        layout.operator("armature.fill", icon = "FILLBETWEEN")

        layout.separator()

        # Modify
        layout.menu("VIEW3D_MT_mirror")
        layout.menu("VIEW3D_MT_snap")
        layout.operator("armature.switch_direction", text="Switch Direction", icon = "SWITCH_DIRECTION")
        layout.operator("armature.symmetrize", icon = "SYMMETRIZE")
        layout.menu("VIEW3D_MT_edit_armature_names")

        layout.separator()

        layout.operator("armature.parent_set", text="Make Parent", icon='PARENT_SET')
        layout.operator("armature.parent_clear", text="Clear Parent", icon='PARENT_CLEAR')

        layout.separator()

        # Remove
        layout.operator("armature.split", icon = "SPLIT")
        layout.operator("armature.separate", icon = "SEPARATE")
        layout.operator("armature.dissolve", icon = "DELETE")
        layout.operator("armature.delete", icon = "DELETE")


class VIEW3D_MT_edit_armature_names(Menu):
    bl_label = "Names"

    def draw(self, _context):
        layout = self.layout

        layout.operator_context = 'EXEC_REGION_WIN'
        layout.operator("armature.autoside_names", text="Auto-Name Left/Right", icon = "RENAME_X").type = 'XAXIS'
        layout.operator("armature.autoside_names", text="Auto-Name Front/Back", icon = "RENAME_Y").type = 'YAXIS'
        layout.operator("armature.autoside_names", text="Auto-Name Top/Bottom", icon = "RENAME_Z").type = 'ZAXIS'
        layout.operator("armature.flip_names", text="Flip Names", icon = "FLIP")


class VIEW3D_MT_edit_armature_roll(Menu):
    bl_label = "Recalculate Bone Roll"
    def draw(self, _context):
        layout = self.layout

        layout.label(text="- Positive: -")
        layout.operator("armature.calculate_roll", text= "Local + X Tangent", icon = "ROLL_X_TANG_POS").type = 'POS_X'
        layout.operator("armature.calculate_roll", text= "Local + Z Tangent", icon = "ROLL_Z_TANG_POS").type = 'POS_Z'
        layout.operator("armature.calculate_roll", text= "Global + X Axis", icon = "ROLL_X_POS").type = 'GLOBAL_POS_X'
        layout.operator("armature.calculate_roll", text= "Global + Y Axis", icon = "ROLL_Y_POS").type = 'GLOBAL_POS_Y'
        layout.operator("armature.calculate_roll", text= "Global + Z Axis", icon = "ROLL_Z_POS").type = 'GLOBAL_POS_Z'
        layout.label(text="- Negative: -")
        layout.operator("armature.calculate_roll", text= "Local - X Tangent", icon = "ROLL_X_TANG_NEG").type = 'NEG_X'
        layout.operator("armature.calculate_roll", text= "Local - Z Tangent", icon = "ROLL_Z_TANG_NEG").type = 'NEG_Z'
        layout.operator("armature.calculate_roll", text= "Global - X Axis", icon = "ROLL_X_NEG").type = 'GLOBAL_NEG_X'
        layout.operator("armature.calculate_roll", text= "Global - Y Axis", icon = "ROLL_Y_NEG").type = 'GLOBAL_NEG_Y'
        layout.operator("armature.calculate_roll", text= "Global - Z Axis", icon = "ROLL_Z_NEG").type = 'GLOBAL_NEG_Z'
        layout.label(text="- Other: -")
        layout.operator("armature.calculate_roll", text= "Active Bone", icon = "BONE_DATA").type = 'ACTIVE'
        layout.operator("armature.calculate_roll", text= "View Axis", icon = "MANIPUL").type = 'VIEW'
        layout.operator("armature.calculate_roll", text= "Cursor", icon = "CURSOR").type = 'CURSOR'

# bfa - not functional in the BFA keymap. But menu class remains for the Blender keymap. DO NOT DELETE!
class VIEW3D_MT_edit_armature_delete(Menu):
    bl_label = "Delete"

    def draw(self, _context):
        layout = self.layout
        layout.operator_context = 'EXEC_AREA'

        layout.operator("armature.delete", text="Bones", icon = "DELETE")

        layout.separator()

        layout.operator("armature.dissolve", text="Dissolve Bones", icon = "DELETE")


# ********** Grease Pencil menus **********
class VIEW3D_MT_gpencil_autoweights(Menu):
    bl_label = "Generate Weights"

    def draw(self, _context):
        layout = self.layout
        layout.operator("gpencil.generate_weights", text="With Empty Groups", icon = "PARTICLEBRUSH_WEIGHT").mode = 'NAME'
        layout.operator("gpencil.generate_weights", text="With Automatic Weights", icon = "PARTICLEBRUSH_WEIGHT").mode = 'AUTO'


class VIEW3D_MT_gpencil_simplify(Menu):
    bl_label = "Simplify"

    def draw(self, _context):
        layout = self.layout
        layout.operator("gpencil.stroke_simplify_fixed", text="Fixed", icon = "MOD_SIMPLIFY")
        layout.operator("gpencil.stroke_simplify", text="Adaptative", icon = "SIMPLIFY_ADAPTIVE")
        layout.operator("gpencil.stroke_sample", text="Sample", icon = "SIMPLIFY_SAMPLE")


class VIEW3D_MT_draw_gpencil(Menu):
    bl_label = "Draw"

    def draw(self, _context):

        layout = self.layout

        layout.menu("GPENCIL_MT_layer_active", text="Active Layer")

        layout.separator()

        layout.operator("gpencil.interpolate", text="Interpolate", icon = "INTERPOLATE")
        layout.operator("gpencil.interpolate_sequence", text="Interpolate Sequence", icon = "SEQUENCE")

        layout.separator()

        layout.menu("VIEW3D_MT_gpencil_animation")

        layout.separator()

        layout.menu("VIEW3D_MT_edit_gpencil_showhide")
        layout.menu("GPENCIL_MT_cleanup")


class VIEW3D_MT_edit_gpencil_showhide(Menu):
    bl_label = "Show/Hide"

    def draw(self, _context):
        layout = self.layout

        layout.operator("gpencil.reveal", text="Show All Layers", icon = "HIDE_OFF")

        layout.separator()

        layout.operator("gpencil.hide", text="Hide Active Layer", icon = "HIDE_ON").unselected = False
        layout.operator("gpencil.hide", text="Hide Inactive Layers", icon = "HIDE_UNSELECTED").unselected = True


class VIEW3D_MT_assign_material(Menu):
    bl_label = "Assign Material"

    def draw(self, context):
        layout = self.layout
        ob = context.active_object
        mat_active = ob.active_material

        for slot in ob.material_slots:
            mat = slot.material
            if mat:
                layout.operator("gpencil.stroke_change_color", text=mat.name,
                                icon='LAYER_ACTIVE' if mat == mat_active else 'BLANK1').material = mat.name


class VIEW3D_MT_edit_gpencil(Menu):
    bl_label = "Grease Pencil"

    def draw(self, _context):
        layout = self.layout

        layout.menu("VIEW3D_MT_edit_gpencil_transform")
        layout.menu("VIEW3D_MT_mirror")
        layout.menu("GPENCIL_MT_snap")

        layout.separator()

        layout.menu("GPENCIL_MT_layer_active", text="Active Layer")

        layout.separator()

        layout.menu("VIEW3D_MT_gpencil_animation")
        layout.operator("gpencil.interpolate_sequence", text="Interpolate Sequence", icon = "SEQUENCE")

        layout.separator()

        layout.operator("gpencil.duplicate_move", text="Duplicate", icon = "DUPLICATE")
        layout.operator("gpencil.frame_duplicate", text="Duplicate Active Frame", icon = "DUPLICATE")
        layout.operator("gpencil.frame_duplicate", text="Duplicate Active Frame All Layers", icon = "DUPLICATE").mode = 'ALL'

        layout.separator()

        layout.operator("gpencil.stroke_split", text="Split", icon = "SPLIT")

        layout.separator()

        layout.operator("gpencil.copy", text="Copy", icon='COPYDOWN')
        layout.operator("gpencil.paste", text="Paste", icon='PASTEDOWN').type = 'ACTIVE'
        layout.operator("gpencil.paste", text="Paste by Layer", icon='PASTEDOWN').type = 'LAYER'

        layout.separator()

        layout.menu("VIEW3D_MT_edit_gpencil_delete")
        layout.operator_menu_enum("gpencil.dissolve", "type")

        layout.separator()

        layout.menu("GPENCIL_MT_cleanup")
        layout.menu("VIEW3D_MT_edit_gpencil_hide", text = "Show/Hide")

        layout.separator()

        layout.operator_menu_enum("gpencil.stroke_separate", "mode", text="Separate")


class VIEW3D_MT_edit_gpencil_hide(Menu):
    bl_label = "Hide"

    def draw(self, context):
        layout = self.layout

        layout.operator("gpencil.reveal", text="Show Hidden Layer", icon = "HIDE_OFF")
        layout.operator("gpencil.hide", text="Hide selected Layer", icon = "HIDE_ON").unselected = False
        layout.operator("gpencil.hide", text="Hide unselected Layer", icon = "HIDE_UNSELECTED").unselected = True

        layout.separator()

        layout.operator("gpencil.selection_opacity_toggle", text="Toggle Opacity", icon = "HIDE_OFF")


class VIEW3D_MT_edit_gpencil_arrange_strokes(Menu):
    bl_label = "Arrange Strokes"

    def draw(self, context):
        layout = self.layout

        layout.operator("gpencil.stroke_arrange", text="Bring Forward", icon='MOVE_UP').direction = 'UP'
        layout.operator("gpencil.stroke_arrange", text="Send Backward", icon='MOVE_DOWN').direction = 'DOWN'
        layout.operator("gpencil.stroke_arrange", text="Bring to Front", icon='MOVE_TO_TOP').direction = 'TOP'
        layout.operator("gpencil.stroke_arrange", text="Send to Back", icon='MOVE_TO_BOTTOM').direction = 'BOTTOM'


class VIEW3D_MT_edit_gpencil_stroke(Menu):
    bl_label = "Stroke"

    def draw(self, context):
        layout = self.layout
        settings = context.tool_settings.gpencil_sculpt

        layout.operator("gpencil.stroke_subdivide", text="Subdivide", icon = "SUBDIVIDE_EDGES").only_selected = False
        layout.menu("VIEW3D_MT_gpencil_simplify")
        layout.operator("gpencil.stroke_trim", text="Trim", icon = "CUT")

        layout.separator()

        layout.operator("gpencil.stroke_join", text="Join", icon = "JOIN").type = 'JOIN'
        layout.operator("gpencil.stroke_join", text="Join and Copy", icon = "JOINCOPY").type = 'JOINCOPY'

        layout.separator()

        layout.menu("GPENCIL_MT_move_to_layer")
        layout.menu("VIEW3D_MT_assign_material")
        layout.operator("gpencil.set_active_material", text="Set as Active Material", icon = "MATERIAL")
        layout.menu("VIEW3D_MT_edit_gpencil_arrange_strokes")

        layout.separator()

        # Convert
        op = layout.operator("gpencil.stroke_cyclical_set", text="Close", icon = 'TOGGLE_CLOSE')
        op.type = 'CLOSE'
        op.geometry = True
        layout.operator("gpencil.stroke_cyclical_set", text="Toggle Cyclic", icon = 'TOGGLE_CYCLIC').type = 'TOGGLE'
        layout.operator_menu_enum("gpencil.stroke_caps_set", text="Toggle Caps", property="type")
        layout.operator("gpencil.stroke_flip", text="Switch Direction", icon = "FLIP")

        layout.separator()

        layout.operator_menu_enum("gpencil.reproject", property="type", text="Reproject Strokes")

        layout.operator("gpencil.stroke_normalize", text="Normalize Thickness", icon = "MOD_THICKNESS").mode = 'THICKNESS'
        layout.operator("gpencil.stroke_normalize", text="Normalize Opacity", icon = "MOD_OPACITY").mode = 'OPACITY'

        layout.separator()

        layout.separator()
        layout.operator("gpencil.reset_transform_fill", text="Reset Fill Transform", icon = "RESET")


class VIEW3D_MT_edit_gpencil_point(Menu):
    bl_label = "Point"

    def draw(self, _context):
        layout = self.layout

        layout.operator("gpencil.extrude_move", text="Extrude", icon = "EXTRUDE_REGION")

        layout.separator()

        layout.operator("gpencil.stroke_smooth", text="Smooth", icon = "PARTICLEBRUSH_SMOOTH").only_selected = True

        layout.separator()

        layout.operator("gpencil.stroke_merge", text="Merge", icon = "MERGE")

        # TODO: add new RIP operator

        layout.separator()

        layout.menu("VIEW3D_MT_gpencil_vertex_group")


class VIEW3D_MT_weight_gpencil(Menu):
    bl_label = "Weights"

    def draw(self, context):
        layout = self.layout

        #layout.operator_context = 'INVOKE_REGION_WIN'

        layout.operator("gpencil.vertex_group_normalize_all", text="Normalize All", icon = "WEIGHT_NORMALIZE_ALL")
        layout.operator("gpencil.vertex_group_normalize", text="Normalize", icon = "WEIGHT_NORMALIZE")

        layout.separator()

        layout.operator("gpencil.vertex_group_invert", text="Invert", icon='WEIGHT_INVERT')
        layout.operator("gpencil.vertex_group_smooth", text="Smooth", icon='WEIGHT_SMOOTH')

        layout.menu("VIEW3D_MT_gpencil_autoweights")


class VIEW3D_MT_gpencil_animation(Menu):
    bl_label = "Animation"

    @classmethod
    def poll(cls, context):
        ob = context.active_object
        return ob and ob.type == 'GPENCIL' and ob.mode != 'OBJECT'

    def draw(self, _context):
        layout = self.layout

        layout.operator("gpencil.blank_frame_add", text="Insert Blank Keyframe (Active Layer)", icon = "ADD")
        layout.operator("gpencil.blank_frame_add", text="Insert Blank Keyframe (All Layers)", icon = "ADD").all_layers = True

        layout.separator()

        layout.operator("gpencil.frame_duplicate", text="Duplicate Active Keyframe (Active Layer)", icon = "DUPLICATE")
        layout.operator("gpencil.frame_duplicate", text="Duplicate Active Keyframe (All Layers)", icon = "DUPLICATE").mode = 'ALL'

        layout.separator()

        layout.operator("gpencil.delete", text="Delete Active Keyframe (Active Layer)", icon = "DELETE").type = 'FRAME'
        layout.operator("gpencil.active_frames_delete_all", text="Delete Active Keyframes (All Layers)", icon = "DELETE")


class VIEW3D_MT_edit_gpencil_transform(Menu):
    bl_label = "Transform"

    def draw(self, _context):
        layout = self.layout

        layout.operator("transform.bend", text="Bend", icon = "BEND")
        layout.operator("transform.shear", text="Shear", icon = "SHEAR")
        layout.operator("transform.tosphere", text="To Sphere", icon = "TOSPHERE")
        layout.operator("transform.transform", text="Shrink Fatten", icon = 'SHRINK_FATTEN').mode = 'GPENCIL_SHRINKFATTEN'


class VIEW3D_MT_object_mode_pie(Menu):
    bl_label = "Mode"

    def draw(self, _context):
        layout = self.layout

        pie = layout.menu_pie()
        pie.operator_enum("object.mode_set", "mode")


class VIEW3D_MT_view_pie(Menu):
    bl_label = "View"
    bl_idname = "VIEW3D_MT_view_pie"

    def draw(self, _context):
        layout = self.layout

        pie = layout.menu_pie()
        pie.operator_enum("view3d.view_axis", "type")
        pie.operator("view3d.view_camera", text="View Camera", icon='CAMERA_DATA')
        pie.operator("view3d.view_selected", text="View Selected", icon='VIEW_SELECTED')


class VIEW3D_MT_transform_gizmo_pie(Menu):
    bl_label = "View"

    def draw(self, context):
        layout = self.layout

        pie = layout.menu_pie()
        # 1: Left
        pie.operator("view3d.transform_gizmo_set", text="Move").type = {'TRANSLATE'}
        # 2: Right
        pie.operator("view3d.transform_gizmo_set", text="Rotate").type = {'ROTATE'}
        # 3: Down
        pie.operator("view3d.transform_gizmo_set", text="Scale").type = {'SCALE'}
        # 4: Up
        pie.prop(context.space_data, "show_gizmo", text="Show Gizmos", icon='GIZMO')
        # 5: Up/Left
        pie.operator("view3d.transform_gizmo_set", text="All").type = {'TRANSLATE', 'ROTATE', 'SCALE'}


class VIEW3D_MT_shading_pie(Menu):
    bl_label = "Shading"

    def draw(self, context):
        layout = self.layout
        pie = layout.menu_pie()

        view = context.space_data

        pie.prop(view.shading, "type", expand=True)


class VIEW3D_MT_shading_ex_pie(Menu):
    bl_label = "Shading"

    def draw(self, context):
        layout = self.layout
        pie = layout.menu_pie()

        view = context.space_data

        pie.prop_enum(view.shading, "type", value='WIREFRAME')
        pie.prop_enum(view.shading, "type", value='SOLID')

        # Note this duplicates "view3d.toggle_xray" logic, so we can see the active item: T58661.
        if context.pose_object:
            pie.prop(view.overlay, "show_xray_bone", icon='XRAY')
        else:
            xray_active = (
                (context.mode == 'EDIT_MESH') or
                (view.shading.type in {'SOLID', 'WIREFRAME'})
            )
            if xray_active:
                sub = pie
            else:
                sub = pie.row()
                sub.active = False
            sub.prop(
                view.shading,
                "show_xray_wireframe" if (view.shading.type == 'WIREFRAME') else "show_xray",
                text="Toggle X-Ray",
                icon='XRAY',
            )

        pie.prop(view.overlay, "show_overlays", text="Toggle Overlays", icon='OVERLAY')

        pie.prop_enum(view.shading, "type", value='MATERIAL')
        pie.prop_enum(view.shading, "type", value='RENDERED')


class VIEW3D_MT_pivot_pie(Menu):
    bl_label = "Pivot Point"

    def draw(self, context):
        layout = self.layout
        pie = layout.menu_pie()
        obj = context.active_object
        mode = context.mode

        pie.prop_enum(context.scene.tool_settings, "transform_pivot_point", value='BOUNDING_BOX_CENTER')
        pie.prop_enum(context.scene.tool_settings, "transform_pivot_point", value='CURSOR')
        pie.prop_enum(context.scene.tool_settings, "transform_pivot_point", value='INDIVIDUAL_ORIGINS')
        pie.prop_enum(context.scene.tool_settings, "transform_pivot_point", value='MEDIAN_POINT')
        pie.prop_enum(context.scene.tool_settings, "transform_pivot_point", value='ACTIVE_ELEMENT')
        if (obj is None) or (mode in {'OBJECT', 'POSE', 'WEIGHT_PAINT'}):
            pie.prop(context.scene.tool_settings, "use_transform_pivot_point_align", text="Only Origins")


class VIEW3D_MT_orientations_pie(Menu):
    bl_label = "Orientation"

    def draw(self, context):
        layout = self.layout
        pie = layout.menu_pie()
        scene = context.scene

        pie.prop(scene.transform_orientation_slots[0], "type", expand=True)


class VIEW3D_MT_snap_pie(Menu):
    bl_label = "Snap"

    def draw(self, _context):
        layout = self.layout
        pie = layout.menu_pie()

        pie.operator("view3d.snap_cursor_to_grid", text="Cursor to Grid", icon='CURSORTOGRID')
        pie.operator("view3d.snap_selected_to_grid", text="Selection to Grid", icon='SELECTIONTOGRID')
        pie.operator("view3d.snap_cursor_to_selected", text="Cursor to Selected", icon='CURSORTOSELECTION')
        pie.operator("view3d.snap_selected_to_cursor", text="Selection to Cursor", icon='SELECTIONTOCURSOR').use_offset = False
        pie.operator("view3d.snap_selected_to_cursor", text="Selection to Cursor (Keep Offset)", icon='SELECTIONTOCURSOROFFSET').use_offset = True
        pie.operator("view3d.snap_selected_to_active", text="Selection to Active", icon='SELECTIONTOACTIVE')
        pie.operator("view3d.snap_cursor_to_center", text="Cursor to World Origin", icon='CURSORTOCENTER')
        pie.operator("view3d.snap_cursor_to_active", text="Cursor to Active", icon='CURSORTOACTIVE')


class VIEW3D_MT_proportional_editing_falloff_pie(Menu):
    bl_label = "Proportional Editing Falloff"

    def draw(self, context):
        layout = self.layout
        pie = layout.menu_pie()
        tool_settings = context.scene.tool_settings

        pie.prop(tool_settings, "proportional_edit_falloff", expand=True)


class VIEW3D_MT_sculpt_mask_edit_pie(Menu):
    bl_label = "Mask Edit"

    def draw(self, _context):
        layout = self.layout
        pie = layout.menu_pie()

        op = pie.operator("paint.mask_flood_fill", text='Invert Mask')
        op.mode = 'INVERT'
        op = pie.operator("paint.mask_flood_fill", text='Clear Mask')
        op.mode = 'VALUE'
        op.value = 0.0
        op = pie.operator("sculpt.mask_filter", text='Smooth Mask')
        op.filter_type = 'SMOOTH'
        op.auto_iteration_count = True
        op = pie.operator("sculpt.mask_filter", text='Sharpen Mask')
        op.filter_type = 'SHARPEN'
        op.auto_iteration_count = True
        op = pie.operator("sculpt.mask_filter", text='Grow Mask')
        op.filter_type = 'GROW'
        op.auto_iteration_count = True
        op = pie.operator("sculpt.mask_filter", text='Shrink Mask')
        op.filter_type = 'SHRINK'
        op.auto_iteration_count = True
        op = pie.operator("sculpt.mask_filter", text='Increase Contrast')
        op.filter_type = 'CONTRAST_INCREASE'
        op.auto_iteration_count = False
        op = pie.operator("sculpt.mask_filter", text='Decrease Contrast')
        op.filter_type = 'CONTRAST_DECREASE'
        op.auto_iteration_count = False


class VIEW3D_MT_sculpt_automasking_pie(Menu):
    bl_label = "Automasking"

    def draw(self, context):
        layout = self.layout
        pie = layout.menu_pie()

        tool_settings = context.tool_settings
        sculpt = tool_settings.sculpt

        pie.prop(sculpt, "use_automasking_topology", text="Topology")
        pie.prop(sculpt, "use_automasking_face_sets", text="Face Sets")
        pie.prop(sculpt, "use_automasking_boundary_edges", text="Mesh Boundary")
        pie.prop(sculpt, "use_automasking_boundary_face_sets", text="Face Sets Boundary")


class VIEW3D_MT_sculpt_face_sets_edit_pie(Menu):
    bl_label = "Face Sets Edit"

    def draw(self, _context):
        layout = self.layout
        pie = layout.menu_pie()

        pie.operator("sculpt.face_sets_create", text='Face Set from Masked').mode = 'MASKED'
        pie.operator("sculpt.face_sets_create", text='Face Set from Visible').mode = 'VISIBLE'
        pie.operator("sculpt.face_set_change_visibility", text='Invert Visible').mode = 'INVERT'
        pie.operator("sculpt.face_set_change_visibility", text='Show All').mode = 'SHOW_ALL'


class VIEW3D_MT_wpaint_vgroup_lock_pie(Menu):
    bl_label = "Vertex Group Locks"

    def draw(self, _context):
        layout = self.layout
        pie = layout.menu_pie()

        # 1: Left
        op = pie.operator("object.vertex_group_lock", icon='LOCKED', text="Lock All")
        op.action, op.mask = 'LOCK', 'ALL'
        # 2: Right
        op = pie.operator("object.vertex_group_lock", icon='UNLOCKED', text="Unlock All")
        op.action, op.mask = 'UNLOCK', 'ALL'
        # 3: Down
        op = pie.operator("object.vertex_group_lock", icon='UNLOCKED', text="Unlock Selected")
        op.action, op.mask = 'UNLOCK', 'SELECTED'
        # 4: Up
        op = pie.operator("object.vertex_group_lock", icon='LOCKED', text="Lock Selected")
        op.action, op.mask = 'LOCK', 'SELECTED'
        # 5: Up/Left
        op = pie.operator("object.vertex_group_lock", icon='LOCKED', text="Lock Unselected")
        op.action, op.mask = 'LOCK', 'UNSELECTED'
        # 6: Up/Right
        op = pie.operator("object.vertex_group_lock", text="Lock Only Selected")
        op.action, op.mask = 'LOCK', 'INVERT_UNSELECTED'
        # 7: Down/Left
        op = pie.operator("object.vertex_group_lock", text="Lock Only Unselected")
        op.action, op.mask = 'UNLOCK', 'INVERT_UNSELECTED'
        # 8: Down/Right
        op = pie.operator("object.vertex_group_lock", text="Invert Locks")
        op.action, op.mask = 'INVERT', 'ALL'


# ********** Panel **********

class VIEW3D_PT_active_tool(Panel, ToolActivePanelHelper):
    bl_space_type = 'VIEW_3D'
    bl_region_type = 'UI'
    bl_category = "Tool"
    # See comment below.
    # bl_options = {'HIDE_HEADER'}

    # Don't show in properties editor.
    @classmethod
    def poll(cls, context):
        return context.area.type == 'VIEW_3D'


# FIXME(campbell): remove this second panel once 'HIDE_HEADER' works with category tabs,
# Currently pinning allows ordering headerless panels below panels with headers.
class VIEW3D_PT_active_tool_duplicate(Panel, ToolActivePanelHelper):
    bl_space_type = 'VIEW_3D'
    bl_region_type = 'UI'
    bl_category = "Tool"
    bl_options = {'HIDE_HEADER'}

    # Only show in properties editor.
    @classmethod
    def poll(cls, context):
        return context.area.type != 'VIEW_3D'


class VIEW3D_PT_view3d_properties(Panel):
    bl_space_type = 'VIEW_3D'
    bl_region_type = 'UI'
    bl_category = "View"
    bl_label = "View"
    bl_options = {'DEFAULT_CLOSED'}

    def draw(self, context):
        layout = self.layout

        view = context.space_data

        layout.use_property_split = True
        layout.use_property_decorate = False  # No animation.

        col = layout.column()

        subcol = col.column()
        subcol.active = bool(view.region_3d.view_perspective != 'CAMERA' or view.region_quadviews)
        subcol.prop(view, "lens", text="Focal Length")

        subcol = col.column(align=True)
        subcol.prop(view, "clip_start", text="Clip Near")
        subcol.prop(view, "clip_end", text="Clip Far")

        subcol.separator()

        col = layout.column()

        subcol = col.column()
        subcol.use_property_split = False
        row = subcol.row()
        split = row.split(factor = 0.65)
        split.prop(view, "use_local_camera")
        if view.use_local_camera:
            split.label(icon='DISCLOSURE_TRI_DOWN')
        else:
            split.label(icon='DISCLOSURE_TRI_RIGHT')

        if view.use_local_camera:
            subcol = col.column()
            row = subcol.row()
            row.separator()
            row.use_property_split = True
            row.prop(view, "camera", text="")

        subcol.use_property_split = False
        subcol.prop(view, "use_render_border")


class VIEW3D_PT_view3d_properties_edit(Panel):
    bl_space_type = 'VIEW_3D'
    bl_region_type = 'UI'
    bl_category = "View"
    bl_label = "Edit"
    bl_options = {'DEFAULT_CLOSED'}

    def draw(self, context):
        layout = self.layout

        tool_settings = context.tool_settings
        layout.prop(tool_settings, "lock_object_mode")


class VIEW3D_PT_view3d_camera_lock(Panel):
    bl_space_type = 'VIEW_3D'
    bl_region_type = 'UI'
    bl_category = "View"
    bl_label = "Camera Lock"
    bl_parent_id = "VIEW3D_PT_view3d_properties"

    def draw(self, context):
        layout = self.layout

        layout.use_property_split = True
        layout.use_property_decorate = False  # No animation.

        view = context.space_data

        col = layout.column(align=True)
        sub = col.column()
        sub.active = bool(view.region_3d.view_perspective != 'CAMERA' or view.region_quadviews)

        sub.prop(view, "lock_object")
        lock_object = view.lock_object
        if lock_object:
            if lock_object.type == 'ARMATURE':
                sub.prop_search(
                    view, "lock_bone", lock_object.data,
                    "edit_bones" if lock_object.mode == 'EDIT'
                    else "bones",
                    text="Bone",
                )
        else:
            col = layout.column(align=True)
            col.use_property_split = False
            col.prop(view, "lock_cursor", text="Lock To 3D Cursor")

        col.use_property_split = False
        col.prop(view, "lock_camera", text="Camera to View")
        col.prop(context.space_data.region_3d, 'lock_rotation', text='Lock View Rotation')


class VIEW3D_PT_view3d_cursor(Panel):
    bl_space_type = 'VIEW_3D'
    bl_region_type = 'UI'
    bl_category = "View"
    bl_label = "3D Cursor"
    bl_options = {'DEFAULT_CLOSED'}

    def draw(self, context):
        layout = self.layout

        cursor = context.scene.cursor

        layout.use_property_split = True
        layout.use_property_decorate = False

        layout.column().prop(cursor, "location", text="Location")
        rotation_mode = cursor.rotation_mode
        if rotation_mode == 'QUATERNION':
            layout.column().prop(cursor, "rotation_quaternion", text="Rotation")
        elif rotation_mode == 'AXIS_ANGLE':
            layout.column().prop(cursor, "rotation_axis_angle", text="Rotation")
        else:
            layout.column().prop(cursor, "rotation_euler", text="Rotation")
        layout.prop(cursor, "rotation_mode", text="")


class VIEW3D_PT_collections(Panel):
    bl_space_type = 'VIEW_3D'
    bl_region_type = 'UI'
    bl_category = "View"
    bl_label = "Collections"
    bl_options = {'DEFAULT_CLOSED'}

    def _draw_collection(self, layout, view_layer, use_local_collections, collection, index):
        need_separator = index
        for child in collection.children:
            index += 1

            if child.exclude:
                continue

            if child.collection.hide_viewport:
                continue

            if need_separator:
                layout.separator()
                need_separator = False

            icon = 'BLANK1'
            # has_objects = True
            if child.has_selected_objects(view_layer):
                icon = 'LAYER_ACTIVE'
            elif child.has_objects():
                icon = 'LAYER_USED'
            else:
                # has_objects = False
                pass

            row = layout.row()
            row.use_property_decorate = False
            sub = row.split(factor=0.98)
            subrow = sub.row()
            subrow.alignment = 'LEFT'
            subrow.operator(
                "object.hide_collection", text=child.name, icon=icon, emboss=False,
            ).collection_index = index

            sub = row.split()
            subrow = sub.row(align=True)
            subrow.alignment = 'RIGHT'
            if not use_local_collections:
                subrow.active = collection.is_visible  # Parent collection runtime visibility
                subrow.prop(child, "hide_viewport", text="", emboss=False)
            else:
                subrow.active = collection.visible_get()  # Parent collection runtime visibility
                icon = 'HIDE_OFF' if child.visible_get() else 'HIDE_ON'
                props = subrow.operator("object.hide_collection", text="", icon=icon, emboss=False)
                props.collection_index = index
                props.toggle = True

        for child in collection.children:
            index = self._draw_collection(layout, view_layer, use_local_collections, child, index)

        return index

    def draw(self, context):
        layout = self.layout
        layout.use_property_split = False

        view = context.space_data
        view_layer = context.view_layer

        layout.use_property_split = False
        layout.prop(view, "use_local_collections")
        layout.separator()

        # We pass index 0 here because the index is increased
        # so the first real index is 1
        # And we start with index as 1 because we skip the master collection
        self._draw_collection(layout, view_layer, view.use_local_collections, view_layer.layer_collection, 0)


class VIEW3D_PT_object_type_visibility(Panel):
    bl_space_type = 'VIEW_3D'
    bl_region_type = 'HEADER'
    bl_label = "View Object Types"
    bl_ui_units_x = 7

    def draw(self, context):
        layout = self.layout
        layout.use_property_split = True
        layout.use_property_decorate = False

        view = context.space_data

        layout.label(text="Object Types Visibility")

        layout.separator()

        col = layout.column()

        attr_object_types = (
            # Geometry
            ("mesh", "Mesh"),
            ("curve", "Curve"),
            ("surf", "Surface"),
            ("meta", "Meta"),
            ("font", "Text"),
            ("hair", "Hair"),
            ("pointcloud", "Point Cloud"),
            ("volume", "Volume"),
            ("grease_pencil", "Grease Pencil"),
            (None, None),
            # Other
            ("armature", "Armature"),
            ("lattice", "Lattice"),
            ("empty", "Empty"),
            ("light", "Light"),
            ("light_probe", "Light Probe"),
            ("camera", "Camera"),
            ("speaker", "Speaker"),
        )

        for attr, attr_name in attr_object_types:
            if attr is None:
                col.separator()
                continue

            if attr == "hair" and not hasattr(bpy.data, "hairs"):
                continue
            elif attr == "pointcloud" and not hasattr(bpy.data, "pointclouds"):
                continue

            attr_v = "show_object_viewport_" + attr
            attr_s = "show_object_select_" + attr

            icon_v = 'HIDE_OFF' if getattr(view, attr_v) else 'HIDE_ON'
            icon_s = 'RESTRICT_SELECT_OFF' if getattr(view, attr_s) else 'RESTRICT_SELECT_ON'

            split = layout.split(factor = 0.7)
            row = split.row(align=True)
            row.alignment = 'LEFT'
            row.label(text=attr_name)

            row = split.row(align=True)
            row.alignment = 'RIGHT'
            rowsub = row.row(align=True)
            row.prop(view, attr_v, text="", icon=icon_v, emboss=False)
            rowsub.active = getattr(view, attr_v)
            rowsub.prop(view, attr_s, text="", icon=icon_s, emboss=False)


class VIEW3D_PT_shading(Panel):
    bl_space_type = 'VIEW_3D'
    bl_region_type = 'HEADER'
    bl_label = "Shading"
    bl_ui_units_x = 12

    @classmethod
    def get_shading(cls, context):
        # Get settings from 3D viewport or OpenGL render engine
        view = context.space_data
        if view.type == 'VIEW_3D':
            return view.shading
        else:
            return context.scene.display.shading

    def draw(self, _context):
        layout = self.layout
        layout.label(text="Viewport Shading")


class VIEW3D_PT_shading_lighting(Panel):
    bl_space_type = 'VIEW_3D'
    bl_region_type = 'HEADER'
    bl_label = "Lighting"
    bl_parent_id = 'VIEW3D_PT_shading'

    @classmethod
    def poll(cls, context):
        shading = VIEW3D_PT_shading.get_shading(context)
        engine = context.scene.render.engine
        return shading.type in {'SOLID', 'MATERIAL'} or engine == 'BLENDER_EEVEE' and shading.type == 'RENDERED'

    def draw(self, context):
        layout = self.layout
        shading = VIEW3D_PT_shading.get_shading(context)

        col = layout.column()
        split = col.split(factor=0.9)

        if shading.type == 'SOLID':
            row = split.row()
            row.separator()
            row.prop(shading, "light", expand=True)
            col = split.column()

            split = layout.split(factor=0.9)
            col = split.column()
            sub = col.row()

            if shading.light == 'STUDIO':
                prefs = context.preferences
                system = prefs.system

                if not system.use_studio_light_edit:
                    sub.scale_y = 0.6  # smaller studiolight preview
                    row = sub.row()
                    row.separator()
                    row.template_icon_view(shading, "studio_light", scale_popup=3.0)
                else:
                    row = sub.row()
                    row.separator()
                    row.prop(system, "use_studio_light_edit", text="Disable Studio Light Edit", icon='NONE', toggle=True)

                col = split.column()
                col.operator("preferences.studiolight_show", emboss=False, text="", icon='PREFERENCES')

                split = layout.split(factor=0.9)
                col = split.column()

                row = col.row()
                row.separator()
                row.prop(shading, "use_world_space_lighting", text="", icon='WORLD', toggle=True)
                row = row.row()
                if shading.use_world_space_lighting:
                    row.prop(shading, "studiolight_rotate_z", text="Rotation")
                    col = split.column()  # to align properly with above

            elif shading.light == 'MATCAP':
                sub.scale_y = 0.6  # smaller matcap preview
                row = sub.row()
                row.separator()
                row.template_icon_view(shading, "studio_light", scale_popup=3.0)

                col = split.column()
                col.operator("preferences.studiolight_show", emboss=False, text="", icon='PREFERENCES')
                col.operator("view3d.toggle_matcap_flip", emboss=False, text="", icon='ARROW_LEFTRIGHT')

        elif shading.type == 'MATERIAL':
            row =col.row()
            row.separator()
            row.prop(shading, "use_scene_lights")
            row =col.row()
            row.separator()
            row.prop(shading, "use_scene_world")
            col = layout.column()
            split = col.split(factor=0.9)

            if not shading.use_scene_world:
                col = split.column()
                sub = col.row()
                sub.scale_y = 0.6
                row = sub.row()
                row.separator()
                row.template_icon_view(shading, "studio_light", scale_popup=3)

                col = split.column()
                col.operator("preferences.studiolight_show", emboss=False, text="", icon='PREFERENCES')

                split = layout.split(factor=0.9)
                col = split.column()

                row = col.row()
                row.separator()
                row.prop(shading, "use_studiolight_view_rotation", text="", icon='WORLD', toggle=True)
                row = row.row()
                row.prop(shading, "studiolight_rotate_z", text="Rotation")

                row = col.row()
                row.separator()
                row.prop(shading, "studiolight_intensity")
                row = col.row()
                row.separator()
                row.prop(shading, "studiolight_background_alpha")
                row = col.row()
                row.separator()
                row.prop(shading, "studiolight_background_blur")
                col = split.column()  # to align properly with above

        elif shading.type == 'RENDERED':
            row =col.row()
            row.separator()
            row.prop(shading, "use_scene_lights_render")
            row =col.row()
            row.separator()
            row.prop(shading, "use_scene_world_render")

            if not shading.use_scene_world_render:
                col = layout.column()
                split = col.split(factor=0.9)

                col = split.column()
                sub = col.row()
                sub.scale_y = 0.6
                row = sub.row()
                row.separator()
                row.template_icon_view(shading, "studio_light", scale_popup=3)

                col = split.column()
                col.operator("preferences.studiolight_show", emboss=False, text="", icon='PREFERENCES')

                split = layout.split(factor=0.9)
                col = split.column()
                row = col.row()
                row.separator()
                row.prop(shading, "studiolight_rotate_z", text="Rotation")
                row = col.row()
                row.separator()
                row.prop(shading, "studiolight_intensity")
                row = col.row()
                row.separator()
                row.prop(shading, "studiolight_background_alpha")
                row = col.row()
                row.separator()
                row.prop(shading, "studiolight_background_blur")
                col = split.column()  # to align properly with above
            else:
                row = col.row()
                row.separator()
                row.label(icon='DISCLOSURE_TRI_RIGHT')


class VIEW3D_PT_shading_color(Panel):
    bl_space_type = 'VIEW_3D'
    bl_region_type = 'HEADER'
    bl_label = "Color"
    bl_parent_id = 'VIEW3D_PT_shading'

    @classmethod
    def poll(cls, context):
        shading = VIEW3D_PT_shading.get_shading(context)
        return shading.type in {'WIREFRAME', 'SOLID'}

    def _draw_color_type(self, context):
        layout = self.layout
        shading = VIEW3D_PT_shading.get_shading(context)

        layout.grid_flow(columns=3, align=True).prop(shading, "color_type", expand=True)

        if shading.color_type == 'SINGLE':
            layout.row().prop(shading, "single_color", text="")

    def _draw_background_color(self, context):
        layout = self.layout
        shading = VIEW3D_PT_shading.get_shading(context)

        layout.row().label(text="Background")
        layout.row().prop(shading, "background_type", expand=True)
        if shading.background_type == 'VIEWPORT':
            layout.row().prop(shading, "background_color", text="")

    def draw(self, context):
        shading = VIEW3D_PT_shading.get_shading(context)
        if shading.type == 'WIREFRAME':
            self.layout.row().prop(shading, "wireframe_color_type", expand=True)
        else:
            self._draw_color_type(context)
            self.layout.separator()
        self._draw_background_color(context)


class VIEW3D_PT_shading_options(Panel):
    bl_space_type = 'VIEW_3D'
    bl_region_type = 'HEADER'
    bl_label = "Options"
    bl_parent_id = 'VIEW3D_PT_shading'

    @classmethod
    def poll(cls, context):
        shading = VIEW3D_PT_shading.get_shading(context)
        return shading.type in {'WIREFRAME', 'SOLID'}

    def draw(self, context):
        layout = self.layout

        shading = VIEW3D_PT_shading.get_shading(context)

        col = layout.column()

        if shading.type == 'SOLID':
            row = col.row()
            row.separator()
            row.prop(shading, "show_backface_culling")

        row = col.row()

        if shading.type == 'WIREFRAME':
            split = layout.split()
            col = split.column()
            row = col.row()
            row.separator()
            row.prop(shading, "show_xray_wireframe")
            col = split.column()
            if shading.show_xray_wireframe:
                col.prop(shading, "xray_alpha_wireframe", text="")
            else:
                col.label(icon='DISCLOSURE_TRI_RIGHT')

        elif shading.type == 'SOLID':

            xray_active = shading.show_xray and shading.xray_alpha != 1

            split = layout.split()
            col = split.column()
            col.use_property_split = False
            row = col.row()
            row.separator()
            row.prop(shading, "show_xray")
            col = split.column()
            if shading.show_xray:
                col.use_property_split = False
                col.prop(shading, "xray_alpha", text = "")
            else:
                col.label(icon='DISCLOSURE_TRI_RIGHT')

            split = layout.split()
            split.active = not xray_active
            col = split.column()
            col.use_property_split = False
            row = col.row()
            row.separator()
            row.prop(shading, "show_shadows")
            col = split.column()
            if shading.show_shadows:
                col.use_property_split = False
                row = col.row(align = True)
                row.prop(shading, "shadow_intensity", text = "")
                row.popover(panel="VIEW3D_PT_shading_options_shadow", icon='PREFERENCES', text="")
            else:
                col.label(icon='DISCLOSURE_TRI_RIGHT')

            split = layout.split()
            col = split.column()
            col.use_property_split = False
            row = col.row()
            row.separator()
            row.prop(shading, "show_cavity")
            col = split.column()
            if shading.show_cavity:
                col.prop(shading, "cavity_type", text="Type")
            else:
                col.label(icon='DISCLOSURE_TRI_RIGHT')

            col = layout.column()

            if shading.show_cavity:

                #row.prop(shading, "cavity_type", text="Type")

                if shading.cavity_type in {'WORLD', 'BOTH'}:
                    row = col.row()
                    row.separator()
                    row.separator()
                    row.label(text="World Space")
                    row = col.row()
                    row.separator()
                    row.separator()
                    row.separator()
                    row.use_property_split = True
                    row.prop(shading, "cavity_ridge_factor", text="Ridge")
                    row = col.row()
                    row.separator()
                    row.separator()
                    row.separator()
                    row.use_property_split = True
                    row.prop(shading, "cavity_valley_factor", text="Valley")
                    row.popover(panel="VIEW3D_PT_shading_options_ssao", icon='PREFERENCES', text="",)

                if shading.cavity_type in {'SCREEN', 'BOTH'}:
                    row = col.row()
                    row.separator()
                    row.separator()
                    row.label(text="Screen Space")
                    row = col.row()
                    row.separator()
                    row.separator()
                    row.separator()
                    row.use_property_split = True
                    row.prop(shading, "curvature_ridge_factor", text="Ridge")
                    row = col.row()
                    row.separator()
                    row.separator()
                    row.separator()
                    row.use_property_split = True
                    row.prop(shading, "curvature_valley_factor", text="Valley")

            row = col.row()
            row.separator()
            row.prop(shading, "use_dof", text="Depth of Field")

        if shading.type in {'WIREFRAME', 'SOLID'}:
            split = layout.split()
            col = split.column()
            col.use_property_split = False
            row = col.row()
            row.separator()
            row.prop(shading, "show_object_outline")
            col = split.column()
            if shading.show_object_outline:
                col.use_property_split = False
                col.prop(shading, "object_outline_color", text="")
            else:
                col.label(icon='DISCLOSURE_TRI_RIGHT')

        if shading.type == 'SOLID':
            col = layout.column()
            if shading.light in {'STUDIO', 'MATCAP'}:
                if shading.selected_studio_light.has_specular_highlight_pass:
                    row = col.row()
                    row.separator()
                    row.prop(shading, "show_specular_highlight", text="Specular Lighting")


class VIEW3D_PT_shading_options_shadow(Panel):
    bl_label = "Shadow Settings"
    bl_space_type = 'VIEW_3D'
    bl_region_type = 'HEADER'

    def draw(self, context):
        layout = self.layout
        layout.use_property_split = True
        scene = context.scene

        col = layout.column()
        col.prop(scene.display, "light_direction")
        col.prop(scene.display, "shadow_shift")
        col.prop(scene.display, "shadow_focus")


class VIEW3D_PT_shading_options_ssao(Panel):
    bl_label = "SSAO Settings"
    bl_space_type = 'VIEW_3D'
    bl_region_type = 'HEADER'

    def draw(self, context):
        layout = self.layout
        layout.use_property_split = True
        scene = context.scene

        col = layout.column(align=True)
        col.prop(scene.display, "matcap_ssao_samples")
        col.prop(scene.display, "matcap_ssao_distance")
        col.prop(scene.display, "matcap_ssao_attenuation")


class VIEW3D_PT_shading_render_pass(Panel):
    bl_space_type = 'VIEW_3D'
    bl_region_type = 'HEADER'
    bl_label = "Render Pass"
    bl_parent_id = 'VIEW3D_PT_shading'
    COMPAT_ENGINES = {'BLENDER_EEVEE'}

    @classmethod
    def poll(cls, context):
        return (
            (context.space_data.shading.type == 'MATERIAL') or
            (context.engine in cls.COMPAT_ENGINES and context.space_data.shading.type == 'RENDERED')
        )

    def draw(self, context):
        shading = context.space_data.shading

        layout = self.layout
        row = layout.row()
        row.separator()
        row.prop(shading, "render_pass", text="")


class VIEW3D_PT_gizmo_display(Panel):
    bl_space_type = 'VIEW_3D'
    bl_region_type = 'HEADER'
    bl_label = "Gizmos"
    bl_ui_units_x = 8

    def draw(self, context):
        layout = self.layout

        scene = context.scene
        view = context.space_data

        prefs = context.preferences
        prefsview = prefs.view

        col = layout.column()
        col.label(text="Viewport Gizmos")

        col.separator()
        col.active = view.show_gizmo
        colsub = col.column(align = True)

        row = colsub.row()
        row.separator()
        row.prop(view, "show_gizmo_navigate", text="Navigate")

        if view.show_gizmo_navigate:
            row = colsub.row()
            row.separator()
            row.separator()
            row.prop(prefsview, "show_navigate_ui") # bfa - moved from the preferences
            row = colsub.row()
            row.separator()
            row.separator()
            row.prop(prefsview, "mini_axis_type", text="")

        row = colsub.row()
        row.separator()
        row.prop(view, "show_gizmo_tool", text="Active Tools")
        row = colsub.row()
        row.separator()
        row.prop(view, "show_gizmo_context", text="Active Object")

        col = layout.column( align = True)
        if view.show_gizmo and view.show_gizmo_context:
            col.label(text="Object Gizmos")
            row = col.row()
            row.separator()
            row.prop(scene.transform_orientation_slots[1], "type", text="")
            row = col.row()
            row.separator()
            row.prop(view, "show_gizmo_object_translate", text="Move")
            row = col.row()
            row.separator()
            row.prop(view, "show_gizmo_object_rotate", text="Rotate")
            row = col.row()
            row.separator()
            row.prop(view, "show_gizmo_object_scale", text="Scale")

        # Match order of object type visibility
        col = layout.column(align = True)
        col.active = view.show_gizmo
        col.label(text="Empty")
        row = col.row()
        row.separator()
        row.prop(view, "show_gizmo_empty_image", text="Image")
        row = col.row()
        row.separator()
        row.prop(view, "show_gizmo_empty_force_field", text="Force Field")

        col.label(text="Light")
        row = col.row()
        row.separator()
        row.prop(view, "show_gizmo_light_size", text="Size")
        row = col.row()
        row.separator()
        row.prop(view, "show_gizmo_light_look_at", text="Look At")

        col.label(text="Camera")
        row = col.row()
        row.separator()
        row.prop(view, "show_gizmo_camera_lens", text="Lens")
        row = col.row()
        row.separator()
        row.prop(view, "show_gizmo_camera_dof_distance", text="Focus Distance")


class VIEW3D_PT_overlay(Panel):
    bl_space_type = 'VIEW_3D'
    bl_region_type = 'HEADER'
    bl_label = "Overlays"
    bl_ui_units_x = 13

    def draw(self, _context):
        layout = self.layout
        layout.label(text="Viewport Overlays")


class VIEW3D_PT_overlay_guides(Panel):
    bl_space_type = 'VIEW_3D'
    bl_region_type = 'HEADER'
    bl_parent_id = 'VIEW3D_PT_overlay'
    bl_label = "Guides"

    def draw(self, context):
        layout = self.layout

        view = context.space_data
        scene = context.scene

        overlay = view.overlay
        shading = view.shading
        display_all = overlay.show_overlays
        region = context.area.spaces.active.region_3d

        col = layout.column()
        col.active = display_all

        split = col.split()
        sub = split.column()

        split = col.split()
        col = split.column()
        col.use_property_split = False
        col.prop(overlay, "show_ortho_grid")
        col = split.column()
        if overlay.show_ortho_grid:
            col.prop(overlay, "show_floor", text="Floor")
        else:
            col.label(icon='DISCLOSURE_TRI_RIGHT')

        if overlay.show_ortho_grid:

            split = layout.split()
            row = split.row()
            row.active = display_all
            row.separator()
            row.label(text="Axes")

            #subrow = row.row(align=True)
            row = split.row(align=True)
            row.active = display_all
            subrow = row.row(align=True)
            subrow.active = region.view_perspective != 'ORTHO'
            subrow.prop(overlay, "show_axis_x", text="X", toggle=True)
            subrow.prop(overlay, "show_axis_y", text="Y", toggle=True)
            subrow.prop(overlay, "show_axis_z", text="Z", toggle=True)

            if overlay.show_floor or overlay.show_ortho_grid:
                col = layout.column()
                col.active = display_all
                col.use_property_split = True
                if (overlay.show_floor) or (overlay.show_ortho_grid):
                    row = col.row()
                    row.separator()
                    row.prop(overlay, "grid_scale", text="Grid Scale")

                    if scene.unit_settings.system == 'NONE':
                        col = layout.column()
                        col.use_property_split = True
                        row = col.row()
                        row.separator()
                        row.prop(overlay, "grid_subdivisions", text="Subdivisions")

        layout.separator()

        layout.label(text = "Options")

        split = layout.split()
        split.active = display_all
        sub = split.column()
        row = sub.row()
        row.separator()
        row.prop(overlay, "show_text", text="Text Info")
        row = sub.row()
        row.separator()
        row.prop(overlay, "show_stats", text="Statistics")

        sub = split.column()
        sub.prop(overlay, "show_cursor", text="3D Cursor")
        sub.prop(overlay, "show_annotation", text="Annotations")

        if shading.type == 'MATERIAL':
            row = col.row()
            row.active = shading.render_pass == 'COMBINED'
            row.separator()
            row.prop(overlay, "show_look_dev")


class VIEW3D_PT_overlay_object(Panel):
    bl_space_type = 'VIEW_3D'
    bl_region_type = 'HEADER'
    bl_parent_id = 'VIEW3D_PT_overlay'
    bl_label = "Objects"

    def draw(self, context):
        layout = self.layout
        view = context.space_data
        overlay = view.overlay
        display_all = overlay.show_overlays

        col = layout.column(align=True)
        col.active = display_all

        split = col.split()

        sub = split.column(align=True)
        row = sub.row()
        row.separator()
        row.prop(overlay, "show_extras", text="Extras")
        row = sub.row()
        row.separator()
        row.prop(overlay, "show_relationship_lines")
        row = sub.row()
        row.separator()
        row.prop(overlay, "show_outline_selected")

        sub = split.column(align=True)
        sub.prop(overlay, "show_bones", text="Bones")
        sub.prop(overlay, "show_motion_paths")

        split = col.split()
        col = split.column()
        col.use_property_split = False
        row = col.row()
        row.separator()
        row.prop(overlay, "show_object_origins", text="Origins")
        col = split.column()
        if overlay.show_object_origins:
            col.prop(overlay, "show_object_origins_all", text="Origins (All)")
        else:
            col.label(icon='DISCLOSURE_TRI_RIGHT')


class VIEW3D_PT_overlay_geometry(Panel):
    bl_space_type = 'VIEW_3D'
    bl_region_type = 'HEADER'
    bl_parent_id = 'VIEW3D_PT_overlay'
    bl_label = "Geometry"

    def draw(self, context):
        layout = self.layout
        view = context.space_data
        overlay = view.overlay
        display_all = overlay.show_overlays
        is_wireframes = view.shading.type == 'WIREFRAME'

        col = layout.column(align = True)
        col.active = display_all
        split = col.split()
        row = split.row()
        row.separator()
        row.prop(overlay, "show_wireframes")

        row = split.row(align=True)
        if overlay.show_wireframes or is_wireframes:
            row.prop(overlay, "wireframe_threshold", text="")
            row.prop(overlay, "wireframe_opacity", text="Opacity")
        else:
            row.label(icon='DISCLOSURE_TRI_RIGHT')

        row = col.row()
        row.separator()
        row.prop(overlay, "show_face_orientation")

        # These properties should be always available in the UI for all modes
        # other than Object.
        # Even when the Fade Inactive Geometry overlay is not affecting the
        # current active object depending on its mode, it will always affect
        # the rest of the scene.
        if context.mode != 'OBJECT':
            col = layout.column(align = True)
            col.active = display_all
            split = col.split()
            row = split.row()
            row.separator()
            row.prop(overlay, "show_fade_inactive")

            row = split.row(align=True)
            if overlay.show_fade_inactive:
                row.prop(overlay, "fade_inactive_alpha", text="")
            else:
                row.label(icon='DISCLOSURE_TRI_RIGHT')

        # sub.prop(overlay, "show_onion_skins")


class VIEW3D_PT_overlay_motion_tracking(Panel):
    bl_space_type = 'VIEW_3D'
    bl_region_type = 'HEADER'
    bl_parent_id = 'VIEW3D_PT_overlay'
    bl_label = "Motion Tracking"

    def draw_header(self, context):
        layout = self.layout
        view = context.space_data
        overlay = view.overlay
        display_all = overlay.show_overlays
        layout.active = display_all

        row = layout.row()
        split = row.split()
        split.prop(view, "show_reconstruction", text=self.bl_label)
        if view.show_reconstruction:
            split.label(icon='DISCLOSURE_TRI_DOWN')
        else:
            split.label(icon='DISCLOSURE_TRI_RIGHT')

    def draw(self, context):
        layout = self.layout
        view = context.space_data
        overlay = view.overlay
        display_all = overlay.show_overlays

        col = layout.column()
        col.active = display_all

        if view.show_reconstruction:
            split = col.split()

            sub = split.column(align=True)
            row = sub.row()
            row.separator()
            row.prop(view, "show_camera_path", text="Camera Path")

            sub = split.column()
            sub.prop(view, "show_bundle_names", text="Marker Names")

            col = layout.column()
            col.active = display_all
            col.label(text="Tracks")
            row = col.row(align=True)
            row.separator()
            row.prop(view, "tracks_display_type", text="")
            row.prop(view, "tracks_display_size", text="Size")


class VIEW3D_PT_overlay_edit_mesh(Panel):
    bl_space_type = 'VIEW_3D'
    bl_region_type = 'HEADER'
    bl_parent_id = 'VIEW3D_PT_overlay'
    bl_label = "Mesh Edit Mode"

    @classmethod
    def poll(cls, context):
        return context.mode == 'EDIT_MESH'

    def draw(self, context):
        layout = self.layout

        view = context.space_data
        shading = view.shading
        overlay = view.overlay
        display_all = overlay.show_overlays

        is_any_solid_shading = not (shading.show_xray or (shading.type == 'WIREFRAME'))

        col = layout.column()
        col.active = display_all

        split = col.split()

        sub = split.column()
        sub.active = is_any_solid_shading
        row = sub.row()
        row.separator()
        row.prop(overlay, "show_edges", text="Edges")
        sub = split.column()
        sub.prop(overlay, "show_faces", text="Faces")
        sub = split.column()
        sub.active = is_any_solid_shading
        sub.prop(overlay, "show_face_center", text="Center")

        row = col.row(align=True)
        row.separator()
        row.prop(overlay, "show_edge_crease", text="Creases", toggle=True)
        row.prop(overlay, "show_edge_sharp", text="Sharp", text_ctxt=i18n_contexts.plural, toggle=True)
        row.prop(overlay, "show_edge_bevel_weight", text="Bevel", toggle=True)
        row.prop(overlay, "show_edge_seams", text="Seams", toggle=True)

        if context.preferences.view.show_developer_ui:
            col.label(text="Developer")
            row = col.row()
            row.separator()
            row.prop(overlay, "show_extra_indices", text="Indices")


class VIEW3D_PT_overlay_edit_mesh_shading(Panel):
    bl_space_type = 'VIEW_3D'
    bl_region_type = 'HEADER'
    bl_parent_id = 'VIEW3D_PT_overlay_edit_mesh'
    bl_label = "Shading"

    @classmethod
    def poll(cls, context):
        return context.mode == 'EDIT_MESH'

    def draw(self, context):
        layout = self.layout

        view = context.space_data
        shading = view.shading
        overlay = view.overlay
        tool_settings = context.tool_settings
        display_all = overlay.show_overlays
        statvis = tool_settings.statvis

        col = layout.column()
        col.active = display_all
        row = col.row()
        row.separator()
        row.prop(overlay, "show_occlude_wire")

        row = col.row()
        row.separator()
        split = row.split(factor = 0.55)
        split.prop(overlay, "show_weight", text="Vertex Group Weights")
        if overlay.show_weight:
            split.label(icon='DISCLOSURE_TRI_DOWN')
        else:
            split.label(icon='DISCLOSURE_TRI_RIGHT')

        if overlay.show_weight:
            row = col.row()
            row.separator()
            row.separator()
            row.use_property_split = True
            row.prop(tool_settings, "vertex_group_user", text = "Zero Weights", expand=True)

        if shading.type == 'WIREFRAME':
            xray = shading.show_xray_wireframe and shading.xray_alpha_wireframe < 1.0
        elif shading.type == 'SOLID':
            xray = shading.show_xray and shading.xray_alpha < 1.0
        else:
            xray = False

        statvis_active = not xray
        row = col.row()
        row.active = statvis_active
        row.separator()
        split = row.split(factor = 0.55)
        split.prop(overlay, "show_statvis", text="Mesh Analysis")
        if overlay.show_statvis:
            split.label(icon='DISCLOSURE_TRI_DOWN')
        else:
            split.label(icon='DISCLOSURE_TRI_RIGHT')

        if overlay.show_statvis:
            col = col.column()
            col.active = statvis_active

            sub = col.split()
            row = sub.row()
            row.separator()
            row.separator()
            row.use_property_split = True
            row.prop(statvis, "type", text="Type")

            statvis_type = statvis.type
            if statvis_type == 'OVERHANG':
                row = col.row(align=True)
                row.separator()
                row.prop(statvis, "overhang_min", text="Minimum")
                row.prop(statvis, "overhang_max", text="Maximum")
                row = col.row(align=True)
                row.separator()
                row.row().prop(statvis, "overhang_axis", expand=True)
            elif statvis_type == 'THICKNESS':
                row = col.row(align=True)
                row.separator()
                row.prop(statvis, "thickness_min", text="Minimum")
                row.prop(statvis, "thickness_max", text="Maximum")
                col.prop(statvis, "thickness_samples")
            elif statvis_type == 'INTERSECT':
                pass
            elif statvis_type == 'DISTORT':
                row = col.row(align=True)
                row.separator()
                row.prop(statvis, "distort_min", text="Minimum")
                row.prop(statvis, "distort_max", text="Maximum")
            elif statvis_type == 'SHARP':
                row = col.row(align=True)
                row.separator()
                row.prop(statvis, "sharp_min", text="Minimum")
                row.prop(statvis, "sharp_max", text="Maximum")


class VIEW3D_PT_overlay_edit_mesh_measurement(Panel):
    bl_space_type = 'VIEW_3D'
    bl_region_type = 'HEADER'
    bl_parent_id = 'VIEW3D_PT_overlay_edit_mesh'
    bl_label = "Measurement"

    @classmethod
    def poll(cls, context):
        return context.mode == 'EDIT_MESH'

    def draw(self, context):
        layout = self.layout

        view = context.space_data
        overlay = view.overlay
        display_all = overlay.show_overlays

        col = layout.column()
        col.active = display_all

        split = col.split()

        sub = split.column()
        row = sub.row()
        row.separator()
        row.prop(overlay, "show_extra_edge_length", text="Edge Length")
        row = sub.row()
        row.separator()
        row.prop(overlay, "show_extra_edge_angle", text="Edge Angle")

        sub = split.column()
        sub.prop(overlay, "show_extra_face_area", text="Face Area")
        sub.prop(overlay, "show_extra_face_angle", text="Face Angle")


class VIEW3D_PT_overlay_edit_mesh_normals(Panel):
    bl_space_type = 'VIEW_3D'
    bl_region_type = 'HEADER'
    bl_parent_id = 'VIEW3D_PT_overlay_edit_mesh'
    bl_label = "Normals"

    @classmethod
    def poll(cls, context):
        return context.mode == 'EDIT_MESH'

    def draw(self, context):
        layout = self.layout

        view = context.space_data
        overlay = view.overlay
        display_all = overlay.show_overlays

        col = layout.column()
        col.active = display_all
        split = col.split()

        row = split.row(align=True)
        row.separator()
        row.separator()
        row.prop(overlay, "show_vertex_normals", text="", icon='NORMALS_VERTEX')
        row.prop(overlay, "show_split_normals", text="", icon='NORMALS_VERTEX_FACE')
        row.prop(overlay, "show_face_normals", text="", icon='NORMALS_FACE')

        sub = split.row(align=True)
        if overlay.show_vertex_normals or overlay.show_face_normals or overlay.show_split_normals:
            sub.use_property_split = True
            if overlay.use_normals_constant_screen_size:
                sub.prop(overlay, "normals_constant_screen_size", text="Size")
            else:
                sub.prop(overlay, "normals_length", text="Size")
        else:
            sub.label(icon='DISCLOSURE_TRI_RIGHT')

        row.prop(overlay, "use_normals_constant_screen_size", text="", icon='FIXED_SIZE')


class VIEW3D_PT_overlay_edit_mesh_freestyle(Panel):
    bl_space_type = 'VIEW_3D'
    bl_region_type = 'HEADER'
    bl_parent_id = 'VIEW3D_PT_overlay'
    bl_label = "Freestyle"

    @classmethod
    def poll(cls, context):
        return context.mode == 'EDIT_MESH' and bpy.app.build_options.freestyle

    def draw(self, context):
        layout = self.layout

        view = context.space_data
        overlay = view.overlay
        display_all = overlay.show_overlays

        col = layout.column()
        col.active = display_all

        row = col.row()
        row.separator()
        row.prop(overlay, "show_freestyle_edge_marks", text="Edge Marks")
        row.prop(overlay, "show_freestyle_face_marks", text="Face Marks")


class VIEW3D_PT_overlay_edit_curve(Panel):
    bl_space_type = 'VIEW_3D'
    bl_region_type = 'HEADER'
    bl_parent_id = 'VIEW3D_PT_overlay'
    bl_label = "Curve Edit Mode"

    @classmethod
    def poll(cls, context):
        return context.mode == 'EDIT_CURVE'

    def draw(self, context):
        layout = self.layout
        view = context.space_data
        overlay = view.overlay
        display_all = overlay.show_overlays

        col = layout.column()
        col.active = display_all

        row = col.row()
        row.prop(overlay, "display_handle", text="Handles")

        col = layout.column(align = True)
        col.active = display_all
        split = col.split()
        row = split.row(align=True)
        #row.separator()
        #row.separator()
        row.prop(overlay, "show_curve_normals")

        row = split.row(align=True)
        if overlay.show_curve_normals:
            row.prop(overlay, "normals_length", text="")
        else:
            row.label(icon='DISCLOSURE_TRI_RIGHT')


class VIEW3D_PT_overlay_sculpt(Panel):
    bl_space_type = 'VIEW_3D'
    bl_context = ".sculpt_mode"
    bl_region_type = 'HEADER'
    bl_parent_id = 'VIEW3D_PT_overlay'
    bl_label = "Sculpt"

    @classmethod
    def poll(cls, context):
        return (
            context.mode == 'SCULPT' and
            (context.sculpt_object and context.tool_settings.sculpt)
        )

    def draw(self, context):
        layout = self.layout
        tool_settings = context.tool_settings
        sculpt = tool_settings.sculpt

        view = context.space_data
        overlay = view.overlay
        display_all = overlay.show_overlays

        col = layout.column(align = True)
        col.active = display_all
        split = col.split()
        row = split.row()
        row.separator()
        row.prop(sculpt, "show_mask")

        row = split.row(align=True)
        if sculpt.show_mask:
            row.prop(overlay, "sculpt_mode_mask_opacity", text = "")
        else:
            row.label(icon='DISCLOSURE_TRI_RIGHT')

        col = layout.column(align = True)
        col.active = display_all
        split = col.split()
        row = split.row()
        row.separator()
        row.prop(sculpt, "show_face_sets")

        row = split.row(align=True)
        if sculpt.show_face_sets:
            row.prop(overlay, "sculpt_mode_face_sets_opacity", text="")
        else:
            row.label(icon='DISCLOSURE_TRI_RIGHT')


class VIEW3D_PT_overlay_bones(Panel):
    bl_space_type = 'VIEW_3D'
    bl_region_type = 'HEADER'
    bl_parent_id = 'VIEW3D_PT_overlay'
    bl_label = "Bones"

    @staticmethod
    def is_using_wireframe(context):
        shading = VIEW3D_PT_shading.get_shading(context)

        if shading.type == 'WIREFRAME' or shading.show_xray:
            return True

        mode = context.mode

        if mode in {'POSE', 'PAINT_WEIGHT'}:
            armature = context.pose_object
        elif mode == 'EDIT_ARMATURE':
            armature = context.edit_object
        else:
            return False

        return armature and armature.display_type == 'WIRE'

    @classmethod
    def poll(cls, context):
        mode = context.mode
        return (
            (mode == 'POSE') or
            (mode == 'PAINT_WEIGHT' and context.pose_object) or
            (mode in {'EDIT_ARMATURE', 'OBJECT'} and
             VIEW3D_PT_overlay_bones.is_using_wireframe(context))
        )

    def draw(self, context):
        layout = self.layout
        view = context.space_data
        mode = context.mode
        overlay = view.overlay
        display_all = overlay.show_overlays

        col = layout.column()
        col.active = display_all

        if mode == 'POSE':

            col = layout.column(align = True)
            col.active = display_all
            split = col.split()
            row = split.row(align=True)
            row.separator()
            row.separator()
            row.prop(overlay, "show_xray_bone")

            row = split.row(align=True)
            if display_all and overlay.show_xray_bone:
                row.prop(overlay, "xray_alpha_bone", text="")
            else:
                row.label(icon='DISCLOSURE_TRI_RIGHT')

        elif mode == 'PAINT_WEIGHT':
            row = col.row()
            row.separator()
            row.prop(overlay, "show_xray_bone")

        if VIEW3D_PT_overlay_bones.is_using_wireframe(context):

            row = col.row()
            row.separator()
            row.use_property_split = True
            row.use_property_decorate = False
            row.prop(overlay, "bone_wire_alpha")


class VIEW3D_PT_overlay_texture_paint(Panel):
    bl_space_type = 'VIEW_3D'
    bl_region_type = 'HEADER'
    bl_parent_id = 'VIEW3D_PT_overlay'
    bl_label = "Texture Paint"

    @classmethod
    def poll(cls, context):
        return context.mode == 'PAINT_TEXTURE'

    def draw(self, context):
        layout = self.layout
        view = context.space_data
        overlay = view.overlay
        display_all = overlay.show_overlays

        col = layout.column()
        col.active = display_all
        row = col.row()
        row.separator()
        row.label(text = "Stencil Mask Opacity")
        row.prop(overlay, "texture_paint_mode_opacity", text = "")


class VIEW3D_PT_overlay_vertex_paint(Panel):
    bl_space_type = 'VIEW_3D'
    bl_region_type = 'HEADER'
    bl_parent_id = 'VIEW3D_PT_overlay'
    bl_label = "Vertex Paint"

    @classmethod
    def poll(cls, context):
        return context.mode == 'PAINT_VERTEX'

    def draw(self, context):
        layout = self.layout
        view = context.space_data
        overlay = view.overlay
        display_all = overlay.show_overlays

        col = layout.column()
        col.active = display_all
        row = col.row()
        row.separator()
        row.label( text = "Stencil Mask Opacity")
        row.prop(overlay, "vertex_paint_mode_opacity", text = "")
        row = col.row()
        row.separator()
        row.prop(overlay, "show_paint_wire")


class VIEW3D_PT_overlay_weight_paint(Panel):
    bl_space_type = 'VIEW_3D'
    bl_region_type = 'HEADER'
    bl_parent_id = 'VIEW3D_PT_overlay'
    bl_label = "Weight Paint"

    @classmethod
    def poll(cls, context):
        return context.mode == 'PAINT_WEIGHT'

    def draw(self, context):
        layout = self.layout
        view = context.space_data
        overlay = view.overlay
        display_all = overlay.show_overlays

        col = layout.column()
        col.active = display_all

        row = col.row()
        row.separator()
        row.label(text = "Opacity")
        row.prop(overlay, "weight_paint_mode_opacity", text="")
        row = col.split(factor = 0.36)
        row.label(text="     Zero Weights")
        sub = row.row()
        sub.prop(context.tool_settings, "vertex_group_user", expand=True)

        row = col.row()
        row.separator()
        row.prop(overlay, "show_wpaint_contours")
        row = col.row()
        row.separator()
        row.prop(overlay, "show_paint_wire")


class VIEW3D_PT_snapping(Panel):
    bl_space_type = 'VIEW_3D'
    bl_region_type = 'HEADER'
    bl_label = "Snapping"

    def draw(self, context):
        tool_settings = context.tool_settings
        snap_elements = tool_settings.snap_elements
        obj = context.active_object
        object_mode = 'OBJECT' if obj is None else obj.mode

        layout = self.layout
        col = layout.column()
        col.label(text="Snap To")
        col.prop(tool_settings, "snap_elements", expand=True)

        col.separator()
        if 'INCREMENT' in snap_elements:
            col.prop(tool_settings, "use_snap_grid_absolute")

        if snap_elements != {'INCREMENT'}:
            col.label(text="Snap With")
            row = col.row(align=True)
            row.prop(tool_settings, "snap_target", expand=True)

            col.prop(tool_settings, "use_snap_backface_culling")

            if obj:
                if object_mode == 'EDIT':
                    col.prop(tool_settings, "use_snap_self")
                if object_mode in {'OBJECT', 'POSE', 'EDIT', 'WEIGHT_PAINT'}:
                    col.prop(tool_settings, "use_snap_align_rotation")

            if 'FACE' in snap_elements:
                col.prop(tool_settings, "use_snap_project")

            if 'VOLUME' in snap_elements:
                col.prop(tool_settings, "use_snap_peel_object")

        col.label(text="Affect")
        row = col.row(align=True)
        row.prop(tool_settings, "use_snap_translate", text="Move", toggle=True)
        row.prop(tool_settings, "use_snap_rotate", text="Rotate", toggle=True)
        row.prop(tool_settings, "use_snap_scale", text="Scale", toggle=True)


class VIEW3D_PT_proportional_edit(Panel):
    bl_space_type = 'VIEW_3D'
    bl_region_type = 'HEADER'
    bl_label = "Proportional Editing"
    bl_ui_units_x = 8

    def draw(self, context):
        layout = self.layout
        tool_settings = context.tool_settings
        col = layout.column()
        col.active = (tool_settings.use_proportional_edit_objects if context.mode == 'OBJECT' else tool_settings.use_proportional_edit)

        if context.mode != 'OBJECT':
            col.prop(tool_settings, "use_proportional_connected")
            sub = col.column()
            sub.active = not tool_settings.use_proportional_connected
            sub.prop(tool_settings, "use_proportional_projected")
            col.separator()

        col.prop(tool_settings, "proportional_edit_falloff", expand=True)


class VIEW3D_PT_transform_orientations(Panel):
    bl_space_type = 'VIEW_3D'
    bl_region_type = 'HEADER'
    bl_label = "Transform Orientations"
    bl_ui_units_x = 8

    def draw(self, context):
        layout = self.layout
        layout.label(text="Transform Orientations")

        scene = context.scene
        orient_slot = scene.transform_orientation_slots[0]
        orientation = orient_slot.custom_orientation

        row = layout.row()
        col = row.column()
        col.prop(orient_slot, "type", expand=True)
        row.operator("transform.create_orientation", text="", icon='ADD', emboss=False).use = True

        if orientation:
            row = layout.row(align=False)
            row.prop(orientation, "name", text="", icon='OBJECT_ORIGIN')
            row.operator("transform.delete_orientation", text="", icon='X', emboss=False)


class VIEW3D_PT_gpencil_origin(Panel):
    bl_space_type = 'VIEW_3D'
    bl_region_type = 'HEADER'
    bl_label = "Stroke Placement"

    def draw(self, context):
        layout = self.layout
        tool_settings = context.tool_settings
        gpd = context.gpencil_data

        layout.label(text="Stroke Placement")

        row = layout.row()
        col = row.column()
        col.prop(tool_settings, "gpencil_stroke_placement_view3d", expand=True)

        if tool_settings.gpencil_stroke_placement_view3d == 'SURFACE':
            row = layout.row()
            row.label(text="Offset")
            row = layout.row()
            row.prop(gpd, "zdepth_offset", text="")

        if tool_settings.gpencil_stroke_placement_view3d == 'STROKE':
            row = layout.row()
            row.label(text="Target")
            row = layout.row()
            row.prop(tool_settings, "gpencil_stroke_snap_mode", expand=True)


class VIEW3D_PT_gpencil_lock(Panel):
    bl_space_type = 'VIEW_3D'
    bl_region_type = 'HEADER'
    bl_label = "Drawing Plane"

    def draw(self, context):
        layout = self.layout
        layout.label(text="Drawing Plane")

        row = layout.row()
        col = row.column()
        col.prop(context.tool_settings.gpencil_sculpt, "lock_axis", expand=True)


class VIEW3D_PT_gpencil_guide(Panel):
    bl_space_type = 'VIEW_3D'
    bl_region_type = 'HEADER'
    bl_label = "Guides"

    def draw(self, context):
        settings = context.tool_settings.gpencil_sculpt.guide

        layout = self.layout
        layout.label(text="Guides")

        col = layout.column()
        col.active = settings.use_guide
        col.prop(settings, "type", expand=True)

        if settings.type in {'ISO', 'PARALLEL', 'RADIAL'}:
            col.prop(settings, "angle")
            row = col.row(align=True)

        col.prop(settings, "use_snapping")
        if settings.use_snapping:

            if settings.type == 'RADIAL':
                col.prop(settings, "angle_snap")
            else:
                col.prop(settings, "spacing")

        if settings.type in {'CIRCULAR', 'RADIAL'} or settings.use_snapping:
            col.label(text="Reference Point")
            row = col.row(align=True)
            row.prop(settings, "reference_point", expand=True)
            if settings.reference_point == 'CUSTOM':
                col.prop(settings, "location", text="Custom Location")
            elif settings.reference_point == 'OBJECT':
                col.prop(settings, "reference_object", text="Object Location")
                if not settings.reference_object:
                    col.label(text="No object selected, using cursor")


class VIEW3D_PT_overlay_gpencil_options(Panel):
    bl_space_type = 'VIEW_3D'
    bl_region_type = 'HEADER'
    bl_parent_id = 'VIEW3D_PT_overlay'
    bl_label = ""

    @classmethod
    def poll(cls, context):
        return context.object and context.object.type == 'GPENCIL'

    def draw_header(self, context):
        layout = self.layout
        layout.label(text={
            'PAINT_GPENCIL': "Draw Grease Pencil",
            'EDIT_GPENCIL': "Edit Grease Pencil",
            'SCULPT_GPENCIL': "Sculpt Grease Pencil",
            'WEIGHT_GPENCIL': "Weight Grease Pencil",
            'VERTEX_GPENCIL': "Vertex Grease Pencil",
            'OBJECT': "Grease Pencil",
        }[context.mode])

    def draw(self, context):
        layout = self.layout
        view = context.space_data
        overlay = view.overlay
        display_all = overlay.show_overlays

        row = layout.row()
        row.separator()
        row.prop(overlay, "use_gpencil_onion_skin", text="Onion Skin")

        col = layout.column(align = True)
        col.active = display_all
        split = col.split()
        row = split.row()
        row.separator()
        row.prop(overlay, "use_gpencil_grid")

        row = split.row(align=True)
        if overlay.use_gpencil_grid:
            row.prop(overlay, "gpencil_grid_opacity", text="", slider=True)
            row.prop(overlay, "use_gpencil_canvas_xray", text="", icon='XRAY')
        else:
            row.label(icon='DISCLOSURE_TRI_RIGHT')

        col = layout.column(align = True)
        col.active = display_all
        split = col.split()
        row = split.row()
        row.separator()
        row.prop(overlay, "use_gpencil_fade_layers")

        row = split.row(align=True)
        if overlay.use_gpencil_fade_layers:
            row.separator
            row.prop(overlay, "gpencil_fade_layer", text="", slider=True)
        else:
            row.label(icon='DISCLOSURE_TRI_RIGHT')

        col = layout.column(align = True)
        col.active = display_all
        split = col.split()
        row = split.row()
        row.separator()
        row.prop(overlay, "use_gpencil_fade_objects")

        row = split.row(align=True)
        if overlay.use_gpencil_fade_objects:
            row.prop(overlay, "gpencil_fade_objects", text="", slider=True)
            row.prop(overlay, "use_gpencil_fade_gp_objects", text="", icon='OUTLINER_OB_GREASEPENCIL')
        else:
            row.label(icon='DISCLOSURE_TRI_RIGHT')

        if context.object.mode in {'EDIT_GPENCIL', 'SCULPT_GPENCIL', 'WEIGHT_GPENCIL', 'VERTEX_GPENCIL'}:
            split = layout.split()
            col = split.column()
            row = col.row()
            row.separator()
            row.prop(overlay, "use_gpencil_edit_lines", text="Edit Lines")
            col = split.column()
            if overlay.use_gpencil_edit_lines:
                col.prop(overlay, "use_gpencil_multiedit_line_only", text="Only in Multiframe")
            else:
                col.label(icon='DISCLOSURE_TRI_RIGHT')

            if context.object.mode == 'EDIT_GPENCIL':
                split = layout.split()
                col = split.column()
                row = col.row()
                row.separator()
                row.prop(overlay, "use_gpencil_show_directions")
                col = split.column()
                col.prop(overlay, "use_gpencil_show_material_name", text="Material Name")

            layout.use_property_split = True
            layout.separator()
            row = layout.row()
            row.separator()
            row.prop(overlay, "vertex_opacity", text="Vertex Opacity", slider=True)

            # Handles for Curve Edit
            if context.object.mode == 'EDIT_GPENCIL':
                gpd = context.object.data
                if gpd.use_curve_edit:
                    layout.prop(overlay, "display_handle", text="Handles")

        if context.object.mode in {'PAINT_GPENCIL', 'VERTEX_GPENCIL'}:
            layout.label(text="Vertex Paint")
            row = layout.row()
            shading = VIEW3D_PT_shading.get_shading(context)
            row.enabled = shading.type not in {'WIREFRAME', 'RENDERED'}
            row.separator()
            row.use_property_split = True
            row.prop(overlay, "gpencil_vertex_paint_opacity", text="Opacity", slider=True)


class VIEW3D_PT_quad_view(Panel):
    bl_space_type = 'VIEW_3D'
    bl_region_type = 'UI'
    bl_category = "View"
    bl_label = "Quad View"
    bl_options = {'DEFAULT_CLOSED'}

    @classmethod
    def poll(cls, context):
        view = context.space_data
        return view.region_quadviews

    def draw(self, context):
        layout = self.layout

        view = context.space_data

        region = view.region_quadviews[2]
        col = layout.column()
        col.prop(region, "lock_rotation")
        row = col.row()
        row.enabled = region.lock_rotation
        row.prop(region, "show_sync_view")
        row = col.row()

        row.enabled = region.lock_rotation and region.show_sync_view
        row.prop(region, "use_box_clip")


# Annotation properties
class VIEW3D_PT_grease_pencil(AnnotationDataPanel, Panel):
    bl_space_type = 'VIEW_3D'
    bl_region_type = 'UI'
    bl_category = "View"

    # NOTE: this is just a wrapper around the generic GP Panel


class VIEW3D_PT_annotation_onion(AnnotationOnionSkin, Panel):
    bl_space_type = 'VIEW_3D'
    bl_region_type = 'UI'
    bl_category = "View"
    bl_parent_id = 'VIEW3D_PT_grease_pencil'

    # NOTE: this is just a wrapper around the generic GP Panel


class TOPBAR_PT_annotation_layers(Panel, AnnotationDataPanel):
    bl_space_type = 'VIEW_3D'
    bl_region_type = 'HEADER'
    bl_label = "Layers"
    bl_ui_units_x = 14


class VIEW3D_PT_view3d_stereo(Panel):
    bl_space_type = 'VIEW_3D'
    bl_region_type = 'UI'
    bl_category = "View"
    bl_label = "Stereoscopy"
    bl_options = {'DEFAULT_CLOSED'}

    @classmethod
    def poll(cls, context):
        scene = context.scene
        wm = bpy.ops.wm

        multiview = scene.render.use_multiview
        return multiview

    def draw(self, context):
        layout = self.layout
        view = context.space_data

        basic_stereo = context.scene.render.views_format == 'STEREO_3D'

        col = layout.column()
        col.row().prop(view, "stereo_3d_camera", expand=True)

        col.label(text="Display")
        row = col.row()
        row.active = basic_stereo
        row.prop(view, "show_stereo_3d_cameras")
        row = col.row()
        row.active = basic_stereo
        split = row.split()
        split.prop(view, "show_stereo_3d_convergence_plane")
        split = row.split()
        split.prop(view, "stereo_3d_convergence_plane_alpha", text="Alpha")
        split.active = view.show_stereo_3d_convergence_plane
        row = col.row()
        split = row.split()
        split.prop(view, "show_stereo_3d_volume")
        split = row.split()
        split.prop(view, "stereo_3d_volume_alpha", text="Alpha")

        if context.scene.render.use_multiview:
            layout.separator()
            layout.operator("wm.set_stereo_3d", icon='CAMERA_STEREO')


class VIEW3D_PT_context_properties(Panel):
    bl_space_type = 'VIEW_3D'
    bl_region_type = 'UI'
    bl_category = "Item"
    bl_label = "Properties"
    bl_options = {'DEFAULT_CLOSED'}

    @staticmethod
    def _active_context_member(context):
        obj = context.object
        if obj:
            object_mode = obj.mode
            if object_mode == 'POSE':
                return "active_pose_bone"
            elif object_mode == 'EDIT' and obj.type == 'ARMATURE':
                return "active_bone"
            else:
                return "object"

        return ""

    @classmethod
    def poll(cls, context):
        import rna_prop_ui
        member = cls._active_context_member(context)

        if member:
            context_member, member = rna_prop_ui.rna_idprop_context_value(context, member, object)
            return context_member and rna_prop_ui.rna_idprop_has_properties(context_member)

        return False

    def draw(self, context):
        import rna_prop_ui
        member = VIEW3D_PT_context_properties._active_context_member(context)

        if member:
            # Draw with no edit button
            rna_prop_ui.draw(self.layout, context, member, object, use_edit = False)


# Grease Pencil Object - Multiframe falloff tools
class VIEW3D_PT_gpencil_multi_frame(Panel):
    bl_space_type = 'VIEW_3D'
    bl_region_type = 'HEADER'
    bl_label = "Multi Frame"

    def draw(self, context):
        gpd = context.gpencil_data
        settings = context.tool_settings.gpencil_sculpt

        layout = self.layout
        col = layout.column(align=True)
        col.prop(settings, "use_multiframe_falloff")

        # Falloff curve
        if gpd.use_multiedit and settings.use_multiframe_falloff:
            layout.template_curve_mapping(settings, "multiframe_falloff_curve", brush=True)


# Grease Pencil Object - Curve Editing tools
class VIEW3D_PT_gpencil_curve_edit(Panel):
    bl_space_type = 'VIEW_3D'
    bl_region_type = 'HEADER'
    bl_label = "Curve Editing"

    def draw(self, context):
        layout = self.layout

        gpd = context.gpencil_data
        col = layout.column()

        col.label(text = "Curve Editing:")

        split = layout.split()
        col = split.column(align = True)
        row = col.row()
        row.separator()
        row.label(text = "Resolution")
        row = col.row()
        row.separator()
        row.label(text = "Threshold")
        row = col.row()
        row.separator()
        row.label(text =  "Corner Angle")

        col = split.column(align = True)
        col.prop(gpd, "edit_curve_resolution", text = "")
        col.prop(gpd, "curve_edit_threshold", text = "")
        col.prop(gpd, "curve_edit_corner_angle", text = "")

        col = layout.column()
        row = col.row()
        row.separator()
        row.prop(gpd, "use_adaptive_curve_resolution")


class VIEW3D_MT_gpencil_edit_context_menu(Menu):
    bl_label = ""

    def draw(self, context):

        is_point_mode = context.tool_settings.gpencil_selectmode_edit == 'POINT'
        is_stroke_mode = context.tool_settings.gpencil_selectmode_edit == 'STROKE'
        is_segment_mode = context.tool_settings.gpencil_selectmode_edit == 'SEGMENT'

        layout = self.layout

        layout.operator_context = 'INVOKE_REGION_WIN'

        row = layout.row()

        if is_point_mode or is_segment_mode:
            col = row.column(align=True)

            col.label(text="Point Context Menu", icon='GP_SELECT_POINTS')
            col.separator()

            # Additive Operators
            col.operator("gpencil.stroke_subdivide", text="Subdivide", icon = "SUBDIVIDE_EDGES").only_selected = True

            col.separator()

            col.operator("gpencil.extrude_move", text="Extrude", icon = 'EXTRUDE_REGION')

            col.separator()

            # Deform Operators
            col.operator("gpencil.stroke_smooth", text="Smooth", icon = "PARTICLEBRUSH_SMOOTH").only_selected = True
            col.operator("transform.bend", text="Bend", icon = "BEND")
            col.operator("transform.shear", text="Shear", icon = "SHEAR")
            col.operator("transform.tosphere", text="To Sphere", icon = "TOSPHERE")
            col.operator("transform.transform", text="Shrink Fatten", icon = 'SHRINK_FATTEN').mode = 'GPENCIL_SHRINKFATTEN'

            col.separator()

            col.menu("VIEW3D_MT_mirror", text="Mirror")
            col.menu("GPENCIL_MT_snap", text="Snap")

            col.separator()

            # Duplicate operators
            col.operator("gpencil.duplicate_move", text="Duplicate", icon='DUPLICATE')
            col.operator("gpencil.copy", text="Copy", icon='COPYDOWN')
            col.operator("gpencil.paste", text="Paste", icon='PASTEDOWN').type = 'ACTIVE'
            col.operator("gpencil.paste", text="Paste by Layer", icon='PASTEDOWN').type = 'LAYER'

            col.separator()

            # Removal Operators
            col.operator("gpencil.stroke_merge", text="Merge", icon = "MERGE")
            col.operator("gpencil.stroke_merge_by_distance", icon = "MERGE").use_unselected = False
            col.operator("gpencil.stroke_split", text="Split", icon = "SPLIT")
            col.operator("gpencil.stroke_separate", text="Separate", icon = "SEPARATE_GP_POINTS").mode = 'POINT'

            col.separator()

            col.operator("gpencil.delete", text="Delete Points", icon = "DELETE").type = 'POINTS'
            col.operator("gpencil.dissolve", text="Dissolve", icon = "DISSOLVE_VERTS").type = 'POINTS'
            col.operator("gpencil.dissolve", text="Dissolve Between", icon = "DISSOLVE_BETWEEN").type = 'BETWEEN'
            col.operator("gpencil.dissolve", text="Dissolve Unselected", icon = "DISSOLVE_UNSELECTED").type = 'UNSELECT'

        if is_stroke_mode:

            col = row.column(align = True)
            col.label(text="Stroke Context Menu", icon='GP_SELECT_STROKES')
            col.separator()

            # Main Strokes Operators
            col.operator("gpencil.stroke_subdivide", text="Subdivide", icon = "SUBDIVIDE_EDGES").only_selected = False
            col.menu("VIEW3D_MT_gpencil_simplify")
            col.operator("gpencil.stroke_trim", text="Trim", icon = "CUT")

            col.separator()

            col.operator("gpencil.stroke_smooth", text="Smooth Stroke", icon = "PARTICLEBRUSH_SMOOTH").only_selected = False
            col.operator("transform.transform", text="Shrink Fatten", icon = 'SHRINK_FATTEN').mode = 'GPENCIL_SHRINKFATTEN'

            col.separator()

            # Layer and Materials operators
            col.menu("GPENCIL_MT_move_to_layer")
            col.menu("VIEW3D_MT_assign_material")
            col.operator("gpencil.set_active_material", text="Set as Active Material", icon = "MATERIAL_DATA")
            col.operator_menu_enum("gpencil.stroke_arrange", "direction", text="Arrange")

            col.separator()

            col.menu("VIEW3D_MT_mirror", text="Mirror")
            col.menu("VIEW3D_MT_snap", text="Snap")

            col.separator()

            # Duplicate operators
            col.operator("gpencil.duplicate_move", text="Duplicate", icon='DUPLICATE')
            col.operator("gpencil.copy", text="Copy", icon='COPYDOWN')
            col.operator("gpencil.paste", text="Paste", icon='PASTEDOWN').type = 'ACTIVE'
            col.operator("gpencil.paste", text="Paste by Layer", icon='PASTEDOWN').type = 'LAYER'

            col.separator()

            # Removal Operators
            col.operator("gpencil.stroke_merge_by_distance", icon = "MERGE").use_unselected = True
            col.operator_menu_enum("gpencil.stroke_join", "type", text="Join", icon ='JOIN')
            col.operator("gpencil.stroke_split", text="Split", icon = "SPLIT")
            col.operator("gpencil.stroke_separate", text="Separate", icon = "SEPARATE_GP_STROKES").mode = 'STROKE'

            col.separator()

            col.operator("gpencil.delete", text="Delete", icon = "DELETE").type = 'STROKES'

            col.separator()

            col.operator("gpencil.reproject", text="Reproject", icon = "REPROJECT")


class VIEW3D_PT_gpencil_draw_context_menu(Panel):
    bl_space_type = 'VIEW_3D'
    bl_region_type = 'WINDOW'
    bl_label = "Draw Context Menu"
    bl_ui_units_x = 12

    def draw(self, context):
        ts = context.tool_settings
        settings = ts.gpencil_paint
        brush = settings.brush
        gp_settings = brush.gpencil_settings

        layout = self.layout
        is_pin_vertex = gp_settings.brush_draw_mode == 'VERTEXCOLOR'
        is_vertex = settings.color_mode == 'VERTEXCOLOR' or brush.gpencil_tool == 'TINT' or is_pin_vertex

        if brush.gpencil_tool not in {'ERASE', 'CUTTER', 'EYEDROPPER'} and is_vertex:
            split = layout.split(factor=0.1)
            split.prop(brush, "color", text="")
            split.template_color_picker(brush, "color", value_slider=True)

            col = layout.column()
            col.separator()
            col.prop_menu_enum(gp_settings, "vertex_mode", text="Mode")
            col.separator()

        if brush.gpencil_tool not in {'FILL', 'CUTTER'}:
            layout.prop(brush, "size", slider=True)
        if brush.gpencil_tool not in {'ERASE', 'FILL', 'CUTTER'}:
            layout.prop(gp_settings, "pen_strength")

        # Layers
        draw_gpencil_layer_active(context, layout)
        # Material
        if not is_vertex:
            draw_gpencil_material_active(context, layout)


class VIEW3D_PT_gpencil_vertex_context_menu(Panel):
    bl_space_type = 'VIEW_3D'
    bl_region_type = 'WINDOW'
    bl_label = "Vertex Paint Context Menu"
    bl_ui_units_x = 12

    def draw(self, context):
        layout = self.layout
        ts = context.tool_settings
        settings = ts.gpencil_vertex_paint
        brush = settings.brush
        gp_settings = brush.gpencil_settings

        col = layout.column()

        if brush.gpencil_vertex_tool in {'DRAW', 'REPLACE'}:
            split = layout.split(factor=0.1)
            split.prop(brush, "color", text="")
            split.template_color_picker(brush, "color", value_slider=True)

            col = layout.column()
            col.separator()
            col.prop_menu_enum(gp_settings, "vertex_mode", text="Mode")
            col.separator()

        row = col.row(align=True)
        row.prop(brush, "size", text="Radius")
        row.prop(gp_settings, "use_pressure", text="", icon='STYLUS_PRESSURE')

        if brush.gpencil_vertex_tool in {'DRAW', 'BLUR', 'SMEAR'}:
            row = layout.row(align=True)
            row.prop(gp_settings, "pen_strength", slider=True)
            row.prop(gp_settings, "use_strength_pressure", text="", icon='STYLUS_PRESSURE')

        # Layers
        draw_gpencil_layer_active(context, layout)


class VIEW3D_PT_paint_vertex_context_menu(Panel):
    # Only for popover, these are dummy values.
    bl_space_type = 'VIEW_3D'
    bl_region_type = 'WINDOW'
    bl_label = "Vertex Paint Context Menu"

    def draw(self, context):
        layout = self.layout

        brush = context.tool_settings.vertex_paint.brush
        capabilities = brush.vertex_paint_capabilities

        if capabilities.has_color:
            split = layout.split(factor=0.1)
            UnifiedPaintPanel.prop_unified_color(split, context, brush, "color", text="")
            UnifiedPaintPanel.prop_unified_color_picker(split, context, brush, "color", value_slider=True)
            layout.prop(brush, "blend", text="")

        UnifiedPaintPanel.prop_unified(
            layout,
            context,
            brush,
            "size",
            unified_name="use_unified_size",
            pressure_name="use_pressure_size",
            slider=True,
        )
        UnifiedPaintPanel.prop_unified(
            layout,
            context,
            brush,
            "strength",
            unified_name="use_unified_strength",
            pressure_name="use_pressure_strength",
            slider=True,
        )


class VIEW3D_PT_paint_texture_context_menu(Panel):
    # Only for popover, these are dummy values.
    bl_space_type = 'VIEW_3D'
    bl_region_type = 'WINDOW'
    bl_label = "Texture Paint Context Menu"

    def draw(self, context):
        layout = self.layout

        brush = context.tool_settings.image_paint.brush
        capabilities = brush.image_paint_capabilities

        if capabilities.has_color:
            split = layout.split(factor=0.1)
            UnifiedPaintPanel.prop_unified_color(split, context, brush, "color", text="")
            UnifiedPaintPanel.prop_unified_color_picker(split, context, brush, "color", value_slider=True)
            layout.prop(brush, "blend", text="")

        if capabilities.has_radius:
            UnifiedPaintPanel.prop_unified(layout, context, brush, "size", unified_name="use_unified_size", pressure_name="use_pressure_size", slider=True,)
            UnifiedPaintPanel.prop_unified(layout, context, brush, "strength", unified_name="use_unified_strength", pressure_name="use_pressure_strength", slider=True,)


class VIEW3D_PT_paint_weight_context_menu(Panel):
    # Only for popover, these are dummy values.
    bl_space_type = 'VIEW_3D'
    bl_region_type = 'WINDOW'
    bl_label = "Weights Context Menu"

    def draw(self, context):
        layout = self.layout

        brush = context.tool_settings.weight_paint.brush
        UnifiedPaintPanel.prop_unified(layout, context, brush, "weight", unified_name="use_unified_weight", slider=True,)
        UnifiedPaintPanel.prop_unified(layout, context, brush, "size", unified_name="use_unified_size", pressure_name="use_pressure_size", slider=True,)
        UnifiedPaintPanel.prop_unified(layout, context, brush, "strength", unified_name="use_unified_strength", pressure_name="use_pressure_strength", slider=True)


def draw_gpencil_layer_active(context, layout):
    gpl = context.active_gpencil_layer
    if gpl:
        layout.label(text="Active Layer")
        row = layout.row(align=True)
        row.operator_context = 'EXEC_REGION_WIN'
        row.operator_menu_enum("gpencil.layer_change", "layer", text="", icon='GREASEPENCIL')
        row.prop(gpl, "info", text="")
        row.operator("gpencil.layer_remove", text="", icon='X')


def draw_gpencil_material_active(context, layout):
    ob = context.active_object
    if ob and len(ob.material_slots) > 0 and ob.active_material_index >= 0:
        ma = ob.material_slots[ob.active_material_index].material
        if ma:
            layout.label(text="Active Material")
            row = layout.row(align=True)
            row.operator_context = 'EXEC_REGION_WIN'
            row.operator_menu_enum("gpencil.material_set", "slot", text="", icon='MATERIAL')
            row.prop(ma, "name", text="")

class VIEW3D_PT_gpencil_sculpt_context_menu(Panel):
    bl_space_type = 'VIEW_3D'
    bl_region_type = 'WINDOW'
    bl_label = "Sculpt Context Menu"
    bl_ui_units_x = 12

    def draw(self, context):
        ts = context.tool_settings
        settings = ts.gpencil_sculpt_paint
        brush = settings.brush

        layout = self.layout

        layout.prop(brush, "size", slider=True)
        layout.prop(brush, "strength")

        # Layers
        draw_gpencil_layer_active(context, layout)


class VIEW3D_PT_gpencil_weight_context_menu(Panel):
    bl_space_type = 'VIEW_3D'
    bl_region_type = 'WINDOW'
    bl_label = "Weight Paint Context Menu"
    bl_ui_units_x = 12

    def draw(self, context):
        ts = context.tool_settings
        settings = ts.gpencil_weight_paint
        brush = settings.brush

        layout = self.layout

        layout.prop(brush, "size", slider=True)
        layout.prop(brush, "strength")
        layout.prop(brush, "weight")

        # Layers
        draw_gpencil_layer_active(context, layout)


class VIEW3D_MT_gpencil_sculpt(Menu):
    bl_label = "Sculpt"

    def draw(self, context):
        layout = self.layout

        layout.operator_context = 'INVOKE_REGION_WIN'
        layout.menu("VIEW3D_MT_assign_material")
        layout.separator()

        layout.operator("gpencil.frame_duplicate", text="Duplicate Active Frame", icon = "DUPLICATE")
        layout.operator("gpencil.frame_duplicate", text="Duplicate Active Frame All Layers", icon = "DUPLICATE").mode = 'ALL'

        layout.separator()

        layout.operator("gpencil.stroke_subdivide", text="Subdivide", icon = "SUBDIVIDE_EDGES")
        layout.operator("gpencil.stroke_simplify_fixed", text="Simplify", icon = "MOD_SIMPLIFY")
        layout.operator("gpencil.stroke_simplify", text="Simplify Adaptative", icon = "SIMPLIFY_ADAPTIVE")

        if context.mode == 'WEIGHT_GPENCIL':
            layout.separator()
            layout.menu("VIEW3D_MT_gpencil_autoweights")

        layout.separator()

        #radial control button brush size
        myvar = layout.operator("wm.radial_control", text = "Brush Radius", icon = "BRUSHSIZE")
        myvar.data_path_primary = 'tool_settings.gpencil_sculpt.brush.size'

        #radial control button brush strength
        myvar = layout.operator("wm.radial_control", text = "Brush Strength", icon = "BRUSHSTRENGTH")
        myvar.data_path_primary = 'tool_settings.gpencil_sculpt.brush.strength'

        layout.separator()

        # line edit toggles from the keympap
        props = layout.operator("wm.context_toggle", text="Toggle Edit Lines", icon='STROKE')
        props.data_path = "space_data.overlay.use_gpencil_edit_lines"

        props = layout.operator("wm.context_toggle", text="Toggle Multiline Edit Only", icon='STROKE')
        props.data_path = "space_data.overlay.use_gpencil_multiedit_line_only"


class VIEW3D_PT_gpencil_edit_options(Panel):
    bl_space_type = 'VIEW_3D'
    bl_region_type = 'HEADER'
    bl_label = "Options"

    def draw(self, context):
        layout = self.layout
        settings = context.tool_settings.gpencil_sculpt

        layout.prop(settings, "use_scale_thickness", text="Scale Thickness")


class VIEW3D_PT_sculpt_context_menu(Panel):
    # Only for popover, these are dummy values.
    bl_space_type = 'VIEW_3D'
    bl_region_type = 'WINDOW'
    bl_label = "Sculpt Context Menu"

    def draw(self, context):
        layout = self.layout

        brush = context.tool_settings.sculpt.brush
        capabilities = brush.sculpt_capabilities

        if capabilities.has_color:
            split = layout.split(factor=0.1)
            UnifiedPaintPanel.prop_unified_color(split, context, brush, "color", text="")
            UnifiedPaintPanel.prop_unified_color_picker(split, context, brush, "color", value_slider=True)

            layout.prop(brush, "blend", text="")

        UnifiedPaintPanel.prop_unified(layout, context, brush, "size", unified_name="use_unified_size", pressure_name="use_pressure_size", slider=True,)
        UnifiedPaintPanel.prop_unified(layout, context, brush, "strength", unified_name="use_unified_strength", pressure_name="use_pressure_strength", slider=True,)

        if capabilities.has_auto_smooth:
            layout.prop(brush, "auto_smooth_factor", slider=True)

        if capabilities.has_normal_weight:
            layout.prop(brush, "normal_weight", slider=True)

        if capabilities.has_pinch_factor:
            text = "Pinch"
            if brush.sculpt_tool in {'BLOB', 'SNAKE_HOOK'}:
                text = "Magnify"
            layout.prop(brush, "crease_pinch_factor", slider=True, text=text)

        if capabilities.has_rake_factor:
            layout.prop(brush, "rake_factor", slider=True)

        if capabilities.has_plane_offset:
            layout.prop(brush, "plane_offset", slider=True)
            layout.prop(brush, "plane_trim", slider=True, text="Distance")

        if capabilities.has_height:
            layout.prop(brush, "height", slider=True, text="Height")


class TOPBAR_PT_gpencil_materials(GreasePencilMaterialsPanel, Panel):
    bl_space_type = 'VIEW_3D'
    bl_region_type = 'HEADER'
    bl_label = "Materials"
    bl_ui_units_x = 14

    @classmethod
    def poll(cls, context):
        ob = context.object
        return ob and ob.type == 'GPENCIL'


class TOPBAR_PT_gpencil_vertexcolor(GreasePencilVertexcolorPanel, Panel):
    bl_space_type = 'VIEW_3D'
    bl_region_type = 'HEADER'
    bl_label = "Vertex Color"
    bl_ui_units_x = 10

    @classmethod
    def poll(cls, context):
        ob = context.object
        return ob and ob.type == 'GPENCIL'


classes = (
    VIEW3D_HT_header,
    VIEW3D_HT_tool_header,
    ALL_MT_editormenu,
    VIEW3D_MT_editor_menus,
    VIEW3D_MT_transform,
    VIEW3D_MT_transform_object,
    VIEW3D_MT_transform_armature,
    VIEW3D_MT_mirror,
    VIEW3D_MT_snap,
    VIEW3D_MT_uv_map_clear_seam,
    VIEW3D_MT_uv_map,
    VIEW3D_MT_switchactivecamto,
    VIEW3D_MT_view_legacy,
    VIEW3D_MT_view,
    VIEW3D_MT_view_pie_menus,
    VIEW3D_MT_view_navigation_legacy,
    VIEW3D_MT_view_navigation,
    VIEW3D_MT_view_align,
    VIEW3D_MT_view_align_selected,
    VIEW3D_MT_select_object,
    VIEW3D_MT_select_object_legacy,
    VIEW3D_MT_select_by_type,
    VIEW3D_MT_select_grouped,
    VIEW3D_MT_select_linked,
    VIEW3D_MT_select_object_more_less,
    VIEW3D_MT_select_pose,
    VIEW3D_MT_select_particle,
    VIEW3D_MT_edit_mesh,
    VIEW3D_MT_edit_mesh_sort_elements,
    VIEW3D_MT_edit_mesh_select_similar,
    VIEW3D_MT_edit_mesh_select_more_less,
    VIEW3D_MT_select_edit_mesh,
    VIEW3D_MT_select_edit_curve,
    VIEW3D_MT_select_edit_curve_select_similar,
    VIEW3D_MT_select_edit_surface,
    VIEW3D_MT_select_edit_text,
    VIEW3D_MT_select_edit_metaball,
    VIEW3D_MT_edit_lattice_context_menu,
    VIEW3D_MT_select_edit_metaball_select_similar,
    VIEW3D_MT_select_edit_lattice,
    VIEW3D_MT_select_edit_armature,
    VIEW3D_MT_select_gpencil,
    VIEW3D_MT_select_gpencil_legacy,
    VIEW3D_MT_select_gpencil_grouped,
    VIEW3D_MT_select_paint_mask,
    VIEW3D_MT_select_paint_mask_vertex,
    VIEW3D_MT_angle_control,
    VIEW3D_MT_mesh_add,
    VIEW3D_MT_curve_add,
    VIEW3D_MT_surface_add,
    VIEW3D_MT_edit_metaball_context_menu,
    VIEW3D_MT_metaball_add,
    TOPBAR_MT_edit_curve_add,
    TOPBAR_MT_edit_armature_add,
    VIEW3D_MT_armature_add,
    VIEW3D_MT_light_add,
    VIEW3D_MT_lightprobe_add,
    VIEW3D_MT_camera_add,
    VIEW3D_MT_volume_add,
    VIEW3D_MT_add,
    VIEW3D_MT_image_add,
    VIEW3D_MT_origin_set,
    VIEW3D_MT_object,
    VIEW3D_MT_object_convert,
    VIEW3D_MT_object_animation,
    VIEW3D_MT_object_asset,
    VIEW3D_MT_object_rigid_body,
    VIEW3D_MT_object_clear,
    VIEW3D_MT_object_context_menu,
    VIEW3D_MT_object_shading,
    VIEW3D_MT_object_apply,
    VIEW3D_MT_object_relations,
    VIEW3D_MT_object_parent,
    VIEW3D_MT_object_track,
    VIEW3D_MT_object_collection,
    VIEW3D_MT_object_constraints,
    VIEW3D_MT_object_quick_effects,
    VIEW3D_MT_object_showhide,
    VIEW3D_MT_object_cleanup,
    VIEW3D_MT_make_single_user,
    VIEW3D_MT_make_links,
    VIEW3D_MT_brush,
    VIEW3D_MT_brush_curve_presets,
    VIEW3D_MT_facemask_showhide,
    VIEW3D_MT_paint_vertex,
    VIEW3D_MT_paint_vertex_specials,
    VIEW3D_MT_paint_texture_specials,
    VIEW3D_MT_hook,
    VIEW3D_MT_vertex_group,
    VIEW3D_MT_gpencil_vertex_group,
    VIEW3D_MT_paint_weight,
    VIEW3D_MT_paint_weight_lock,
    VIEW3D_MT_paint_weight_specials,
    VIEW3D_MT_subdivision_set,
    VIEW3D_MT_sculpt_specials,
    VIEW3D_MT_sculpt,
    VIEW3D_MT_sculpt_set_pivot,
    VIEW3D_MT_mask,
    VIEW3D_MT_mask_legacy,
    VIEW3D_MT_face_sets,
    VIEW3D_MT_face_sets_init,
    VIEW3D_MT_random_mask,
    VIEW3D_MT_hide_mask,
    VIEW3D_MT_particle,
    VIEW3D_MT_particle_context_menu,
    VIEW3D_MT_particle_show_hide,
    VIEW3D_MT_pose,
    VIEW3D_MT_pose_transform,
    VIEW3D_MT_pose_slide,
    VIEW3D_MT_pose_propagate,
    VIEW3D_MT_pose_library,
    VIEW3D_MT_pose_motion,
    VIEW3D_MT_pose_group,
    VIEW3D_MT_pose_ik,
    VIEW3D_MT_pose_constraints,
    VIEW3D_MT_pose_names,
    VIEW3D_MT_pose_show_hide,
    VIEW3D_MT_pose_apply,
    VIEW3D_MT_pose_context_menu,
    VIEW3D_MT_bone_options_toggle,
    VIEW3D_MT_bone_options_enable,
    VIEW3D_MT_bone_options_disable,
    VIEW3D_MT_edit_mesh_context_menu,
    VIEW3D_MT_edit_mesh_select_mode,
    VIEW3D_MT_edit_mesh_extrude_dupli,
    VIEW3D_MT_edit_mesh_extrude_dupli_rotate,
    VIEW3D_MT_edit_mesh_extrude,
    VIEW3D_MT_edit_mesh_vertices,
    VIEW3D_MT_edit_mesh_vertices_legacy,
    VIEW3D_MT_edit_mesh_edges,
    VIEW3D_MT_edit_mesh_edges_legacy,
    VIEW3D_MT_edit_mesh_faces,
    VIEW3D_MT_edit_mesh_faces_legacy,
    VIEW3D_MT_edit_mesh_faces_data,
    VIEW3D_MT_edit_mesh_normals,
    VIEW3D_MT_edit_mesh_normals_select_strength,
    VIEW3D_MT_edit_mesh_normals_set_strength,
    VIEW3D_MT_edit_mesh_normals_average,
    VIEW3D_MT_edit_mesh_shading,
    VIEW3D_MT_edit_mesh_weights,
    VIEW3D_MT_edit_mesh_clean,
    VIEW3D_MT_edit_mesh_delete,
    VIEW3D_MT_edit_mesh_merge,
    VIEW3D_MT_edit_mesh_split,
    VIEW3D_MT_edit_mesh_dissolve,
    VIEW3D_MT_edit_mesh_show_hide,
    VIEW3D_MT_paint_gpencil,
    VIEW3D_MT_draw_gpencil,
    VIEW3D_MT_edit_gpencil_showhide,
    VIEW3D_MT_assign_material,
    VIEW3D_MT_edit_gpencil,
    VIEW3D_MT_edit_gpencil_stroke,
    VIEW3D_MT_edit_gpencil_point,
    VIEW3D_MT_edit_gpencil_hide,
    VIEW3D_MT_edit_gpencil_arrange_strokes,
    VIEW3D_MT_edit_gpencil_delete,
    VIEW3D_MT_sculpt_gpencil_copy,
    VIEW3D_MT_weight_gpencil,
    VIEW3D_MT_gpencil_simplify,
    VIEW3D_MT_edit_curve,
    VIEW3D_MT_edit_curve_ctrlpoints,
    VIEW3D_MT_edit_curve_handle_type_set,
    VIEW3D_MT_edit_curve_segments,
    VIEW3D_MT_edit_curve_context_menu,
    VIEW3D_MT_edit_curve_delete,
    VIEW3D_MT_edit_curve_show_hide,
    VIEW3D_MT_edit_surface,
    VIEW3D_MT_edit_font,
    VIEW3D_MT_edit_font_chars,
    VIEW3D_MT_edit_font_kerning,
    VIEW3D_MT_edit_font_move,
    VIEW3D_MT_edit_font_delete,
    VIEW3D_MT_edit_font_context_menu,
    VIEW3D_MT_edit_meta,
    VIEW3D_MT_edit_meta_showhide,
    VIEW3D_MT_edit_lattice,
    VIEW3D_MT_edit_lattice_flip,
    VIEW3D_MT_edit_armature,
    VIEW3D_MT_armature_show_hide,
    VIEW3D_MT_armature_context_menu,
    VIEW3D_MT_edit_armature_roll,
    VIEW3D_MT_edit_armature_names,
    VIEW3D_MT_edit_armature_delete,
    VIEW3D_MT_gpencil_animation,
    VIEW3D_MT_edit_gpencil_transform,
    VIEW3D_MT_object_mode_pie,
    VIEW3D_MT_view_pie,
    VIEW3D_MT_transform_gizmo_pie,
    VIEW3D_MT_shading_pie,
    VIEW3D_MT_shading_ex_pie,
    VIEW3D_MT_pivot_pie,
    VIEW3D_MT_snap_pie,
    VIEW3D_MT_orientations_pie,
    VIEW3D_MT_proportional_editing_falloff_pie,
    VIEW3D_MT_sculpt_mask_edit_pie,
    VIEW3D_MT_sculpt_automasking_pie,
    VIEW3D_MT_wpaint_vgroup_lock_pie,
    VIEW3D_MT_sculpt_face_sets_edit_pie,
    VIEW3D_PT_active_tool,
    VIEW3D_PT_active_tool_duplicate,
    VIEW3D_PT_view3d_properties,
    VIEW3D_PT_view3d_properties_edit,
    VIEW3D_PT_view3d_camera_lock,
    VIEW3D_PT_view3d_cursor,
    VIEW3D_PT_collections,
    VIEW3D_PT_object_type_visibility,
    VIEW3D_PT_grease_pencil,
    VIEW3D_PT_annotation_onion,
    VIEW3D_PT_gpencil_multi_frame,
    VIEW3D_PT_gpencil_curve_edit,
    VIEW3D_MT_gpencil_autoweights,
    VIEW3D_MT_gpencil_edit_context_menu,
    VIEW3D_MT_gpencil_sculpt,
    VIEW3D_PT_quad_view,
    VIEW3D_PT_view3d_stereo,
    VIEW3D_PT_shading,
    VIEW3D_PT_shading_lighting,
    VIEW3D_PT_shading_color,
    VIEW3D_PT_shading_options,
    VIEW3D_PT_shading_options_shadow,
    VIEW3D_PT_shading_options_ssao,
    VIEW3D_PT_shading_render_pass,
    VIEW3D_PT_gizmo_display,
    VIEW3D_PT_overlay,
    VIEW3D_PT_overlay_guides,
    VIEW3D_PT_overlay_object,
    VIEW3D_PT_overlay_geometry,
    VIEW3D_PT_overlay_motion_tracking,
    VIEW3D_PT_overlay_edit_mesh,
    VIEW3D_PT_overlay_edit_mesh_shading,
    VIEW3D_PT_overlay_edit_mesh_measurement,
    VIEW3D_PT_overlay_edit_mesh_normals,
    VIEW3D_PT_overlay_edit_mesh_freestyle,
    VIEW3D_PT_overlay_edit_curve,
    VIEW3D_PT_overlay_texture_paint,
    VIEW3D_PT_overlay_vertex_paint,
    VIEW3D_PT_overlay_weight_paint,
    VIEW3D_PT_overlay_bones,
    VIEW3D_PT_overlay_sculpt,
    VIEW3D_PT_snapping,
    VIEW3D_PT_proportional_edit,
    VIEW3D_PT_gpencil_origin,
    VIEW3D_PT_gpencil_lock,
    VIEW3D_PT_gpencil_guide,
    VIEW3D_PT_transform_orientations,
    VIEW3D_PT_overlay_gpencil_options,
    VIEW3D_PT_context_properties,
    VIEW3D_PT_paint_vertex_context_menu,
    VIEW3D_PT_paint_texture_context_menu,
    VIEW3D_PT_paint_weight_context_menu,
    VIEW3D_PT_gpencil_vertex_context_menu,
    VIEW3D_PT_gpencil_sculpt_context_menu,
    VIEW3D_PT_gpencil_weight_context_menu,
    VIEW3D_PT_gpencil_draw_context_menu,
    VIEW3D_PT_gpencil_edit_options,
    VIEW3D_PT_sculpt_context_menu,
    TOPBAR_PT_gpencil_materials,
    TOPBAR_PT_gpencil_vertexcolor,
    TOPBAR_PT_annotation_layers,
)


if __name__ == "__main__":  # only for live edit.
    from bpy.utils import register_class
    for cls in classes:
        register_class(cls)<|MERGE_RESOLUTION|>--- conflicted
+++ resolved
@@ -4574,17 +4574,12 @@
 
         layout.separator()
 
-<<<<<<< HEAD
+        layout.operator("transform.vert_crease")
+
+        layout.separator()
+
         layout.operator("mesh.blend_from_shape", icon = "BLENDFROMSHAPE")
         layout.operator("mesh.shape_propagate_to_all", text="Propagate to Shapes", icon = "SHAPEPROPAGATE")
-=======
-        layout.operator("transform.vert_crease")
-
-        layout.separator()
-
-        layout.operator("mesh.blend_from_shape")
-        layout.operator("mesh.shape_propagate_to_all", text="Propagate to Shapes")
->>>>>>> e28d3df0
 
         layout.separator()
 
